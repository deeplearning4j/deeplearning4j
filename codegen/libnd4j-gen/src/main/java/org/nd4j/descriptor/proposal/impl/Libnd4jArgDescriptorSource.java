/*
 *  ******************************************************************************
 *  *
 *  *
 *  * This program and the accompanying materials are made available under the
 *  * terms of the Apache License, Version 2.0 which is available at
 *  * https://www.apache.org/licenses/LICENSE-2.0.
 *  *
 *  * See the NOTICE file distributed with this work for additional
 *  * information regarding copyright ownership.
 *  * Unless required by applicable law or agreed to in writing, software
 *  * distributed under the License is distributed on an "AS IS" BASIS, WITHOUT
 *  * WARRANTIES OR CONDITIONS OF ANY KIND, either express or implied. See the
 *  * License for the specific language governing permissions and limitations
 *  * under the License.
 *  *
 *  * SPDX-License-Identifier: Apache-2.0
 *  *****************************************************************************
 */

package org.nd4j.descriptor.proposal.impl;

import lombok.Builder;
import lombok.Getter;
import lombok.SneakyThrows;
import lombok.val;
import org.nd4j.common.base.Preconditions;
import org.nd4j.descriptor.OpDeclarationDescriptor;
import org.nd4j.descriptor.proposal.ArgDescriptorProposal;
import org.nd4j.descriptor.proposal.ArgDescriptorSource;
import org.nd4j.ir.OpNamespace;

import java.io.File;
import java.io.IOException;
import java.nio.file.FileVisitOption;
import java.nio.file.Files;
import java.util.*;
import java.util.regex.Pattern;
import java.util.stream.Collectors;

import static org.nd4j.descriptor.proposal.impl.ArgDescriptorParserUtils.*;


public class Libnd4jArgDescriptorSource implements ArgDescriptorSource {

    private String libnd4jPath;
    private File libnd4jRootDir;
    private double weight;

    public final static String OP_IMPL = "OP_IMPL";
    public final static String DIVERGENT_OP_IMPL = "DIVERGENT_OP_IMPL";
    public final static String CONFIGURABLE_OP_IMPL = "CONFIGURABLE_OP_IMPL";
    public final static String REDUCTION_OP_IMPL = "REDUCTION_OP_IMPL";
    public final static String BROADCASTABLE_OP_IMPL = "BROADCASTABLE_OP_IMPL";
    public final static String BROADCASTABLE_BOOL_OP_IMPL = "BROADCASTABLE_BOOL_OP_IMPL";
    public final static String PLATFORM_IMPL = "PLATFORM_IMPL";
    public final static String PLATFORM_CHECK = "PLATFORM_CHECK";
    public final static String PLATFORM_TRANSFORM_STRICT_IMPL= "PLATFORM_TRANSFORM_STRICT_IMPL";
    public final static String RETURN = "return";
    public final static String INT_ARG = "INT_ARG";
    public final static String I_ARG = "I_ARG";
    public final static String INPUT_VARIABLE = "INPUT_VARIABLE";
    public final static String OUTPUT_VARIABLE = "OUTPUT_VARIABLE";
    public final static String OUTPUT_NULLIFIED = "OUTPUT_NULLIFIED";
    public final static String INPUT_LIST = "INPUT_LIST";
    public final static String T_ARG = "T_ARG";
    public final static String B_ARG = "B_ARG";
    public final static String DECLARE_SYN = "DECLARE_SYN";
<<<<<<< HEAD
    public final static String DEFAULT_LIBND4J_DIRECTORY = "./libnd4j";
=======
    public final static String DEFAULT_LIBND4J_DIRECTORY = "../../libnd4j";
>>>>>>> f8bb11dd
    public final static int BROADCASTABLE_OP_IMPL_DEFAULT_NIN = 2;
    public final static int BROADCASTABLE_OP_IMPL_DEFAULT_NOUT = 1;
    public final static String CUSTOM_OP_IMPL = "CUSTOM_OP_IMPL";
    public final static String BOOLEAN_OP_IMPL = "BOOLEAN_OP_IMPL";
    public final static String LIST_OP_IMPL = "LIST_OP_IMPL";
    public final static String LOGIC_OP_IMPL = "LOGIC_OP_IMPL";

    public final static String PLATFORM_SCALAR_OP_IMPL = "PLATFORM_SCALAR_OP_IMPL";


    //note this allows either a declaration like: auto variableNum = SOME_DECLARATION(0); or auto variableNum = SOME_DECLARATION(0) == 1;
    public final static String ARG_DECLARATION = "(\\w+\\s)+\\w+\\s*=\\s*[A-Z]+_[A-Z]+\\(\\d+\\);";
    public final static String ARG_BOOL_EQUALS_DECLARATION = "(\\w+\\s)+\\w+\\s*=\\s*[A-Z]+_[A-Z]+\\(\\d+\\)\\s*==\\s*\\d+;";
    public final static String ARG_DECLARATION_WITH_VARIABLE = "(\\w+\\s)+\\w+\\s*=\\s*[A-Z]+_[A-Z]+\\([\\d\\w\\+-*\\/]+);";
    public final static String ARRAY_ASSIGNMENT = "\\w+\\[[\\w\\d]\\]\\s*=\\s*[A-Z]+_[A-Z]+\\s*\\([\\w\\d\\+\\-\\*\\/\\s]+\\);";

    @Getter
    private Map<String, OpNamespace.OpDescriptor.OpDeclarationType> opTypes = new HashMap<>();

    private Set<String> unencounteredAliasKeys = new HashSet<>();

    @Builder
    public Libnd4jArgDescriptorSource(String libnd4jPath,double weight) {
        if(libnd4jPath == null)
            libnd4jPath = "../libnd4j";
        if(weight == 0)
            weight = 999;
        this.weight = weight;
        libnd4jRootDir = new File(libnd4jPath);
    }



    @SneakyThrows
    public Map<String, List<ArgDescriptorProposal>> doExtractArgDescriptors() {
        Map<String, List<ArgDescriptorProposal>> ret = new HashMap<>();
        List<OpDeclarationDescriptor> opDeclarationDescriptors = new ArrayList<>();
        Map<String,OpDeclarationDescriptor> descriptorMap = new HashMap<>();
        //only include/ops the include directory, otherwise other misc folders get scanned
        Files.walk(new File(libnd4jRootDir,"include/ops").toPath(), new FileVisitOption[]{
                FileVisitOption.FOLLOW_LINKS
        }).filter(path -> path.toFile().getAbsolutePath().endsWith(".cpp")).forEach(path -> {
            try {
                List<String> lines = Files.readAllLines(path);
                boolean inOpBlock = false;
                boolean foundOp = false;
                boolean oneLineOp = false;
                List<String> inArgNames = new ArrayList<>();
                List<String> outArgNames = new ArrayList<>();
                List<String> tArgNames = new ArrayList<>();
                List<String> iArgNames = new ArrayList<>();
                List<String> bArgNames = new ArrayList<>();
                List<Integer> inArgIndices = new ArrayList<>();
                List<Integer> outArgIndices = new ArrayList<>();
                List<Integer> tArgIndices = new ArrayList<>();
                List<Integer> iArgIndices = new ArrayList<>();
                List<Integer> bArgIndices = new ArrayList<>();

                OpDeclarationDescriptor opDeclarationDescriptor = null;
                OpDeclarationDescriptor.OpDeclarationDescriptorBuilder builder = OpDeclarationDescriptor.builder();
                int currentOpNin = -1,currentOpNout = -1,currentOpIntArgs = -1,currentOutTArgs = -1, currentOpBooleanArgs = -1;
                boolean hasNin = false,hasNout = false,hasIntArgs = false,hasTArgs = false,platformImpl = false;
                List<ArgDescriptorProposal> argDescriptorProposals = null;
                int currLineIdx = 0;
                String name = null;
                for (String line : lines) {
                    if(line.trim().isEmpty() || line.trim().startsWith("//") || line.trim().length() == 1 || line.trim().isEmpty()) {
                        currLineIdx++;
                        continue;
                    }

                    if(!inOpBlock) {
                        if (line.contains(CUSTOM_OP_IMPL) && !line.contains("ENGINE")) {
                            // CUSTOM_OP_IMPL(NAME, NIN, NOUT, INPLACEABLE, TARGS, IARGS)
                            foundOp = true;
                            line = removeBracesFromDeclarationMacro(line, CUSTOM_OP_IMPL);
                            String[] split = line.trim().split(",");
                            name = split[0];
                            opTypes.put(name, OpNamespace.OpDescriptor.OpDeclarationType.CUSTOM_OP_IMPL);



                            argDescriptorProposals = new ArrayList<>();



                            if(name.equals("argmax") || name.equals("argmin")) {
                                argDescriptorProposals.add(ArgDescriptorProposal.builder()
                                        .sourceOfProposal("cpp")
                                        .proposalWeight(99999.0)
                                        .descriptor(OpNamespace.ArgDescriptor.newBuilder()
                                                .setArgType(OpNamespace.ArgDescriptor.ArgType.INT64)
                                                .setName("dimensions")
                                                .setIsArray(true)
                                                .setArgIndex(0)
                                                .build()).build());


                            }

                            if(!name.equals("randomuniform") && !name.equals("bincount"))
                                argDescriptorProposals.add(ArgDescriptorProposal.builder()
                                        .sourceOfProposal("cpp")
                                        .proposalWeight(9999999.0)
                                        .descriptor(OpNamespace.ArgDescriptor.newBuilder()
                                                .setArgType(OpNamespace.ArgDescriptor.ArgType.DATA_TYPE)
                                                .setName("dtype")
                                                .setIsArray(false)
                                                .setArgIndex(0)
                                                .build()).build());
                            else if(!name.equals("bincount")) {
                                argDescriptorProposals.add(ArgDescriptorProposal.builder()
                                        .sourceOfProposal("cpp")
                                        .proposalWeight(9999999.0)
                                        .descriptor(OpNamespace.ArgDescriptor.newBuilder()
                                                .setArgType(OpNamespace.ArgDescriptor.ArgType.DATA_TYPE)
                                                .setName("dataType")
                                                .setIsArray(false)
                                                .setArgIndex(0)
                                                .build()).build());
                            }

                            if(name.equals("split")) {
                                argDescriptorProposals.add(ArgDescriptorProposal.builder()
                                        .sourceOfProposal("cpp")
                                        .proposalWeight(Double.MAX_VALUE)
                                        .descriptor(OpNamespace.ArgDescriptor.newBuilder()
                                                .setArgType(OpNamespace.ArgDescriptor.ArgType.INT64)
                                                .setName("numSplit")
                                                .setIsArray(false)
                                                .setArgIndex(0)
                                                .build()).build());
                            }


                            if(name.equals("resize_bilinear")) {
                                argDescriptorProposals.add(ArgDescriptorProposal.builder()
                                        .proposalWeight(99999.0)
                                        .descriptor(OpNamespace.ArgDescriptor.newBuilder().setArgIndex(0)
                                                .setArgType(OpNamespace.ArgDescriptor.ArgType.BOOL)
                                                .setName("alignCorners").build())
                                        .build());

                                argDescriptorProposals.add(ArgDescriptorProposal.builder()
                                        .proposalWeight(99999.0)
                                        .descriptor(OpNamespace.ArgDescriptor.newBuilder().setArgIndex(1)
                                                .setArgType(OpNamespace.ArgDescriptor.ArgType.BOOL)
                                                .setName("halfPixelCenters").build())
                                        .build());
                            }

                            if(name.equals("split_v")) {
                                argDescriptorProposals.add(ArgDescriptorProposal.builder()
                                        .sourceOfProposal("numSplit")
                                        .proposalWeight(Double.MAX_VALUE)
                                        .descriptor(OpNamespace.ArgDescriptor.newBuilder()
                                                .setArgType(OpNamespace.ArgDescriptor.ArgType.INT64)
                                                .setName("numSplit")
                                                .setIsArray(false)
                                                .setArgIndex(1)
                                                .build()).build());
                            }

                            if(name.equals("concat")) {
                                //isAxisInLastArr
                                argDescriptorProposals.add(ArgDescriptorProposal.builder()
                                        .sourceOfProposal("isAxisInLastArr")
                                        .proposalWeight(Double.MAX_VALUE)
                                        .descriptor(OpNamespace.ArgDescriptor.newBuilder()
                                                .setArgType(OpNamespace.ArgDescriptor.ArgType.BOOL)
                                                .setName("isDynamicAxis")
                                                .setIsArray(false)
                                                .setArgIndex(0)
                                                .build()).build());
                                argDescriptorProposals.add(ArgDescriptorProposal.builder()
                                        .sourceOfProposal("concatDimension")
                                        .proposalWeight(Double.MAX_VALUE)
                                        .descriptor(OpNamespace.ArgDescriptor.newBuilder()
                                                .setArgType(OpNamespace.ArgDescriptor.ArgType.INPUT_TENSOR)
                                                .setName("concatDimension")
                                                .setIsArray(false)
                                                .setArgIndex(1)
                                                .build()).build());
                            }

                            if(name.equals("dynamic_partition") || name.equals("dynamic_stitch")) {
                                argDescriptorProposals.add(ArgDescriptorProposal.builder()
                                        .sourceOfProposal("numPartitions")
                                        .proposalWeight(Double.MAX_VALUE)
                                        .descriptor(OpNamespace.ArgDescriptor.newBuilder()
                                                .setArgType(OpNamespace.ArgDescriptor.ArgType.INT64)
                                                .setName("numPartitions")
                                                .setIsArray(false)
                                                .setArgIndex(0)
                                                .build()).build());

                            }


                            if(name.equals("dilation2d")) {
                                argDescriptorProposals.add(ArgDescriptorProposal.builder()
                                        .sourceOfProposal("isSameMode")
                                        .proposalWeight(Double.MAX_VALUE)
                                        .descriptor(OpNamespace.ArgDescriptor.newBuilder()
                                                .setArgType(OpNamespace.ArgDescriptor.ArgType.INT64)
                                                .setName("isSameMode")
                                                .setIsArray(false)
                                                .setArgIndex(0)
                                                .build()).build());

                                argDescriptorProposals.add(ArgDescriptorProposal.builder()
                                        .sourceOfProposal("rates")
                                        .proposalWeight(Double.MAX_VALUE)
                                        .descriptor(OpNamespace.ArgDescriptor.newBuilder()
                                                .setArgType(OpNamespace.ArgDescriptor.ArgType.INT64)
                                                .setName("rates")
                                                .setIsArray(true)
                                                .setArgIndex(1)
                                                .build()).build());

                                argDescriptorProposals.add(ArgDescriptorProposal.builder()
                                        .sourceOfProposal("strides")
                                        .proposalWeight(Double.MAX_VALUE)
                                        .descriptor(OpNamespace.ArgDescriptor.newBuilder()
                                                .setArgType(OpNamespace.ArgDescriptor.ArgType.INT64)
                                                .setName("strides")
                                                .setIsArray(true)
                                                .setArgIndex(2)
                                                .build()).build());

                            }



                            if(name.equals("extract_image_patches")) {
                                argDescriptorProposals.add(ArgDescriptorProposal.builder()
                                        .sourceOfProposal("isSameMode")
                                        .proposalWeight(Double.MAX_VALUE)
                                        .descriptor(OpNamespace.ArgDescriptor.newBuilder()
                                                .setArgType(OpNamespace.ArgDescriptor.ArgType.BOOL)
                                                .setName("isSameMode")
                                                .setIsArray(false)
                                                .setArgIndex(0)
                                                .build()).build());

                            }


                            if(name.equals("bincount")) {
                                argDescriptorProposals.add(ArgDescriptorProposal.builder()
                                        .sourceOfProposal("cpp")
                                        .proposalWeight(Double.POSITIVE_INFINITY)
                                        .descriptor(OpNamespace.ArgDescriptor.newBuilder()
                                                .setArgType(OpNamespace.ArgDescriptor.ArgType.DATA_TYPE)
                                                .setName("outputType")
                                                .setIsArray(false)
                                                .setArgIndex(0)
                                                .build()).build());

                                argDescriptorProposals.add(ArgDescriptorProposal.builder()
                                        .sourceOfProposal("cpp")
                                        .proposalWeight(Double.POSITIVE_INFINITY)
                                        .descriptor(OpNamespace.ArgDescriptor.newBuilder()
                                                .setArgType(OpNamespace.ArgDescriptor.ArgType.INPUT_TENSOR)
                                                .setName("values")
                                                .setIsArray(false)
                                                .setArgIndex(0)
                                                .build()).build());

                                argDescriptorProposals.add(ArgDescriptorProposal.builder()
                                        .sourceOfProposal("cpp")
                                        .proposalWeight(Double.POSITIVE_INFINITY)
                                        .descriptor(OpNamespace.ArgDescriptor.newBuilder()
                                                .setArgType(OpNamespace.ArgDescriptor.ArgType.INPUT_TENSOR)
                                                .setName("weights")
                                                .setIsArray(false)
                                                .setArgIndex(1)
                                                .build()).build());

                                argDescriptorProposals.add(ArgDescriptorProposal.builder()
                                        .sourceOfProposal("cpp")
                                        .proposalWeight(Double.POSITIVE_INFINITY)
                                        .descriptor(OpNamespace.ArgDescriptor.newBuilder()
                                                .setArgType(OpNamespace.ArgDescriptor.ArgType.INPUT_TENSOR)
                                                .setName("min")
                                                .setIsArray(false)
                                                .setArgIndex(2)
                                                .build()).build());


                                argDescriptorProposals.add(ArgDescriptorProposal.builder()
                                        .sourceOfProposal("cpp")
                                        .proposalWeight(Double.POSITIVE_INFINITY)
                                        .descriptor(OpNamespace.ArgDescriptor.newBuilder()
                                                .setArgType(OpNamespace.ArgDescriptor.ArgType.INPUT_TENSOR)
                                                .setName("max")
                                                .setIsArray(false)
                                                .setArgIndex(3)
                                                .build()).build());

                            }








                            if(name.equals("max_pool_with_argmax")) {
                                argDescriptorProposals.add(ArgDescriptorProposal.builder()
                                        .sourceOfProposal("cpp")
                                        .proposalWeight(Double.POSITIVE_INFINITY)
                                        .descriptor(OpNamespace.ArgDescriptor.newBuilder()
                                                .setArgType(OpNamespace.ArgDescriptor.ArgType.INT64)
                                                .setName("kH")
                                                .setIsArray(false)
                                                .setArgIndex(0)
                                                .build()).build());

                                argDescriptorProposals.add(ArgDescriptorProposal.builder()
                                        .sourceOfProposal("cpp")
                                        .proposalWeight(Double.POSITIVE_INFINITY)
                                        .descriptor(OpNamespace.ArgDescriptor.newBuilder()
                                                .setArgType(OpNamespace.ArgDescriptor.ArgType.INT64)
                                                .setName("kW")
                                                .setIsArray(false)
                                                .setArgIndex(1)
                                                .build()).build());

                                argDescriptorProposals.add(ArgDescriptorProposal.builder()
                                        .sourceOfProposal("cpp")
                                        .proposalWeight(Double.POSITIVE_INFINITY)
                                        .descriptor(OpNamespace.ArgDescriptor.newBuilder()
                                                .setArgType(OpNamespace.ArgDescriptor.ArgType.INT64)
                                                .setName("sH")
                                                .setIsArray(false)
                                                .setArgIndex(2)
                                                .build()).build());

                                argDescriptorProposals.add(ArgDescriptorProposal.builder()
                                        .sourceOfProposal("cpp")
                                        .proposalWeight(Double.POSITIVE_INFINITY)
                                        .descriptor(OpNamespace.ArgDescriptor.newBuilder()
                                                .setArgType(OpNamespace.ArgDescriptor.ArgType.INT64)
                                                .setName("sW")
                                                .setIsArray(false)
                                                .setArgIndex(3)
                                                .build()).build());

                                argDescriptorProposals.add(ArgDescriptorProposal.builder()
                                        .sourceOfProposal("cpp")
                                        .proposalWeight(Double.POSITIVE_INFINITY)
                                        .descriptor(OpNamespace.ArgDescriptor.newBuilder()
                                                .setArgType(OpNamespace.ArgDescriptor.ArgType.INT64)
                                                .setName("pH")
                                                .setIsArray(false)
                                                .setArgIndex(4)
                                                .build()).build());

                                argDescriptorProposals.add(ArgDescriptorProposal.builder()
                                        .sourceOfProposal("cpp")
                                        .proposalWeight(Double.POSITIVE_INFINITY)
                                        .descriptor(OpNamespace.ArgDescriptor.newBuilder()
                                                .setArgType(OpNamespace.ArgDescriptor.ArgType.INT64)
                                                .setName("pW")
                                                .setIsArray(false)
                                                .setArgIndex(5)
                                                .build()).build());

                                argDescriptorProposals.add(ArgDescriptorProposal.builder()
                                        .sourceOfProposal("cpp")
                                        .proposalWeight(Double.POSITIVE_INFINITY)
                                        .descriptor(OpNamespace.ArgDescriptor.newBuilder()
                                                .setArgType(OpNamespace.ArgDescriptor.ArgType.INT64)
                                                .setName("dH")
                                                .setIsArray(false)
                                                .setArgIndex(6)
                                                .build()).build());

                                argDescriptorProposals.add(ArgDescriptorProposal.builder()
                                        .sourceOfProposal("cpp")
                                        .proposalWeight(Double.POSITIVE_INFINITY)
                                        .descriptor(OpNamespace.ArgDescriptor.newBuilder()
                                                .setArgType(OpNamespace.ArgDescriptor.ArgType.INT64)
                                                .setName("dW")
                                                .setIsArray(false)
                                                .setArgIndex(7)
                                                .build()).build());

                                argDescriptorProposals.add(ArgDescriptorProposal.builder()
                                        .sourceOfProposal("cpp")
                                        .proposalWeight(Double.POSITIVE_INFINITY)
                                        .descriptor(OpNamespace.ArgDescriptor.newBuilder()
                                                .setArgType(OpNamespace.ArgDescriptor.ArgType.INT64)
                                                .setName("sameMode")
                                                .setIsArray(false)
                                                .setArgIndex(8)
                                                .build()).build());

                                argDescriptorProposals.add(ArgDescriptorProposal.builder()
                                        .sourceOfProposal("cpp")
                                        .proposalWeight(Double.POSITIVE_INFINITY)
                                        .descriptor(OpNamespace.ArgDescriptor.newBuilder()
                                                .setArgType(OpNamespace.ArgDescriptor.ArgType.INT64)
                                                .setName("extraParam0")
                                                .setIsArray(false)
                                                .setArgIndex(9)
                                                .build()).build());

                                argDescriptorProposals.add(ArgDescriptorProposal.builder()
                                        .sourceOfProposal("cpp")
                                        .proposalWeight(Double.POSITIVE_INFINITY)
                                        .descriptor(OpNamespace.ArgDescriptor.newBuilder()
                                                .setArgType(OpNamespace.ArgDescriptor.ArgType.INT64)
                                                .setName("isNHWC")
                                                .setIsArray(false)
                                                .setArgIndex(10)
                                                .build()).build());
                            }




                            if(name.equals("batchnorm")) {
                                argDescriptorProposals.add(ArgDescriptorProposal.builder()
                                        .sourceOfProposal("cpp")
                                        .proposalWeight(Double.POSITIVE_INFINITY)
                                        .descriptor(OpNamespace.ArgDescriptor.newBuilder()
                                                .setArgType(OpNamespace.ArgDescriptor.ArgType.INT64)
                                                .setName("axes")
                                                .setIsArray(true)
                                                .setArgIndex(2)
                                                .build()).build());

                            }


                            if(name.equals("reshape")) {
                                argDescriptorProposals.add(ArgDescriptorProposal.builder()
                                        .sourceOfProposal("cpp")
                                        .proposalWeight(Double.POSITIVE_INFINITY)
                                        .descriptor(OpNamespace.ArgDescriptor.newBuilder()
                                                .setArgType(OpNamespace.ArgDescriptor.ArgType.INT64)
                                                .setName("shapeArr")
                                                .setIsArray(false)
                                                .setArgIndex(0)
                                                .build()).build());

                                argDescriptorProposals.add(ArgDescriptorProposal.builder()
                                        .sourceOfProposal("cpp")
                                        .proposalWeight(Double.POSITIVE_INFINITY)
                                        .descriptor(OpNamespace.ArgDescriptor.newBuilder()
                                                .setArgType(OpNamespace.ArgDescriptor.ArgType.INPUT_TENSOR)
                                                .setName("shape")
                                                .setIsArray(false)
                                                .setArgIndex(1)
                                                .build()).build());

                            }

                            if(name.equals("lin_space")) {
                                argDescriptorProposals.add(ArgDescriptorProposal.builder()
                                        .sourceOfProposal("dataType")
                                        .proposalWeight(Double.MAX_VALUE)
                                        .descriptor(OpNamespace.ArgDescriptor.newBuilder()
                                                .setArgType(OpNamespace.ArgDescriptor.ArgType.DATA_TYPE)
                                                .setName("dataType")
                                                .setIsArray(false)
                                                .setArgIndex(0)
                                                .build()).build());

                            }


                            if(name.equals("create")) {
                                argDescriptorProposals.add(ArgDescriptorProposal.builder()
                                        .sourceOfProposal("java")
                                        .proposalWeight(Double.MAX_VALUE)
                                        .descriptor(OpNamespace.ArgDescriptor.newBuilder()
                                                .setArgType(OpNamespace.ArgDescriptor.ArgType.DATA_TYPE)
                                                .setName("outputType")
                                                .setIsArray(false)
                                                .setArgIndex(0)
                                                .build()).build());

                                argDescriptorProposals.add(ArgDescriptorProposal.builder()
                                        .sourceOfProposal("java")
                                        .proposalWeight(Double.MAX_VALUE)
                                        .descriptor(OpNamespace.ArgDescriptor.newBuilder()
                                                .setArgType(OpNamespace.ArgDescriptor.ArgType.INT64)
                                                .setName("order")
                                                .setIsArray(false)
                                                .setArgIndex(0)
                                                .build()).build());
                                argDescriptorProposals.add(ArgDescriptorProposal.builder()
                                        .sourceOfProposal("java")
                                        .proposalWeight(Double.MAX_VALUE)
                                        .descriptor(OpNamespace.ArgDescriptor.newBuilder()
                                                .setArgType(OpNamespace.ArgDescriptor.ArgType.INT64)
                                                .setName("outputType")
                                                .setIsArray(false)
                                                .setArgIndex(1)
                                                .build()).build());
                            }

                            if(name.equals("extract_image_patches")) {
                                argDescriptorProposals.add(ArgDescriptorProposal.builder()
                                        .sourceOfProposal("cpp")
                                        .proposalWeight(Double.MAX_VALUE)
                                        .descriptor(OpNamespace.ArgDescriptor.newBuilder()
                                                .setArgType(OpNamespace.ArgDescriptor.ArgType.INT64)
                                                .setName("isSameMode")
                                                .setIsArray(false)
                                                .setArgIndex(6)
                                                .build()).build());
                            }

                            if(name.equals("eye")) {
                                argDescriptorProposals.add(ArgDescriptorProposal.builder()
                                        .sourceOfProposal("numRows")
                                        .proposalWeight(Double.MAX_VALUE)
                                        .descriptor(OpNamespace.ArgDescriptor.newBuilder()
                                                .setArgType(OpNamespace.ArgDescriptor.ArgType.INT64)
                                                .setName("numRows")
                                                .setIsArray(false)
                                                .setArgIndex(0)
                                                .build()).build());

                                argDescriptorProposals.add(ArgDescriptorProposal.builder()
                                        .sourceOfProposal("numCols")
                                        .proposalWeight(Double.MAX_VALUE)
                                        .descriptor(OpNamespace.ArgDescriptor.newBuilder()
                                                .setArgType(OpNamespace.ArgDescriptor.ArgType.INT64)
                                                .setName("numCols")
                                                .setIsArray(false)
                                                .setArgIndex(1)
                                                .build()).build());

                                argDescriptorProposals.add(ArgDescriptorProposal.builder()
                                        .sourceOfProposal("batchDimension")
                                        .proposalWeight(Double.MAX_VALUE)
                                        .descriptor(OpNamespace.ArgDescriptor.newBuilder()
                                                .setArgType(OpNamespace.ArgDescriptor.ArgType.INT64)
                                                .setName("batchDimension")
                                                .setIsArray(true)
                                                .setArgIndex(2)
                                                .build()).build());

                                argDescriptorProposals.add(ArgDescriptorProposal.builder()
                                        .sourceOfProposal("dataType")
                                        .proposalWeight(Double.MAX_VALUE)
                                        .descriptor(OpNamespace.ArgDescriptor.newBuilder()
                                                .setArgType(OpNamespace.ArgDescriptor.ArgType.INT64)
                                                .setName("dataType")
                                                .setIsArray(false)
                                                .setArgIndex(3)
                                                .build()).build());


                                argDescriptorProposals.add(ArgDescriptorProposal.builder()
                                        .sourceOfProposal("cpp")
                                        .proposalWeight(Double.MAX_VALUE)
                                        .descriptor(OpNamespace.ArgDescriptor.newBuilder()
                                                .setArgType(OpNamespace.ArgDescriptor.ArgType.DOUBLE)
                                                .setName("dataType")
                                                .setIsArray(true)
                                                .setArgIndex(0)
                                                .build()).build());
                            }

                            if(name.equals("range")) {
                                List<ArgDescriptorProposal> finalArgDescriptorProposals = argDescriptorProposals;
                                Arrays.asList(OpNamespace.ArgDescriptor.ArgType.DOUBLE, OpNamespace.ArgDescriptor.ArgType.INPUT_TENSOR, OpNamespace.ArgDescriptor.ArgType.INT64).forEach(
                                        dataType -> {
                                            finalArgDescriptorProposals.add(ArgDescriptorProposal.builder()
                                                    .proposalWeight(Double.MAX_VALUE)
                                                    .descriptor(OpNamespace.ArgDescriptor.newBuilder()
                                                            .setArgType(dataType)
                                                            .setName("from")
                                                            .setIsArray(false)
                                                            .setArgIndex(0)
                                                            .build()).build());

                                            finalArgDescriptorProposals.add(ArgDescriptorProposal.builder()
                                                    .sourceOfProposal("cpp")
                                                    .proposalWeight(Double.MAX_VALUE)
                                                    .descriptor(OpNamespace.ArgDescriptor.newBuilder()
                                                            .setArgType(dataType)
                                                            .setName("to")
                                                            .setIsArray(false)
                                                            .setArgIndex(1)
                                                            .build()).build());

                                            finalArgDescriptorProposals.add(ArgDescriptorProposal.builder()
                                                    .sourceOfProposal("cpp")
                                                    .proposalWeight(Double.MAX_VALUE)
                                                    .descriptor(OpNamespace.ArgDescriptor.newBuilder()
                                                            .setArgType(dataType)
                                                            .setName("step")
                                                            .setIsArray(true)
                                                            .setArgIndex(2)
                                                            .build()).build());
                                        }
                                );


                            }

                            if(name.equals("onehot")) {
                                argDescriptorProposals.add(ArgDescriptorProposal.builder()
                                        .sourceOfProposal("input")
                                        .proposalWeight(Double.MAX_VALUE)
                                        .descriptor(OpNamespace.ArgDescriptor.newBuilder()
                                                .setArgType(OpNamespace.ArgDescriptor.ArgType.INPUT_TENSOR)
                                                .setName("input")
                                                .setIsArray(false)
                                                .setArgIndex(0)
                                                .build()).build());

                                argDescriptorProposals.add(ArgDescriptorProposal.builder()
                                        .sourceOfProposal("axis")
                                        .proposalWeight(Double.MAX_VALUE)
                                        .descriptor(OpNamespace.ArgDescriptor.newBuilder()
                                                .setArgType(OpNamespace.ArgDescriptor.ArgType.INPUT_TENSOR)
                                                .setName("depth")
                                                .setIsArray(false)
                                                .setArgIndex(1)
                                                .build()).build());


                                argDescriptorProposals.add(ArgDescriptorProposal.builder()
                                        .sourceOfProposal("on")
                                        .proposalWeight(Double.MAX_VALUE)
                                        .descriptor(OpNamespace.ArgDescriptor.newBuilder()
                                                .setArgType(OpNamespace.ArgDescriptor.ArgType.INPUT_TENSOR)
                                                .setName("on")
                                                .setIsArray(false)
                                                .setArgIndex(2)
                                                .build()).build());



                                argDescriptorProposals.add(ArgDescriptorProposal.builder()
                                        .sourceOfProposal("off")
                                        .proposalWeight(Double.MAX_VALUE)
                                        .descriptor(OpNamespace.ArgDescriptor.newBuilder()
                                                .setArgType(OpNamespace.ArgDescriptor.ArgType.INPUT_TENSOR)
                                                .setName("off")
                                                .setIsArray(true)
                                                .setArgIndex(3)
                                                .build()).build());


                                argDescriptorProposals.add(ArgDescriptorProposal.builder()
                                        .sourceOfProposal("axis")
                                        .proposalWeight(Double.MAX_VALUE)
                                        .descriptor(OpNamespace.ArgDescriptor.newBuilder()
                                                .setArgType(OpNamespace.ArgDescriptor.ArgType.INT64)
                                                .setName("axis")
                                                .setIsArray(true)
                                                .setArgIndex(0)
                                                .build()).build());

                                argDescriptorProposals.add(ArgDescriptorProposal.builder()
                                        .sourceOfProposal("depth")
                                        .proposalWeight(Double.MAX_VALUE)
                                        .descriptor(OpNamespace.ArgDescriptor.newBuilder()
                                                .setArgType(OpNamespace.ArgDescriptor.ArgType.INT64)
                                                .setName("depth")
                                                .setIsArray(true)
                                                .setArgIndex(1)
                                                .build()).build());


                                argDescriptorProposals.add(ArgDescriptorProposal.builder()
                                        .sourceOfProposal("on")
                                        .proposalWeight(Double.MAX_VALUE)
                                        .descriptor(OpNamespace.ArgDescriptor.newBuilder()
                                                .setArgType(OpNamespace.ArgDescriptor.ArgType.DOUBLE)
                                                .setName("on")
                                                .setIsArray(true)
                                                .setArgIndex(0)
                                                .build()).build());

                                argDescriptorProposals.add(ArgDescriptorProposal.builder()
                                        .sourceOfProposal("off")
                                        .proposalWeight(Double.MAX_VALUE)
                                        .descriptor(OpNamespace.ArgDescriptor.newBuilder()
                                                .setArgType(OpNamespace.ArgDescriptor.ArgType.DOUBLE)
                                                .setName("off")
                                                .setIsArray(true)
                                                .setArgIndex(1)
                                                .build()).build());

                            }

                            if(name.equals("non_max_suppression")) {
                                argDescriptorProposals.add(ArgDescriptorProposal.builder()
                                        .sourceOfProposal("maxOutputSize")
                                        .proposalWeight(Double.MAX_VALUE)
                                        .descriptor(OpNamespace.ArgDescriptor.newBuilder()
                                                .setArgType(OpNamespace.ArgDescriptor.ArgType.INPUT_TENSOR)
                                                .setName("maxOutputSize")
                                                .setIsArray(false)
                                                .setArgIndex(2)
                                                .build()).build());
                            }

                            if(name.equals("pad")) {
                                argDescriptorProposals.add(ArgDescriptorProposal.builder()
                                        .sourceOfProposal("mode")
                                        .proposalWeight(Double.MAX_VALUE)
                                        .descriptor(OpNamespace.ArgDescriptor.newBuilder()
                                                .setArgType(OpNamespace.ArgDescriptor.ArgType.INT64)
                                                .setName("mode")
                                                .setIsArray(false)
                                                .setArgIndex(0)
                                                .build()).build());
                            }

                            if(name.equals("range")) {
                                //add limit since it's not parseable and is primed to be ignored
                                argDescriptorProposals.add(ArgDescriptorProposal.builder()
                                        .sourceOfProposal("l")
                                        .proposalWeight(9999.0)
                                        .descriptor(OpNamespace.ArgDescriptor.newBuilder()
                                                .setArgType(OpNamespace.ArgDescriptor.ArgType.INT64)
                                                .setName("l")
                                                .setIsArray(false)
                                                .setArgIndex(1)
                                                .build()).build());

                                argDescriptorProposals.add(ArgDescriptorProposal.builder()
                                        .sourceOfProposal("l")
                                        .proposalWeight(9999.0)
                                        .descriptor(OpNamespace.ArgDescriptor.newBuilder()
                                                .setArgType(OpNamespace.ArgDescriptor.ArgType.DOUBLE)
                                                .setName("l")
                                                .setIsArray(false)
                                                .setArgIndex(1)
                                                .build()).build());

                                argDescriptorProposals.add(ArgDescriptorProposal.builder()
                                        .sourceOfProposal("l")
                                        .proposalWeight(9999.0)
                                        .descriptor(OpNamespace.ArgDescriptor.newBuilder()
                                                .setArgType(OpNamespace.ArgDescriptor.ArgType.INPUT_TENSOR)
                                                .setName("l")
                                                .setIsArray(false)
                                                .setArgIndex(1)
                                                .build()).build());
                            }

                            if(name.equals("repeat")) {
                                argDescriptorProposals.add(ArgDescriptorProposal.builder()
                                        .sourceOfProposal("dimensions")
                                        .proposalWeight(Double.MAX_VALUE)
                                        .descriptor(OpNamespace.ArgDescriptor.newBuilder()
                                                .setArgType(OpNamespace.ArgDescriptor.ArgType.INT64)
                                                .setName("dimensions")
                                                .setIsArray(false)
                                                .setArgIndex(0)
                                                .build()).build());
                            }

                            if (name.equals("decode_bitmap")) {
                                argDescriptorProposals.add(ArgDescriptorProposal.builder()
                                        .sourceOfProposal("cpp")
                                        .proposalWeight(9999.0)
                                        .descriptor(OpNamespace.ArgDescriptor.newBuilder()
                                                .setArgType(OpNamespace.ArgDescriptor.ArgType.INPUT_TENSOR)
                                                .setName("start")
                                                .setIsArray(false)
                                                .setArgIndex(0)
                                                .build()).build());
                            }

                            if(name.equals("dilation2d")) {
                                argDescriptorProposals.add(ArgDescriptorProposal.builder()
                                        .sourceOfProposal("cpp")
                                        .proposalWeight(Double.MAX_VALUE)
                                        .descriptor(OpNamespace.ArgDescriptor.newBuilder()
                                                .setArgType(OpNamespace.ArgDescriptor.ArgType.INT64)
                                                .setName("isSameMode")
                                                .setIsArray(false)
                                                .setArgIndex(0)
                                                .build()).build());

                                argDescriptorProposals.add(ArgDescriptorProposal.builder()
                                        .sourceOfProposal("cpp")
                                        .proposalWeight(Double.MAX_VALUE)
                                        .descriptor(OpNamespace.ArgDescriptor.newBuilder()
                                                .setArgType(OpNamespace.ArgDescriptor.ArgType.INT64)
                                                .setName("rates")
                                                .setIsArray(true)
                                                .setArgIndex(1)
                                                .build()).build());

                                argDescriptorProposals.add(ArgDescriptorProposal.builder()
                                        .sourceOfProposal("strides")
                                        .proposalWeight(Double.MAX_VALUE)
                                        .descriptor(OpNamespace.ArgDescriptor.newBuilder()
                                                .setArgType(OpNamespace.ArgDescriptor.ArgType.INT64)
                                                .setName("strides")
                                                .setIsArray(true)
                                                .setArgIndex(2)
                                                .build()).build());
                            }

                            if(name.equals("standardize_bp")) {
                                argDescriptorProposals.add(ArgDescriptorProposal.builder()
                                        .sourceOfProposal("dimensions")
                                        .proposalWeight(Double.MAX_VALUE)
                                        .descriptor(OpNamespace.ArgDescriptor.newBuilder()
                                                .setArgType(OpNamespace.ArgDescriptor.ArgType.INPUT_TENSOR)
                                                .setName("dimensions")
                                                .setIsArray(false)
                                                .setArgIndex(1)
                                                .build()).build());

                                argDescriptorProposals.add(ArgDescriptorProposal.builder()
                                        .sourceOfProposal("eps")
                                        .proposalWeight(Double.MAX_VALUE)
                                        .descriptor(OpNamespace.ArgDescriptor.newBuilder()
                                                .setArgType(OpNamespace.ArgDescriptor.ArgType.INPUT_TENSOR)
                                                .setName("eps")
                                                .setIsArray(false)
                                                .setArgIndex(2)
                                                .build()).build());
                            }

                            if(name.contains("fill")) {
                                argDescriptorProposals.add(ArgDescriptorProposal.builder()
                                        .sourceOfProposal("java")
                                        .proposalWeight(Double.MAX_VALUE)
                                        .descriptor(OpNamespace.ArgDescriptor.newBuilder()
                                                .setArgType(OpNamespace.ArgDescriptor.ArgType.INPUT_TENSOR)
                                                .setName("shape")
                                                .setIsArray(false)
                                                .setArgIndex(0)
                                                .build()).build());

                                argDescriptorProposals.add(ArgDescriptorProposal.builder()
                                        .sourceOfProposal("java")
                                        .proposalWeight(Double.MAX_VALUE)
                                        .descriptor(OpNamespace.ArgDescriptor.newBuilder()
                                                .setArgType(OpNamespace.ArgDescriptor.ArgType.INPUT_TENSOR)
                                                .setName("result")
                                                .setIsArray(false)
                                                .setArgIndex(1)
                                                .build()).build());

                            }

                            if(name.contains("unsorted_")) {
                                argDescriptorProposals.add(ArgDescriptorProposal.builder()
                                        .sourceOfProposal("c++")
                                        .proposalWeight(Double.MAX_VALUE)
                                        .descriptor(OpNamespace.ArgDescriptor.newBuilder()
                                                .setArgType(OpNamespace.ArgDescriptor.ArgType.INPUT_TENSOR)
                                                .setName("input")
                                                .setIsArray(false)
                                                .setArgIndex(0)
                                                .build()).build());

                                argDescriptorProposals.add(ArgDescriptorProposal.builder()
                                        .sourceOfProposal("c++")
                                        .proposalWeight(Double.MAX_VALUE)
                                        .descriptor(OpNamespace.ArgDescriptor.newBuilder()
                                                .setArgType(OpNamespace.ArgDescriptor.ArgType.INPUT_TENSOR)
                                                .setName("idxSegments")
                                                .setIsArray(false)
                                                .setArgIndex(1)
                                                .build()).build());

                                argDescriptorProposals.add(ArgDescriptorProposal.builder()
                                        .sourceOfProposal("c++")
                                        .proposalWeight(Double.MAX_VALUE)
                                        .descriptor(OpNamespace.ArgDescriptor.newBuilder()
                                                .setArgType(OpNamespace.ArgDescriptor.ArgType.INPUT_TENSOR)
                                                .setName("numSegments")
                                                .setIsArray(false)
                                                .setArgIndex(2)
                                                .build()).build());


                            }




                            if(name.equals("lin_space")) {
                                argDescriptorProposals.add(ArgDescriptorProposal.builder()
                                        .sourceOfProposal("start")
                                        .proposalWeight(9999.0)
                                        .descriptor(OpNamespace.ArgDescriptor.newBuilder()
                                                .setArgType(OpNamespace.ArgDescriptor.ArgType.INPUT_TENSOR)
                                                .setName("start")
                                                .setIsArray(false)
                                                .setArgIndex(0)
                                                .build()).build());

                                argDescriptorProposals.add(ArgDescriptorProposal.builder()
                                        .sourceOfProposal("finish")
                                        .proposalWeight(9999.0)
                                        .descriptor(OpNamespace.ArgDescriptor.newBuilder()
                                                .setArgType(OpNamespace.ArgDescriptor.ArgType.INPUT_TENSOR)
                                                .setName("finish")
                                                .setIsArray(false)
                                                .setArgIndex(1)
                                                .build()).build());

                                argDescriptorProposals.add(ArgDescriptorProposal.builder()
                                        .sourceOfProposal("numOfElements")
                                        .proposalWeight(9999.0)
                                        .descriptor(OpNamespace.ArgDescriptor.newBuilder()
                                                .setArgType(OpNamespace.ArgDescriptor.ArgType.INPUT_TENSOR)
                                                .setName("numOfElements")
                                                .setIsArray(false)
                                                .setArgIndex(2)
                                                .build()).build());
                            }

                            if(name.equals("embedding_lookup")) {
                                argDescriptorProposals.add(ArgDescriptorProposal.builder()
                                        .sourceOfProposal("input")
                                        .proposalWeight(9999999.0)
                                        .descriptor(OpNamespace.ArgDescriptor.newBuilder()
                                                .setArgType(OpNamespace.ArgDescriptor.ArgType.INPUT_TENSOR)
                                                .setName("input")
                                                .setIsArray(false)
                                                .setArgIndex(0)
                                                .build()).build());

                                argDescriptorProposals.add(ArgDescriptorProposal.builder()
                                        .sourceOfProposal("indices")
                                        .proposalWeight(9999999.0)
                                        .descriptor(OpNamespace.ArgDescriptor.newBuilder()
                                                .setArgType(OpNamespace.ArgDescriptor.ArgType.INPUT_TENSOR)
                                                .setName("indices")
                                                .setIsArray(false)
                                                .setArgIndex(1)
                                                .build()).build());
                            }


                            ret.put(name,argDescriptorProposals);
                            int nIn = Integer.parseInt(split[1].trim());
                            int nOut = Integer.parseInt(split[2].trim());
                            currentOpNin = nIn;
                            currentOpNout = nOut;
                            hasNin = true;
                            hasNout = true;
                            boolean inplaceAble = Boolean.parseBoolean(split[3].trim());
                            int tArgs = Integer.parseInt(split[4].trim());
                            int iArgs = Integer.parseInt(split[5].trim());

                            currentOpIntArgs = iArgs;
                            currentOutTArgs = tArgs;
                            hasIntArgs = true;
                            hasTArgs = true;

                            builder.name(name)
                                    .opDeclarationType(OpDeclarationDescriptor.OpDeclarationType.CUSTOM_OP_IMPL)
                                    .nIn(nIn).nOut(nOut)
                                    .inplaceAble(inplaceAble)
                                    .iArgs(iArgs).tArgs(tArgs);

                            inOpBlock = true;

                        } else if(line.contains(BOOLEAN_OP_IMPL) && !line.contains("ENGINE")) {
                            // BOOLEAN_OP_IMPL(NAME, NIN, SCALAR)
                            foundOp = true;
                            if(line.contains(");")) {
                                oneLineOp = true;
                            }

                            line = removeBracesFromDeclarationMacro(line, BOOLEAN_OP_IMPL);

                            String[] split = line.trim().split(",");
                            name = split[0];
                            opTypes.put(name, OpNamespace.OpDescriptor.OpDeclarationType.BOOLEAN_OP_IMPL);

                            // BOOLEAN_OP_IMPL(NAME, NIN, SCALAR)
                            int nIn = Integer.parseInt(split[1].trim());
                            currentOpNin = nIn;
                            hasNin = true;
                            boolean inplaceAble = Boolean.parseBoolean(split[2].trim());
                            builder.name(name).opDeclarationType(OpDeclarationDescriptor.OpDeclarationType.BOOLEAN_OP_IMPL)
                                    .nIn(nIn)
                                    .inplaceAble(inplaceAble);

                            inOpBlock = true;
                        } else if(line.contains(LIST_OP_IMPL) && !line.contains("ENGINE")) {
                            // LIST_OP_IMPL(NAME, NIN, NOUT, TARGS, IARGS)
                            foundOp = true;
                            line = removeBracesFromDeclarationMacro(line, LIST_OP_IMPL);

                            String[] split = line.trim().split(",");
                            name = split[0];
                            opTypes.put(name, OpNamespace.OpDescriptor.OpDeclarationType.LIST_OP_IMPL);

                            argDescriptorProposals = new ArrayList<>();
                            ret.put(name,argDescriptorProposals);
                            int nIn = Integer.parseInt(split[1].trim());
                            int nOut = Integer.parseInt(split[2].trim());
                            currentOpNin = nIn;
                            currentOpNout = nOut;
                            hasNin = true;
                            hasNout = true;
                            int tArgs = Integer.parseInt(split[3].trim());
                            int iArgs = Integer.parseInt(split[4].trim());

                            currentOpIntArgs = iArgs;
                            currentOutTArgs = tArgs;
                            hasIntArgs = true;
                            hasTArgs = true;

                            builder.name(name).opDeclarationType(OpDeclarationDescriptor.OpDeclarationType.LIST_OP_IMPL)
                                    .nIn(nIn).nOut(nOut)
                                    .iArgs(iArgs).tArgs(tArgs);

                            inOpBlock = true;

                            if(name.equals("split_list") || name.equals("scatter_list")) {
                                argDescriptorProposals.add(ArgDescriptorProposal.builder()
                                        .proposalWeight(Double.MAX_VALUE)
                                        .descriptor(OpNamespace.ArgDescriptor.newBuilder().setArgIndex(0)
                                                .setArgType(OpNamespace.ArgDescriptor.ArgType.INPUT_TENSOR)
                                                .setName("list").build())
                                        .build());
                                argDescriptorProposals.add(ArgDescriptorProposal.builder()
                                        .proposalWeight(Double.MAX_VALUE)
                                        .descriptor(OpNamespace.ArgDescriptor.newBuilder().setArgIndex(1)
                                                .setArgType(OpNamespace.ArgDescriptor.ArgType.INPUT_TENSOR)
                                                .setName("array").build())
                                        .build());
                                argDescriptorProposals.add(ArgDescriptorProposal.builder()
                                        .proposalWeight(Double.MAX_VALUE)
                                        .descriptor(OpNamespace.ArgDescriptor.newBuilder().setArgIndex(2)
                                                .setArgType(OpNamespace.ArgDescriptor.ArgType.INPUT_TENSOR)
                                                .setName("sizes").build())
                                        .build());

                                argDescriptorProposals.add(ArgDescriptorProposal.builder()
                                        .sourceOfProposal("cpp")
                                        .proposalWeight(Double.POSITIVE_INFINITY)
                                        .descriptor(OpNamespace.ArgDescriptor.newBuilder()
                                                .setArgType(OpNamespace.ArgDescriptor.ArgType.DATA_TYPE)
                                                .setName("dtype")
                                                .setIsArray(false)
                                                .setArgIndex(0)
                                                .build()).build());
                            }

                            if(name.equals("create_list")) {
                                argDescriptorProposals.add(ArgDescriptorProposal.builder()
                                        .sourceOfProposal("cpp")
                                        .proposalWeight(Double.POSITIVE_INFINITY)
                                        .descriptor(OpNamespace.ArgDescriptor.newBuilder()
                                                .setArgType(OpNamespace.ArgDescriptor.ArgType.DATA_TYPE)
                                                .setName("importDataType")
                                                .setIsArray(false)
                                                .setArgIndex(0)
                                                .build()).build());
                            }


                            if(name.equals("create_view")) {
                                //importDataType
                                argDescriptorProposals.add(ArgDescriptorProposal.builder()
                                        .sourceOfProposal("cpp")
                                        .proposalWeight(Double.POSITIVE_INFINITY)
                                        .descriptor(OpNamespace.ArgDescriptor.newBuilder()
                                                .setArgType(OpNamespace.ArgDescriptor.ArgType.INPUT_TENSOR)
                                                .setName("inputArray")
                                                .setIsArray(false)
                                                .setArgIndex(0)
                                                .build()).build());

                                argDescriptorProposals.add(ArgDescriptorProposal.builder()
                                        .sourceOfProposal("cpp")
                                        .proposalWeight(Double.POSITIVE_INFINITY)
                                        .descriptor(OpNamespace.ArgDescriptor.newBuilder()
                                                .setArgType(OpNamespace.ArgDescriptor.ArgType.INPUT_TENSOR)
                                                .setName("indexArrays")
                                                .setIsArray(false)
                                                .setArgIndex(1)
                                                .build()).build());
                            }

                            if(name.equals("read_list")) {
                                //importDataType
                                argDescriptorProposals.add(ArgDescriptorProposal.builder()
                                        .sourceOfProposal("cpp")
                                        .proposalWeight(Double.POSITIVE_INFINITY)
                                        .descriptor(OpNamespace.ArgDescriptor.newBuilder()
                                                .setArgType(OpNamespace.ArgDescriptor.ArgType.DATA_TYPE)
                                                .setName("importDataType")
                                                .setIsArray(false)
                                                .setArgIndex(0)
                                                .build()).build());
                            }

                            if(name.equals("gather_list") || name.equals("stack_list") || name.equals("split_list")) {
                                //importDataType
                                argDescriptorProposals.add(ArgDescriptorProposal.builder()
                                        .sourceOfProposal("cpp")
                                        .proposalWeight(Double.POSITIVE_INFINITY)
                                        .descriptor(OpNamespace.ArgDescriptor.newBuilder()
                                                .setArgType(OpNamespace.ArgDescriptor.ArgType.DATA_TYPE)
                                                .setName("dtype")
                                                .setIsArray(false)
                                                .setArgIndex(0)
                                                .build()).build());
                            }

                        } else if(line.contains(LOGIC_OP_IMPL) && !line.contains("ENGINE")) {
                            // LOGIC_OP_IMPL(NAME)
                            foundOp = true;
                            if(line.contains(");"))
                                oneLineOp = true;
                            line = removeBracesFromDeclarationMacro(line, LOGIC_OP_IMPL);

                            String[] split = line.trim().split(",");
                            name = split[0];
                            opTypes.put(name, OpNamespace.OpDescriptor.OpDeclarationType.LOGIC_OP_IMPL);

                            argDescriptorProposals = new ArrayList<>();
                            ret.put(name,argDescriptorProposals);
                            builder.name(name)
                                    .opDeclarationType(OpDeclarationDescriptor.OpDeclarationType.LOGIC_OP_IMPL);

                            inOpBlock = true;
                            //dummy output for import
                            if(name.equals("While") || name.equals("Switch") | name.equals("Conditional")) {
                                argDescriptorProposals.add(ArgDescriptorProposal.builder()
                                        .proposalWeight(9999.0)
                                        .descriptor(OpNamespace.ArgDescriptor.newBuilder().setArgIndex(0)
                                                .setArgType(OpNamespace.ArgDescriptor.ArgType.OUTPUT_TENSOR)
                                                .setName("output").build())
                                        .build());
                            }

                            if(name.equals("merge")) {
                                argDescriptorProposals.add(ArgDescriptorProposal.builder()
                                        .proposalWeight(99999.0)
                                        .descriptor(OpNamespace.ArgDescriptor.newBuilder().setArgIndex(0)
                                                .setIsArray(true)
                                                .setArgType(OpNamespace.ArgDescriptor.ArgType.INPUT_TENSOR)
                                                .setName("inputs").build())
                                        .build());
                            }

                            //dummy input for import
                            if(name.equals("While")) {
                                argDescriptorProposals.add(ArgDescriptorProposal.builder()
                                        .proposalWeight(9999.0)
                                        .descriptor(OpNamespace.ArgDescriptor.newBuilder().setArgIndex(0)
                                                .setArgType(OpNamespace.ArgDescriptor.ArgType.INPUT_TENSOR)
                                                .setName("condition").build())
                                        .build());
                            }

                            if(name.equals("while") || name.equals("enter") || name.equals("exit") || name.equals("next_iteration")
                                    || name.equals("loop_cond") || name.equals("switch") || name.equals("While")) {
                                argDescriptorProposals.add(ArgDescriptorProposal.builder()
                                        .proposalWeight(9999.0)
                                        .descriptor(OpNamespace.ArgDescriptor.newBuilder().setArgIndex(0)
                                                .setArgType(OpNamespace.ArgDescriptor.ArgType.STRING)
                                                .setName("frameName").build())
                                        .build());
                            }


                        } else if(line.contains(DIVERGENT_OP_IMPL) && !line.contains("ENGINE")) {
                            foundOp = true;
                            //DIVERGENT_OP_IMPL(NAME, NIN, NOUT, INPLACEABLE)
                            line = removeBracesFromDeclarationMacro(line, DIVERGENT_OP_IMPL);
                            String[] split = line.trim().split(",");
                            name = split[0];
                            opTypes.put(name, OpNamespace.OpDescriptor.OpDeclarationType.DIVERGENT_OP_IMPL);

                            argDescriptorProposals = new ArrayList<>();
                            ret.put(name,argDescriptorProposals);
                            int nIn = Integer.parseInt(split[1].trim());
                            int nOut = Integer.parseInt(split[2].trim());
                            currentOpNin = nIn;
                            currentOpNout = nOut;
                            hasNin = true;
                            hasNout = true;
                            boolean inplaceAble = Boolean.parseBoolean(split[3].trim());
                            builder.name(name).opDeclarationType(OpDeclarationDescriptor.OpDeclarationType.DIVERGENT_OP_IMPL)
                                    .nIn(nIn).nOut(nOut)
                                    .inplaceAble(inplaceAble);

                            inOpBlock = true;
                        } else if(line.contains(CONFIGURABLE_OP_IMPL) && !line.contains("ENGINE")) {
                            // CONFIGURABLE_OP_IMPL(NAME, NIN, NOUT, INPLACEABLE, TARGS, IARGS)
                            foundOp = true;
                            line = removeBracesFromDeclarationMacro(line, CONFIGURABLE_OP_IMPL);
                            String[] split = line.trim().split(",");
                            name = split[0];
                            opTypes.put(name, OpNamespace.OpDescriptor.OpDeclarationType.CONFIGURABLE_OP_IMPL);

                            argDescriptorProposals = new ArrayList<>();
                            ret.put(name,argDescriptorProposals);
                            int nIn = Integer.parseInt(split[1].trim());
                            int nOut = Integer.parseInt(split[2].trim());
                            currentOpNin = nIn;
                            currentOpNout = nOut;
                            hasNin = true;
                            hasNout = true;
                            boolean inplaceAble = Boolean.parseBoolean(split[3].trim());
                            int tArgs = Integer.parseInt(split[4].trim());
                            int iArgs = Integer.parseInt(split[5].trim());

                            hasIntArgs = true;
                            hasTArgs = true;

                            builder.name(name)
                                    .opDeclarationType(OpDeclarationDescriptor.OpDeclarationType.CONFIGURABLE_OP_IMPL)
                                    .nIn(nIn).nOut(nOut)
                                    .inplaceAble(inplaceAble)
                                    .iArgs(iArgs).tArgs(tArgs);

                            inOpBlock = true;
                           if(name.equals("skipgram_inference")) {
                               argDescriptorProposals.add(ArgDescriptorProposal.builder()
                                       .descriptor(OpNamespace.ArgDescriptor.newBuilder()
                                               .setArgIndex(0)
                                               .setArgType(OpNamespace.ArgDescriptor.ArgType.INT64)
                                               .setName("numCodes")
                                               .build())
                                       .sourceOfProposal("cpp").proposalWeight(999999.0)
                                       .build());

                               argDescriptorProposals.add(ArgDescriptorProposal.builder()
                                       .descriptor(OpNamespace.ArgDescriptor.newBuilder()
                                               .setArgIndex(1)
                                               .setArgType(OpNamespace.ArgDescriptor.ArgType.INT64)
                                               .setName("numIndices")
                                               .build())
                                       .sourceOfProposal("cpp").proposalWeight(999999.0)
                                       .build());

                               argDescriptorProposals.add(ArgDescriptorProposal.builder()
                                       .descriptor(OpNamespace.ArgDescriptor.newBuilder()
                                               .setArgIndex(2)
                                               .setArgType(OpNamespace.ArgDescriptor.ArgType.INT64)
                                               .setName("numIterations")
                                               .build())
                                       .sourceOfProposal("cpp").proposalWeight(999999.0)
                                       .build());

                               argDescriptorProposals.add(ArgDescriptorProposal.builder()
                                       .descriptor(OpNamespace.ArgDescriptor.newBuilder()
                                               .setArgIndex(3)
                                               .setArgType(OpNamespace.ArgDescriptor.ArgType.INT64)
                                               .setName("codes")
                                               .setIsArray(true)
                                               .build())
                                       .sourceOfProposal("cpp").proposalWeight(999999.0)
                                       .build());

                               argDescriptorProposals.add(ArgDescriptorProposal.builder()
                                       .descriptor(OpNamespace.ArgDescriptor.newBuilder()
                                               .setArgIndex(4)
                                               .setArgType(OpNamespace.ArgDescriptor.ArgType.INT64)
                                               .setName("indices")
                                               .setIsArray(true)
                                               .build())
                                       .sourceOfProposal("cpp").proposalWeight(999999.0)
                                       .build());

                               argDescriptorProposals.add(ArgDescriptorProposal.builder()
                                       .descriptor(OpNamespace.ArgDescriptor.newBuilder()
                                               .setArgIndex(5)
                                               .setArgType(OpNamespace.ArgDescriptor.ArgType.INT64)
                                               .setName("target")
                                               .setIsArray(false)
                                               .build())
                                       .sourceOfProposal("cpp").proposalWeight(999999.0)
                                       .build());

                               argDescriptorProposals.add(ArgDescriptorProposal.builder()
                                       .descriptor(OpNamespace.ArgDescriptor.newBuilder()
                                               .setArgIndex(6)
                                               .setArgType(OpNamespace.ArgDescriptor.ArgType.INT64)
                                               .setName("ngStarter")
                                               .setIsArray(false)
                                               .build())
                                       .sourceOfProposal("cpp").proposalWeight(999999.0)
                                       .build());

                               argDescriptorProposals.add(ArgDescriptorProposal.builder()
                                       .descriptor(OpNamespace.ArgDescriptor.newBuilder()
                                               .setArgIndex(7)
                                               .setArgType(OpNamespace.ArgDescriptor.ArgType.INT64)
                                               .setName("randomValue")
                                               .setIsArray(false)
                                               .build())
                                       .sourceOfProposal("cpp").proposalWeight(999999.0)
                                       .build());

                               argDescriptorProposals.add(ArgDescriptorProposal.builder()
                                       .descriptor(OpNamespace.ArgDescriptor.newBuilder()
                                               .setArgIndex(8)
                                               .setArgType(OpNamespace.ArgDescriptor.ArgType.INT64)
                                               .setName("numWorkers")
                                               .setIsArray(false)
                                               .build())
                                       .sourceOfProposal("cpp").proposalWeight(999999.0)
                                       .build());

                               argDescriptorProposals.add(ArgDescriptorProposal.builder()
                                       .descriptor(OpNamespace.ArgDescriptor.newBuilder()
                                               .setArgIndex(9)
                                               .setArgType(OpNamespace.ArgDescriptor.ArgType.INT64)
                                               .setName("nsRounds")
                                               .setIsArray(false)
                                               .build())
                                       .sourceOfProposal("cpp").proposalWeight(999999.0)
                                       .build());


                               argDescriptorProposals.add(ArgDescriptorProposal.builder()
                                       .descriptor(OpNamespace.ArgDescriptor.newBuilder()
                                               .setArgIndex(0)
                                               .setArgType(OpNamespace.ArgDescriptor.ArgType.DOUBLE)
                                               .setName("alpha")
                                               .setIsArray(false)
                                               .build())
                                       .sourceOfProposal("cpp").proposalWeight(999999.0)
                                       .build());

                               argDescriptorProposals.add(ArgDescriptorProposal.builder()
                                       .descriptor(OpNamespace.ArgDescriptor.newBuilder()
                                               .setArgIndex(0)
                                               .setArgType(OpNamespace.ArgDescriptor.ArgType.INPUT_TENSOR)
                                               .setName("syn0")
                                               .setIsArray(false)
                                               .build())
                                       .sourceOfProposal("cpp").proposalWeight(999999.0)
                                       .build());

                               argDescriptorProposals.add(ArgDescriptorProposal.builder()
                                       .descriptor(OpNamespace.ArgDescriptor.newBuilder()
                                               .setArgIndex(1)
                                               .setArgType(OpNamespace.ArgDescriptor.ArgType.INPUT_TENSOR)
                                               .setName("syn1")
                                               .setIsArray(false)
                                               .build())
                                       .sourceOfProposal("cpp").proposalWeight(999999.0)
                                       .build());

                               argDescriptorProposals.add(ArgDescriptorProposal.builder()
                                       .descriptor(OpNamespace.ArgDescriptor.newBuilder()
                                               .setArgIndex(2)
                                               .setArgType(OpNamespace.ArgDescriptor.ArgType.INPUT_TENSOR)
                                               .setName("syn1Neg")
                                               .setIsArray(false)
                                               .build())
                                       .sourceOfProposal("cpp").proposalWeight(999999.0)
                                       .build());

                               argDescriptorProposals.add(ArgDescriptorProposal.builder()
                                       .descriptor(OpNamespace.ArgDescriptor.newBuilder()
                                               .setArgIndex(3)
                                               .setArgType(OpNamespace.ArgDescriptor.ArgType.INPUT_TENSOR)
                                               .setName("expTable")
                                               .setIsArray(false)
                                               .build())
                                       .sourceOfProposal("cpp").proposalWeight(999999.0)
                                       .build());

                               argDescriptorProposals.add(ArgDescriptorProposal.builder()
                                       .descriptor(OpNamespace.ArgDescriptor.newBuilder()
                                               .setArgIndex(4)
                                               .setArgType(OpNamespace.ArgDescriptor.ArgType.INPUT_TENSOR)
                                               .setName("negTable")
                                               .setIsArray(false)
                                               .build())
                                       .sourceOfProposal("cpp").proposalWeight(999999.0)
                                       .build());

                               argDescriptorProposals.add(ArgDescriptorProposal.builder()
                                       .descriptor(OpNamespace.ArgDescriptor.newBuilder()
                                               .setArgIndex(5)
                                               .setArgType(OpNamespace.ArgDescriptor.ArgType.INPUT_TENSOR)
                                               .setName("inferenceVector")
                                               .setIsArray(false)
                                               .build())
                                       .sourceOfProposal("cpp").proposalWeight(999999.0)
                                       .build());

                               argDescriptorProposals.add(ArgDescriptorProposal.builder()
                                       .descriptor(OpNamespace.ArgDescriptor.newBuilder()
                                               .setArgIndex(0)
                                               .setArgType(OpNamespace.ArgDescriptor.ArgType.BOOL)
                                               .setName("isInference")
                                               .setIsArray(false)
                                               .build())
                                       .sourceOfProposal("cpp").proposalWeight(999999.0)
                                       .build());

                               argDescriptorProposals.add(ArgDescriptorProposal.builder()
                                       .descriptor(OpNamespace.ArgDescriptor.newBuilder()
                                               .setArgIndex(1)
                                               .setArgType(OpNamespace.ArgDescriptor.ArgType.BOOL)
                                               .setName("isPreciseMode")
                                               .setIsArray(false)
                                               .build())
                                       .sourceOfProposal("cpp").proposalWeight(999999.0)
                                       .build());
                           }


                            if(name.equals("cbow_inference")) {
                                argDescriptorProposals.add(ArgDescriptorProposal.builder()
                                        .descriptor(OpNamespace.ArgDescriptor.newBuilder()
                                                .setArgIndex(0)
                                                .setArgType(OpNamespace.ArgDescriptor.ArgType.INT64)
                                                .setName("numCodes")
                                                .build())
                                        .sourceOfProposal("cpp").proposalWeight(999999.0)
                                        .build());

                                argDescriptorProposals.add(ArgDescriptorProposal.builder()
                                        .descriptor(OpNamespace.ArgDescriptor.newBuilder()
                                                .setArgIndex(1)
                                                .setArgType(OpNamespace.ArgDescriptor.ArgType.INT64)
                                                .setName("numIndices")
                                                .build())
                                        .sourceOfProposal("cpp").proposalWeight(999999.0)
                                        .build());

                                argDescriptorProposals.add(ArgDescriptorProposal.builder()
                                        .descriptor(OpNamespace.ArgDescriptor.newBuilder()
                                                .setArgIndex(2)
                                                .setArgType(OpNamespace.ArgDescriptor.ArgType.INT64)
                                                .setName("numContext")
                                                .build())
                                        .sourceOfProposal("cpp").proposalWeight(999999.0)
                                        .build());

                                argDescriptorProposals.add(ArgDescriptorProposal.builder()
                                        .descriptor(OpNamespace.ArgDescriptor.newBuilder()
                                                .setArgIndex(3)
                                                .setArgType(OpNamespace.ArgDescriptor.ArgType.INT64)
                                                .setName("numLockedWords")
                                                .setIsArray(true)
                                                .build())
                                        .sourceOfProposal("cpp").proposalWeight(999999.0)
                                        .build());

                                argDescriptorProposals.add(ArgDescriptorProposal.builder()
                                        .descriptor(OpNamespace.ArgDescriptor.newBuilder()
                                                .setArgIndex(4)
                                                .setArgType(OpNamespace.ArgDescriptor.ArgType.INT64)
                                                .setName("codes")
                                                .setIsArray(true)
                                                .build())
                                        .sourceOfProposal("cpp").proposalWeight(999999.0)
                                        .build());

                                argDescriptorProposals.add(ArgDescriptorProposal.builder()
                                        .descriptor(OpNamespace.ArgDescriptor.newBuilder()
                                                .setArgIndex(5)
                                                .setArgType(OpNamespace.ArgDescriptor.ArgType.INT64)
                                                .setName("indices")
                                                .setIsArray(true)
                                                .build())
                                        .sourceOfProposal("cpp").proposalWeight(999999.0)
                                        .build());

                                argDescriptorProposals.add(ArgDescriptorProposal.builder()
                                        .descriptor(OpNamespace.ArgDescriptor.newBuilder()
                                                .setArgIndex(6)
                                                .setArgType(OpNamespace.ArgDescriptor.ArgType.INT64)
                                                .setName("context")
                                                .setIsArray(true)
                                                .build())
                                        .sourceOfProposal("cpp").proposalWeight(999999.0)
                                        .build());

                                argDescriptorProposals.add(ArgDescriptorProposal.builder()
                                        .descriptor(OpNamespace.ArgDescriptor.newBuilder()
                                                .setArgIndex(7)
                                                .setArgType(OpNamespace.ArgDescriptor.ArgType.INT64)
                                                .setName("lockedWords")
                                                .setIsArray(true)
                                                .build())
                                        .sourceOfProposal("cpp").proposalWeight(999999.0)
                                        .build());

                                argDescriptorProposals.add(ArgDescriptorProposal.builder()
                                        .descriptor(OpNamespace.ArgDescriptor.newBuilder()
                                                .setArgIndex(8)
                                                .setArgType(OpNamespace.ArgDescriptor.ArgType.INT64)
                                                .setName("target")
                                                .setIsArray(false)
                                                .build())
                                        .sourceOfProposal("cpp").proposalWeight(999999.0)
                                        .build());

                                argDescriptorProposals.add(ArgDescriptorProposal.builder()
                                        .descriptor(OpNamespace.ArgDescriptor.newBuilder()
                                                .setArgIndex(9)
                                                .setArgType(OpNamespace.ArgDescriptor.ArgType.INT64)
                                                .setName("ngStarter")
                                                .setIsArray(false)
                                                .build())
                                        .sourceOfProposal("cpp").proposalWeight(999999.0)
                                        .build());


                                argDescriptorProposals.add(ArgDescriptorProposal.builder()
                                        .descriptor(OpNamespace.ArgDescriptor.newBuilder()
                                                .setArgIndex(10)
                                                .setArgType(OpNamespace.ArgDescriptor.ArgType.INT64)
                                                .setName("numLabels")
                                                .setIsArray(false)
                                                .build())
                                        .sourceOfProposal("cpp").proposalWeight(999999.0)
                                        .build());

                                argDescriptorProposals.add(ArgDescriptorProposal.builder()
                                        .descriptor(OpNamespace.ArgDescriptor.newBuilder()
                                                .setArgIndex(11)
                                                .setArgType(OpNamespace.ArgDescriptor.ArgType.INT64)
                                                .setName("randomValue")
                                                .setIsArray(false)
                                                .build())
                                        .sourceOfProposal("cpp").proposalWeight(999999.0)
                                        .build());

                                argDescriptorProposals.add(ArgDescriptorProposal.builder()
                                        .descriptor(OpNamespace.ArgDescriptor.newBuilder()
                                                .setArgIndex(12)
                                                .setArgType(OpNamespace.ArgDescriptor.ArgType.INT64)
                                                .setName("iterations")
                                                .setIsArray(false)
                                                .build())
                                        .sourceOfProposal("cpp").proposalWeight(999999.0)
                                        .build());

                                argDescriptorProposals.add(ArgDescriptorProposal.builder()
                                        .descriptor(OpNamespace.ArgDescriptor.newBuilder()
                                                .setArgIndex(13)
                                                .setArgType(OpNamespace.ArgDescriptor.ArgType.INT64)
                                                .setName("numWorkers")
                                                .setIsArray(false)
                                                .build())
                                        .sourceOfProposal("cpp").proposalWeight(999999.0)
                                        .build());

                                argDescriptorProposals.add(ArgDescriptorProposal.builder()
                                        .descriptor(OpNamespace.ArgDescriptor.newBuilder()
                                                .setArgIndex(14)
                                                .setArgType(OpNamespace.ArgDescriptor.ArgType.INT64)
                                                .setName("nsRounds")
                                                .setIsArray(false)
                                                .build())
                                        .sourceOfProposal("cpp").proposalWeight(999999.0)
                                        .build());

                                argDescriptorProposals.add(ArgDescriptorProposal.builder()
                                        .descriptor(OpNamespace.ArgDescriptor.newBuilder()
                                                .setArgIndex(0)
                                                .setArgType(OpNamespace.ArgDescriptor.ArgType.DOUBLE)
                                                .setName("alpha")
                                                .setIsArray(false)
                                                .build())
                                        .sourceOfProposal("cpp").proposalWeight(999999.0)
                                        .build());

                                argDescriptorProposals.add(ArgDescriptorProposal.builder()
                                        .descriptor(OpNamespace.ArgDescriptor.newBuilder()
                                                .setArgIndex(1)
                                                .setArgType(OpNamespace.ArgDescriptor.ArgType.DOUBLE)
                                                .setName("minLearningRate")
                                                .setIsArray(false)
                                                .build())
                                        .sourceOfProposal("cpp").proposalWeight(999999.0)
                                        .build());



                                argDescriptorProposals.add(ArgDescriptorProposal.builder()
                                        .descriptor(OpNamespace.ArgDescriptor.newBuilder()
                                                .setArgIndex(0)
                                                .setArgType(OpNamespace.ArgDescriptor.ArgType.INPUT_TENSOR)
                                                .setName("syn0")
                                                .setIsArray(false)
                                                .build())
                                        .sourceOfProposal("cpp").proposalWeight(999999.0)
                                        .build());


                                argDescriptorProposals.add(ArgDescriptorProposal.builder()
                                        .descriptor(OpNamespace.ArgDescriptor.newBuilder()
                                                .setArgIndex(1)
                                                .setArgType(OpNamespace.ArgDescriptor.ArgType.INPUT_TENSOR)
                                                .setName("syn1")
                                                .setIsArray(false)
                                                .build())
                                        .sourceOfProposal("cpp").proposalWeight(999999.0)
                                        .build());

                                argDescriptorProposals.add(ArgDescriptorProposal.builder()
                                        .descriptor(OpNamespace.ArgDescriptor.newBuilder()
                                                .setArgIndex(2)
                                                .setArgType(OpNamespace.ArgDescriptor.ArgType.INPUT_TENSOR)
                                                .setName("syn1neg")
                                                .setIsArray(false)
                                                .build())
                                        .sourceOfProposal("cpp").proposalWeight(999999.0)
                                        .build());

                                argDescriptorProposals.add(ArgDescriptorProposal.builder()
                                        .descriptor(OpNamespace.ArgDescriptor.newBuilder()
                                                .setArgIndex(3)
                                                .setArgType(OpNamespace.ArgDescriptor.ArgType.INPUT_TENSOR)
                                                .setName("expTable")
                                                .setIsArray(false)
                                                .build())
                                        .sourceOfProposal("cpp").proposalWeight(999999.0)
                                        .build());


                                argDescriptorProposals.add(ArgDescriptorProposal.builder()
                                        .descriptor(OpNamespace.ArgDescriptor.newBuilder()
                                                .setArgIndex(4)
                                                .setArgType(OpNamespace.ArgDescriptor.ArgType.INPUT_TENSOR)
                                                .setName("negTable")
                                                .setIsArray(false)
                                                .build())
                                        .sourceOfProposal("cpp").proposalWeight(999999.0)
                                        .build());

                                argDescriptorProposals.add(ArgDescriptorProposal.builder()
                                        .descriptor(OpNamespace.ArgDescriptor.newBuilder()
                                                .setArgIndex(5)
                                                .setArgType(OpNamespace.ArgDescriptor.ArgType.INPUT_TENSOR)
                                                .setName("inferenceVector")
                                                .setIsArray(false)
                                                .build())
                                        .sourceOfProposal("cpp").proposalWeight(999999.0)
                                        .build());

                                argDescriptorProposals.add(ArgDescriptorProposal.builder()
                                        .descriptor(OpNamespace.ArgDescriptor.newBuilder()
                                                .setArgIndex(0)
                                                .setArgType(OpNamespace.ArgDescriptor.ArgType.BOOL)
                                                .setName("trainWords")
                                                .setIsArray(false)
                                                .build())
                                        .sourceOfProposal("cpp").proposalWeight(999999.0)
                                        .build());

                                argDescriptorProposals.add(ArgDescriptorProposal.builder()
                                        .descriptor(OpNamespace.ArgDescriptor.newBuilder()
                                                .setArgIndex(1)
                                                .setArgType(OpNamespace.ArgDescriptor.ArgType.BOOL)
                                                .setName("isInference")
                                                .setIsArray(false)
                                                .build())
                                        .sourceOfProposal("cpp").proposalWeight(999999.0)
                                        .build());
                            }

                            if(name.equals("relu6")) {
                                argDescriptorProposals.add(ArgDescriptorProposal.builder()
                                        .descriptor(OpNamespace.ArgDescriptor.newBuilder()
                                                .setArgIndex(0)
                                                .setArgType(OpNamespace.ArgDescriptor.ArgType.DATA_TYPE)
                                                .setName("dtype")
                                                .build())
                                        .sourceOfProposal("cpp").proposalWeight(999999.0)
                                        .build());
                            }

                            if(name.contains("scatter_update")) {
                                argDescriptorProposals.add(ArgDescriptorProposal.builder()
                                        .sourceOfProposal("cpp")
                                        .proposalWeight(Double.MAX_VALUE)
                                        .descriptor(OpNamespace.ArgDescriptor.newBuilder()
                                                .setArgType(OpNamespace.ArgDescriptor.ArgType.INPUT_TENSOR)
                                                .setName("indices")
                                                .setIsArray(false)
                                                .setArgIndex(2)
                                                .build()).build());

                            }

<<<<<<< HEAD

                            if(name.equals("skipgram_inference") || name.equals("cbow_inference")) {
                                argDescriptorProposals.add(ArgDescriptorProposal.builder()
                                        .sourceOfProposal("cpp")
                                        .proposalWeight(Double.POSITIVE_INFINITY)
                                        .descriptor(OpNamespace.ArgDescriptor.newBuilder()
                                                .setArgType(OpNamespace.ArgDescriptor.ArgType.INT64)
                                                .setName("numCodes")
                                                .setIsArray(false)
                                                .setArgIndex(0)
                                                .build()).build());

                                argDescriptorProposals.add(ArgDescriptorProposal.builder()
                                        .sourceOfProposal("cpp")
                                        .proposalWeight(Double.POSITIVE_INFINITY)
                                        .descriptor(OpNamespace.ArgDescriptor.newBuilder()
                                                .setArgType(OpNamespace.ArgDescriptor.ArgType.INT64)
                                                .setName("numIndices")
                                                .setIsArray(false)
                                                .setArgIndex(1)
                                                .build()).build());

                                argDescriptorProposals.add(ArgDescriptorProposal.builder()
                                        .sourceOfProposal("cpp")
                                        .proposalWeight(Double.POSITIVE_INFINITY)
                                        .descriptor(OpNamespace.ArgDescriptor.newBuilder()
                                                .setArgType(OpNamespace.ArgDescriptor.ArgType.INT64)
                                                .setName("numIterations")
                                                .setIsArray(false)
                                                .setArgIndex(2)
                                                .build()).build());

                                argDescriptorProposals.add(ArgDescriptorProposal.builder()
                                        .sourceOfProposal("cpp")
                                        .proposalWeight(Double.POSITIVE_INFINITY)
                                        .descriptor(OpNamespace.ArgDescriptor.newBuilder()
                                                .setArgType(OpNamespace.ArgDescriptor.ArgType.INT64)
                                                .setName("codes")
                                                .setIsArray(true)
                                                .setArgIndex(3)
                                                .build()).build());

                                argDescriptorProposals.add(ArgDescriptorProposal.builder()
                                        .sourceOfProposal("cpp")
                                        .proposalWeight(Double.POSITIVE_INFINITY)
                                        .descriptor(OpNamespace.ArgDescriptor.newBuilder()
                                                .setArgType(OpNamespace.ArgDescriptor.ArgType.INT64)
                                                .setName("indices")
                                                .setIsArray(true)
                                                .setArgIndex(4)
                                                .build()).build());

                                argDescriptorProposals.add(ArgDescriptorProposal.builder()
                                        .sourceOfProposal("cpp")
                                        .proposalWeight(Double.POSITIVE_INFINITY)
                                        .descriptor(OpNamespace.ArgDescriptor.newBuilder()
                                                .setArgType(OpNamespace.ArgDescriptor.ArgType.INT64)
                                                .setName("target")
                                                .setIsArray(false)
                                                .setArgIndex(5)
                                                .build()).build());

                                argDescriptorProposals.add(ArgDescriptorProposal.builder()
                                        .sourceOfProposal("cpp")
                                        .proposalWeight(Double.POSITIVE_INFINITY)
                                        .descriptor(OpNamespace.ArgDescriptor.newBuilder()
                                                .setArgType(OpNamespace.ArgDescriptor.ArgType.INT64)
                                                .setName("ngStarter")
                                                .setIsArray(false)
                                                .setArgIndex(6)
                                                .build()).build());

                                argDescriptorProposals.add(ArgDescriptorProposal.builder()
                                        .sourceOfProposal("cpp")
                                        .proposalWeight(Double.POSITIVE_INFINITY)
                                        .descriptor(OpNamespace.ArgDescriptor.newBuilder()
                                                .setArgType(OpNamespace.ArgDescriptor.ArgType.INT64)
                                                .setName("randomValue")
                                                .setIsArray(false)
                                                .setArgIndex(7)
                                                .build()).build());

                                argDescriptorProposals.add(ArgDescriptorProposal.builder()
                                        .sourceOfProposal("cpp")
                                        .proposalWeight(Double.POSITIVE_INFINITY)
                                        .descriptor(OpNamespace.ArgDescriptor.newBuilder()
                                                .setArgType(OpNamespace.ArgDescriptor.ArgType.INT64)
                                                .setName("numWorkers")
                                                .setIsArray(false)
                                                .setArgIndex(8)
                                                .build()).build());

                                argDescriptorProposals.add(ArgDescriptorProposal.builder()
                                        .sourceOfProposal("cpp")
                                        .proposalWeight(Double.POSITIVE_INFINITY)
                                        .descriptor(OpNamespace.ArgDescriptor.newBuilder()
                                                .setArgType(OpNamespace.ArgDescriptor.ArgType.INT64)
                                                .setName("nsRounds")
                                                .setIsArray(false)
                                                .setArgIndex(9)
                                                .build()).build());

                                argDescriptorProposals.add(ArgDescriptorProposal.builder()
                                        .sourceOfProposal("cpp")
                                        .proposalWeight(Double.POSITIVE_INFINITY)
                                        .descriptor(OpNamespace.ArgDescriptor.newBuilder()
                                                .setArgType(OpNamespace.ArgDescriptor.ArgType.DOUBLE)
                                                .setName("alpha")
                                                .setIsArray(false)
                                                .setArgIndex(0)
                                                .build()).build());



                                argDescriptorProposals.add(ArgDescriptorProposal.builder()
                                        .sourceOfProposal("cpp")
                                        .proposalWeight(Double.POSITIVE_INFINITY)
                                        .descriptor(OpNamespace.ArgDescriptor.newBuilder()
                                                .setArgType(OpNamespace.ArgDescriptor.ArgType.INPUT_TENSOR)
                                                .setName("syn0")
                                                .setIsArray(false)
                                                .setArgIndex(0)
                                                .build()).build());


                                argDescriptorProposals.add(ArgDescriptorProposal.builder()
                                        .sourceOfProposal("cpp")
                                        .proposalWeight(Double.POSITIVE_INFINITY)
                                        .descriptor(OpNamespace.ArgDescriptor.newBuilder()
                                                .setArgType(OpNamespace.ArgDescriptor.ArgType.INPUT_TENSOR)
                                                .setName("syn1")
                                                .setIsArray(false)
                                                .setArgIndex(1)
                                                .build()).build());


                                argDescriptorProposals.add(ArgDescriptorProposal.builder()
                                        .sourceOfProposal("cpp")
                                        .proposalWeight(Double.POSITIVE_INFINITY)
                                        .descriptor(OpNamespace.ArgDescriptor.newBuilder()
                                                .setArgType(OpNamespace.ArgDescriptor.ArgType.INPUT_TENSOR)
                                                .setName("syn1neg")
                                                .setIsArray(false)
                                                .setArgIndex(2)
                                                .build()).build());

                                argDescriptorProposals.add(ArgDescriptorProposal.builder()
                                        .sourceOfProposal("cpp")
                                        .proposalWeight(Double.POSITIVE_INFINITY)
                                        .descriptor(OpNamespace.ArgDescriptor.newBuilder()
                                                .setArgType(OpNamespace.ArgDescriptor.ArgType.INPUT_TENSOR)
                                                .setName("expTable")
                                                .setIsArray(false)
                                                .setArgIndex(3)
                                                .build()).build());

                                argDescriptorProposals.add(ArgDescriptorProposal.builder()
                                        .sourceOfProposal("cpp")
                                        .proposalWeight(Double.POSITIVE_INFINITY)
                                        .descriptor(OpNamespace.ArgDescriptor.newBuilder()
                                                .setArgType(OpNamespace.ArgDescriptor.ArgType.INPUT_TENSOR)
                                                .setName("negTable")
                                                .setIsArray(false)
                                                .setArgIndex(4)
                                                .build()).build());

                                argDescriptorProposals.add(ArgDescriptorProposal.builder()
                                        .sourceOfProposal("cpp")
                                        .proposalWeight(Double.POSITIVE_INFINITY)
                                        .descriptor(OpNamespace.ArgDescriptor.newBuilder()
                                                .setArgType(OpNamespace.ArgDescriptor.ArgType.INPUT_TENSOR)
                                                .setName("inferenceVector")
                                                .setIsArray(false)
                                                .setArgIndex(5)
                                                .build()).build());

                                argDescriptorProposals.add(ArgDescriptorProposal.builder()
                                        .sourceOfProposal("cpp")
                                        .proposalWeight(Double.POSITIVE_INFINITY)
                                        .descriptor(OpNamespace.ArgDescriptor.newBuilder()
                                                .setArgType(OpNamespace.ArgDescriptor.ArgType.BOOL)
                                                .setName("isInference")
                                                .setIsArray(false)
                                                .setArgIndex(0)
                                                .build()).build());

                                argDescriptorProposals.add(ArgDescriptorProposal.builder()
                                        .sourceOfProposal("cpp")
                                        .proposalWeight(Double.POSITIVE_INFINITY)
                                        .descriptor(OpNamespace.ArgDescriptor.newBuilder()
                                                .setArgType(OpNamespace.ArgDescriptor.ArgType.BOOL)
                                                .setName("isPreciseMode")
                                                .setIsArray(false)
                                                .setArgIndex(1)
                                                .build()).build());
                            }

                        } else if(line.contains(REDUCTION_OP_IMPL)) {
=======
                        } else if(line.contains(REDUCTION_OP_IMPL) && !line.contains("ENGINE")) {
>>>>>>> f8bb11dd
                            //REDUCTION_OP_IMPL(NAME, NIN, NOUT, INPLACEABLE, TARGS, IARGS)
                            foundOp = true;
                            line = removeBracesFromDeclarationMacro(line, REDUCTION_OP_IMPL);
                            String[] split = line.trim().split(",");
                            name = split[0];
                            opTypes.put(name, OpNamespace.OpDescriptor.OpDeclarationType.REDUCTION_OP_IMPL);

                            argDescriptorProposals = new ArrayList<>();
                            ret.put(name,argDescriptorProposals);

                            int nIn = Integer.parseInt(split[1].trim());
                            int nOut = Integer.parseInt(split[2].trim());
                            currentOpNin = nIn;
                            currentOpNout = nOut;
                            hasNin = true;
                            hasNout = true;
                            boolean inplaceAble = Boolean.parseBoolean(split[3].trim());
                            int tArgs = Integer.parseInt(split[4].trim());
                            int iArgs = Integer.parseInt(split[5].trim());

                            hasIntArgs = true;
                            hasTArgs = true;

                            builder.name(name).opDeclarationType(OpDeclarationDescriptor.OpDeclarationType.REDUCTION_OP_IMPL)
                                    .nIn(nIn).nOut(nOut)
                                    .inplaceAble(inplaceAble)
                                    .iArgs(iArgs).tArgs(tArgs);

                            inOpBlock = true;
                        } else if(line.contains(BROADCASTABLE_OP_IMPL) && !line.contains("ENGINE")) {
                            //BROADCASTABLE_OP_IMPL(NAME, TARGS, IARGS)
                            foundOp = true;
                            line = removeBracesFromDeclarationMacro(line, BROADCASTABLE_OP_IMPL);

                            String[] split = line.trim().split(",");
                            name = split[0];
                            opTypes.put(name, OpNamespace.OpDescriptor.OpDeclarationType.BROADCASTABLE_OP_IMPL);

                            argDescriptorProposals = new ArrayList<>();
                            ret.put(name,argDescriptorProposals);
                            int tArgs = Integer.parseInt(split[1].trim());
                            int iArgs = Integer.parseInt(split[2].trim());

                            hasTArgs = true;
                            hasIntArgs = true;

                            builder.name(name)
                                    .opDeclarationType(OpDeclarationDescriptor.OpDeclarationType.BROADCASTABLE_OP_IMPL)
                                    .nIn(BROADCASTABLE_OP_IMPL_DEFAULT_NIN)
                                    .nOut(BROADCASTABLE_OP_IMPL_DEFAULT_NOUT)
                                    .iArgs(iArgs).tArgs(tArgs);

                            inOpBlock = true;
                        } else if(line.contains(BROADCASTABLE_BOOL_OP_IMPL) && !line.contains("ENGINE")) {
                            //BROADCASTABLE_BOOL_OP_IMPL(NAME, TARGS, IARGS)
                            foundOp = true;
                            line = line.replace(BROADCASTABLE_BOOL_OP_IMPL + "(", "");
                            line = line.replace(")", "");
                            line = line.replace("{", "");
                            String[] split = line.trim().split(",");
                            name = split[0];
                            opTypes.put(name, OpNamespace.OpDescriptor.OpDeclarationType.BROADCASTABLE_BOOL_OP_IMPL);

                            argDescriptorProposals = new ArrayList<>();
                            ret.put(name,argDescriptorProposals);
                            int tArgs = Integer.parseInt(split[1].trim());
                            int iArgs = Integer.parseInt(split[2].trim());

                            currentOpIntArgs = iArgs;
                            currentOutTArgs = tArgs;
                            hasIntArgs = true;
                            hasTArgs = true;


                            builder.name(name)
                                    .opDeclarationType(OpDeclarationDescriptor.OpDeclarationType.BROADCASTABLE_BOOL_OP_IMPL)
                                    .nIn(BROADCASTABLE_OP_IMPL_DEFAULT_NIN)
                                    .nOut(BROADCASTABLE_OP_IMPL_DEFAULT_NOUT)
                                    .iArgs(iArgs).tArgs(tArgs);

                            inOpBlock = true;
                        } else if(line.contains(PLATFORM_IMPL) && !line.contains("ENGINE")) {
                            foundOp = true;
                            line = removeBracesFromDeclarationMacro(line, PLATFORM_IMPL);
                            String[] split = line.trim().split(",");
                            name = split[0];
                            //sometimes ops can appear more than once per platform, only keep original specification in this case
                            if(name != null && !opTypes.containsKey(name))
                                opTypes.put(name, OpNamespace.OpDescriptor.OpDeclarationType.PLATFORM_IMPL);

                            builder.name(name)
                                    .opDeclarationType(OpDeclarationDescriptor.OpDeclarationType.PLATFORM_IMPL);
                            inOpBlock = true;
                            hasNin = true;
                            hasNout = true;
                            platformImpl = true;
                        }

<<<<<<< HEAD
                        else if(line.contains(OP_IMPL) && !line.contains("PLATFORM")) {
=======
                        else if(line.contains(OP_IMPL) && !line.contains("ENGINE")) {
>>>>>>> f8bb11dd
                            //OP_IMPL(NAME, NIN, NOUT, INPLACEABLE)
                            foundOp = true;
                            line = removeBracesFromDeclarationMacro(line, OP_IMPL);
                            String[] split = line.trim().split(",");
                            name = split[0];
                            opTypes.put(name, OpNamespace.OpDescriptor.OpDeclarationType.OP_IMPL);

                            argDescriptorProposals = new ArrayList<>();
                            ret.put(name,argDescriptorProposals);
                            int nIn = Integer.parseInt(split[1].trim());
                            int nOut = Integer.parseInt(split[2].trim());
                            currentOpNin = nIn;
                            currentOpNout = nOut;
                            hasNin = true;
                            hasNout = true;
                            boolean inplaceAble = Boolean.parseBoolean(split[3].trim());
                            builder.name(name).opDeclarationType(OpDeclarationDescriptor.OpDeclarationType.OP_IMPL)
                                    .nIn(nIn).nOut(nOut)
                                    .inplaceAble(inplaceAble);

                            inOpBlock = true;
                        }
                    } else if(line.contains(PLATFORM_IMPL) || line.contains(PLATFORM_SCALAR_OP_IMPL) || line.contains(PLATFORM_CHECK)) { //platform ops are no ops since all platform ops have generic implementations
                        inOpBlock = true;
                        foundOp = true;
                    }

                    line = line.trim();

                    //reset just in case we encounter another op in the file
                    //TODO: End of block needs to detect short circuits
                    if (inOpBlock && line.contains(RETURN) && endOfBlock(currLineIdx,lines) || oneLineOp) {
                        //reset op after 1 is found and current code block ends
                        if (foundOp) {
                            if(outArgNames.isEmpty()) {
                                outArgNames.add("output");
                                outArgIndices.add(0);
                                argDescriptorProposals.add(ArgDescriptorProposal.builder()
                                        .descriptor(OpNamespace.ArgDescriptor.newBuilder()
                                                .setArgIndex(0)
                                                .setArgType(OpNamespace.ArgDescriptor.ArgType.OUTPUT_TENSOR)
                                                .setName("output")
                                                .build())
                                        .sourceOfProposal("cpp").proposalWeight(999999.0)
                                        .build());
                            }

                            builder.inArgNames(inArgNames);
                            builder.outArgNames(outArgNames);
                            builder.tArgNames(tArgNames);
                            builder.iArgNames(iArgNames);
                            builder.bArgNames(bArgNames);

                            opDeclarationDescriptor = builder.build();
                            System.out.println(opDeclarationDescriptor);

                            opDeclarationDescriptors.add(opDeclarationDescriptor);

                            if (opDeclarationDescriptor != null) {
                                System.out.println("Op descriptor " + opDeclarationDescriptor);
                                System.out.println("Input arg name " + inArgNames);
                                System.out.println("Output arg names " + outArgNames);
                                System.out.println("T Arg names " + tArgNames);
                                System.out.println("Integer arg names " + iArgNames);
                                System.out.println("Boolean arg names " + bArgNames);
                                opDeclarationDescriptor.validate();
                            }
                        }

                        descriptorMap.put(opDeclarationDescriptor.getName(), opDeclarationDescriptor);

                        inOpBlock = false;
                        foundOp = false;
                        oneLineOp = false;
                        opDeclarationDescriptor = null;
                        builder = OpDeclarationDescriptor.builder();
                        //clear list references
                        inArgNames = new ArrayList<>();
                        outArgNames = new ArrayList<>();
                        tArgNames = new ArrayList<>();
                        iArgNames = new ArrayList<>();
                        bArgNames = new ArrayList<>();

                        iArgIndices = new ArrayList<>();
                        bArgIndices = new ArrayList<>();
                        inArgIndices = new ArrayList<>();
                        tArgIndices  = new ArrayList<>();
                        outArgIndices = new ArrayList<>();

                        currentOpNin = -1;
                        currentOpNout = -1;
                        hasNin = false;
                        hasNout = false;
                        hasIntArgs = false;
                        hasTArgs = false;
                        currentOpBooleanArgs = -1;
                        currentOpIntArgs = -1;
                        currentOutTArgs = -1;
                        platformImpl = false;
                        argDescriptorProposals = new ArrayList<>();
                    }

                    if (inOpBlock) {
                        if(argDescriptorProposals == null)
                            argDescriptorProposals = new ArrayList<>();
                        if (line.isEmpty()) {
                            //ignore
                            /**
                             * Need to add case for array matching.
                             */
                        }

                        if (matchesArgDeclaration(INT_ARG,line)) {
                            processLine(iArgNames, iArgIndices, argDescriptorProposals, line, OpNamespace.ArgDescriptor.ArgType.INT64,name);
                            //hard coded case, impossible to parse from as the code exists today, and it doesn't exist anywhere in the libnd4j code base
                            if(name.contains("maxpool2d")) {
                                if(!containsProposalWithDescriptorName("extraParam0",argDescriptorProposals)) {
                                    argDescriptorProposals.add(ArgDescriptorProposal.builder()
                                            .sourceOfProposal("extraParam0")
                                            .proposalWeight(9999.0)
                                            .descriptor(OpNamespace.ArgDescriptor.newBuilder()
                                                    .setArgType(OpNamespace.ArgDescriptor.ArgType.INT64)
                                                    .setName("extraParam0")
                                                    .setIsArray(false)
                                                    .setArgIndex(9)
                                                    .build()).build());
                                }
                            }

                            if(name.equals("top_k")) {
                                if(!containsProposalWithDescriptorName("sorted",argDescriptorProposals)) {
                                    argDescriptorProposals.add(ArgDescriptorProposal.builder()
                                            .sourceOfProposal("sorted")
                                            .proposalWeight(9999.0)
                                            .descriptor(OpNamespace.ArgDescriptor.newBuilder()
                                                    .setArgType(OpNamespace.ArgDescriptor.ArgType.INT64)
                                                    .setName("sorted")
                                                    .setIsArray(false)
                                                    .setArgIndex(0)
                                                    .build()).build());
                                }
                            }


                        }

                        if (matchesArgDeclaration(OUTPUT_NULLIFIED,line)
                                || matchesArgDeclaration(OUTPUT_VARIABLE,line) && !line.contains("->rankOf()")) {
                            processLine(outArgNames, outArgIndices, argDescriptorProposals, line, OpNamespace.ArgDescriptor.ArgType.OUTPUT_TENSOR,name);

                        }
                        if (matchesArgDeclaration(T_ARG,line) && !line.contains("INT")) {
                            processLine(tArgNames, tArgIndices, argDescriptorProposals, line, OpNamespace.ArgDescriptor.ArgType.DOUBLE, name);
                        }
                        if (!line.contains("->rankOf()") && !line.contains("->dataType()") && matchesArgDeclaration(INPUT_VARIABLE,line) || matchesArgDeclaration(INPUT_LIST,line)) {
                            processLine(inArgNames,inArgIndices,argDescriptorProposals,line, OpNamespace.ArgDescriptor.ArgType.INPUT_TENSOR, name);
                        }

                        if (matchesArgDeclaration(B_ARG,line)) {
                            processLine(bArgNames, bArgIndices, argDescriptorProposals, line, OpNamespace.ArgDescriptor.ArgType.BOOL,name);
                        }
                        if(matchesArrayArgDeclaration(line.trim())) {
                            if(line.contains(INT_ARG))
                                processArrayLine(iArgNames, iArgIndices, argDescriptorProposals, line, OpNamespace.ArgDescriptor.ArgType.INT64);

                            if(line.contains(OUTPUT_NULLIFIED) || line.contains(OUTPUT_VARIABLE)) {
                                processArrayLine(outArgNames, outArgIndices, argDescriptorProposals, line, OpNamespace.ArgDescriptor.ArgType.OUTPUT_TENSOR);
                            }  if(line.contains(T_ARG) && !line.contains("INT")) {
                                processArrayLine(tArgNames, tArgIndices, argDescriptorProposals, line, OpNamespace.ArgDescriptor.ArgType.DOUBLE);
                            }  if(line.contains(B_ARG)) {
                                processArrayLine(bArgNames, bArgIndices, argDescriptorProposals, line, OpNamespace.ArgDescriptor.ArgType.BOOL);

                            }
                        }
                    }

                    //add alias descriptors
                    if (line.contains(DECLARE_SYN)) {
                        line = removeBracesFromDeclarationMacro(line, DECLARE_SYN);
                        String[] args2 = line.split(",");
                        String aliasFor = args2[1].trim();
                        String newKey = args2[0].trim();
                        if(descriptorMap.isEmpty()) {
                            throw new IllegalStateException("Descriptor map should not be empty here");
                        }

                        if(!descriptorMap.containsKey(aliasFor)) {
                            unencounteredAliasKeys.add(aliasFor);
                        } else {
                            OpDeclarationDescriptor.OpDeclarationDescriptorBuilder opDescriptor2 = descriptorMap.get(aliasFor).toBuilder();

                            opDescriptor2.name(newKey);
                            OpDeclarationDescriptor newDescriptor = opDescriptor2.build();
                            opDeclarationDescriptors.add(newDescriptor);
                            descriptorMap.put(args2[1],newDescriptor);
                        }

                    }

                    currLineIdx++;
                }


            } catch (IOException e) {
                e.printStackTrace();
            }
        });



        return ret;

    }

    private boolean endOfBlock(int lineIndex,List<String> lines) {
        if(lineIndex < lines.size() - 2) {
            for(int i = lineIndex; i < lines.size() - 2; i++) {
                //could be last brace
                if(lines.get(i + 1).trim().equals("}")
                        || lines.get(i + 1).trim().equals("};")
                        || lines.get(i + 1).isEmpty() || lines.get(i + 1).trim().isEmpty()) {
                    continue;
                }
                if(lines.get(i + 1).contains("DECLARE_TYPES") ||
                        lines.get(i + 1).contains("DECLARE_SHAPE_FN")||
                        lines.get(i + 1).contains("DECLARE_SYN") ||
                        lines.get(i).contains("DECLARE_TYPES") ||
                        lines.get(i).contains("DECLARE_SHAPE_FN")||
                        lines.get(i).contains("DECLARE_SYN") ||
                        lines.get(i + 1).contains("OP_")
                        || lines.get( i + 1).contains("////")) {
                    return true;
                } else if(!lines.get(i + 1).contains("DECLARE_TYPES")
                        || !lines.get(i + 1).contains("DECLARE_SHAPE_FN")
                        || !lines.get(i + 1).contains("DECLARE_SYN")
                        || !lines.get(i + 1).contains("OP_")
                        || !lines.get( i + 1).contains("////")) {
                    return false;
                }
            }
        }

        return true;

    }

    private String argDeclarationForType(OpNamespace.ArgDescriptor.ArgType argType) {
        switch(argType) {
            case INPUT_TENSOR:
                return INPUT_VARIABLE;
            case INT32:
            case INT64:
                return INT_ARG;
            case FLOAT:
            case DOUBLE:
                return T_ARG;
            case BOOL:
                return B_ARG;
            case OUTPUT_TENSOR:
                return OUTPUT_VARIABLE;
            case DATA_TYPE:
            case UNRECOGNIZED:
            default:
                throw new IllegalArgumentException("Processing illegal type " + argType);

        }
    }


    private void processArrayLine(List<String> iArgNames, List<Integer> iArgIndices,
                                  List<ArgDescriptorProposal> argDescriptorProposals,
                                  String line, OpNamespace.ArgDescriptor.ArgType argType) {
        String[] split = line.split(" = ");
        if(split.length == 1) {
            //invalid line
            return;
        }

        String[] arrSplit = split[0].split(" ");
        String name = arrSplit[0].replaceAll("\\[.*\\]","");
        Preconditions.checkState(!name.isEmpty());
        ArgDescriptorParserUtils.addArrayNameToList(line, iArgNames, iArgIndices, argDeclarationForType(argType));


        OpNamespace.ArgDescriptor argDescriptor = OpNamespace.ArgDescriptor.newBuilder()
                .setArgType(argType)
                .setIsArray(true)
                .setConvertBoolToInt(argType == OpNamespace.ArgDescriptor.ArgType.BOOL || line.contains("B_ARG"))
                .setName(name)
                .setArgIndex(-1).build();

        double weightToIncrementBy = weight * 1000000;
        ArgDescriptorProposal argDescriptorProposal = ArgDescriptorProposal.builder()
                .descriptor(argDescriptor)
                .sourceLine(line)
                .sourceOfProposal("cpp")
                .proposalWeight(weightToIncrementBy)
                .build();
        argDescriptorProposals.add(argDescriptorProposal);
    }


    private void processLine(List<String> iArgNames, List<Integer> iArgIndices,
                             List<ArgDescriptorProposal> argDescriptorProposals,
                             String line, OpNamespace.ArgDescriptor.ArgType argType, String opName) {
        boolean matchesPureDeclaration = Pattern.matches(ARG_DECLARATION,line) || Pattern.matches(ARG_BOOL_EQUALS_DECLARATION,line) || Pattern.matches(ARRAY_ASSIGNMENT,line);
        String[] split = line.split("\\s*=\\s*");
        if(split.length == 1) {
            //invalid line
            return;
        }

        String[] arrSplit = split[0].split(" ");
        //type + name
        Integer index = extractArgFromCpp(line, argDeclarationForType(argType));
        //guess index based on current number of indices already added
        if(index < 0) {
            index = iArgIndices.size();
        }


        ArgDescriptorParserUtils.addNameToList(line, iArgNames, iArgIndices,  argDeclarationForType(argType));
        //note sometimes we have individual array entries for names, we need to strip out index indicators like [i]
        String argName = arrSplit[arrSplit.length - 1].replaceAll("\\[.*\\]","");
        if(containsProposalWithDescriptorName(argName,argDescriptorProposals)) {
            val descriptor = getDescriptorWithName(argName,argDescriptorProposals);
            //don't add already encountered indices if one is already greater.
            if(descriptor != null) {
                return;
            }
        }


        Preconditions.checkState(!argName.isEmpty());
        //more than a typename variable name present
        if(arrSplit.length > 2) {
            //skip type
            for(int i = 1; i < arrSplit.length; i++) {
                //handle inline comments
                arrSplit[i] = arrSplit[i].trim();
                arrSplit[i] = arrSplit[i].replace(";","");
                if(isValidIdentifier(arrSplit[i])) {
                    argName = arrSplit[i];
                    Preconditions.checkState(!argName.isEmpty());
                    break;
                }
            }
        }

        Preconditions.checkState(!argName.isEmpty());

        OpNamespace.ArgDescriptor argDescriptor = OpNamespace.ArgDescriptor.newBuilder()
                .setArgType(argType)
                .setConvertBoolToInt(argType == OpNamespace.ArgDescriptor.ArgType.BOOL && !line.contains("B_ARG"))
                .setName(argName)
                .setArgIndex(index).build();
        double weightToIncrementBy = matchesPureDeclaration ? weight * 1000000 : weight;
        if(line.contains("->")) {
            weightToIncrementBy -= 100000;
        }

        ArgDescriptorProposal argDescriptorProposal = ArgDescriptorProposal.builder()
                .descriptor(argDescriptor)
                .sourceOfProposal("cpp")
                .sourceLine(line)
                .proposalWeight(weightToIncrementBy)
                .build();
        argDescriptorProposals.add(argDescriptorProposal);

        //remove duplicate proposals and only take the max index ensuring all parameters are accounted for
        val groupedByName = argDescriptorProposals.stream().collect(Collectors.groupingBy(proposal -> proposal.getDescriptor().getName()));
        List<ArgDescriptorProposal> toRemove = new ArrayList<>();
        if(!bannedMaxIndexOps.contains(opName))
            for(Map.Entry<String,List<ArgDescriptorProposal>> proposals : groupedByName.entrySet()) {
                if(proposals.getValue().size() > 1) {
                    ArgDescriptorProposal max = null;
                    for(ArgDescriptorProposal proposal : proposals.getValue()) {
                        if(max == null)
                            max = proposal;
                        else if(max.getDescriptor().getArgIndex() < proposal.getDescriptor().getArgIndex()) {
                            //slate for removal and set new max
                            toRemove.add(max);
                            max = proposal;
                        }
                    }

                }
            }

        argDescriptorProposals.removeAll(toRemove);

    }

    @Override
    public Map<String, List<ArgDescriptorProposal>> getProposals() {
        return doExtractArgDescriptors();
    }

    @Override
    public OpNamespace.OpDescriptor.OpDeclarationType typeFor(String name) {
        return opTypes.get(name);
    }
}<|MERGE_RESOLUTION|>--- conflicted
+++ resolved
@@ -66,11 +66,7 @@
     public final static String T_ARG = "T_ARG";
     public final static String B_ARG = "B_ARG";
     public final static String DECLARE_SYN = "DECLARE_SYN";
-<<<<<<< HEAD
-    public final static String DEFAULT_LIBND4J_DIRECTORY = "./libnd4j";
-=======
     public final static String DEFAULT_LIBND4J_DIRECTORY = "../../libnd4j";
->>>>>>> f8bb11dd
     public final static int BROADCASTABLE_OP_IMPL_DEFAULT_NIN = 2;
     public final static int BROADCASTABLE_OP_IMPL_DEFAULT_NOUT = 1;
     public final static String CUSTOM_OP_IMPL = "CUSTOM_OP_IMPL";
@@ -1768,7 +1764,6 @@
 
                             }
 
-<<<<<<< HEAD
 
                             if(name.equals("skipgram_inference") || name.equals("cbow_inference")) {
                                 argDescriptorProposals.add(ArgDescriptorProposal.builder()
@@ -1966,10 +1961,8 @@
                                                 .build()).build());
                             }
 
-                        } else if(line.contains(REDUCTION_OP_IMPL)) {
-=======
+  
                         } else if(line.contains(REDUCTION_OP_IMPL) && !line.contains("ENGINE")) {
->>>>>>> f8bb11dd
                             //REDUCTION_OP_IMPL(NAME, NIN, NOUT, INPLACEABLE, TARGS, IARGS)
                             foundOp = true;
                             line = removeBracesFromDeclarationMacro(line, REDUCTION_OP_IMPL);
@@ -2068,11 +2061,8 @@
                             platformImpl = true;
                         }
 
-<<<<<<< HEAD
-                        else if(line.contains(OP_IMPL) && !line.contains("PLATFORM")) {
-=======
+
                         else if(line.contains(OP_IMPL) && !line.contains("ENGINE")) {
->>>>>>> f8bb11dd
                             //OP_IMPL(NAME, NIN, NOUT, INPLACEABLE)
                             foundOp = true;
                             line = removeBracesFromDeclarationMacro(line, OP_IMPL);
