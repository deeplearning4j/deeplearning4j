--- conflicted
+++ resolved
@@ -152,12 +152,7 @@
         boundary = new Cell(D);
         boundary.setCorner(corner.dup());
         boundary.setWidth(width.dup());
-<<<<<<< HEAD
-        centerOfMass = Nd4j.create(D);
-=======
         centerOfMass = Nd4j.create(data.dataType(), D);
-        buf = Nd4j.create(data.dataType(), D);
->>>>>>> 4aae76ec
     }
 
 
