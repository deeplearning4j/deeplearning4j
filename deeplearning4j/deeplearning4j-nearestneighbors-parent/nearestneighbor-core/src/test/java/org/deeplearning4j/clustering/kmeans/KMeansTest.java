/*******************************************************************************
 * Copyright (c) 2015-2018 Skymind, Inc.
 *
 * This program and the accompanying materials are made available under the
 * terms of the Apache License, Version 2.0 which is available at
 * https://www.apache.org/licenses/LICENSE-2.0.
 *
 * Unless required by applicable law or agreed to in writing, software
 * distributed under the License is distributed on an "AS IS" BASIS, WITHOUT
 * WARRANTIES OR CONDITIONS OF ANY KIND, either express or implied. See the
 * License for the specific language governing permissions and limitations
 * under the License.
 *
 * SPDX-License-Identifier: Apache-2.0
 ******************************************************************************/

package org.deeplearning4j.clustering.kmeans;

import lombok.val;
import lombok.var;
import org.apache.commons.lang3.time.StopWatch;
import org.deeplearning4j.clustering.algorithm.Distance;
import org.deeplearning4j.clustering.cluster.*;
import org.joda.time.Duration;
import org.junit.Ignore;
import org.junit.Test;
import org.nd4j.linalg.api.buffer.DataType;
import org.nd4j.linalg.api.ndarray.INDArray;
import org.nd4j.linalg.factory.Nd4j;
import org.nd4j.linalg.primitives.Pair;

import java.util.ArrayList;
import java.util.List;

import static org.junit.Assert.assertEquals;
import static org.junit.Assert.fail;

/**
 * Created by agibsonccc on 7/2/17.
 */
public class KMeansTest {

    @Test
    public void testKMeans() {
        Nd4j.getRandom().setSeed(7);
        KMeansClustering kMeansClustering = KMeansClustering.setup(5, 5, Distance.EUCLIDIAN);
        List<Point> points = Point.toPoints(Nd4j.randn(5, 5));
        ClusterSet clusterSet = kMeansClustering.applyTo(points);
        PointClassification pointClassification = clusterSet.classifyPoint(points.get(0));
        System.out.println(pointClassification);
    }

    @Test
    public void testKmeansCosine() {

        Nd4j.getRandom().setSeed(7);
        int numClusters = 5;
        KMeansClustering kMeansClustering = KMeansClustering.setup(numClusters, 1000, Distance.COSINE_DISTANCE, true);
        List<Point> points = Point.toPoints(Nd4j.rand(5, 300));
        ClusterSet clusterSet = kMeansClustering.applyTo(points);
        PointClassification pointClassification = clusterSet.classifyPoint(points.get(0));


        KMeansClustering kMeansClusteringEuclidean = KMeansClustering.setup(numClusters, 1000, Distance.EUCLIDIAN);
        ClusterSet clusterSetEuclidean = kMeansClusteringEuclidean.applyTo(points);
        PointClassification pointClassificationEuclidean = clusterSetEuclidean.classifyPoint(points.get(0));
        System.out.println("Cosine " + pointClassification);
        System.out.println("Euclidean " + pointClassificationEuclidean);

        assertEquals(pointClassification.getCluster().getPoints().get(0),
                        pointClassificationEuclidean.getCluster().getPoints().get(0));
    }

    @Ignore
    @Test
    public void testPerformance() {
        Nd4j.setDefaultDataTypes(DataType.DOUBLE, DataType.DOUBLE);
        Nd4j.getRandom().setSeed(7);
        int numClusters = 3;
        StopWatch watch = new StopWatch();
        watch.start();
        KMeansClustering kMeansClustering = KMeansClustering.setup(numClusters, 1000, Distance.COSINE_DISTANCE, true);
        List<Point> points = Point.toPoints(Nd4j.linspace(0, 5000*300, 5000*300).reshape(5000,300 ));

        ClusterSet clusterSet = kMeansClustering.applyTo(points);
        watch.stop();
        System.out.println("Elapsed for clustering : " + watch);

        watch.reset();
        watch.start();
        for (Point p : points) {
            PointClassification pointClassification = clusterSet.classifyPoint(p);
        }
        watch.stop();
        System.out.println("Elapsed for search: " + watch);
    }

    @Test
    public void testCorrectness() {

        /*for (int c = 0; c < 10; ++c)*/ {
            Nd4j.setDefaultDataTypes(DataType.DOUBLE, DataType.DOUBLE);
            Nd4j.getRandom().setSeed(7);
            int numClusters = 3;
            KMeansClustering kMeansClustering = KMeansClustering.setup(numClusters, 1000, Distance.EUCLIDIAN, true);
            double[] data = new double[]{
                    15, 16,
                    16, 18.5,
                    17, 20.2,
                    16.4, 17.12,
                    17.23, 18.12,
                    43, 43,
                    44.43, 45.212,
                    45.8, 54.23,
                    46.313, 43.123,
                    50.21, 46.3,
                    99, 99.22,
                    100.32, 98.123,
                    100.32, 97.423,
                    102, 93.23,
                    102.23, 94.23
            };
            List<Point> points = Point.toPoints(Nd4j.createFromArray(data).reshape(15, 2));

            ClusterSet clusterSet = kMeansClustering.applyTo(points);


            INDArray row0 = Nd4j.createFromArray(new double[]{16.6575, 18.4850});
            INDArray row1 = Nd4j.createFromArray(new double[]{32.6050, 31.1500});
            INDArray row2 = Nd4j.createFromArray(new double[]{75.9348, 74.1990});

            /*List<Cluster> clusters = clusterSet.getClusters();
            assertEquals(row0, clusters.get(0).getCenter().getArray());
            assertEquals(row1, clusters.get(1).getCenter().getArray());
            assertEquals(row2, clusters.get(2).getCenter().getArray());*/

            PointClassification pointClassification = null;
            for (Point p : points) {
                pointClassification = clusterSet.classifyPoint(p);
                System.out.println("Point: " + p.getArray() + " " + " assigned to cluster: " + pointClassification.getCluster().getCenter().getArray());
                List<Cluster> clusters = clusterSet.getClusters();
                for (int i = 0; i < clusters.size(); ++i)
                    System.out.println("Choice: " + clusters.get(i).getCenter().getArray());
            }
            /*assertEquals(Nd4j.createFromArray(new double[]{75.9348, 74.1990}),
                    pointClassification.getCluster().getCenter().getArray());*/

        /*clusters = clusterSet.getClusters();
        assertEquals(row0, clusters.get(0).getCenter().getArray());
        assertEquals(row1, clusters.get(1).getCenter().getArray());
        assertEquals(row2, clusters.get(2).getCenter().getArray());*/
        }
    }

    @Test
    public void testCentersHolder() {
            int rows = 3, cols = 2;
            CentersHolder ch = new CentersHolder(rows, cols);

            INDArray row0 = Nd4j.createFromArray(new double[]{16.4000, 17.1200});
            INDArray row1 = Nd4j.createFromArray(new double[]{45.8000, 54.2300});
            INDArray row2 = Nd4j.createFromArray(new double[]{95.9348, 94.1990});

            ch.addCenter(row0);
            ch.addCenter(row1);
            ch.addCenter(row2);

        double[] data = new double[]{
                15, 16,
                16, 18.5,
                17, 20.2,
                16.4, 17.12,
                17.23, 18.12,
                43, 43,
                44.43, 45.212,
                45.8, 54.23,
                46.313, 43.123,
                50.21, 46.3,
                99, 99.22,
                100.32, 98.123,
                100.32, 97.423,
                102, 93.23,
                102.23, 94.23
        };
<<<<<<< HEAD
=======
        val points = Point.toPoints(Nd4j.createFromArray(data).reshape(15,2 ));

        val clusterSet = kMeansClustering.applyTo(points);
>>>>>>> 51cbdbbf

        INDArray pointData = Nd4j.createFromArray(data);
        List<Point> points = Point.toPoints(pointData.reshape(15,2));

<<<<<<< HEAD
        for (int i = 0 ; i < points.size(); ++i) {
            INDArray dist = ch.getMinDistances(points.get(i), Distance.EUCLIDIAN);
            System.out.println("Point: " + points.get(i).getArray());
            System.out.println("Centers: " + ch.getCenters());
            System.out.println("Distance: " + dist);
            System.out.println();
        }

=======
        val row0 = Nd4j.createFromArray(new double[]{26.1433,   28.8970});
        val row1 = Nd4j.createFromArray(new double[]{51.6358,   49.0883});
        val row2 = Nd4j.createFromArray(new double[]{90.3700,   86.8592});

        var clusters = clusterSet.getClusters();
        assertEquals(clusters.get(0).getCenter().getArray(), row0);
        assertEquals(clusters.get(1).getCenter().getArray(), row1);
        assertEquals(clusters.get(2).getCenter().getArray(), row2);

        PointClassification pointClassification = null;
        for (Point p : points) {
            pointClassification = clusterSet.classifyPoint(p);
        }
        assertEquals(Nd4j.createFromArray(new double[]{51.6358,   49.0883}),
                pointClassification.getCluster().getCenter().getArray());

        clusters = clusterSet.getClusters();
        assertEquals(clusters.get(0).getCenter().getArray(), row0);
        assertEquals(clusters.get(1).getCenter().getArray(), row1);
        assertEquals(clusters.get(2).getCenter().getArray(), row2);
>>>>>>> 51cbdbbf
    }
}<|MERGE_RESOLUTION|>--- conflicted
+++ resolved
@@ -182,17 +182,10 @@
                 102, 93.23,
                 102.23, 94.23
         };
-<<<<<<< HEAD
-=======
-        val points = Point.toPoints(Nd4j.createFromArray(data).reshape(15,2 ));
-
-        val clusterSet = kMeansClustering.applyTo(points);
->>>>>>> 51cbdbbf
 
         INDArray pointData = Nd4j.createFromArray(data);
         List<Point> points = Point.toPoints(pointData.reshape(15,2));
 
-<<<<<<< HEAD
         for (int i = 0 ; i < points.size(); ++i) {
             INDArray dist = ch.getMinDistances(points.get(i), Distance.EUCLIDIAN);
             System.out.println("Point: " + points.get(i).getArray());
@@ -200,28 +193,5 @@
             System.out.println("Distance: " + dist);
             System.out.println();
         }
-
-=======
-        val row0 = Nd4j.createFromArray(new double[]{26.1433,   28.8970});
-        val row1 = Nd4j.createFromArray(new double[]{51.6358,   49.0883});
-        val row2 = Nd4j.createFromArray(new double[]{90.3700,   86.8592});
-
-        var clusters = clusterSet.getClusters();
-        assertEquals(clusters.get(0).getCenter().getArray(), row0);
-        assertEquals(clusters.get(1).getCenter().getArray(), row1);
-        assertEquals(clusters.get(2).getCenter().getArray(), row2);
-
-        PointClassification pointClassification = null;
-        for (Point p : points) {
-            pointClassification = clusterSet.classifyPoint(p);
-        }
-        assertEquals(Nd4j.createFromArray(new double[]{51.6358,   49.0883}),
-                pointClassification.getCluster().getCenter().getArray());
-
-        clusters = clusterSet.getClusters();
-        assertEquals(clusters.get(0).getCenter().getArray(), row0);
-        assertEquals(clusters.get(1).getCenter().getArray(), row1);
-        assertEquals(clusters.get(2).getCenter().getArray(), row2);
->>>>>>> 51cbdbbf
     }
 }