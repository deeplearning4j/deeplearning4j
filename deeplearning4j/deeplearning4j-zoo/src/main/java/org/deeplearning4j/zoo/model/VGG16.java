/*******************************************************************************
 * Copyright (c) 2015-2018 Skymind, Inc.
 *
 * This program and the accompanying materials are made available under the
 * terms of the Apache License, Version 2.0 which is available at
 * https://www.apache.org/licenses/LICENSE-2.0.
 *
 * Unless required by applicable law or agreed to in writing, software
 * distributed under the License is distributed on an "AS IS" BASIS, WITHOUT
 * WARRANTIES OR CONDITIONS OF ANY KIND, either express or implied. See the
 * License for the specific language governing permissions and limitations
 * under the License.
 *
 * SPDX-License-Identifier: Apache-2.0
 ******************************************************************************/

package org.deeplearning4j.zoo.model;

import lombok.AllArgsConstructor;
import lombok.Builder;
import org.deeplearning4j.common.resources.DL4JResources;
import org.deeplearning4j.nn.api.Model;
import org.deeplearning4j.nn.api.OptimizationAlgorithm;
import org.deeplearning4j.nn.conf.CacheMode;
import org.deeplearning4j.nn.conf.ComputationGraphConfiguration;
import org.deeplearning4j.nn.conf.NeuralNetConfiguration;
import org.deeplearning4j.nn.conf.WorkspaceMode;
import org.deeplearning4j.nn.conf.inputs.InputType;
import org.deeplearning4j.nn.conf.layers.ConvolutionLayer;
import org.deeplearning4j.nn.conf.layers.OutputLayer;
import org.deeplearning4j.nn.conf.layers.SubsamplingLayer;
import org.deeplearning4j.nn.graph.ComputationGraph;
import org.deeplearning4j.zoo.ModelMetaData;
import org.deeplearning4j.zoo.PretrainedType;
import org.deeplearning4j.zoo.ZooModel;
import org.deeplearning4j.zoo.ZooType;
import org.nd4j.linalg.activations.Activation;
import org.nd4j.linalg.learning.config.IUpdater;
import org.nd4j.linalg.learning.config.Nesterovs;
import org.nd4j.linalg.lossfunctions.LossFunctions;

/**
 * VGG-16, from Very Deep Convolutional Networks for Large-Scale Image Recognition
 * <a href="https://arxiv.org/abs/1409.1556">https://arxiv.org/abs/1409.1556</a><br>
 * <br>
 * Deep Face Recognition<br>
 * <a href="http://www.robots.ox.ac.uk/~vgg/publications/2015/Parkhi15/parkhi15.pdf">http://www.robots.ox.ac.uk/~vgg/publications/2015/Parkhi15/parkhi15.pdf</a>
 *
 * <p>ImageNet weights for this model are available and have been converted from <a href="https://github.com/fchollet/keras/tree/1.1.2/keras/applications">
 *     https://github.com/fchollet/keras/tree/1.1.2/keras/applications</a>.</p>
 * <p>CIFAR-10 weights for this model are available and have been converted using "approach 2" from <a href="https://github.com/rajatvikramsingh/cifar10-vgg16">
 *     https://github.com/rajatvikramsingh/cifar10-vgg16</a>.</p>
 * <p>VGGFace weights for this model are available and have been converted from <a href="https://github.com/rcmalli/keras-vggface">
 *     https://github.com/rcmalli/keras-vggface</a>.</p>
 *
 * @author Justin Long (crockpotveggies)
 */
@AllArgsConstructor
@Builder
public class VGG16 extends ZooModel {

    @Builder.Default private long seed = 1234;
    @Builder.Default private int[] inputShape = new int[] {3, 224, 224};
    @Builder.Default private int numClasses = 0;
    @Builder.Default private IUpdater updater = new Nesterovs();
    @Builder.Default private CacheMode cacheMode = CacheMode.NONE;
    @Builder.Default private WorkspaceMode workspaceMode = WorkspaceMode.ENABLED;
    @Builder.Default private ConvolutionLayer.AlgoMode cudnnAlgoMode = ConvolutionLayer.AlgoMode.PREFER_FASTEST;

    private VGG16() {}

    @Override
    public String pretrainedUrl(PretrainedType pretrainedType) {
        if (pretrainedType == PretrainedType.IMAGENET)
            return DL4JResources.getURLString("models/vgg16_dl4j_inference.zip");
        else if (pretrainedType == PretrainedType.CIFAR10)
            return DL4JResources.getURLString("models/vgg16_dl4j_cifar10_inference.v1.zip");
        else if (pretrainedType == PretrainedType.VGGFACE)
            return DL4JResources.getURLString("models/vgg16_dl4j_vggface_inference.v1.zip");
        else
            return null;
    }

    @Override
    public long pretrainedChecksum(PretrainedType pretrainedType) {
        if (pretrainedType == PretrainedType.IMAGENET)
            return 3501732770L;
        if (pretrainedType == PretrainedType.CIFAR10)
            return 2192260131L;
        if (pretrainedType == PretrainedType.VGGFACE)
            return 2706403553L;
        else
            return 0L;
    }

    @Override
    public Class<? extends Model> modelType() {
        return ComputationGraph.class;
    }

    public ComputationGraphConfiguration conf() {
        ComputationGraphConfiguration conf =
                new NeuralNetConfiguration.Builder().seed(seed)
                        .optimizationAlgo(OptimizationAlgorithm.STOCHASTIC_GRADIENT_DESCENT)
                        .updater(updater)
                        .activation(Activation.RELU)
                        .cacheMode(cacheMode)
                        .trainingWorkspaceMode(workspaceMode)
                        .inferenceWorkspaceMode(workspaceMode)
                        .graphBuilder()
                        .addInputs("in")
                        // block 1
                        .layer(0, new ConvolutionLayer.Builder().kernelSize(3, 3).stride(1, 1)
                                .padding(1, 1).nIn(inputShape[0]).nOut(64)
                                .cudnnAlgoMode(cudnnAlgoMode).build(), "in")
                        .layer(1, new ConvolutionLayer.Builder().kernelSize(3, 3).stride(1, 1)
                                .padding(1, 1).nOut(64).cudnnAlgoMode(cudnnAlgoMode).build(), "0")
                        .layer(2, new SubsamplingLayer.Builder()
                                .poolingType(SubsamplingLayer.PoolingType.MAX).kernelSize(2, 2)
                                .stride(2, 2).build(), "1")
                        // block 2
                        .layer(3, new ConvolutionLayer.Builder().kernelSize(3, 3).stride(1, 1)
                                .padding(1, 1).nOut(128).cudnnAlgoMode(cudnnAlgoMode).build(), "2")
                        .layer(4, new ConvolutionLayer.Builder().kernelSize(3, 3).stride(1, 1)
                                .padding(1, 1).nOut(128).cudnnAlgoMode(cudnnAlgoMode).build(), "3")
                        .layer(5, new SubsamplingLayer.Builder()
                                .poolingType(SubsamplingLayer.PoolingType.MAX).kernelSize(2, 2)
                                .stride(2, 2).build(), "4")
                        // block 3
                        .layer(6, new ConvolutionLayer.Builder().kernelSize(3, 3).stride(1, 1)
                                .padding(1, 1).nOut(256).cudnnAlgoMode(cudnnAlgoMode).build(), "5")
                        .layer(7, new ConvolutionLayer.Builder().kernelSize(3, 3).stride(1, 1)
                                .padding(1, 1).nOut(256).cudnnAlgoMode(cudnnAlgoMode).build(), "6")
                        .layer(8, new ConvolutionLayer.Builder().kernelSize(3, 3).stride(1, 1)
                                .padding(1, 1).nOut(256).cudnnAlgoMode(cudnnAlgoMode).build(), "7")
                        .layer(9, new SubsamplingLayer.Builder()
                                .poolingType(SubsamplingLayer.PoolingType.MAX).kernelSize(2, 2)
                                .stride(2, 2).build(), "8")
                        // block 4
                        .layer(10, new ConvolutionLayer.Builder().kernelSize(3, 3).stride(1, 1)
                                .padding(1, 1).nOut(512).cudnnAlgoMode(cudnnAlgoMode).build(), "9")
                        .layer(11, new ConvolutionLayer.Builder().kernelSize(3, 3).stride(1, 1)
                                .padding(1, 1).nOut(512).cudnnAlgoMode(cudnnAlgoMode).build(), "10")
                        .layer(12, new ConvolutionLayer.Builder().kernelSize(3, 3).stride(1, 1)
                                .padding(1, 1).nOut(512).cudnnAlgoMode(cudnnAlgoMode).build(), "11")
                        .layer(13, new SubsamplingLayer.Builder()
                                .poolingType(SubsamplingLayer.PoolingType.MAX).kernelSize(2, 2)
                                .stride(2, 2).build(), "12")
                        // block 5
                        .layer(14, new ConvolutionLayer.Builder().kernelSize(3, 3).stride(1, 1)
                                .padding(1, 1).nOut(512).cudnnAlgoMode(cudnnAlgoMode).build(), "13")
                        .layer(15, new ConvolutionLayer.Builder().kernelSize(3, 3).stride(1, 1)
                                .padding(1, 1).nOut(512).cudnnAlgoMode(cudnnAlgoMode).build(), "14")
                        .layer(16, new ConvolutionLayer.Builder().kernelSize(3, 3).stride(1, 1)
                                .padding(1, 1).nOut(512).cudnnAlgoMode(cudnnAlgoMode).build(), "15")
                        .layer(17, new SubsamplingLayer.Builder()
                                .poolingType(SubsamplingLayer.PoolingType.MAX).kernelSize(2, 2)
                                .stride(2, 2).build(), "16")
                        .layer(18, new DenseLayer.Builder().nOut(4096).dropOut(0.5)
                                                .build())
                        .layer(19, new DenseLayer.Builder().nOut(4096).dropOut(0.5)
                                                .build())
                        .layer(20, new OutputLayer.Builder(
                                LossFunctions.LossFunction.NEGATIVELOGLIKELIHOOD).name("output")
                                .nOut(numClasses).activation(Activation.SOFTMAX) // radial basis function required
<<<<<<< HEAD
                                .build(), "18")
                        .setOutputs("19")
                        .backprop(true).pretrain(false)
=======
                                .build(), "17")
                        .setOutputs("18")

>>>>>>> 56d9ae2a
                        .setInputTypes(InputType.convolutionalFlat(inputShape[2], inputShape[1], inputShape[0]))
                        .build();

        return conf;
    }

    @Override
    public ComputationGraph init() {
        ComputationGraph network = new ComputationGraph(conf());
        network.init();
        return network;
    }

    @Override
    public ModelMetaData metaData() {
        return new ModelMetaData(new int[][] {inputShape}, 1, ZooType.CNN);
    }

    @Override
    public void setInputShape(int[][] inputShape) {
        this.inputShape = inputShape[0];
    }

}<|MERGE_RESOLUTION|>--- conflicted
+++ resolved
@@ -163,15 +163,9 @@
                         .layer(20, new OutputLayer.Builder(
                                 LossFunctions.LossFunction.NEGATIVELOGLIKELIHOOD).name("output")
                                 .nOut(numClasses).activation(Activation.SOFTMAX) // radial basis function required
-<<<<<<< HEAD
-                                .build(), "18")
-                        .setOutputs("19")
+                                .build(), "19")
+                        .setOutputs("20")
                         .backprop(true).pretrain(false)
-=======
-                                .build(), "17")
-                        .setOutputs("18")
-
->>>>>>> 56d9ae2a
                         .setInputTypes(InputType.convolutionalFlat(inputShape[2], inputShape[1], inputShape[0]))
                         .build();
 
