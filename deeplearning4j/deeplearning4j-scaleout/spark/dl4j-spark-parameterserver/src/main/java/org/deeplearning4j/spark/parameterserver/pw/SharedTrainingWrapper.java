/*******************************************************************************
 * Copyright (c) 2015-2018 Skymind, Inc.
 *
 * This program and the accompanying materials are made available under the
 * terms of the Apache License, Version 2.0 which is available at
 * https://www.apache.org/licenses/LICENSE-2.0.
 *
 * Unless required by applicable law or agreed to in writing, software
 * distributed under the License is distributed on an "AS IS" BASIS, WITHOUT
 * WARRANTIES OR CONDITIONS OF ANY KIND, either express or implied. See the
 * License for the specific language governing permissions and limitations
 * under the License.
 *
 * SPDX-License-Identifier: Apache-2.0
 ******************************************************************************/

package org.deeplearning4j.spark.parameterserver.pw;

import lombok.extern.slf4j.Slf4j;
import lombok.val;
import org.bytedeco.javacpp.Loader;
import org.deeplearning4j.api.storage.StatsStorageRouter;
import org.deeplearning4j.api.storage.listener.RoutingIterationListener;
import org.deeplearning4j.config.DL4JEnvironmentVars;
import org.deeplearning4j.exception.DL4JInvalidConfigException;
import org.deeplearning4j.nn.api.Model;
import org.deeplearning4j.nn.api.Updater;
import org.deeplearning4j.nn.graph.ComputationGraph;
import org.deeplearning4j.nn.multilayer.MultiLayerNetwork;
import org.deeplearning4j.nn.updater.BaseMultiLayerUpdater;
import org.deeplearning4j.optimize.api.TrainingListener;
import org.deeplearning4j.optimize.listeners.SleepyTrainingListener;
import org.deeplearning4j.optimize.solvers.accumulation.EncodedGradientsAccumulator;
import org.deeplearning4j.optimize.solvers.accumulation.MessageHandler;
import org.deeplearning4j.parallelism.ParallelWrapper;
import org.deeplearning4j.spark.parameterserver.conf.SharedTrainingConfiguration;
import org.deeplearning4j.spark.parameterserver.iterators.VirtualDataSetIterator;
import org.deeplearning4j.spark.parameterserver.iterators.VirtualIterator;
import org.deeplearning4j.spark.parameterserver.iterators.VirtualMultiDataSetIterator;
import org.deeplearning4j.spark.parameterserver.networking.v2.ModelParamsConsumer;
import org.deeplearning4j.spark.parameterserver.networking.v2.UpdaterParamsConsumer;
import org.deeplearning4j.spark.parameterserver.networking.v2.UpdatesConsumer;
import org.deeplearning4j.spark.parameterserver.networking.v2.WiredEncodingHandler;
import org.deeplearning4j.spark.parameterserver.training.SharedTrainingResult;
import org.deeplearning4j.spark.parameterserver.training.SharedTrainingWorker;
import org.deeplearning4j.spark.parameterserver.util.BlockingObserver;
import org.deeplearning4j.spark.parameterserver.util.CountingIterator;
import org.deeplearning4j.spark.util.SparkUtils;
import org.nd4j.linalg.api.ndarray.INDArray;
import org.nd4j.linalg.dataset.DataSet;
import org.nd4j.linalg.dataset.api.MultiDataSet;
import org.nd4j.linalg.factory.Nd4j;
import org.nd4j.parameterserver.distributed.conf.VoidConfiguration;
import org.nd4j.parameterserver.distributed.enums.TransportType;
import org.nd4j.parameterserver.distributed.util.NetworkOrganizer;
import org.nd4j.parameterserver.distributed.v2.ModelParameterServer;
import org.nd4j.parameterserver.distributed.v2.transport.UpdaterParametersProvider;
import org.nd4j.parameterserver.distributed.v2.transport.impl.AeronUdpTransport;

import java.util.ArrayList;
import java.util.Collections;
import java.util.Iterator;
import java.util.List;
import java.util.concurrent.CopyOnWriteArrayList;
import java.util.concurrent.atomic.AtomicBoolean;
import java.util.concurrent.atomic.AtomicInteger;
import java.util.concurrent.atomic.AtomicLong;

/**
 * This class maintains ParallelWrapper instance in Spark environment, and provides primitives for inter-executor
 * communication during training over partitions.
 *
 * @author raver119@gmail.com
 */
@Slf4j
public class SharedTrainingWrapper {
    private static SharedTrainingWrapper INSTANCE = new SharedTrainingWrapper();
    private static AtomicLong LAST_INSTANCE_ID = new AtomicLong(Long.MIN_VALUE);
    protected ParallelWrapper wrapper;
    protected VirtualDataSetIterator iteratorDS;
    protected VirtualMultiDataSetIterator iteratorMDS;

    protected List<Iterator<DataSet>> iteratorsDS;
    protected List<Iterator<MultiDataSet>> iteratorsMDS;


    protected AtomicBoolean isFirst = new AtomicBoolean(false);
    protected AtomicBoolean exceptionEncountered = new AtomicBoolean(false);
    protected Throwable exception;

    protected ThreadLocal<AtomicInteger> iteratorDataSetCount = new ThreadLocal<>();    //Using AtomicInteger because it's mutable, not because it's atomic
    protected ThreadLocal<BlockingObserver> observer = new ThreadLocal<>();
    protected EncodedGradientsAccumulator accumulator;
    protected Model originalModel;

    protected UpdatesConsumer consumer;

    protected SharedTrainingWrapper() {
        init();
    }

    protected void init() {
        // instantiate some stuff here
        iteratorsDS = new CopyOnWriteArrayList<>();
        iteratorsMDS = new CopyOnWriteArrayList<>();

        // now we're creating DataSetIterators, to feed ParallelWrapper
        iteratorDS = new VirtualDataSetIterator(iteratorsDS);
    }

    public static synchronized SharedTrainingWrapper getInstance(long id) {
        if(LAST_INSTANCE_ID.get() != Long.MIN_VALUE && LAST_INSTANCE_ID.get() != id){
            log.debug("Shutting down existing SharedTrainingWrapper instances; resetting state - previous instance ID {}," +
                    " new instance ID {}", LAST_INSTANCE_ID.get(), id);
            if(INSTANCE.wrapper != null){
                INSTANCE.wrapper.shutdown();
                INSTANCE.wrapper = null;
            }
            INSTANCE.iteratorsDS.clear();
            INSTANCE.iteratorsMDS.clear();
            INSTANCE.exceptionEncountered.set(false);
            INSTANCE.iteratorDataSetCount = new ThreadLocal<>();
            INSTANCE.accumulator = null;
            INSTANCE.originalModel = null;
            INSTANCE.consumer = null;
            LAST_INSTANCE_ID.set(id);
        }

        if(LAST_INSTANCE_ID.get() == Long.MIN_VALUE){
            LAST_INSTANCE_ID.set(id);
        }

        return INSTANCE;
    }

    /**
     * This method registers given Iterable<DataSet> in VirtualDataSetIterator
     *
     * @param iterator
     */
    public void attachDS(Iterator<DataSet> iterator) {
        log.debug("Attaching thread...");

        //Count the number of minibatches - used for reporting/debugging purposes
        if(iteratorDataSetCount.get() == null)
            iteratorDataSetCount.set(new AtomicInteger(0));
        AtomicInteger count = iteratorDataSetCount.get();
        count.set(0);

        // we're creating our Observable wrapper
        VirtualIterator<DataSet> wrapped = new VirtualIterator<>(new CountingIterator<>(iterator, count));

        // and creating Observer which will be used to monitor progress within iterator
        BlockingObserver obs = new BlockingObserver(exceptionEncountered);
        wrapped.addObserver(obs);

        // putting that "somewhere"
        iteratorsDS.add(wrapped);

        // storing observer into ThreadLocal, since we're going to use that later
        observer.set(obs);
    }

    /**
     * This method registers given Iterable<MultiDataSet> in VirtualMultiDataSetIterator
     *
     * @param iterator
     */
    public void attachMDS(Iterator<MultiDataSet> iterator) {
        log.debug("Attaching thread...");

        //Count the number of minibatches - used for reporting/debugging purposes
        if(iteratorDataSetCount.get() == null)
            iteratorDataSetCount.set(new AtomicInteger(0));
        AtomicInteger count = iteratorDataSetCount.get();
        count.set(0);

        // we're creating our Observable wrapper
        VirtualIterator<MultiDataSet> wrapped = new VirtualIterator<>(new CountingIterator<>(iterator, count));

        // and creating Observer which will be used to monitor progress within iterator
        BlockingObserver obs = new BlockingObserver(exceptionEncountered);
        wrapped.addObserver(obs);

        // putting that "somewhere"
        iteratorsMDS.add(wrapped);

        // storing observer into ThreadLocal, since we're going to use that later
        observer.set(obs);
    }

    public SharedTrainingResult run(SharedTrainingWorker worker) {
        /*
            first call instantiates pw, messenger etc, and gets in charge here.
         */
        if (isFirst.compareAndSet(false, true)) {
            //Reset past exception encountered in case we're doing correct fit after incorrect...
            exceptionEncountered.set(false);
            exception = null;

            SharedTrainingConfiguration trainingConfiguration = worker.getBroadcastConfiguration().getValue();
            VoidConfiguration voidConfiguration = worker.getBroadcastConfiguration().getValue().getVoidConfiguration();

            Model model = null;

            /*
                    Plan is simple here: if there's defined field in SharedTrainingConfiguration - use that.
                    If no - try to guess something
                 */
            int numDevices = Nd4j.getAffinityManager().getNumberOfDevices();

            int numCores = Loader.totalCores();

            /**
             * Logic here is simple:
             * 1) If user had specified number of workers per node - use that value
             * 2) If not, and there's > 1 devices in system (as in Multi-GPU system) - use numberOfDevices as number of workers
             * 3) otherwise, let's assume that's regular multi-core node, so we'll use 1..6 workers, depending on number of cores/4
             */
            int numWorkers = trainingConfiguration.getNumberOfWorkersPerNode() > 0
                            ? trainingConfiguration.getNumberOfWorkersPerNode()
                            : numDevices > 1 ? numDevices : Math.min(6, Math.max(1, numCores / 4));

            if (numDevices > 1 && numWorkers > numDevices)
                log.warn("WARNING! Using more workers then number of available computational devices!");



            // now we're attaching VoidParameterServer to GradientsAccumulator, but doing that only once
            if (wrapper == null) {
                log.debug("Starting ParallelWrapper at thread {}", Thread.currentThread().getId());

                model = worker.getInitialModel();
                if (model == null) {
                    model = worker.getInitialModelGraph();
                }

                if (model == null)
                    throw new DL4JInvalidConfigException("No model was defined for training");

                List<TrainingListener> listeners = worker.getListeners();
                if(listeners != null){
                    model.setListeners(listeners);
                    StatsStorageRouter r = worker.getRouter();
                    if(r != null){
                        for(TrainingListener l : listeners){
                            if(l instanceof RoutingIterationListener){
                                ((RoutingIterationListener) l).setStorageRouter(r);
                            }
                        }
                    }
                }

                val handler = new WiredEncodingHandler(trainingConfiguration.getThreshold(),
                                trainingConfiguration.getMinThreshold(), trainingConfiguration.getThresholdStep(),
                                trainingConfiguration.getStepTrigger(), trainingConfiguration.getStepDelay(),
                                trainingConfiguration.getShakeFrequency());

                // TODO: if there will be no code difference - use the same class instead of 2 different classes
                val modelParamsSupplier = new ModelParamsConsumer();
                val updateParamsSupplier = new UpdaterParamsConsumer();

                // this accumulator will provide sharing gradients over network, via WiredEncodedHandler. But we create it only once
                if (accumulator == null) {
                    /**
                     *  We know, that updates are guaranteed to have MAX size of params / 16. So, here we go.
                     *  I.e. for model with 100m params, that's 400m of floats (or 800m of doubles)
                     *  The worst case for us is bitmap encoding, that takes 2 bits to encode each gradient value
                     *
                     *  so, for float in worst case we'll have (100m / 16) int elements. So, our buffer size will be 6.25m * queueSize * 4 bytes per int
                     */

                    int queueSize = numWorkers * 2;

                    val bufferSize = trainingConfiguration.getBufferSize() > 0 ? trainingConfiguration.getBufferSize()
                                    : EncodedGradientsAccumulator.getOptimalBufferSize(model, numWorkers, 2);

                    accumulator = new EncodedGradientsAccumulator.Builder(numWorkers).messageHandler(handler)
                                    .encodingThreshold(trainingConfiguration.getThreshold())
                                    .memoryParameters(bufferSize, queueSize).build();

                    // we should introduce ourselves to controller
                    // FIXME: if localIP is null - use original ip discovery available in VoidParameterServer
                    String localIP = null;

                    // picking IP address based on network mask
                    if (localIP == null && voidConfiguration.getNetworkMask() != null) {
                        NetworkOrganizer organizer = new NetworkOrganizer(voidConfiguration.getNetworkMask());
                        localIP = organizer.getMatchingAddress();
                    }

                    // last resort here...
                    if (localIP == null)
                        localIP = System.getenv(DL4JEnvironmentVars.DL4J_VOID_IP);

                    // set it to localhost, and hope for BroadcastTransport used
                    if (localIP == null) {
                        localIP = "127.0.0.1";
                        log.warn("Can't get IP address to start VoidParameterServer client. Using localhost instead");
                    }

                    log.debug("Checking for ModelParameterServer existence");

                    // we're saving reference to original model
                    originalModel = model;

                    // if we're running in spark localhost mode - we don't want double initialization
                    if (!ModelParameterServer.getInstance().isInitialized()) {
<<<<<<< HEAD
                        log.info("Initializing transport [{}:{}] with root as [{}:{}]...", localIP, voidConfiguration.getPortSupplier().getPreferredPort(), voidConfiguration.getControllerAddress(), voidConfiguration.getUnicastControllerPort());
                        // FIXME: implement support for Custom transport implementation
                        val transport = voidConfiguration.getTransportType() == TransportType.ROUTED_UDP ? new AeronUdpTransport(localIP, voidConfiguration.getPortSupplier().getPreferredPort(), voidConfiguration.getControllerAddress(), voidConfiguration.getUnicastControllerPort(), voidConfiguration) :  null;
=======
                        log.info("Initializing transport [{}:{}] with root as [{}:{}]...", localIP, voidConfiguration.getPortSupplier().getPort(),
                                voidConfiguration.getControllerAddress(), voidConfiguration.getUnicastControllerPort());
                        // FIXME: implement support for Custom transport implementation

                        val transport = voidConfiguration.getTransportType() == TransportType.ROUTED_UDP ? new AeronUdpTransport(localIP, voidConfiguration.getPortSupplier().getPort(),
                                voidConfiguration.getControllerAddress(), voidConfiguration.getUnicastControllerPort(), voidConfiguration) :  null;
>>>>>>> e38fb1fd

                        if (transport == null)
                            throw new DL4JInvalidConfigException(
                                    "No Transport implementation was defined for this training session!");

                        consumer = UpdatesConsumer.builder()
                                .accumulator(accumulator)
                                .params(model.params())
                                .build();

                        accumulator.setExternalSource(consumer.getUpdatesQueue());

                        log.debug("Configuring transport...");
                        //  pass values right away
                        ModelParameterServer.getInstance().configure(voidConfiguration, transport, new UpdaterParametersProvider() {
                            @Override
                            public INDArray getUpdaterParameters() {
                                log.info("Serving updater parameters...");
                                Updater updater = null;
                                if (originalModel instanceof MultiLayerNetwork) {
                                    updater = ((MultiLayerNetwork) originalModel).getUpdater();
                                } else if (originalModel instanceof ComputationGraph) {
                                    updater = ((ComputationGraph) originalModel).getUpdater();
                                }

                                if (updater != null) {
                                    if (updater instanceof BaseMultiLayerUpdater) {
                                        return ((BaseMultiLayerUpdater) updater).getStateViewArrayCopy();
                                    } else {
                                        log.error("Updater doesn't implement getStateViewArrayCopy()");
                                        return null;
                                    }
                                } else {
                                    log.warn("No Updater in the model");
                                    return null;
                                }
                            };
                        });

                        ModelParameterServer.getInstance().addUpdatesSubscriber(consumer);
                        ModelParameterServer.getInstance().addModelParamsSubscriber(modelParamsSupplier);
                        ModelParameterServer.getInstance().addUpdaterParamsSubscriber(updateParamsSupplier);
                    }

                    log.debug("Starting ModelParameterServer...");
                    // after initialization finished, we're ok to actually start training
                    ModelParameterServer.getInstance().launch();

                    // waiting for introduction. probably no-op in 99.9999% cases
                    while (!ModelParameterServer.getInstance().getTransport().isIntroduced()) {
                        try {
                            Thread.sleep(100);
                        } catch (InterruptedException e) {
                            throw new RuntimeException(e);
                        }
                    }
                }

                // propagate iteration/epoch numbers
                if (originalModel instanceof MultiLayerNetwork) {
                    ((MultiLayerNetwork) model).setIterationCount(ModelParameterServer.getInstance().getStartPosition().getFirst());
                    ((MultiLayerNetwork) model).setEpochCount(ModelParameterServer.getInstance().getStartPosition().getSecond());
                } else if (originalModel instanceof ComputationGraph) {
                    ((ComputationGraph) model).getConfiguration().setIterationCount(ModelParameterServer.getInstance().getStartPosition().getFirst());
                    ((ComputationGraph) model).getConfiguration().setEpochCount(ModelParameterServer.getInstance().getStartPosition().getSecond());
                }

                // if we're going to extend iteratation for debugging purposes - let's do that here
                if (trainingConfiguration.getDebugLongerIterations() > 0) {
                    log.warn("Adding SleepyListener: {} ms", trainingConfiguration.getDebugLongerIterations());
                    model.addListeners(SleepyTrainingListener.builder()
                                    .timerIteration(trainingConfiguration.getDebugLongerIterations()).build());
                }

                // we're launching PW only if number of workers is more then 1
                if (numWorkers > 1) {
                    //log.info("Params at PW:  {mean: [{}]; stdev: [{}]}", originalModel.params().meanNumber().doubleValue(), originalModel.params().stdNumber().doubleValue());

                    wrapper = new ParallelWrapper.Builder<>(originalModel)
                                    .workers(numWorkers)
                                    .workspaceMode(trainingConfiguration.getWorkspaceMode())
                                    .trainingMode(ParallelWrapper.TrainingMode.CUSTOM)
                                    .gradientsAccumulator(accumulator)
                                    .prefetchBuffer(trainingConfiguration.getPrefetchSize())
                                    .modelParamsSupplier(modelParamsSupplier)
                                    .updaterParamsSupplier(updateParamsSupplier)
                                    .build();
                    wrapper.setExceptionEncountered(exceptionEncountered);
                } else {
                    log.debug("Using standalone model instead...");

                    // since there'll be only one consumer, we don't need complex sync logic anymore
                    accumulator.fallbackToSingleConsumerMode(true);
                    accumulator.touch();

                    // checking if there were updated params received (i.e. if that's failover routine
                    val mParams = modelParamsSupplier.get();
                    if (mParams != null) {
                        log.info("Updating model params to the most recent ones...");
                        originalModel.params().assign(mParams);
                    }

                    // ok. attaching accumulator to model
                    if (model instanceof ComputationGraph) {
                        ((ComputationGraph) originalModel).getConfiguration()
                                        .setTrainingWorkspaceMode(trainingConfiguration.getWorkspaceMode());
                        ((ComputationGraph) originalModel).setGradientsAccumulator(accumulator);
                    } else if (model instanceof MultiLayerNetwork) {
                        ((MultiLayerNetwork) originalModel).getLayerWiseConfigurations()
                                        .setTrainingWorkspaceMode(trainingConfiguration.getWorkspaceMode());
                        ((MultiLayerNetwork) originalModel).setGradientsAccumulator(accumulator);
                    }
                }
            }

            // TODO: optionally we might be waiting until we have >1 splits delivered


            if (consumer != null)
                consumer.bypassMode(false);

            // now we're just calling for fit
            if(iteratorDS == null && iteratorMDS == null)
                throw new DL4JInvalidConfigException("No iterators were defined for training");

            try {
                while((iteratorDS != null && iteratorDS.hasNext()) || (iteratorMDS != null && iteratorMDS.hasNext())) {
                    //Loop as a guard against concurrent modifications and RCs

                    if (wrapper != null) {
                        if (iteratorDS != null)
                            wrapper.fit(iteratorDS);
                        else
                            wrapper.fit(iteratorMDS);
                    } else {
                        // if wrapper is null, we're fitting standalone model then
                        if (iteratorDS != null) {
                            if (model instanceof ComputationGraph) {
                                ((ComputationGraph) originalModel).fit(iteratorDS);
                            } else if (model instanceof MultiLayerNetwork) {
                                ((MultiLayerNetwork) originalModel).fit(iteratorDS);
                            }
                        } else {
                            if (model instanceof ComputationGraph) {
                                ((ComputationGraph) originalModel).fit(iteratorMDS);
                            } else if (model instanceof MultiLayerNetwork) {
                                ((MultiLayerNetwork) originalModel).fit(iteratorMDS);
                            }
                        }
                    }
                }
            } catch (Throwable t){
                log.warn("Exception encountered during fit operation", t);
                exceptionEncountered.set(true);
                exception = t;
            }


            // conditionally shutdown & reset ParallelWrapper
            if (trainingConfiguration.isEpochReset()) {
                wrapper.shutdown();
                wrapper = null;
            }

            // reset iterators too
            init();

            // and accumulator, to reset its states
            accumulator.reset();

            // current TrainingDriver won't be receiving any updates beyond this point
            if (consumer != null)
                consumer.bypassMode(true);


            isFirst.set(false);

            log.info("Master thread done...");

            INDArray updaterState = null;
            if (model instanceof ComputationGraph) {
                updaterState = ((ComputationGraph) originalModel).getUpdater().getUpdaterStateViewArray();
            } else if (model instanceof MultiLayerNetwork) {
                updaterState = ((MultiLayerNetwork) originalModel).getUpdater().getStateViewArray();
            }

            // FIXME: fill stats here
            return SharedTrainingResult.builder().aggregationsCount(1).scoreSum(originalModel.score())
                            .updaterStateArray(updaterState).listenerMetaData(new ArrayList<>())
                            .listenerStaticInfo(new ArrayList<>()).listenerUpdates(new ArrayList<>())
                            .minibatchesPerExecutor(Collections.singletonMap(SparkUtils.getSparkExecutorId(), iteratorDataSetCount.get().get()))
                    .build();
        } else {
            // blocking call right here, all non-master threads will be blocked here
            try {
                observer.get().waitTillDone();
                //observer.get().wait();

                log.info("Feeder [{}] thread done...", Thread.currentThread().getName());

                if(exceptionEncountered.get()){
                    //Propagate exception
                    Throwable t;
                    if(wrapper == null || exception != null) {
                        t = exception;
                    } else {
                        t = wrapper.getException();
                    }

                    throw new RuntimeException("Training failed due to exception in ParallelWrapper fit operation", t);
                }

                //  nothing to do here, just give away empty result (other than iterator count)
                return SharedTrainingResult.builder().minibatchesPerExecutor(Collections.singletonMap(SparkUtils.getSparkExecutorId(), iteratorDataSetCount.get().get())).build();
            } catch (InterruptedException e) {
                Thread.currentThread().interrupt();
                // FIXME: we don't really need to throw it again, it's here only for debugging purposes
                throw new RuntimeException(e);
            }
        }
    }

    public void passDataSet(DataSet dataSet) {
        // we're going to save this dataset into VirtualDataSetIterator
    }

    public void passDataSet(MultiDataSet dataSet) {
        // we're going to save this dataset into VirtualMultiDataSetIterator
    }


    public void blockUntilFinished() throws InterruptedException {
        if (observer.get() != null)
            observer.get().wait();
        else
            throw new IllegalStateException("This method can't be called before iterators initialization");
    }
}<|MERGE_RESOLUTION|>--- conflicted
+++ resolved
@@ -306,18 +306,12 @@
 
                     // if we're running in spark localhost mode - we don't want double initialization
                     if (!ModelParameterServer.getInstance().isInitialized()) {
-<<<<<<< HEAD
-                        log.info("Initializing transport [{}:{}] with root as [{}:{}]...", localIP, voidConfiguration.getPortSupplier().getPreferredPort(), voidConfiguration.getControllerAddress(), voidConfiguration.getUnicastControllerPort());
-                        // FIXME: implement support for Custom transport implementation
-                        val transport = voidConfiguration.getTransportType() == TransportType.ROUTED_UDP ? new AeronUdpTransport(localIP, voidConfiguration.getPortSupplier().getPreferredPort(), voidConfiguration.getControllerAddress(), voidConfiguration.getUnicastControllerPort(), voidConfiguration) :  null;
-=======
                         log.info("Initializing transport [{}:{}] with root as [{}:{}]...", localIP, voidConfiguration.getPortSupplier().getPort(),
                                 voidConfiguration.getControllerAddress(), voidConfiguration.getUnicastControllerPort());
                         // FIXME: implement support for Custom transport implementation
 
                         val transport = voidConfiguration.getTransportType() == TransportType.ROUTED_UDP ? new AeronUdpTransport(localIP, voidConfiguration.getPortSupplier().getPort(),
                                 voidConfiguration.getControllerAddress(), voidConfiguration.getUnicastControllerPort(), voidConfiguration) :  null;
->>>>>>> e38fb1fd
 
                         if (transport == null)
                             throw new DL4JInvalidConfigException(
