/*******************************************************************************
 * Copyright (c) 2015-2018 Skymind, Inc.
 *
 * This program and the accompanying materials are made available under the
 * terms of the Apache License, Version 2.0 which is available at
 * https://www.apache.org/licenses/LICENSE-2.0.
 *
 * Unless required by applicable law or agreed to in writing, software
 * distributed under the License is distributed on an "AS IS" BASIS, WITHOUT
 * WARRANTIES OR CONDITIONS OF ANY KIND, either express or implied. See the
 * License for the specific language governing permissions and limitations
 * under the License.
 *
 * SPDX-License-Identifier: Apache-2.0
 ******************************************************************************/

package org.deeplearning4j.spark.parameterserver.training;

import lombok.Data;
import lombok.NonNull;
import lombok.extern.slf4j.Slf4j;
import lombok.val;
import org.apache.spark.api.java.JavaRDD;
import org.apache.spark.api.java.JavaRDDLike;
import org.apache.spark.api.java.function.FlatMapFunction;
import org.apache.spark.broadcast.Broadcast;
import org.apache.spark.storage.StorageLevel;
import org.deeplearning4j.api.loader.DataSetLoader;
import org.deeplearning4j.api.loader.MultiDataSetLoader;
import org.deeplearning4j.api.loader.impl.SerializedDataSetLoader;
import org.deeplearning4j.api.loader.impl.SerializedMultiDataSetLoader;
import org.deeplearning4j.api.storage.Persistable;
import org.deeplearning4j.api.storage.StatsStorageRouter;
import org.deeplearning4j.api.storage.StorageMetaData;
import org.deeplearning4j.config.DL4JEnvironmentVars;
import org.deeplearning4j.exception.DL4JInvalidConfigException;
import org.deeplearning4j.optimize.api.TrainingListener;
import org.deeplearning4j.spark.api.*;
import org.deeplearning4j.spark.api.stats.SparkTrainingStats;
import org.deeplearning4j.spark.api.worker.NetBroadcastTuple;
import org.deeplearning4j.spark.impl.graph.SparkComputationGraph;
import org.deeplearning4j.spark.impl.multilayer.SparkDl4jMultiLayer;
import org.deeplearning4j.spark.impl.paramavg.BaseTrainingMaster;
import org.deeplearning4j.spark.impl.paramavg.stats.ParameterAveragingTrainingMasterStats;
import org.deeplearning4j.spark.impl.repartitioner.DefaultRepartitioner;
import org.deeplearning4j.spark.parameterserver.accumulation.SharedTrainingAccumulationFunction;
import org.deeplearning4j.spark.parameterserver.accumulation.SharedTrainingAccumulationTuple;
import org.deeplearning4j.spark.parameterserver.accumulation.SharedTrainingAggregateFunction;
import org.deeplearning4j.spark.parameterserver.conf.SharedTrainingConfiguration;
import org.deeplearning4j.spark.parameterserver.functions.*;
import org.deeplearning4j.spark.parameterserver.networking.v1.SilentTrainingDriver;
import org.deeplearning4j.spark.parameterserver.networking.v2.UpdatesConsumer;
import org.deeplearning4j.spark.util.SparkUtils;
import org.deeplearning4j.util.UIDProvider;
import org.nd4j.base.Preconditions;
import org.nd4j.linalg.dataset.DataSet;
import org.nd4j.linalg.dataset.api.MultiDataSet;
import org.nd4j.linalg.factory.Nd4j;
import org.nd4j.parameterserver.distributed.conf.VoidConfiguration;
import org.nd4j.parameterserver.distributed.enums.ExecutionMode;
import org.nd4j.parameterserver.distributed.enums.NodeRole;
import org.nd4j.parameterserver.distributed.enums.TransportType;
import org.nd4j.parameterserver.distributed.util.NetworkOrganizer;
import org.nd4j.parameterserver.distributed.v2.ModelParameterServer;
import org.nd4j.parameterserver.distributed.v2.messages.impl.GradientsUpdateMessage;
import org.nd4j.parameterserver.distributed.v2.messages.pairs.handshake.HandshakeRequest;
import org.nd4j.parameterserver.distributed.v2.messages.pairs.handshake.HandshakeResponse;
import org.nd4j.parameterserver.distributed.v2.transport.Transport;
import org.nd4j.parameterserver.distributed.v2.transport.impl.AeronUdpTransport;
import org.nd4j.shade.jackson.core.JsonProcessingException;
import org.nd4j.shade.jackson.databind.ObjectMapper;

import java.io.IOException;
import java.net.InetAddress;
import java.net.UnknownHostException;
import java.util.*;
import java.util.concurrent.atomic.AtomicBoolean;
import java.util.concurrent.atomic.AtomicInteger;

/**
 * SharedTrainingMaster implements distributed training of neural networks using a compressed quantized gradient (update)
 * sharing implementation based on the Strom 2015 paper "Scalable Distributed DNN Training Using Commodity GPU Cloud Computing":
 * <a href="https://s3-us-west-2.amazonaws.com/amazon.jobs-public-documents/strom_interspeech2015.pdf">https://s3-us-west-2.amazonaws.com/amazon.jobs-public-documents/strom_interspeech2015.pdf</a>.
 * The Deeplearning4j implementation makes a number of modifications, such as having the option to use a parameter-server
 * based implementation for fault tolerance and execution where multicast networking support is not available.
 *
 * @author raver119@gmail.com
 */
@Slf4j
@Data
public class SharedTrainingMaster extends BaseTrainingMaster<SharedTrainingResult, SharedTrainingWorker>
                implements TrainingMaster<SharedTrainingResult, SharedTrainingWorker> {
    //Static counter/id fields used to determine which training master last set up the singleton param servers, etc
    protected static final AtomicInteger INSTANCE_COUNTER = new AtomicInteger();
    protected static final AtomicInteger LAST_TRAINING_INSTANCE = new AtomicInteger(-1);

    protected List<TrainingHook> trainingHooks;
    protected VoidConfiguration voidConfiguration;

    protected Integer numWorkers;
    protected Integer numWorkersPerNode;
    protected int workerPrefetchBatches;
    protected RDDTrainingApproach rddTrainingApproach;
    protected StorageLevel storageLevel;
    protected Repartitioner repartitioner;

    protected boolean collectTrainingStats;
    protected int rddDataSetNumExamples;
    protected long debugLongerIterations = 0L;
    protected boolean logMinibatchesPerWorker = true;

    // TODO: this option should be abstracted, if we decide to generalize this trainingmaster
    protected double threshold;
    protected double thresholdStep;
    protected double minThreshold;
    protected double stepTrigger = 0.05;
    protected int stepDelay = 50;
    protected int shakeFrequency;

    protected Repartition repartition;
    protected RepartitionStrategy repartitionStrategy;

    protected ParameterAveragingTrainingMasterStats.ParameterAveragingTrainingMasterStatsHelper stats;

    protected Random rng;

    protected AtomicBoolean isFirstRun;

    // better ignore
    protected final transient int instanceId;
    protected transient Broadcast<NetBroadcastTuple> broadcastModel;
    protected transient Broadcast<SharedTrainingConfiguration> broadcastConfiguration;
    protected transient Transport transport;
    protected transient SilentTrainingDriver trainingDriver;

    protected transient UpdatesConsumer updatesConsumer;

    protected boolean setupDone;

    protected SharedTrainingMaster() {
        // just a stub for ser/de
        instanceId = INSTANCE_COUNTER.getAndIncrement();
    }

    public SharedTrainingMaster(@NonNull VoidConfiguration voidConfiguration, Integer numWorkers,
                    RDDTrainingApproach rddTrainingApproach, StorageLevel storageLevel, boolean collectTrainingStats,
                    RepartitionStrategy repartitionStrategy, Repartition repartition, double threshold,
                    double minThreshold, double thresholdStep, double stepTrigger, int stepDelay, int shakeFrequency,
                    int rddDataSetNumExamples,
                    int batchSizePerWorker, long debugLongerIterations, int numWorkersPerNode, int workerPrefetchBatches,
                    Repartitioner repartitioner, Boolean workerTogglePeriodicGC, Integer workerPeriodicGCFrequency) {
        this.voidConfiguration = voidConfiguration;
        this.numWorkers = numWorkers;
        this.threshold = threshold;
        this.minThreshold = minThreshold;
        this.thresholdStep = thresholdStep;
        this.stepTrigger = stepTrigger;
        this.stepDelay = stepDelay;
        this.shakeFrequency = shakeFrequency;
        this.rddTrainingApproach = rddTrainingApproach;
        this.repartitionStrategy = repartitionStrategy;
        this.repartition = repartition;
        this.storageLevel = storageLevel;
        this.collectTrainingStats = collectTrainingStats;
        this.isFirstRun = new AtomicBoolean(false);
        this.batchSizePerWorker = batchSizePerWorker;
        this.rddDataSetNumExamples = rddDataSetNumExamples;
        this.debugLongerIterations = debugLongerIterations;
        this.numWorkersPerNode = numWorkersPerNode;
        this.workerPrefetchBatches = workerPrefetchBatches;
        this.repartitioner = repartitioner;
        this.workerTogglePeriodicGC = workerTogglePeriodicGC;
        this.workerPeriodicGCFrequency = workerPeriodicGCFrequency;


        if (collectTrainingStats)
            stats = new ParameterAveragingTrainingMasterStats.ParameterAveragingTrainingMasterStatsHelper();


        String jvmuid = UIDProvider.getJVMUID();
        this.trainingMasterUID =
                        System.currentTimeMillis() + "_" + (jvmuid.length() <= 8 ? jvmuid : jvmuid.substring(0, 8));
        instanceId = INSTANCE_COUNTER.getAndIncrement();
    }

    @Override
    public void removeHook(TrainingHook trainingHook) {
        if (trainingHooks != null)
            trainingHooks.remove(trainingHook);
    }

    @Override
    public void addHook(@NonNull TrainingHook trainingHook) {
        if (trainingHooks == null)
            trainingHooks = new ArrayList<>();

        trainingHooks.add(trainingHook);
    }

    @Override
    public String toJson() {
        ObjectMapper om = getJsonMapper();

        try {
            return om.writeValueAsString(this);
        } catch (JsonProcessingException e) {
            throw new RuntimeException("Error producing JSON representation for ParameterAveragingTrainingMaster", e);
        }
    }

    @Override
    public String toYaml() {
        ObjectMapper om = getYamlMapper();

        try {
            return om.writeValueAsString(this);
        } catch (JsonProcessingException e) {
            throw new RuntimeException("Error producing YAML representation for ParameterAveragingTrainingMaster", e);
        }
    }

    /**
     * Create a SharedTrainingMaster instance by deserializing a JSON string that has been serialized with
     * {@link #toJson()}
     *
     * @param jsonStr SharedTrainingMaster configuration serialized as JSON
     */
    public static SharedTrainingMaster fromJson(String jsonStr) {
        ObjectMapper om = getJsonMapper();
        try {
            return om.readValue(jsonStr, SharedTrainingMaster.class);
        } catch (IOException e) {
            throw new RuntimeException("Could not parse JSON", e);
        }
    }

    /**
     * Create a SharedTrainingMaster instance by deserializing a YAML string that has been serialized with
     * {@link #toYaml()}
     *
     * @param yamlStr SharedTrainingMaster configuration serialized as YAML
     */
    public static SharedTrainingMaster fromYaml(String yamlStr) {
        ObjectMapper om = getYamlMapper();
        try {
            return om.readValue(yamlStr, SharedTrainingMaster.class);
        } catch (IOException e) {
            throw new RuntimeException("Could not parse YAML", e);
        }
    }

    @Override
    public SharedTrainingWorker getWorkerInstance(SparkDl4jMultiLayer network) {
        /*
            Here we're going create our worker, which will be passed into corresponding FlatMapFunction
         */
        NetBroadcastTuple tuple = new NetBroadcastTuple(network.getNetwork().getLayerWiseConfigurations(),
                        network.getNetwork().params(), network.getNetwork().getUpdater().getStateViewArray());

<<<<<<< HEAD
        voidConfiguration.setUnicastControllerPort(voidConfiguration.getPortSupplier().getPreferredPort());
=======
        voidConfiguration.setUnicastControllerPort(voidConfiguration.getPortSupplier().getPort());
>>>>>>> e38fb1fd

        SharedTrainingConfiguration configuration = SharedTrainingConfiguration.builder().threshold(threshold)
                        .minThreshold(minThreshold).shakeFrequency(shakeFrequency).thresholdStep(thresholdStep)
                        .stepTrigger(stepTrigger).stepDelay(stepDelay).voidConfiguration(voidConfiguration)
                        .debugLongerIterations(debugLongerIterations).numberOfWorkersPerNode(numWorkersPerNode).build();

        if (collectTrainingStats)
            stats.logBroadcastStart();

        if (broadcastModel == null)
            broadcastModel = network.getSparkContext().broadcast(tuple);

        if (broadcastConfiguration == null)
            broadcastConfiguration = network.getSparkContext().broadcast(configuration);

        if (collectTrainingStats)
            stats.logBroadcastEnd();

        SharedTrainingWorker worker = new SharedTrainingWorker(instanceId, broadcastModel, broadcastConfiguration, listeners,
                statsStorage, workerTogglePeriodicGC, workerPeriodicGCFrequency);

        return worker;
    }

    @Override
    public SharedTrainingWorker getWorkerInstance(SparkComputationGraph graph) {
        NetBroadcastTuple tuple = new NetBroadcastTuple(graph.getNetwork().getConfiguration(),
                        graph.getNetwork().params(), graph.getNetwork().getUpdater().getStateViewArray());

        SharedTrainingConfiguration configuration = SharedTrainingConfiguration.builder().threshold(threshold)
                        .minThreshold(minThreshold).shakeFrequency(shakeFrequency).thresholdStep(thresholdStep)
                        .voidConfiguration(voidConfiguration).debugLongerIterations(debugLongerIterations)
                        .numberOfWorkersPerNode(numWorkersPerNode)
                        .prefetchSize(workerPrefetchBatches)
                .build();

        if (collectTrainingStats)
            stats.logBroadcastStart();

        if (broadcastModel == null)
            broadcastModel = graph.getSparkContext().broadcast(tuple);

        if (broadcastConfiguration == null)
            broadcastConfiguration = graph.getSparkContext().broadcast(configuration);

        if (collectTrainingStats)
            stats.logBroadcastEnd();

        SharedTrainingWorker worker = new SharedTrainingWorker(instanceId, broadcastModel, broadcastConfiguration, listeners,
                statsStorage, workerTogglePeriodicGC, workerPeriodicGCFrequency);

        return worker;
    }

    protected int numObjectsEachWorker(int numExamplesEachRddObject) {
        return batchSizePerWorker / numExamplesEachRddObject;
    }

    protected <T, Repr extends JavaRDDLike<T, Repr>> long getTotalDataSetObjectCount(
                    JavaRDDLike<T, Repr> trainingData) {
        if (collectTrainingStats)
            stats.logCountStart();

        long totalDataSetObjectCount = trainingData.count();

        if (collectTrainingStats)
            stats.logCountEnd();

        return totalDataSetObjectCount;
    }

    protected void executeTrainingDirect(SparkDl4jMultiLayer network, JavaRDD<DataSet> trainingData) {
        if (collectTrainingStats)
            stats.logFitStart();

        //For "vanilla" parameter averaging training, we need to split the full data set into batches of size N, such that we can process the specified
        // number of minibatches between averagings
        //But to do that, wee need to know: (a) the number of examples, and (b) the number of workers
        if (storageLevel != null)
            trainingData.persist(storageLevel);

        long totalDataSetObjectCount = getTotalDataSetObjectCount(trainingData);

        // since this is real distributed training, we don't need to split data
        doIteration(network, trainingData, 1, 1);

        if (collectTrainingStats)
            stats.logFitEnd((int) totalDataSetObjectCount);
    }

    protected void executeTrainingDirectMDS(SparkComputationGraph network, JavaRDD<MultiDataSet> trainingData) {
        if (collectTrainingStats)
            stats.logFitStart();

        //For "vanilla" parameter averaging training, we need to split the full data set into batches of size N, such that we can process the specified
        // number of minibatches between averagings
        //But to do that, wee need to know: (a) the number of examples, and (b) the number of workers
        if (storageLevel != null)
            trainingData.persist(storageLevel);

        long totalDataSetObjectCount = getTotalDataSetObjectCount(trainingData);

        // since this is real distributed training, we don't need to split data
        doIterationMDS(network, trainingData, 1, 1);

        if (collectTrainingStats)
            stats.logFitEnd((int) totalDataSetObjectCount);
    }

    protected void executeTrainingDirect(SparkComputationGraph network, JavaRDD<DataSet> trainingData) {
        if (collectTrainingStats)
            stats.logFitStart();

        //For "vanilla" parameter averaging training, we need to split the full data set into batches of size N, such that we can process the specified
        // number of minibatches between averagings
        //But to do that, wee need to know: (a) the number of examples, and (b) the number of workers
        if (storageLevel != null)
            trainingData.persist(storageLevel);

        long totalDataSetObjectCount = getTotalDataSetObjectCount(trainingData);

        // since this is real distributed training, we don't need to split data
        doIteration(network, trainingData, 1, 1);

        if (collectTrainingStats)
            stats.logFitEnd((int) totalDataSetObjectCount);
    }


    @Override
    public void executeTrainingPaths(SparkDl4jMultiLayer network, SparkComputationGraph graph, JavaRDD<String> trainingDataPaths,
                                              DataSetLoader dsLoader, MultiDataSetLoader mdsLoader) {
        prepareNetworkAndStuff(network, graph);
        executeTrainingPathsHelper(network, graph, trainingDataPaths, dsLoader, mdsLoader, rddDataSetNumExamples);
    }

    protected void executeTrainingPathsHelper(SparkDl4jMultiLayer network, SparkComputationGraph graph, JavaRDD<String> trainingDataPaths,
                                              DataSetLoader dsLoader, MultiDataSetLoader mdsLoader, int dataSetObjectsNumExamples) {

        if (numWorkers == null) {
            if(network != null){
                numWorkers = network.getSparkContext().defaultParallelism();
            } else {
                numWorkers = graph.getSparkContext().defaultParallelism();
            }
        }

        if (collectTrainingStats)
            stats.logFitStart();

        if (storageLevelStreams != null)
            trainingDataPaths.persist(storageLevelStreams);

        long totalDataSetObjectCount = getTotalDataSetObjectCount(trainingDataPaths);

        doIterationPaths(network, graph, trainingDataPaths, 1, 1, dsLoader, mdsLoader, dataSetObjectsNumExamples);

        if (collectTrainingStats)
            stats.logFitEnd((int) totalDataSetObjectCount);
    }

    protected void prepareNetworkAndStuff(SparkDl4jMultiLayer network, SparkComputationGraph graph) {
        if (network == null && graph == null)
            throw new IllegalStateException("Both MLN & CG are undefined");

<<<<<<< HEAD

        voidConfiguration.setUnicastControllerPort(voidConfiguration.getPortSupplier().getPreferredPort());
=======
        //Get the port for communicating with the master/driver - and add it to the configuration for use from each machine
        //Note that each machine will allocate their own port for inbound communications according to what the PortSupplier
        //returns on each worker machine.
        voidConfiguration.setUnicastControllerPort(voidConfiguration.getPortSupplier().getPort());
>>>>>>> e38fb1fd

        // first of all, we're instantiating ParameterServer shard here\
        if (numWorkers == null)
            numWorkers = network != null ? network.getSparkContext().defaultParallelism()
                            : graph.getSparkContext().defaultParallelism();

        // set current box as controller, if field is unset - switch to next step
        if (voidConfiguration.getControllerAddress() == null) {
            try {
                val e = System.getenv("SPARK_PUBLIC_DNS");
                log.info("Trying {SPARK_PUBLIC_DNS}: [{}]", e);
                if (e != null) {
                    String sparkIp = InetAddress.getByName(e).getHostAddress();
                    voidConfiguration.setControllerAddress(sparkIp);
                }
            } catch (UnknownHostException e) {
            }
        }

        // next step - is to get ip address that matches specific network mask
        if (voidConfiguration.getControllerAddress() == null && voidConfiguration.getNetworkMask() != null) {
            NetworkOrganizer organizer = new NetworkOrganizer(voidConfiguration.getNetworkMask());
            val s = organizer.getMatchingAddress();
            log.info("Trying auto-detected address: [{}]", s);

            voidConfiguration.setControllerAddress(s);
        }

        if (voidConfiguration.getControllerAddress() == null)
            voidConfiguration.setControllerAddress(DL4JEnvironmentVars.DL4J_VOID_IP);

        if (voidConfiguration.getControllerAddress() == null)
            throw new DL4JInvalidConfigException(
                            "Can't get Spark Master local address. Please specify it manually using VoidConfiguration.setControllerAddress(String) method or VoidConfiguration.setNetworkMask(String) method");

        // we're forcing proper defaults
        log.info("Setting controller address to {}:{}", voidConfiguration.getControllerAddress(),
                        voidConfiguration.getUnicastControllerPort());
        voidConfiguration.setShardAddresses(voidConfiguration.getControllerAddress());
        voidConfiguration.setNumberOfShards(1);

        {
            log.info("Initializing messages lol");
            val hreq = new HandshakeRequest();
            val hres = new HandshakeResponse();
            val gm = new GradientsUpdateMessage();
        }

        if (network != null)
            network.getNetwork().init();
        else
            graph.getNetwork().init();

        // this instance will be SilentWorker - it'll accept and apply messages, but won't contribute to training. And we init it only once
        if (isFirstRun.compareAndSet(false, true) || LAST_TRAINING_INSTANCE.get() != instanceId) {
            if(LAST_TRAINING_INSTANCE.get() >= 0 && LAST_TRAINING_INSTANCE.get() != instanceId){
                log.debug("Detected changed training instance - setting up new parameter server - old instance {}, new instance {}",
                        LAST_TRAINING_INSTANCE, instanceId);

                ModelParameterServer.getInstance().shutdown();
                try{    //TODO is this required?
                    Thread.sleep(3000);
                } catch (Exception e){
                    throw new RuntimeException(e);
                }
            }

            val transport = voidConfiguration.getTransportType() == TransportType.ROUTED_UDP
                    ? new AeronUdpTransport(voidConfiguration.getControllerAddress(), voidConfiguration.getUnicastControllerPort(), voidConfiguration)
                    : null;

            if (transport == null)
                throw new DL4JInvalidConfigException("No Transport implementation was defined for this training session!");

            val params = network != null ? network.getNetwork().params() : graph.getNetwork().params();

            updatesConsumer = UpdatesConsumer.builder()
                    .params(params)
                    .updates(Nd4j.create(params.shape(), params.ordering()))
                    .stepFunction(network != null ? network.getNetwork().getOptimizer().getStepFunction() : graph.getNetwork().getOptimizer().getStepFunction())
                    .build();

            // apply configuration
            ModelParameterServer.getInstance().configure(voidConfiguration, transport, true);

            // and attach our consumer
            ModelParameterServer.getInstance().addUpdatesSubscriber(updatesConsumer);


            // and start actual server
            if (!ModelParameterServer.getInstance().isInitialized())
                ModelParameterServer.getInstance().launch();

            LAST_TRAINING_INSTANCE.set(instanceId);
        }

        setupDone = true;
    }

    protected void finalizeTraining() {
        /*
            Here we basically want to do few things:
            1) update statistics, if any
            2) finalize updates of silent worker
            3) pull back gradients, maybe?
         */

        // applying non-applied updates, if any :)
        if (trainingDriver != null) {
            trainingDriver.finishTraining(0L, 0L);
        }

        // the same, but v2 impl
        if (updatesConsumer != null)
            updatesConsumer.flush();
    }

    @Override
    public void executeTraining(SparkDl4jMultiLayer network, JavaRDD<DataSet> trainingData) {
        /*
            This method (and other similar methods) is basically one of our entry points, here we'll spawn our training process:
            1) broadcast everything needed: initial model params, updaters state, conf. Useful for uptraining
            2) shuffle, if needed
            3) repartition, if needed
            4) EXECUTE SILENT WORKER
            5) invoke training function via mapPartitions
            6) wait till finished
            7) do something with final model, i.e. export it somewhere :)
         */

        prepareNetworkAndStuff(network, null);

        // at this moment we have coordinator server up (master works as coordinator)
        if (rddTrainingApproach == RDDTrainingApproach.Direct) {
            executeTrainingDirect(network, trainingData);
        } else if (rddTrainingApproach == RDDTrainingApproach.Export) {
            //Export data if required (or, use cached export)
            JavaRDD<String> paths = exportIfRequired(network.getSparkContext(), trainingData);
            executeTrainingPathsHelper(network, null, paths, new SerializedDataSetLoader(), null, batchSizePerWorker);
        } else
            throw new DL4JInvalidConfigException(
                            "Unknown RDDtrainingApproach [" + rddTrainingApproach + "] was specified!");
    }

    @Override
    public void executeTraining(SparkComputationGraph graph, JavaRDD<DataSet> trainingData) {
        prepareNetworkAndStuff(null, graph);

        // at this moment we have coordinator server up (master works as coordinator)
        if (rddTrainingApproach == RDDTrainingApproach.Direct) {
            executeTrainingDirect(graph, trainingData);
        } else if (rddTrainingApproach == RDDTrainingApproach.Export) {
            //Export data if required (or, use cached export)
            JavaRDD<String> paths = exportIfRequired(graph.getSparkContext(), trainingData);
            executeTrainingPathsHelper(null, graph, paths, new SerializedDataSetLoader(), null, batchSizePerWorker);
        } else
            throw new DL4JInvalidConfigException(
                            "Unknown RDDtrainingApproach [" + rddTrainingApproach + "] was specified!");
    }

    @Override
    public void executeTrainingMDS(SparkComputationGraph graph, JavaRDD<MultiDataSet> trainingData) {
        prepareNetworkAndStuff(null, graph);

        // at this moment we have coordinator server up (master works as coordinator)
        if (rddTrainingApproach == RDDTrainingApproach.Direct) {
            executeTrainingDirectMDS(graph, trainingData);
        } else if (rddTrainingApproach == RDDTrainingApproach.Export) {
            //Export data if required (or, use cached export)
            JavaRDD<String> paths = exportIfRequiredMDS(graph.getSparkContext(), trainingData);
            executeTrainingPathsHelper(null, graph, paths, null, new SerializedMultiDataSetLoader(), batchSizePerWorker);
        } else
            throw new DL4JInvalidConfigException(
                            "Unknown RDDtrainingApproach [" + rddTrainingApproach + "] was specified!");
    }

    @Override
    public void setCollectTrainingStats(boolean collectTrainingStats) {
        this.collectTrainingStats = collectTrainingStats;
    }

    @Override
    public boolean getIsCollectTrainingStats() {
        return collectTrainingStats;
    }

    @Override
    public SparkTrainingStats getTrainingStats() {
        return null;
    }

    @Override
    public void setListeners(Collection<TrainingListener> listeners) {
        setListeners(null, listeners);
    }

    @Override
    public void setListeners(StatsStorageRouter router, Collection<TrainingListener> listeners) {
        this.statsStorage = router;
        this.listeners = (listeners == null ? null : new ArrayList<>(listeners));
    }


    protected void processResults(SparkDl4jMultiLayer network, SparkComputationGraph graph,
                    JavaRDD<SharedTrainingResult> results) {
        Preconditions.checkState(network != null || graph != null, "Both MLN & CG are null");
        Preconditions.checkState(setupDone, "Setup was not completed before trying to process results");



        if (collectTrainingStats)
            stats.logAggregateStartTime();

        SharedTrainingAccumulationTuple finalResult = results.treeAggregate(null, new SharedTrainingAggregateFunction(),
                        new SharedTrainingAccumulationFunction(), 4);
        SparkTrainingStats aggregatedStats = finalResult.getSparkTrainingStats();
        if (collectTrainingStats)
            stats.logAggregationEndTime();

        //finalizeTraining has to be *after* training has completed, otherwise the RDD (via tree aggregate)
        finalizeTraining();


        if (collectTrainingStats)
            stats.logProcessParamsUpdaterStart();

        if (finalResult.getUpdaterStateArray() != null) {

            if (finalResult.getAggregationsCount() > 1) {
                finalResult.getUpdaterStateArray().divi(finalResult.getAggregationsCount());
            }

            if (network != null) {
                if (network.getNetwork().getUpdater() != null
                                && network.getNetwork().getUpdater().getStateViewArray() != null)
                    network.getNetwork().getUpdater().getStateViewArray().assign(finalResult.getUpdaterStateArray());
            } else {
                if (graph.getNetwork().getUpdater() != null
                                && graph.getNetwork().getUpdater().getStateViewArray() != null)
                    graph.getNetwork().getUpdater().getStateViewArray().assign(finalResult.getUpdaterStateArray());
            }
        }


        double score = finalResult.getScoreSum() / Math.max(1, finalResult.getAggregationsCount());

        if (network != null) {
            network.getNetwork().setScore(score);
        } else {
            graph.getNetwork().setScore(score);
        }

        if (collectTrainingStats)
            stats.logProcessParamsUpdaterEnd();


        if (collectTrainingStats) {
            stats.logProcessParamsUpdaterEnd();
            stats.addWorkerStats(aggregatedStats);
        }

        if (statsStorage != null) {
            Collection<StorageMetaData> meta = finalResult.getListenerMetaData();
            if (meta != null && !meta.isEmpty()) {
                statsStorage.putStorageMetaData(meta);
            }

            Collection<Persistable> staticInfo = finalResult.getListenerStaticInfo();
            if (staticInfo != null && !staticInfo.isEmpty()) {
                statsStorage.putStaticInfo(staticInfo);
            }

            Collection<Persistable> updates = finalResult.getListenerUpdates();
            if (updates != null && !updates.isEmpty()) {
                statsStorage.putUpdate(updates);
            }
        }

        if (logMinibatchesPerWorker){
            if(finalResult.getMinibatchesPerExecutor() != null){
                List<String> l = new ArrayList<>(finalResult.getMinibatchesPerExecutor().keySet());
                Collections.sort(l);
                Map<String,Integer> linkedMap = new LinkedHashMap<>();
                for(String s : l){
                    linkedMap.put(s, finalResult.getMinibatchesPerExecutor().get(s));
                }
                log.info("Number of minibatches processed per JVM/executor: {}", linkedMap);
            }
        }

        Nd4j.getExecutioner().commit();
    }

    protected void doIteration(SparkDl4jMultiLayer network, JavaRDD<DataSet> split, int splitNum, int numSplits) {
        log.info("Starting training of split {} of {}. workerMiniBatchSize={}, updatesThreshold={}, Configured for {} workers",
                        splitNum, numSplits, batchSizePerWorker, threshold, numWorkers);

        if (collectTrainingStats)
            stats.logMapPartitionsStart();

        JavaRDD<DataSet> splitData = split;

        if (collectTrainingStats)
            stats.logRepartitionStart();

        if(repartitioner != null){
            log.info("Repartitioning training data using repartitioner: {}", repartitioner);
            int minPerWorker = Math.max(1, batchSizePerWorker/rddDataSetNumExamples);
            splitData = repartitioner.repartition(splitData, minPerWorker, numWorkers);
        } else {
            log.info("Repartitioning training data using SparkUtils repartitioner");
            splitData = SparkUtils.repartitionEqually(splitData, repartition, numWorkers);
        }
        int nPartitions = splitData.partitions().size();

        if (collectTrainingStats && repartition != Repartition.Never)
            stats.logRepartitionEnd();


        FlatMapFunction<Iterator<DataSet>, SharedTrainingResult> function =
                        new SharedFlatMapDataSet<>(getWorkerInstance(network));

        JavaRDD<SharedTrainingResult> result = splitData.mapPartitions(function);

        processResults(network, null, result);

        if (collectTrainingStats)
            stats.logMapPartitionsEnd(nPartitions);
    }

    protected void doIterationMDS(SparkComputationGraph network, JavaRDD<MultiDataSet> split, int splitNum,
                    int numSplits) {
        log.info("Starting training of split {} of {}. workerMiniBatchSize={}, updatesThreshold={}, Configured for {} workers",
                        splitNum, numSplits, batchSizePerWorker, threshold, numWorkers);

        if (collectTrainingStats)
            stats.logMapPartitionsStart();

        JavaRDD<MultiDataSet> splitData = split;

        if (collectTrainingStats)
            stats.logRepartitionStart();

        if(repartitioner != null){
            log.info("Repartitioning training data using repartitioner: {}", repartitioner);
            int minPerWorker = Math.max(1, batchSizePerWorker/rddDataSetNumExamples);
            splitData = repartitioner.repartition(splitData, minPerWorker, numWorkers);
        } else {
            log.info("Repartitioning training data using SparkUtils repartitioner");
            splitData = SparkUtils.repartitionEqually(splitData, repartition, numWorkers);
        }
        int nPartitions = splitData.partitions().size();

        if (collectTrainingStats && repartition != Repartition.Never)
            stats.logRepartitionEnd();


        FlatMapFunction<Iterator<MultiDataSet>, SharedTrainingResult> function =
                        new SharedFlatMapMultiDataSet<>(getWorkerInstance(network));

        JavaRDD<SharedTrainingResult> result = splitData.mapPartitions(function);

        processResults(null, network, result);

        if (collectTrainingStats)
            stats.logMapPartitionsEnd(nPartitions);
    }

    protected void doIteration(SparkComputationGraph network, JavaRDD<DataSet> data, int splitNum, int numSplits) {
        log.info("Starting training of split {} of {}. workerMiniBatchSize={}, updatesThreshold={}, Configured for {} workers",
                        splitNum, numSplits, batchSizePerWorker, threshold, numWorkers);

        if (collectTrainingStats)
            stats.logMapPartitionsStart();

        if (collectTrainingStats)
            stats.logRepartitionStart();

        if(repartitioner != null){
            log.info("Repartitioning training data using repartitioner: {}", repartitioner);
            int minPerWorker = Math.max(1, batchSizePerWorker/rddDataSetNumExamples);
            data = repartitioner.repartition(data, minPerWorker, numWorkers);
        } else {
            log.info("Repartitioning training data using SparkUtils repartitioner");
            data = SparkUtils.repartitionEqually(data, repartition, numWorkers);
        }
        int nPartitions = data.partitions().size();

        if (collectTrainingStats && repartition != Repartition.Never)
            stats.logRepartitionEnd();


        FlatMapFunction<Iterator<DataSet>, SharedTrainingResult> function =
                        new SharedFlatMapDataSet<>(getWorkerInstance(network));

        JavaRDD<SharedTrainingResult> result = data.mapPartitions(function);

        processResults(null, network, result);

        if (collectTrainingStats)
            stats.logMapPartitionsEnd(nPartitions);
    }

    protected void doIterationPaths(SparkDl4jMultiLayer network, SparkComputationGraph graph, JavaRDD<String> data,
                    int splitNum, int numSplits, DataSetLoader dsLoader, MultiDataSetLoader mdsLoader, int dataSetObjectNumExamples) {
        if (network == null && graph == null)
            throw new DL4JInvalidConfigException("Both MLN & CompGraph are NULL");

        log.info("Starting training of split {} of {}. workerMiniBatchSize={}, updatesThreshold={}, Configured for {} workers",
                        splitNum, numSplits, batchSizePerWorker, threshold, numWorkers);

        if (collectTrainingStats)
            stats.logMapPartitionsStart();

        if (collectTrainingStats)
            stats.logRepartitionStart();

        if(repartitioner != null){
            log.info("Repartitioning training data using repartitioner: {}", repartitioner);
            int minPerWorker = Math.max(1, batchSizePerWorker/dataSetObjectNumExamples);
            data = repartitioner.repartition(data, minPerWorker, numWorkers);
        } else {
            log.info("Repartitioning training data using SparkUtils repartitioner");
            data = SparkUtils.repartitionEqually(data, repartition, numWorkers);
        }

        int nPartitions = data.partitions().size();
        if (collectTrainingStats && repartition != Repartition.Never)
            stats.logRepartitionEnd();

        FlatMapFunction<Iterator<String>, SharedTrainingResult> function;
        if(dsLoader != null){
            function = new SharedFlatMapPaths<>(
                    network != null ? getWorkerInstance(network) : getWorkerInstance(graph), dsLoader);
        } else {
            function = new SharedFlatMapPathsMDS<>(
                    network != null ? getWorkerInstance(network) : getWorkerInstance(graph), mdsLoader);
        }


        JavaRDD<SharedTrainingResult> result = data.mapPartitions(function);

        processResults(network, graph, result);

        if (collectTrainingStats)
            stats.logMapPartitionsEnd(nPartitions);
    }


    public static class Builder {
        protected double threshold = 1e-3;
        protected double thresholdStep = 1e-5;
        protected double minThreshold = 1e-5;
        protected double stepTrigger = 0.05;
        protected int stepDelay = 50;
        protected int shakeFrequency = 0;
        protected int rddDataSetNumExamples = 1;
        @Deprecated
        protected Repartition repartition = Repartition.Always;
        @Deprecated
        protected RepartitionStrategy repartitionStrategy = RepartitionStrategy.Balanced;
        protected StorageLevel storageLevel = StorageLevel.MEMORY_ONLY_SER();
        protected VoidConfiguration voidConfiguration;
        protected RDDTrainingApproach rddTrainingApproach = RDDTrainingApproach.Export;
        protected long rngSeed;
        protected String exportDirectory = null;
        protected Integer numWorkers;
        protected boolean collectTrainingStats;
        protected Transport transport;
        protected int batchSize;
        protected long debugLongerIterations = 0L;
        protected int numWorkersPerNode = -1;
        protected int workerPrefetchNumBatches = 2;
        protected Repartitioner repartitioner = new DefaultRepartitioner();
        protected Boolean workerTogglePeriodicGC;
        protected Integer workerPeriodicGCFrequency;

        /**
         * Create a SharedTrainingMaster with defaults other than the RDD number of examples
         * @param rddDataSetNumExamples When fitting from an {@code RDD<DataSet>} how many examples are in each dataset?
         */
        public Builder(int rddDataSetNumExamples) {
            this(1e-3, rddDataSetNumExamples);
        }

        /**
         * Create a SharedTrainingMaster with defaults other than the RDD number of examples
         * @param voidConfiguration     Configuration bean for the SharedTrainingMaster parameter server
         * @param rddDataSetNumExamples When fitting from an {@code RDD<DataSet>} how many examples are in each dataset?
         */
        public Builder(@NonNull VoidConfiguration voidConfiguration, int rddDataSetNumExamples) {
            this(voidConfiguration, 1e-3, rddDataSetNumExamples);
        }

        /**
         * Create a SharedTrainingMaster with defaults other than the RDD number of examples
         * @param threshold             Threshold value for the sparse update encoding
         * @param rddDataSetNumExamples When fitting from an {@code RDD<DataSet>} how many examples are in each dataset?
         */
        public Builder(double threshold, int rddDataSetNumExamples) {
            this(VoidConfiguration.builder().executionMode(ExecutionMode.MANAGED).forcedRole(NodeRole.SHARD)

                            // we're setting controller to Spark Master, if it's null - that's ok for now.
                            .controllerAddress(System.getenv("SPARK_PUBLIC_DNS")).build(), null, threshold,
                            rddDataSetNumExamples);
        }

        /**
         * Create a SharedTrainingMaster with defaults other than the RDD number of examples
         * @param voidConfiguration     Configuration bean for the SharedTrainingMaster parameter server
         * @param threshold             Threshold value for the sparse update encoding
         * @param rddDataSetNumExamples When fitting from an {@code RDD<DataSet>} how many examples are in each dataset?
         */
        public Builder(@NonNull VoidConfiguration voidConfiguration, double threshold, int rddDataSetNumExamples) {
            this(voidConfiguration, null, threshold, rddDataSetNumExamples);
        }

        /**
         *
         * @param voidConfiguration     Configuration bean for the SharedTrainingMaster parameter server
         * @param numWorkers
         * @param threshold Update sharing threshold
         * @param rddDataSetNumExamples
         */
        public Builder(@NonNull VoidConfiguration voidConfiguration, Integer numWorkers, double threshold,
                        int rddDataSetNumExamples) {
            this.threshold = threshold;
            this.voidConfiguration = voidConfiguration;
            this.rddDataSetNumExamples = rddDataSetNumExamples;

            // we're enforcing managed mode in all cases here
            this.voidConfiguration.setExecutionMode(ExecutionMode.MANAGED);
        }

        /**
         * Enable/disable collection of training statistics
         * @param enable Enable
         * @return
         */
        public Builder collectTrainingStats(boolean enable) {
            this.collectTrainingStats = enable;
            return this;
        }

        /**
         * This parameter defines when repartition is applied (if applied).
         * @param repartition Repartition setting
         * @deprecated Use {@link #repartitioner(Repartitioner)}
         */
        @Deprecated
        public Builder repartitionData(Repartition repartition) {
            this.repartition = repartition;
            return this;
        }

        /**
         * Used in conjunction with {@link #repartitionData(Repartition)} (which defines <i>when</i> repartitioning should be
         * conducted), repartitionStrategy defines <i>how</i> the repartitioning should be done. See {@link RepartitionStrategy}
         * for details
         *
         * @param repartitionStrategy Repartitioning strategy to use
         * @deprecated Use {@link #repartitioner(Repartitioner)}
         */
        @Deprecated
        public Builder repartitionStrategy(RepartitionStrategy repartitionStrategy) {
            this.repartitionStrategy = repartitionStrategy;
            return this;
        }

        /**
         * Set the storage level for {@code RDD<DataSet>}s.<br>
         * Default: StorageLevel.MEMORY_ONLY_SER() - i.e., store in memory, in serialized form<br>
         * To use no RDD persistence, use {@code null}<br>
         * Note that this only has effect when {@code RDDTrainingApproach.Direct} is used (which is not the default),
         * and when fitting from an {@code RDD<DataSet>}.
         * <p>
         * <b>Note</b>: Spark's StorageLevel.MEMORY_ONLY() and StorageLevel.MEMORY_AND_DISK() can be problematic when
         * it comes to off-heap data (which DL4J/ND4J uses extensively). Spark does not account for off-heap memory
         * when deciding if/when to drop blocks to ensure enough free memory; consequently, for DataSet RDDs that are
         * larger than the total amount of (off-heap) memory, this can lead to OOM issues. Put another way: Spark counts
         * the on-heap size of DataSet and INDArray objects only (which is negligible) resulting in a significant
         * underestimate of the true DataSet object sizes. More DataSets are thus kept in memory than we can really afford.<br>
         * <br>
         * Note also that fitting directly from an {@code RDD<DataSet>} is discouraged - it is better to export your
         * prepared data once and call (for example} {@code SparkDl4jMultiLayer.fit(String savedDataDirectory)}.
         * See DL4J's Spark website documentation for details.<br>
         *
         * @param storageLevel Storage level to use for DataSet RDDs
         */
        public Builder storageLevel(StorageLevel storageLevel) {
            this.storageLevel = storageLevel;
            return this;
        }

        /**
         * The approach to use when training on a {@code RDD<DataSet>} or {@code RDD<MultiDataSet>}.
         * Default: {@link RDDTrainingApproach#Export}, which exports data to a temporary directory first.<br>
         * The default cluster temporary directory is used, though can be configured using {@link #exportDirectory(String)}
         * Note also that fitting directly from an {@code RDD<DataSet>} is discouraged - it is better to export your
         * prepared data once and call (for example} {@code SparkDl4jMultiLayer.fit(String savedDataDirectory)}.
         * See DL4J's Spark website documentation for details.<br>
         *
         * @param rddTrainingApproach Training approach to use when training from a {@code RDD<DataSet>} or {@code RDD<MultiDataSet>}
         */
        public Builder rddTrainingApproach(RDDTrainingApproach rddTrainingApproach) {
            this.rddTrainingApproach = rddTrainingApproach;
            return this;
        }

        /**
         * When {@link #rddTrainingApproach(RDDTrainingApproach)} is set to {@link RDDTrainingApproach#Export} (as it is by default)
         * the data is exported to a temporary directory first.
         * <p>
         * Default: null. -> use {hadoop.tmp.dir}/dl4j/. In this case, data is exported to {hadoop.tmp.dir}/dl4j/SOME_UNIQUE_ID/<br>
         * If you specify a directory, the directory {exportDirectory}/SOME_UNIQUE_ID/ will be used instead.
         *
         * @param exportDirectory Base directory to export data
         */
        public Builder exportDirectory(String exportDirectory) {
            this.exportDirectory = exportDirectory;
            return this;
        }

        /**
         * Random number generator seed, used mainly for enforcing repeatable splitting/repartitioning on RDDs
         * Default: no seed set (i.e., random seed)
         *
         * @param rngSeed RNG seed
         */
        public Builder rngSeed(long rngSeed) {
            this.rngSeed = rngSeed;
            return this;
        }

        /**
         * Threshold for updates encoding. Lower values might improve convergence, but increase amount of network communication.<br>
         * Values that are too low may also impact network convergence. If convergence problems are observed, try increasing
         * or decreasing this by a factor of 10 - say 1e-4 and 1e-2.<br>
         * For technical details, see the paper <a href="https://s3-us-west-2.amazonaws.com/amazon.jobs-public-documents/strom_interspeech2015.pdf">
         * Scalable Distributed DNN Training Using Commodity GPU Cloud Computing</a>
         * <br>
         * Default value: 1e-3<br>
         * <br>
         * Note also that the threshold will be adjusted somewhat during training to avoid the updates becoming too sparse
         * - i.e., the threshold will be automatically reduced if required during training. See also {@link #minUpdatesThreshold(double)}
         * for this configuration.
         * @param threshold The encoding threshold to use
         */
        public Builder updatesThreshold(double threshold) {
            this.threshold = threshold;
            return this;
        }

        /**
         * Once update with given threshold become too sparse, threshold will be decreased by thresholdStep, but not below minimum threshold.
         * This method is used to set that minimum threshold.
         *
         * Default value: 1e-5
         * @param minThreshold Minimum threshold to allow when adapting the threshold value
         * @return
         */
        public Builder minUpdatesThreshold(double minThreshold) {
            this.minThreshold = minThreshold;
            return this;
        }

        /**
         * Step size for threshold decay. When sparsity is less than than that specified by {@link #stepTrigger(double)}
         * (default 0.05) how big a step should we use to reduce the threshold?<br>
         * Larger steps result in faster (but coarser) adaption of the threshold. <br>
         * Default value: 1e-5
         * @param step Step size
         * @return
         */
        public Builder thresholdStep(double step) {
            Preconditions.checkArgument(step >= 0, "Threshold step size should be positive. Got: %s", step);
            this.thresholdStep = step;
            return this;
        }

        /**
         * Target sparsity/dense level, as a percentage, when threshold step will happen. i.e. 5 value = 5% of original updates size.
         * <br>
         * Default value: 0.05 (i.e., 0.05%)
         * @param stepTrigger Sparsity level for triggering decreasing the threshold
         * @return
         */
        public Builder stepTrigger(double stepTrigger) {
            if (stepTrigger < 0.0 || stepTrigger > 100.0)
                throw new DL4JInvalidConfigException("stepTrigger value should be in range of 0..100");
            this.stepTrigger = stepTrigger;
            return this;
        }

        /**
         * Wait at least X iterations between applying threshold decay
         *
         * Default value: 50
         * @param stepDelay Delay before decreasing the threshold. Smaller values mean faster adaption, but might be due to noise
         * @return
         */
        public Builder stepDelay(int stepDelay) {
            this.stepDelay = stepDelay;
            return this;
        }

        /**
         * During neural network training, every 'frequency' iterations, the executors will send encoded dense updates with
         * a lower threshold. This configuration in disabled by default.<br>
         * The idea is to occasionally communicate smaller gradients more quickly than they might otherwise be communicated.<br>
         * Please note: If you'll set this value too low (i.e. 1) - it might lead to worse training performance and could
         * also impact convergence.<br>
         * <br>
         * Default value: 0 (disabled)
         * @param frequency Frequency for performing a 'shake' update
         */
        public Builder shakeFrequency(int frequency) {
            if (frequency < 0)
                throw new DL4JInvalidConfigException("shakeFrequency should be non-negative value. Got: " + frequency);

            if (frequency == 1)
                log.warn("shakeFrequency of 1 means that all updates will be sparse, and might lead to worse performance");

            this.shakeFrequency = frequency;
            return this;
        }

        /**
         * Minibatch size to use when training workers. In principle, the source data (i.e., {@code RDD<DataSet>} etc)
         * can have a different number of examples in each {@code DataSet} than we want to use when training.
         * i.e., we can split or combine DataSets if required.
         *
         * @param batchSize Minibatch size to use when fitting each worker
         */
        public Builder batchSizePerWorker(int batchSize) {
            this.batchSize = batchSize;
            return this;
        }

        /**
         * This method allows to configure number of network training threads per cluster node.<br>
         * Default value: -1, which defines automated number of workers selection, based on hardware present in system
         * (i.e., number of GPUs, if training on a GPU enabled system).
         * <br>
         * When training on GPUs, you should use 1 worker per GPU (which is the default). For CPUs, 1 worker per
         * node is usually preferred, though multi-CPU (i.e., multiple physical CPUs) or CPUs with large core counts
         * may have better throughput (i.e., more examples per second) when increasing the number of workers,
         * at the expense of more memory consumed. Note that if you increase the number of workers on a CPU system,
         * you should set the number of OpenMP threads using the {@code OMP_NUM_THREADS} property - see
         * {@link org.nd4j.config.ND4JEnvironmentVars#OMP_NUM_THREADS} for more details.
         * For example, a machine with 32 physical cores could use 4 workers with {@code OMP_NUM_THREADS=8}
         *
         * @param numWorkers Number of workers on each node.
         */
        public Builder workersPerNode(int numWorkers) {
            if (numWorkers < 1)
                numWorkers = -1;

            this.numWorkersPerNode = numWorkers;
            return this;
        }

        /**
         * This method allows you to artificially extend iteration time using Thread.sleep() for a given time.
         *
         * PLEASE NOTE: Never use that option in production environment. It's suited for debugging purposes only.
         *
         * @param timeMs
         * @return
         */
        @Deprecated
        public Builder debugLongerIterations(long timeMs) {
            if (timeMs < 0)
                timeMs = 0L;
            this.debugLongerIterations = timeMs;
            return this;
        }

        /**
         * Optional method: Transport implementation to be used as TransportType.CUSTOM for VoidParameterAveraging method<br>
         * Generally not used by users
         *
         * @param transport Transport to use
         * @return
         */
        public Builder transport(Transport transport) {
            this.transport = transport;
            return this;
        }

        /**
         * Number of minibatches to asynchronously prefetch on each worker when training. Default: 2, which is usually suitable
         * in most cases. Increasing this might help in some cases of ETL (data loading) bottlenecks, at the expense
         * of greater memory consumption
         * @param prefetchNumBatches Number of batches to prefetch
         */
        public Builder workerPrefetchNumBatches(int prefetchNumBatches){
            this.workerPrefetchNumBatches = prefetchNumBatches;
            return this;
        }

        /**
         * Repartitioner to use to repartition data before fitting.<br>
         * DL4J performs a MapPartitions operation for training, hence how the data is partitioned can matter a lot for
         * performance - too few partitions (or very imbalanced partitions can result in poor cluster utilization, due to
         * some workers being idle. A larger number of smaller partitions can help to avoid so-called "end-of-epoch"
         * effects where training can only complete once the last/slowest worker finishes it's partition.<br>
         * Default repartitioner is {@link DefaultRepartitioner}, which repartitions equally up to a maximum of 5000
         * partitions, and is usually suitable for most purposes. In the worst case, the "end of epoch" effect
         * when using the partitioner should be limited to a maximum of the amount of time required to process a single partition.
         *
         * @param repartitioner Repartitioner to use
         */
        public Builder repartitioner(Repartitioner repartitioner){
            this.repartitioner = repartitioner;
            return this;
        }

        /**
         * Used to disable the periodic garbage collection calls on the workers.<br>
         * Equivalent to {@code Nd4j.getMemoryManager().togglePeriodicGc(workerTogglePeriodicGC);}<br>
         * Pass false to disable periodic GC on the workers or true (equivalent to the default, or not setting it) to keep it enabled.
         * 
         * @param workerTogglePeriodicGC Worker periodic garbage collection setting
         */
        public Builder workerTogglePeriodicGC(boolean workerTogglePeriodicGC){
            this.workerTogglePeriodicGC = workerTogglePeriodicGC;
            return this;
        }

        /**
         * Used to set the periodic garbage collection frequency on the workers.<br>
         * Equivalent to calling {@code Nd4j.getMemoryManager().setAutoGcWindow(workerPeriodicGCFrequency);} on each worker<br>
         * Does not have any effect if {@link #workerTogglePeriodicGC(boolean)} is set to false
         * 
         * @param workerPeriodicGCFrequency The periodic GC frequency to use on the workers
         */
        public Builder workerPeriodicGCFrequency(int workerPeriodicGCFrequency){
            this.workerPeriodicGCFrequency = workerPeriodicGCFrequency;
            return this;
        }

        public SharedTrainingMaster build() {
            SharedTrainingMaster master = new SharedTrainingMaster(voidConfiguration, numWorkers, rddTrainingApproach,
                            storageLevel, collectTrainingStats, repartitionStrategy, repartition, threshold,
                            minThreshold, thresholdStep, stepTrigger, stepDelay, shakeFrequency, rddDataSetNumExamples, batchSize,
                            debugLongerIterations, numWorkersPerNode, workerPrefetchNumBatches, repartitioner, workerTogglePeriodicGC,
                    workerPeriodicGCFrequency);
            if (transport != null)
                master.transport = this.transport;

            return master;
        }
    }
}<|MERGE_RESOLUTION|>--- conflicted
+++ resolved
@@ -257,11 +257,7 @@
         NetBroadcastTuple tuple = new NetBroadcastTuple(network.getNetwork().getLayerWiseConfigurations(),
                         network.getNetwork().params(), network.getNetwork().getUpdater().getStateViewArray());
 
-<<<<<<< HEAD
-        voidConfiguration.setUnicastControllerPort(voidConfiguration.getPortSupplier().getPreferredPort());
-=======
         voidConfiguration.setUnicastControllerPort(voidConfiguration.getPortSupplier().getPort());
->>>>>>> e38fb1fd
 
         SharedTrainingConfiguration configuration = SharedTrainingConfiguration.builder().threshold(threshold)
                         .minThreshold(minThreshold).shakeFrequency(shakeFrequency).thresholdStep(thresholdStep)
@@ -427,15 +423,10 @@
         if (network == null && graph == null)
             throw new IllegalStateException("Both MLN & CG are undefined");
 
-<<<<<<< HEAD
-
-        voidConfiguration.setUnicastControllerPort(voidConfiguration.getPortSupplier().getPreferredPort());
-=======
         //Get the port for communicating with the master/driver - and add it to the configuration for use from each machine
         //Note that each machine will allocate their own port for inbound communications according to what the PortSupplier
         //returns on each worker machine.
         voidConfiguration.setUnicastControllerPort(voidConfiguration.getPortSupplier().getPort());
->>>>>>> e38fb1fd
 
         // first of all, we're instantiating ParameterServer shard here\
         if (numWorkers == null)
