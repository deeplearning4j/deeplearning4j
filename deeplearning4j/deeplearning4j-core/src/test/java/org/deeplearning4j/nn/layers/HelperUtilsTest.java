/*
 *  ******************************************************************************
 *  *
 *  *
 *  * This program and the accompanying materials are made available under the
 *  * terms of the Apache License, Version 2.0 which is available at
 *  * https://www.apache.org/licenses/LICENSE-2.0.
 *  *
 *  *  See the NOTICE file distributed with this work for additional
 *  *  information regarding copyright ownership.
 *  * Unless required by applicable law or agreed to in writing, software
 *  * distributed under the License is distributed on an "AS IS" BASIS, WITHOUT
 *  * WARRANTIES OR CONDITIONS OF ANY KIND, either express or implied. See the
 *  * License for the specific language governing permissions and limitations
 *  * under the License.
 *  *
 *  * SPDX-License-Identifier: Apache-2.0
 *  *****************************************************************************
 */
package org.deeplearning4j.nn.layers;

import org.deeplearning4j.BaseDL4JTest;
import org.deeplearning4j.datasets.iterator.impl.MnistDataSetIterator;
import org.deeplearning4j.nn.api.OptimizationAlgorithm;
import org.deeplearning4j.nn.conf.ComputationGraphConfiguration;
import org.deeplearning4j.nn.conf.MultiLayerConfiguration;
import org.deeplearning4j.nn.conf.NeuralNetConfiguration;
import org.deeplearning4j.nn.conf.inputs.InputType;
import org.deeplearning4j.nn.conf.layers.ActivationLayer;
import org.deeplearning4j.nn.conf.layers.OutputLayer;
import org.deeplearning4j.nn.conf.layers.*;
import org.deeplearning4j.nn.graph.ComputationGraph;
import org.deeplearning4j.nn.layers.convolution.ConvolutionHelper;
import org.deeplearning4j.nn.layers.convolution.subsampling.SubsamplingHelper;
import org.deeplearning4j.nn.layers.mkldnn.*;
import org.deeplearning4j.nn.layers.normalization.BatchNormalizationHelper;
import org.deeplearning4j.nn.layers.normalization.LocalResponseNormalizationHelper;
import org.deeplearning4j.nn.layers.recurrent.LSTMHelper;
import org.deeplearning4j.nn.multilayer.MultiLayerNetwork;
import org.deeplearning4j.nn.weights.WeightInit;
import org.junit.jupiter.api.DisplayName;
import org.junit.jupiter.api.Tag;
import org.junit.jupiter.api.Test;
import org.nd4j.common.tests.tags.NativeTag;
import org.nd4j.common.tests.tags.TagNames;
import org.nd4j.linalg.activations.Activation;
import org.nd4j.linalg.activations.impl.ActivationELU;
import org.nd4j.linalg.activations.impl.ActivationRationalTanh;
import org.nd4j.linalg.activations.impl.ActivationSoftmax;
import org.nd4j.linalg.api.buffer.DataType;
import org.nd4j.linalg.api.ndarray.INDArray;
import org.nd4j.linalg.dataset.DataSet;
import org.nd4j.linalg.dataset.api.iterator.DataSetIterator;
import org.nd4j.linalg.factory.Nd4j;
import org.nd4j.linalg.lossfunctions.LossFunctions;

import java.util.List;

import static org.deeplearning4j.common.config.DL4JSystemProperties.DISABLE_HELPER_PROPERTY;
import static org.junit.jupiter.api.Assertions.*;

/**
 */
@DisplayName("Activation Layer Test")
@NativeTag
@Tag(TagNames.CUSTOM_FUNCTIONALITY)
@Tag(TagNames.DL4J_OLD_API)
public class HelperUtilsTest extends BaseDL4JTest {

    @Override
    public DataType getDataType() {
        return DataType.FLOAT;
    }

    @Test
    @DisplayName("Test instance creation of various helpers")
    public void testOneDnnHelperCreation() {
        System.setProperty(DISABLE_HELPER_PROPERTY,"false");
          assertNotNull(HelperUtils.createHelper("", MKLDNNBatchNormHelper.class.getName(),
                BatchNormalizationHelper.class,"layername",getDataType()));
        assertNotNull(HelperUtils.createHelper("", MKLDNNLocalResponseNormalizationHelper.class.getName(),
                LocalResponseNormalizationHelper.class,"layername",getDataType()));
        assertNotNull(HelperUtils.createHelper("", MKLDNNSubsamplingHelper.class.getName(),
                SubsamplingHelper.class,"layername",getDataType()));
<<<<<<< HEAD
        assertNotNull(HelperUtils.createHelper("", MKLDNNConvHelper.class.getName(),
                ConvolutionHelper.class,"layername",getDataType()));

=======
>>>>>>> eeb1266b

    }


}<|MERGE_RESOLUTION|>--- conflicted
+++ resolved
@@ -25,6 +25,7 @@
 import org.deeplearning4j.nn.conf.ComputationGraphConfiguration;
 import org.deeplearning4j.nn.conf.MultiLayerConfiguration;
 import org.deeplearning4j.nn.conf.NeuralNetConfiguration;
+import org.deeplearning4j.nn.conf.dropout.DropoutHelper;
 import org.deeplearning4j.nn.conf.inputs.InputType;
 import org.deeplearning4j.nn.conf.layers.ActivationLayer;
 import org.deeplearning4j.nn.conf.layers.OutputLayer;
@@ -76,18 +77,15 @@
     @DisplayName("Test instance creation of various helpers")
     public void testOneDnnHelperCreation() {
         System.setProperty(DISABLE_HELPER_PROPERTY,"false");
-          assertNotNull(HelperUtils.createHelper("", MKLDNNBatchNormHelper.class.getName(),
+        assertNotNull(HelperUtils.createHelper("", MKLDNNBatchNormHelper.class.getName(),
                 BatchNormalizationHelper.class,"layername",getDataType()));
         assertNotNull(HelperUtils.createHelper("", MKLDNNLocalResponseNormalizationHelper.class.getName(),
                 LocalResponseNormalizationHelper.class,"layername",getDataType()));
         assertNotNull(HelperUtils.createHelper("", MKLDNNSubsamplingHelper.class.getName(),
                 SubsamplingHelper.class,"layername",getDataType()));
-<<<<<<< HEAD
         assertNotNull(HelperUtils.createHelper("", MKLDNNConvHelper.class.getName(),
                 ConvolutionHelper.class,"layername",getDataType()));
 
-=======
->>>>>>> eeb1266b
 
     }
 
