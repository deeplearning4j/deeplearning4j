--- conflicted
+++ resolved
@@ -22,15 +22,12 @@
 import org.apache.commons.io.IOUtils;
 import org.apache.commons.lang3.time.StopWatch;
 import org.deeplearning4j.BaseDL4JTest;
-<<<<<<< HEAD
 import org.deeplearning4j.datasets.iterator.impl.MnistDataSetIterator;
-=======
 import org.deeplearning4j.clustering.algorithm.Distance;
 import org.deeplearning4j.clustering.sptree.DataPoint;
 import org.deeplearning4j.clustering.sptree.SpTree;
 import org.deeplearning4j.clustering.vptree.VPTree;
 import org.deeplearning4j.nn.gradient.Gradient;
->>>>>>> 02682fda
 import org.junit.Before;
 import org.junit.Ignore;
 import org.junit.Rule;
@@ -49,6 +46,7 @@
 import java.io.File;
 import java.io.IOException;
 import java.util.ArrayList;
+import java.util.Arrays;
 import java.util.List;
 
 import static org.junit.Assert.assertArrayEquals;
@@ -108,12 +106,8 @@
 
         DataSetIterator iter = new MnistDataSetIterator(100, true, 12345);
         INDArray data = iter.next().getFeatures();
-
-<<<<<<< HEAD
-=======
-        ClassPathResource labels = new ClassPathResource("mnist2500_labels.txt");
-        List<String> labelsList = IOUtils.readLines(labels.getInputStream()).subList(0, 100);
->>>>>>> 02682fda
+        List<String> labelsList = Arrays.asList("0", "1", "2", "3", "4", "5", "6", "7", "8", "9");
+
         b.fit(data);
         File outDir = testDir.newFolder();
         b.saveAsFile(labelsList, new File(outDir, "out.txt").getAbsolutePath());
