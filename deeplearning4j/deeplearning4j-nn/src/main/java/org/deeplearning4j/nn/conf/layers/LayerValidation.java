--- conflicted
+++ resolved
@@ -139,48 +139,6 @@
                 boolean hasL2 = false;
                 final List<Regularization> regContext = regularization;
                 for (final Regularization reg : bLayerRegs) {
-<<<<<<< HEAD
-
-                    if (reg instanceof L1Regularization) {
-
-=======
-                    if (reg instanceof L1Regularization) {
->>>>>>> 939344a0
-                        hasL1 = true;
-                    } else if (reg instanceof L2Regularization) {
-                        hasL2 = true;
-                    }
-                }
-                for (final Regularization reg : regContext) {
-                    if (reg instanceof L1Regularization) {
-<<<<<<< HEAD
-
-=======
->>>>>>> 939344a0
-                        if (!hasL1)
-                            bLayerRegs.add(reg);
-                    } else if (reg instanceof L2Regularization) {
-                        if (!hasL2)
-                            bLayerRegs.add(reg);
-                    } else
-                        bLayerRegs.add(reg);
-                }
-            }
-<<<<<<< HEAD
-
-            bLayer.setRegularization(bLayerRegs);
-        }
-
-
-        if (regularizationBias != null && !regularizationBias.isEmpty()) {
-            final List<Regularization> bLayerRegs = new ArrayList<>(bLayer.getRegularizationBias());
-            if (bLayerRegs == null || bLayerRegs.isEmpty()) {
-                bLayer.setRegularizationBias(regularizationBias);
-            } else {
-                boolean hasL1 = false;
-                boolean hasL2 = false;
-                final List<Regularization> regContext = regularizationBias;
-                for (final Regularization reg : bLayerRegs) {
                     if (reg instanceof L1Regularization) {
                         hasL1 = true;
                     } else if (reg instanceof L2Regularization) {
@@ -192,20 +150,12 @@
                         if (!hasL1)
                             bLayerRegs.add(reg);
                     } else if (reg instanceof L2Regularization) {
-
                         if (!hasL2)
                             bLayerRegs.add(reg);
                     } else
                         bLayerRegs.add(reg);
                 }
             }
-
-            bLayer.setRegularizationBias(bLayerRegs);
-        }
-
-        if (bLayer.getIDropout() == null) {
-
-=======
 
             bLayer.setRegularization(bLayerRegs);
         }
@@ -243,7 +193,6 @@
         }
 
         if (bLayer.getIDropout() == null) {
->>>>>>> 939344a0
             bLayer.setIDropout(iDropout);
         }
     }
