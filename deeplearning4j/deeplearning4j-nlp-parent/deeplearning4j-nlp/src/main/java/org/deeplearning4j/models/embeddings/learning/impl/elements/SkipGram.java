--- conflicted
+++ resolved
@@ -42,10 +42,7 @@
 import org.nd4j.shade.guava.cache.Cache;
 import org.nd4j.shade.guava.cache.CacheBuilder;
 import org.nd4j.shade.guava.cache.Weigher;
-<<<<<<< HEAD
-=======
-
->>>>>>> cddd5b94
+
 
 import java.util.ArrayList;
 import java.util.List;
@@ -66,18 +63,11 @@
     protected int[] variableWindows;
     protected int vectorLength;
     protected int maxQueueSize = Integer.parseInt(System.getProperty(DL4JSystemProperties.NLP_QUEUE_SIZE,"1000"));
-<<<<<<< HEAD
 
     private Cache<IterationArraysKey, Queue<IterationArrays>> iterationArrays = CacheBuilder.newBuilder()
             .maximumSize(Integer.parseInt(System.getProperty(DL4JSystemProperties.NLP_CACHE_SIZE,"10000")))
             .build();
-=======
-
-    private Cache<IterationArraysKey, Queue<IterationArrays>> iterationArrays = CacheBuilder.newBuilder()
-            .maximumSize(Integer.parseInt(System.getProperty(DL4JSystemProperties.NLP_CACHE_SIZE,"10000")))
-            .build();
-
->>>>>>> cddd5b94
+
     protected int workers = Runtime.getRuntime().availableProcessors();
 
 
