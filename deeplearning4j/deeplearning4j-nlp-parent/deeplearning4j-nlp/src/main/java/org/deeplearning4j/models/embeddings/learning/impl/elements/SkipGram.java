--- conflicted
+++ resolved
@@ -175,44 +175,7 @@
             return sequence;
     }
 
-<<<<<<< HEAD
-    public double learnSequence(@NonNull Sequence<T> sequence, @NonNull AtomicLong nextRandom, double learningRate,
-                                BatchSequences<T> batchSequences) {
-        Sequence<T> tempSequence = sequence;
-        if (sampling > 0)
-            tempSequence = applySubsampling(sequence, nextRandom);
-
-        List<BatchItem<T>> batch = new ArrayList<>();
-
-        double score = 0.0;
-
-        int currentWindow = window;
-
-        if (variableWindows != null && variableWindows.length != 0) {
-            currentWindow = variableWindows[RandomUtils.nextInt(0, variableWindows.length)];
-        }
-
-        for (int i = 0; i < tempSequence.getElements().size(); i++) {
-            nextRandom.set(Math.abs(nextRandom.get() * 25214903917L + 11));
-            if(currentWindow > 0)
-                score = skipGram(i, tempSequence.getElements(), (int) nextRandom.get() % currentWindow, nextRandom,
-                        learningRate, currentWindow, batch);
-            else
-                score = skipGram(i, tempSequence.getElements(), (int) nextRandom.get() , nextRandom,
-                        learningRate, currentWindow, batch);
-
-        }
-
-
-        if (!batch.isEmpty()) {
-            score = iterateSample(batch);
-        }
-
-        return score;
-    }
-=======
-
->>>>>>> ee969e66
+
     /**
      * Learns sequence using SkipGram algorithm
      *
@@ -225,7 +188,6 @@
         Sequence<T> tempSequence = sequence;
         if (sampling > 0)
             tempSequence = applySubsampling(sequence, nextRandom);
-        List<BatchItem<T>> batch = new ArrayList<>();
 
         double score = 0.0;
 
@@ -240,15 +202,9 @@
                     learningRate, currentWindow,getBatch());
         }
 
-<<<<<<< HEAD
-
-        if (batches != null && batches.get() != null && batches.get().size() >= configuration.getBatchSize()) {
-            score = iterateSample(batch);
-=======
         if (getBatch() != null && getBatch().size() >= configuration.getBatchSize()) {
             score = iterateSample(getBatch(),null);
             getBatch().clear();
->>>>>>> ee969e66
         }
 
         return score;
@@ -295,18 +251,8 @@
                 if (c >= 0 && c < sentence.size()) {
                     T lastWord = sentence.get(c);
                     nextRandom.set(Math.abs(nextRandom.get() * 25214903917L + 11));
-<<<<<<< HEAD
-                    if (batchSize <= 1) {
-                        score = iterateSample(word, lastWord, nextRandom, alpha, false, null);
-                    }
-                    else {
-                        BatchItem<T> batchItem = new BatchItem<>(word,lastWord,nextRandom.get(),alpha);
-                        batchSequences.add(batchItem);
-                    }
-=======
                     BatchItem<T> batchItem = new BatchItem<>(word,lastWord,nextRandom.get(),alpha);
                     batchSequences.add(batchItem);
->>>>>>> ee969e66
                 }
             }
         }
@@ -321,96 +267,6 @@
     public double iterateSample(List<BatchItem<T>> items,INDArray inferenceVector) {
         boolean useHS = configuration.isUseHierarchicSoftmax();
         boolean useNegative = configuration.getNegative() > 0;
-<<<<<<< HEAD
-
-
-
-        List<INDArray> release = new ArrayList<>();
-        if (useHS && useNegative) {
-            INDArray idxSyn1Arr = arrayCacheMemoryMgr.allocate(false,DataType.INT32,idxSyn1.length);
-
-            sg = SkipGramInference.builder()
-                    .target(lastWord.getIndex())
-                    .ngStarter(target)
-                    .syn0(syn0.get())
-                    .syn1(syn1.get())
-                    .syn1Neg(syn1Neg.get())
-                    .expTable(expTable.get())
-                    .negTable(table.get())
-                    .nsRounds(0)
-                    .indices(idxSyn1)
-                    .codes(codes)
-                    .randomValue((int) nextRandom.get())
-                    .inferenceVector(inferenceVector != null ? inferenceVector : Nd4j.empty(syn0.get().dataType()))
-                    .alpha(alpha)
-                    .preciseMode(configuration.isPreciseMode())
-                    .numWorkers(workers)
-                    .build();
-
-            release.add(idxSyn1Arr);
-
-        }
-        else if (useHS) {
-            sg = SkipGramInference.builder()
-                    .target(lastWord.getIndex())
-                    .ngStarter(-1)
-                    .syn0(syn0.get())
-                    .syn1(syn1.get())
-                    .syn1Neg(Nd4j.empty(syn0.get().dataType()))
-                    .expTable(expTable.get() != null ? expTable.get() : Nd4j.empty(syn0.get().dataType()))
-                    .negTable(table.get() != null ? table.get() : Nd4j.empty(syn0.get().dataType()))
-                    .nsRounds((int) negative)
-                    .alpha(alpha)
-                    .randomValue((int) nextRandom.get())
-                    .inferenceVector(inferenceVector != null ? inferenceVector : Nd4j.empty(syn0.get().dataType()))
-                    .codes(codes)
-                    .indices(idxSyn1)
-                    .preciseMode(configuration.isPreciseMode())
-                    .numWorkers(workers)
-                    .build();
-
-        }
-        else if (useNegative) {
-            INDArray negativeArr = arrayCacheMemoryMgr.allocate(false,DataType.INT32,1);
-            negativeArr.putScalar(0,negative);
-
-            sg = SkipGramInference.builder()
-                    .ngStarter(target)
-                    .target(lastWord.getIndex())
-                    .syn0(syn0.get())
-                    .syn1(Nd4j.empty(syn0.get().dataType()))
-                    .codes(new byte[0])
-                    .indices(new int[0])
-                    .negTable(negativeArr)
-                    .syn1Neg(syn1Neg.get())
-                    .expTable(expTable.get())
-                    .syn1(syn1.get())
-                    .randomValue((int) nextRandom.get())
-                    .alpha(alpha)
-                    .preciseMode(configuration.isPreciseMode())
-                    .numWorkers(workers)
-                    .inferenceVector(inferenceVector != null ? inferenceVector : Nd4j.empty(syn0.get().dataType()))
-                    .build();
-
-            release.add(negativeArr);
-
-        }
-
-        Nd4j.getExecutioner().exec(sg);
-
-        //release after use
-        for(INDArray arr : release)
-            arrayCacheMemoryMgr.release(arr);
-
-        return score;
-    }
-
-    public double iterateSample(List<BatchItem<T>> items) {
-        boolean useHS = configuration.isUseHierarchicSoftmax();
-        boolean useNegative = configuration.getNegative() > 0;
-
-=======
->>>>>>> ee969e66
         double score = 0.0;
         boolean isInference = inferenceVector != null;
 
