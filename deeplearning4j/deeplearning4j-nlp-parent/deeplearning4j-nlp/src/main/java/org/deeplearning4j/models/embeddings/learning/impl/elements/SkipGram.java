--- conflicted
+++ resolved
@@ -201,19 +201,11 @@
         for (int i = 0; i < tempSequence.getElements().size(); i++) {
             nextRandom.set(Math.abs(nextRandom.get() * 25214903917L + 11));
             score = skipGram(i, tempSequence.getElements(), (int) nextRandom.get() % currentWindow, nextRandom,
-<<<<<<< HEAD
                     learningRate, currentWindow);
         }
 
         if (getBatch() != null && getBatch().size() >= configuration.getBatchSize()) {
             score = iterateSample(null, null);
-=======
-                    learningRate, currentWindow, getBatch());
-        }
-
-        if (getBatch() != null && getBatch().size() >= configuration.getBatchSize()) {
-            score = iterateSample(getBatch(), null);
->>>>>>> 03e11c72
             getBatch().clear();
         }
 
@@ -223,11 +215,7 @@
     @Override
     public void finish() {
         if (batches != null && batches.get() != null && !batches.get().isEmpty()) {
-<<<<<<< HEAD
             iterateSample(null, null);
-=======
-            iterateSample(batches.get(), null);
->>>>>>> 03e11c72
             batches.get().clear();
         }
     }
@@ -235,11 +223,7 @@
     @Override
     public void finish(INDArray inferenceVector) {
         if (batches != null && batches.get() != null && !batches.get().isEmpty()) {
-<<<<<<< HEAD
             iterateSample(null, inferenceVector);
-=======
-            iterateSample(batches.get(), inferenceVector);
->>>>>>> 03e11c72
             batches.get().clear();
         }
     }
@@ -269,11 +253,8 @@
                     T lastWord = sentence.get(c);
                     nextRandom.set(Math.abs(nextRandom.get() * 25214903917L + 11));
                     BatchItem<T> batchItem = new BatchItem<>(word, lastWord, nextRandom.get(), alpha);
-<<<<<<< HEAD
                     score = iterateSample(batchItem,null);
-=======
-                    batchSequences.add(batchItem);
->>>>>>> 03e11c72
+
                 }
             }
         }
@@ -317,68 +298,35 @@
                     maxCols = curr;
             }
 
-<<<<<<< HEAD
 
             //use -1 as padding for codes that are not actually valid for a given row
             INDArray codes = Nd4j.valueArrayOf(new long[]{items.size(),maxCols},-1,DataType.INT32);
             INDArray indices = Nd4j.create(DataType.INT32, items.size(), maxCols);
 
             for (int cnt = 0; cnt < items.size(); cnt++) {
-=======
-    public double iterateSample(List<BatchItem<T>> items, INDArray inferenceVector) {
-        boolean useHS = configuration.isUseHierarchicSoftmax();
-        boolean useNegative = configuration.getNegative() > 0;
-        double score = 0.0;
-        boolean isInference = inferenceVector != null;
-
-
-        if (items.size() > 1) {
-            INDArray targetArray = arrayCacheMemoryMgr.allocate(false, DataType.INT32, items.size());
-            INDArray ngStarterArray = arrayCacheMemoryMgr.allocate(false, DataType.INT32, items.size());
-            INDArray alphasArray = arrayCacheMemoryMgr.allocate(false, DataType.DOUBLE, items.size());
-            INDArray randomValuesArr = arrayCacheMemoryMgr.allocate(false, DataType.INT64, items.size());
-            int maxCols = 1;
-            for (int i = 0; i < items.size(); ++i) {
-                int curr = items.get(i).getWord().getCodeLength();
-                if (curr > maxCols)
-                    maxCols = curr;
-            }
-
-            INDArray codes = arrayCacheMemoryMgr.allocate(false, DataType.INT8, items.size(), maxCols);
-            INDArray indices = arrayCacheMemoryMgr.allocate(false, DataType.INT32, items.size(), maxCols);
-
-            for (int cnt = 0; cnt < items.size(); ++cnt) {
->>>>>>> 03e11c72
+
                 T w1 = items.get(cnt).getWord();
                 T lastWord = items.get(cnt).getLastWord();
 
                 randomValuesArr.putScalar(cnt, items.get(cnt).getRandomValue());
                 double alpha = items.get(cnt).getAlpha();
 
-<<<<<<< HEAD
                 if (w1 == null || lastWord == null || (lastWord.getIndex() < 0 && inferenceVector == null)
-=======
-                if (w1 == null || lastWord == null || (lastWord.getIndex() < 0 && !isInference)
->>>>>>> 03e11c72
+
                         || w1.getIndex() == lastWord.getIndex() || w1.getLabel().equals("STOP")
                         || lastWord.getLabel().equals("STOP") || w1.getLabel().equals("UNK")
                         || lastWord.getLabel().equals("UNK")) {
                     continue;
                 }
 
-<<<<<<< HEAD
 
                 int target = lastWord.getIndex();
                 int ngStarter = w1.getIndex();
-=======
-                int target = w1.getIndex();
-                int ngStarter = lastWord.getIndex();
->>>>>>> 03e11c72
+
 
                 targetArray.putScalar(cnt, target);
                 ngStarterArray.putScalar(cnt, ngStarter);
                 alphasArray.putScalar(cnt, alpha);
-<<<<<<< HEAD
 
 
                 if (configuration.isUseHierarchicSoftmax()) {
@@ -402,37 +350,7 @@
                 }
             }
 
-=======
-
-
-                if (useHS) {
-                    for (int i = 0; i < w1.getCodeLength(); i++) {
-                        int code = w1.getCodes().get(i);
-                        int point = w1.getPoints().get(i);
-                        if (point >= vocabCache.numWords() || point < 0)
-                            continue;
-                        if (i < w1.getCodeLength()) {
-                            codes.putScalar(cnt, i, code);
-                            indices.putScalar(cnt, i, point);
-                        }
-
-                    }
-
-                }
-
-                //negative sampling
-                if (negative > 0) {
-                    if (syn1Neg == null) {
-                        ((InMemoryLookupTable<T>) lookupTable).initNegative();
-                        syn1Neg = new DeviceLocalNDArray(((InMemoryLookupTable<T>) lookupTable).getSyn1Neg());
-                    }
-                }
-            }
-
-
-            INDArray indicesArray = indices;
-            INDArray codesArray = codes;
->>>>>>> 03e11c72
+
 
 
             SkipGramRound sg = SkipGramRound.builder()
@@ -440,25 +358,17 @@
                     .expTable(expTable.get())
                     .ngStarter((negative > 0) ? ngStarterArray : Nd4j.empty(DataType.INT32))
                     .syn0(syn0.get())
-<<<<<<< HEAD
                     .syn1(configuration.isUseHierarchicSoftmax() ? syn1.get() : Nd4j.empty(syn0.get().dataType()))
                     .syn1Neg((negative > 0) ? syn1Neg.get() : Nd4j.empty(syn0.get().dataType()))
                     .negTable((negative > 0) ? table.get() : Nd4j.empty(syn0.get().dataType()))
                     .indices(configuration.isUseHierarchicSoftmax() ? indices : Nd4j.empty(DataType.INT32))
                     .codes(configuration.isUseHierarchicSoftmax() ? codes: Nd4j.empty(DataType.INT8))
-=======
-                    .syn1(useHS ? syn1.get() : Nd4j.empty(syn0.get().dataType()))
-                    .syn1Neg((negative > 0) ? syn1Neg.get() : Nd4j.empty(syn0.get().dataType()))
-                    .negTable((negative > 0) ? table.get() : Nd4j.empty(syn0.get().dataType()))
-                    .indices(useHS ? indicesArray : Nd4j.empty(DataType.INT32))
-                    .codes(useHS ? codesArray : Nd4j.empty(DataType.INT8))
->>>>>>> 03e11c72
+
                     .alpha(alphasArray)
                     .randomValue(randomValuesArr)
                     .inferenceVector(inferenceVector != null ? inferenceVector : Nd4j.empty(syn0.get().dataType()))
                     .preciseMode(configuration.isPreciseMode())
                     .numWorkers(workers)
-<<<<<<< HEAD
                     .iterations(inferenceVector != null ? configuration.getIterations() * configuration.getEpochs() : 1)
                     .build();
 
@@ -469,17 +379,7 @@
             arrayCacheMemoryMgr.release(randomValuesArr);
             arrayCacheMemoryMgr.release(alphasArray);
             getBatch().clear();
-=======
-                    .iterations(isInference ? configuration.getIterations() * configuration.getEpochs() : 1)
-                    .build();
-
-            Nd4j.getExecutioner().exec(sg);
-            arrayCacheMemoryMgr.release(codesArray);
-            arrayCacheMemoryMgr.release(indicesArray);
-            arrayCacheMemoryMgr.release(targetArray);
-            arrayCacheMemoryMgr.release(randomValuesArr);
-            arrayCacheMemoryMgr.release(alphasArray);
->>>>>>> 03e11c72
+
 
         } else {
             int cnt = 0;
@@ -487,11 +387,8 @@
             T w1 = items.get(cnt).getWord();
             T lastWord = items.get(cnt).getLastWord();
             byte[] codes = new byte[w1.getCodeLength()];
-<<<<<<< HEAD
             int[] indices = new int[w1.getCodeLength()];
-=======
-            int[] indices = new int[w1.getPoints().size()];
->>>>>>> 03e11c72
+
             double alpha = items.get(cnt).getAlpha();
 
             if (w1 == null || lastWord == null || (lastWord.getIndex() < 0 && inferenceVector == null)
@@ -505,11 +402,8 @@
             int ngStarter = w1.getIndex();
 
 
-<<<<<<< HEAD
             if (configuration.isUseHierarchicSoftmax()) {
-=======
-            if (useHS) {
->>>>>>> 03e11c72
+
                 for (int i = 0; i < w1.getCodeLength(); i++) {
                     int code = w1.getCodes().get(i);
                     int point = w1.getPoints().get(i);
@@ -539,19 +433,12 @@
                     .syn0(syn0.get())
                     .negTable((negative > 0) ? table.get() : Nd4j.empty(syn0.get().dataType()))
                     .expTable(expTable.get())
-<<<<<<< HEAD
                     .syn1(configuration.isUseHierarchicSoftmax() ? syn1.get() : Nd4j.empty(syn0.get().dataType()))
                     .syn1Neg((negative > 0) ? syn1Neg.get() : Nd4j.empty(syn0.get().dataType()))
                     .negTable((negative > 0) ? table.get() : Nd4j.empty(syn0.get().dataType()))
                     .alpha(new double[]{alpha})
                     .iteration(1)
-=======
-                    .syn1(useHS ? syn1.get() : Nd4j.empty(syn0.get().dataType()))
-                    .syn1Neg((negative > 0) ? syn1Neg.get() : Nd4j.empty(syn0.get().dataType()))
-                    .negTable((negative > 0) ? table.get() : Nd4j.empty(syn0.get().dataType()))
-                    .alpha(new double[]{alpha})
-                    .iteration(isInference ? configuration.getIterations() * configuration.getEpochs() : 1)
->>>>>>> 03e11c72
+
                     .ngStarter(ngStarter)
                     .indices(indices)
                     .target(target)
@@ -563,12 +450,7 @@
             Nd4j.getExecutioner().exec(sg);
 
         }
-<<<<<<< HEAD
         return 0.0;
-=======
-
-        return score;
-
->>>>>>> 03e11c72
+
     }
 }