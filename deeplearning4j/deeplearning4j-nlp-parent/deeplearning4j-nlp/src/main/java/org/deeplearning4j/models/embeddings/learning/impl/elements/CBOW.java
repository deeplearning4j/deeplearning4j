/*
 *  ******************************************************************************
 *  *
 *  *
 *  * This program and the accompanying materials are made available under the
 *  * terms of the Apache License, Version 2.0 which is available at
 *  * https://www.apache.org/licenses/LICENSE-2.0.
 *  *
 *  *  See the NOTICE file distributed with this work for additional
 *  *  information regarding copyright ownership.
 *  * Unless required by applicable law or agreed to in writing, software
 *  * distributed under the License is distributed on an "AS IS" BASIS, WITHOUT
 *  * WARRANTIES OR CONDITIONS OF ANY KIND, either express or implied. See the
 *  * License for the specific language governing permissions and limitations
 *  * under the License.
 *  *
 *  * SPDX-License-Identifier: Apache-2.0
 *  *****************************************************************************
 */

package org.deeplearning4j.models.embeddings.learning.impl.elements;

import lombok.Getter;
import lombok.NonNull;
import lombok.Setter;
import org.apache.commons.lang3.RandomUtils;
import org.deeplearning4j.models.embeddings.WeightLookupTable;
import org.deeplearning4j.models.embeddings.inmemory.InMemoryLookupTable;
import org.deeplearning4j.models.embeddings.learning.ElementsLearningAlgorithm;
import org.deeplearning4j.models.embeddings.loader.VectorsConfiguration;
import org.deeplearning4j.models.sequencevectors.interfaces.SequenceIterator;
import org.deeplearning4j.models.sequencevectors.sequence.Sequence;
import org.deeplearning4j.models.sequencevectors.sequence.SequenceElement;
import org.deeplearning4j.models.word2vec.wordstore.VocabCache;
import org.nd4j.linalg.api.buffer.DataType;
import org.nd4j.linalg.api.ndarray.INDArray;
import org.nd4j.linalg.api.ops.CustomOp;
import org.nd4j.linalg.api.ops.impl.nlp.CbowInference;
import org.nd4j.linalg.api.ops.impl.nlp.CbowRound;
import org.nd4j.linalg.factory.Nd4j;
import org.nd4j.linalg.util.DeviceLocalNDArray;
import org.slf4j.Logger;
import org.slf4j.LoggerFactory;

import java.util.ArrayList;
import java.util.List;
import java.util.concurrent.atomic.AtomicLong;

public class CBOW<T extends SequenceElement> implements ElementsLearningAlgorithm<T> {
    private VocabCache<T> vocabCache;
    private WeightLookupTable<T> lookupTable;
    private VectorsConfiguration configuration;

    private static final Logger logger = LoggerFactory.getLogger(CBOW.class);


    protected int window;
    protected boolean useAdaGrad;
    protected double negative;
    protected double sampling;
    protected int[] variableWindows;
    protected int workers = Runtime.getRuntime().availableProcessors();

    public int getWorkers() {
        return workers;
    }

    public void setWorkers(int workers) {
        this.workers = workers;
    }

    @Getter
    @Setter
    protected DeviceLocalNDArray syn0, syn1, syn1Neg, expTable, table;

    protected ThreadLocal<List<BatchItem<T>>> batches = new ThreadLocal<>();

    public List<BatchItem<T>> getBatch() {
        return batches.get();
    }

    @Override
    public String getCodeName() {
        return "CBOW";
    }

    @Override
    public void configure(@NonNull VocabCache<T> vocabCache, @NonNull WeightLookupTable<T> lookupTable,
                          @NonNull VectorsConfiguration configuration) {
        this.vocabCache = vocabCache;
        this.lookupTable = lookupTable;
        this.configuration = configuration;

        this.window = configuration.getWindow();
        this.useAdaGrad = configuration.isUseAdaGrad();
        this.negative = configuration.getNegative();
        this.sampling = configuration.getSampling();
        this.workers = configuration.getWorkers();
        if (configuration.getNegative() > 0) {
            if (((InMemoryLookupTable<T>) lookupTable).getSyn1Neg() == null) {
                logger.info("Initializing syn1Neg...");
                ((InMemoryLookupTable<T>) lookupTable).setUseHS(configuration.isUseHierarchicSoftmax());
                ((InMemoryLookupTable<T>) lookupTable).setNegative(configuration.getNegative());
                lookupTable.resetWeights(false);
            }
        }


        this.syn0 = new DeviceLocalNDArray(((InMemoryLookupTable<T>) lookupTable).getSyn0());
        this.syn1 = new DeviceLocalNDArray(((InMemoryLookupTable<T>) lookupTable).getSyn1());
        this.syn1Neg = new DeviceLocalNDArray(((InMemoryLookupTable<T>) lookupTable).getSyn1Neg());
        this.expTable = new DeviceLocalNDArray(Nd4j.create(((InMemoryLookupTable<T>) lookupTable).getExpTable(),
                new long[]{((InMemoryLookupTable<T>) lookupTable).getExpTable().length}, syn0.get() == null ? DataType.DOUBLE :  syn0.get().dataType()));
        this.table = new DeviceLocalNDArray(((InMemoryLookupTable<T>) lookupTable).getTable());
        this.variableWindows = configuration.getVariableWindows();
    }

    /**
     * CBOW doesn't involve any pretraining
     *
     * @param iterator
     */
    @Override
    public void pretrain(SequenceIterator<T> iterator) {
        // no-op
    }

    @Override
    public void finish() {
        if (batches != null && batches.get() != null && !batches.get().isEmpty()) {
            iterateSample(batches.get(),null);
            batches.get().clear();
        }
    }

    @Override
<<<<<<< HEAD
    public double learnSequence(Sequence<T> sequence, AtomicLong nextRandom, double learningRate,
                                BatchSequences<T> batchSequences) {
        Sequence<T> tempSequence = sequence;

        List<BatchItem<T>> batch = new ArrayList<>();
        if (sampling > 0)
            tempSequence = applySubsampling(sequence, nextRandom);

        int currentWindow = window;

        if (variableWindows != null && variableWindows.length != 0) {
            currentWindow = variableWindows[RandomUtils.nextInt(0, variableWindows.length)];
        }

        for (int i = 0; i < tempSequence.getElements().size(); i++) {
            nextRandom.set(Math.abs(nextRandom.get() * 25214903917L + 11));
            cbow(i, tempSequence.getElements(), (int) nextRandom.get() % currentWindow, nextRandom, learningRate,
                    currentWindow, batch);
        }


        if(!batch.isEmpty()) {
            iterateSample(batch);
=======
    public void finish(INDArray inferenceVector) {
        if (batches != null && batches.get() != null && !batches.get().isEmpty()) {
            iterateSample(batches.get(),inferenceVector);
            batches.get().clear();
>>>>>>> ee969e66
        }
    }


    @Override
    public double learnSequence(Sequence<T> sequence, AtomicLong nextRandom, double learningRate) {
        Sequence<T> tempSequence = sequence;
        if (sampling > 0)
            tempSequence = applySubsampling(sequence, nextRandom);

        int currentWindow = window;

        if (variableWindows != null && variableWindows.length != 0) {
            currentWindow = variableWindows[RandomUtils.nextInt(0, variableWindows.length)];
        }

        for (int i = 0; i < tempSequence.getElements().size(); i++) {
            nextRandom.set(Math.abs(nextRandom.get() * 25214903917L + 11));
            cbow(i, tempSequence.getElements(), (int) nextRandom.get() % currentWindow, nextRandom, learningRate,
                    currentWindow, null);
        }

        if (getBatch() != null && getBatch().size() >= configuration.getBatchSize()) {
            iterateSample(getBatch(),null);
            getBatch().clear();
        }


        return 0;
    }

    @Override
    public boolean isEarlyTerminationHit() {
        return false;
    }




    public double iterateSample(List<BatchItem<T>> items,INDArray inferenceVector) {

        boolean useHS = configuration.isUseHierarchicSoftmax();
        boolean useNegative = configuration.getNegative() > 0;

        int[] idxSyn1 = null;
        byte[] codes = null;

        int maxCols = 1;
        for (int i = 0; i < items.size(); i++) {
            int curr = items.get(i).getWord().getCodeLength();
            if (curr > maxCols)
                maxCols = curr;
        }

        byte[][] inputCodes = new byte[items.size()][maxCols];
        int[][] inputIndices = new int[items.size()][maxCols];
        int[] numLabels = new int[items.size()];
        boolean hasNumLabels = false;

        int maxWinWordsCols = -1;
        for (int i = 0; i < items.size(); ++i) {
            int curr = items.get(i).getWindowWords().length;
            if (curr > maxWinWordsCols)
                maxWinWordsCols = curr;
        }
        int[][] inputWindowWords = new int[items.size()][maxWinWordsCols];
        int[][] inputWordsStatuses = new int[items.size()][maxWinWordsCols];

        long[] randoms = new long[items.size()];
        double[] alphas = new double[items.size()];
        int[]  currentWordIndexes = new int[items.size()];

        for (int cnt = 0; cnt < items.size(); ++cnt) {

            T currentWord = items.get(cnt).getWord();
            currentWordIndexes[cnt] = currentWord.getIndex();

            int[] windowWords = items.get(cnt).getWindowWords().clone();
            boolean[] windowStatuses = items.get(cnt).getWordStatuses().clone();

            for (int i = 0; i < maxWinWordsCols; ++i) {
                if (i < windowWords.length) {
                    inputWindowWords[cnt][i] = windowWords[i];
                    inputWordsStatuses[cnt][i] = windowStatuses[i] ? 1 : 0;
                }
                else {
                    inputWindowWords[cnt][i] = -1;
                    inputWordsStatuses[cnt][i] = -1;
                }
            }

            long randomValue = items.get(cnt).getRandomValue();
            double alpha = items.get(cnt).getAlpha();
            alphas[cnt] = alpha;

            randoms[cnt] = randomValue;
            numLabels[cnt] = items.get(cnt).getNumLabel();
            if (numLabels[cnt] > 0)
                hasNumLabels = true;

            if (useHS) {
                idxSyn1 = new int[currentWord.getCodeLength()];
                codes = new byte[currentWord.getCodeLength()];
                for (int p = 0; p < currentWord.getCodeLength(); p++) {
                    if (currentWord.getPoints().get(p) < 0)
                        continue;

                    codes[p] = currentWord.getCodes().get(p);
                    idxSyn1[p] = currentWord.getPoints().get(p);
                }
                for (int i = 0; i < maxCols; ++i) {
                    if (i < currentWord.getCodeLength())
                        inputCodes[cnt][i] = codes[i];
                    else
                        inputCodes[cnt][i] = -1;
                }
                for (int i = 0; i < maxCols; ++i) {
                    if (i < currentWord.getCodeLength())
                        inputIndices[cnt][i]  = idxSyn1[i];
                    else
                        inputIndices[cnt][i] = -1;
                }
            } else {
                idxSyn1 = new int[0];
                codes = new byte[0];

                inputIndices = new int[0][0];
                inputCodes = new byte[0][0];
            }


            if (negative > 0) {
                if (syn1Neg == null) {
                    ((InMemoryLookupTable<T>) lookupTable).initNegative();
                    syn1Neg = new DeviceLocalNDArray(((InMemoryLookupTable<T>) lookupTable).getSyn1Neg());
                }
            }

        }

        INDArray currentWordIndexesArray = Nd4j.createFromArray(currentWordIndexes);
        INDArray alphasArray = Nd4j.createFromArray(alphas);
        INDArray windowWordsArray = Nd4j.createFromArray(inputWindowWords);
        INDArray wordsStatusesArray = Nd4j.createFromArray(inputWordsStatuses);
        INDArray codesArray = Nd4j.createFromArray(inputCodes);
        INDArray indicesArray = Nd4j.createFromArray(inputIndices);
        INDArray numLabelsArray = Nd4j.createFromArray(numLabels);

        CbowRound cbow = new CbowRound(currentWordIndexesArray, windowWordsArray, wordsStatusesArray,
                currentWordIndexesArray,
                syn0.get(),
                useHS? syn1.get() : Nd4j.empty(syn0.get().dataType()),
                (negative > 0) ? syn1Neg.get() : Nd4j.empty(syn0.get().dataType()),
                expTable.get(),
                (negative > 0) ? table.get() : Nd4j.empty(syn0.get().dataType()),
                useHS ? indicesArray : Nd4j.empty(DataType.INT),
                useHS ? codesArray : Nd4j.empty(DataType.BYTE),
                (int) negative, alphasArray, Nd4j.createFromArray(randoms),
                inferenceVector != null ? inferenceVector : Nd4j.empty(syn0.get().dataType()),
                hasNumLabels ? numLabelsArray : Nd4j.empty(DataType.INT),
                configuration.isTrainElementsVectors(),
                workers);

        Nd4j.getExecutioner().exec(cbow);
        batches.get().clear();
        return 0.0;

    }

    public void cbow(int i, List<T> sentence, int b, AtomicLong nextRandom, double alpha, int currentWindow,
                     List<BatchItem<T>> batch) {
        int batchSize = configuration.getBatchSize();

        int end = window * 2 + 1 - b;

        T currentWord = sentence.get(i);

        List<Integer> intsList = new ArrayList<>();
        List<Boolean> statusesList = new ArrayList<>();
        for (int a = b; a < end; a++) {
            if (a != currentWindow) {
                int c = i - currentWindow + a;
                if (c >= 0 && c < sentence.size()) {
                    T lastWord = sentence.get(c);

                    intsList.add(lastWord.getIndex());
                    statusesList.add(lastWord.isLocked());
                }
            }
        }

        int[] windowWords = new int[intsList.size()];
        boolean[] statuses = new boolean[intsList.size()];
        for (int x = 0; x < windowWords.length; x++) {
            windowWords[x] = intsList.get(x);
            statuses[x] = statusesList.get(x);
        }

<<<<<<< HEAD
        // we don't allow inference from main loop here
        if (batchSize <= 1)
            iterateSample(currentWord, windowWords, statuses, nextRandom, alpha, false, 0, true, null);
        else {
            BatchItem<T> batchItem = new BatchItem<>(currentWord,windowWords,statuses,nextRandom.get(),alpha);
            batch.add(batchItem);
=======
        BatchItem<T> batchItem = new BatchItem<>(currentWord,windowWords,statuses,nextRandom.get(),alpha);
        batch.add(batchItem);
        iterateBatchesIfReady(batch);


    }

    private double iterateBatchesIfReady(List<BatchItem<T>> batch) {
        double score = 0.0;
        if(batches.get() == null) {
            batches.set(batch);
>>>>>>> ee969e66
        }
        else
            batches.get().addAll(batch);

<<<<<<< HEAD
=======
        if(batches.get().size() >= configuration.getBatchSize()) {
            score = iterateSample(batches.get(),null);
            batches.get().clear();

        }
        return score;
>>>>>>> ee969e66
    }

    public Sequence<T> applySubsampling(@NonNull Sequence<T> sequence, @NonNull AtomicLong nextRandom) {
        Sequence<T> result = new Sequence<>();

        // subsampling implementation, if subsampling threshold met, just continue to next element
        if (sampling > 0) {
            result.setSequenceId(sequence.getSequenceId());
            if (sequence.getSequenceLabels() != null)
                result.setSequenceLabels(sequence.getSequenceLabels());
            if (sequence.getSequenceLabel() != null)
                result.setSequenceLabel(sequence.getSequenceLabel());

            for (T element : sequence.getElements()) {
                double numWords = vocabCache.totalWordOccurrences();
                double ran = (Math.sqrt(element.getElementFrequency() / (sampling * numWords)) + 1)
                        * (sampling * numWords) / element.getElementFrequency();

                nextRandom.set(Math.abs(nextRandom.get() * 25214903917L + 11));

                if (ran < (nextRandom.get() & 0xFFFF) / (double) 65536) {
                    continue;
                }
                result.addElement(element);
            }
            return result;
        } else
            return sequence;
    }
}<|MERGE_RESOLUTION|>--- conflicted
+++ resolved
@@ -134,36 +134,10 @@
     }
 
     @Override
-<<<<<<< HEAD
-    public double learnSequence(Sequence<T> sequence, AtomicLong nextRandom, double learningRate,
-                                BatchSequences<T> batchSequences) {
-        Sequence<T> tempSequence = sequence;
-
-        List<BatchItem<T>> batch = new ArrayList<>();
-        if (sampling > 0)
-            tempSequence = applySubsampling(sequence, nextRandom);
-
-        int currentWindow = window;
-
-        if (variableWindows != null && variableWindows.length != 0) {
-            currentWindow = variableWindows[RandomUtils.nextInt(0, variableWindows.length)];
-        }
-
-        for (int i = 0; i < tempSequence.getElements().size(); i++) {
-            nextRandom.set(Math.abs(nextRandom.get() * 25214903917L + 11));
-            cbow(i, tempSequence.getElements(), (int) nextRandom.get() % currentWindow, nextRandom, learningRate,
-                    currentWindow, batch);
-        }
-
-
-        if(!batch.isEmpty()) {
-            iterateSample(batch);
-=======
     public void finish(INDArray inferenceVector) {
         if (batches != null && batches.get() != null && !batches.get().isEmpty()) {
             iterateSample(batches.get(),inferenceVector);
             batches.get().clear();
->>>>>>> ee969e66
         }
     }
 
@@ -362,14 +336,6 @@
             statuses[x] = statusesList.get(x);
         }
 
-<<<<<<< HEAD
-        // we don't allow inference from main loop here
-        if (batchSize <= 1)
-            iterateSample(currentWord, windowWords, statuses, nextRandom, alpha, false, 0, true, null);
-        else {
-            BatchItem<T> batchItem = new BatchItem<>(currentWord,windowWords,statuses,nextRandom.get(),alpha);
-            batch.add(batchItem);
-=======
         BatchItem<T> batchItem = new BatchItem<>(currentWord,windowWords,statuses,nextRandom.get(),alpha);
         batch.add(batchItem);
         iterateBatchesIfReady(batch);
@@ -381,20 +347,16 @@
         double score = 0.0;
         if(batches.get() == null) {
             batches.set(batch);
->>>>>>> ee969e66
         }
         else
             batches.get().addAll(batch);
 
-<<<<<<< HEAD
-=======
         if(batches.get().size() >= configuration.getBatchSize()) {
             score = iterateSample(batches.get(),null);
             batches.get().clear();
 
         }
         return score;
->>>>>>> ee969e66
     }
 
     public Sequence<T> applySubsampling(@NonNull Sequence<T> sequence, @NonNull AtomicLong nextRandom) {
