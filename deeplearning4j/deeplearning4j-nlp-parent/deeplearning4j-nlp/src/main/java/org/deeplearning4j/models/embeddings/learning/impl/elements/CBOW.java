/*
 *  ******************************************************************************
 *  *
 *  *
 *  * This program and the accompanying materials are made available under the
 *  * terms of the Apache License, Version 2.0 which is available at
 *  * https://www.apache.org/licenses/LICENSE-2.0.
 *  *
 *  *  See the NOTICE file distributed with this work for additional
 *  *  information regarding copyright ownership.
 *  * Unless required by applicable law or agreed to in writing, software
 *  * distributed under the License is distributed on an "AS IS" BASIS, WITHOUT
 *  * WARRANTIES OR CONDITIONS OF ANY KIND, either express or implied. See the
 *  * License for the specific language governing permissions and limitations
 *  * under the License.
 *  *
 *  * SPDX-License-Identifier: Apache-2.0
 *  *****************************************************************************
 */

package org.deeplearning4j.models.embeddings.learning.impl.elements;

import lombok.Getter;
import lombok.NonNull;
import lombok.Setter;
import org.apache.commons.lang3.RandomUtils;
import org.deeplearning4j.models.embeddings.WeightLookupTable;
import org.deeplearning4j.models.embeddings.inmemory.InMemoryLookupTable;
import org.deeplearning4j.models.embeddings.learning.ElementsLearningAlgorithm;
import org.deeplearning4j.models.embeddings.loader.VectorsConfiguration;
import org.deeplearning4j.models.sequencevectors.interfaces.SequenceIterator;
import org.deeplearning4j.models.sequencevectors.sequence.Sequence;
import org.deeplearning4j.models.sequencevectors.sequence.SequenceElement;
import org.deeplearning4j.models.word2vec.wordstore.VocabCache;
import org.nd4j.linalg.api.buffer.DataType;
import org.nd4j.linalg.api.ndarray.INDArray;
import org.nd4j.linalg.api.ops.CustomOp;
import org.nd4j.linalg.api.ops.impl.nlp.CbowInference;
import org.nd4j.linalg.api.ops.impl.nlp.CbowRound;
import org.nd4j.linalg.factory.Nd4j;
import org.nd4j.linalg.util.DeviceLocalNDArray;
import org.slf4j.Logger;
import org.slf4j.LoggerFactory;

import java.util.ArrayList;
import java.util.List;
import java.util.concurrent.atomic.AtomicLong;

public class CBOW<T extends SequenceElement> implements ElementsLearningAlgorithm<T> {
    private VocabCache<T> vocabCache;
    private WeightLookupTable<T> lookupTable;
    private VectorsConfiguration configuration;

    private static final Logger logger = LoggerFactory.getLogger(CBOW.class);


    protected int window;
    protected boolean useAdaGrad;
    protected double negative;
    protected double sampling;
    protected int[] variableWindows;
    protected int workers = Runtime.getRuntime().availableProcessors();

    public int getWorkers() {
        return workers;
    }

    public void setWorkers(int workers) {
        this.workers = workers;
    }

    @Getter
    @Setter
    protected DeviceLocalNDArray syn0, syn1, syn1Neg, expTable, table;

    protected ThreadLocal<List<BatchItem<T>>> batches = new ThreadLocal<>();

    public List<BatchItem<T>> getBatch() {
        return batches.get();
    }

    @Override
    public String getCodeName() {
        return "CBOW";
    }

    @Override
    public void configure(@NonNull VocabCache<T> vocabCache, @NonNull WeightLookupTable<T> lookupTable,
                          @NonNull VectorsConfiguration configuration) {
        this.vocabCache = vocabCache;
        this.lookupTable = lookupTable;
        this.configuration = configuration;

        this.window = configuration.getWindow();
        this.useAdaGrad = configuration.isUseAdaGrad();
        this.negative = configuration.getNegative();
        this.sampling = configuration.getSampling();
        this.workers = configuration.getWorkers();
        if (configuration.getNegative() > 0) {
            if (((InMemoryLookupTable<T>) lookupTable).getSyn1Neg() == null) {
                logger.info("Initializing syn1Neg...");
                ((InMemoryLookupTable<T>) lookupTable).setUseHS(configuration.isUseHierarchicSoftmax());
                ((InMemoryLookupTable<T>) lookupTable).setNegative(configuration.getNegative());
                lookupTable.resetWeights(false);
            }
        }


        this.syn0 = new DeviceLocalNDArray(((InMemoryLookupTable<T>) lookupTable).getSyn0());
        this.syn1 = new DeviceLocalNDArray(((InMemoryLookupTable<T>) lookupTable).getSyn1());
        this.syn1Neg = new DeviceLocalNDArray(((InMemoryLookupTable<T>) lookupTable).getSyn1Neg());
        this.expTable = new DeviceLocalNDArray(Nd4j.create(((InMemoryLookupTable<T>) lookupTable).getExpTable(),
                new long[]{((InMemoryLookupTable<T>) lookupTable).getExpTable().length}, syn0.get() == null ? DataType.DOUBLE :  syn0.get().dataType()));
        this.table = new DeviceLocalNDArray(((InMemoryLookupTable<T>) lookupTable).getTable());
        this.variableWindows = configuration.getVariableWindows();
    }

    /**
     * CBOW doesn't involve any pretraining
     *
     * @param iterator
     */
    @Override
    public void pretrain(SequenceIterator<T> iterator) {
        // no-op
    }

    @Override
    public void finish() {
        if (batches != null && batches.get() != null && !batches.get().isEmpty()) {
            iterateSample(batches.get());
            batches.get().clear();
        }
    }

<<<<<<< HEAD
    @Override
    public double learnSequence(Sequence<T> sequence, AtomicLong nextRandom, double learningRate,
                                BatchSequences<T> batchSequences) {
        Sequence<T> tempSequence = sequence;

        List<BatchItem<T>> batch = new ArrayList<>();
        if (sampling > 0)
            tempSequence = applySubsampling(sequence, nextRandom);

        int currentWindow = window;

        if (variableWindows != null && variableWindows.length != 0) {
            currentWindow = variableWindows[RandomUtils.nextInt(0, variableWindows.length)];
        }

        for (int i = 0; i < tempSequence.getElements().size(); i++) {
            nextRandom.set(Math.abs(nextRandom.get() * 25214903917L + 11));
            cbow(i, tempSequence.getElements(), (int) nextRandom.get() % currentWindow, nextRandom, learningRate,
                    currentWindow, batch);
        }


        if(!batch.isEmpty()) {
            iterateSample(batch);
        }

        return 0;
    }
=======

>>>>>>> b6e7f22e

    @Override
    public double learnSequence(Sequence<T> sequence, AtomicLong nextRandom, double learningRate) {
        Sequence<T> tempSequence = sequence;
        if (sampling > 0)
            tempSequence = applySubsampling(sequence, nextRandom);

        int currentWindow = window;

        if (variableWindows != null && variableWindows.length != 0) {
            currentWindow = variableWindows[RandomUtils.nextInt(0, variableWindows.length)];
        }

        for (int i = 0; i < tempSequence.getElements().size(); i++) {
            nextRandom.set(Math.abs(nextRandom.get() * 25214903917L + 11));
            cbow(i, tempSequence.getElements(), (int) nextRandom.get() % currentWindow, nextRandom, learningRate,
                    currentWindow, null);
        }

        if (getBatch() != null && getBatch().size() >= configuration.getBatchSize()) {
            iterateSample(getBatch());
            getBatch().clear();
        }


        return 0;
    }

    @Override
    public boolean isEarlyTerminationHit() {
        return false;
    }


    public CustomOp iterateSampleOp(T currentWord, int[] windowWords, boolean[] wordStatuses, AtomicLong nextRandom, double alpha,
                                    boolean isInference, int numLabels, boolean trainWords, INDArray inferenceVector) {
        int[] idxSyn1 = null;
        byte[] codes = null;


        if (configuration.isUseHierarchicSoftmax()) {
            idxSyn1 = new int[currentWord.getCodeLength()];
            codes = new byte[currentWord.getCodeLength()];
            for (int p = 0; p < currentWord.getCodeLength(); p++) {
                if (currentWord.getPoints().get(p) < 0)
                    continue;

                codes[p] = currentWord.getCodes().get(p);
                idxSyn1[p] = currentWord.getPoints().get(p);
            }
        } else {
            idxSyn1 = new int[0];
            codes = new byte[0];
        }


        if (negative > 0) {
            if (syn1Neg == null) {
                ((InMemoryLookupTable<T>) lookupTable).initNegative();
                syn1Neg = new DeviceLocalNDArray(((InMemoryLookupTable<T>) lookupTable).getSyn1Neg());
            }
        }

        if (batches.get() == null)
            batches.set(new ArrayList<>());



        boolean useHS = configuration.isUseHierarchicSoftmax();
        boolean useNegative = configuration.getNegative() > 0;

        int[] inputStatuses = new int[windowWords.length];
        for (int i = 0; i < windowWords.length; ++i) {
            if (i < wordStatuses.length)
                inputStatuses[i] = wordStatuses[i] ? 1 : 0;
            else
                inputStatuses[i] = -1;
        }



        CbowInference cbowInference = null;
        if (useHS && useNegative) {
            cbowInference = CbowInference.builder()
                    .ngStarter(currentWord.getIndex())
                    .target(currentWord.getIndex())
                    .randomValue((int) nextRandom.get())
                    .nsRounds((int) negative)
                    .syn0(syn0.get())
                    .syn1(syn1.get())
                    .syn1Neg(syn1Neg.get())
                    .expTable(expTable.get())
                    .negTable(table.get() == null ? Nd4j.empty(syn0.get().dataType()) : table.get())
                    .codes(codes)
                    .indices(idxSyn1)
                    .preciseMode(configuration.isPreciseMode())
                    .alpha(alpha)
                    .inferenceVector( inferenceVector != null ? inferenceVector : Nd4j.empty(syn0.get().dataType()))
                    .numWorkers(workers)
                    .build();

        }
        else if (useHS) {
            cbowInference = CbowInference.builder()
                    .target(currentWord.getIndex())
                    .ngStarter(currentWord.getIndex())
                    .randomValue((int) nextRandom.get())
                    .context(windowWords)
                    .expTable(expTable.get())
                    .lockedWords(inputStatuses)
                    .syn0(syn0.get())
                    .syn1(syn1.get())
                    .syn1Neg(Nd4j.empty(syn0.get().dataType()))
                    .negTable(table.get() == null ? Nd4j.empty(syn0.get().dataType()) : table.get())
                    .codes(codes)
                    .indices(new int[0])
                    .numLabels(numLabels)
                    .alpha(alpha)
                    .preciseMode(configuration.isPreciseMode())
                    .inferenceVector(inferenceVector != null ? inferenceVector : Nd4j.empty(syn0.get().dataType()))
                    .numWorkers(workers)
                    .build();

        }
        else if (useNegative) {
            cbowInference = CbowInference.builder()
                    .target(currentWord.getIndex())
                    .ngStarter(currentWord.getIndex())
                    .randomValue((int) nextRandom.get())
                    .context(windowWords)
                    .expTable(expTable.get())
                    .negTable(table.get())
                    .lockedWords(inputStatuses)
                    .syn0(syn0.get())
                    .syn1(Nd4j.empty(syn0.get().dataType()))
                    .syn1Neg(Nd4j.empty(syn0.get().dataType()))
                    .codes(new byte[0])
                    .indices(new int[0])
                    .numLabels(numLabels)
                    .alpha(alpha)
                    .preciseMode(configuration.isPreciseMode())
                    .inferenceVector(inferenceVector != null ? inferenceVector : Nd4j.empty(syn0.get().dataType()))
                    .numWorkers(workers)
                    .build();
        }

        nextRandom.set(Math.abs(nextRandom.get() * 25214903917L + 11));
        return cbowInference;



    }


    public void iterateSample(T currentWord, int[] windowWords, boolean[] wordStatuses, AtomicLong nextRandom, double alpha,
                              boolean isInference, int numLabels, boolean trainWords, INDArray inferenceVector) {
        int[] idxSyn1 = null;
        byte[] codes = null;

        if (configuration.isUseHierarchicSoftmax()) {
            idxSyn1 = new int[currentWord.getCodeLength()];
            codes = new byte[currentWord.getCodeLength()];
            for (int p = 0; p < currentWord.getCodeLength(); p++) {
                if (currentWord.getPoints().get(p) < 0)
                    continue;

                codes[p] = currentWord.getCodes().get(p);
                idxSyn1[p] = currentWord.getPoints().get(p);
            }
        } else {
            idxSyn1 = new int[0];
            codes = new byte[0];
        }


        if (negative > 0) {
            if (syn1Neg == null) {
                ((InMemoryLookupTable<T>) lookupTable).initNegative();
                syn1Neg = new DeviceLocalNDArray(((InMemoryLookupTable<T>) lookupTable).getSyn1Neg());
            }
        }

        if (batches.get() == null)
            batches.set(new ArrayList<>());



        boolean useHS = configuration.isUseHierarchicSoftmax();
        boolean useNegative = configuration.getNegative() > 0;

        int[] inputStatuses = new int[windowWords.length];
        for (int i = 0; i < windowWords.length; ++i) {
            if (i < wordStatuses.length)
                inputStatuses[i] = wordStatuses[i] ? 1 : 0;
            else
                inputStatuses[i] = -1;
        }



        CbowInference cbowInference = null;
        if (useHS && useNegative) {
            cbowInference = CbowInference.builder()
                    .ngStarter(currentWord.getIndex())
                    .target(currentWord.getIndex())
                    .randomValue((int) nextRandom.get())
                    .nsRounds((int) negative)
                    .syn0(syn0.get())
                    .syn1(syn1.get())
                    .syn1Neg(syn1Neg.get())
                    .expTable(expTable.get())
                    .negTable(table.get() == null ? Nd4j.empty(syn0.get().dataType()) : table.get())
                    .codes(codes)
                    .indices(idxSyn1)
                    .preciseMode(configuration.isPreciseMode())
                    .alpha(alpha)
                    .inferenceVector( inferenceVector != null ? inferenceVector : Nd4j.empty(syn0.get().dataType()))
                    .numWorkers(workers)
                    .build();

        }
        else if (useHS) {
            cbowInference = CbowInference.builder()
                    .target(currentWord.getIndex())
                    .ngStarter(currentWord.getIndex())
                    .randomValue((int) nextRandom.get())
                    .context(windowWords)
                    .expTable(expTable.get())
                    .lockedWords(inputStatuses)
                    .syn0(syn0.get())
                    .syn1(syn1.get())
                    .syn1Neg(Nd4j.empty(syn0.get().dataType()))
                    .negTable(table.get() == null ? Nd4j.empty(syn0.get().dataType()) : table.get())
                    .codes(codes)
                    .indices(new int[0])
                    .numLabels(numLabels)
                    .alpha(alpha)
                    .preciseMode(configuration.isPreciseMode())
                    .inferenceVector(inferenceVector != null ? inferenceVector : Nd4j.empty(syn0.get().dataType()))
                    .numWorkers(workers)
                    .build();

        }
        else if (useNegative) {
            cbowInference = CbowInference.builder()
                    .target(currentWord.getIndex())
                    .ngStarter(currentWord.getIndex())
                    .randomValue((int) nextRandom.get())
                    .context(windowWords)
                    .expTable(expTable.get())
                    .negTable(table.get())
                    .lockedWords(inputStatuses)
                    .syn0(syn0.get())
                    .syn1(Nd4j.empty(syn0.get().dataType()))
                    .syn1Neg(Nd4j.empty(syn0.get().dataType()))
                    .codes(new byte[0])
                    .indices(new int[0])
                    .numLabels(numLabels)
                    .alpha(alpha)
                    .preciseMode(configuration.isPreciseMode())
                    .inferenceVector(inferenceVector != null ? inferenceVector : Nd4j.empty(syn0.get().dataType()))
                    .numWorkers(workers)
                    .build();
        }

        nextRandom.set(Math.abs(nextRandom.get() * 25214903917L + 11));
        Nd4j.getExecutioner().exec(cbowInference);



    }

    public double iterateSample(List<BatchItem<T>> items) {

        boolean useHS = configuration.isUseHierarchicSoftmax();
        boolean useNegative = configuration.getNegative() > 0;

        int[] idxSyn1 = null;
        byte[] codes = null;

        int maxCols = 1;
        for (int i = 0; i < items.size(); i++) {
            int curr = items.get(i).getWord().getCodeLength();
            if (curr > maxCols)
                maxCols = curr;
        }

        byte[][] inputCodes = new byte[items.size()][maxCols];
        int[][] inputIndices = new int[items.size()][maxCols];
        int[] numLabels = new int[items.size()];
        boolean hasNumLabels = false;

        int maxWinWordsCols = -1;
        for (int i = 0; i < items.size(); ++i) {
            int curr = items.get(i).getWindowWords().length;
            if (curr > maxWinWordsCols)
                maxWinWordsCols = curr;
        }
        int[][] inputWindowWords = new int[items.size()][maxWinWordsCols];
        int[][] inputWordsStatuses = new int[items.size()][maxWinWordsCols];

        long[] randoms = new long[items.size()];
        double[] alphas = new double[items.size()];
        int[]  currentWordIndexes = new int[items.size()];

        for (int cnt = 0; cnt < items.size(); ++cnt) {

            T currentWord = items.get(cnt).getWord();
            currentWordIndexes[cnt] = currentWord.getIndex();

            int[] windowWords = items.get(cnt).getWindowWords().clone();
            boolean[] windowStatuses = items.get(cnt).getWordStatuses().clone();

            for (int i = 0; i < maxWinWordsCols; ++i) {
                if (i < windowWords.length) {
                    inputWindowWords[cnt][i] = windowWords[i];
                    inputWordsStatuses[cnt][i] = windowStatuses[i] ? 1 : 0;
                }
                else {
                    inputWindowWords[cnt][i] = -1;
                    inputWordsStatuses[cnt][i] = -1;
                }
            }

            long randomValue = items.get(cnt).getRandomValue();
            double alpha = items.get(cnt).getAlpha();
            alphas[cnt] = alpha;

            randoms[cnt] = randomValue;
            numLabels[cnt] = items.get(cnt).getNumLabel();
            if (numLabels[cnt] > 0)
                hasNumLabels = true;

            if (useHS) {
                idxSyn1 = new int[currentWord.getCodeLength()];
                codes = new byte[currentWord.getCodeLength()];
                for (int p = 0; p < currentWord.getCodeLength(); p++) {
                    if (currentWord.getPoints().get(p) < 0)
                        continue;

                    codes[p] = currentWord.getCodes().get(p);
                    idxSyn1[p] = currentWord.getPoints().get(p);
                }
                for (int i = 0; i < maxCols; ++i) {
                    if (i < currentWord.getCodeLength())
                        inputCodes[cnt][i] = codes[i];
                    else
                        inputCodes[cnt][i] = -1;
                }
                for (int i = 0; i < maxCols; ++i) {
                    if (i < currentWord.getCodeLength())
                        inputIndices[cnt][i]  = idxSyn1[i];
                    else
                        inputIndices[cnt][i] = -1;
                }
            } else {
                idxSyn1 = new int[0];
                codes = new byte[0];

                inputIndices = new int[0][0];
                inputCodes = new byte[0][0];
            }


            if (negative > 0) {
                if (syn1Neg == null) {
                    ((InMemoryLookupTable<T>) lookupTable).initNegative();
                    syn1Neg = new DeviceLocalNDArray(((InMemoryLookupTable<T>) lookupTable).getSyn1Neg());
                }
            }

        }

        INDArray currentWordIndexesArray = Nd4j.createFromArray(currentWordIndexes);
        INDArray alphasArray = Nd4j.createFromArray(alphas);
        INDArray windowWordsArray = Nd4j.createFromArray(inputWindowWords);
        INDArray wordsStatusesArray = Nd4j.createFromArray(inputWordsStatuses);
        INDArray codesArray = Nd4j.createFromArray(inputCodes);
        INDArray indicesArray = Nd4j.createFromArray(inputIndices);
        INDArray numLabelsArray = Nd4j.createFromArray(numLabels);

        CbowRound cbow = new CbowRound(currentWordIndexesArray, windowWordsArray, wordsStatusesArray,
                currentWordIndexesArray,
                syn0.get(),
                useHS? syn1.get() : Nd4j.empty(syn0.get().dataType()),
                (negative > 0) ? syn1Neg.get() : Nd4j.empty(syn0.get().dataType()),
                expTable.get(),
                (negative > 0) ? table.get() : Nd4j.empty(syn0.get().dataType()),
                useHS ? indicesArray : Nd4j.empty(DataType.INT),
                useHS ? codesArray : Nd4j.empty(DataType.BYTE),
                (int) negative, alphasArray, Nd4j.createFromArray(randoms),
                /*inferenceVector != null ? inferenceVector :*/ Nd4j.empty(syn0.get().dataType()),
                hasNumLabels ? numLabelsArray : Nd4j.empty(DataType.INT),
                configuration.isTrainElementsVectors(),
                workers);

        Nd4j.getExecutioner().exec(cbow);
        batches.get().clear();
        return 0.0;

    }

    public void cbow(int i, List<T> sentence, int b, AtomicLong nextRandom, double alpha, int currentWindow,
                     List<BatchItem<T>> batch) {
        int batchSize = configuration.getBatchSize();

        int end = window * 2 + 1 - b;

        T currentWord = sentence.get(i);

        List<Integer> intsList = new ArrayList<>();
        List<Boolean> statusesList = new ArrayList<>();
        for (int a = b; a < end; a++) {
            if (a != currentWindow) {
                int c = i - currentWindow + a;
                if (c >= 0 && c < sentence.size()) {
                    T lastWord = sentence.get(c);

                    intsList.add(lastWord.getIndex());
                    statusesList.add(lastWord.isLocked());
                }
            }
        }

        int[] windowWords = new int[intsList.size()];
        boolean[] statuses = new boolean[intsList.size()];
        for (int x = 0; x < windowWords.length; x++) {
            windowWords[x] = intsList.get(x);
            statuses[x] = statusesList.get(x);
        }

        // we don't allow inference from main loop here
        if (batchSize <= 1)
            iterateSample(currentWord, windowWords, statuses, nextRandom, alpha, false, 0, true, null);
        else {
            BatchItem<T> batchItem = new BatchItem<>(currentWord,windowWords,statuses,nextRandom.get(),alpha);
            batch.add(batchItem);
<<<<<<< HEAD
        }

=======
            iterateBatchesIfReady(batch);

        }



    }

    private double iterateBatchesIfReady(List<BatchItem<T>> batch) {
        double score = 0.0;
        if(batches.get() == null) {
            batches.set(batch);
        }
        else
            batches.get().addAll(batch);

        if(batches.get().size() >= configuration.getBatchSize()) {
            score = iterateSample(batches.get());
            batches.get().clear();

        }
        return score;
>>>>>>> b6e7f22e
    }

    public Sequence<T> applySubsampling(@NonNull Sequence<T> sequence, @NonNull AtomicLong nextRandom) {
        Sequence<T> result = new Sequence<>();

        // subsampling implementation, if subsampling threshold met, just continue to next element
        if (sampling > 0) {
            result.setSequenceId(sequence.getSequenceId());
            if (sequence.getSequenceLabels() != null)
                result.setSequenceLabels(sequence.getSequenceLabels());
            if (sequence.getSequenceLabel() != null)
                result.setSequenceLabel(sequence.getSequenceLabel());

            for (T element : sequence.getElements()) {
                double numWords = vocabCache.totalWordOccurrences();
                double ran = (Math.sqrt(element.getElementFrequency() / (sampling * numWords)) + 1)
                        * (sampling * numWords) / element.getElementFrequency();

                nextRandom.set(Math.abs(nextRandom.get() * 25214903917L + 11));

                if (ran < (nextRandom.get() & 0xFFFF) / (double) 65536) {
                    continue;
                }
                result.addElement(element);
            }
            return result;
        } else
            return sequence;
    }
}<|MERGE_RESOLUTION|>--- conflicted
+++ resolved
@@ -133,38 +133,7 @@
         }
     }
 
-<<<<<<< HEAD
-    @Override
-    public double learnSequence(Sequence<T> sequence, AtomicLong nextRandom, double learningRate,
-                                BatchSequences<T> batchSequences) {
-        Sequence<T> tempSequence = sequence;
-
-        List<BatchItem<T>> batch = new ArrayList<>();
-        if (sampling > 0)
-            tempSequence = applySubsampling(sequence, nextRandom);
-
-        int currentWindow = window;
-
-        if (variableWindows != null && variableWindows.length != 0) {
-            currentWindow = variableWindows[RandomUtils.nextInt(0, variableWindows.length)];
-        }
-
-        for (int i = 0; i < tempSequence.getElements().size(); i++) {
-            nextRandom.set(Math.abs(nextRandom.get() * 25214903917L + 11));
-            cbow(i, tempSequence.getElements(), (int) nextRandom.get() % currentWindow, nextRandom, learningRate,
-                    currentWindow, batch);
-        }
-
-
-        if(!batch.isEmpty()) {
-            iterateSample(batch);
-        }
-
-        return 0;
-    }
-=======
-
->>>>>>> b6e7f22e
+
 
     @Override
     public double learnSequence(Sequence<T> sequence, AtomicLong nextRandom, double learningRate) {
@@ -602,10 +571,6 @@
         else {
             BatchItem<T> batchItem = new BatchItem<>(currentWord,windowWords,statuses,nextRandom.get(),alpha);
             batch.add(batchItem);
-<<<<<<< HEAD
-        }
-
-=======
             iterateBatchesIfReady(batch);
 
         }
@@ -628,7 +593,6 @@
 
         }
         return score;
->>>>>>> b6e7f22e
     }
 
     public Sequence<T> applySubsampling(@NonNull Sequence<T> sequence, @NonNull AtomicLong nextRandom) {
