/*
 *  ******************************************************************************
 *  *
 *  *
 *  * This program and the accompanying materials are made available under the
 *  * terms of the Apache License, Version 2.0 which is available at
 *  * https://www.apache.org/licenses/LICENSE-2.0.
 *  *
 *  *  See the NOTICE file distributed with this work for additional
 *  *  information regarding copyright ownership.
 *  * Unless required by applicable law or agreed to in writing, software
 *  * distributed under the License is distributed on an "AS IS" BASIS, WITHOUT
 *  * WARRANTIES OR CONDITIONS OF ANY KIND, either express or implied. See the
 *  * License for the specific language governing permissions and limitations
 *  * under the License.
 *  *
 *  * SPDX-License-Identifier: Apache-2.0
 *  *****************************************************************************
 */

package org.deeplearning4j.models.embeddings.learning.impl.elements;

import lombok.Getter;
import lombok.NonNull;
import lombok.Setter;
import org.apache.commons.lang3.RandomUtils;
import org.deeplearning4j.models.embeddings.WeightLookupTable;
import org.deeplearning4j.models.embeddings.inmemory.InMemoryLookupTable;
import org.deeplearning4j.models.embeddings.learning.ElementsLearningAlgorithm;
import org.deeplearning4j.models.embeddings.loader.VectorsConfiguration;
import org.deeplearning4j.models.sequencevectors.interfaces.SequenceIterator;
import org.deeplearning4j.models.sequencevectors.sequence.Sequence;
import org.deeplearning4j.models.sequencevectors.sequence.SequenceElement;
import org.deeplearning4j.models.word2vec.wordstore.VocabCache;
import org.nd4j.linalg.api.buffer.DataType;
import org.nd4j.linalg.api.ndarray.INDArray;
import org.nd4j.linalg.api.ops.impl.nlp.CbowInference;
import org.nd4j.linalg.api.ops.impl.nlp.CbowRound;
import org.nd4j.linalg.factory.Nd4j;
import org.nd4j.linalg.util.DeviceLocalNDArray;
import org.slf4j.Logger;
import org.slf4j.LoggerFactory;

import java.util.ArrayList;
import java.util.List;
import java.util.concurrent.atomic.AtomicLong;

public class CBOW<T extends SequenceElement> implements ElementsLearningAlgorithm<T> {
    private VocabCache<T> vocabCache;
    private WeightLookupTable<T> lookupTable;
    private VectorsConfiguration configuration;

    private static final Logger logger = LoggerFactory.getLogger(CBOW.class);


    protected int window;
    protected boolean useAdaGrad;
    protected double negative;
    protected double sampling;
    protected int[] variableWindows;
    protected int workers = Runtime.getRuntime().availableProcessors();

    public int getWorkers() {
        return workers;
    }

    public void setWorkers(int workers) {
        this.workers = workers;
    }

    @Getter
    @Setter
    protected DeviceLocalNDArray syn0, syn1, syn1Neg, expTable, table;

    protected ThreadLocal<List<BatchItem<T>>> batches = new ThreadLocal<>();

    public List<BatchItem<T>> getBatch() {
        return batches.get();
    }

    @Override
    public String getCodeName() {
        return "CBOW";
    }

    @Override
    public void configure(@NonNull VocabCache<T> vocabCache, @NonNull WeightLookupTable<T> lookupTable,
                          @NonNull VectorsConfiguration configuration) {
        this.vocabCache = vocabCache;
        this.lookupTable = lookupTable;
        this.configuration = configuration;

        this.window = configuration.getWindow();
        this.useAdaGrad = configuration.isUseAdaGrad();
        this.negative = configuration.getNegative();
        this.sampling = configuration.getSampling();
        this.workers = configuration.getWorkers();
        if (configuration.getNegative() > 0) {
            if (((InMemoryLookupTable<T>) lookupTable).getSyn1Neg() == null) {
                logger.info("Initializing syn1Neg...");
                ((InMemoryLookupTable<T>) lookupTable).setUseHS(configuration.isUseHierarchicSoftmax());
                ((InMemoryLookupTable<T>) lookupTable).setNegative(configuration.getNegative());
                lookupTable.resetWeights(false);
            }
        }


        this.syn0 = new DeviceLocalNDArray(((InMemoryLookupTable<T>) lookupTable).getSyn0());
        this.syn1 = new DeviceLocalNDArray(((InMemoryLookupTable<T>) lookupTable).getSyn1());
        this.syn1Neg = new DeviceLocalNDArray(((InMemoryLookupTable<T>) lookupTable).getSyn1Neg());
        this.expTable = new DeviceLocalNDArray(Nd4j.create(((InMemoryLookupTable<T>) lookupTable).getExpTable(),
                new long[]{((InMemoryLookupTable<T>) lookupTable).getExpTable().length}, syn0.get() == null ? DataType.DOUBLE :  syn0.get().dataType()));
        this.table = new DeviceLocalNDArray(((InMemoryLookupTable<T>) lookupTable).getTable());
        this.variableWindows = configuration.getVariableWindows();
    }

    /**
     * CBOW doesn't involve any pretraining
     *
     * @param iterator
     */
    @Override
    public void pretrain(SequenceIterator<T> iterator) {
        // no-op
    }

    @Override
    public void finish() {
        if (batches != null && batches.get() != null && !batches.get().isEmpty()) {
            doExec(batches.get(),null);
            batches.get().clear();
        }
    }

    @Override
    public void finish(INDArray inferenceVector) {
        if (batches != null && batches.get() != null && !batches.get().isEmpty()) {
            doExec(batches.get(),inferenceVector);
            batches.get().clear();
        }
    }


    @Override
    public double learnSequence(Sequence<T> sequence, AtomicLong nextRandom, double learningRate) {
        Sequence<T> tempSequence = sequence;
        if (sampling > 0)
            tempSequence = applySubsampling(sequence, nextRandom);

        int currentWindow = window;

        if (variableWindows != null && variableWindows.length != 0) {
            currentWindow = variableWindows[RandomUtils.nextInt(0, variableWindows.length)];
        }

        for (int i = 0; i < tempSequence.getElements().size(); i++) {
            nextRandom.set(Math.abs(nextRandom.get() * 25214903917L + 11));
            cbow(i, tempSequence.getElements(), (int) nextRandom.get() % currentWindow, nextRandom, learningRate,
                    currentWindow, null);
        }

        if (getBatch() != null && getBatch().size() >= configuration.getBatchSize()) {
            doExec(getBatch(),null);
            getBatch().clear();
        }


        return 0;
    }

    @Override
    public boolean isEarlyTerminationHit() {
        return false;
    }




<<<<<<< HEAD
    public double doExec(List<BatchItem<T>> items, INDArray inferenceVector) {
=======
    public double iterateSample(List<BatchItem<T>> items,INDArray inferenceVector) {
>>>>>>> 03e11c72
        boolean useHS = configuration.isUseHierarchicSoftmax();
        boolean useNegative = configuration.getNegative() > 0;
        boolean useInference = inferenceVector != null;
        if(items.size() > 1) {
            int maxCols = 1;
            for (int i = 0; i < items.size(); i++) {
                int curr = items.get(i).getWord().getCodeLength();
                if (curr > maxCols)
                    maxCols = curr;
            }


            boolean hasNumLabels = false;

            int maxWinWordsCols = -1;
            for (int i = 0; i < items.size(); ++i) {
                int curr = items.get(i).getWindowWords().length;
                if (curr > maxWinWordsCols)
                    maxWinWordsCols = curr;
            }

            INDArray inputWindowWords = Nd4j.create(DataType.INT32,items.size(),maxWinWordsCols);
            INDArray inputWordsStatuses = Nd4j.create(DataType.INT32,items.size(),maxWinWordsCols);
            INDArray randoms = Nd4j.create(DataType.INT64,items.size());
            INDArray alphas = Nd4j.create(DataType.DOUBLE,items.size());
            INDArray currentWindowIndexes = Nd4j.create(DataType.INT32,items.size());
            INDArray codes = Nd4j.create(DataType.INT8, items.size(), maxCols);
            INDArray indices = Nd4j.create( DataType.INT32, items.size(), maxCols);
            INDArray numLabelsArray = Nd4j.create(DataType.INT32,items.size());

            for (int cnt = 0; cnt < items.size(); cnt++) {
                T currentWord = items.get(cnt).getWord();
                currentWindowIndexes.putScalar(0,currentWord.getIndex());

                int[] windowWords = items.get(cnt).getWindowWords().clone();
                boolean[] windowStatuses = items.get(cnt).getWordStatuses().clone();

                for (int i = 0; i < maxWinWordsCols; i++) {
                    if (i < windowWords.length) {
                        inputWindowWords.putScalar(cnt,i,windowWords[i]);
                        inputWordsStatuses.putScalar(cnt,i,windowStatuses[i] ? 1 : 0);
                    }
                    else {
                        inputWindowWords.putScalar(cnt,i,-1);
                        inputWordsStatuses.putScalar(cnt,i,-1);
                    }
                }

                long randomValue = items.get(cnt).getRandomValue();
                double alpha = items.get(cnt).getAlpha();
                alphas.putScalar(cnt,alpha);

                randoms.putScalar(cnt,randomValue);
                numLabelsArray.putScalar(cnt,items.get(cnt).getNumLabel());
                if (items.get(cnt).getNumLabel() > 0)
                    hasNumLabels = true;

                if (useHS) {
                    for (int p = 0; p < currentWord.getCodeLength(); p++) {
                        if (currentWord.getPoints().get(p) < 0)
                            continue;


                        codes.putScalar(cnt,p,currentWord.getCodes().get(p));
                        indices.putScalar(cnt,p,currentWord.getPoints().get(p));
                    }

                }

                if (negative > 0) {
                    if (syn1Neg == null) {
                        ((InMemoryLookupTable<T>) lookupTable).initNegative();
                        syn1Neg = new DeviceLocalNDArray(((InMemoryLookupTable<T>) lookupTable).getSyn1Neg());
                    }
                }

            }


            CbowRound cbow = CbowRound.builder()
                    .target(currentWindowIndexes)
                    .context(inputWindowWords)
                    .lockedWords(inputWordsStatuses)
                    .ngStarter(currentWindowIndexes)
                    .syn0(syn0.get())
                    .syn1(useHS ? syn1.get() : Nd4j.empty(syn0.get().dataType()))
                    .syn1Neg((negative > 0) ? syn1Neg.get() : Nd4j.empty(syn0.get().dataType()))
                    .expTable(expTable.get())
                    .indices(useHS ? indices : Nd4j.empty(DataType.INT32))
                    .codes(useHS ? codes : Nd4j.empty(DataType.INT8))
                    .nsRounds((int) negative)
                    .alpha(alphas)
                    .nextRandom(randoms)
                    .inferenceVector(inferenceVector != null ? inferenceVector : Nd4j.empty(syn0.get().dataType()))
                    .numLabels(hasNumLabels ? numLabelsArray : Nd4j.empty(DataType.INT32))
                    .trainWords(configuration.isTrainElementsVectors())
                    .numWorkers(workers)
                    .iterations(useInference ? configuration.getIterations() * configuration.getEpochs() : 1)
                    .build();


            Nd4j.getExecutioner().exec(cbow);
            batches.get().clear();
            return 0.0;
        } else {
            int cnt = 0;
            T currentWord = items.get(cnt).getWord();
            int currentWindowIndex = currentWord.getIndex();

            int[] windowWords = items.get(cnt).getWindowWords().clone();
            boolean[] windowStatuses = items.get(cnt).getWordStatuses().clone();
            byte[] codes = new byte[currentWord.getCodeLength()];
            int[] points = new int[currentWord.getCodeLength()];
            long randomValue = items.get(cnt).getRandomValue();
            double alpha = items.get(cnt).getAlpha();
            int numLabels = items.get(cnt).getNumLabel();
            int[] inputStatuses = new int[windowWords.length];
            for (int i = 0; i < windowWords.length; ++i) {
                if (i < windowStatuses.length)
                    inputStatuses[i] = windowStatuses[i] ? 1 : 0;
                else
                    inputStatuses[i] = -1;
            }

            if (useHS) {
                for (int p = 0; p < currentWord.getCodeLength(); p++) {
                    if (currentWord.getPoints().get(p) < 0)
                        continue;

                    codes[p] = currentWord.getCodes().get(p);
                    points[p] = currentWord.getPoints().get(p);
                }

            }

            if (negative > 0) {
                if (syn1Neg == null) {
                    ((InMemoryLookupTable<T>) lookupTable).initNegative();
                    syn1Neg = new DeviceLocalNDArray(((InMemoryLookupTable<T>) lookupTable).getSyn1Neg());
                }
            } else {
                syn1Neg.set(Nd4j.empty(syn0.get().dataType()));
            }

            CbowInference cbowInference  = CbowInference.builder()
                    .target(currentWord.getIndex())
                    .ngStarter(currentWord.getIndex())
                    .negTable(table.get() == null ? Nd4j.empty(syn0.get().dataType()) : table.get())
                    .expTable(expTable.get() == null ? Nd4j.empty(syn0.get().dataType()) : expTable.get())
                    .syn0(syn0.get())
                    .syn1(!useHS ? Nd4j.empty(syn0.get().dataType()) : syn1.get())
                    .syn1Neg(syn1Neg.get())
                    .alpha(alpha)
                    .indices(!useHS || useNegative ? points : new int[0])
                    .codes(useHS ? codes : new byte[0])
                    .lockedWords(inputStatuses)
                    .randomValue((int) randomValue)
                    .numWorkers(workers)
                    .numLabels(numLabels)
                    .nsRounds(useNegative ? (int) negative : 0)
                    .preciseMode(configuration.isPreciseMode())
                    .inferenceVector( inferenceVector != null ? inferenceVector : Nd4j.empty(syn0.get().dataType()))
                    .iterations(useInference ? configuration.getIterations() * configuration.getEpochs() : 1)
                    .build();



            Nd4j.getExecutioner().exec(cbowInference);
        }


        return 0.0;
    }

    public void cbow(int i, List<T> sentence, int b, AtomicLong nextRandom, double alpha, int currentWindow,
                     List<BatchItem<T>> batch) {
        int batchSize = configuration.getBatchSize();

        int end = window * 2 + 1 - b;

        T currentWord = sentence.get(i);

        List<Integer> intsList = new ArrayList<>();
        List<Boolean> statusesList = new ArrayList<>();
        for (int a = b; a < end; a++) {
            if (a != currentWindow) {
                int c = i - currentWindow + a;
                if (c >= 0 && c < sentence.size()) {
                    T lastWord = sentence.get(c);

                    intsList.add(lastWord.getIndex());
                    statusesList.add(lastWord.isLocked());
                }
            }
        }

        int[] windowWords = new int[intsList.size()];
        boolean[] statuses = new boolean[intsList.size()];
        for (int x = 0; x < windowWords.length; x++) {
            windowWords[x] = intsList.get(x);
            statuses[x] = statusesList.get(x);
        }

        BatchItem<T> batchItem = new BatchItem<>(currentWord,windowWords,statuses,nextRandom.get(),alpha);
        batch.add(batchItem);
        iterateBatchesIfReady(batch);


    }

    private double iterateBatchesIfReady(List<BatchItem<T>> batch) {
        double score = 0.0;
        if(batches.get() == null) {
            batches.set(batch);
        }
        else
            batches.get().addAll(batch);

        if(batches.get().size() >= configuration.getBatchSize()) {
            score = doExec(batches.get(),null);
            batches.get().clear();

        }
        return score;
    }

    public Sequence<T> applySubsampling(@NonNull Sequence<T> sequence, @NonNull AtomicLong nextRandom) {
        Sequence<T> result = new Sequence<>();

        // subsampling implementation, if subsampling threshold met, just continue to next element
        if (sampling > 0) {
            result.setSequenceId(sequence.getSequenceId());
            if (sequence.getSequenceLabels() != null)
                result.setSequenceLabels(sequence.getSequenceLabels());
            if (sequence.getSequenceLabel() != null)
                result.setSequenceLabel(sequence.getSequenceLabel());

            for (T element : sequence.getElements()) {
                double numWords = vocabCache.totalWordOccurrences();
                double ran = (Math.sqrt(element.getElementFrequency() / (sampling * numWords)) + 1)
                        * (sampling * numWords) / element.getElementFrequency();

                nextRandom.set(Math.abs(nextRandom.get() * 25214903917L + 11));

                if (ran < (nextRandom.get() & 0xFFFF) / (double) 65536) {
                    continue;
                }
                result.addElement(element);
            }
            return result;
        } else
            return sequence;
    }
}<|MERGE_RESOLUTION|>--- conflicted
+++ resolved
@@ -176,11 +176,8 @@
 
 
 
-<<<<<<< HEAD
     public double doExec(List<BatchItem<T>> items, INDArray inferenceVector) {
-=======
-    public double iterateSample(List<BatchItem<T>> items,INDArray inferenceVector) {
->>>>>>> 03e11c72
+
         boolean useHS = configuration.isUseHierarchicSoftmax();
         boolean useNegative = configuration.getNegative() > 0;
         boolean useInference = inferenceVector != null;
