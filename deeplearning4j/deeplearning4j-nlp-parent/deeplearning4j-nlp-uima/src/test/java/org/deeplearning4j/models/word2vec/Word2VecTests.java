--- conflicted
+++ resolved
@@ -21,15 +21,9 @@
 import net.didion.jwnl.data.Word;
 import org.apache.commons.io.FileUtils;
 import org.deeplearning4j.models.embeddings.inmemory.InMemoryLookupTable;
-<<<<<<< HEAD
-import org.deeplearning4j.models.sequencevectors.SequenceVectors;
-import org.deeplearning4j.models.word2vec.wordstore.VocabConstructor;
-import org.deeplearning4j.models.word2vec.wordstore.inmemory.AbstractCache;
-=======
 import org.deeplearning4j.models.embeddings.loader.VectorsConfiguration;
 import org.deeplearning4j.models.word2vec.wordstore.inmemory.AbstractCache;
 import org.deeplearning4j.nn.modelimport.keras.utils.KerasModelUtils;
->>>>>>> 55727e54
 import org.nd4j.linalg.io.ClassPathResource;
 import org.deeplearning4j.models.embeddings.learning.impl.elements.CBOW;
 import org.deeplearning4j.models.embeddings.learning.impl.elements.SkipGram;
@@ -53,15 +47,7 @@
 import org.slf4j.LoggerFactory;
 
 import java.io.File;
-<<<<<<< HEAD
-import java.io.IOException;
-import java.util.ArrayList;
-import java.util.Arrays;
-import java.util.Collection;
-import java.util.List;
-=======
 import java.util.*;
->>>>>>> 55727e54
 
 import static org.junit.Assert.*;
 
@@ -505,82 +491,6 @@
     }
 
     @Test
-<<<<<<< HEAD
-    public void wordsCanBeDeletedFromLimitedVocabulary() throws IOException {
-        SentenceIterator iter = new BasicLineIterator(inputFile.getAbsolutePath());
-
-        Word2Vec word2Vec1 = new Word2Vec.Builder()
-                .iterate(iter)
-                .build();
-
-        word2Vec1.fit();
-
-        Word2Vec word2Vec2 = new Word2Vec.Builder()
-                .limitVocabularySize(500)
-                .iterate(iter)
-                .build();
-        word2Vec2.fit();
-
-        assertEquals(word2Vec1.getVocab().numWords(), 652 );
-        assertEquals(word2Vec2.getVocab().numWords(), 501 );
-    }
-
-    @Test
-    public void weightsNotUpdated_WhenLocked() throws Exception {
-
-        SentenceIterator iter = new BasicLineIterator(inputFile.getAbsolutePath());
-        val vocab = new AbstractCache<VocabWord>();
-
-        vocab.addToken(new VocabWord(1.0,"alpha"));
-        vocab.addWordToIndex(0, "alpha");
-
-        vocab.addToken(new VocabWord(2.0,"beta"));
-        vocab.addWordToIndex(1, "beta");
-
-        vocab.addToken(new VocabWord(3.0,"delta"));
-        vocab.addWordToIndex(2, "delta");
-
-        val vocabIntersect = new AbstractCache<VocabWord>();
-
-        vocabIntersect.addToken(new VocabWord(10,"alpha"));  //2607
-        vocabIntersect.addWordToIndex(0, "where");
-
-        vocabIntersect.addToken(new VocabWord(20,"gamma")); // 2221
-        vocabIntersect.addWordToIndex(1, "gamma");
-
-        vocabIntersect.addToken(new VocabWord(25,"theta"));  //2151
-        vocabIntersect.addWordToIndex(2, "well");
-
-        Word2Vec vec1 = new Word2Vec.Builder().minWordFrequency(1).iterations(3).batchSize(64).layerSize(100)
-                .stopWords(new ArrayList<String>()).seed(42).learningRate(0.025).minLearningRate(0.001)
-                .sampling(0).elementsLearningAlgorithm(new SkipGram<VocabWord>())
-                .epochs(1).windowSize(5).allowParallelTokenization(true)
-                .workers(1)
-                .vocabCache(vocab)
-                .iterate(iter)
-                .modelUtils(new BasicModelUtils<VocabWord>()).build();
-
-        vec1.fit();
-
-        Word2Vec vec2 = new Word2Vec.Builder().minWordFrequency(1).iterations(3).batchSize(64).layerSize(100)
-                .stopWords(new ArrayList<String>()).seed(42).learningRate(0.025).minLearningRate(0.001)
-                .sampling(0).elementsLearningAlgorithm(new SkipGram<VocabWord>())
-                .epochs(1).windowSize(5).allowParallelTokenization(true)
-                .workers(1)
-                .vocabCache(vocab)
-                .iterate(iter)
-                .intersectModel(vec1, true)
-                .modelUtils(new BasicModelUtils<VocabWord>()).build();
-
-        vec2.fit();
-
-        assertEquals(vec1.getWordVectorMatrix("PRESIDENT"), vec1.getWordVectorMatrix("PRESIDENT"));
-
-
-    }
-
-
-=======
     public void testJSONSerialization() {
         Word2Vec word2Vec = new Word2Vec.Builder()
                 .layerSize(1000)
@@ -817,7 +727,6 @@
             assertEquals(matrix.getRow(i), vec.getWordVectorMatrix("UNKNOWN"));
     }
 
->>>>>>> 55727e54
     private static void printWords(String target, Collection<String> list, Word2Vec vec) {
         System.out.println("Words close to [" + target + "]:");
         for (String word : list) {
