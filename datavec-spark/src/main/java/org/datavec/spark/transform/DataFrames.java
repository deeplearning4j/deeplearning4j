--- conflicted
+++ resolved
@@ -110,7 +110,6 @@
                 case Double: structFields[i] = new StructField(schema.getName(i), DataTypes.DoubleType,false,Metadata.empty()); break;
                 case Integer: structFields[i] = new StructField(schema.getName(i), DataTypes.IntegerType,false,Metadata.empty()); break;
                 case Long: structFields[i] = new StructField(schema.getName(i), DataTypes.LongType,false,Metadata.empty()); break;
-<<<<<<< HEAD
                 case Float: structFields[i] = new StructField(schema.getName(i), DataTypes.FloatType,false,Metadata.empty()); break;
                 default: throw new IllegalStateException("This api should not be used with strings , binary data or ndarrays. This is only for columnar data");
             }
@@ -130,9 +129,6 @@
                 case Integer: structFields[i+2] = new StructField(schema.getName(i), DataTypes.IntegerType,false,Metadata.empty()); break;
                 case Long: structFields[i+2] = new StructField(schema.getName(i), DataTypes.LongType,false,Metadata.empty()); break;
                 case Float: structFields[i+2] = new StructField(schema.getName(i), DataTypes.FloatType,false,Metadata.empty()); break;
-=======
-                case Float: structFields[i] =  new StructField(schema.getName(i), DataTypes.FloatType,false,Metadata.empty()); break;
->>>>>>> 7750a39e
                 default: throw new IllegalStateException("This api should not be used with strings , binary data or ndarrays. This is only for columnar data");
             }
         }
@@ -148,8 +144,6 @@
      */
     public static Schema fromStructType(StructType structType) {
         Schema.Builder builder = new Schema.Builder();
-<<<<<<< HEAD
-
         StructField[] fields = structType.fields();
         String[] fieldNames = structType.fieldNames();
         for (int i = 0; i < fields.length; i++) {
@@ -173,15 +167,6 @@
                     break;
                 default:
                     throw new RuntimeException("Unknown type: " + name);
-=======
-        for(int i = 0; i < structType.fields().length; i++) {
-            switch(structType.fields()[i].dataType().typeName()) {
-                case "double": builder.addColumnDouble(structType.fieldNames()[i]); break;
-                case "float": builder.addColumnFloat(structType.fieldNames()[i]); break;
-                case "long": builder.addColumnLong(structType.fieldNames()[i]); break;
-                case "integer": builder.addColumnInteger(structType.fieldNames()[i]); break;
-                default: throw new IllegalArgumentException("Illegal struct type " + structType.fields()[i].name() + ". Type name was " + structType.fields()[i].dataType().typeName());
->>>>>>> 7750a39e
             }
         }
 
