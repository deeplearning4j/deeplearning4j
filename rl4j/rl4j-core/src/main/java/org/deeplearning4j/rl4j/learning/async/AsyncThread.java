/*******************************************************************************
 * Copyright (c) 2015-2018 Skymind, Inc.
 *
 * This program and the accompanying materials are made available under the
 * terms of the Apache License, Version 2.0 which is available at
 * https://www.apache.org/licenses/LICENSE-2.0.
 *
 * Unless required by applicable law or agreed to in writing, software
 * distributed under the License is distributed on an "AS IS" BASIS, WITHOUT
 * WARRANTIES OR CONDITIONS OF ANY KIND, either express or implied. See the
 * License for the specific language governing permissions and limitations
 * under the License.
 *
 * SPDX-License-Identifier: Apache-2.0
 ******************************************************************************/

package org.deeplearning4j.rl4j.learning.async;

import lombok.AllArgsConstructor;
import lombok.Getter;
import lombok.Setter;
import lombok.Value;
import lombok.extern.slf4j.Slf4j;
import org.deeplearning4j.rl4j.learning.HistoryProcessor;
import org.deeplearning4j.rl4j.learning.IHistoryProcessor;
import org.deeplearning4j.rl4j.learning.Learning;
import org.deeplearning4j.rl4j.learning.StepCountable;
import org.deeplearning4j.rl4j.learning.listener.*;
import org.deeplearning4j.rl4j.mdp.MDP;
import org.deeplearning4j.rl4j.network.NeuralNet;
import org.deeplearning4j.rl4j.policy.Policy;
import org.deeplearning4j.rl4j.space.ActionSpace;
import org.deeplearning4j.rl4j.space.Encodable;
import org.deeplearning4j.rl4j.util.IDataManager;
import org.nd4j.linalg.factory.Nd4j;

/**
 * This represent a local thread that explore the environment
 * and calculate a gradient to enqueue to the global thread/model
 *
 * It has its own version of a model that it syncs at the start of every
 * sub epoch
 *
 * @author rubenfiszel (ruben.fiszel@epfl.ch) on 8/5/16.
 * @author Alexandre Boulanger
 */
@Slf4j
public abstract class AsyncThread<O extends Encodable, A, AS extends ActionSpace<A>, NN extends NeuralNet>
                extends Thread implements StepCountable {

<<<<<<< HEAD
    private final int threadNumber;
=======
    private int threadNumber;
    @Getter
    protected final int deviceNum;
>>>>>>> d871eab2
    @Getter @Setter
    private int stepCounter = 0;
    @Getter @Setter
    private int epochCounter = 0;
    @Getter
    private MDP<O, A, AS> mdp;
    @Getter @Setter
    private IHistoryProcessor historyProcessor;

<<<<<<< HEAD
    private final TrainingListenerList listeners;

    public AsyncThread(IAsyncGlobal<NN> asyncGlobal, MDP<O, A, AS> mdp, TrainingListenerList listeners, int threadNumber) {
        this.mdp = mdp;
        this.listeners = listeners;
=======
    public AsyncThread(IAsyncGlobal<NN> asyncGlobal, int threadNumber, int deviceNum) {
>>>>>>> d871eab2
        this.threadNumber = threadNumber;
        this.deviceNum = deviceNum;
    }

    public void setHistoryProcessor(IHistoryProcessor.Configuration conf) {
        historyProcessor = new HistoryProcessor(conf);
    }

    public void setHistoryProcessor(IHistoryProcessor historyProcessor) {
        this.historyProcessor = historyProcessor;
    }

    protected void postEpoch() {
        if (getHistoryProcessor() != null)
            getHistoryProcessor().stopMonitor();

    }

    protected void preEpoch() {
        // Do nothing
    }

    /**
     * This method will start the worker thread<p>
     * The thread will stop when:<br>
     * - The AsyncGlobal thread terminates or reports that the training is complete
     * (see {@link AsyncGlobal#isTrainingComplete()}). In such case, the currently running epoch will still be handled normally and
     * events will also be fired normally.<br>
     * OR<br>
     * - a listener explicitly stops it, in which case, the AsyncGlobal thread will be terminated along with
     * all other worker threads <br>
     * <p>
     * Listeners<br>
     * For a given event, the listeners are called sequentially in same the order as they were added. If one listener
     * returns {@link org.deeplearning4j.rl4j.learning.listener.TrainingListener.ListenerResponse
     * TrainingListener.ListenerResponse.STOP}, the remaining listeners in the list won't be called.<br>
     * Events:
     * <ul>
     *   <li>{@link TrainingListener#onNewEpoch(IEpochTrainingEvent) onNewEpoch()} is called when a new epoch is started.</li>
     *   <li>{@link TrainingListener#onEpochTrainingResult(IEpochTrainingResultEvent) onEpochTrainingResult()} is called at the end of every
     *   epoch. It will not be called if onNewEpoch() stops the training.</li>
     * </ul>
     */
    @Override
    public void run() {
<<<<<<< HEAD
        RunContext<O> context = new RunContext<>();
=======
        Nd4j.getAffinityManager().unsafeSetDevice(deviceNum);
>>>>>>> d871eab2

        log.info("ThreadNum-" + threadNumber + " Started!");

        boolean canContinue = initWork(context);
        if (canContinue) {

            while (!getAsyncGlobal().isTrainingComplete() && getAsyncGlobal().isRunning()) {
                handleTraining(context);
                if (context.length >= getConf().getMaxEpochStep() || getMdp().isDone()) {
                    canContinue = finishEpoch(context) && startNewEpoch(context);
                    if (!canContinue) {
                        break;
                    }
                }
            }
        }
        terminateWork();
    }

    private void initNewEpoch(RunContext context) {
        getCurrent().reset();
        Learning.InitMdp<O>  initMdp = Learning.initMdp(getMdp(), historyProcessor);

        context.obs = initMdp.getLastObs();
        context.rewards = initMdp.getReward();
        context.length = initMdp.getSteps();
    }

    private void handleTraining(RunContext<O> context) {
        int maxSteps = Math.min(getConf().getNstep(), getConf().getMaxEpochStep() - context.length);
        SubEpochReturn<O> subEpochReturn = trainSubEpoch(context.obs, maxSteps);

        context.obs = subEpochReturn.getLastObs();
        stepCounter += subEpochReturn.getSteps();
        context.length += subEpochReturn.getSteps();
        context.rewards += subEpochReturn.getReward();
        context.score = subEpochReturn.getScore();
    }

    private boolean initWork(RunContext context) {
        initNewEpoch(context);
        preEpoch();
        return listeners.notifyNewEpoch(buildonNewEpochEvent());
    }

    private boolean startNewEpoch(RunContext context) {
        initNewEpoch(context);
        epochCounter++;
        preEpoch();
        return listeners.notifyNewEpoch(buildonNewEpochEvent());
    }

    private boolean finishEpoch(RunContext context) {
        postEpoch();
        IDataManager.StatEntry statEntry = new AsyncStatEntry(getStepCounter(), epochCounter, context.rewards, context.length, context.score);

        log.info("ThreadNum-" + threadNumber + " Epoch: " + getEpochCounter() + ", reward: " + context.rewards);

        return listeners.notifyEpochTrainingResult(buildEpochTrainingResultEvent(statEntry));
    }

    private void terminateWork() {
        postEpoch();
        getAsyncGlobal().terminate();
    }

    /**
     * An overridable method that builds the event passed to notifyNewEpoch
     * @return The event that will be passed to notifyNewEpoch
     */
    protected IEpochTrainingEvent buildonNewEpochEvent() {
        return new EpochTrainingEvent(getEpochCounter(), getStepCounter());
    }

    /**
     * An overridable method that builds the event passed to notifyEpochTrainingResult
     * @param statEntry An instance of IDataManager.StatEntry
     * @return The event that will be passed to notifyEpochTrainingResult
     */
    protected IEpochTrainingResultEvent buildEpochTrainingResultEvent(IDataManager.StatEntry statEntry) {
        return new EpochTrainingResultEvent(getEpochCounter(), getStepCounter(), statEntry);
    }


    protected abstract NN getCurrent();

    protected abstract int getThreadNumber();

    protected abstract IAsyncGlobal<NN> getAsyncGlobal();

    protected abstract AsyncConfiguration getConf();

    protected abstract Policy<O, A> getPolicy(NN net);

    protected abstract SubEpochReturn<O> trainSubEpoch(O obs, int nstep);

    @AllArgsConstructor
    @Value
    public static class SubEpochReturn<O> {
        int steps;
        O lastObs;
        double reward;
        double score;
    }

    @AllArgsConstructor
    @Value
    public static class AsyncStatEntry implements IDataManager.StatEntry {
        int stepCounter;
        int epochCounter;
        double reward;
        int episodeLength;
        double score;
    }

    private static class RunContext<O extends Encodable> {
        private O obs;
        private double rewards;
        private int length;
        private double score;
    }

}<|MERGE_RESOLUTION|>--- conflicted
+++ resolved
@@ -48,13 +48,9 @@
 public abstract class AsyncThread<O extends Encodable, A, AS extends ActionSpace<A>, NN extends NeuralNet>
                 extends Thread implements StepCountable {
 
-<<<<<<< HEAD
-    private final int threadNumber;
-=======
     private int threadNumber;
     @Getter
     protected final int deviceNum;
->>>>>>> d871eab2
     @Getter @Setter
     private int stepCounter = 0;
     @Getter @Setter
@@ -64,15 +60,11 @@
     @Getter @Setter
     private IHistoryProcessor historyProcessor;
 
-<<<<<<< HEAD
     private final TrainingListenerList listeners;
 
-    public AsyncThread(IAsyncGlobal<NN> asyncGlobal, MDP<O, A, AS> mdp, TrainingListenerList listeners, int threadNumber) {
+    public AsyncThread(IAsyncGlobal<NN> asyncGlobal, MDP<O, A, AS> mdp, TrainingListenerList listeners, int threadNumber, int deviceNum) {
         this.mdp = mdp;
         this.listeners = listeners;
-=======
-    public AsyncThread(IAsyncGlobal<NN> asyncGlobal, int threadNumber, int deviceNum) {
->>>>>>> d871eab2
         this.threadNumber = threadNumber;
         this.deviceNum = deviceNum;
     }
@@ -118,11 +110,8 @@
      */
     @Override
     public void run() {
-<<<<<<< HEAD
         RunContext<O> context = new RunContext<>();
-=======
         Nd4j.getAffinityManager().unsafeSetDevice(deviceNum);
->>>>>>> d871eab2
 
         log.info("ThreadNum-" + threadNumber + " Started!");
 
