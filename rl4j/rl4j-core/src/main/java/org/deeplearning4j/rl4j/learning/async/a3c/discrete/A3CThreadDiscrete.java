--- conflicted
+++ resolved
@@ -53,14 +53,9 @@
     final private Random random;
 
     public A3CThreadDiscrete(MDP<O, Integer, DiscreteSpace> mdp, AsyncGlobal<IActorCritic> asyncGlobal,
-<<<<<<< HEAD
-                             A3CDiscrete.A3CConfiguration a3cc, TrainingListenerList listeners,
+                             A3CDiscrete.A3CConfiguration a3cc, int deviceNum, TrainingListenerList listeners,
                              int threadNumber) {
-        super(asyncGlobal, mdp, listeners, threadNumber);
-=======
-                    A3CDiscrete.A3CConfiguration a3cc, int threadNumber, IDataManager dataManager, int deviceNum) {
-        super(asyncGlobal, threadNumber, deviceNum);
->>>>>>> d871eab2
+        super(asyncGlobal, mdp, listeners, threadNumber, deviceNum);
         this.conf = a3cc;
         this.asyncGlobal = asyncGlobal;
         this.threadNumber = threadNumber;
