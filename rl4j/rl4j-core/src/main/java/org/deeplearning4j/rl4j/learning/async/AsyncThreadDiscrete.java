--- conflicted
+++ resolved
@@ -46,13 +46,8 @@
     @Getter
     private NN current;
 
-<<<<<<< HEAD
-    public AsyncThreadDiscrete(IAsyncGlobal<NN> asyncGlobal, MDP<O, Integer, DiscreteSpace> mdp, TrainingListenerList listeners, int threadNumber) {
-        super(asyncGlobal, mdp, listeners, threadNumber);
-=======
-    public AsyncThreadDiscrete(IAsyncGlobal<NN> asyncGlobal, int threadNumber, int deviceNum) {
-        super(asyncGlobal, threadNumber, deviceNum);
->>>>>>> d871eab2
+    public AsyncThreadDiscrete(IAsyncGlobal<NN> asyncGlobal, MDP<O, Integer, DiscreteSpace> mdp, TrainingListenerList listeners, int threadNumber, int deviceNum) {
+        super(asyncGlobal, mdp, listeners, threadNumber, deviceNum);
         synchronized (asyncGlobal) {
             current = (NN)asyncGlobal.getCurrent().clone();
         }
