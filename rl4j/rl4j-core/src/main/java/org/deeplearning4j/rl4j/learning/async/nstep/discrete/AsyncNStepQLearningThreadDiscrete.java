/*******************************************************************************
 * Copyright (c) 2015-2018 Skymind, Inc.
 *
 * This program and the accompanying materials are made available under the
 * terms of the Apache License, Version 2.0 which is available at
 * https://www.apache.org/licenses/LICENSE-2.0.
 *
 * Unless required by applicable law or agreed to in writing, software
 * distributed under the License is distributed on an "AS IS" BASIS, WITHOUT
 * WARRANTIES OR CONDITIONS OF ANY KIND, either express or implied. See the
 * License for the specific language governing permissions and limitations
 * under the License.
 *
 * SPDX-License-Identifier: Apache-2.0
 ******************************************************************************/

package org.deeplearning4j.rl4j.learning.async.nstep.discrete;

import lombok.Getter;
import org.deeplearning4j.nn.gradient.Gradient;
import org.deeplearning4j.rl4j.learning.Learning;
import org.deeplearning4j.rl4j.learning.async.AsyncThreadDiscrete;
import org.deeplearning4j.rl4j.learning.async.IAsyncGlobal;
import org.deeplearning4j.rl4j.learning.async.MiniTrans;
import org.deeplearning4j.rl4j.learning.listener.TrainingListenerList;
import org.deeplearning4j.rl4j.mdp.MDP;
import org.deeplearning4j.rl4j.network.dqn.IDQN;
import org.deeplearning4j.rl4j.policy.DQNPolicy;
import org.deeplearning4j.rl4j.policy.EpsGreedy;
import org.deeplearning4j.rl4j.policy.Policy;
import org.deeplearning4j.rl4j.space.DiscreteSpace;
import org.deeplearning4j.rl4j.space.Encodable;
import org.nd4j.linalg.api.ndarray.INDArray;
import org.nd4j.linalg.factory.Nd4j;

import java.util.Random;
import java.util.Stack;

/**
 * @author rubenfiszel (ruben.fiszel@epfl.ch) on 8/5/16.
 */
public class AsyncNStepQLearningThreadDiscrete<O extends Encodable> extends AsyncThreadDiscrete<O, IDQN> {

    @Getter
    final protected AsyncNStepQLearningDiscrete.AsyncNStepQLConfiguration conf;
    @Getter
    final protected IAsyncGlobal<IDQN> asyncGlobal;
    @Getter
    final protected int threadNumber;

    final private Random random;

    public AsyncNStepQLearningThreadDiscrete(MDP<O, Integer, DiscreteSpace> mdp, IAsyncGlobal<IDQN> asyncGlobal,
<<<<<<< HEAD
                                             AsyncNStepQLearningDiscrete.AsyncNStepQLConfiguration conf,
                                             TrainingListenerList listeners, int threadNumber) {
        super(asyncGlobal, mdp, listeners, threadNumber);
=======
                    AsyncNStepQLearningDiscrete.AsyncNStepQLConfiguration conf, int threadNumber,
                    IDataManager dataManager, int deviceNum) {
        super(asyncGlobal, threadNumber, deviceNum);
>>>>>>> d871eab2
        this.conf = conf;
        this.asyncGlobal = asyncGlobal;
        this.threadNumber = threadNumber;
        mdp.getActionSpace().setSeed(conf.getSeed() + threadNumber);
        random = new Random(conf.getSeed() + threadNumber);
    }

    public Policy<O, Integer> getPolicy(IDQN nn) {
        return new EpsGreedy(new DQNPolicy(nn), getMdp(), conf.getUpdateStart(), conf.getEpsilonNbStep(),
                        random, conf.getMinEpsilon(), this);
    }



    //calc the gradient based on the n-step rewards
    public Gradient[] calcGradient(IDQN current, Stack<MiniTrans<Integer>> rewards) {

        MiniTrans<Integer> minTrans = rewards.pop();

        int size = rewards.size();

        int[] shape = getHistoryProcessor() == null ? getMdp().getObservationSpace().getShape()
                        : getHistoryProcessor().getConf().getShape();
        int[] nshape = Learning.makeShape(size, shape);
        INDArray input = Nd4j.create(nshape);
        INDArray targets = Nd4j.create(size, getMdp().getActionSpace().getSize());

        double r = minTrans.getReward();
        for (int i = size - 1; i >= 0; i--) {
            minTrans = rewards.pop();

            r = minTrans.getReward() + conf.getGamma() * r;
            input.putRow(i, minTrans.getObs());
            INDArray row = minTrans.getOutput()[0];
            row = row.putScalar(minTrans.getAction(), r);
            targets.putRow(i, row);
        }

        return current.gradient(input, targets);
    }
}<|MERGE_RESOLUTION|>--- conflicted
+++ resolved
@@ -51,15 +51,9 @@
     final private Random random;
 
     public AsyncNStepQLearningThreadDiscrete(MDP<O, Integer, DiscreteSpace> mdp, IAsyncGlobal<IDQN> asyncGlobal,
-<<<<<<< HEAD
                                              AsyncNStepQLearningDiscrete.AsyncNStepQLConfiguration conf,
-                                             TrainingListenerList listeners, int threadNumber) {
-        super(asyncGlobal, mdp, listeners, threadNumber);
-=======
-                    AsyncNStepQLearningDiscrete.AsyncNStepQLConfiguration conf, int threadNumber,
-                    IDataManager dataManager, int deviceNum) {
-        super(asyncGlobal, threadNumber, deviceNum);
->>>>>>> d871eab2
+                                             TrainingListenerList listeners, int threadNumber, int deviceNum) {
+        super(asyncGlobal, mdp, listeners, threadNumber, deviceNum);
         this.conf = conf;
         this.asyncGlobal = asyncGlobal;
         this.threadNumber = threadNumber;
