/*******************************************************************************
 * Copyright (c) 2015-2018 Skymind, Inc.
 *
 * This program and the accompanying materials are made available under the
 * terms of the Apache License, Version 2.0 which is available at
 * https://www.apache.org/licenses/LICENSE-2.0.
 *
 * Unless required by applicable law or agreed to in writing, software
 * distributed under the License is distributed on an "AS IS" BASIS, WITHOUT
 * WARRANTIES OR CONDITIONS OF ANY KIND, either express or implied. See the
 * License for the specific language governing permissions and limitations
 * under the License.
 *
 * SPDX-License-Identifier: Apache-2.0
 ******************************************************************************/

package org.deeplearning4j.rl4j.learning.async.nstep.discrete;

import lombok.*;
import org.deeplearning4j.rl4j.learning.async.AsyncConfiguration;
import org.deeplearning4j.rl4j.learning.async.AsyncGlobal;
import org.deeplearning4j.rl4j.learning.async.AsyncLearning;
import org.deeplearning4j.rl4j.learning.async.AsyncThread;
import org.deeplearning4j.rl4j.mdp.MDP;
import org.deeplearning4j.rl4j.network.dqn.IDQN;
import org.deeplearning4j.rl4j.policy.DQNPolicy;
import org.deeplearning4j.rl4j.policy.IPolicy;
import org.deeplearning4j.rl4j.space.DiscreteSpace;
import org.deeplearning4j.rl4j.space.Encodable;

/**
 * @author rubenfiszel (ruben.fiszel@epfl.ch) on 8/5/16.
 */
public abstract class AsyncNStepQLearningDiscrete<O extends Encodable>
                extends AsyncLearning<O, Integer, DiscreteSpace, IDQN> {

    @Getter
    final public AsyncNStepQLConfiguration configuration;
    @Getter
    final private MDP<O, Integer, DiscreteSpace> mdp;
    @Getter
    final private AsyncGlobal<IDQN> asyncGlobal;


    public AsyncNStepQLearningDiscrete(MDP<O, Integer, DiscreteSpace> mdp, IDQN dqn, AsyncNStepQLConfiguration conf) {
        super(conf);
        this.mdp = mdp;
        this.configuration = conf;
        this.asyncGlobal = new AsyncGlobal<>(dqn, conf);
        mdp.getActionSpace().setSeed(conf.getSeed());
    }

<<<<<<< HEAD

    public AsyncThread newThread(int i) {
        return new AsyncNStepQLearningThreadDiscrete(mdp.newInstance(), asyncGlobal, configuration, getListeners(), i);
=======
    @Override
    public AsyncThread newThread(int i, int deviceNum) {
        return new AsyncNStepQLearningThreadDiscrete(mdp.newInstance(), asyncGlobal, configuration, i, dataManager, deviceNum);
>>>>>>> d871eab2
    }

    public IDQN getNeuralNet() {
        return asyncGlobal.getCurrent();
    }

    public IPolicy<O, Integer> getPolicy() {
        return new DQNPolicy<O>(getNeuralNet());
    }


    @Data
    @AllArgsConstructor
    @Builder
    @EqualsAndHashCode(callSuper = false)
    public static class AsyncNStepQLConfiguration implements AsyncConfiguration {

        int seed;
        int maxEpochStep;
        int maxStep;
        int numThread;
        int nstep;
        int targetDqnUpdateFreq;
        int updateStart;
        double rewardFactor;
        double gamma;
        double errorClamp;
        float minEpsilon;
        int epsilonNbStep;

    }
}<|MERGE_RESOLUTION|>--- conflicted
+++ resolved
@@ -50,15 +50,9 @@
         mdp.getActionSpace().setSeed(conf.getSeed());
     }
 
-<<<<<<< HEAD
-
-    public AsyncThread newThread(int i) {
-        return new AsyncNStepQLearningThreadDiscrete(mdp.newInstance(), asyncGlobal, configuration, getListeners(), i);
-=======
     @Override
     public AsyncThread newThread(int i, int deviceNum) {
-        return new AsyncNStepQLearningThreadDiscrete(mdp.newInstance(), asyncGlobal, configuration, i, dataManager, deviceNum);
->>>>>>> d871eab2
+        return new AsyncNStepQLearningThreadDiscrete(mdp.newInstance(), asyncGlobal, configuration, getListeners(), i, deviceNum);
     }
 
     public IDQN getNeuralNet() {
