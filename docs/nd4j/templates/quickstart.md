---
title: Quickstart
short_title: Quick start tutorial
description: ND4J Key features and brief samples.
category: ND4J
weight: 1
---
<!--- Comments are standard html. Tripple dash based on stackoverflow: https://stackoverflow.com/questions/4823468/comments-in-markdown -->

<!--- Borrowing the layout of the Numpy quickstart to get started. -->

## Introduction
<!--- What is ND4J and why is it important. From the nd4j repo readme.  -->
ND4J is a scientific computing library for the JVM. It is meant to be used in production environments rather than as a research tool, which means routines are designed to run fast with minimum RAM requirements. The main features are:
* A versatile n-dimensional array object.
* Linear algebra and signal processing functions.
* Multiplatform functionality including GPUs.

## Prerequisites
<<<<<<< HEAD
<!--- // Java, Maven, git. Coding skills and hello world example. -->
=======
<!--- // Java, Maven. Coding skills and hello world example. -->
>>>>>>> 913f5a20
To follow the examples in this quick start you will need to know some Java. You will also need to install the following software on your computer:
<!--- from the dl4j quickstart, pointing to the dl4j quiclstart for details. -->
* [Java (developer version)](./deeplearning4j-quickstart#Java) 1.7 or later (Only 64-Bit versions supported)
* [Apache Maven](./deeplearning4j-quickstart#Maven) (automated build and dependency manager)
<<<<<<< HEAD
<!--- git allows us to start with a cleaner project than mvn create. -->
* [Git](./deeplearning4j-quickstart#Git)(distributed version control system)
=======

>>>>>>> 913f5a20


## Basics
// We will put some into this page. Start with refering to existing doc.

[basics](./nd4j-basics)

### Array Creation
### Printing Arrays
### Basic Operations
### Universal Functions
### Indexing, Slicing and Iterating

## Shape Manipulation
### Changing the shape of an array
### Stacking together different arrays
### Splitting one array into several smaller ones

## Copies and View
### No Copy at All
### View or Shallow Copy
### Deep Copy

## Functions and Methods Overview
// List of links. Start with similar methods as the numpy quickstart.

// From here the Numpy quickstart goes deeper. For now we stop here.<|MERGE_RESOLUTION|>--- conflicted
+++ resolved
@@ -17,22 +17,14 @@
 * Multiplatform functionality including GPUs.
 
 ## Prerequisites
-<<<<<<< HEAD
 <!--- // Java, Maven, git. Coding skills and hello world example. -->
-=======
-<!--- // Java, Maven. Coding skills and hello world example. -->
->>>>>>> 913f5a20
+
 To follow the examples in this quick start you will need to know some Java. You will also need to install the following software on your computer:
 <!--- from the dl4j quickstart, pointing to the dl4j quiclstart for details. -->
 * [Java (developer version)](./deeplearning4j-quickstart#Java) 1.7 or later (Only 64-Bit versions supported)
 * [Apache Maven](./deeplearning4j-quickstart#Maven) (automated build and dependency manager)
-<<<<<<< HEAD
 <!--- git allows us to start with a cleaner project than mvn create. -->
 * [Git](./deeplearning4j-quickstart#Git)(distributed version control system)
-=======
-
->>>>>>> 913f5a20
-
 
 ## Basics
 // We will put some into this page. Start with refering to existing doc.
