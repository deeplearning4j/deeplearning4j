---
title: "Deeplearning4j on Spark: How To Guides"
short_title: How To Guide
description: "Deeplearning4j on Spark: How To Guides"
category: Distributed Deep Learning
weight: 2
---

# Deeplearning4j on Spark: How To Guides

This page contains a number of how-to guides for common distributed training tasks.
Note that for guides on building data pipelines, see [here](deeplearning4j-scaleout-data-howto).

Before going through these guides, make sure you have read the introduction guide for deeplearning4j Spark training [here](deeplearning4j-scaleout-intro).

Before Training Guides
* [How to build an uber-JAR for training via Spark submit using Maven](#uberjar)
* [How to use GPUs for training on Spark](#gpus)
* [How to use CPUs on master, GPUs on the workers](#cpusgpus)
* [How to configure memory settings for Spark](#memory)
* [How to use Kryo Serialization with DL4J and ND4J](#kryo)
* [How to use YARN and GPUs](#yarngpus)
* [How to configure Spark Locality Configuration](#locality)

During and After Training Guides
* [How to perform distributed test set evaluation](#evaluation)
* [How to save (and load) neural networks trained on Spark](#saveload)
* [How to perform distributed inference](#inference)

Problems and Troubleshooting Guides
* [How to debug common Spark dependency problems (NoClassDefFoundExcption and similar)](#dependencyproblems)
* [How to fix "Error querying NTP server" errors](#ntperror)
* [How to Cache RDD[INDArray] and RDD[DataSet] Safely](#caching)
* [Fixing libgomp issues on Amazon Elastic MapReduce](#libgomp)
* [Failed training on Ubuntu 16.04 (Ubuntu bug that may affect DL4J Spark users)](#ubuntu16)

<br><br>

# Before Training - How-To Guides

## <a name="uberjar">How to build an uber-JAR for training via Spark submit using Maven</a>

When submitting a training job to a cluster, a typical workflow is to build an "uber-jar" that is submitted to Spark submit. An uber-jar is single JAR file containing all of the dependencies (libraries, class files, etc) required to run a job.
Note that Spark submit is a script that comes with a Spark distribution that users submit their job (in the form of a JAR file) to, in order to begin execution of their Spark job.

This guide assumes you already have code set up to train a network on Spark.

**Step 1: Decide on the required dependencies.**

There is a lot of overlap with single machine training with DL4J and ND4J. For example, for both single machine and Spark training you should include the standard set of deeplearning4j dependencies, such as:
* deeplearning4j-core
* deeplearning4j-spark
* nd4j-native-platform (for CPU-only training)

In addition, you will need to include the Deeplearning4j's Spark module, ```dl4j-spark_2.10``` or ```dl4j-spark_2.11```. This module is required for both development and execution of Deeplearning4j Spark jobs.
Be careful to use the spark version that matches your cluster - for both the Spark version (Spark 1 vs. Spark 2) and the Scala version (2.10 vs. 2.11). If these are mismatched, your job will likely fail at runtime.

Dependency example: Spark 2, Scala 2.11:
```
<dependency>
  <groupId>org.deeplearning4j</groupId>
  <artifactId>dl4j-spark_2.11</artifactId>
  <version>1.0.0-beta2_spark_2</version>
</dependency>
```

Depedency example, Spark 1, Scala 2.10:
```
<dependency>
  <groupId>org.deeplearning4j</groupId>
  <artifactId>dl4j-spark_2.10</artifactId>
  <version>1.0.0-beta2_spark_1</version>
</dependency>
```

Note that if you add a Spark dependency such as spark-core_2.11, this can be set to ```provided``` scope in your pom.xml (see [Maven docs](https://maven.apache.org/guides/introduction/introduction-to-dependency-mechanism.html#Dependency_Scope) for more details), as Spark submit will add Spark to the classpath. Adding this dependency is not required for execution on a cluster, but may be needed if you want to test or debug a Spark-based job on your local machine.


When training on CUDA GPUs, there are a couple of possible cases when adding CUDA dependencies:

**Case 1: Cluster nodes have CUDA toolkit installed on the master and worker nodes**

When the CUDA toolkit and CuDNN are available on the cluster nodes, we can use a smaller dependency:
* If the OS building the uber-jar is the same OS as the cluster: include nd4j-cuda-x.x
* If the OS building the uber-jar is different to the cluster OS (i.e., build on Windows, execute Spark on Linux cluster): include nd4j-cuda-x.x-platform
* In both cases, include 
where x.x is the CUDA version - for example, x.x=9.2 for CUDA 9.2.

**Case 2: Cluster nodes do NOT have the CUDA toolkit installed on the master and worker nodes**

When CUDA/CuDNN are NOT installed on the cluster nodes, we can do the following:
* First, include the dependencies as per 'Case 1' above
* Then include the "redist" javacpp-presets for the cluster operating system, as described here: [DL4J CuDNN Docs](./deeplearning4j-config-cudnn)


**Step 2: Configure your pom.xml file for building an uber-jar**

When using Spark submit, you will need an uber-jar to submit to start and run your job. After configuring the relevant dependencies in step 1, we need to configure the pom.xml file to properly build the uber-jar.

We recommend that you use the maven shade plugin for building an uber-jar. There are alternative tools/plugins for this purpose, but these do not always include all relevant files from the source jars, such as those required for Java's ServiceLoader mechanism to function correctly. (The ServiceLoader mechanism is used by ND4J and a lot of other software libraries).

A Maven shade configuration suitable for this purpose is provided in the example standalone sample project [pom.xml file](https://github.com/deeplearning4j/dl4j-examples/blob/master/standalone-sample-project/pom.xml):
```
<build>
    <plugins>
        <!-- Other plugins here if required -->

        <!-- Configure maven shade to produce an uber-jar when running "mvn package" -->
        <plugin>
            <groupId>org.apache.maven.plugins</groupId>
            <artifactId>maven-shade-plugin</artifactId>
            <version>${maven-shade-plugin.version}</version>
            <configuration>
                <shadedArtifactAttached>true</shadedArtifactAttached>
                <shadedClassifierName>bin</shadedClassifierName>
                <createDependencyReducedPom>true</createDependencyReducedPom>
                <filters>
                    <filter>
                        <artifact>*:*</artifact>
                        <excludes>
                            <exclude>org/datanucleus/**</exclude>
                            <exclude>META-INF/*.SF</exclude>
                            <exclude>META-INF/*.DSA</exclude>
                            <exclude>META-INF/*.RSA</exclude>
                        </excludes>
                    </filter>
                </filters>
            </configuration>

            <executions>
                <execution>
                    <phase>package</phase>
                    <goals>
                        <goal>shade</goal>
                    </goals>
                    <configuration>
                        <transformers>
                            <transformer implementation="org.apache.maven.plugins.shade.resource.AppendingTransformer">
                                <resource>reference.conf</resource>
                            </transformer>
                            <transformer implementation="org.apache.maven.plugins.shade.resource.ServicesResourceTransformer"/>
                            <transformer implementation="org.apache.maven.plugins.shade.resource.ManifestResourceTransformer">
                            </transformer>
                        </transformers>
                    </configuration>
                </execution>
            </executions>
        </plugin>
    </plugins>
</build>
```


**Step 3: Build the uber jar**

Finally, open up a command line window (bash on Linux, cmd on Windows, etc) simply run ```mvn package -DskipTests``` to build the uber-jar for your project.
Note that the uber-jar should be present under ```<project_root>/target/<project_name>-bin.jar```.
Be sure to use the large ```...-bin.jar``` file as this is the shaded jar with all of the dependencies.

That's is - you should now have an uber-jar that is suitable for submitting to spark-submit for training networks on Spark with CPUs or NVIDA (CUDA) GPUs.


<br><br>

## <a name="gpus">How to use GPUs for training on Spark</a>

Deeplearning4j and ND4J support GPU acceleration using NVIDA GPUs. DL4J Spark training can also be performed using GPUs.

DL4J and ND4J are designed in such a way that the code (neural network configuration, data pipeline code) is "backend independent". That is, you can write the code once, and execute it on either a CPU or GPU, simply by including the appropriate backend (nd4j-native backend for CPUs, or nd4j-cuda-x.x for GPUs). Executing on Spark is no different from executing on a single node in this respect: you need to simply include the appropriate ND4J backend, and make sure your machines (master/worker nodes in the case) are appropriately set with the CUDA libraries (see the [uber-jar guide](#uberjar) for running on CUDA without needing to install CUDA/cuDNN on each node).

When running on GPUs, there are a few components:
(a) The ND4J CUDA backend (nd4j-cuda-x.x dependency)
(b) The CUDA toolkit
(c) The Deeplearning4j CUDA dependency to gain cuDNN support (deeplearning4j-cuda-x.x)
(d) The cuDNN library files

Both (a) and (b) must be available for ND4J/DL4J to run using an available CUDA GPU run.
(c) and (d) are optional, though are recommended to get optimal performance - NVIDIA's cuDNN library is able to significantly speed up training for many layers, such as convolutional layers (ConvolutionLayer, SubsamplingLayer, BatchNormalization, etc) and LSTM RNN layers.

For configuring dependencies for Spark jobs, see the [uber-jar section](#uberjar) above.
For configuring cuDNN on a single node, see [Using Deeplearning4j with CuDNN](./deeplearning4j-config-cudnn)

<br><br>

## <a name="cpusgpus">How to use CPUs on master, GPUs on the workers</a>

In some cases, it may make sense to run the master using CPUs only, and the workers using GPUs.
If resources (i.e., the number of available GPU machines) are not constrained, it may simply be easier to have a homogeneous cluster: i.e., set up the cluster so that the master is using a GPU for execution also.

Assuming the master/driver is executing on a CPU machine, and the workers are executing on GPU machines, you can simply include both backends (i.e., both the ```nd4j-cuda-x.x``` and ```nd4j-native``` dependencies as described in the [uber-jar section](#uberjar)).

When multiple backends are present on the classpath, by default the CUDA backend will be tried first. If this cannot be loaded, the CPU (nd4j-native) backend will be loaded second. Thus, if the driver does not have a GPU, it should fall back to using a CPU. However, this default behaviour can be changed by setting the ```BACKEND_PRIORITY_CPU``` or ```BACKEND_PRIORITY_GPU``` environment variables on the master/driver, as described [here](https://github.com/deeplearning4j/deeplearning4j/blob/master/nd4j/nd4j-common/src/main/java/org/nd4j/config/ND4JEnvironmentVars.java).
The exact process for setting environment variables may depend on the cluster manager - Spark standalone vs. YARN vs. Mesos. Please consult the documentation for each on how to set the environment variables for Spark jobs for the driver/master.

<br><br>

## <a name="memory">How to configure memory settings for Spark</a>

For important background on how memory and memory configuration works for DL4J and ND4J, start by reading [Memory management for ND4J/DL4J](./deeplearning4j-config-memory).

The memory management on Spark is similar to memory management for single node training:
* On-heap memory is configured using the standard Java Xms and Xmx memory configuration settings
* Off-heap memory is configured using the javacpp system properties

However, memory configuration in the context of Spark adds some additional complications:
1. Often, memory configuration has to be done separately (sometimes using different mechanisms) for the driver/master vs. the workers
2. The approach for configuring memory can depend on the cluster resource manager - Spark standalone vs. YARN vs. Mesos, etc
3. Cluster resource manager default memory settings are often not appropriate for libraries (such as DL4J/ND4J) that rely heavily on off-heap memory

See the Spark documentation for your cluster manager:
* [YARN](https://spark.apache.org/docs/latest/running-on-yarn.html)
* [Mesos](https://spark.apache.org/docs/latest/running-on-mesos.html)
* [Spark Standalone](https://spark.apache.org/docs/latest/spark-standalone.html)

You should set 4 things:
1. The worker on-heap memory (Xmx) - usually set as an argument for Spark submit (for example, ```--executor-memory 4g``` for YARN)
2. The worker off-heap memory (javacpp system properties options)  (for example, ```--conf "spark.executor.extraJavaOptions=-Dorg.bytedeco.javacpp.maxbytes=8G"```)
3. The driver on-heap memory - usually set as an 
4. The driver off-heap memory


Some notes:
* On YARN, it is generally necessary to set the ```spark.driver.memoryOverhead``` and ```spark.executor.memoryOverhead``` properties. The default settings are much too small for DL4J training.
* On Spark standalone, you can also configure memory by modifying the ```conf/spark-env.sh``` file on each node, as described in the [Spark configuration docs](https://spark.apache.org/docs/latest/configuration.html#environment-variables). For example, you could add the following lines to set 8GB heap for the driver, 12 GB off-heap for the driver, 12GB heap for the workers, and 18GB off-heap for the workers:
    * ```SPARK_DRIVER_OPTS=-Dorg.bytedeco.javacpp.maxbytes=12G```
    * ```SPARK_DRIVER_MEMORY=8G```
    * ```SPARK_WORKER_OPTS=-Dorg.bytedeco.javacpp.maxbytes=18G```
    * ```SPARK_WORKER_MEMORY=12G```

All up, this might look like (for YARN, with 4GB on-heap, 5GB off-heap, 6GB YARN off-heap overhead):
```
--class my.class.name.here --num-executors 4 --executor-cores 8 --executor-memory 4G --driver-memory 4G --conf "spark.executor.extraJavaOptions=-Dorg.bytedeco.javacpp.maxbytes=5G" --conf "spark.driver.extraJavaOptions=-Dorg.bytedeco.javacpp.maxbytes=5G" --conf spark.yarn.executor.memoryOverhead=6144
```

<br><br>

## <a name="kryo">How to use Kryo Serialization with DL4J and ND4J</a>

Deeplearning4j and ND4J can utilize Kryo serialization, with appropriate configuration.
Note that due to the off-heap memory of INDArrays, Kryo will offer less of a performance benefit compared to using Kryo in other contexts.

To enable Kryo serialization, first add the [nd4j-kryo dependency](https://search.maven.org/search?q=nd4j-kryo):
```
<dependency>
  <groupId>org.nd4j</groupId>
  <artifactId>nd4j-kryo_2.11</artifactId>
  <version>${dl4j-version}</version>
</dependency>
```
where ```${dl4j-version}``` is the version used for DL4J and ND4J.

Then, at the start of your training job, add the following code:
```
    SparkConf conf = new SparkConf();
    conf.set("spark.serializer", "org.apache.spark.serializer.KryoSerializer");
    conf.set("spark.kryo.registrator", "org.nd4j.Nd4jRegistrator");
```

Note that when using Deeplearning4j's SparkDl4jMultiLayer or SparkComputationGraph classes, a warning will be logged if the Kryo configuration is incorrect.
<<<<<<< HEAD

<br><br>

## <a name="yarngpus">How to use YARN and GPUs</a>

For DL4J, the only requirement for CUDA GPUs is to use the appropriate backend, with the appropriate NVIDIA libraries either installed on each node, or provided in the uber-JAR (see [Spark how-to guide](deeplearning4j-scaleout-howto) for more details).
For recent versions of YARN, some additional configuration may be required in some cases - see the [YARN GPU documentation](https://hadoop.apache.org/docs/r3.1.0/hadoop-yarn/hadoop-yarn-site/UsingGpus.html) for more details.

Earlier version of YARN (for example, 2.7.x and similar) did not support GPUs natively.
For these versions, it is possible to utilize node labels to ensure that jobs are scheduled onto GPU-only nodes. For more details, see the Hadoop Yarn [documentation](https://hadoop.apache.org/docs/r2.7.3/hadoop-yarn/hadoop-yarn-site/NodeLabel.html)

Note that YARN-specific memory configuration (see [memory how-to](deeplearning4j-scaleout-howto#memory)) is also required.

<br><br>

## <a name="locality">How to configure Spark Locality Configuration</a>

Configuring Spark locality settings is an optional configuration option that can improve training performance.

The summary: adding ```--conf spark.locality.wait=0``` to your Spark submit configuration may marginally reduce training times, by scheduling the network fit operations to be started sooner.

For more details, see [link 1](https://spark.apache.org/docs/latest/tuning.html#data-locality) and [link 2](https://spark.apache.org/docs/latest/configuration.html#scheduling).

<br><br>
=======

## <a name="yarngpus">How to use YARN and GPUs</a>

For DL4J, the only requirement for CUDA GPUs is to use the appropriate backend, with the appropriate NVIDIA libraries either installed on each node, or provided in the uber-JAR (see [Spark how-to guide](deeplearning4j-scaleout-howto) for more details).
For recent versions of YARN, some additional configuration may be required in some cases - see the [YARN GPU documentation](https://hadoop.apache.org/docs/r3.1.0/hadoop-yarn/hadoop-yarn-site/UsingGpus.html) for more details.

Earlier version of YARN (for example, 2.7.x and similar) did not support GPUs natively.
For these versions, it is possible to utilize node labels to ensure that jobs are scheduled onto GPU-only nodes. For more details, see the Hadoop Yarn [documentation](https://hadoop.apache.org/docs/r2.7.3/hadoop-yarn/hadoop-yarn-site/NodeLabel.html)

Note that YARN-specific memory configuration (see [memory how-to](deeplearning4j-scaleout-howto#memory)) is also required.

## <a name="locality">How to configure Spark Locality Configuration</a>

Configuring Spark locality settings is an optional configuration option that can improve training performance.

The summary: adding ```--conf spark.locality.wait=0``` to your Spark submit configuration may marginally reduce training times, by scheduling the network fit operations to be started sooner.

For more details, see [link 1](https://spark.apache.org/docs/latest/tuning.html#data-locality) and [link 2](https://spark.apache.org/docs/latest/configuration.html#scheduling).
>>>>>>> deda12b2

# During and After Training Guides

## <a name="evaluation">How to perform distributed test set evaluation</a>

Deeplearning4j supports most standard evaluation metrics for neural networks. For basic information on evaluation, see the [Deeplearning4j Evaluation Page](./deeplearning4j-nn-evaluation)

All of the [evaluation metrics](./deeplearning4j-nn-evaluation) that Deeplearning4j supports can be calculated in a distributed manner using Spark.

**Step 1: Prepare Your Data**

Evaluation data for Deeplearinng4j on Spark is very similar to training data. That is, you can use:
* ```RDD<DataSet>``` or ```JavaRDD<DataSet>``` for evaluating single input/output networks
* ```RDD<MultiDataSet>``` or ```JavaRDD<MultiDataSet>``` for evaluating multi input/output networks
* ```RDD<String>``` or ```JavaRDD<String>``` where each String is a path that points to serialized DataSet/MultiDataSet (or other minibatch file-based formats) on network storage such as HDFS.

See the data page (TODO: LINK) for details on how to prepare your data into one of these formats.

**Step 2: Prepare Your Network**

Creating your network is straightforward.
First, load your network (MultiLayerNetwork or ComputationGraph) into memory on the driver using the information from the following guide: [How to save (and load) neural networks trained on Spark](#saveload)

Then, simply create your network using:

```
JavaSparkContext sc = new JavaSparkContext();
MultiLayerNetwork net = <code to load network>
SparkDl4jMultiLayer sparkNet = new SparkDl4jMultiLayer(sc, cgForEval, null);
```

```
JavaSparkContext sc = new JavaSparkContext();
ComputationGraph net = <code to load network>
SparkComputationGraph sparkNet = new SparkComputationGraph(sc, net, null);
```

Note that you don't need to configure a TrainingMaster (i.e., the 3rd argument is null above), as evaluation does not use it.


**Step 3: Call the appropriate evaluation method**

For common cases, you can call one of the standard evalutation methods on SparkDl4jMultiLayer or SparkComputationGraph:
```
evaluate(RDD<DataSet>)                //Accuracy/F1 etc for classifiers
evaluate(JavaRDD<DataSet>)            //Accuracy/F1 etc for classifiers
evaluateROC(JavaRDD<DataSet>)         //ROC for single output binary classifiers
evaluateRegression(JavaRDD<DataSet>)  //For regression metrics
```

For performing multiple evaluations simultaneously (more efficient than performing them sequentially) you can use something like:
```
IEvaluation[] evaluations = new IEvaluation[]{new Evaluation(), new ROCMultiClass()};
JavaRDD<DataSet> data = ...;
sparkNet.doEvaluation(data, 32, evaluations);
```

Note that some of the evaluation methods have overloads with extra parameters, including:
* ```int evalNumWorkers``` - the number of evaluation workers - i.e., the number of copies of a network used for evaluation on each node (up to the maximum number of Spark threads per worker). For large networks (or limited cluster memory), you might want to reduce this to avoid running into memory problems.
* ```int evalBatchSize``` - the minibatch size to use when performing evaluation. This needs to be large enough to efficiently use the hardware resources, but small enough to not run out of memory. Values of 32-128 is unsually a good starting point; increase when more memory is available and for smaller networks; decrease if memory is a problem.
* ```DataSetLoader loader``` and ```MultiDataSetLoader loader``` - these are available when evaluating on a ```RDD<String>``` or ```JavaRDD<String>```. They are interfaces to load a path into a DataSet or MultiDataSet using a custom user-defined function. Most users will not need to use these, however the functionality is provided for greater flexibility. They would be used for example if the saved minibatch file format is not a DataSet/MultiDataSet but some other (possibly custom) format.


Finally, if you want to save the results of evaluation (of any type) you can save it to JSON format directly to remote storage such as HDFS as follows:
```
JavaSparkContext sc = new JavaSparkContext();
Evaluation eval = ...
String json = eval.toJson();
String writeTo = "hdfs:///output/directory/evaluation.json";
SparkUtils.writeStringToFile(writeTo, json, sc); //Also supports local file paths - file://
```
The import for ```SparkUtils``` is ```org.datavec.spark.transform.utils.SparkUtils```

The evaluation can be loaded using:
```
String json = SparkUtils.readStringFromFile(writeTo, sc);
Evaluation eval = Evaluation.fromJson(json);
```

<br><br>

## <a name="saveload">How to save (and load) neural networks trained on Spark</a>

Deeplearning4j's Spark functionality is built around the idea of wrapper classes - i.e., ```SparkDl4jMultiLayer``` and ```SparkComputationGraph``` internally use the standard ```MultiLayerNetwork``` and ```ComputationGraph``` classes.
You can access the internal MultiLayerNetwork/ComputationGraph classes using ```SparkDl4jMultiLayer.getNetwork()``` and ```SparkComputationGraph.getNetwork()``` respectively.

To save on the master/driver's local file system, get the network as described above and simply use the ```ModelSerializer``` class or ```MultiLayerNetwork.save(File)/.load(File)``` and ```ComputationGraph.save(File)/.load(File)``` methods.

To save to (or load from) a remote location or distributed file system such as HDFS, you can use input and output streams.

For example,
```
JavaSparkContext sc = new JavaSparkContext();
FileSystem fileSystem = FileSystem.get(sc.hadoopConfiguration());
String outputPath = "hdfs:///my/output/location/file.bin";
MultiLayerNetwork net = sparkNet.getNetwork();
try (BufferedOutputStream os = new BufferedOutputStream(fileSystem.create(new Path(outputPath)))) {
    ModelSerializer.writeModel(net, os, true);
}
```

Reading is a similar process:
```
JavaSparkContext sc = new JavaSparkContext();
FileSystem fileSystem = FileSystem.get(sc.hadoopConfiguration());
String outputPath = "hdfs:///my/output/location/file.bin";
MultiLayerNetwork net;
try(BufferedInputStream is = new BufferedInputStream(fileSystem.open(new Path(outputPath)))){
    net = ModelSerializer.restoreMultiLayerNetwork(is);
}
```

<br><br>


## <a name="inference">How to perform distributed inference</a>

Deeplearning4j's Spark implementation supports distributed inference. That is, we can easily generate predictions on an RDD of inputs using a cluster of machines.
This distributed inference can also be used for networks trained on a single machine and loaded for Spark (see the the [saving/loading section](#saveload) for details on how to load a saved network for use with Spark).

Note: If you want to perform evaluation (i.e., calculate accuracy, F1, MSE, etc), refer to the [evaluation how-to](#evaluation) instead.

The method signatures for performing distributed inference are as follows:
```
SparkDl4jMultiLayer.feedForwardWithKey(JavaPairRDD<K, INDArray> featuresData, int batchSize) : JavaPairRDD<K, INDArray>
SparkComputationGraph.feedForwardWithKey(JavaPairRDD<K, INDArray[]> featuresData, int batchSize) : JavaPairRDD<K, INDArray[]>
```
There are also overloads that accept an input mask array, when required

Note the parameter ```K``` - this is a generic type to signify the unique 'key' used to identify each example. The key values are not used as part of the inference process. This key is required as Spark's RDDs are unordered - without this, we would have no way to know which element in the predictions RDD corresponds to which element in the input RDD.
The batch size parameter is used to specify the minibatch size when performing inference. It does not impact the values returned, but instead is used to balance memory use vs. computational efficiency: large batches might compute a little quicker overall, but require more memory. In many cases, a batch size of 64 is a good starting point to try if you are unsure of what to use.

<br><br><br>

# Problems and Troubleshooting Guides

## <a name="dependencyproblems">How to debug common Spark dependency problems (NoClassDefFoundExcption and similar)</a>

Unfortunately, dependency problems at runtime can occur on a cluster if your project is not configured correctly. These problems can occur with any Spark jobs, not just those using DL4J - and they may be caused by other dependencies or libraries on the classpath, not by Deeplearning4j dependencies.

When dependency problems occur, they typically produce exceptions like:
* NoSuchMethodException
* ClassNotFoundException
* AbstractMethodError

For example, mismatched Spark versions (trying to use Spark 1 on a Spark 2 cluster) can look like:
```
java.lang.AbstractMethodError: org.deeplearning4j.spark.api.worker.ExecuteWorkerPathMDSFlatMap.call(Ljava/lang/Object;)Ljava/util/Iterator;
```

Another class of errors is the ```UnsupportedClassVersionError``` for example ```java.lang.UnsupportedClassVersionError: XYZ : Unsupported major.minor version 52.0``` - this can result from trying to run (for example) Java 8 code on a cluster that is set up with only a Java 7 JRE/JDK.


How to debug dependency problems:

**Step 1: Collect Dependency Information**

The first step (when using Maven) is to produce a dependency tree that you can refer to.
Open a command line window (for example, bash on Linux, cmd on Windows), navigate to the root directory of your Maven project and run ```mvn dependency:tree```
This will give you a list of dependencies (direct and transient) that can be helpful to understand exactly what is on the classpath, and why.

Note also that ```mvn dependency:tree -Dverbose``` will provide extra information, and can be useful when debugging problems related to mismatched library versions.

**Step 2: Check your Spark Versions**

When running into dependency issues, check the following.

*First: check the Spark versions*
If your cluster is running Spark 2, you should be using a version of deeplearning4j-spark_2.10/2.11 (and DataVec) that ends with ```_spark_2```

Look through

If you find a problem, you should change your project dependencies as follows:
On a Spark 2 (Scala 2.11) cluster, use:
```
<dependency>
    <groupId>org.deeplearning4j</groupId>
    <artifactId>dl4j-spark_2.11</artifactId>
    <version>1.0.0-beta2_spark_2</version>
</dependency>
```
whereas on a Spark 1 (Scala 2.11) cluster, you should use:
```
<dependency>
    <groupId>org.deeplearning4j</groupId>
    <artifactId>dl4j-spark_2.11</artifactId>
    <version>1.0.0-beta2_spark_1</version>
</dependency>
```

**Step 3: Check the Scala Versions**

Apache Spark is distributed with versions that support both Scala 2.10 and Scala 2.11.

To avoid problems with Scala versions, you need to do two things:
(a) Ensure you don't have a mix of Scala 2.10 and Scala 2.11 (or 2.12) dependencies on your project classpath. Check your dependency tree for entries ending in ```_2.10``` or ```_2.11```: for example, ```org.apache.spark:spark-core_2.11:jar:1.6.3:compile``` is a Spark 1 (1.6.3) dependency using Scala 2.11
(b) Ensure that your project matches what the cluster is using. For example, if you cluster is running Spark 2 with Scala 2.11, all of your Scala dependencies should use 2.11 also. Note that Scala 2.11 is more common for Spark clusters.

If you find mismatched Scala versions, you will need to align them by changing the dependency versions in your pom.xml (or similar configuration file for other dependency management systems). Many libraries (including Spark and DL4J) release dependencies with both Scala 2.10 and 2.11 versions.

**Step 4: Check for Mismatched Library Versions**

A number of common utility libraries that are widely used across the Java ecosystem are not compatible across versions. For example, Spark might rely on library X version Y and will fail to run when library X version Z is on the classpath. Furthermore, many of these libraries are split into multiple modules (i.e., multiple separate modular dependencies) that won't work correctly when mixing different versions.

Some that can commonly cause problems include:
* Jackson
* Guava

DL4J and ND4J use versions of these libraries that should avoid dependency conflicts with Spark.
However, it is possible that other (3rd party libraries) can pull in versions of these dependencies.

Often, the exception will give a hint of where to look - i.e., the stack trace might include a specific class, which can be used to identify the problematic library.

**Step 5: Once Identified, Fix the Dependency Conflict**

To debug these sorts of problems, check the dependency tree (the output of ```mvn dependency:tree -Dverbose```) carefully. Where necessary, you can use [exclusions](https://maven.apache.org/guides/introduction/introduction-to-optional-and-excludes-dependencies.html) or add the problematic dependency as a direct dependency to force it's version in your probelm. To do this, you would add the dependency of the version you want directly to your project. Often, this is enough to solve the problem.

Keep in mind that when using Spark submit, Spark will add a copy of Spark and it's dependent libraries to the driver and worker classpaths.
This means that for dependencies that are added by Spark, you can't simply exclude them in your project - Spark submit will add them at runtime whether you exclude them or not in your project.

One additional setting that is worth knowing about is the (experimental) Spark configuration options, ```spark.driver.userClassPathFirst``` and ```spark.executor.userClassPathFirst``` (See the [Spark configuartion docs](https://spark.apache.org/docs/latest/configuration.html) for more details). In some cases, these options may be a fix for dependency issues.

<<<<<<< HEAD
<br><br>

## <a name="caching">How to Cache RDD[INDArray] and RDD[DataSet] Safely</a>
=======

## <a href="caching">How to Cache RDD[INDArray] and RDD[DataSet] Safely</a>
>>>>>>> deda12b2

Spark has some issues regarding how it handles Java objects with large off-heap components, such as the DataSet and INDArray objects used in Deeplearning4j. This section explains the issues related to caching/persisting these objects.

The key points to know about are:

* MEMORY_ONLY and MEMORY_AND_DISK persistence can be problematic with off-heap memory, due to Spark not properly estimating the size of objects in the RDD. This can lead to out of (off-heap) memory issues.
* When persisting a ```RDD<DataSet>``` or ```RDD<INDArray>``` for re-use, use MEMORY_ONLY_SER or MEMORY_AND_DISK_SER

**Why MEMORY_ONLY_SER or MEMORY_AND_DISK_SER Are Recommended**

One of the way that Apache Spark improves performance is by allowing users to cache data in memory. This can be done using the ```RDD.cache()``` or ```RDD.persist(StorageLevel.MEMORY_ONLY())``` to store the contents in-memory, in deserialized (i.e., standard Java object) form.
The basic idea is simple: if you persist a RDD, you can re-use it from memory (or disk, depending on configuration) without having to recalculate it. However, large RDDs may not entirely fit into memory. In this case, some parts of the RDD have to be recomputed or loaded from disk, depending on the storage level used. Furthermore, to avoid using too much memory, Spark will drop parts (blocks) of an RDD when required.

The main storage levels available in Spark are listed below. For an explanation of  these, see the [Spark Programming Guide](https://spark.apache.org/docs/1.6.2/programming-guide.html#rdd-persistence).

* MEMORY_ONLY
* MEMORY_AND_DISK
* MEMORY_ONLY_SER
* MEMORY_AND_DISK_SER
* DISK_ONLY

The problem with Spark is how it handles memory. In particular, Spark will drop part of an RDD (a block) based on the estimated size of that block. The way Spark estimates the size of a block depends on the persistence level. For ```MEMORY_ONLY``` and ```MEMORY_AND_DISK``` persistence, this is done by walking the Java object graph - i.e., look at the fields in an object and recursively estimate the size of those objects. This process does not however take into account the off-heap memory used by Deeplearning4j or ND4J. For objects like DataSets and INDArrays (which are stored almost entirely off-heap), Spark significantly under-estimates the true size of the objects using this process. Furthermore, Spark considers only the amount of on-heap memory use when deciding whether to keep or drop blocks. Because DataSet and INDArray objects have a very small on-heap size, Spark will keep too many of them around with ```MEMORY_ONLY``` and ```MEMORY_AND_DISK``` persistence, resulting in off-heap memory being exhausted, causing out of memory issues.

However, for ```MEMORY_ONLY_SER``` and ```MEMORY_AND_DISK_SER``` Spark stores blocks in *serialized* form, on the Java heap. The size of objects stored in serialized form can be estimated accurately by Spark (there is no off-heap memory component for the serialized objects) and consequently Spark will drop blocks when required - avoiding any out of memory issues.

<<<<<<< HEAD
<br><br>

## <a name="ntperror">How to fix "Error querying NTP server" errors</a>
=======
## <a href="ntperror">How to fix "Error querying NTP server" errors</a>
>>>>>>> deda12b2

DL4J's parameter averaging implementation has the option to collect training stats, by using ```SparkDl4jMultiLayer.setCollectTrainingStats(true)```.
When this is enabled, internet access is required to connect to the NTP (network time protocal) server.

It is possible to get errors like ```NTPTimeSource: Error querying NTP server, attempt 1 of 10```. Sometimes these failures are transient (later retries will work) and can be ignored. However, if the Spark cluster is configured such that one or more of the workers cannot access the internet (or specifically, the NTP server), all retries can fail.

Two solutions are available:

1. Don't use ```sparkNet.setCollectTrainingStats(true)``` - this functionality is optional (not required for training), and is disabled by default
2. Set the system to use the local machine clock instead of the NTP server, as the time source (note however that the timeline information may be very inaccurate as a result)
To use the system clock time source, add the following to Spark submit:
```
--conf spark.driver.extraJavaOptions=-Dorg.deeplearning4j.spark.time.TimeSource=org.deeplearning4j.spark.time.SystemClockTimeSource
--conf spark.executor.extraJavaOptions=-Dorg.deeplearning4j.spark.time.TimeSource=org.deeplearning4j.spark.time.SystemClockTimeSource
```

<<<<<<< HEAD
<br><br>

## <a name="ubuntu16">Failed training on Ubuntu 16.04 (Ubuntu bug that may affect DL4J users)</a>
=======
## <a href="ubuntu16">Failed training on Ubuntu 16.04 (Ubuntu bug that may affect DL4J users)</a>
>>>>>>> deda12b2

When running a Spark on YARN cluster on Ubuntu 16.04 machines, chances are that after finishing a job, all processes owned by the user running Hadoop/YARN are killed. This is related to a bug in Ubuntu, which is documented at https://bugs.launchpad.net/ubuntu/+source/procps/+bug/1610499. There's also a Stackoverflow discussion about it at http://stackoverflow.com/questions/38419078/logouts-while-running-hadoop-under-ubuntu-16-04.

Some workarounds are suggested. 

**Option 1**

Add
```
[login]
KillUserProcesses=no
```
to /etc/systemd/logind.conf, and reboot.

**Option 2**

Copy the /bin/kill binary from Ubuntu 14.04 and use that one instead. 

**Option 3**

Downgrade to Ubuntu 14.04 

**Option 4**

run ```sudo loginctl enable-linger hadoop_user_name``` on cluster nodes<|MERGE_RESOLUTION|>--- conflicted
+++ resolved
@@ -257,7 +257,6 @@
 ```
 
 Note that when using Deeplearning4j's SparkDl4jMultiLayer or SparkComputationGraph classes, a warning will be logged if the Kryo configuration is incorrect.
-<<<<<<< HEAD
 
 <br><br>
 
@@ -282,26 +281,6 @@
 For more details, see [link 1](https://spark.apache.org/docs/latest/tuning.html#data-locality) and [link 2](https://spark.apache.org/docs/latest/configuration.html#scheduling).
 
 <br><br>
-=======
-
-## <a name="yarngpus">How to use YARN and GPUs</a>
-
-For DL4J, the only requirement for CUDA GPUs is to use the appropriate backend, with the appropriate NVIDIA libraries either installed on each node, or provided in the uber-JAR (see [Spark how-to guide](deeplearning4j-scaleout-howto) for more details).
-For recent versions of YARN, some additional configuration may be required in some cases - see the [YARN GPU documentation](https://hadoop.apache.org/docs/r3.1.0/hadoop-yarn/hadoop-yarn-site/UsingGpus.html) for more details.
-
-Earlier version of YARN (for example, 2.7.x and similar) did not support GPUs natively.
-For these versions, it is possible to utilize node labels to ensure that jobs are scheduled onto GPU-only nodes. For more details, see the Hadoop Yarn [documentation](https://hadoop.apache.org/docs/r2.7.3/hadoop-yarn/hadoop-yarn-site/NodeLabel.html)
-
-Note that YARN-specific memory configuration (see [memory how-to](deeplearning4j-scaleout-howto#memory)) is also required.
-
-## <a name="locality">How to configure Spark Locality Configuration</a>
-
-Configuring Spark locality settings is an optional configuration option that can improve training performance.
-
-The summary: adding ```--conf spark.locality.wait=0``` to your Spark submit configuration may marginally reduce training times, by scheduling the network fit operations to be started sooner.
-
-For more details, see [link 1](https://spark.apache.org/docs/latest/tuning.html#data-locality) and [link 2](https://spark.apache.org/docs/latest/configuration.html#scheduling).
->>>>>>> deda12b2
 
 # During and After Training Guides
 
@@ -524,14 +503,9 @@
 
 One additional setting that is worth knowing about is the (experimental) Spark configuration options, ```spark.driver.userClassPathFirst``` and ```spark.executor.userClassPathFirst``` (See the [Spark configuartion docs](https://spark.apache.org/docs/latest/configuration.html) for more details). In some cases, these options may be a fix for dependency issues.
 
-<<<<<<< HEAD
 <br><br>
 
 ## <a name="caching">How to Cache RDD[INDArray] and RDD[DataSet] Safely</a>
-=======
-
-## <a href="caching">How to Cache RDD[INDArray] and RDD[DataSet] Safely</a>
->>>>>>> deda12b2
 
 Spark has some issues regarding how it handles Java objects with large off-heap components, such as the DataSet and INDArray objects used in Deeplearning4j. This section explains the issues related to caching/persisting these objects.
 
@@ -557,13 +531,9 @@
 
 However, for ```MEMORY_ONLY_SER``` and ```MEMORY_AND_DISK_SER``` Spark stores blocks in *serialized* form, on the Java heap. The size of objects stored in serialized form can be estimated accurately by Spark (there is no off-heap memory component for the serialized objects) and consequently Spark will drop blocks when required - avoiding any out of memory issues.
 
-<<<<<<< HEAD
 <br><br>
 
 ## <a name="ntperror">How to fix "Error querying NTP server" errors</a>
-=======
-## <a href="ntperror">How to fix "Error querying NTP server" errors</a>
->>>>>>> deda12b2
 
 DL4J's parameter averaging implementation has the option to collect training stats, by using ```SparkDl4jMultiLayer.setCollectTrainingStats(true)```.
 When this is enabled, internet access is required to connect to the NTP (network time protocal) server.
@@ -580,13 +550,9 @@
 --conf spark.executor.extraJavaOptions=-Dorg.deeplearning4j.spark.time.TimeSource=org.deeplearning4j.spark.time.SystemClockTimeSource
 ```
 
-<<<<<<< HEAD
 <br><br>
 
 ## <a name="ubuntu16">Failed training on Ubuntu 16.04 (Ubuntu bug that may affect DL4J users)</a>
-=======
-## <a href="ubuntu16">Failed training on Ubuntu 16.04 (Ubuntu bug that may affect DL4J users)</a>
->>>>>>> deda12b2
 
 When running a Spark on YARN cluster on Ubuntu 16.04 machines, chances are that after finishing a job, all processes owned by the user running Hadoop/YARN are killed. This is related to a bug in Ubuntu, which is documented at https://bugs.launchpad.net/ubuntu/+source/procps/+bug/1610499. There's also a Stackoverflow discussion about it at http://stackoverflow.com/questions/38419078/logouts-while-running-hadoop-under-ubuntu-16-04.
 
@@ -611,4 +577,72 @@
 
 **Option 4**
 
+## <a href="caching">How to Cache RDD[INDArray] and RDD[DataSet] Safely</a>
+
+Spark has some issues regarding how it handles Java objects with large off-heap components, such as the DataSet and INDArray objects used in Deeplearning4j. This section explains the issues related to caching/persisting these objects.
+
+The key points to know about are:
+
+* MEMORY_ONLY and MEMORY_AND_DISK persistence can be problematic with off-heap memory, due to Spark not properly estimating the size of objects in the RDD. This can lead to out of (off-heap) memory issues.
+* When persisting a ```RDD<DataSet>``` or ```RDD<INDArray>``` for re-use, use MEMORY_ONLY_SER or MEMORY_AND_DISK_SER
+
+**Why MEMORY_ONLY_SER or MEMORY_AND_DISK_SER Are Recommended**
+
+One of the way that Apache Spark improves performance is by allowing users to cache data in memory. This can be done using the ```RDD.cache()``` or ```RDD.persist(StorageLevel.MEMORY_ONLY())``` to store the contents in-memory, in deserialized (i.e., standard Java object) form.
+The basic idea is simple: if you persist a RDD, you can re-use it from memory (or disk, depending on configuration) without having to recalculate it. However, large RDDs may not entirely fit into memory. In this case, some parts of the RDD have to be recomputed or loaded from disk, depending on the storage level used. Furthermore, to avoid using too much memory, Spark will drop parts (blocks) of an RDD when required.
+
+The main storage levels available in Spark are listed below. For an explanation of  these, see the [Spark Programming Guide](https://spark.apache.org/docs/1.6.2/programming-guide.html#rdd-persistence).
+
+* MEMORY_ONLY
+* MEMORY_AND_DISK
+* MEMORY_ONLY_SER
+* MEMORY_AND_DISK_SER
+* DISK_ONLY
+
+The problem with Spark is how it handles memory. In particular, Spark will drop part of an RDD (a block) based on the estimated size of that block. The way Spark estimates the size of a block depends on the persistence level. For ```MEMORY_ONLY``` and ```MEMORY_AND_DISK``` persistence, this is done by walking the Java object graph - i.e., look at the fields in an object and recursively estimate the size of those objects. This process does not however take into account the off-heap memory used by Deeplearning4j or ND4J. For objects like DataSets and INDArrays (which are stored almost entirely off-heap), Spark significantly under-estimates the true size of the objects using this process. Furthermore, Spark considers only the amount of on-heap memory use when deciding whether to keep or drop blocks. Because DataSet and INDArray objects have a very small on-heap size, Spark will keep too many of them around with ```MEMORY_ONLY``` and ```MEMORY_AND_DISK``` persistence, resulting in off-heap memory being exhausted, causing out of memory issues.
+
+However, for ```MEMORY_ONLY_SER``` and ```MEMORY_AND_DISK_SER``` Spark stores blocks in *serialized* form, on the Java heap. The size of objects stored in serialized form can be estimated accurately by Spark (there is no off-heap memory component for the serialized objects) and consequently Spark will drop blocks when required - avoiding any out of memory issues.
+
+## <a href="ntperror">How to fix "Error querying NTP server" errors</a>
+
+DL4J's parameter averaging implementation has the option to collect training stats, by using ```SparkDl4jMultiLayer.setCollectTrainingStats(true)```.
+When this is enabled, internet access is required to connect to the NTP (network time protocal) server.
+
+It is possible to get errors like ```NTPTimeSource: Error querying NTP server, attempt 1 of 10```. Sometimes these failures are transient (later retries will work) and can be ignored. However, if the Spark cluster is configured such that one or more of the workers cannot access the internet (or specifically, the NTP server), all retries can fail.
+
+Two solutions are available:
+
+1. Don't use ```sparkNet.setCollectTrainingStats(true)``` - this functionality is optional (not required for training), and is disabled by default
+2. Set the system to use the local machine clock instead of the NTP server, as the time source (note however that the timeline information may be very inaccurate as a result)
+To use the system clock time source, add the following to Spark submit:
+```
+--conf spark.driver.extraJavaOptions=-Dorg.deeplearning4j.spark.time.TimeSource=org.deeplearning4j.spark.time.SystemClockTimeSource
+--conf spark.executor.extraJavaOptions=-Dorg.deeplearning4j.spark.time.TimeSource=org.deeplearning4j.spark.time.SystemClockTimeSource
+```
+
+## <a href="ubuntu16">Failed training on Ubuntu 16.04 (Ubuntu bug that may affect DL4J users)</a>
+
+When running a Spark on YARN cluster on Ubuntu 16.04 machines, chances are that after finishing a job, all processes owned by the user running Hadoop/YARN are killed. This is related to a bug in Ubuntu, which is documented at https://bugs.launchpad.net/ubuntu/+source/procps/+bug/1610499. There's also a Stackoverflow discussion about it at http://stackoverflow.com/questions/38419078/logouts-while-running-hadoop-under-ubuntu-16-04.
+
+Some workarounds are suggested. 
+
+**Option 1**
+
+Add
+```
+[login]
+KillUserProcesses=no
+```
+to /etc/systemd/logind.conf, and reboot.
+
+**Option 2**
+
+Copy the /bin/kill binary from Ubuntu 14.04 and use that one instead. 
+
+**Option 3**
+
+Downgrade to Ubuntu 14.04 
+
+**Option 4**
+
 run ```sudo loginctl enable-linger hadoop_user_name``` on cluster nodes