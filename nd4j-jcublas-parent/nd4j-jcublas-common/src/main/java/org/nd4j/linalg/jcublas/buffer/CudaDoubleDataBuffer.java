/*
 * Copyright 2015 Skymind,Inc.
 *
 *    Licensed under the Apache License, Version 2.0 (the "License");
 *    you may not use this file except in compliance with the License.
 *    You may obtain a copy of the License at
 *
 *        http://www.apache.org/licenses/LICENSE-2.0
 *
 *    Unless required by applicable law or agreed to in writing, software
 *    distributed under the License is distributed on an "AS IS" BASIS,
 *    WITHOUT WARRANTIES OR CONDITIONS OF ANY KIND, either express or implied.
 *    See the License for the specific language governing permissions and
 *    limitations under the License.
 */

package org.nd4j.linalg.jcublas.buffer;

import java.nio.ByteBuffer;
import java.nio.DoubleBuffer;

import jcuda.Pointer;
import jcuda.Sizeof;

import org.nd4j.linalg.api.buffer.DataBuffer;
import org.nd4j.linalg.util.ArrayUtil;

/**
 * Cuda double  buffer
 *
 * @author Adam Gibson
 */
public class CudaDoubleDataBuffer extends BaseCudaDataBuffer {

    /**
     * Base constructor
     *
     * @param length the length of the buffer
     */
    public CudaDoubleDataBuffer(int length) {
        super(length, Sizeof.DOUBLE);
    }

    /**
     * Instantiate based on the given data
     *
     * @param data the data to instantiate with
     */
    public CudaDoubleDataBuffer(double[] data) {
        this(data.length);
        setData(data);
    }

    @Override
    public void alloc() {
        super.alloc();
        data = new double[length];
    }

    @Override
    public void assign(int[] indices, float[] data, boolean contiguous, int inc) {
<<<<<<< HEAD

=======
        ensureNotFreed();
        modified.set(true);
>>>>>>> 545e3fa0
        if (indices.length != data.length)
            throw new IllegalArgumentException("Indices and data length must be the same");
        if (indices.length > getLength())
            throw new IllegalArgumentException("More elements than space to assign. This buffer is of length " + getLength() + " where the indices are of length " + data.length);

        if (contiguous) {
            int offset = indices[0];
            Pointer p = Pointer.to(data);
            set(offset, data.length, p, inc);

        } else
            throw new UnsupportedOperationException("Non contiguous is not supported");

    }

    @Override
    public void assign(int[] indices, double[] data, boolean contiguous, int inc) {
        if (indices.length != data.length)
            throw new IllegalArgumentException("Indices and data length must be the same");
        if (indices.length > getLength())
            throw new IllegalArgumentException("More elements than space to assign. This buffer is of length " + getLength() + " where the indices are of length " + data.length);

        if (contiguous) {
            int offset = indices[0];
            Pointer p = Pointer.to(data);
            set(offset, data.length, p, inc);
        } else
            throw new UnsupportedOperationException("Non contiguous is not supported");

    }

    @Override
    public double[] getDoublesAt(int offset, int length) {
        return getDoublesAt(offset, 1, length);
    }

    @Override
    public float[] getFloatsAt(int offset, int length) {
        return ArrayUtil.toFloats(getDoublesAt(offset, length));
    }

    @Override
    public double[] getDoublesAt(int offset, int inc, int length) {

        if (offset + length > getLength())
            length -= offset;

        double[] ret = new double[length];
        DoubleBuffer buf2 = getDoubleBuffer(offset);
        for(int i = 0; i < length; i++) {
            ret[i] = buf2.get(i * inc);
        }
        return ret;
    }

    @Override
    public float[] getFloatsAt(int offset, int inc, int length) {
        return ArrayUtil.toFloats(getDoublesAt(offset, 1, length));
    }

    @Override
    public void assign(Number value, int offset) {
<<<<<<< HEAD
=======
        ensureNotFreed();
        modified.set(true);
>>>>>>> 545e3fa0
        ByteBuffer buf = getBuffer(offset);
        DoubleBuffer buf2 = buf.asDoubleBuffer();
        for (int i = offset; i < getLength(); i++)
            buf2.put(i,value.doubleValue());
    }

    @Override
    public void setData(int[] data) {
        setData(ArrayUtil.toDoubles(data));
    }

    @Override
    public void setData(float[] data) {
        setData(ArrayUtil.toDoubles(data));
    }

    @Override
    public void setData(double[] data) {
    	
        if (data.length != length)
            throw new IllegalArgumentException("Unable to set vector, must be of length " + getLength() + " but found length " + data.length);

        getDoubleBuffer().put(data);
    }

    @Override
    public byte[] asBytes() {
        return hostBuffer.array();
    }

    @Override
    public DataBuffer.Type dataType() {
        return DataBuffer.Type.DOUBLE;
    }

    @Override
    public double getDouble(int i) {
        return getDoubleBuffer().get(i);
    }

    @Override
    public float getFloat(int i) {
        return (float) getDouble(i);
    }

    @Override
    public Number getNumber(int i) {
        return getDouble(i);
    }


    @Override
    public void put(int i, float element) {
        modified.set(true);
        put(i, (double) element);
    }

    @Override
    public void put(int i, double element) {
<<<<<<< HEAD
        getDoubleBuffer().put(i,element);
=======
        modified.set(true);
        ensureNotFreed();
        data[i] = element;
>>>>>>> 545e3fa0
    }

    @Override
    public void put(int i, int element) {
        put(i, (double) element);
    }


    @Override
    public int getInt(int ix) {
        return (int) getDouble(ix);
    }

    @Override
    public DataBuffer dup() {

        CudaDoubleDataBuffer buffer = new CudaDoubleDataBuffer(getLength());
        copyTo(buffer);
        return buffer;
    }


    private void writeObject(java.io.ObjectOutputStream stream)
            throws java.io.IOException {
        stream.defaultWriteObject();

        if (getHostPointer() == null) {
            stream.writeInt(0);
        } else {
            double[] arr = this.asDouble();

            stream.writeInt(arr.length);
            for (int i = 0; i < arr.length; i++) {
                stream.writeDouble(arr[i]);
            }
        }
    }

    private void readObject(java.io.ObjectInputStream stream)
            throws java.io.IOException, ClassNotFoundException {
        stream.defaultReadObject();

        int n = stream.readInt();
        double[] arr = new double[n];

        for (int i = 0; i < n; i++) {
            arr[i] = stream.readDouble();
        }
        setData(arr);
    }


}<|MERGE_RESOLUTION|>--- conflicted
+++ resolved
@@ -59,12 +59,7 @@
 
     @Override
     public void assign(int[] indices, float[] data, boolean contiguous, int inc) {
-<<<<<<< HEAD
-
-=======
-        ensureNotFreed();
-        modified.set(true);
->>>>>>> 545e3fa0
+        modified.set(true);
         if (indices.length != data.length)
             throw new IllegalArgumentException("Indices and data length must be the same");
         if (indices.length > getLength())
@@ -127,11 +122,7 @@
 
     @Override
     public void assign(Number value, int offset) {
-<<<<<<< HEAD
-=======
-        ensureNotFreed();
-        modified.set(true);
->>>>>>> 545e3fa0
+        modified.set(true);
         ByteBuffer buf = getBuffer(offset);
         DoubleBuffer buf2 = buf.asDoubleBuffer();
         for (int i = offset; i < getLength(); i++)
@@ -191,13 +182,8 @@
 
     @Override
     public void put(int i, double element) {
-<<<<<<< HEAD
+        modified.set(true);
         getDoubleBuffer().put(i,element);
-=======
-        modified.set(true);
-        ensureNotFreed();
-        data[i] = element;
->>>>>>> 545e3fa0
     }
 
     @Override
