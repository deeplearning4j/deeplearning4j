--- conflicted
+++ resolved
@@ -105,11 +105,8 @@
      * @param kernelParameters the parameters
      * @param dataType         the data type ot use
      */
-<<<<<<< HEAD
     public static  void invoke(int blocks, int threadsPerBlock, String functionName,String dataType,Object...kernelParameters) {
-=======
-    public static void invoke(int blocks, int threadsPerBlock, String functionName,String dataType,Object...kernelParameters) {
->>>>>>> a2305987
+
         // Call the kernel function.
         //dot<<<blocksPerGrid,threadsPerBlock>>>( dev_a, dev_b,dev_partial_c );
         int sharedMemSize = threadsPerBlock * (dataType.equals("float") ? Sizeof.FLOAT : Sizeof.DOUBLE);
