/*
 * Copyright 2015 Skymind,Inc.
 *
 *    Licensed under the Apache License, Version 2.0 (the "License");
 *    you may not use this file except in compliance with the License.
 *    You may obtain a copy of the License at
 *
 *        http://www.apache.org/licenses/LICENSE-2.0
 *
 *    Unless required by applicable law or agreed to in writing, software
 *    distributed under the License is distributed on an "AS IS" BASIS,
 *    WITHOUT WARRANTIES OR CONDITIONS OF ANY KIND, either express or implied.
 *    See the License for the specific language governing permissions and
 *    limitations under the License.
 */

package org.nd4j.linalg.jcublas.buffer;

import jcuda.Pointer;
import jcuda.cuComplex;
import jcuda.cuDoubleComplex;
import jcuda.jcublas.JCublas;
import jcuda.runtime.JCuda;
import jcuda.runtime.cudaMemcpyKind;
import org.nd4j.linalg.api.buffer.DataBuffer;
import org.nd4j.linalg.api.complex.IComplexDouble;
import org.nd4j.linalg.api.complex.IComplexFloat;
import org.nd4j.linalg.api.complex.IComplexNumber;
import org.nd4j.linalg.factory.Nd4j;
import org.nd4j.linalg.jcublas.SimpleJCublas;
import org.nd4j.linalg.jcublas.complex.CudaComplexConversion;
import org.nd4j.linalg.jcublas.kernel.KernelFunctionLoader;
import org.nd4j.linalg.jcublas.kernel.KernelFunctions;
import org.slf4j.Logger;
import org.slf4j.LoggerFactory;

/**
 * Base class for a data buffer
 *
 * @author Adam Gibson
 */
public abstract class BaseCudaDataBuffer implements JCudaBuffer {
    private static Logger log = LoggerFactory.getLogger(BaseCudaDataBuffer.class);
    static {
        SimpleJCublas.init();
    }
    protected transient Pointer pointer;
    protected int length;
    protected int elementSize;


    /**
     * Base constructor
     *
     * @param length      the length of the buffer
     * @param elementSize the size of each element
     */
    public BaseCudaDataBuffer(int length, int elementSize) {
        this.length = length;
        this.elementSize = elementSize;
        if (pointer() == null)
            alloc();
    }

    @Override
    public void put(int i, IComplexNumber result) {
        if(dataType() == DataBuffer.FLOAT) {
            JCublas.cublasSetVector(
                    length(),
                    new cuComplex[]{CudaComplexConversion.toComplex(result.asFloat())}
                    ,i
                    ,1
                    ,pointer()
                    ,1);
        }
        else {
            JCublas.cublasSetVector(
                    length(),
                    new cuDoubleComplex[]{CudaComplexConversion.toComplexDouble(result.asDouble())}
                    ,i
                    ,1
                    ,pointer()
                    ,1);
        }
    }

    @Override
    public Pointer pointer() {
        return pointer;
    }

    @Override
    public void alloc() {
        pointer = new Pointer();
        //allocate memory for the pointer
        try {
            JCuda.cudaMalloc(pointer(),
                    length() * elementSize()
            );

        } catch (Exception e) {
            throw new RuntimeException(e);
        }
    }


    @Override
    public void set(Pointer pointer) {
        if (dataType() == DOUBLE) {
            JCublas.cublasDcopy(
                    length(),
                    pointer,
                    1,
                    pointer(),
                    1
            );
        } else {
            JCublas.cublasScopy(
                    length(),
                    pointer,
                    1,
                    pointer(),
                    1
            );
        }


    }


    /**
     * Copy the data of this buffer to another buffer on the gpu
     *
     * @param to the buffer to copy data to
     */
    protected void copyTo(JCudaBuffer to) {
        if (to.dataType() != dataType())
            throw new IllegalArgumentException("Unable to copy buffer, mis matching data types.");

        JCuda.cudaMemcpy(
                to.pointer()
                , pointer()
                , length() * elementSize()
                , cudaMemcpyKind.cudaMemcpyDeviceToDevice);


    }




    @Override
    public void assign(Number value) {
        assign(value, 0);
    }


    /**
     * Get element with the specified index
     *
     * @param index  the index of the element to get
     * @param inc    the increment step when getting data
     * @param length the length to iterate for
     * @param init   the initialized pointer
     */
    protected void get(int index, int inc, int length, Pointer init) {
        try {
            JCublas.cublasGetVector(
                    length
                    , elementSize(),
                    pointer().withByteOffset(index * elementSize())
                    ,
                    inc,
                    init
                    , 1);
        }catch(Exception e) {
            throw new RuntimeException(e);
        }
    }

    /**
     * Get element with the specified index
     *
     * @param index the index of the element to get
     * @param init  the initialized pointer
     */
    protected void get(int index, int length, Pointer init) {
        get(index, 1, length, init);
    }

    /**
     * Get element with the specified index
     *
     * @param index the index of the element to get
     * @param init  the initialized pointer
     */
    protected void get(int index, Pointer init) {
        get(index, 1, init);
    }


    @Override
    public IComplexFloat getComplexFloat(int i) {
        return Nd4j.createFloat(getFloat(i), getFloat(i) + 1);
    }

    @Override
    public IComplexDouble getComplexDouble(int i) {
        return Nd4j.createDouble(getDouble(i), getDouble(i + 1));
    }

    @Override
    public IComplexNumber getComplex(int i) {
        return dataType() == DataBuffer.FLOAT ? getComplexFloat(i) : getComplexDouble(i);
    }

    /**
     * Set an individual element
     *
     * @param index the index of the element
     * @param from  the element to get data from
     */
    protected void set(int index, int length, Pointer from, int inc) {
        try {
            int offset = elementSize() * index;
            if(offset >= length() * elementSize())
                throw new IllegalArgumentException("Illegal offset " + offset + " with index of " + index + " and length " + length());
            JCublas.cublasScopy(length,from,inc,pointer().withByteOffset(elementSize() * index),1);

        }catch(Exception e) {
            throw new RuntimeException(e);
        }

    }

    /**
     * Set an individual element
     *
     * @param index the index of the element
     * @param from  the element to get data from
     */
    protected void set(int index, int length, Pointer from) {
        set(index, length, from, 1);
    }

    @Override
    public void assign(DataBuffer data) {
        JCudaBuffer buf = (JCudaBuffer) data;
        set(0, buf.pointer());
    }

    /**
     * Set an individual element
     *
     * @param index the index of the element
     * @param from  the element to get data from
     */
    protected void set(int index, Pointer from) {
        set(index, 1, from);
    }


    @Override
    public void destroy() {
        JCublas.cublasFree(pointer);

    }

    @Override
    public double[] getDoublesAt(int offset, int length) {
        return getDoublesAt(offset, 1, length);
    }

    @Override
    public float[] getFloatsAt(int offset, int length) {
        return getFloatsAt(offset, 1, length);
    }

    @Override
    public int elementSize() {
        return elementSize;
    }

    @Override
    public int length() {
        return length;
    }


    @Override
    public float[] asFloat() {
        return new float[0];
    }

    @Override
    public double[] asDouble() {
        return new double[0];
    }

    @Override
    public int[] asInt() {
        return new int[0];
    }






    @Override
    public void put(int i, float element) {
        throw new UnsupportedOperationException();

    }

    @Override
    public void put(int i, double element) {
        throw new UnsupportedOperationException();

    }

    @Override
    public void put(int i, int element) {
        throw new UnsupportedOperationException();
    }




    @Override
    public int getInt(int ix) {
        return 0;
    }

    @Override
    public DataBuffer dup() {
        throw new UnsupportedOperationException();
    }

    @Override
    public void flush() {
        throw new UnsupportedOperationException();
    }



    @Override
    public void assign(int[] indices, float[] data, boolean contiguous) {
        assign(indices, data, contiguous, 1);
    }

    @Override
    public void assign(int[] indices, double[] data, boolean contiguous) {
        assign(indices, data, contiguous, 1);
    }

    @Override
    public boolean equals(Object o) {
        if (this == o) return true;
        if (!(o instanceof BaseCudaDataBuffer)) return false;

        BaseCudaDataBuffer that = (BaseCudaDataBuffer) o;

        if (elementSize != that.elementSize) return false;
        if (length != that.length) return false;
        for (int i = 0; i < length; i++) {
            double element = getDouble(i);
            double other = that.getDouble(i);
            if (element != other)
                return false;
        }
        return true;
    }

    @Override
    public int hashCode() {
        int result = pointer != null ? pointer.hashCode() : 0;
        result = 31 * result + length;
        result = 31 * result + elementSize;
        return result;
    }





    @Override
    public void assign(int[] offsets, int[] strides, int n, DataBuffer... buffers) {
<<<<<<< HEAD
         //throw new UnsupportedOperationException();
        if(offsets.length != strides.length || strides.length != buffers.length)
            throw new IllegalArgumentException("Unable to assign buffers, please specify equal lengths strides, offsets, and buffers");

        int count = 0;
        int[] elemCount = new int[buffers.length];
        for(int i = 0; i < buffers.length; i++) {
            elemCount[i] = 0;
            for(int j = offsets[i]; j < buffers[i].length(); j += strides[i]) {
                // put(count++,buffers[i].getDouble(j));
                count ++;
                elemCount[i] += 1;
            }
        }
        if(count != n)
            throw new IllegalArgumentException("Strides and offsets didn't match up to length " + n);

        double[] arr = new double[count];
        count = 0;
        for(int i = 0; i < buffers.length; i++) {
            double[] arrThisBuffer = buffers[i].getDoublesAt(offsets[i], strides[i], elemCount[i]);
            for (int j = 0; j < elemCount[i]; j ++)
            {
                arr[count] = arrThisBuffer[j];
                count ++;
            }
        }
        if(count != n)
            throw new IllegalArgumentException("Strides and offsets didn't match up to length " + n);

        // from the code path, we are kind of sure that n == length()...
        // it will throw an exception anyway
        setData(arr);
=======
        int count = 0;
        for(int i = 0; i < buffers.length; i++) {
            DataBuffer buffer = buffers[i];
            if(buffer instanceof  JCudaBuffer) {
                JCudaBuffer buff = (JCudaBuffer) buffer;
                if(buff.dataType() == DataBuffer.DOUBLE) {
                     JCublas.cublasDcopy(
                             buff.length()
                             ,buff.pointer().withByteOffset(buff.elementSize() * offsets[i])
                             ,strides[i]
                             ,pointer().withByteOffset(count * buff.elementSize())
                             ,1);
                    count += buff.length();
                }
                else {
                    JCublas.cublasScopy(buff.length()
                            ,buff.pointer().withByteOffset(buff.elementSize() * offsets[i])
                            , strides[i]
                            ,pointer().withByteOffset(count * buff.elementSize())
                            , 1);
                    count += buff.length();

                }
            }
            else
                throw new IllegalArgumentException("Only jcuda data buffers allowed");
        }
>>>>>>> 204ab6ba
    }

    @Override
    public void assign(DataBuffer... buffers) {
        int[] offsets = new int[buffers.length];
        int[] strides = new int[buffers.length];
        for(int i = 0; i < strides.length; i++)
            strides[i] = 1;
        assign(offsets,strides,buffers);
    }

    @Override
    public void assign(int[] offsets, int[] strides, DataBuffer... buffers) {
        assign(offsets,strides,length(),buffers);
    }

    @Override
    protected void finalize() throws Throwable {
        super.finalize();
        destroy();
    }
}<|MERGE_RESOLUTION|>--- conflicted
+++ resolved
@@ -386,41 +386,6 @@
 
     @Override
     public void assign(int[] offsets, int[] strides, int n, DataBuffer... buffers) {
-<<<<<<< HEAD
-         //throw new UnsupportedOperationException();
-        if(offsets.length != strides.length || strides.length != buffers.length)
-            throw new IllegalArgumentException("Unable to assign buffers, please specify equal lengths strides, offsets, and buffers");
-
-        int count = 0;
-        int[] elemCount = new int[buffers.length];
-        for(int i = 0; i < buffers.length; i++) {
-            elemCount[i] = 0;
-            for(int j = offsets[i]; j < buffers[i].length(); j += strides[i]) {
-                // put(count++,buffers[i].getDouble(j));
-                count ++;
-                elemCount[i] += 1;
-            }
-        }
-        if(count != n)
-            throw new IllegalArgumentException("Strides and offsets didn't match up to length " + n);
-
-        double[] arr = new double[count];
-        count = 0;
-        for(int i = 0; i < buffers.length; i++) {
-            double[] arrThisBuffer = buffers[i].getDoublesAt(offsets[i], strides[i], elemCount[i]);
-            for (int j = 0; j < elemCount[i]; j ++)
-            {
-                arr[count] = arrThisBuffer[j];
-                count ++;
-            }
-        }
-        if(count != n)
-            throw new IllegalArgumentException("Strides and offsets didn't match up to length " + n);
-
-        // from the code path, we are kind of sure that n == length()...
-        // it will throw an exception anyway
-        setData(arr);
-=======
         int count = 0;
         for(int i = 0; i < buffers.length; i++) {
             DataBuffer buffer = buffers[i];
@@ -448,7 +413,6 @@
             else
                 throw new IllegalArgumentException("Only jcuda data buffers allowed");
         }
->>>>>>> 204ab6ba
     }
 
     @Override
