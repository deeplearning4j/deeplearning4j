--- conflicted
+++ resolved
@@ -55,16 +55,12 @@
  */
 public abstract class BaseCudaDataBuffer implements JCudaBuffer {
 
-<<<<<<< HEAD
 	protected transient CUdeviceptr devicePointer;
 	protected transient long devicePointerLength;
 	protected transient Pointer hostPointer;
 	protected transient ByteBuffer hostBuffer;
 	
-=======
-    protected transient Pointer pinnedPointer;
     protected AtomicBoolean modified = new AtomicBoolean(false);
->>>>>>> 545e3fa0
     protected int length;
     protected int elementSize;
     protected Collection<String> referencing = Collections.synchronizedSet(new HashSet<String>());
@@ -134,16 +130,9 @@
 
     @Override
     public void put(int i, IComplexNumber result) {
-<<<<<<< HEAD
-        
-
-
+        
+        modified.set(true);
         if (dataType() == DataBuffer.Type.FLOAT) {
-=======
-        ensureNotFreed();
-        modified.set(true);
-        if (dataType() == DataBuffer.FLOAT) {
->>>>>>> 545e3fa0
             JCublas.cublasSetVector(
                     getLength(),
                     new cuComplex[]{CudaComplexConversion.toComplex(result.asFloat())}
@@ -183,18 +172,7 @@
         
         return hostBuffer.asIntBuffer().array();
     }
-<<<<<<< HEAD
-    
-=======
-
-    private void doCuda(int result) {
-        if(result!=0) {
-            //System.out.printf("getPointer %d\n",result);
-        }
-    }
-
-
->>>>>>> 545e3fa0
+
     @Override
 	public CUdeviceptr getDevicePointer() {
     	if(devicePointer == null) {
@@ -209,31 +187,11 @@
     	return devicePointer;
     }
 
-    @Override
-<<<<<<< HEAD
+
+    @Override
     public void set(Pointer pointer) {
         
-
-=======
-    public void alloc() {
-
-
-        pinnedPointer = new Pointer();
-
-        // Check if the device supports mapped host memory
-        doCuda(JCuda.cudaHostAlloc(pinnedPointer,elementSize() * length(),JCuda.cudaHostAllocMapped));
-        ref = new WeakReference<DataBuffer>(this,Nd4j.bufferRefQueue());
-        Nd4j.getResourceManager().incrementCurrentAllocatedMemory(elementSize() * length());
-        freed.set(false);
-
-    }
-
-
-    @Override
-    public void set(Pointer pointer) {
-        ensureNotFreed();
         modified.set(true);
->>>>>>> 545e3fa0
 
         if (dataType() == DataBuffer.Type.DOUBLE) {
             JCublas.cublasDcopy(
@@ -244,13 +202,8 @@
                     1
             );
         } else {
-<<<<<<< HEAD
-        	JCublas.cublasScopy(
+            JCublas.cublasScopy(
                     getLength(),
-=======
-            JCublas.cublasScopy(
-                    length(),
->>>>>>> 545e3fa0
                     pointer,
                     1,
                     hostPointer,
@@ -274,15 +227,6 @@
         }
     }
 
-<<<<<<< HEAD
-=======
-    /*   @Override
-       protected void finalize() throws Throwable {
-           super.finalize();
-           destroy();
-       }
-   */
->>>>>>> 545e3fa0
     @Override
     public void assign(Number value) {
         assign(value, 0);
@@ -314,13 +258,8 @@
      * @param from  the element to get data from
      */
     protected void set(int index, int length, Pointer from, int inc) {
-<<<<<<< HEAD
-        
-
-=======
-        ensureNotFreed();
+        
         modified.set(true);
->>>>>>> 545e3fa0
 
         int offset = getElementSize() * index;
         if (offset >= getLength() * getElementSize())
@@ -388,36 +327,12 @@
         
         set(index, 1, from);
     }
-<<<<<<< HEAD
     
     public static void checkResult(int cuResult)
     {
         if (cuResult != CUresult.CUDA_SUCCESS)
         {
             throw new CudaException(CUresult.stringFor(cuResult));
-=======
-
-
-    @Override
-    public  void destroy() {
-        try {
-
-
-            if(!freed.get()) {
-                if (Nd4j.shouldInstrument)
-                    Nd4j.getInstrumentation().log(this, Instrumentation.DESTROYED);
-
-
-
-                JCuda.cudaFreeHost(pinnedPointer);
-                freed.set(true);
-                Nd4j.getResourceManager().decrementCurrentAllocatedMemory(elementSize() * length());
-                references().clear();
-            }
-
-        } catch (Exception e) {
-            throw new RuntimeException(e);
->>>>>>> 545e3fa0
         }
     }
     
