<?xml version="1.0"?>
<!--
  ~ /*
  ~  * Copyright 2015 Skymind,Inc.
  ~  *
  ~  *    Licensed under the Apache License, Version 2.0 (the "License");
  ~  *    you may not use this file except in compliance with the License.
  ~  *    You may obtain a copy of the License at
  ~  *
  ~  *        http://www.apache.org/licenses/LICENSE-2.0
  ~  *
  ~  *    Unless required by applicable law or agreed to in writing, software
  ~  *    distributed under the License is distributed on an "AS IS" BASIS,
  ~  *    WITHOUT WARRANTIES OR CONDITIONS OF ANY KIND, either express or implied.
  ~  *    See the License for the specific language governing permissions and
  ~  *    limitations under the License.
  ~  */
  -->
<project xmlns="http://maven.apache.org/POM/4.0.0" xmlns:xsi="http://www.w3.org/2001/XMLSchema-instance" xsi:schemaLocation="http://maven.apache.org/POM/4.0.0 http://maven.apache.org/xsd/maven-4.0.0.xsd">
  <parent>
    <artifactId>deeplearning4j-cli</artifactId>
    <groupId>org.deeplearning4j</groupId>
    <version>0.4-rc3.9-SNAPSHOT</version>
  </parent>
  <modelVersion>4.0.0</modelVersion>
  <artifactId>deeplearning4j-cli-api</artifactId>
  <packaging>jar</packaging>
  <name>deeplearning4j-cli-api</name>
  <properties>
    <project.build.sourceEncoding>UTF-8</project.build.sourceEncoding>
  </properties>
  <dependencyManagement>
    <dependencies>
      <dependency>
        <groupId>junit</groupId>
        <artifactId>junit</artifactId>
        <version>${junit.version}</version>
      </dependency>
    </dependencies>
  </dependencyManagement>
  <dependencies>
    <dependency>
      <groupId>org.nd4j</groupId>
      <artifactId>nd4j-x86</artifactId>
      <version>${nd4j.version}</version>
      <!--<scope>test</scope>-->
    </dependency>
    <dependency>
      <groupId>org.deeplearning4j</groupId>
      <artifactId>deeplearning4j-core</artifactId>
      <version>${project.version}</version>
    </dependency>
    <dependency>
      <groupId>args4j</groupId>
      <artifactId>args4j</artifactId>
      <version>${args4j.version}</version>
    </dependency>
    <dependency>
      <groupId>org.slf4j</groupId>
      <artifactId>slf4j-api</artifactId>
      <version>${slf4j.version}</version>
    </dependency>
    <dependency>
      <groupId>junit</groupId>
      <artifactId>junit</artifactId>
      <version>${junit.version}</version>
    </dependency>
    <dependency>
      <groupId>org.nd4j</groupId>
      <artifactId>canova-api</artifactId>
    </dependency>
  </dependencies>
  <build>
    <testResources>
      <testResource>
        <directory>src/test/resources</directory>
      </testResource>
    </testResources>
    <plugins>
      <!-- download source code in Eclipse, best practice -->
      <plugin>
        <groupId>org.apache.maven.plugins</groupId>
        <artifactId>maven-eclipse-plugin</artifactId>
        <version>2.9</version>
        <configuration>
          <downloadSources>true</downloadSources>
          <downloadJavadocs>false</downloadJavadocs>
        </configuration>
      </plugin>
      <!-- Set a compiler level -->
      <plugin>
        <groupId>org.apache.maven.plugins</groupId>
        <artifactId>maven-compiler-plugin</artifactId>
        <version>2.3.2</version>
        <configuration>
          <source>1.7</source>
          <target>1.7</target>
        </configuration>
      </plugin>
      <plugin>
        <groupId>org.apache.maven.plugins</groupId>
        <artifactId>maven-surefire-plugin</artifactId>
        <version>2.18.1</version>
        <configuration>
          <additionalClasspathElements>
            <additionalClasspathElement>../../dl4j-test-resources/src/main/resources</additionalClasspathElement>
          </additionalClasspathElements>
        </configuration>
      </plugin>
      <plugin>
        <groupId>org.apache.maven.plugins</groupId>
        <artifactId>maven-assembly-plugin</artifactId>
        <version>2.6</version>
        <configuration>
          <descriptor>src/assembly/bin.xml</descriptor>
          <finalName>deeplearning4j-cli-${project.version}</finalName>
        </configuration>
        <executions>
          <execution>
            <phase>package</phase>
            <goals>
              <goal>single</goal>
            </goals>
          </execution>
        </executions>
      </plugin>
<<<<<<< HEAD
      <!--
      <plugin>
        <groupId>org.codehaus.mojo</groupId>
        <artifactId>rpm-maven-plugin</artifactId>
        <version>2.1.5</version>
        <executions>
          <execution>
            <phase>package</phase>
            <goals>
              <goal>rpm</goal>
            </goals>
          </execution>
        </executions>
        <configuration>
          <name>deeplearning4j-cli</name>
          <group>Development/Libraries</group>
          <packager>SKYMIND</packager>
          <defineStatements>
            <defineStatement>_unpackaged_files_terminate_build 0</defineStatement>
          </defineStatements>
          <requires>
            <require>java &gt;= 1.7</require>
          </requires>
          <mappings>
            <mapping>
              <directory>/usr/local/lib/deeplearning4j/</directory>
              <filemode>755</filemode>
              <dependency/>
              <artifact/>
            </mapping>
            <mapping>
              <directory>/usr/local/bin/</directory>
              <filemode>755</filemode>
              <sources>
                <source>
                  <location>src/main/resources/dl4j</location>
                </source>
              </sources>
            </mapping>
          </mappings>
        </configuration>
      </plugin>
      -->
=======
>>>>>>> 94ecdde0
    </plugins>
  </build>
  <profiles>
    <profile>
      <id>release-sign-artifacts</id>
      <build>
        <plugins>
          <plugin>
            <groupId>org.codehaus.mojo</groupId>
            <artifactId>rpm-maven-plugin</artifactId>
            <version>2.1.5</version>
            <executions>
              <execution>
                <phase>package</phase>
                <goals>
                  <goal>rpm</goal>
                </goals>
              </execution>
            </executions>
            <configuration>
              <name>deeplearning4j-cli</name>
              <group>Development/Libraries</group>
              <packager>SKYMIND</packager>
              <!--<changelogFile>src/changelog</changelogFile>-->
              <defineStatements>
                <defineStatement>_unpackaged_files_terminate_build 0</defineStatement>
              </defineStatements>
              <requires>
                <require>java &gt;= 1.7</require>
              </requires>
              <mappings>
                <mapping>
                  <directory>/usr/local/lib/deeplearning4j/</directory>
                  <filemode>755</filemode>
                  <dependency/>
                  <artifact/>
                </mapping>
                <mapping>
                  <directory>/usr/local/bin/</directory>
                  <filemode>755</filemode>
                  <sources>
                    <source>
                      <location>src/main/resources/dl4j</location>
                    </source>
                  </sources>
                </mapping>
              </mappings>
            </configuration>
          </plugin>
        </plugins>
      </build>
    </profile>
  </profiles>
</project><|MERGE_RESOLUTION|>--- conflicted
+++ resolved
@@ -124,52 +124,6 @@
           </execution>
         </executions>
       </plugin>
-<<<<<<< HEAD
-      <!--
-      <plugin>
-        <groupId>org.codehaus.mojo</groupId>
-        <artifactId>rpm-maven-plugin</artifactId>
-        <version>2.1.5</version>
-        <executions>
-          <execution>
-            <phase>package</phase>
-            <goals>
-              <goal>rpm</goal>
-            </goals>
-          </execution>
-        </executions>
-        <configuration>
-          <name>deeplearning4j-cli</name>
-          <group>Development/Libraries</group>
-          <packager>SKYMIND</packager>
-          <defineStatements>
-            <defineStatement>_unpackaged_files_terminate_build 0</defineStatement>
-          </defineStatements>
-          <requires>
-            <require>java &gt;= 1.7</require>
-          </requires>
-          <mappings>
-            <mapping>
-              <directory>/usr/local/lib/deeplearning4j/</directory>
-              <filemode>755</filemode>
-              <dependency/>
-              <artifact/>
-            </mapping>
-            <mapping>
-              <directory>/usr/local/bin/</directory>
-              <filemode>755</filemode>
-              <sources>
-                <source>
-                  <location>src/main/resources/dl4j</location>
-                </source>
-              </sources>
-            </mapping>
-          </mappings>
-        </configuration>
-      </plugin>
-      -->
-=======
->>>>>>> 94ecdde0
     </plugins>
   </build>
   <profiles>
