--- conflicted
+++ resolved
@@ -56,7 +56,6 @@
     }
 
     @Test
-<<<<<<< HEAD
     public void testVariableLengthTS() {
         Schema.Builder schema = new Schema.Builder()
                 .addColumnString("str")
@@ -85,10 +84,6 @@
         List<List<List<Writable>>> asList = arrowWritableRecordTimeSeriesBatch.toArrayList();
         assertEquals(sequences, asList);
     }
-=======
-    public void testIndividualIndexingPerTimeStep() {
+  
 
-    }
-
->>>>>>> 6e6dfff5
 }