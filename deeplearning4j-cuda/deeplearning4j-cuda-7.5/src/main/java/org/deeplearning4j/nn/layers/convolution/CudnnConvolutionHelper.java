/*
 *
 *  * Copyright 2016 Skymind,Inc.
 *  *
 *  *    Licensed under the Apache License, Version 2.0 (the "License");
 *  *    you may not use this file except in compliance with the License.
 *  *    You may obtain a copy of the License at
 *  *
 *  *        http://www.apache.org/licenses/LICENSE-2.0
 *  *
 *  *    Unless required by applicable law or agreed to in writing, software
 *  *    distributed under the License is distributed on an "AS IS" BASIS,
 *  *    WITHOUT WARRANTIES OR CONDITIONS OF ANY KIND, either express or implied.
 *  *    See the License for the specific language governing permissions and
 *  *    limitations under the License.
 *
 */
package org.deeplearning4j.nn.layers.convolution;

import org.bytedeco.javacpp.DoublePointer;
import org.bytedeco.javacpp.FloatPointer;
import org.bytedeco.javacpp.Pointer;
import org.bytedeco.javacpp.ShortPointer;
import org.bytedeco.javacpp.SizeTPointer;
import org.bytedeco.javacpp.indexer.HalfIndexer;
import org.deeplearning4j.berkeley.Pair;
import org.deeplearning4j.nn.conf.layers.ConvolutionLayer.AlgoMode;
import org.deeplearning4j.nn.gradient.DefaultGradient;
import org.deeplearning4j.nn.gradient.Gradient;
import org.deeplearning4j.nn.params.ConvolutionParamInitializer;
import org.nd4j.jita.allocator.Allocator;
import org.nd4j.jita.allocator.impl.AtomicAllocator;
import org.nd4j.linalg.api.buffer.DataBuffer;
import org.nd4j.linalg.api.ndarray.INDArray;
import org.nd4j.linalg.api.ops.executioner.GridExecutioner;
import org.nd4j.linalg.api.shape.Shape;
import org.nd4j.linalg.convolution.Convolution;
import org.nd4j.linalg.factory.Nd4j;
import org.nd4j.linalg.jcublas.context.CudaContext;
import org.slf4j.Logger;
import org.slf4j.LoggerFactory;

import static org.bytedeco.javacpp.cuda.*;
import static org.bytedeco.javacpp.cudnn.*;

/**
 * cuDNN-based helper for the convolution layer.
 *
 * @author saudet
 */
public class CudnnConvolutionHelper implements ConvolutionHelper {
    protected static final Logger log = LoggerFactory.getLogger(CudnnConvolutionHelper.class);

    static void checkCuda(int error) {
        if (error != cudaSuccess) {
            throw new RuntimeException("CUDA error = " + error);
        }
    }

    static void checkCudnn(int status) {
        if (status != CUDNN_STATUS_SUCCESS) {
            throw new RuntimeException("cuDNN status = " + status);
        }
    }

    static class CudnnContext extends cudnnContext {

        static class Deallocator extends CudnnContext implements Pointer.Deallocator {
            Deallocator(CudnnContext c) { super(c); }
            @Override public void deallocate() { destroyHandles(); }
        }

        cudnnTensorStruct srcTensorDesc = new cudnnTensorStruct(),
                          dstTensorDesc = new cudnnTensorStruct(),
                          biasTensorDesc = new cudnnTensorStruct(),
                          deltaTensorDesc = new cudnnTensorStruct();
        cudnnFilterStruct filterDesc = new cudnnFilterStruct();
        cudnnConvolutionStruct convDesc = new cudnnConvolutionStruct();
        cudnnActivationStruct activationDesc = new cudnnActivationStruct();

        CudnnContext() {
            // insure that cuDNN initializes on the same device as ND4J for this thread
            Nd4j.create(1);
            createHandles();
            deallocator(new Deallocator(this));
        }

        CudnnContext(CudnnContext c) {
            super(c);
            srcTensorDesc = new cudnnTensorStruct(c.srcTensorDesc);
            dstTensorDesc = new cudnnTensorStruct(c.dstTensorDesc);
            biasTensorDesc = new cudnnTensorStruct(c.biasTensorDesc);
            deltaTensorDesc = new cudnnTensorStruct(c.deltaTensorDesc);
            filterDesc = new cudnnFilterStruct(c.filterDesc);
            convDesc = new cudnnConvolutionStruct(c.convDesc);
            activationDesc = new cudnnActivationStruct(c.activationDesc);
        }

        void createHandles() {
            checkCudnn(cudnnCreate(this));
            checkCudnn(cudnnCreateTensorDescriptor(srcTensorDesc));
            checkCudnn(cudnnCreateTensorDescriptor(dstTensorDesc));
            checkCudnn(cudnnCreateTensorDescriptor(biasTensorDesc));
            checkCudnn(cudnnCreateTensorDescriptor(deltaTensorDesc));
            checkCudnn(cudnnCreateFilterDescriptor(filterDesc));
            checkCudnn(cudnnCreateConvolutionDescriptor(convDesc));
            checkCudnn(cudnnCreateActivationDescriptor(activationDesc));
        }

        void destroyHandles() {
            checkCudnn(cudnnDestroyActivationDescriptor(activationDesc));
            checkCudnn(cudnnDestroyConvolutionDescriptor(convDesc));
            checkCudnn(cudnnDestroyFilterDescriptor(filterDesc));
            checkCudnn(cudnnDestroyTensorDescriptor(srcTensorDesc));
            checkCudnn(cudnnDestroyTensorDescriptor(dstTensorDesc));
            checkCudnn(cudnnDestroyTensorDescriptor(biasTensorDesc));
            checkCudnn(cudnnDestroyTensorDescriptor(deltaTensorDesc));
            checkCudnn(cudnnDestroy(this));
        }
    }

    static class WorkSpace extends Pointer {

        static class Deallocator extends WorkSpace implements Pointer.Deallocator {
            Deallocator(WorkSpace w) { super(w); }
            @Override public void deallocate() { checkCuda(cudaFree(this)); setNull(); }
        }

        static class HostDeallocator extends WorkSpace implements Pointer.Deallocator {
            HostDeallocator(WorkSpace w) { super(w); }
            @Override public void deallocate() { checkCuda(cudaFreeHost(this)); setNull(); }
        }

        WorkSpace() { }

        WorkSpace(long size) {
            position = 0;
            limit = capacity = size;
            int error = cudaMalloc(this, size);
            if (error != cudaSuccess) {
                log.warn("Cannot allocate " + size + " bytes of device memory (CUDA error = " + error + "), proceeding with host memory");
                checkCuda(cudaMallocHost(this, size));
                deallocator(new HostDeallocator(this));
            } else {
                deallocator(new Deallocator(this));
            }
        }

        WorkSpace(WorkSpace w) {
            super(w);
        }
    }

    CudnnContext cudnnContext = new CudnnContext();
    WorkSpace workSpace = new WorkSpace();
    int dataType = Nd4j.dataType() == DataBuffer.Type.DOUBLE ? CUDNN_DATA_DOUBLE : Nd4j.dataType() == DataBuffer.Type.FLOAT ? CUDNN_DATA_FLOAT : CUDNN_DATA_HALF;
    int tensorFormat = CUDNN_TENSOR_NCHW;
    Pointer alpha = Nd4j.dataType() == DataBuffer.Type.DOUBLE ? new DoublePointer(1.0)
                  : Nd4j.dataType() == DataBuffer.Type.FLOAT ? new FloatPointer(1.0f)
                  : new ShortPointer(new short[] {(short)HalfIndexer.fromFloat(1.0f)});
    Pointer beta  = Nd4j.dataType() == DataBuffer.Type.DOUBLE ? new DoublePointer(0.0)
                  : Nd4j.dataType() == DataBuffer.Type.FLOAT ? new FloatPointer(0.0f)
                  : new ShortPointer(new short[] {(short)HalfIndexer.fromFloat(0.0f)});;
    SizeTPointer sizeInBytes = new SizeTPointer(1);

    @Override
    public Pair<Gradient, INDArray> backpropGradient(INDArray input, INDArray weights, INDArray delta,
            int[] kernel, int[] strides, int[] pad, INDArray biasGradView, INDArray weightGradView, String afn, AlgoMode mode) {
        int miniBatch = input.size(0);
        int inH = input.size(2);
        int inW = input.size(3);

        int outDepth = weights.size(0);
        int inDepth = weights.size(1);
        int kH = weights.size(2);
        int kW = weights.size(3);

        int outH = Convolution.outSize(inH, kernel[0], strides[0], pad[0],false);
        int outW = Convolution.outSize(inW, kernel[1], strides[1], pad[1], false);

        if (!Shape.strideDescendingCAscendingF(delta)) {
            // apparently not supported by cuDNN
            delta = delta.dup();
        }

        int[] srcStride = input.stride();
        int[] deltaStride = delta.stride();
        int[] algo1 = new int[1];
        int[] algo2 = new int[1];


        if (Nd4j.getExecutioner() instanceof GridExecutioner)
            ((GridExecutioner)Nd4j.getExecutioner()).flushQueue();

        checkCudnn(cudnnSetTensor4dDescriptorEx(cudnnContext.srcTensorDesc, dataType, miniBatch, inDepth, inH, inW,
                srcStride[0], srcStride[1], srcStride[2], srcStride[3]));
        checkCudnn(cudnnSetTensor4dDescriptorEx(cudnnContext.deltaTensorDesc, dataType, miniBatch, outDepth, outH, outW,
                deltaStride[0], deltaStride[1], deltaStride[2], deltaStride[3]));
        checkCudnn(cudnnSetConvolution2dDescriptor(cudnnContext.convDesc, pad[0], pad[1], strides[0], strides[1], 1, 1, CUDNN_CROSS_CORRELATION));
        checkCudnn(cudnnSetFilter4dDescriptor(cudnnContext.filterDesc, dataType, tensorFormat, outDepth, inDepth, kH, kW));
        checkCudnn(cudnnGetConvolutionBackwardFilterAlgorithm(cudnnContext, cudnnContext.srcTensorDesc, cudnnContext.deltaTensorDesc,
<<<<<<< HEAD
                cudnnContext.convDesc, cudnnContext.filterDesc, CUDNN_CONVOLUTION_BWD_FILTER_NO_WORKSPACE, 0, algo));
=======
                cudnnContext.convDesc, cudnnContext.filterDesc, mode == AlgoMode.NO_WORKSPACE ?
                        CUDNN_CONVOLUTION_BWD_FILTER_NO_WORKSPACE : CUDNN_CONVOLUTION_BWD_FILTER_PREFER_FASTEST, 0, algo1));
        checkCudnn(cudnnGetConvolutionBackwardDataAlgorithm(cudnnContext, cudnnContext.filterDesc, cudnnContext.deltaTensorDesc,
                cudnnContext.convDesc, cudnnContext.srcTensorDesc, mode == AlgoMode.NO_WORKSPACE ?
                        CUDNN_CONVOLUTION_BWD_DATA_NO_WORKSPACE : CUDNN_CONVOLUTION_BWD_DATA_PREFER_FASTEST, 0, algo2));
>>>>>>> 65b70743

        INDArray epsNext = Nd4j.create(new int[]{miniBatch,inDepth,inH,inW},'c');
        int[] dstStride = epsNext.stride();

        Allocator allocator = AtomicAllocator.getInstance();
        CudaContext context = allocator.getFlowController().prepareAction(input, weights, weightGradView, biasGradView, delta, epsNext);
        Pointer srcData = allocator.getPointer(input, context);
        Pointer filterData = allocator.getPointer(weights, context);
        Pointer filterGradData = allocator.getPointer(weightGradView, context);
        Pointer biasGradData = allocator.getPointer(biasGradView, context);
        Pointer deltaData = allocator.getPointer(delta, context);
        Pointer dstData = allocator.getPointer(epsNext, context);

        checkCudnn(cudnnSetStream(cudnnContext, new CUstream_st(context.getOldStream())));
        checkCudnn(cudnnSetTensor4dDescriptorEx(cudnnContext.dstTensorDesc, dataType, miniBatch, inDepth, inH, inW,
                dstStride[0], dstStride[1], dstStride[2], dstStride[3]));
        checkCudnn(cudnnGetConvolutionBackwardFilterWorkspaceSize(cudnnContext, cudnnContext.srcTensorDesc,
                cudnnContext.deltaTensorDesc, cudnnContext.convDesc, cudnnContext.filterDesc, algo1[0], sizeInBytes));
        long sizeInBytes1 = sizeInBytes.get(0);
        checkCudnn(cudnnGetConvolutionBackwardDataWorkspaceSize(cudnnContext, cudnnContext.filterDesc,
                cudnnContext.deltaTensorDesc, cudnnContext.convDesc, cudnnContext.dstTensorDesc, algo2[0], sizeInBytes));
        long sizeInBytes2 = sizeInBytes.get(0);
        if (sizeInBytes1 > workSpace.capacity() || sizeInBytes2 > workSpace.capacity()) {
            workSpace.deallocate();
            workSpace = new WorkSpace(Math.max(sizeInBytes1, sizeInBytes2));
        }

        checkCudnn(cudnnSetTensor4dDescriptor(cudnnContext.biasTensorDesc, tensorFormat, dataType, 1, outDepth, 1, 1));
        checkCudnn(cudnnConvolutionBackwardBias(cudnnContext, alpha, cudnnContext.deltaTensorDesc, deltaData, beta, cudnnContext.biasTensorDesc, biasGradData));
        checkCudnn(cudnnConvolutionBackwardFilter(cudnnContext, alpha, cudnnContext.srcTensorDesc, srcData, cudnnContext.deltaTensorDesc, deltaData,
                cudnnContext.convDesc, algo1[0], workSpace, workSpace.capacity(), beta, cudnnContext.filterDesc, filterGradData));
        checkCudnn(cudnnConvolutionBackwardData(cudnnContext, alpha, cudnnContext.filterDesc, filterData, cudnnContext.deltaTensorDesc, deltaData, cudnnContext.convDesc,
                algo2[0], workSpace, workSpace.capacity(), beta, cudnnContext.dstTensorDesc, dstData));

        allocator.registerAction(context, input, weights, weightGradView, biasGradView, delta, epsNext);

        Gradient retGradient = new DefaultGradient();
        retGradient.setGradientFor(ConvolutionParamInitializer.BIAS_KEY, biasGradView);
        retGradient.setGradientFor(ConvolutionParamInitializer.WEIGHT_KEY, weightGradView, 'c');

        return new Pair<>(retGradient,epsNext);
    }

    @Override
    public INDArray preOutput(INDArray input, INDArray weights, INDArray bias, int[] kernel, int[] strides, int[] pad, AlgoMode mode) {
        int miniBatch = input.size(0);
        int inH = input.size(2);
        int inW = input.size(3);

        int outDepth = weights.size(0);
        int inDepth = weights.size(1);
        int kH = weights.size(2);
        int kW = weights.size(3);

        int[] srcStride = input.stride();

        if (Nd4j.getExecutioner() instanceof GridExecutioner)
            ((GridExecutioner)Nd4j.getExecutioner()).flushQueue();

        checkCudnn(cudnnSetTensor4dDescriptorEx(cudnnContext.srcTensorDesc, dataType, miniBatch, inDepth, inH, inW,
                srcStride[0], srcStride[1], srcStride[2], srcStride[3]));
        checkCudnn(cudnnSetFilter4dDescriptor(cudnnContext.filterDesc, dataType, tensorFormat, outDepth, inDepth, kH, kW));
        checkCudnn(cudnnSetConvolution2dDescriptor(cudnnContext.convDesc, pad[0], pad[1], strides[0], strides[1], 1, 1, CUDNN_CROSS_CORRELATION));

        // find dimension of convolution output
        int[] algo = new int[1], n = new int[1], c = new int[1], h = new int[1], w = new int[1];
        checkCudnn(cudnnGetConvolution2dForwardOutputDim(cudnnContext.convDesc, cudnnContext.srcTensorDesc, cudnnContext.filterDesc, n, c, h, w));
        INDArray z = Nd4j.createUninitialized(new int[]{n[0],c[0],h[0],w[0]},'c');
        int[] dstStride = z.stride();
        checkCudnn(cudnnSetTensor4dDescriptorEx(cudnnContext.dstTensorDesc, dataType, n[0], c[0], h[0], w[0],
                dstStride[0], dstStride[1], dstStride[2], dstStride[3]));
        checkCudnn(cudnnGetConvolutionForwardAlgorithm(cudnnContext, cudnnContext.srcTensorDesc, cudnnContext.filterDesc, cudnnContext.convDesc,
                cudnnContext.dstTensorDesc, mode == AlgoMode.NO_WORKSPACE ?
                        CUDNN_CONVOLUTION_FWD_NO_WORKSPACE : CUDNN_CONVOLUTION_FWD_PREFER_FASTEST, 0, algo));

        Allocator allocator = AtomicAllocator.getInstance();
        CudaContext context = allocator.getFlowController().prepareAction(input, weights, bias, z);
        Pointer srcData = allocator.getPointer(input, context);
        Pointer filterData = allocator.getPointer(weights, context);
        Pointer biasData = allocator.getPointer(bias, context);
        Pointer dstData = allocator.getPointer(z, context);

        checkCudnn(cudnnSetStream(cudnnContext, new CUstream_st(context.getOldStream())));
        checkCudnn(cudnnGetConvolutionForwardWorkspaceSize(cudnnContext, cudnnContext.srcTensorDesc,
                cudnnContext.filterDesc, cudnnContext.convDesc, cudnnContext.dstTensorDesc, algo[0], sizeInBytes));
        if (sizeInBytes.get(0) > workSpace.capacity()) {
            workSpace.deallocate();
            workSpace = new WorkSpace(sizeInBytes.get(0));
        }
        checkCudnn(cudnnConvolutionForward(cudnnContext, alpha, cudnnContext.srcTensorDesc, srcData,
                cudnnContext.filterDesc, filterData, cudnnContext.convDesc, algo[0], workSpace, workSpace.capacity(),
                beta, cudnnContext.dstTensorDesc, dstData));

        checkCudnn(cudnnSetTensor4dDescriptor(cudnnContext.biasTensorDesc, tensorFormat, dataType, 1, c[0], 1, 1));
        checkCudnn(cudnnAddTensor(cudnnContext, alpha, cudnnContext.biasTensorDesc, biasData, alpha, cudnnContext.dstTensorDesc, dstData));

        allocator.registerAction(context, input, weights, bias, z);

        return z;
    }

    @Override
    public INDArray activate(INDArray z, String afn) {
        if (Nd4j.getExecutioner() instanceof GridExecutioner)
            ((GridExecutioner)Nd4j.getExecutioner()).flushQueue();

        INDArray activation = z;

        Allocator allocator = AtomicAllocator.getInstance();
        CudaContext context = allocator.getFlowController().prepareAction(z);
        Pointer dstData = allocator.getPointer(z, context);

        checkCudnn(cudnnSetStream(cudnnContext, new CUstream_st(context.getOldStream())));
        switch (afn) {
            case "identity":
                break;
            case "sigmoid":
                checkCudnn(cudnnSetActivationDescriptor(cudnnContext.activationDesc, CUDNN_ACTIVATION_SIGMOID, CUDNN_PROPAGATE_NAN, 0));
                checkCudnn(cudnnActivationForward(cudnnContext, cudnnContext.activationDesc, alpha, cudnnContext.dstTensorDesc, dstData, beta, cudnnContext.dstTensorDesc, dstData));
                break;
            case "relu":
                checkCudnn(cudnnSetActivationDescriptor(cudnnContext.activationDesc, CUDNN_ACTIVATION_RELU, CUDNN_PROPAGATE_NAN, 0));
                checkCudnn(cudnnActivationForward(cudnnContext, cudnnContext.activationDesc, alpha, cudnnContext.dstTensorDesc, dstData, beta, cudnnContext.dstTensorDesc, dstData));
                break;
            case "tanh":
                checkCudnn(cudnnSetActivationDescriptor(cudnnContext.activationDesc, CUDNN_ACTIVATION_TANH, CUDNN_PROPAGATE_NAN, 0));
                checkCudnn(cudnnActivationForward(cudnnContext, cudnnContext.activationDesc, alpha, cudnnContext.dstTensorDesc, dstData, beta, cudnnContext.dstTensorDesc, dstData));
                break;
            case "softmax":
                checkCudnn(cudnnSoftmaxForward(cudnnContext, CUDNN_SOFTMAX_ACCURATE,
                        CUDNN_SOFTMAX_MODE_CHANNEL, alpha, cudnnContext.dstTensorDesc, dstData, beta, cudnnContext.dstTensorDesc, dstData));
                break;
            case "logsoftmax":
                checkCudnn(cudnnSoftmaxForward(cudnnContext, CUDNN_SOFTMAX_LOG,
                        CUDNN_SOFTMAX_MODE_CHANNEL, alpha, cudnnContext.dstTensorDesc, dstData, beta, cudnnContext.dstTensorDesc, dstData));
                break;
            default:
                activation = null;
        }

        allocator.registerAction(context, z);

        return activation;
    }

}<|MERGE_RESOLUTION|>--- conflicted
+++ resolved
@@ -199,15 +199,11 @@
         checkCudnn(cudnnSetConvolution2dDescriptor(cudnnContext.convDesc, pad[0], pad[1], strides[0], strides[1], 1, 1, CUDNN_CROSS_CORRELATION));
         checkCudnn(cudnnSetFilter4dDescriptor(cudnnContext.filterDesc, dataType, tensorFormat, outDepth, inDepth, kH, kW));
         checkCudnn(cudnnGetConvolutionBackwardFilterAlgorithm(cudnnContext, cudnnContext.srcTensorDesc, cudnnContext.deltaTensorDesc,
-<<<<<<< HEAD
-                cudnnContext.convDesc, cudnnContext.filterDesc, CUDNN_CONVOLUTION_BWD_FILTER_NO_WORKSPACE, 0, algo));
-=======
                 cudnnContext.convDesc, cudnnContext.filterDesc, mode == AlgoMode.NO_WORKSPACE ?
                         CUDNN_CONVOLUTION_BWD_FILTER_NO_WORKSPACE : CUDNN_CONVOLUTION_BWD_FILTER_PREFER_FASTEST, 0, algo1));
         checkCudnn(cudnnGetConvolutionBackwardDataAlgorithm(cudnnContext, cudnnContext.filterDesc, cudnnContext.deltaTensorDesc,
                 cudnnContext.convDesc, cudnnContext.srcTensorDesc, mode == AlgoMode.NO_WORKSPACE ?
                         CUDNN_CONVOLUTION_BWD_DATA_NO_WORKSPACE : CUDNN_CONVOLUTION_BWD_DATA_PREFER_FASTEST, 0, algo2));
->>>>>>> 65b70743
 
         INDArray epsNext = Nd4j.create(new int[]{miniBatch,inDepth,inH,inW},'c');
         int[] dstStride = epsNext.stride();
