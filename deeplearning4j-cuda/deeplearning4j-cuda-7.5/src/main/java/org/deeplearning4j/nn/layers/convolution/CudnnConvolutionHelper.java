--- conflicted
+++ resolved
@@ -185,16 +185,13 @@
 
         int[] srcStride = input.stride();
         int[] deltaStride = delta.stride();
-<<<<<<< HEAD
-        int[] algo = new int[1];
+        int[] algo1 = new int[1];
+        int[] algo2 = new int[1];
+
 
         if (Nd4j.getExecutioner() instanceof GridExecutioner)
             ((GridExecutioner)Nd4j.getExecutioner()).flushQueue();
 
-=======
-        int[] algo1 = new int[1];
-        int[] algo2 = new int[1];
->>>>>>> b12d9433
         checkCudnn(cudnnSetTensor4dDescriptorEx(cudnnContext.srcTensorDesc, dataType, miniBatch, inDepth, inH, inW,
                 srcStride[0], srcStride[1], srcStride[2], srcStride[3]));
         checkCudnn(cudnnSetTensor4dDescriptorEx(cudnnContext.deltaTensorDesc, dataType, miniBatch, outDepth, outH, outW,
