--- conflicted
+++ resolved
@@ -17,12 +17,8 @@
 package org.datavec.python;
 
 
-<<<<<<< HEAD
-import java.util.Arrays;
-=======
 import java.io.File;
 import java.io.FileInputStream;
->>>>>>> e62b3d71
 import java.util.HashMap;
 import java.util.Map;
 import java.util.regex.Pattern;
@@ -46,78 +42,15 @@
     private static PyObject module;
     private static PyObject globals;
     private static JSONParser parser = new JSONParser();
-<<<<<<< HEAD
-    private static Map<String, PyThreadState> interpreters = new HashMap<String, PyThreadState>();
-    private static String defaultInterpreter = "_main";
-    private static String currentInterpreter =  defaultInterpreter;
-    private static boolean currentInterpreterEnabled = false;
-    private static boolean safeExecFlag = false;
-    private static PyThreadState defaultThreadState;
-    private static PyThreadState currentThreadState;
-    private static long mainThreadId;
-    private static String tempFile = "temp.json";
-=======
     private static Map<Long, Integer> gilStates = new HashMap<>();
->>>>>>> e62b3d71
 
     static {
         init();
     }
-<<<<<<< HEAD
-    private static void setInterpreter(String name){
-        if (name == null){ // switch to default interpreter
-            currentInterpreter = defaultInterpreter;
-            return;
-        }
-
-        if (!interpreters.containsKey(name)){
-            log.info("CPython: Py_NewInterpreter()");
-            interpreters.put(name, Py_NewInterpreter());
-        }
-        currentInterpreter = name;
-    }
-
-    private static void deleteInterpreter(String name){
-        if (name == null || name == defaultInterpreter){
-            return;
-        }
-
-        PyThreadState ts = interpreters.get(name);
-        if (ts == null){
-            return;
-        }
-
-        boolean isDeletingCurrentInterpreter = currentInterpreter == name;
-
-        log.info("CPython: PyThreadState_Swap()");
-        PyThreadState_Swap(ts);
-        log.info("CPython: Py_EndInterpreter()");
-        Py_EndInterpreter(ts);
-
-
-        if (isDeletingCurrentInterpreter){
-            currentInterpreter = defaultInterpreter;
-        }
-        log.info("CPython: PyThreadState_Swap()");
-        PyThreadState_Swap(interpreters.get(defaultInterpreter));
-
-    }
-
-
-    public static void init(){
-        System.out.println("---init()---");
-        log.info("CPython: Py_DecodeLocale()");
-        namePtr = Py_DecodeLocale("pythonExecutioner", null);
-        log.info("CPython: Py_SetProgramName()");
-        Py_SetProgramName(namePtr);
-        log.info("CPython: Py_Initialize()");
-        Py_Initialize();
-=======
 
     public static void init(){
         log.info("CPython: Py_InitializeEx()");
         Py_InitializeEx(1);
->>>>>>> e62b3d71
         log.info("CPython: PyEval_InitThreads()");
         PyEval_InitThreads();
         log.info("CPython: PyImport_AddModule()");
@@ -125,25 +58,10 @@
         log.info("CPython: PyModule_GetDict()");
         globals = PyModule_GetDict(module);
         log.info("CPython: PyThreadState_Get()");
-<<<<<<< HEAD
-        //interpreters.put(defaultInterpreter, PyThreadState_Get());
-        System.out.println("---init()---Done-");
-        mainThreadId = Thread.currentThread().getId();
+        PyEval_SaveThread();
     }
 
     public static void free(){
-        log.info("CPython: Py_FinalizeEx()");
-        if (Py_FinalizeEx() < 0) {
-            throw new RuntimeException("Python execution failed.");
-        }
-        log.info("CPython: PyMem_RawFree()");
-        PyMem_RawFree(namePtr);
-=======
-        PyEval_SaveThread();
-    }
-
-    public static void free(){
->>>>>>> e62b3d71
         Py_Finalize();
     }
 
@@ -244,53 +162,12 @@
         return inputCode;
     }
 
-<<<<<<< HEAD
-    private String outputCode(PythonVariables pyOutputs){
-        if (pyOutputs == null){
-            return "";
-        }
-        String outputCode = "import json;json.dump({";
-        String[] VarNames = pyOutputs.getVariables();
-        boolean ndarrayHelperAdded = false;
-        for (String varName: VarNames){
-            if (pyOutputs.getType(varName) == PythonVariables.Type.NDARRAY){
-                if (! ndarrayHelperAdded){
-                    ndarrayHelperAdded = true;
-                    String helper = "serialize_ndarray_metadata=lambda x:{\"address\":x.__array_interface__['data'][0]" +
-                            ",\"shape\":x.shape,\"strides\":x.strides,\"dtype\":str(x.dtype)};";
-                    outputCode = helper + outputCode;
-                }
-                outputCode += "\"" + varName + "\"" + ":serialize_ndarray_metadata(" + varName + "),";
-
-            }
-            else {
-                outputCode += "\"" + varName + "\"" + ":" + varName + ",";
-            }
-        }
-        outputCode = outputCode.substring(0, outputCode.length() - 1);
-        outputCode += "},open('" + tempFile + "', 'w'));";
-        return outputCode;
-
-    }
-
-    private static void _readOutputs(PythonVariables pyOutputs){
-        if (pyOutputs == null){
-            return;
-        }
-        /*
-        exec(getOutputCheckCode(pyOutputs));
-        String errorMessage = evalSTRING("__error_message");
-        if (errorMessage.length() > 0){
-            throw new RuntimeException(errorMessage);
-        }*/
-=======
 
     private static void _readOutputs(PythonVariables pyOutputs){
         String json = read(getTempFile());
         File f = new File(getTempFile());
         f.delete();
         JSONParser p = new JSONParser();
->>>>>>> e62b3d71
         try{
             JSONObject jobj = (JSONObject) p.parse(json);
             for (String varName: pyOutputs.getVariables()){
@@ -340,71 +217,6 @@
         }
     }
 
-<<<<<<< HEAD
-    private static void _enterSubInterpreter() {
-        if (!currentInterpreterEnabled && currentInterpreter != defaultInterpreter) {
-
-
-            //log.info("CPython: PyEval_AcquireLock()");
-
-
-
-            PyThreadState ts = interpreters.get(currentInterpreter);
-            if (Thread.currentThread().getId() == mainThreadId){
-                PyThreadState_Swap(ts);
-            }
-            else{
-                System.out.println("call from thread: " + Thread.currentThread().getId());
-                defaultThreadState = PyEval_SaveThread();
-                log.info("CPython: PyThreadState.interp()");
-
-                PyInterpreterState is = ts.interp();
-                log.info("CPython: PyThreadState_New()");
-                ts = PyThreadState_New(is);
-                log.info("CPython: PyThreadState_Swap()");
-                PyThreadState_Swap(ts);
-
-                PyEval_RestoreThread(ts);
-
-
-
-
-            }
-            currentThreadState = ts;
-            currentInterpreterEnabled = true;
-
-            System.out.println("--enter done---");
-        }
-    }
-
-    private static void _exitSubInterpreter(){
-        if (currentInterpreterEnabled && currentInterpreter != defaultInterpreter){
-
-
-            if (Thread.currentThread().getId() == mainThreadId){
-                PyThreadState_Swap(null);
-
-            }
-            else{
-                System.out.println("call from thread: " + Thread.currentThread().getId());
-                PyThreadState ts = currentThreadState;
-                log.info("CPython: PyThreadState_Swap()");
-                PyThreadState_Swap(null);
-
-                PyEval_RestoreThread(defaultThreadState);
-                System.out.println("--exit done--");
-                log.info("CPython: PyThreadState_Clear()");
-                PyThreadState_Clear(ts);
-                log.info("CPython: PyThreadState_Delete()");
-                PyThreadState_Delete(ts);
-                log.info("CPython: PyEval_ReleaseLock()");
-
-            }
-
-            currentInterpreterEnabled = false;
-            System.out.println("--exit done--");
-
-=======
     private static void acquireGIL(){
         log.info("---_enterSubInterpreter()---");
         if (PyGILState_Check() != 1){
@@ -418,7 +230,6 @@
             log.info("Releasing gil...");
             PyGILState_Release(gilStates.get(Thread.currentThread().getId()));
             log.info("Gil released.");
->>>>>>> e62b3d71
         }
 
     }
@@ -428,50 +239,6 @@
      * @param code
      */
     public static void exec(String code){
-<<<<<<< HEAD
-        log.info("CPython: PyRun_SimpleStringFlag()");
-        log.info(code);
-        System.out.println("about to exec");
-        PyRun_SimpleStringFlags(code, null);
-        System.out.println("exec done");
-        log.info("Exec done");
-    }
-
-    public static void exec(String code, PythonVariables pyOutputs){
-
-
-        Object[] ndArrayOuts = pyOutputs.getNDArrayVariables().keySet().toArray();
-        if (ndArrayOuts.length > 0){
-            if (code.charAt(code.length() - 1) != '\n'){
-                code += "\n";
-            }
-
-            String[] varNames = Arrays.copyOf(ndArrayOuts, ndArrayOuts.length, String[].class);
-            for (String varName: varNames){
-                code += getNDArrayOutCode(varName);
-            }
-        }
-        exec(code);
-        _readOutputs(pyOutputs);
-        System.out.println("read done");
-
-    }
-
-    public static void exec(String code, String interpreter){
-        setInterpreter(interpreter);
-        _enterSubInterpreter();
-        exec(code);
-        _exitSubInterpreter();
-    }
-
-    public static void exec(String code, PythonVariables pyOutputs, String interpreter){
-        setInterpreter(interpreter);
-        _enterSubInterpreter();
-
-        exec(code, pyOutputs);
-
-        _exitSubInterpreter();
-=======
 
         code = getFunctionalCode("__f_" + Thread.currentThread().getId(), code);
         acquireGIL();
@@ -489,7 +256,6 @@
     public static void exec(String code, PythonVariables pyOutputs){
         exec(code + '\n' + outputCode(pyOutputs));
         _readOutputs(pyOutputs);
->>>>>>> e62b3d71
     }
 
     public static void exec(String code, PythonVariables pyInputs, PythonVariables pyOutputs) throws Exception{
@@ -497,21 +263,7 @@
         exec(inputCode + code, pyOutputs);
     }
 
-<<<<<<< HEAD
-    public static void exec(String code, PythonVariables pyInputs, PythonVariables pyOutputs, String interpreter) throws Exception{
-        String inputCode = inputCode(pyInputs);
-        if (code.charAt(code.length() - 1) != '\n'){
-            code += '\n';
-        }
-        exec(inputCode + code, pyOutputs, interpreter);
-    }
-
-    private static void setupTransform(PythonTransform transform){
-        setInterpreter(transform.getName());
-    }
-=======
-
->>>>>>> e62b3d71
+
     public static PythonVariables exec(PythonTransform transform) throws Exception{
         if (transform.getInputs() != null && transform.getInputs().getVariables().length > 0){
             throw new Exception("Required inputs not provided.");
@@ -527,16 +279,10 @@
 
 
     public static String evalSTRING(String varName){
-<<<<<<< HEAD
-//        module = PyImport_AddModule("__main__");
-//        log.info("CPython: PyModule_GetDict()");
-//        globals = PyModule_GetDict(module);
-=======
         log.info("CPython: PyImport_AddModule()");
         module = PyImport_AddModule("__main__");
         log.info("CPython: PyModule_GetDict()");
         globals = PyModule_GetDict(module);
->>>>>>> e62b3d71
         PyObject xObj = PyDict_GetItemString(globals, varName);
         PyObject bytes = PyUnicode_AsEncodedString(xObj, "UTF-8", "strict");
         BytePointer bp = PyBytes_AsString(bytes);
@@ -547,48 +293,30 @@
     }
 
     public static long evalINTEGER(String varName){
-<<<<<<< HEAD
-//        module = PyImport_AddModule("__main__");
-//        log.info("CPython: PyModule_GetDict()");
-//        globals = PyModule_GetDict(module);
-=======
         log.info("CPython: PyImport_AddModule()");
         module = PyImport_AddModule("__main__");
         log.info("CPython: PyModule_GetDict()");
         globals = PyModule_GetDict(module);
->>>>>>> e62b3d71
         PyObject xObj = PyDict_GetItemString(globals, varName);
         long ret = PyLong_AsLongLong(xObj);
         return ret;
     }
 
     public static double evalFLOAT(String varName){
-<<<<<<< HEAD
-//        module = PyImport_AddModule("__main__");
-//        log.info("CPython: PyModule_GetDict()");
-//        globals = PyModule_GetDict(module);
-=======
         log.info("CPython: PyImport_AddModule()");
         module = PyImport_AddModule("__main__");
         log.info("CPython: PyModule_GetDict()");
         globals = PyModule_GetDict(module);
->>>>>>> e62b3d71
         PyObject xObj = PyDict_GetItemString(globals, varName);
         double ret = PyFloat_AsDouble(xObj);
         return ret;
     }
 
     public static Object[] evalLIST(String varName) throws Exception{
-<<<<<<< HEAD
-//        module = PyImport_AddModule("__main__");
-//        log.info("CPython: PyModule_GetDict()");
-//        globals = PyModule_GetDict(module);
-=======
         log.info("CPython: PyImport_AddModule()");
         module = PyImport_AddModule("__main__");
         log.info("CPython: PyModule_GetDict()");
         globals = PyModule_GetDict(module);
->>>>>>> e62b3d71
         PyObject xObj = PyDict_GetItemString(globals, varName);
         PyObject strObj = PyObject_Str(xObj);
         PyObject bytes = PyUnicode_AsEncodedString(strObj, "UTF-8", "strict");
@@ -600,51 +328,7 @@
         return jsonArray.toArray();
     }
 
-    private static long[] longArrayFromTupleString(String str){
-        str = str.replace(" ", "");
-        str = str.substring(1, str.length() - 1);
-        String[] items = str.split(Pattern.quote(","));
-        long[] nums = new long[items.length];
-        for (int i=0; i<nums.length; i++){
-            nums[i] = Long.parseLong(items[i]);
-        }
-        return nums;
-    }
-
-    private static String getNDArrayOutCode(String varName){
-        String code = "__%s_address = %s.__array_interface__['data'][0]\n" +
-                "__%s_shape = str(%s.shape)\n" +
-                "__%s_strides = str(%s.strides)\n" +
-                "__%s_dtype = str(%s.dtype)\n";
-        code = String.format(
-                code,
-                varName, varName, varName,
-                varName, varName, varName,
-                varName, varName
-        );
-
-        return code;
-    }
     public static NumpyArray evalNDARRAY(String varName) throws Exception{
-<<<<<<< HEAD
-        System.out.println("evalNDArray()");
-
-
-
-
-
-        long address = evalINTEGER(String.format("__%s_address", varName));
-        System.out.println(address);
-        long [] shape = longArrayFromTupleString(evalSTRING(String.format("__%s_shape", varName)));
-
-        long [] strides = longArrayFromTupleString(evalSTRING(String.format("__%s_strides", varName)));
-        String dtypeName = evalSTRING(String.format("__%s_dtype", varName));
-
-        System.out.println(dtypeName);
-
-
-
-=======
         log.info("CPython: PyImport_AddModule()");
         module = PyImport_AddModule("__main__");
         log.info("CPython: PyModule_GetDict()");
@@ -666,7 +350,7 @@
             shape[i] = size;
             Py_DecRef(iObj);
         }
-        
+
         PyObject stridesObj = PyObject_GetAttrString(xObj, "strides");
         long strides[] = new long[ndim];
         for (int i=0; i<ndim; i++){
@@ -675,14 +359,13 @@
             long stride = PyLong_AsLongLong(strideObj);
             strides[i] = stride;
             Py_DecRef(iObj);
-        }       
+        }
 
         PyObject dtypeObj = PyObject_GetAttrString(xObj, "dtype");
         PyObject dtypeNameObj = PyObject_GetAttrString(dtypeObj, "name");
         PyObject bytes = PyUnicode_AsEncodedString(dtypeNameObj, "UTF-8", "strict");
         BytePointer bp = PyBytes_AsString(bytes);
         String dtypeName = bp.getString();
->>>>>>> e62b3d71
         DataType dtype;
         if (dtypeName.equals("float64")){
             dtype = DataType.DOUBLE;
@@ -702,28 +385,15 @@
         else{
             throw new Exception("Unsupported array type " + dtypeName + ".");
         }
-<<<<<<< HEAD
-        NumpyArray ret = new NumpyArray(address, shape, strides, dtype, safeExecFlag);
-
-
-        /*
-=======
         NumpyArray ret = new NumpyArray(address, shape, strides, dtype, true);
->>>>>>> e62b3d71
         Py_DecRef(arrayInterface);
         Py_DecRef(data);
         Py_DecRef(zero);
         Py_DecRef(addressObj);
         Py_DecRef(shapeObj);
         Py_DecRef(stridesObj);
-        */
-
-<<<<<<< HEAD
-
-        System.out.println("evalNDArray()-Done");
-=======
->>>>>>> e62b3d71
-       return ret;
+
+        return ret;
     }
 
     private static String getOutputCheckCode(PythonVariables pyOutputs){
