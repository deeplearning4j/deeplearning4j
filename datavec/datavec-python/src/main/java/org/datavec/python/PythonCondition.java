/*******************************************************************************
 * Copyright (c) 2015-2018 Skymind, Inc.
 *
 * This program and the accompanying materials are made available under the
 * terms of the Apache License, Version 2.0 which is available at
 * https://www.apache.org/licenses/LICENSE-2.0.
 *
 * Unless required by applicable law or agreed to in writing, software
 * distributed under the License is distributed on an "AS IS" BASIS, WITHOUT
 * WARRANTIES OR CONDITIONS OF ANY KIND, either express or implied. See the
 * License for the specific language governing permissions and limitations
 * under the License.
 *
 * SPDX-License-Identifier: Apache-2.0
 ******************************************************************************/

package org.datavec.python;

import org.datavec.api.transform.ColumnType;
import org.datavec.api.transform.condition.Condition;
import org.datavec.api.transform.schema.Schema;
import org.datavec.api.writable.*;

import java.util.List;

/**
 * Lets a condition be defined as a python method f that takes no arguments
 * and returns a boolean indicating whether or not to filter a row.
 * The values of all columns in current row are available as global variables to f.
 *
 * @author Fariz Rahman
 */
public class PythonCondition implements Condition {

    private Schema inputSchema;
    private PythonVariables pyInputs;
    private PythonTransform pythonTransform;
    private String code;


    public PythonCondition(String pythonCode){
        code = pythonCode;
    }

    private PythonVariables schemaToPythonVariables(Schema schema) throws Exception{
        PythonVariables pyVars = new PythonVariables();
        int numCols = schema.numColumns();
        for (int i=0; i<numCols; i++){
            String colName = schema.getName(i);
            ColumnType colType = schema.getType(i);
            switch (colType){
                case Long:
                case Integer:
                    pyVars.addInt(colName);
                    break;
                case Double:
                case Float:
                    pyVars.addFloat(colName);
                    break;
                case String:
                    pyVars.addStr(colName);
                    break;
                case NDArray:
                    pyVars.addNDArray(colName);
                    break;
                default:
                    throw new Exception("Unsupported python input type: " + colType.toString());
            }
        }
        return pyVars;
    }
    private PythonVariables getPyInputsFromWritables(List<Writable> writables){

        PythonVariables ret = new PythonVariables();

        for (String name: pyInputs.getVariables()){
            int colIdx = inputSchema.getIndexOfColumn(name);
            Writable w = writables.get(colIdx);
            PythonVariables.Type pyType = pyInputs.getType(name);
            switch (pyType){
                case INT:
                    if (w instanceof LongWritable){
                        ret.addInt(name, ((LongWritable)w).get());
                    }
                    else{
                        ret.addInt(name, ((IntWritable)w).get());
                    }

                    break;
                case FLOAT:
                    ret.addFloat(name, ((DoubleWritable)w).get());
                    break;
                case STR:
                    ret.addStr(name, ((Text)w).toString());
                    break;
                case NDARRAY:
                    ret.addNDArray(name,((NDArrayWritable)w).get());
                    break;
            }

        }
        return ret;
    }
    @Override
    public void setInputSchema(Schema inputSchema){
        this.inputSchema = inputSchema;
        try{
            pyInputs = schemaToPythonVariables(inputSchema);
            PythonVariables pyOuts = new PythonVariables();
            pyOuts.addInt("out");
            pythonTransform = new PythonTransform(
                    code + "\n\nout=f()\nout=0 if out is None else int(out)", // TODO: remove int conversion after boolean support is covered
                    pyInputs,
                    pyOuts
            );
        }
        catch (Exception e){
            throw new RuntimeException(e);
        }



    }

    @Override
    public Schema getInputSchema(){
        return inputSchema;
    }

    public String[] outputColumnNames(){
        String[] columnNames = new String[inputSchema.numColumns()];
        inputSchema.getColumnNames().toArray(columnNames);
        return columnNames;
    }

    public String outputColumnName(){
        return outputColumnNames()[0];
    }

    public String[] columnNames(){
        return outputColumnNames();
    }

    public String columnName(){
        return outputColumnName();
    }

    public Schema transform(Schema inputSchema){
        return inputSchema;
    }

    public boolean condition(List<Writable> list){
        PythonVariables inputs = getPyInputsFromWritables(list);
        try{
<<<<<<< HEAD
            PythonExecutioner.exec(pythonTransform.getCode(), inputs, pythonTransform.getOutputs());//, pythonTransform.getName());
=======
            PythonExecutioner.exec(pythonTransform.getCode(), inputs, pythonTransform.getOutputs());
>>>>>>> e62b3d71
            boolean ret = pythonTransform.getOutputs().getIntValue("out") != 0;
            return ret;
        }
        catch (Exception e){
            throw new RuntimeException(e);
        }

    }

    public boolean condition(Object input){
        return condition(input);
    }

    @Override
    public boolean conditionSequence(List<List<Writable>> list) {
        throw new UnsupportedOperationException("not supported");
    }


    @Override
    public boolean conditionSequence(Object input) {
        throw new UnsupportedOperationException("not supported");
    }


}<|MERGE_RESOLUTION|>--- conflicted
+++ resolved
@@ -152,11 +152,7 @@
     public boolean condition(List<Writable> list){
         PythonVariables inputs = getPyInputsFromWritables(list);
         try{
-<<<<<<< HEAD
-            PythonExecutioner.exec(pythonTransform.getCode(), inputs, pythonTransform.getOutputs());//, pythonTransform.getName());
-=======
             PythonExecutioner.exec(pythonTransform.getCode(), inputs, pythonTransform.getOutputs());
->>>>>>> e62b3d71
             boolean ret = pythonTransform.getOutputs().getIntValue("out") != 0;
             return ret;
         }
