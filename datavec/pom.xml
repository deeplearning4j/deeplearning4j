--- conflicted
+++ resolved
@@ -377,11 +377,7 @@
 
         <!-- For running unit tests with nd4j-cuda-8.0: "mvn clean test -P test-nd4j-cuda-8.0" -->
         <profile>
-<<<<<<< HEAD
             <id>test-nd4j-cuda-9.0</id>
-=======
-            <id>test-nd4j-cuda-9.2</id>
->>>>>>> e52e15a9
             <activation>
                 <activeByDefault>false</activeByDefault>
             </activation>
@@ -389,11 +385,7 @@
 
                 <dependency>
                     <groupId>org.nd4j</groupId>
-<<<<<<< HEAD
                     <artifactId>nd4j-cuda-9.0</artifactId>
-=======
-                    <artifactId>nd4j-cuda-9.2</artifactId>
->>>>>>> e52e15a9
                     <version>${nd4j.version}</version>
                     <scope>test</scope>
                 </dependency>
