--- conflicted
+++ resolved
@@ -4,9 +4,7 @@
 import com.rits.cloning.Cloner;
 import lombok.AllArgsConstructor;
 import lombok.Builder;
-import lombok.val;
 import lombok.Data;
-import lombok.extern.slf4j.Slf4j;
 import org.nd4j.autodiff.ArrayFactory;
 import org.nd4j.autodiff.ArrayField;
 import org.nd4j.autodiff.functions.Constant;
@@ -33,7 +31,6 @@
 
 import java.lang.reflect.Method;
 import java.util.*;
-import java.util.concurrent.atomic.AtomicInteger;
 
 /**
  * SameDiff is the
@@ -55,7 +52,6 @@
 @AllArgsConstructor
 @Data
 @Builder
-@Slf4j
 public class SameDiff {
     private SDGraph graph = new SDGraph();
     private ArrayFactory arrayFactory = new ArrayFactory(this);
@@ -66,13 +62,8 @@
     private MemoryWorkspace workspace;
     private Map<String,SameDiffFunctionDefinition> sameDiffFunctionDefinitionMap;
     private Map<String,SameDiff> sameDiffFunctionInstances;
-<<<<<<< HEAD
-
-    private AtomicInteger varCounter = new AtomicInteger(-1);
-=======
     private Map<Integer,DifferentialFunction<ArrayField>> functionInstances;
     private Map<Integer,ArrayField> arrayFieldInstances;
->>>>>>> 3d7afd15
     private static Cloner cloner = new Cloner();
 
     private static Map<String,Method> opMethods;
@@ -606,10 +597,6 @@
              * and point to an actual array.
              */
             if(!vertexToArray.containsKey(info.getArrId())) {
-<<<<<<< HEAD
-                log.info("Creating array: {}", info.getArrId());
-                vertexToArray.put(info.getArrId(), Nd4j.zeros(info.getShape()));
-=======
                 //initialize value if it's actually a scalar constant (zero or 1 typically...)
                 if(info.getScalarValue() != null && ArrayUtil.prod(info.getShape()) == 1) {
                     vertexToArray.put(info.getArrId(), Nd4j.valueArrayOf(info.getShape(),
@@ -617,7 +604,6 @@
                 }
                 else
                     vertexToArray.put(info.getArrId(), Nd4j.zeros(info.getShape()));
->>>>>>> 3d7afd15
 
             }
         }
@@ -685,7 +671,6 @@
                         arrayField(setupFunction(functionFactory.var(name,arrayField)))
                 .shape(arr.shape())
                 .varName(name)
-                .id(varCounter.getAndDecrement())
                 .arr(arr).build();
         addVariable(ret);
         //ensure there is a reference to the array in the integer index
