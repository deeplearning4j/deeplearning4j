--- conflicted
+++ resolved
@@ -77,11 +77,8 @@
         <reflections.version>0.9.10</reflections.version>
         <javax.ws.rs.version>2.0</javax.ws.rs.version>
         <maven-deploy-plugin.version>2.8.2</maven-deploy-plugin.version>
-<<<<<<< HEAD
         <maven-scala-plugin.version>3.2.2</maven-scala-plugin.version>
-=======
-        <maven-scala-plugin.version>2.15.2</maven-scala-plugin.version>
->>>>>>> e177ba61
+
         <maven-resources-plugin.version>3.0.1</maven-resources-plugin.version>
         <sbt-compiler-maven-plugin.version>1.0.0-beta8</sbt-compiler-maven-plugin.version>
         <maven-build-helper-plugin.version>3.0.0</maven-build-helper-plugin.version>
