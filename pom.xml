--- conflicted
+++ resolved
@@ -55,13 +55,8 @@
         <junit.version>4.12</junit.version>
         <logback.version>1.1.2</logback.version>
         <jackson.version>2.5.1</jackson.version>
-<<<<<<< HEAD
         <canova.version>0.0.0.3-SNAPSHOT</canova.version>
-        <nd4j.version>0.0.3.5.5.4-SNAPSHOT</nd4j.version>
-=======
-        <canova.version>0.0.0.3</canova.version>
         <nd4j.version>0.0.3.5.5.5-SNAPSHOT</nd4j.version>
->>>>>>> 8ffdab61
         <spring.version>3.2.5.RELEASE</spring.version>
     </properties>
 
