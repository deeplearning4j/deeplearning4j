--- conflicted
+++ resolved
@@ -299,15 +299,11 @@
         <numpy.javacpp.version>${numpy.version}-${javacpp-presets.version}</numpy.javacpp.version>
 
         <openblas.version>0.3.10</openblas.version>
-<<<<<<< HEAD
+
         <mkl.version>2020.2</mkl.version>
         <opencv.version>4.4.0</opencv.version>
         <ffmpeg.version>4.3.1</ffmpeg.version>
-=======
-        <mkl.version>2020.1</mkl.version>
-        <opencv.version>4.3.0</opencv.version>
-        <ffmpeg.version>4.3</ffmpeg.version>
->>>>>>> 0a865f6e
+
         <leptonica.version>1.79.0</leptonica.version>
         <hdf5.version>1.12.0</hdf5.version>
         <ale.version>0.6.1</ale.version>
