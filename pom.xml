<?xml version="1.0" encoding="UTF-8"?>

<!--~~~~~~~~~~~~~~~~~~~~~~~~~~~~~~~~~~~~~~~~~~~~~~~~~~~~~~~~~~~~~~~~~~~~~~~~~~~~
  ~ Copyright (c) 2015-2018 Skymind, Inc.
  ~
  ~ This program and the accompanying materials are made available under the
  ~ terms of the Apache License, Version 2.0 which is available at
  ~ https://www.apache.org/licenses/LICENSE-2.0.
  ~
  ~ Unless required by applicable law or agreed to in writing, software
  ~ distributed under the License is distributed on an "AS IS" BASIS, WITHOUT
  ~ WARRANTIES OR CONDITIONS OF ANY KIND, either express or implied. See the
  ~ License for the specific language governing permissions and limitations
  ~ under the License.
  ~
  ~ SPDX-License-Identifier: Apache-2.0
  ~~~~~~~~~~~~~~~~~~~~~~~~~~~~~~~~~~~~~~~~~~~~~~~~~~~~~~~~~~~~~~~~~~~~~~~~~~~-->

<project xmlns="http://maven.apache.org/POM/4.0.0"
    xmlns:xsi="http://www.w3.org/2001/XMLSchema-instance"
    xsi:schemaLocation="http://maven.apache.org/POM/4.0.0 http://maven.apache.org/xsd/maven-4.0.0.xsd">

    <modelVersion>4.0.0</modelVersion>

    <groupId>org.deeplearning4j</groupId>
    <artifactId>deeplearning4j</artifactId>
    <version>1.0.0-SNAPSHOT</version>
    <packaging>pom</packaging>

    <name>deeplearning4j</name>
    <description>Deeplearning4j Monorepo</description>
    <url>http://deeplearning4j.org/</url>

    <licenses>
        <license>
            <name>Apache License, Version 2.0</name>
            <url>http://www.apache.org/licenses/LICENSE-2.0.txt</url>
            <distribution>repo</distribution>
        </license>
    </licenses>

    <developers>
        <developer>
            <id>agibsonccc</id>
            <name>Adam Gibson</name>
            <email>adam@skymind.io</email>
        </developer>
        <developer>
            <id>chrisvnicholson</id>
            <name>Chris Nicholson</name>
            <email>chris@skymind.io</email>
        </developer>
        <developer>
            <id>jpatanooga</id>
            <name>Josh Patterson</name>
        </developer>
        <developer>
            <id>AlexDBlack</id>
            <name>Alex Black</name>
        </developer>
        <developer>
            <id>nyghtowl</id>
            <name>Melanie Warrick</name>
        </developer>
        <developer>
            <id>raver119</id>
            <name>raver119</name>
        </developer>
        <developer>
            <id>saudet</id>
            <name>Samuel Audet</name>
        </developer>
        <developer>
            <id>eraly</id>
            <name>Susan Eraly</name>
        </developer>
        <developer>
            <id>kepricon</id>
            <name>Daehyun Kim</name>
        </developer>
        <developer>
            <id>turambar</id>
            <name>Dave kale</name>
        </developer>
        <developer>
            <id>maxpumperla</id>
            <name>Max Pumperla</name>
        </developer>
        <!--current & previous core contributors and company developers-->
        <developer>
            <id>rubenfiszel</id>
            <name>Ruben Fiszel</name>
        </developer>
        <developer>
            <id>smarthi</id>
            <name>Suneel Marthi</name>
        </developer>
        <developer>
            <id>taisukeoe</id>
            <name>Taisuke Oe</name>
        </developer>
        <developer>
            <id>treo</id>
            <name>Paul Dubs</name>
        </developer>
        <developer>
            <id>EronWright</id>
            <name>Eron Wright</name>
        </developer>
        <developer>
            <id>jyt109</id>
            <name>Jeffrey Tang</name>
        </developer>
        <developer>
            <id>sonaliii</id>
            <name>Sonali Dayal</name>
        </developer>
        <developer>
            <id>emmjaykay</id>
            <name>emmjaykay</name>
        </developer>
        <developer>
            <id>crockpotveggies</id>
            <name>Justin Long</name>
        </developer>
    </developers>

    <modules>
        <module>libnd4j</module>
        <module>nd4j</module>
        <module>datavec</module>
        <module>deeplearning4j</module>
        <module>arbiter</module>
        <module>nd4s</module>
        <module>rl4j</module>
        <module>scalnet</module>
        <module>jumpy</module>
        <module>pydatavec</module>
        <module>pydl4j</module>
    </modules>

    <scm>
        <connection>scm:git://github.com:deeplearning4j/deeplearning4j.git</connection>
        <developerConnection>scm:git:git@github.com:deeplearning4j/deeplearning4j.git
        </developerConnection>
        <url>git@github.com:deeplearning4j/deeplearning4j.git</url>
        <tag>HEAD</tag>
    </scm>

    <repositories>
        <repository>
            <id>sonatype-nexus-snapshots</id>
            <name>Sonatype Nexus Snapshots</name>
            <url>https://oss.sonatype.org/content/repositories/snapshots</url>
            <releases>
                <enabled>false</enabled>
            </releases>
            <snapshots>
                <enabled>true</enabled>
                <updatePolicy>daily</updatePolicy>  <!-- Optional, update daily -->
            </snapshots>
        </repository>
        <repository>
            <id>maven-restlet</id>
            <name>Public online Restlet repository</name>
            <url>http://maven.restlet.org</url>
            <releases>
                <enabled>true</enabled>
            </releases>
            <snapshots>
                <enabled>true</enabled>
                <updatePolicy>daily</updatePolicy>  <!-- Optional, update daily -->
            </snapshots>
        </repository>
    </repositories>

    <pluginRepositories>
        <pluginRepository>
            <id>sonatype-nexus-snapshots</id>
            <name>Sonatype Nexus Snapshots</name>
            <url>https://oss.sonatype.org/content/repositories/snapshots</url>
            <releases>
                <enabled>false</enabled>
            </releases>
            <snapshots>
                <enabled>true</enabled>
                <updatePolicy>daily</updatePolicy>  <!-- Optional, update daily -->
            </snapshots>
        </pluginRepository>
        <pluginRepository>
            <id>maven-restlet</id>
            <name>Public online Restlet repository</name>
            <url>http://maven.restlet.org</url>
            <releases>
                <enabled>true</enabled>
            </releases>
            <snapshots>
                <enabled>true</enabled>
                <updatePolicy>daily</updatePolicy>  <!-- Optional, update daily -->
            </snapshots>
        </pluginRepository>
    </pluginRepositories>

    <distributionManagement>
        <repository>
            <id>sonatype-nexus-releases</id>
            <name>Nexus Release Repository</name>
            <url>http://oss.sonatype.org/service/local/staging/deploy/maven2/</url>
        </repository>
        <snapshotRepository>
            <id>sonatype-nexus-snapshots</id>
            <name>Sonatype Nexus snapshot repository</name>
            <url>https://oss.sonatype.org/content/repositories/snapshots</url>
        </snapshotRepository>
    </distributionManagement>

    <properties>
        <maven.compiler.source>1.7</maven.compiler.source>
        <maven.compiler.target>1.7</maven.compiler.target>
        <maven.compiler.testTarget>1.8</maven.compiler.testTarget>
        <maven.compiler.testSource>1.8</maven.compiler.testSource>
        <project.build.sourceEncoding>UTF-8</project.build.sourceEncoding>

        <deeplearning4j.version>1.0.0-SNAPSHOT</deeplearning4j.version>
        <dl4j.version>1.0.0-SNAPSHOT</dl4j.version>
        <nd4j.version>1.0.0-SNAPSHOT</nd4j.version>
        <datavec.version>1.0.0-SNAPSHOT</datavec.version>
        <dl4j-test-resources.version>1.0.0-SNAPSHOT</dl4j-test-resources.version>
        <dl4j-test-resources.classifier></dl4j-test-resources.classifier>

        <jackson-asl.version>1.9.13</jackson-asl.version>
        <asm.version>5.1</asm.version>
        <arrow.version>0.11.0</arrow.version>
        <avro.version>1.7.7</avro.version>
        <curator.version>2.8.0</curator.version>
        <guice.version>4.0</guice.version>
        <hibernate.version>5.1.3.Final</hibernate.version>
        <hppc.version>0.8.1</hppc.version>
        <httpclient.version>4.5.3</httpclient.version>
        <httpcore.version>4.4.6</httpcore.version>
        <httpmime.version>4.5.3</httpmime.version>
        <janino.version>2.7.8</janino.version>
        <javassist.version>3.19.0-GA</javassist.version>
        <jaxb.version>2.2.11</jaxb.version>
        <jets3t.version>0.7.1</jets3t.version>
        <jetty.version>9.4.10.v20180503</jetty.version>
        <jersey.version>2.29</jersey.version>
        <jsch.version>0.1.51</jsch.version>
        <leveldb.version>1.8</leveldb.version>
        <lz4.version>1.3.0</lz4.version>
        <metrics.version>3.2.6</metrics.version>
        <netty.version>3.10.4.Final</netty.version>
        <objenesis.version>2.6</objenesis.version>
        <paranamer.version>2.6</paranamer.version>
        <ws.rs.version>2.0</ws.rs.version>
        <servlet.version>3.1.0</servlet.version>
        <snakeyaml.version>1.12</snakeyaml.version>
        <snappy.version>1.1.2.6</snappy.version>
        <spring.version>5.1.1.RELEASE</spring.version>
        <t-digest.version>3.2</t-digest.version>

        <oshi.version>3.4.2</oshi.version>
        <kafka.version>0.8.2.2</kafka.version>
        <typesafe.config.version>1.3.0</typesafe.config.version>
        <py4j.version>0.10.4</py4j.version>
        <jcommander.version>1.27</jcommander.version>
        <dropwizard.version>0.8.0</dropwizard.version>
        <jodatime.version>2.2</jodatime.version>
        <protonpack.version>1.15</protonpack.version>
        <poi.version>3.17</poi.version>
        <jodah.typetools.version>0.5.0</jodah.typetools.version>
        <freemarker.version>2.3.23</freemarker.version>
        <geoip2.version>2.8.1</geoip2.version>
        <stream.analytics.version>2.7.0</stream.analytics.version>
        <opencsv.version>2.3</opencsv.version>
        <tdigest.version>3.2</tdigest.version>
        <jtransforms.version>3.1</jtransforms.version>
        <fastutil.version>6.5.7</fastutil.version>
        <unirest.version>1.4.9</unirest.version>
        <reflections.version>0.9.10</reflections.version>
        <breeze.version>1.0</breeze.version>

        <javacpp.parser.skip>false</javacpp.parser.skip>     <!-- To skip header file parsing phase: -Djavacpp.parser.skip=true  -->
        <javacpp.compiler.skip>false</javacpp.compiler.skip> <!-- To skip native compilation phase: -Djavacpp.compiler.skip=true -->
        <javacpp.platform.root/>      <!-- -Djavacpp.platform.root=/path/to/android-ndk/ -->
        <javacpp.platform.compiler/>  <!-- -Djavacpp.platform.compiler=/path/to/arm-linux-androideabi-g++ -->
        <javacpp.platform.sysroot/>   <!-- -Djavacpp.platform.sysroot=$(xcrun -sdk iphoneos -show-sdk-path) -->
        <javacpp.platform.extension/> <!-- -Djavacpp.platform.extension=-avx512 -->
        <javacpp.platform.properties>${javacpp.platform}</javacpp.platform.properties>

        <javacpp.version>1.5.3-SNAPSHOT</javacpp.version>
        <javacpp-presets.version>1.5.3-SNAPSHOT</javacpp-presets.version>
        <javacv.version>1.5.3-SNAPSHOT</javacv.version>

        <python.version>3.7.6</python.version>
        <cpython-platform.version>${python.version}-${javacpp-presets.version}</cpython-platform.version>
        <numpy.version>1.18.1</numpy.version>
        <numpy.javacpp.version>${numpy.version}-${javacpp-presets.version}</numpy.javacpp.version>

<<<<<<< HEAD
        <openblas.version>0.3.8</openblas.version>
=======
        <openblas.version>0.3.9</openblas.version>
>>>>>>> 3d7adcf2
        <mkl.version>2020.0</mkl.version>
        <opencv.version>4.2.0</opencv.version>
        <ffmpeg.version>4.2.2</ffmpeg.version>
        <leptonica.version>1.79.0</leptonica.version>
        <hdf5.version>1.12.0</hdf5.version>
        <ale.version>0.6.1</ale.version>
        <gym.version>0.17.1</gym.version>
        <tensorflow.version>1.15.2</tensorflow.version>
        <tensorflow.javacpp.version>${tensorflow.version}-${javacpp-presets.version}</tensorflow.javacpp.version>

        <commons-compress.version>1.18</commons-compress.version>
        <commonsmath.version>3.5</commonsmath.version>
        <commonslang.version>3.6</commonslang.version>
        <commonsio.version>2.5</commonsio.version>
        <commons-codec.version>1.10</commons-codec.version>
        <commons.math.version>${commonsmath.version}</commons.math.version>
        <commons.lang.version>${commonslang.version}</commons.lang.version>
        <commons.io.version>${commonsio.version}</commons.io.version>
        <commons-math3.version>${commonsmath.version}</commons-math3.version>
        <commons-lang.version>2.6</commons-lang.version>
        <commons-lang3.version>${commonslang.version}</commons-lang3.version>
        <commons-logging.version>1.2</commons-logging.version>
        <commons-net.version>3.1</commons-net.version>
        <commons-io.version>${commonsio.version}</commons-io.version>
        <commons-collections.version>3.2.2</commons-collections.version>
        <commons-collections4.version>4.1</commons-collections4.version>

        <spark.version>2.4.3</spark.version>
        <spark.major.version>2</spark.major.version>
        <args4j.version>2.0.29</args4j.version>
        <slf4j.version>1.7.21</slf4j.version>
        <junit.version>4.12</junit.version>
        <logback.version>1.2.3</logback.version>
        <jackson.version>2.10.1</jackson.version>
        <jackson.databind.version>2.10.1</jackson.databind.version>
        <shaded.snakeyaml.version>1.24</shaded.snakeyaml.version>
        <geo.jackson.version>2.8.7</geo.jackson.version>
        <lombok.version>1.18.12</lombok.version>
        <cleartk.version>2.0.0</cleartk.version>
        <lucene-solr.version>7.7.1</lucene-solr.version>
        <json.version>20131018</json.version>
        <google.protobuf.version>2.6.1</google.protobuf.version>
        <failIfNoTests>false</failIfNoTests>
        <hadoop.version>2.2.0</hadoop.version>  <!-- Hadoop version used by Spark 1.6.3 and 2.2.1 (and likely others) -->
        <camel.version>2.16.3</camel.version>
        <zookeeper.version>3.4.6</zookeeper.version>
        <agrona.version>0.5.4</agrona.version>
        <mapdb.version>3.0.5</mapdb.version>
        <sqlite.version>3.15.1</sqlite.version>
        <playframework.version>2.7.3</playframework.version>    <!-- 2.7.3 has Scala 2.11, 2.12 and 2.13 support only (no 2.10) -->
        <javax.ws.rs.version>2.0</javax.ws.rs.version>
        <guava.version>28.0-jre</guava.version>
        <gson.version>2.8.0</gson.version>
        <fbs.version>1.2.0-3f79e055</fbs.version>
        <threadly.version>4.10.0</threadly.version>
        <vertx.version>3.8.3</vertx.version>

        <flatbuffers.version>1.10.0</flatbuffers.version>
        <grpc.version>1.14.0</grpc.version>
        <javax.version>1.2</javax.version>
        <jaxb.version>2.3.0</jaxb.version>

        <maven-gpg-plugin.version>1.6</maven-gpg-plugin.version>
        <maven-source-plugin.version>3.0.1</maven-source-plugin.version>
        <maven-javadoc-plugin.version>3.0.1</maven-javadoc-plugin.version>
        <maven-deploy-plugin.version>2.8.2</maven-deploy-plugin.version>
        <maven-release-plugin.version>2.5.3</maven-release-plugin.version>
        <maven-compiler-plugin.version>3.7.0</maven-compiler-plugin.version>
        <maven-scala-plugin.version>3.3.1</maven-scala-plugin.version>
        <maven-resources-plugin.version>3.0.1</maven-resources-plugin.version>
        <sbt-compiler-maven-plugin.version>1.0.0-beta8</sbt-compiler-maven-plugin.version>
        <maven-git-commit-plugin.version>2.2.2</maven-git-commit-plugin.version>
        <maven-git-commit-id-plugin.version>${maven-git-commit-plugin.version}
        </maven-git-commit-id-plugin.version>
        <maven-build-helper-plugin.version>3.0.0</maven-build-helper-plugin.version>
        <maven-play2-plugin.version>1.0.0-beta5</maven-play2-plugin.version>
        <maven-surefire-plugin.version>2.19.1</maven-surefire-plugin.version>
        <maven-surefire.version>${maven-surefire-plugin.version}</maven-surefire.version>
        <maven-enforcer-plugin.version>1.4.1</maven-enforcer-plugin.version>
        <maven-lint-plugin.version>0.0.11</maven-lint-plugin.version>
        <maven-formatter-plugin.version>2.0.0</maven-formatter-plugin.version>
        <maven-lifecycle-mapping-plugin.version>1.0.0</maven-lifecycle-mapping-plugin.version>
        <maven-lifecycle-mapping.version>${maven-lifecycle-mapping-plugin.version}
        </maven-lifecycle-mapping.version>
        <maven-shade-plugin.version>3.2.1</maven-shade-plugin.version>
        <maven-jar-plugin.version>3.0.2</maven-jar-plugin.version>
        <mockito.version>2.2.6</mockito.version>

        <!-- base versions -->
        <!-- Scala 2.11.x -->
        <scala211.version>2.11.12</scala211.version>
        <scala211.binary.version>2.11</scala211.binary.version>
        <!-- Scala 2.12.x -->
        <scala212.version>2.12.9</scala212.version>
        <scala212.binary.version>2.12</scala212.binary.version>

        <scalatest.version>3.0.5</scalatest.version>
        <scalafmt.version>1.3.0</scalafmt.version>
        <scalacheck.version>1.14.0</scalacheck.version>

        <libnd4j.tests>--tests</libnd4j.tests>
        <libnd4j.test.skip>false</libnd4j.test.skip>
        <jumpy.test.skip>false</jumpy.test.skip>
        <pydatavec.test.skip>false</pydatavec.test.skip>
        <pydl4j.test.skip>false</pydl4j.test.skip>
        <skipBackendChoice>false</skipBackendChoice>
        <skipTestResourceEnforcement>false
        </skipTestResourceEnforcement> <!-- Test resource profile must be enabled unless using -DskipTests etc -->
    </properties>

    <build>
        <plugins>
            <plugin>
                <groupId>org.apache.maven.plugins</groupId>
                <artifactId>maven-enforcer-plugin</artifactId>
                <version>1.4.1</version>
                <executions>
                    <execution>
                        <id>enforce-maven</id>
                        <goals>
                            <goal>enforce</goal>
                        </goals>
                        <configuration>
                            <rules>
                                <requireMavenVersion>
                                    <version>3.3</version>
                                    <message>Please install maven 3.3 or higher</message>
                                </requireMavenVersion>
                                <bannedDependencies>
                                    <excludes>
                                        <exclude>org.projectlombok:*:*:*:compile</exclude>
                                    </excludes>
                                </bannedDependencies>
                            </rules>
                        </configuration>
                    </execution>
                </executions>
            </plugin>
        </plugins>
    </build>

    <profiles>
        <profile>
            <id>doclint-java8-disable</id>
            <activation>
                <jdk>[1.8,)</jdk>
            </activation>
            <build>
                <plugins>
                    <plugin>
                        <artifactId>maven-javadoc-plugin</artifactId>
                        <configuration>
                            <doclint>none</doclint>
                            <failOnError>false</failOnError>
                        </configuration>
                    </plugin>
                </plugins>
            </build>
        </profile>
        <profile>
            <id>sonatype-nexus</id>
            <activation>
                <property>
                    <name>local.software.repository</name>
                    <value>sonatype</value>
                </property>
            </activation>
            <distributionManagement>
                <repository>
                    <id>sonatype-nexus-releases</id>
                    <name>Nexus Release Repository</name>
                    <url>http://oss.sonatype.org/service/local/staging/deploy/maven2/</url>
                </repository>
                <snapshotRepository>
                    <id>sonatype-nexus-snapshots</id>
                    <name>Sonatype Nexus snapshot repository</name>
                    <url>https://oss.sonatype.org/content/repositories/snapshots</url>
                </snapshotRepository>
            </distributionManagement>
            <build>
                <plugins>
                    <plugin>
                        <artifactId>maven-deploy-plugin</artifactId>
                        <version>${maven-deploy-plugin.version}</version>
                        <configuration>
                            <skip>true</skip>
                        </configuration>
                    </plugin>
                    <plugin>
                        <groupId>org.sonatype.plugins</groupId>
                        <artifactId>nexus-staging-maven-plugin</artifactId>
                        <version>1.6.6</version>
                        <executions>
                            <execution>
                                <id>default-deploy</id>
                                <phase>deploy</phase>
                                <goals>
                                    <goal>deploy</goal>
                                </goals>
                            </execution>
                        </executions>
                        <extensions>true</extensions>
                        <configuration>
                            <serverId>sonatype-nexus-snapshots</serverId>
                            <nexusUrl>https://oss.sonatype.org/</nexusUrl>
                            <skipStagingRepositoryClose>true</skipStagingRepositoryClose>
                        </configuration>
                    </plugin>
                </plugins>
            </build>
        </profile>
        <!-- This controls skipping the test backend choice enforcement below -->
        <profile>
            <id>skipTestCompileAndRun</id>
            <activation>
                <property>
                    <name>maven.test.skip</name>
                    <value>true</value>
                </property>
            </activation>
            <properties>
                <libnd4j.tests></libnd4j.tests>
                <libnd4j.test.skip>true</libnd4j.test.skip>
                <jumpy.test.skip>true</jumpy.test.skip>
                <pydatavec.test.skip>true</pydatavec.test.skip>
                <pydl4j.test.skip>true</pydl4j.test.skip>
                <skipBackendChoice>true</skipBackendChoice>
                <skipTestResourceEnforcement>true</skipTestResourceEnforcement>
            </properties>
        </profile>
        <profile>
            <id>skipTestRun</id>
            <activation>
                <property>
                    <name>skipTests</name>
                </property>
            </activation>
            <properties>
                <libnd4j.tests></libnd4j.tests>
                <libnd4j.test.skip>true</libnd4j.test.skip>
                <jumpy.test.skip>true</jumpy.test.skip>
                <pydatavec.test.skip>true</pydatavec.test.skip>
                <pydl4j.test.skip>true</pydl4j.test.skip>
                <skipBackendChoice>true</skipBackendChoice>
                <skipTestResourceEnforcement>true</skipTestResourceEnforcement>
            </properties>
        </profile>
        <!-- end of backend choice enforcement control -->

        <!--
        testresources profile must be running when executing tests. However, maven enforcer plugin seems to be unable
         to enforce only when actually running tests - so we'll skip the enforcement (using profiles skipTestRun and skipTestCompileAndRun)
         when -DskipTests or -Dmaven.test.skip=true is used
         -->
        <profile>
            <id>testresources</id>
            <activation>
                <activeByDefault>false</activeByDefault>
            </activation>
            <dependencies>
                <dependency>
                    <groupId>org.deeplearning4j</groupId>
                    <artifactId>dl4j-test-resources</artifactId>
                    <version>${dl4j-test-resources.version}</version>
                    <classifier>${dl4j-test-resources.classifier}</classifier>
                    <scope>test</scope>
                </dependency>
            </dependencies>
        </profile>
        <profile>
            <id>qa</id>
            <build>
                <plugins>
                    <plugin>
                        <groupId>org.apache.maven.plugins</groupId>
                        <artifactId>maven-dependency-plugin</artifactId>
                        <version>2.10</version>
                        <executions>
                            <execution>
                                <phase>install</phase>
                                <goals>
                                    <goal>copy-dependencies</goal>
                                </goals>
                                <configuration>
                                    <outputDirectory>${project.build.directory}/lib
                                    </outputDirectory>
                                </configuration>
                            </execution>
                        </executions>
                    </plugin>
                </plugins>
            </build>
        </profile>
        <profile>
            <id>release-sign-artifacts</id>
            <activation>
                <property>
                    <name>performRelease</name>
                    <value>true</value>
                </property>
            </activation>
            <build>
                <plugins>
                    <plugin>
                        <artifactId>maven-gpg-plugin</artifactId>
                        <version>1.6</version>
                        <configuration>
                            <passphrase>${gpg.passphrase}</passphrase>
                        </configuration>
                        <executions>
                            <execution>
                                <id>sign-artifacts</id>
                                <phase>verify</phase>
                                <goals>
                                    <goal>sign</goal>
                                </goals>
                            </execution>
                        </executions>
                    </plugin>
                </plugins>
            </build>
        </profile>
        <profile>
            <id>release</id>
            <build>
                <plugins>
                    <plugin>
                        <artifactId>maven-source-plugin</artifactId>
                        <version>${maven-source-plugin.version}</version>
                        <executions>
                            <execution>
                                <id>attach-sources</id>
                                <goals>
                                    <goal>jar</goal>
                                </goals>
                            </execution>
                        </executions>
                    </plugin>
                    <plugin>
                        <artifactId>maven-javadoc-plugin</artifactId>
                        <version>${maven-javadoc-plugin.version}</version>
                        <configuration>
                            <additionalparam>-Xdoclint:none</additionalparam>
                            <quiet>true</quiet>
                        </configuration>
                        <executions>
                            <execution>
                                <id>attach-javadocs</id>
                                <goals>
                                    <goal>jar</goal>
                                </goals>
                            </execution>
                        </executions>
                    </plugin>
                </plugins>
            </build>
        </profile>
        <profile>
            <id>trimSnapshots</id>
            <build>
                <plugins>
                    <plugin>
                        <groupId>org.codehaus.mojo</groupId>
                        <artifactId>build-helper-maven-plugin</artifactId>
                        <version>1.7</version>
                        <executions>
                            <execution>
                                <id>remove-old-artifacts</id>
                                <phase>package</phase>
                                <goals>
                                    <goal>remove-project-artifact</goal>
                                </goals>
                                <configuration>
                                    <removeAll>true
                                    </removeAll><!-- remove all versions of built artifacts including all versions.  Install phase will regenerate -->
                                </configuration>
                            </execution>
                        </executions>
                    </plugin>
                </plugins>
            </build>
        </profile>
        <profile>
            <id>1.9build</id>
            <activation>
                <jdk>1.9</jdk>
            </activation>
            <properties>
                <maven.compiler.release>7</maven.compiler.release>
            </properties>
            <build>
                <plugins>
                    <plugin>
                        <groupId>org.apache.maven.plugins</groupId>
                        <artifactId>maven-toolchains-plugin</artifactId>
                    </plugin>
                </plugins>
            </build>
        </profile>

        <profile>
            <id>libnd4jhome-defined</id>
            <activation>
                <property>
                    <name>env.LIBND4J_HOME</name>
                </property>
            </activation>
            <properties>
                <libnd4jhome>${env.LIBND4J_HOME}</libnd4jhome>
            </properties>
        </profile>
        <profile>
            <id>libnd4jhome-undefined</id>
            <activation>
                <property>
                    <name>!env.LIBND4J_HOME</name>
                </property>
            </activation>
            <properties>
                <libnd4jhome>${basedir}/../../../../libnd4j/</libnd4jhome>
            </properties>
        </profile>

        <!-- For Android: -Dplatform=android-arm -->
        <profile>
            <id>javacpp-platform-default</id>
            <activation>
                <property>
                  <name>!javacpp.platform</name>
                </property>
            </activation>
            <properties>
                <javacpp.platform>${os.name}-${os.arch}</javacpp.platform>
            </properties>
        </profile>

        <!-- Profiles to set the default javacpp.platform property: If someone knows a better way to do this, please do let me know! -->
        <profile>
            <id>linux</id>
            <activation>
                <os>
                    <name>linux</name>
                </os>
            </activation>
            <properties>
                <os.kernel>linux</os.kernel>
                <os.name>linux</os.name>
            </properties>
        </profile>
        <profile>
            <id>macosx</id>
            <activation>
                <os>
                    <name>mac os x</name>
                </os>
            </activation>
            <properties>
                <os.kernel>darwin</os.kernel>
                <os.name>macosx</os.name>
            </properties>
        </profile>
        <profile>
            <id>windows</id>
            <activation>
                <os>
                    <family>windows</family>
                </os>
            </activation>
            <properties>
                <os.kernel>windows</os.kernel>
                <os.name>windows</os.name>
            </properties>
        </profile>
        <profile>
            <id>arm</id>
            <activation>
                <os>
                    <arch>arm</arch>
                </os>
            </activation>
            <properties>
                <os.arch>armhf</os.arch>
            </properties>
        </profile>
        <profile>
            <id>aarch64</id>
            <activation>
                <os>
                    <arch>aarch64</arch>
                </os>
            </activation>
            <properties>
                <os.arch>arm64</os.arch>
            </properties>
        </profile>
        <profile>
            <id>armv8</id>
            <activation>
                <os>
                    <arch>armv8</arch>
                </os>
            </activation>
            <properties>
                <os.arch>arm64</os.arch>
            </properties>
        </profile>
        <profile>
            <id>i386</id>
            <activation>
                <os>
                    <arch>i386</arch>
                </os>
            </activation>
            <properties>
                <os.arch>x86_64</os.arch>
            </properties>
        </profile>
        <profile>
            <id>i486</id>
            <activation>
                <os>
                    <arch>i486</arch>
                </os>
            </activation>
            <properties>
                <os.arch>x86_64</os.arch>
            </properties>
        </profile>
        <profile>
            <id>i586</id>
            <activation>
                <os>
                    <arch>i586</arch>
                </os>
            </activation>
            <properties>
                <os.arch>x86_64</os.arch>
            </properties>
        </profile>
        <profile>
            <id>i686</id>
            <activation>
                <os>
                    <arch>i686</arch>
                </os>
            </activation>
            <properties>
                <os.arch>x86_64</os.arch>
            </properties>
        </profile>
        <profile>
            <id>x86</id>
            <activation>
                <os>
                    <arch>x86</arch>
                </os>
            </activation>
            <properties>
                <os.arch>x86_64</os.arch>
            </properties>
        </profile>
        <profile>
            <id>amd64</id>
            <activation>
                <os>
                    <arch>amd64</arch>
                </os>
            </activation>
            <properties>
                <os.arch>x86_64</os.arch>
            </properties>
        </profile>
        <profile>
            <id>x86-64</id>
            <activation>
                <os>
                    <arch>x86-64</arch>
                </os>
            </activation>
            <properties>
                <os.arch>x86_64</os.arch>
            </properties>
        </profile>

        <!-- Integration Tests Profile. By default (when this profile is not enabled) unit tests are run only.
             Note also that some tests may run fewer/quicker cases for unit tests vs. integration tests
        -->
        <profile>
            <id>integration-tests</id>
            <activation>
                <activeByDefault>false</activeByDefault>
            </activation>
            <build>
                <plugins>
                    <plugin>
                        <artifactId>maven-surefire-plugin</artifactId>
                        <version>${maven-surefire-plugin.version}</version>
                        <inherited>true</inherited>
                        <configuration>
                            <environmentVariables>
                                <DL4J_INTEGRATION_TESTS>true</DL4J_INTEGRATION_TESTS>
                            </environmentVariables>
                        </configuration>
                    </plugin>
                </plugins>
            </build>
        </profile>
    </profiles>
</project><|MERGE_RESOLUTION|>--- conflicted
+++ resolved
@@ -297,11 +297,7 @@
         <numpy.version>1.18.1</numpy.version>
         <numpy.javacpp.version>${numpy.version}-${javacpp-presets.version}</numpy.javacpp.version>
 
-<<<<<<< HEAD
-        <openblas.version>0.3.8</openblas.version>
-=======
         <openblas.version>0.3.9</openblas.version>
->>>>>>> 3d7adcf2
         <mkl.version>2020.0</mkl.version>
         <opencv.version>4.2.0</opencv.version>
         <ffmpeg.version>4.2.2</ffmpeg.version>
