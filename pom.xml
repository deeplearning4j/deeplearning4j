<?xml version="1.0" encoding="UTF-8"?>

<!--~~~~~~~~~~~~~~~~~~~~~~~~~~~~~~~~~~~~~~~~~~~~~~~~~~~~~~~~~~~~~~~~~~~~~~~~~~~~
  ~ Copyright (c) 2015-2018 Skymind, Inc.
  ~
  ~ This program and the accompanying materials are made available under the
  ~ terms of the Apache License, Version 2.0 which is available at
  ~ https://www.apache.org/licenses/LICENSE-2.0.
  ~
  ~ Unless required by applicable law or agreed to in writing, software
  ~ distributed under the License is distributed on an "AS IS" BASIS, WITHOUT
  ~ WARRANTIES OR CONDITIONS OF ANY KIND, either express or implied. See the
  ~ License for the specific language governing permissions and limitations
  ~ under the License.
  ~
  ~ SPDX-License-Identifier: Apache-2.0
  ~~~~~~~~~~~~~~~~~~~~~~~~~~~~~~~~~~~~~~~~~~~~~~~~~~~~~~~~~~~~~~~~~~~~~~~~~~~-->

<project xmlns="http://maven.apache.org/POM/4.0.0"
    xmlns:xsi="http://www.w3.org/2001/XMLSchema-instance"
    xsi:schemaLocation="http://maven.apache.org/POM/4.0.0 http://maven.apache.org/xsd/maven-4.0.0.xsd">

    <modelVersion>4.0.0</modelVersion>

    <groupId>org.deeplearning4j</groupId>
    <artifactId>deeplearning4j</artifactId>
    <version>1.0.0-SNAPSHOT</version>
    <packaging>pom</packaging>

    <name>deeplearning4j</name>
    <description>Deeplearning4j Monorepo</description>
    <url>http://deeplearning4j.org/</url>

    <licenses>
        <license>
            <name>Apache License, Version 2.0</name>
            <url>http://www.apache.org/licenses/LICENSE-2.0.txt</url>
            <distribution>repo</distribution>
        </license>
    </licenses>

    <developers>
        <developer>
            <id>agibsonccc</id>
            <name>Adam Gibson</name>
            <email>adam@skymind.io</email>
        </developer>
        <developer>
            <id>chrisvnicholson</id>
            <name>Chris Nicholson</name>
            <email>chris@skymind.io</email>
        </developer>
        <developer>
            <id>jpatanooga</id>
            <name>Josh Patterson</name>
        </developer>
        <developer>
            <id>AlexDBlack</id>
            <name>Alex Black</name>
        </developer>
        <developer>
            <id>nyghtowl</id>
            <name>Melanie Warrick</name>
        </developer>
        <developer>
            <id>raver119</id>
            <name>raver119</name>
        </developer>
        <developer>
            <id>saudet</id>
            <name>Samuel Audet</name>
        </developer>
        <developer>
            <id>eraly</id>
            <name>Susan Eraly</name>
        </developer>
        <developer>
            <id>kepricon</id>
            <name>Daehyun Kim</name>
        </developer>
        <developer>
            <id>turambar</id>
            <name>Dave kale</name>
        </developer>
        <developer>
            <id>maxpumperla</id>
            <name>Max Pumperla</name>
        </developer>
        <!--current & previous core contributors and company developers-->
        <developer>
            <id>rubenfiszel</id>
            <name>Ruben Fiszel</name>
        </developer>
        <developer>
            <id>smarthi</id>
            <name>Suneel Marthi</name>
        </developer>
        <developer>
            <id>taisukeoe</id>
            <name>Taisuke Oe</name>
        </developer>
        <developer>
            <id>treo</id>
            <name>Paul Dubs</name>
        </developer>
        <developer>
            <id>EronWright</id>
            <name>Eron Wright</name>
        </developer>
        <developer>
            <id>jyt109</id>
            <name>Jeffrey Tang</name>
        </developer>
        <developer>
            <id>sonaliii</id>
            <name>Sonali Dayal</name>
        </developer>
        <developer>
            <id>emmjaykay</id>
            <name>emmjaykay</name>
        </developer>
        <developer>
            <id>crockpotveggies</id>
            <name>Justin Long</name>
        </developer>
    </developers>

    <modules>
        <module>libnd4j</module>
        <module>nd4j</module>
        <module>datavec</module>
        <module>deeplearning4j</module>
        <module>arbiter</module>
        <module>nd4s</module>
        <module>gym-java-client</module>
        <module>rl4j</module>
        <module>scalnet</module>
        <module>jumpy</module>
        <module>pydatavec</module>
        <module>pydl4j</module>
    </modules>

    <scm>
        <connection>scm:git://github.com:deeplearning4j/deeplearning4j.git</connection>
        <developerConnection>scm:git:git@github.com:deeplearning4j/deeplearning4j.git
        </developerConnection>
        <url>git@github.com:deeplearning4j/deeplearning4j.git</url>
        <tag>HEAD</tag>
    </scm>

    <repositories>
        <repository>
            <id>sonatype-nexus-snapshots</id>
            <name>Sonatype Nexus Snapshots</name>
            <url>https://oss.sonatype.org/content/repositories/snapshots</url>
            <releases>
                <enabled>false</enabled>
            </releases>
            <snapshots>
                <enabled>true</enabled>
                <updatePolicy>daily</updatePolicy>  <!-- Optional, update daily -->
            </snapshots>
        </repository>
        <repository>
            <id>maven-restlet</id>
            <name>Public online Restlet repository</name>
            <url>http://maven.restlet.org</url>
            <releases>
                <enabled>true</enabled>
            </releases>
            <snapshots>
                <enabled>true</enabled>
                <updatePolicy>daily</updatePolicy>  <!-- Optional, update daily -->
            </snapshots>
        </repository>
    </repositories>

    <pluginRepositories>
        <pluginRepository>
            <id>sonatype-nexus-snapshots</id>
            <name>Sonatype Nexus Snapshots</name>
            <url>https://oss.sonatype.org/content/repositories/snapshots</url>
            <releases>
                <enabled>false</enabled>
            </releases>
            <snapshots>
                <enabled>true</enabled>
                <updatePolicy>daily</updatePolicy>  <!-- Optional, update daily -->
            </snapshots>
        </pluginRepository>
        <pluginRepository>
            <id>maven-restlet</id>
            <name>Public online Restlet repository</name>
            <url>http://maven.restlet.org</url>
            <releases>
                <enabled>true</enabled>
            </releases>
            <snapshots>
                <enabled>true</enabled>
                <updatePolicy>daily</updatePolicy>  <!-- Optional, update daily -->
            </snapshots>
        </pluginRepository>
    </pluginRepositories>

    <distributionManagement>
        <repository>
            <id>sonatype-nexus-releases</id>
            <name>Nexus Release Repository</name>
            <url>http://oss.sonatype.org/service/local/staging/deploy/maven2/</url>
        </repository>
        <snapshotRepository>
            <id>sonatype-nexus-snapshots</id>
            <name>Sonatype Nexus snapshot repository</name>
            <url>https://oss.sonatype.org/content/repositories/snapshots</url>
        </snapshotRepository>
    </distributionManagement>

    <properties>
        <maven.compiler.source>1.7</maven.compiler.source>
        <maven.compiler.target>1.7</maven.compiler.target>
        <maven.compiler.testTarget>1.8</maven.compiler.testTarget>
        <maven.compiler.testSource>1.8</maven.compiler.testSource>
        <project.build.sourceEncoding>UTF-8</project.build.sourceEncoding>

        <deeplearning4j.version>1.0.0-SNAPSHOT</deeplearning4j.version>
        <dl4j.version>1.0.0-SNAPSHOT</dl4j.version>
        <nd4j.version>1.0.0-SNAPSHOT</nd4j.version>
        <datavec.version>1.0.0-SNAPSHOT</datavec.version>
        <dl4j-test-resources.version>1.0.0-SNAPSHOT</dl4j-test-resources.version>

        <jackson-asl.version>1.9.13</jackson-asl.version>
        <asm.version>5.1</asm.version>
        <arrow.version>0.13.0</arrow.version>
        <avro.version>1.7.7</avro.version>
        <curator.version>2.8.0</curator.version>
        <guice.version>4.0</guice.version>
        <hibernate.version>5.1.3.Final</hibernate.version>
        <hppc.version>0.8.1</hppc.version>
        <httpclient.version>4.5.3</httpclient.version>
        <httpcore.version>4.4.6</httpcore.version>
        <httpmime.version>4.5.3</httpmime.version>
        <janino.version>2.7.8</janino.version>
        <javassist.version>3.19.0-GA</javassist.version>
        <jaxb.version>2.2.11</jaxb.version>
        <jets3t.version>0.7.1</jets3t.version>
        <jetty.version>9.4.10.v20180503</jetty.version>
        <jsch.version>0.1.51</jsch.version>
        <leveldb.version>1.8</leveldb.version>
        <lz4.version>1.3.0</lz4.version>
        <metrics.version>3.2.6</metrics.version>
        <netty.version>3.10.4.Final</netty.version>
        <objenesis.version>2.6</objenesis.version>
        <paranamer.version>2.6</paranamer.version>
        <ws.rs.version>2.0</ws.rs.version>
        <servlet.version>3.1.0</servlet.version>
        <snakeyaml.version>1.12</snakeyaml.version>
        <snappy.version>1.1.2.6</snappy.version>
        <spring.version>5.1.1.RELEASE</spring.version>
        <t-digest.version>3.2</t-digest.version>

        <oshi.version>3.4.2</oshi.version>
        <kafka.version>0.8.2.2</kafka.version>
        <akka.version>2.3.16</akka.version>
        <typesafe.config.version>1.3.0</typesafe.config.version> <!-- Play requires 1.3.0 -->
        <py4j.version>0.10.4</py4j.version>
        <jcommander.version>1.27</jcommander.version>
        <dropwizard.version>0.8.0</dropwizard.version>
        <jodatime.version>2.2</jodatime.version>
        <protonpack.version>1.15</protonpack.version>
        <poi.version>3.17</poi.version>
        <play.version>2.4.8</play.version>
        <jodah.typetools.version>0.5.0</jodah.typetools.version>
        <freemarker.version>2.3.23</freemarker.version>
        <geoip2.version>2.12.0</geoip2.version>
        <stream.analytics.version>2.7.0</stream.analytics.version>
        <opencsv.version>2.3</opencsv.version>
        <tdigest.version>3.2</tdigest.version>
        <jtransforms.version>3.1</jtransforms.version>
        <fastutil.version>6.5.7</fastutil.version>
        <unirest.version>1.4.9</unirest.version>
        <reflections.version>0.9.10</reflections.version>

        <javacpp.parser.skip>false</javacpp.parser.skip>     <!-- To skip header file parsing phase: -Djavacpp.parser.skip=true  -->
        <javacpp.compiler.skip>false</javacpp.compiler.skip> <!-- To skip native compilation phase: -Djavacpp.compiler.skip=true -->
        <javacpp.platform.root/>      <!-- -Djavacpp.platform.root=/path/to/android-ndk/ -->
        <javacpp.platform.compiler/>  <!-- -Djavacpp.platform.compiler=/path/to/arm-linux-androideabi-g++ -->
        <javacpp.platform.sysroot/>   <!-- -Djavacpp.platform.sysroot=$(xcrun -sdk iphoneos -show-sdk-path) -->
        <javacpp.platform.extension/> <!-- -Djavacpp.platform.extension=-avx512 -->
        <javacpp.platform.properties>${javacpp.platform}</javacpp.platform.properties>

        <javacpp.version>1.5</javacpp.version>
        <javacpp-presets.version>1.5</javacpp-presets.version>
        <javacv.version>1.5</javacv.version>

        <python.version>3.6</python.version>
        <cpython-platform.version>${python.version}-${javacpp-presets.version}</cpython-platform.version>

        <openblas.version>0.3.5</openblas.version>
        <mkl.version>2019.3</mkl.version>
        <mkl-dnn.version>0.18.1</mkl-dnn.version>
        <mkl-dnn.javacpp.version>${mkl-dnn.version}-${javacpp.version}</mkl-dnn.javacpp.version>
        <opencv.version>4.0.1</opencv.version>
        <ffmpeg.version>4.1.3</ffmpeg.version>
        <leptonica.version>1.78.0</leptonica.version>
        <hdf5.version>1.10.5</hdf5.version>
        <ale.version>0.6.0</ale.version>
        <tensorflow.version>1.13.1</tensorflow.version>
        <tensorflow.javacpp.version>${tensorflow.version}-${javacpp-presets.version}</tensorflow.javacpp.version>

        <commons-compress.version>1.18</commons-compress.version>
        <commonsmath.version>3.5</commonsmath.version>
        <commonslang.version>3.6</commonslang.version>
        <commonsio.version>2.5</commonsio.version>
        <commons-codec.version>1.10</commons-codec.version>
        <commons.math.version>${commonsmath.version}</commons.math.version>
        <commons.lang.version>${commonslang.version}</commons.lang.version>
        <commons.io.version>${commonsio.version}</commons.io.version>
        <commons-math3.version>${commonsmath.version}</commons-math3.version>
        <commons-lang.version>2.6</commons-lang.version>
        <commons-lang3.version>${commonslang.version}</commons-lang3.version>
        <commons-logging.version>1.2</commons-logging.version>
        <commons-net.version>3.1</commons-net.version>
        <commons-io.version>${commonsio.version}</commons-io.version>
        <commons-collections.version>3.2.2</commons-collections.version>
        <commons-collections4.version>4.1</commons-collections4.version>

        <args4j.version>2.0.29</args4j.version>
        <slf4j.version>1.7.21</slf4j.version>
        <junit.version>4.12</junit.version>
        <logback.version>1.2.3</logback.version>
        <jackson.version>2.5.1</jackson.version>
        <spark.jackson.version>${jackson.version}</spark.jackson.version>
<<<<<<< HEAD
        <spark2.jackson.version>2.6.5</spark2.jackson.version>
        <geo.jackson.version>2.9.9</geo.jackson.version>
=======
        <spark2.jackson.version>2.9.9</spark2.jackson.version>
        <geo.jackson.version>2.8.7</geo.jackson.version>
>>>>>>> 26a61804
        <lombok.version>1.18.2</lombok.version>
        <cleartk.version>2.0.0</cleartk.version>
        <lucene-solr.version>7.7.1</lucene-solr.version>
        <json.version>20131018</json.version>
        <google.protobuf.version>2.6.1</google.protobuf.version>
        <failIfNoTests>false</failIfNoTests>
        <hadoop.version>2.2.0
        </hadoop.version>  <!-- Hadoop version used by Spark 1.6.3 and 2.2.1 (and likely others) -->
        <spark.version>2.1.0</spark.version>
        <camel.version>2.16.3</camel.version>
        <zookeeper.version>3.5.5</zookeeper.version>
        <agrona.version>0.5.4</agrona.version>
        <mapdb.version>3.0.5</mapdb.version>
        <sqlite.version>3.15.1</sqlite.version>
        <playframework.version>2.4.8
        </playframework.version>    <!-- Play Framework 2.5 dropped Scala 2.10 support - use 2.4 for Spark compatibility w/ Scala 2.10 -->
        <javax.ws.rs.version>2.0</javax.ws.rs.version>
        <guava.version>24.1.1-jre</guava.version>
        <fbs.version>1.2.0-3f79e055</fbs.version>
        <threadly.version>4.10.0</threadly.version>

        <flatbuffers.version>1.10.0</flatbuffers.version>
        <grpc.version>1.14.0</grpc.version>
        <javax.version>1.2</javax.version>
        <jaxb.version>2.3.0</jaxb.version>

        <maven-gpg-plugin.version>1.6</maven-gpg-plugin.version>
        <maven-source-plugin.version>3.0.1</maven-source-plugin.version>
        <maven-javadoc-plugin.version>3.0.1</maven-javadoc-plugin.version>
        <maven-deploy-plugin.version>2.8.2</maven-deploy-plugin.version>
        <maven-release-plugin.version>2.5.3</maven-release-plugin.version>
        <maven-compiler-plugin.version>3.7.0</maven-compiler-plugin.version>
        <maven-scala-plugin.version>3.3.1</maven-scala-plugin.version>
        <maven-resources-plugin.version>3.0.1</maven-resources-plugin.version>
        <sbt-compiler-maven-plugin.version>1.0.0-beta8</sbt-compiler-maven-plugin.version>
        <maven-git-commit-plugin.version>2.2.2</maven-git-commit-plugin.version>
        <maven-git-commit-id-plugin.version>${maven-git-commit-plugin.version}
        </maven-git-commit-id-plugin.version>
        <maven-build-helper-plugin.version>3.0.0</maven-build-helper-plugin.version>
        <maven-play2-plugin.version>1.0.0-beta5</maven-play2-plugin.version>
        <maven-surefire-plugin.version>2.19.1</maven-surefire-plugin.version>
        <maven-surefire.version>${maven-surefire-plugin.version}</maven-surefire.version>
        <maven-enforcer-plugin.version>1.4.1</maven-enforcer-plugin.version>
        <maven-lint-plugin.version>0.0.11</maven-lint-plugin.version>
        <maven-formatter-plugin.version>2.0.0</maven-formatter-plugin.version>
        <maven-lifecycle-mapping-plugin.version>1.0.0</maven-lifecycle-mapping-plugin.version>
        <maven-lifecycle-mapping.version>${maven-lifecycle-mapping-plugin.version}
        </maven-lifecycle-mapping.version>
        <maven-shade-plugin.version>3.2.1</maven-shade-plugin.version>
        <maven-jar-plugin.version>3.0.2</maven-jar-plugin.version>
        <mockito.version>2.2.6</mockito.version>

        <!-- base versions -->
        <!-- Scala 2.10.x -->
        <scala210.version>2.10.7</scala210.version>
        <scala210.binary.version>2.10</scala210.binary.version>
        <!-- Scala 2.11.x -->
        <scala211.version>2.11.12</scala211.version>
        <scala211.binary.version>2.11</scala211.binary.version>

        <scalatest.version>3.0.5</scalatest.version>
        <scalafmt.version>1.3.0</scalafmt.version>
        <scalacheck.version>1.14.0</scalacheck.version>

        <libnd4j.tests>--tests</libnd4j.tests>
        <libnd4j.test.skip>false</libnd4j.test.skip>
        <jumpy.test.skip>false</jumpy.test.skip>
        <pydatavec.test.skip>false</pydatavec.test.skip>
        <pydl4j.test.skip>false</pydl4j.test.skip>
        <skipBackendChoice>false</skipBackendChoice>
        <skipTestResourceEnforcement>false
        </skipTestResourceEnforcement> <!-- Test resource profile must be enabled unless using -DskipTests etc -->
    </properties>

    <build>
        <plugins>
            <plugin>
                <groupId>org.apache.maven.plugins</groupId>
                <artifactId>maven-enforcer-plugin</artifactId>
                <version>1.4.1</version>
                <executions>
                    <execution>
                        <id>enforce-maven</id>
                        <goals>
                            <goal>enforce</goal>
                        </goals>
                        <configuration>
                            <rules>
                                <requireMavenVersion>
                                    <version>3.3</version>
                                    <message>Please install maven 3.3 or higher</message>
                                </requireMavenVersion>
                                <bannedDependencies>
                                    <excludes>
                                        <exclude>org.projectlombok:*:*:*:compile</exclude>
                                    </excludes>
                                </bannedDependencies>
                            </rules>
                        </configuration>
                    </execution>
                </executions>
            </plugin>
        </plugins>
    </build>

    <profiles>
        <profile>
            <id>doclint-java8-disable</id>
            <activation>
                <jdk>[1.8,)</jdk>
            </activation>
            <build>
                <plugins>
                    <plugin>
                        <artifactId>maven-javadoc-plugin</artifactId>
                        <configuration>
                            <doclint>none</doclint>
                            <failOnError>false</failOnError>
                        </configuration>
                    </plugin>
                </plugins>
            </build>
        </profile>
        <profile>
            <id>s3-repo</id>
            <activation>
                <property>
                    <name>local.software.repository</name>
                    <value>s3-repo</value>
                </property>
            </activation>
            <distributionManagement>
                <snapshotRepository>
                    <id>s3-repo</id>
                    <name>s3-repo</name>
                    <url>s3://${s3.repo.url}</url>
                </snapshotRepository>
            </distributionManagement>
        </profile>
        <profile>
            <id>skymindnexus-skil</id>
            <activation>
                <property>
                    <name>local.software.repository</name>
                    <value>skymindnexus-skil</value>
                </property>
            </activation>
            <distributionManagement>
                <repository>
                    <id>skymindnexus</id>
                    <name>skymindnexus</name>
                    <url>https://nexus.skymind.io/repository/skil/</url>
                </repository>
            </distributionManagement>
        </profile>
        <profile>
            <id>local-nexus</id>
            <activation>
                <property>
                    <name>local.software.repository</name>
                    <value>nexus</value>
                </property>
            </activation>
            <distributionManagement>
                <snapshotRepository>
                    <id>local-nexus</id>
                    <name>local-nexus</name>
                    <url>
                        http://master-jenkins.skymind.io:8088/repository/snapshots
                    </url>
                </snapshotRepository>
            </distributionManagement>
            <build>
                <plugins>
                    <plugin>
                        <artifactId>maven-deploy-plugin</artifactId>
                        <version>${maven-deploy-plugin.version}</version>
                        <configuration>
                            <skip>true</skip>
                        </configuration>
                    </plugin>
                    <plugin>
                        <groupId>org.sonatype.plugins</groupId>
                        <artifactId>nexus-staging-maven-plugin</artifactId>
                        <version>1.6.6</version>
                        <executions>
                            <execution>
                                <id>default-deploy</id>
                                <phase>deploy</phase>
                                <goals>
                                    <goal>deploy</goal>
                                </goals>
                            </execution>
                        </executions>
                        <extensions>true</extensions>
                        <configuration>
                            <serverId>local-nexus</serverId>
                            <nexusUrl>http://master-jenkins.skymind.io:8088/</nexusUrl>
                            <skipStagingRepositoryClose>true</skipStagingRepositoryClose>
                        </configuration>
                    </plugin>
                </plugins>
            </build>
        </profile>
        <profile>
            <id>local-jfrog</id>
            <activation>
                <property>
                    <name>local.software.repository</name>
                    <value>jfrog</value>
                </property>
            </activation>
            <distributionManagement>
                <snapshotRepository>
                    <id>local-jfrog</id>
                    <name>local-jfrog</name>
                    <url>http://master-jenkins.skymind.io:8081/artifactory/libs-snapshot-local
                    </url>
                </snapshotRepository>
                <repository>
                    <id>local-jfrog</id>
                    <name>local-jfrog</name>
                    <url>http://master-jenkins.skymind.io:8081/artifactory/libs-release-local
                    </url>
                </repository>
            </distributionManagement>
        </profile>
        <profile>
            <id>Bintray-artifactory</id>
            <activation>
                <property>
                    <name>local.software.repository</name>
                    <value>bintray</value>
                </property>
            </activation>
            <distributionManagement>
                <snapshotRepository>
                    <id>bintray-deeplearning4j-maven</id>
                    <name>deeplearning4j-maven-snapshots</name>
                    <url>https://oss.jfrog.org/artifactory/oss-snapshot-local</url>
                </snapshotRepository>
                <repository>
                    <id>bintray-deeplearning4j-maven</id>
                    <name>deeplearning4j-maven-releases</name>
                    <url>
                        https://api.bintray.com/maven/deeplearning4j/maven/${project.artifactId}/;publish=1
                    </url>
                </repository>
            </distributionManagement>
        </profile>
        <profile>
            <id>sonatype-nexus</id>
            <activation>
                <property>
                    <name>local.software.repository</name>
                    <value>sonatype</value>
                </property>
            </activation>
            <distributionManagement>
                <repository>
                    <id>sonatype-nexus-releases</id>
                    <name>Nexus Release Repository</name>
                    <url>http://oss.sonatype.org/service/local/staging/deploy/maven2/</url>
                </repository>
                <snapshotRepository>
                    <id>sonatype-nexus-snapshots</id>
                    <name>Sonatype Nexus snapshot repository</name>
                    <url>https://oss.sonatype.org/content/repositories/snapshots</url>
                </snapshotRepository>
            </distributionManagement>
            <build>
                <plugins>
                    <plugin>
                        <artifactId>maven-deploy-plugin</artifactId>
                        <version>${maven-deploy-plugin.version}</version>
                        <configuration>
                            <skip>true</skip>
                        </configuration>
                    </plugin>
                    <plugin>
                        <groupId>org.sonatype.plugins</groupId>
                        <artifactId>nexus-staging-maven-plugin</artifactId>
                        <version>1.6.6</version>
                        <executions>
                            <execution>
                                <id>default-deploy</id>
                                <phase>deploy</phase>
                                <goals>
                                    <goal>deploy</goal>
                                </goals>
                            </execution>
                        </executions>
                        <extensions>true</extensions>
                        <configuration>
                            <serverId>sonatype-nexus-snapshots</serverId>
                            <nexusUrl>https://oss.sonatype.org/</nexusUrl>
                            <skipStagingRepositoryClose>true</skipStagingRepositoryClose>
                        </configuration>
                    </plugin>
                </plugins>
            </build>
        </profile>
        <!-- This controls skipping the test backend choice enforcement below -->
        <profile>
            <id>skipTestCompileAndRun</id>
            <activation>
                <property>
                    <name>maven.test.skip</name>
                    <value>true</value>
                </property>
            </activation>
            <properties>
                <libnd4j.tests/>
                <libnd4j.test.skip>true</libnd4j.test.skip>
                <jumpy.test.skip>true</jumpy.test.skip>
                <pydatavec.test.skip>true</pydatavec.test.skip>
                <pydl4j.test.skip>true</pydl4j.test.skip>
                <skipBackendChoice>true</skipBackendChoice>
                <skipTestResourceEnforcement>true</skipTestResourceEnforcement>
            </properties>
        </profile>
        <profile>
            <id>skipTestRun</id>
            <activation>
                <property>
                    <name>skipTests</name>
                </property>
            </activation>
            <properties>
                <libnd4j.tests/>
                <libnd4j.test.skip>true</libnd4j.test.skip>
                <jumpy.test.skip>true</jumpy.test.skip>
                <pydatavec.test.skip>true</pydatavec.test.skip>
                <pydl4j.test.skip>true</pydl4j.test.skip>
                <skipBackendChoice>true</skipBackendChoice>
                <skipTestResourceEnforcement>true</skipTestResourceEnforcement>
            </properties>
        </profile>
        <!-- end of backend choice enforcement control -->

        <!--
        testresources profile must be running when executing tests. However, maven enforcer plugin seems to be unable
         to enforce only when actually running tests - so we'll skip the enforcement (using profiles skipTestRun and skipTestCompileAndRun)
         when -DskipTests or -Dmaven.test.skip=true is used
         -->
        <profile>
            <id>testresources</id>
            <activation>
                <activeByDefault>false</activeByDefault>
            </activation>
            <dependencies>
                <dependency>
                    <groupId>org.deeplearning4j</groupId>
                    <artifactId>dl4j-test-resources</artifactId>
                    <version>${dl4j-test-resources.version}</version>
                    <scope>test</scope>
                </dependency>
            </dependencies>
        </profile>
        <profile>
            <id>qa</id>
            <build>
                <plugins>
                    <plugin>
                        <groupId>org.apache.maven.plugins</groupId>
                        <artifactId>maven-dependency-plugin</artifactId>
                        <version>2.10</version>
                        <executions>
                            <execution>
                                <phase>install</phase>
                                <goals>
                                    <goal>copy-dependencies</goal>
                                </goals>
                                <configuration>
                                    <outputDirectory>${project.build.directory}/lib
                                    </outputDirectory>
                                </configuration>
                            </execution>
                        </executions>
                    </plugin>
                </plugins>
            </build>
        </profile>
        <profile>
            <id>release-sign-artifacts</id>
            <activation>
                <property>
                    <name>performRelease</name>
                    <value>true</value>
                </property>
            </activation>
            <build>
                <plugins>
                    <plugin>
                        <artifactId>maven-gpg-plugin</artifactId>
                        <version>1.6</version>
                        <configuration>
                            <passphrase>${gpg.passphrase}</passphrase>
                        </configuration>
                        <executions>
                            <execution>
                                <id>sign-artifacts</id>
                                <phase>verify</phase>
                                <goals>
                                    <goal>sign</goal>
                                </goals>
                            </execution>
                        </executions>
                    </plugin>
                </plugins>
            </build>
        </profile>
        <profile>
            <id>release</id>
            <build>
                <plugins>
                    <plugin>
                        <artifactId>maven-source-plugin</artifactId>
                        <version>${maven-source-plugin.version}</version>
                        <executions>
                            <execution>
                                <id>attach-sources</id>
                                <goals>
                                    <goal>jar</goal>
                                </goals>
                            </execution>
                        </executions>
                    </plugin>
                    <plugin>
                        <artifactId>maven-javadoc-plugin</artifactId>
                        <version>${maven-javadoc-plugin.version}</version>
                        <configuration>
                            <additionalparam>-Xdoclint:none</additionalparam>
                            <quiet>true</quiet>
                        </configuration>
                        <executions>
                            <execution>
                                <id>attach-javadocs</id>
                                <goals>
                                    <goal>jar</goal>
                                </goals>
                            </execution>
                        </executions>
                    </plugin>
                </plugins>
            </build>
        </profile>
        <profile>
            <id>trimSnapshots</id>
            <build>
                <plugins>
                    <plugin>
                        <groupId>org.codehaus.mojo</groupId>
                        <artifactId>build-helper-maven-plugin</artifactId>
                        <version>1.7</version>
                        <executions>
                            <execution>
                                <id>remove-old-artifacts</id>
                                <phase>package</phase>
                                <goals>
                                    <goal>remove-project-artifact</goal>
                                </goals>
                                <configuration>
                                    <removeAll>true
                                    </removeAll><!-- remove all versions of built artifacts including all versions.  Install phase will regenerate -->
                                </configuration>
                            </execution>
                        </executions>
                    </plugin>
                </plugins>
            </build>
        </profile>
        <profile>
            <id>1.9build</id>
            <activation>
                <jdk>1.9</jdk>
            </activation>
            <properties>
                <maven.compiler.release>7</maven.compiler.release>
            </properties>
            <build>
                <plugins>
                    <plugin>
                        <groupId>org.apache.maven.plugins</groupId>
                        <artifactId>maven-toolchains-plugin</artifactId>
                    </plugin>
                </plugins>
            </build>
        </profile>

        <profile>
            <id>libnd4jhome-defined</id>
            <activation>
                <property>
                    <name>env.LIBND4J_HOME</name>
                </property>
            </activation>
            <properties>
                <libnd4jhome>${env.LIBND4J_HOME}</libnd4jhome>
            </properties>
        </profile>
        <profile>
            <id>libnd4jhome-undefined</id>
            <activation>
                <property>
                    <name>!env.LIBND4J_HOME</name>
                </property>
            </activation>
            <properties>
                <libnd4jhome>${basedir}/../../../../libnd4j/</libnd4jhome>
            </properties>
        </profile>

        <!-- For Android: -Dplatform=android-arm -->
        <profile>
            <id>javacpp-platform-default</id>
            <activation>
                <property>
                  <name>!javacpp.platform</name>
                </property>
            </activation>
            <properties>
                <javacpp.platform>${os.name}-${os.arch}</javacpp.platform>
            </properties>
        </profile>

        <!-- Profiles to set the default javacpp.platform property: If someone knows a better way to do this, please do let me know! -->
        <profile>
            <id>linux</id>
            <activation>
                <os>
                    <name>linux</name>
                </os>
            </activation>
            <properties>
                <os.name>linux</os.name>
            </properties>
        </profile>
        <profile>
            <id>macosx</id>
            <activation>
                <os>
                    <name>mac os x</name>
                </os>
            </activation>
            <properties>
                <os.name>macosx</os.name>
            </properties>
        </profile>
        <profile>
            <id>windows</id>
            <activation>
                <os>
                    <family>windows</family>
                </os>
            </activation>
            <properties>
                <os.name>windows</os.name>
            </properties>
        </profile>
        <profile>
            <id>i386</id>
            <activation>
                <os>
                    <arch>i386</arch>
                </os>
            </activation>
            <properties>
                <os.arch>x86_64</os.arch>
            </properties>
        </profile>
        <profile>
            <id>i486</id>
            <activation>
                <os>
                    <arch>i486</arch>
                </os>
            </activation>
            <properties>
                <os.arch>x86_64</os.arch>
            </properties>
        </profile>
        <profile>
            <id>i586</id>
            <activation>
                <os>
                    <arch>i586</arch>
                </os>
            </activation>
            <properties>
                <os.arch>x86_64</os.arch>
            </properties>
        </profile>
        <profile>
            <id>i686</id>
            <activation>
                <os>
                    <arch>i686</arch>
                </os>
            </activation>
            <properties>
                <os.arch>x86_64</os.arch>
            </properties>
        </profile>
        <profile>
            <id>x86</id>
            <activation>
                <os>
                    <arch>x86</arch>
                </os>
            </activation>
            <properties>
                <os.arch>x86_64</os.arch>
            </properties>
        </profile>
        <profile>
            <id>amd64</id>
            <activation>
                <os>
                    <arch>amd64</arch>
                </os>
            </activation>
            <properties>
                <os.arch>x86_64</os.arch>
            </properties>
        </profile>
        <profile>
            <id>x86-64</id>
            <activation>
                <os>
                    <arch>x86-64</arch>
                </os>
            </activation>
            <properties>
                <os.arch>x86_64</os.arch>
            </properties>
        </profile>
        <profile>
            <id>arm</id>
            <activation>
                <os>
                    <arch>arm</arch>
                </os>
            </activation>
            <properties>
                <os.arch>arm</os.arch>
            </properties>
        </profile>
    </profiles>
</project><|MERGE_RESOLUTION|>--- conflicted
+++ resolved
@@ -330,13 +330,8 @@
         <logback.version>1.2.3</logback.version>
         <jackson.version>2.5.1</jackson.version>
         <spark.jackson.version>${jackson.version}</spark.jackson.version>
-<<<<<<< HEAD
-        <spark2.jackson.version>2.6.5</spark2.jackson.version>
+        <spark2.jackson.version>2.9.9</spark2.jackson.version>
         <geo.jackson.version>2.9.9</geo.jackson.version>
-=======
-        <spark2.jackson.version>2.9.9</spark2.jackson.version>
-        <geo.jackson.version>2.8.7</geo.jackson.version>
->>>>>>> 26a61804
         <lombok.version>1.18.2</lombok.version>
         <cleartk.version>2.0.0</cleartk.version>
         <lucene-solr.version>7.7.1</lucene-solr.version>
