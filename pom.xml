<?xml version="1.0" encoding="UTF-8"?>

<!--~~~~~~~~~~~~~~~~~~~~~~~~~~~~~~~~~~~~~~~~~~~~~~~~~~~~~~~~~~~~~~~~~~~~~~~~~~~~
  ~ Copyright (c) 2015-2018 Skymind, Inc.
  ~
  ~ This program and the accompanying materials are made available under the
  ~ terms of the Apache License, Version 2.0 which is available at
  ~ https://www.apache.org/licenses/LICENSE-2.0.
  ~
  ~ Unless required by applicable law or agreed to in writing, software
  ~ distributed under the License is distributed on an "AS IS" BASIS, WITHOUT
  ~ WARRANTIES OR CONDITIONS OF ANY KIND, either express or implied. See the
  ~ License for the specific language governing permissions and limitations
  ~ under the License.
  ~
  ~ SPDX-License-Identifier: Apache-2.0
  ~~~~~~~~~~~~~~~~~~~~~~~~~~~~~~~~~~~~~~~~~~~~~~~~~~~~~~~~~~~~~~~~~~~~~~~~~~~-->

<project xmlns="http://maven.apache.org/POM/4.0.0"
    xmlns:xsi="http://www.w3.org/2001/XMLSchema-instance"
    xsi:schemaLocation="http://maven.apache.org/POM/4.0.0 http://maven.apache.org/xsd/maven-4.0.0.xsd">

    <modelVersion>4.0.0</modelVersion>

    <groupId>org.deeplearning4j</groupId>
    <artifactId>deeplearning4j</artifactId>
    <version>1.0.0-SNAPSHOT</version>
    <packaging>pom</packaging>

    <name>deeplearning4j</name>
    <description>Deeplearning4j Monorepo</description>
    <url>http://deeplearning4j.org/</url>

    <licenses>
        <license>
            <name>Apache License, Version 2.0</name>
            <url>http://www.apache.org/licenses/LICENSE-2.0.txt</url>
            <distribution>repo</distribution>
        </license>
    </licenses>

    <developers>
        <developer>
            <id>agibsonccc</id>
            <name>Adam Gibson</name>
            <email>adam@skymind.io</email>
        </developer>
        <developer>
            <id>chrisvnicholson</id>
            <name>Chris Nicholson</name>
            <email>chris@skymind.io</email>
        </developer>
        <developer>
            <id>jpatanooga</id>
            <name>Josh Patterson</name>
        </developer>
        <developer>
            <id>AlexDBlack</id>
            <name>Alex Black</name>
        </developer>
        <developer>
            <id>nyghtowl</id>
            <name>Melanie Warrick</name>
        </developer>
        <developer>
            <id>raver119</id>
            <name>raver119</name>
        </developer>
        <developer>
            <id>saudet</id>
            <name>Samuel Audet</name>
        </developer>
        <developer>
            <id>eraly</id>
            <name>Susan Eraly</name>
        </developer>
        <developer>
            <id>kepricon</id>
            <name>Daehyun Kim</name>
        </developer>
        <developer>
            <id>turambar</id>
            <name>Dave kale</name>
        </developer>
        <developer>
            <id>maxpumperla</id>
            <name>Max Pumperla</name>
        </developer>
        <!--current & previous core contributors and company developers-->
        <developer>
            <id>rubenfiszel</id>
            <name>Ruben Fiszel</name>
        </developer>
        <developer>
            <id>smarthi</id>
            <name>Suneel Marthi</name>
        </developer>
        <developer>
            <id>taisukeoe</id>
            <name>Taisuke Oe</name>
        </developer>
        <developer>
            <id>treo</id>
            <name>Paul Dubs</name>
        </developer>
        <developer>
            <id>EronWright</id>
            <name>Eron Wright</name>
        </developer>
        <developer>
            <id>jyt109</id>
            <name>Jeffrey Tang</name>
        </developer>
        <developer>
            <id>sonaliii</id>
            <name>Sonali Dayal</name>
        </developer>
        <developer>
            <id>emmjaykay</id>
            <name>emmjaykay</name>
        </developer>
        <developer>
            <id>crockpotveggies</id>
            <name>Justin Long</name>
        </developer>
    </developers>

    <modules>
        <module>libnd4j</module>
        <module>nd4j</module>
        <module>datavec</module>
        <module>deeplearning4j</module>
        <module>arbiter</module>
        <module>nd4s</module>
        <module>gym-java-client</module>
        <module>rl4j</module>
        <module>scalnet</module>
        <module>jumpy</module>
        <module>pydatavec</module>
        <module>pydl4j</module>
    </modules>

    <scm>
        <connection>scm:git://github.com:deeplearning4j/deeplearning4j.git</connection>
        <developerConnection>scm:git:git@github.com:deeplearning4j/deeplearning4j.git
        </developerConnection>
        <url>git@github.com:deeplearning4j/deeplearning4j.git</url>
        <tag>HEAD</tag>
    </scm>

    <repositories>
        <repository>
            <id>sonatype-nexus-snapshots</id>
            <name>Sonatype Nexus Snapshots</name>
            <url>https://oss.sonatype.org/content/repositories/snapshots</url>
            <releases>
                <enabled>false</enabled>
            </releases>
            <snapshots>
                <enabled>true</enabled>
                <updatePolicy>daily</updatePolicy>  <!-- Optional, update daily -->
            </snapshots>
        </repository>
        <repository>
            <id>maven-restlet</id>
            <name>Public online Restlet repository</name>
            <url>http://maven.restlet.org</url>
            <releases>
                <enabled>true</enabled>
            </releases>
            <snapshots>
                <enabled>true</enabled>
                <updatePolicy>daily</updatePolicy>  <!-- Optional, update daily -->
            </snapshots>
        </repository>
    </repositories>

    <pluginRepositories>
        <pluginRepository>
            <id>sonatype-nexus-snapshots</id>
            <name>Sonatype Nexus Snapshots</name>
            <url>https://oss.sonatype.org/content/repositories/snapshots</url>
            <releases>
                <enabled>false</enabled>
            </releases>
            <snapshots>
                <enabled>true</enabled>
                <updatePolicy>daily</updatePolicy>  <!-- Optional, update daily -->
            </snapshots>
        </pluginRepository>
        <pluginRepository>
            <id>maven-restlet</id>
            <name>Public online Restlet repository</name>
            <url>http://maven.restlet.org</url>
            <releases>
                <enabled>true</enabled>
            </releases>
            <snapshots>
                <enabled>true</enabled>
                <updatePolicy>daily</updatePolicy>  <!-- Optional, update daily -->
            </snapshots>
        </pluginRepository>
    </pluginRepositories>

    <distributionManagement>
        <repository>
            <id>sonatype-nexus-releases</id>
            <name>Nexus Release Repository</name>
            <url>http://oss.sonatype.org/service/local/staging/deploy/maven2/</url>
        </repository>
        <snapshotRepository>
            <id>sonatype-nexus-snapshots</id>
            <name>Sonatype Nexus snapshot repository</name>
            <url>https://oss.sonatype.org/content/repositories/snapshots</url>
        </snapshotRepository>
    </distributionManagement>

    <properties>
        <maven.compiler.source>1.7</maven.compiler.source>
        <maven.compiler.target>1.7</maven.compiler.target>
        <maven.compiler.testTarget>1.8</maven.compiler.testTarget>
        <maven.compiler.testSource>1.8</maven.compiler.testSource>
        <project.build.sourceEncoding>UTF-8</project.build.sourceEncoding>

        <deeplearning4j.version>1.0.0-SNAPSHOT</deeplearning4j.version>
        <dl4j.version>1.0.0-SNAPSHOT</dl4j.version>
        <nd4j.version>1.0.0-SNAPSHOT</nd4j.version>
        <datavec.version>1.0.0-SNAPSHOT</datavec.version>
        <dl4j-test-resources.version>1.0.0-SNAPSHOT</dl4j-test-resources.version>

        <jackson-asl.version>1.9.13</jackson-asl.version>
        <asm.version>5.1</asm.version>
        <arrow.version>0.11.0</arrow.version>
        <avro.version>1.7.7</avro.version>
        <curator.version>2.8.0</curator.version>
        <guice.version>4.0</guice.version>
        <hibernate.version>5.1.3.Final</hibernate.version>
        <hppc.version>0.8.1</hppc.version>
        <httpclient.version>4.5.3</httpclient.version>
        <httpcore.version>4.4.6</httpcore.version>
        <httpmime.version>4.5.3</httpmime.version>
        <janino.version>2.7.8</janino.version>
        <javassist.version>3.19.0-GA</javassist.version>
        <jaxb.version>2.2.11</jaxb.version>
        <jets3t.version>0.7.1</jets3t.version>
        <jetty.version>9.4.10.v20180503</jetty.version>
        <jsch.version>0.1.51</jsch.version>
        <leveldb.version>1.8</leveldb.version>
        <lz4.version>1.3.0</lz4.version>
        <metrics.version>3.2.6</metrics.version>
        <netty.version>3.10.4.Final</netty.version>
        <objenesis.version>2.6</objenesis.version>
        <paranamer.version>2.6</paranamer.version>
        <ws.rs.version>2.0</ws.rs.version>
        <servlet.version>3.1.0</servlet.version>
        <snakeyaml.version>1.12</snakeyaml.version>
        <snappy.version>1.1.2.6</snappy.version>
        <spring.version>5.1.1.RELEASE</spring.version>
        <t-digest.version>3.2</t-digest.version>

        <oshi.version>3.4.2</oshi.version>
        <kafka.version>0.8.2.2</kafka.version>
        <akka.version>2.3.16</akka.version>
        <typesafe.config.version>1.3.0</typesafe.config.version> <!-- Play requires 1.3.0 -->
        <py4j.version>0.10.4</py4j.version>
        <jcommander.version>1.27</jcommander.version>
        <dropwizard.version>0.8.0</dropwizard.version>
        <jodatime.version>2.2</jodatime.version>
        <protonpack.version>1.15</protonpack.version>
        <poi.version>3.17</poi.version>
        <play.version>2.4.8</play.version>
        <jodah.typetools.version>0.5.0</jodah.typetools.version>
        <freemarker.version>2.3.23</freemarker.version>
        <geoip2.version>2.8.1</geoip2.version>
        <stream.analytics.version>2.7.0</stream.analytics.version>
        <opencsv.version>2.3</opencsv.version>
        <tdigest.version>3.2</tdigest.version>
        <jtransforms.version>3.1</jtransforms.version>
        <fastutil.version>6.5.7</fastutil.version>
        <unirest.version>1.4.9</unirest.version>
        <reflections.version>0.9.10</reflections.version>

        <javacpp.parser.skip>false</javacpp.parser.skip>     <!-- To skip header file parsing phase: -Djavacpp.parser.skip=true  -->
        <javacpp.compiler.skip>false</javacpp.compiler.skip> <!-- To skip native compilation phase: -Djavacpp.compiler.skip=true -->
        <javacpp.platform.root/>      <!-- -Djavacpp.platform.root=/path/to/android-ndk/ -->
        <javacpp.platform.compiler/>  <!-- -Djavacpp.platform.compiler=/path/to/arm-linux-androideabi-g++ -->
        <javacpp.platform.sysroot/>   <!-- -Djavacpp.platform.sysroot=$(xcrun -sdk iphoneos -show-sdk-path) -->
        <javacpp.platform.extension/> <!-- -Djavacpp.platform.extension=-avx512 -->
        <javacpp.platform.properties>${javacpp.platform}</javacpp.platform.properties>

<<<<<<< HEAD

        <javacpp.version>1.5-SNAPSHOT</javacpp.version>
        <javacpp-presets.version>1.5-SNAPSHOT</javacpp-presets.version>
        <javacv.version>1.5-SNAPSHOT</javacv.version>

        <python.version>3.6</python.version>
        <cpython-platform.version>${python.version}-${javacpp-presets.version}</cpython-platform.version>

=======
        <javacpp.version>1.5-SNAPSHOT</javacpp.version>
        <javacpp-presets.version>1.5-SNAPSHOT</javacpp-presets.version>
        <javacv.version>1.5-SNAPSHOT</javacv.version>
>>>>>>> d9457db9
        <openblas.version>0.3.5</openblas.version>
        <mkl.version>2019.3</mkl.version>
        <mkl-dnn.version>0.18.1</mkl-dnn.version>
        <mkl-dnn.javacpp.version>${mkl-dnn.version}-${javacpp.version}</mkl-dnn.javacpp.version>
        <opencv.version>4.0.1</opencv.version>
        <ffmpeg.version>4.1.1</ffmpeg.version>
        <leptonica.version>1.77.0</leptonica.version>
        <hdf5.version>1.10.5</hdf5.version>
        <ale.version>0.6.0</ale.version>
        <tensorflow.version>1.13.1</tensorflow.version>
        <tensorflow.javacpp.version>${tensorflow.version}-${javacpp-presets.version}</tensorflow.javacpp.version>

        <commons-compress.version>1.16.1</commons-compress.version>
        <commonsmath.version>3.5</commonsmath.version>
        <commonslang.version>3.6</commonslang.version>
        <commonsio.version>2.5</commonsio.version>
        <commons-codec.version>1.10</commons-codec.version>
        <commons.math.version>${commonsmath.version}</commons.math.version>
        <commons.lang.version>${commonslang.version}</commons.lang.version>
        <commons.io.version>${commonsio.version}</commons.io.version>
        <commons-math3.version>${commonsmath.version}</commons-math3.version>
        <commons-lang.version>2.6</commons-lang.version>
        <commons-lang3.version>${commonslang.version}</commons-lang3.version>
        <commons-logging.version>1.2</commons-logging.version>
        <commons-net.version>3.1</commons-net.version>
        <commons-io.version>${commonsio.version}</commons-io.version>
        <commons-collections.version>3.2.2</commons-collections.version>
        <commons-collections4.version>4.1</commons-collections4.version>

        <args4j.version>2.0.29</args4j.version>
        <slf4j.version>1.7.21</slf4j.version>
        <junit.version>4.12</junit.version>
        <logback.version>1.2.3</logback.version>
        <jackson.version>2.5.1</jackson.version>
        <spark.jackson.version>${jackson.version}</spark.jackson.version>
        <spark2.jackson.version>2.6.5</spark2.jackson.version>
        <geo.jackson.version>2.8.7</geo.jackson.version>
        <lombok.version>1.18.2</lombok.version>
        <cleartk.version>2.0.0</cleartk.version>
        <lucene-solr.version>7.5.0</lucene-solr.version>
        <json.version>20131018</json.version>
        <google.protobuf.version>2.6.1</google.protobuf.version>
        <failIfNoTests>false</failIfNoTests>
        <hadoop.version>2.2.0
        </hadoop.version>  <!-- Hadoop version used by Spark 1.6.3 and 2.2.1 (and likely others) -->
        <spark.version>2.1.0</spark.version>
        <camel.version>2.16.3</camel.version>
        <zookeeper.version>3.4.6</zookeeper.version>
        <agrona.version>0.5.4</agrona.version>
        <mapdb.version>3.0.5</mapdb.version>
        <sqlite.version>3.15.1</sqlite.version>
        <playframework.version>2.4.8
        </playframework.version>    <!-- Play Framework 2.5 dropped Scala 2.10 support - use 2.4 for Spark compatibility w/ Scala 2.10 -->
        <javax.ws.rs.version>2.0</javax.ws.rs.version>
        <guava.version>20.0</guava.version>
        <fbs.version>1.2.0-3f79e055</fbs.version>
        <threadly.version>4.10.0</threadly.version>

        <flatbuffers.version>1.10.0</flatbuffers.version>
        <grpc.version>1.14.0</grpc.version>
        <javax.version>1.2</javax.version>
        <jaxb.version>2.3.0</jaxb.version>

        <maven-gpg-plugin.version>1.6</maven-gpg-plugin.version>
        <maven-source-plugin.version>3.0.1</maven-source-plugin.version>
        <maven-javadoc-plugin.version>3.0.1</maven-javadoc-plugin.version>
        <maven-deploy-plugin.version>2.8.2</maven-deploy-plugin.version>
        <maven-release-plugin.version>2.5.3</maven-release-plugin.version>
        <maven-compiler-plugin.version>3.7.0</maven-compiler-plugin.version>
        <maven-scala-plugin.version>3.3.1</maven-scala-plugin.version>
        <maven-resources-plugin.version>3.0.1</maven-resources-plugin.version>
        <sbt-compiler-maven-plugin.version>1.0.0-beta8</sbt-compiler-maven-plugin.version>
        <maven-git-commit-plugin.version>2.2.2</maven-git-commit-plugin.version>
        <maven-git-commit-id-plugin.version>${maven-git-commit-plugin.version}
        </maven-git-commit-id-plugin.version>
        <maven-build-helper-plugin.version>3.0.0</maven-build-helper-plugin.version>
        <maven-play2-plugin.version>1.0.0-beta5</maven-play2-plugin.version>
        <maven-surefire-plugin.version>2.19.1</maven-surefire-plugin.version>
        <maven-surefire.version>${maven-surefire-plugin.version}</maven-surefire.version>
        <maven-enforcer-plugin.version>1.4.1</maven-enforcer-plugin.version>
        <maven-lint-plugin.version>0.0.11</maven-lint-plugin.version>
        <maven-formatter-plugin.version>2.0.0</maven-formatter-plugin.version>
        <maven-lifecycle-mapping-plugin.version>1.0.0</maven-lifecycle-mapping-plugin.version>
        <maven-lifecycle-mapping.version>${maven-lifecycle-mapping-plugin.version}
        </maven-lifecycle-mapping.version>
        <maven-shade-plugin.version>3.2.1</maven-shade-plugin.version>
        <maven-jar-plugin.version>3.0.2</maven-jar-plugin.version>
        <mockito.version>2.2.6</mockito.version>

        <!-- base versions -->
        <!-- Scala 2.10.x -->
        <scala210.version>2.10.7</scala210.version>
        <scala210.binary.version>2.10</scala210.binary.version>
        <!-- Scala 2.11.x -->
        <scala211.version>2.11.12</scala211.version>
        <scala211.binary.version>2.11</scala211.binary.version>

        <scalatest.version>3.0.5</scalatest.version>
        <scalafmt.version>1.3.0</scalafmt.version>
        <scalacheck.version>1.14.0</scalacheck.version>

        <libnd4j.tests>--tests</libnd4j.tests>
        <libnd4j.test.skip>false</libnd4j.test.skip>
        <jumpy.test.skip>false</jumpy.test.skip>
        <pydatavec.test.skip>false</pydatavec.test.skip>
        <pydl4j.test.skip>false</pydl4j.test.skip>
        <skipBackendChoice>false</skipBackendChoice>
        <skipTestResourceEnforcement>false
        </skipTestResourceEnforcement> <!-- Test resource profile must be enabled unless using -DskipTests etc -->
    </properties>

    <build>
        <plugins>
            <plugin>
                <groupId>org.apache.maven.plugins</groupId>
                <artifactId>maven-enforcer-plugin</artifactId>
                <version>1.4.1</version>
                <executions>
                    <execution>
                        <id>enforce-maven</id>
                        <goals>
                            <goal>enforce</goal>
                        </goals>
                        <configuration>
                            <rules>
                                <requireMavenVersion>
                                    <version>3.3</version>
                                    <message>Please install maven 3.3 or higher</message>
                                </requireMavenVersion>
                                <bannedDependencies>
                                    <excludes>
                                        <exclude>org.projectlombok:*:*:*:compile</exclude>
                                    </excludes>
                                </bannedDependencies>
                            </rules>
                        </configuration>
                    </execution>
                </executions>
            </plugin>
        </plugins>
    </build>

    <profiles>
        <profile>
            <id>doclint-java8-disable</id>
            <activation>
                <jdk>[1.8,)</jdk>
            </activation>
            <build>
                <plugins>
                    <plugin>
                        <artifactId>maven-javadoc-plugin</artifactId>
                        <configuration>
                            <doclint>none</doclint>
                            <failOnError>false</failOnError>
                        </configuration>
                    </plugin>
                </plugins>
            </build>
        </profile>
        <profile>
            <id>s3-repo</id>
            <activation>
                <property>
                    <name>local.software.repository</name>
                    <value>s3-repo</value>
                </property>
            </activation>
            <distributionManagement>
                <snapshotRepository>
                    <id>s3-repo</id>
                    <name>s3-repo</name>
                    <url>s3://${s3.repo.url}</url>
                </snapshotRepository>
            </distributionManagement>
        </profile>
        <profile>
            <id>skymindnexus-skil</id>
            <activation>
                <property>
                    <name>local.software.repository</name>
                    <value>skymindnexus-skil</value>
                </property>
            </activation>
            <distributionManagement>
                <repository>
                    <id>skymindnexus</id>
                    <name>skymindnexus</name>
                    <url>https://nexus.skymind.io/repository/skil/</url>
                </repository>
            </distributionManagement>
        </profile>
        <profile>
            <id>local-nexus</id>
            <activation>
                <property>
                    <name>local.software.repository</name>
                    <value>nexus</value>
                </property>
            </activation>
            <distributionManagement>
                <snapshotRepository>
                    <id>local-nexus</id>
                    <name>local-nexus</name>
                    <url>
                        http://master-jenkins.skymind.io:8088/repository/snapshots
                    </url>
                </snapshotRepository>
            </distributionManagement>
            <build>
                <plugins>
                    <plugin>
                        <artifactId>maven-deploy-plugin</artifactId>
                        <version>${maven-deploy-plugin.version}</version>
                        <configuration>
                            <skip>true</skip>
                        </configuration>
                    </plugin>
                    <plugin>
                        <groupId>org.sonatype.plugins</groupId>
                        <artifactId>nexus-staging-maven-plugin</artifactId>
                        <version>1.6.6</version>
                        <executions>
                            <execution>
                                <id>default-deploy</id>
                                <phase>deploy</phase>
                                <goals>
                                    <goal>deploy</goal>
                                </goals>
                            </execution>
                        </executions>
                        <extensions>true</extensions>
                        <configuration>
                            <serverId>local-nexus</serverId>
                            <nexusUrl>http://master-jenkins.skymind.io:8088/</nexusUrl>
                            <skipStagingRepositoryClose>true</skipStagingRepositoryClose>
                        </configuration>
                    </plugin>
                </plugins>
            </build>
        </profile>
        <profile>
            <id>local-jfrog</id>
            <activation>
                <property>
                    <name>local.software.repository</name>
                    <value>jfrog</value>
                </property>
            </activation>
            <distributionManagement>
                <snapshotRepository>
                    <id>local-jfrog</id>
                    <name>local-jfrog</name>
                    <url>http://master-jenkins.skymind.io:8081/artifactory/libs-snapshot-local
                    </url>
                </snapshotRepository>
                <repository>
                    <id>local-jfrog</id>
                    <name>local-jfrog</name>
                    <url>http://master-jenkins.skymind.io:8081/artifactory/libs-release-local
                    </url>
                </repository>
            </distributionManagement>
        </profile>
        <profile>
            <id>Bintray-artifactory</id>
            <activation>
                <property>
                    <name>local.software.repository</name>
                    <value>bintray</value>
                </property>
            </activation>
            <distributionManagement>
                <snapshotRepository>
                    <id>bintray-deeplearning4j-maven</id>
                    <name>deeplearning4j-maven-snapshots</name>
                    <url>https://oss.jfrog.org/artifactory/oss-snapshot-local</url>
                </snapshotRepository>
                <repository>
                    <id>bintray-deeplearning4j-maven</id>
                    <name>deeplearning4j-maven-releases</name>
                    <url>
                        https://api.bintray.com/maven/deeplearning4j/maven/${project.artifactId}/;publish=1
                    </url>
                </repository>
            </distributionManagement>
        </profile>
        <profile>
            <id>sonatype-nexus</id>
            <activation>
                <property>
                    <name>local.software.repository</name>
                    <value>sonatype</value>
                </property>
            </activation>
            <distributionManagement>
                <repository>
                    <id>sonatype-nexus-releases</id>
                    <name>Nexus Release Repository</name>
                    <url>http://oss.sonatype.org/service/local/staging/deploy/maven2/</url>
                </repository>
                <snapshotRepository>
                    <id>sonatype-nexus-snapshots</id>
                    <name>Sonatype Nexus snapshot repository</name>
                    <url>https://oss.sonatype.org/content/repositories/snapshots</url>
                </snapshotRepository>
            </distributionManagement>
            <build>
                <plugins>
                    <plugin>
                        <artifactId>maven-deploy-plugin</artifactId>
                        <version>${maven-deploy-plugin.version}</version>
                        <configuration>
                            <skip>true</skip>
                        </configuration>
                    </plugin>
                    <plugin>
                        <groupId>org.sonatype.plugins</groupId>
                        <artifactId>nexus-staging-maven-plugin</artifactId>
                        <version>1.6.6</version>
                        <executions>
                            <execution>
                                <id>default-deploy</id>
                                <phase>deploy</phase>
                                <goals>
                                    <goal>deploy</goal>
                                </goals>
                            </execution>
                        </executions>
                        <extensions>true</extensions>
                        <configuration>
                            <serverId>sonatype-nexus-snapshots</serverId>
                            <nexusUrl>https://oss.sonatype.org/</nexusUrl>
                            <skipStagingRepositoryClose>true</skipStagingRepositoryClose>
                        </configuration>
                    </plugin>
                </plugins>
            </build>
        </profile>
        <!-- This controls skipping the test backend choice enforcement below -->
        <profile>
            <id>skipTestCompileAndRun</id>
            <activation>
                <property>
                    <name>maven.test.skip</name>
                    <value>true</value>
                </property>
            </activation>
            <properties>
                <libnd4j.tests></libnd4j.tests>
                <libnd4j.test.skip>true</libnd4j.test.skip>
                <jumpy.test.skip>true</jumpy.test.skip>
                <pydatavec.test.skip>true</pydatavec.test.skip>
                <pydl4j.test.skip>true</pydl4j.test.skip>
                <skipBackendChoice>true</skipBackendChoice>
                <skipTestResourceEnforcement>true</skipTestResourceEnforcement>
            </properties>
        </profile>
        <profile>
            <id>skipTestRun</id>
            <activation>
                <property>
                    <name>skipTests</name>
                </property>
            </activation>
            <properties>
                <libnd4j.tests></libnd4j.tests>
                <libnd4j.test.skip>true</libnd4j.test.skip>
                <jumpy.test.skip>true</jumpy.test.skip>
                <pydatavec.test.skip>true</pydatavec.test.skip>
                <pydl4j.test.skip>true</pydl4j.test.skip>
                <skipBackendChoice>true</skipBackendChoice>
                <skipTestResourceEnforcement>true</skipTestResourceEnforcement>
            </properties>
        </profile>
        <!-- end of backend choice enforcement control -->

        <!--
        testresources profile must be running when executing tests. However, maven enforcer plugin seems to be unable
         to enforce only when actually running tests - so we'll skip the enforcement (using profiles skipTestRun and skipTestCompileAndRun)
         when -DskipTests or -Dmaven.test.skip=true is used
         -->
        <profile>
            <id>testresources</id>
            <activation>
                <activeByDefault>false</activeByDefault>
            </activation>
            <dependencies>
                <dependency>
                    <groupId>org.deeplearning4j</groupId>
                    <artifactId>dl4j-test-resources</artifactId>
                    <version>${dl4j-test-resources.version}</version>
                    <scope>test</scope>
                </dependency>
            </dependencies>
        </profile>
        <profile>
            <id>qa</id>
            <build>
                <plugins>
                    <plugin>
                        <groupId>org.apache.maven.plugins</groupId>
                        <artifactId>maven-dependency-plugin</artifactId>
                        <version>2.10</version>
                        <executions>
                            <execution>
                                <phase>install</phase>
                                <goals>
                                    <goal>copy-dependencies</goal>
                                </goals>
                                <configuration>
                                    <outputDirectory>${project.build.directory}/lib
                                    </outputDirectory>
                                </configuration>
                            </execution>
                        </executions>
                    </plugin>
                </plugins>
            </build>
        </profile>
        <profile>
            <id>release-sign-artifacts</id>
            <activation>
                <property>
                    <name>performRelease</name>
                    <value>true</value>
                </property>
            </activation>
            <build>
                <plugins>
                    <plugin>
                        <artifactId>maven-gpg-plugin</artifactId>
                        <version>1.6</version>
                        <configuration>
                            <passphrase>${gpg.passphrase}</passphrase>
                        </configuration>
                        <executions>
                            <execution>
                                <id>sign-artifacts</id>
                                <phase>verify</phase>
                                <goals>
                                    <goal>sign</goal>
                                </goals>
                            </execution>
                        </executions>
                    </plugin>
                </plugins>
            </build>
        </profile>
        <profile>
            <id>release</id>
            <build>
                <plugins>
                    <plugin>
                        <artifactId>maven-source-plugin</artifactId>
                        <version>${maven-source-plugin.version}</version>
                        <executions>
                            <execution>
                                <id>attach-sources</id>
                                <goals>
                                    <goal>jar</goal>
                                </goals>
                            </execution>
                        </executions>
                    </plugin>
                    <plugin>
                        <artifactId>maven-javadoc-plugin</artifactId>
                        <version>${maven-javadoc-plugin.version}</version>
                        <configuration>
                            <additionalparam>-Xdoclint:none</additionalparam>
                            <quiet>true</quiet>
                        </configuration>
                        <executions>
                            <execution>
                                <id>attach-javadocs</id>
                                <goals>
                                    <goal>jar</goal>
                                </goals>
                            </execution>
                        </executions>
                    </plugin>
                </plugins>
            </build>
        </profile>
        <profile>
            <id>trimSnapshots</id>
            <build>
                <plugins>
                    <plugin>
                        <groupId>org.codehaus.mojo</groupId>
                        <artifactId>build-helper-maven-plugin</artifactId>
                        <version>1.7</version>
                        <executions>
                            <execution>
                                <id>remove-old-artifacts</id>
                                <phase>package</phase>
                                <goals>
                                    <goal>remove-project-artifact</goal>
                                </goals>
                                <configuration>
                                    <removeAll>true
                                    </removeAll><!-- remove all versions of built artifacts including all versions.  Install phase will regenerate -->
                                </configuration>
                            </execution>
                        </executions>
                    </plugin>
                </plugins>
            </build>
        </profile>
        <profile>
            <id>1.9build</id>
            <activation>
                <jdk>1.9</jdk>
            </activation>
            <properties>
                <maven.compiler.release>7</maven.compiler.release>
            </properties>
            <build>
                <plugins>
                    <plugin>
                        <groupId>org.apache.maven.plugins</groupId>
                        <artifactId>maven-toolchains-plugin</artifactId>
                    </plugin>
                </plugins>
            </build>
        </profile>

        <profile>
            <id>libnd4jhome-defined</id>
            <activation>
                <property>
                    <name>env.LIBND4J_HOME</name>
                </property>
            </activation>
            <properties>
                <libnd4jhome>${env.LIBND4J_HOME}</libnd4jhome>
            </properties>
        </profile>
        <profile>
            <id>libnd4jhome-undefined</id>
            <activation>
                <property>
                    <name>!env.LIBND4J_HOME</name>
                </property>
            </activation>
            <properties>
                <libnd4jhome>${basedir}/../../../../libnd4j/</libnd4jhome>
            </properties>
        </profile>

        <!-- For Android: -Dplatform=android-arm -->
        <profile>
            <id>javacpp-platform-default</id>
            <activation>
                <property>
                  <name>!javacpp.platform</name>
                </property>
            </activation>
            <properties>
                <javacpp.platform>${os.name}-${os.arch}</javacpp.platform>
            </properties>
        </profile>

        <!-- Profiles to set the default javacpp.platform property: If someone knows a better way to do this, please do let me know! -->
        <profile>
            <id>linux</id>
            <activation>
                <os>
                    <name>linux</name>
                </os>
            </activation>
            <properties>
                <os.name>linux</os.name>
            </properties>
        </profile>
        <profile>
            <id>macosx</id>
            <activation>
                <os>
                    <name>mac os x</name>
                </os>
            </activation>
            <properties>
                <os.name>macosx</os.name>
            </properties>
        </profile>
        <profile>
            <id>windows</id>
            <activation>
                <os>
                    <family>windows</family>
                </os>
            </activation>
            <properties>
                <os.name>windows</os.name>
            </properties>
        </profile>
        <profile>
            <id>i386</id>
            <activation>
                <os>
                    <arch>i386</arch>
                </os>
            </activation>
            <properties>
                <os.arch>x86_64</os.arch>
            </properties>
        </profile>
        <profile>
            <id>i486</id>
            <activation>
                <os>
                    <arch>i486</arch>
                </os>
            </activation>
            <properties>
                <os.arch>x86_64</os.arch>
            </properties>
        </profile>
        <profile>
            <id>i586</id>
            <activation>
                <os>
                    <arch>i586</arch>
                </os>
            </activation>
            <properties>
                <os.arch>x86_64</os.arch>
            </properties>
        </profile>
        <profile>
            <id>i686</id>
            <activation>
                <os>
                    <arch>i686</arch>
                </os>
            </activation>
            <properties>
                <os.arch>x86_64</os.arch>
            </properties>
        </profile>
        <profile>
            <id>x86</id>
            <activation>
                <os>
                    <arch>x86</arch>
                </os>
            </activation>
            <properties>
                <os.arch>x86_64</os.arch>
            </properties>
        </profile>
        <profile>
            <id>amd64</id>
            <activation>
                <os>
                    <arch>amd64</arch>
                </os>
            </activation>
            <properties>
                <os.arch>x86_64</os.arch>
            </properties>
        </profile>
        <profile>
            <id>x86-64</id>
            <activation>
                <os>
                    <arch>x86-64</arch>
                </os>
            </activation>
            <properties>
                <os.arch>x86_64</os.arch>
            </properties>
        </profile>
        <profile>
            <id>arm</id>
            <activation>
                <os>
                    <arch>arm</arch>
                </os>
            </activation>
            <properties>
                <os.arch>arm</os.arch>
            </properties>
        </profile>
    </profiles>
</project><|MERGE_RESOLUTION|>--- conflicted
+++ resolved
@@ -288,8 +288,6 @@
         <javacpp.platform.extension/> <!-- -Djavacpp.platform.extension=-avx512 -->
         <javacpp.platform.properties>${javacpp.platform}</javacpp.platform.properties>
 
-<<<<<<< HEAD
-
         <javacpp.version>1.5-SNAPSHOT</javacpp.version>
         <javacpp-presets.version>1.5-SNAPSHOT</javacpp-presets.version>
         <javacv.version>1.5-SNAPSHOT</javacv.version>
@@ -297,11 +295,6 @@
         <python.version>3.6</python.version>
         <cpython-platform.version>${python.version}-${javacpp-presets.version}</cpython-platform.version>
 
-=======
-        <javacpp.version>1.5-SNAPSHOT</javacpp.version>
-        <javacpp-presets.version>1.5-SNAPSHOT</javacpp-presets.version>
-        <javacv.version>1.5-SNAPSHOT</javacv.version>
->>>>>>> d9457db9
         <openblas.version>0.3.5</openblas.version>
         <mkl.version>2019.3</mkl.version>
         <mkl-dnn.version>0.18.1</mkl-dnn.version>
