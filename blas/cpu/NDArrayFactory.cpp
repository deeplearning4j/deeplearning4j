--- conflicted
+++ resolved
@@ -2,8 +2,8 @@
 // Created by raver119 on 07.09.17.
 //
 
-#ifndef LIBND4J_NDARRAYFACTORYpCPP
-#define LIBND4J_NDARRAYFACTORYpCPP
+#ifndef LIBND4J_NDARRAYFACTORY_CPP
+#define LIBND4J_NDARRAYFACTORY_CPP
 
 #include "../NDArrayFactory.h"
 #include "../NDArray.h"
@@ -146,17 +146,11 @@
             nd4j::NDArray<T>* pB = nullptr;
             nd4j::NDArray<T>* pC = nullptr;;
 
-            //pC = new NDArray<T>(C, cShapeInfo);
-
-<<<<<<< HEAD
-            auto tA = new NDArray<T>(A->getBuffer(), A->getShapeInfo());
-            auto tB = new NDArray<T>(B->getBuffer(), B->getShapeInfo());
-            auto tC = new NDArray<T>(result->getBuffer(), result->getShapeInfo());
-=======
-            auto tA = new nd4j::NDArray<T>(A->_buffer, A->_shapeInfo);
-            auto tB = new nd4j::NDArray<T>(B->_buffer, B->_shapeInfo);
-            auto tC = new nd4j::NDArray<T>(result->_buffer, result->_shapeInfo);
->>>>>>> cb67d493
+            //_C = new NDArray<T>(C, cShapeInfo);
+
+            auto tA = new nd4j::NDArray<T>(A->getBuffer(), A->getShapeInfo());
+            auto tB = new nd4j::NDArray<T>(B->getBuffer(), B->getShapeInfo());
+            auto tC = new nd4j::NDArray<T>(result->getBuffer(), result->getShapeInfo());
 
             if (cOrder != 'f') {
                 pC = tC->dup('f');
@@ -219,11 +213,7 @@
 
             // we'll use platform-specific gemm here eventually. maybe tomorrow.
             // TODO: put proper _gemm here
-<<<<<<< HEAD
-            nd4j::blas::GEMM<T>::op(rOrder, transA, transB, M, N, K, alpha, _A->getBuffer(), lda, _B->getBuffer(), ldb, beta, _C->getBuffer(), ldc);
-=======
-            nd4j::blas::GEMM<T>::op(rOrder, transA, transB, M, N, K, alpha, pA->_buffer, lda, pB->_buffer, ldb, beta, pC->_buffer, ldc);
->>>>>>> cb67d493
+            nd4j::blas::GEMM<T>::op(rOrder, transA, transB, M, N, K, alpha, pA->getBuffer(), lda, pB->getBuffer(), ldb, beta, pC->getBuffer(), ldc);
 
             if (cOrder != 'f') {
                 tC->assign(pC);
