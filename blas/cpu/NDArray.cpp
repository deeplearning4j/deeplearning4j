--- conflicted
+++ resolved
@@ -889,7 +889,7 @@
 
             for (auto r: repeats)
                 reps.push_back(r);
-        } else { 
+        } else {
             for (auto r: repeats)
                 reps.push_back(r);
 
@@ -925,7 +925,40 @@
         delete retTensor;
     }
 
-<<<<<<< HEAD
+    return ret;
+}
+
+//////////////////////////////////////////////////////////////////////////
+// tile an array by repeating it the number of times given by reps.
+template<typename T> NDArray<T>* NDArray<T>::tile(const std::vector<int>& reps) {
+	// check whether reps contains at least one zero (then throw exception) or whether all elements in reps are unities (then simply reshape or do nothing)
+	if(std::find(reps.begin(), reps.end(), 0) != reps.end())
+		throw "Tile method: one of the elements in reps array is zero !";
+	// evaluate new shape
+	int dim = reps.size();
+	int rank = rankOf();
+	int diff = rank - dim;
+	std::vector<int> shapeNew;
+	if(diff < 0) {
+		shapeNew = reps;
+		for(int i=0; i<rank; ++i)
+			shapeNew[dim-1-i] *= _shapeInfo[rank-i];
+	}
+	else {
+		shapeNew = std::vector<int>(_shapeInfo + 1, _shapeInfo + 1 + rank);
+		for(int i=1; i<=dim; ++i)
+			shapeNew[rank-i] *= reps[dim-i];
+	}
+
+	// create empty array with new shape
+	NDArray<T>* ret = new NDArray<T>('c',shapeNew);
+	// for(int i = 0; i <= rank; ++i)
+		// ret = this->repeat()
+
+
+    return ret;
+}
+
     template<typename T>
     NDArray<T>* NDArray<T>::mmulHelper(NDArray<T>* A, NDArray<T>* B, NDArray<T>* C , T alpha, T beta) {
         NDArray<T>* result = C;
@@ -1061,42 +1094,6 @@
 
         return result;
     }
-=======
-    return ret;
-}
-
-//////////////////////////////////////////////////////////////////////////
-// tile an array by repeating it the number of times given by reps.
-template<typename T> NDArray<T>* NDArray<T>::tile(const std::vector<int>& reps) {
-	// check whether reps contains at least one zero (then throw exception) or whether all elements in reps are unities (then simply reshape or do nothing)
-	if(std::find(reps.begin(), reps.end(), 0) != reps.end())
-		throw "Tile method: one of the elements in reps array is zero !";				
-	// evaluate new shape	
-	int dim = reps.size();	
-	int rank = rankOf();
-	int diff = rank - dim;	
-	std::vector<int> shapeNew;	
-	if(diff < 0) {		
-		shapeNew = reps;
-		for(int i=0; i<rank; ++i)
-			shapeNew[dim-1-i] *= _shapeInfo[rank-i];
-	}
-	else {		
-		shapeNew = std::vector<int>(_shapeInfo + 1, _shapeInfo + 1 + rank);
-		for(int i=1; i<=dim; ++i)
-			shapeNew[rank-i] *= reps[dim-i];
-	}	
-	
-	// create empty array with new shape
-	NDArray<T>* ret = new NDArray<T>('c',shapeNew);
-	// for(int i = 0; i <= rank; ++i)
-		// ret = this->repeat()
-
-
-    return ret;
-}
-
->>>>>>> 92ef04d4
 
 // default destructor
     template<typename T>
