--- conflicted
+++ resolved
@@ -3,11 +3,8 @@
 
 #include "../NDArray.h"
 #include "../NativeOpExcutioner.h"
-<<<<<<< HEAD
 #include "../NDArrayFactory.h"
-=======
 #include <memory/Workspace.h>
->>>>>>> f88ca5f9
 #include <ops/gemm.h>
 #include <pointercast.h>
 #include <stdexcept>
@@ -117,7 +114,7 @@
 
     memcpy(_shapeInfo, shapeInfo, shapeLength*sizeof(int));     // copy shape information into new array
 
-    _isBuffAlloc = true; 
+    _isBuffAlloc = true;
     _isShapeAlloc = true;
 }
 
@@ -246,8 +243,8 @@
 template<typename T> NDArray<T>& NDArray<T>::operator=(const NDArray<T>& other) {
 	if (this == &other) return *this;
 
-    if (_shapeInfo!=nullptr && shape::equalsStrict(_shapeInfo, other._shapeInfo))
-        memcpy(_buffer, other._buffer, other.lengthOf()*sizeOfT());
+    if (shape::equalsStrict(_shapeInfo, other._shapeInfo))
+        memcpy(_buffer, other._buffer, lengthOf()*sizeOfT());
     else {
         if(_isBuffAlloc)
             delete []_buffer;
@@ -1349,13 +1346,13 @@
 // check whether array's rows (arg=0) or columns create orthogonal basis
 template<typename T>
 bool NDArray<T>::hasOrthonormalBasis(const int arg) {
-	        
+
 	if(rankOf() !=2 )
 		throw "hasOrthBasis method: rank of ndarray is not equal 2 !";
 
 	if(arg!=0  && arg!=1)
 		throw "hasOrthBasis method: input argument is not equal to 0 or 1 !";
-	
+
 	const T eps = 1e-5f;
 	T dot = 0.f;
 	if(arg) {					// check whether columns create orthogonal basis
@@ -1373,12 +1370,12 @@
 			if(dot!=0.f && nd4j::math::nd4j_abs(nd4j::math::nd4j_sqrt<T>(dot) - 1.f) > eps)
 				return false;
 			dot = 0.f;
-		}	
+		}
 	}
 	else {						// check whether rows create orthogonal basis
 		for(int i=0; i<rows()-1; ++i)
 			for(int k=i+1; k<rows(); ++k) {
-				for(int j=0; j<columns(); ++j)							
+				for(int j=0; j<columns(); ++j)
 					dot += getScalar(i,j)*getScalar(k,j);
 				if(nd4j::math::nd4j_abs(dot) > eps )
 					return false;
@@ -1403,12 +1400,12 @@
 		throw "isIdentityMatrix method: matrix must be square and have rank = 2 !";
 
 	const T eps = 1e-5f;
-	for(int i=0; i<rows(); ++i)			
+	for(int i=0; i<rows(); ++i)
 		if(nd4j::math::nd4j_abs(getScalar(i,i) - 1.f) > eps)
 			return false;
 
-	for(int i=0; i<rows(); ++i)			
-		for(int j=0; j!=i && j<columns(); ++j)			
+	for(int i=0; i<rows(); ++i)
+		for(int j=0; j!=i && j<columns(); ++j)
 			if(nd4j::math::nd4j_abs(getScalar(i,j)) > eps)
 				return false;
 	return true;
@@ -1418,13 +1415,13 @@
 // check whether array is unitary matrix
 template<typename T>
 bool NDArray<T>::isUnitary() {
-	
+
 	if(rankOf() !=2 || rows() != columns())
 		throw "isUnitary method: matrix must be square and have rank = 2 !";
-	
-	NDArray<T> tr = *(this->transpose());	
-	tr = *nd4j::NDArrayFactory::mmulHelper<T>(this, &tr, &tr, 1.f, 0.f);	
-	
+
+	NDArray<T> tr = *(this->transpose());
+	tr = *nd4j::NDArrayFactory::mmulHelper<T>(this, &tr, &tr, 1.f, 0.f);
+
 	return tr.isIdentityMatrix();
 }
 
@@ -1455,7 +1452,7 @@
 
     int m = rows();
     int n = columns();
-	
+
     if(w.rows() !=1 || w.columns() !=n || vt.rows() !=n || vt.columns() !=n)
         throw "SVD operation: shape of some of input matrices is wrong !";
 
@@ -1478,7 +1475,7 @@
 					u(k,i) /= scale;
 					s += u(k,i)*u(k,i);
 				}
-				f=u(i,i);				
+				f=u(i,i);
 				g = - nd4j::math::nd4j_copysign<T>(nd4j::math::nd4j_sqrt<T>(s),f);
 				h=f*g-s;
 				u(i,i)=f-g;
@@ -1510,7 +1507,7 @@
 				}
 				for (k=l-1;k<n;k++) u(i,k) *= scale;
 			}
-		}		
+		}
 		anorm = nd4j::math::nd4j_max<T>(anorm,(nd4j::math::nd4j_abs<T>(w(0,i)) + nd4j::math::nd4j_abs<T>(rv1[i])));
 	}
 	// accumulation of right-hand transformations
@@ -1543,8 +1540,8 @@
 				for (k=i;k<m;k++) u(k,j) += f*u(k,i);
 			}
 			for (j=i;j<m;j++) u(j,i) *= g;
-		} 
-		else 
+		}
+		else
 			for (j=i;j<m;j++) u(j,i)=0.f;
 		++u(i,i);
 	}
