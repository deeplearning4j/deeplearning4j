--- conflicted
+++ resolved
@@ -65,14 +65,9 @@
             System.exit(1);
         }
 
-<<<<<<< HEAD
         INDArray[] pointsArray = new INDArray[ndarrayPaths.size()];
         for (int i = 0; i < ndarrayPaths.size(); i++)
             pointArrays[i] = BinarySerde.readFromDisk(new File(ndarrayPaths.get(i)));
-=======
-        final INDArray points = BinarySerde.readFromDisk(new File(ndarrayPath));
-        VPTree tree = new VPTree(points, similarityFunction, invert);
->>>>>>> 57535337
 
         final INDArray points = Nd4j.concat(0, pointsArray);
         VPTree tree = new VPTree(points,similarityFunction,invert);
