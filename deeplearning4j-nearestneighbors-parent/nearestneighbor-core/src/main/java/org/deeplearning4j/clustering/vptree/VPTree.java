/*-
 *
 *  * Copyright 2015 Skymind,Inc.
 *  *
 *  *    Licensed under the Apache License, Version 2.0 (the "License");
 *  *    you may not use this file except in compliance with the License.
 *  *    You may obtain a copy of the License at
 *  *
 *  *        http://www.apache.org/licenses/LICENSE-2.0
 *  *
 *  *    Unless required by applicable law or agreed to in writing, software
 *  *    distributed under the License is distributed on an "AS IS" BASIS,
 *  *    WITHOUT WARRANTIES OR CONDITIONS OF ANY KIND, either express or implied.
 *  *    See the License for the specific language governing permissions and
 *  *    limitations under the License.
 *
 */

package org.deeplearning4j.clustering.vptree;

import lombok.*;
import org.deeplearning4j.clustering.berkeley.PriorityQueue;
import org.deeplearning4j.clustering.sptree.DataPoint;
import org.deeplearning4j.clustering.sptree.HeapItem;
import org.deeplearning4j.clustering.util.MathUtils;
import org.nd4j.linalg.api.ndarray.INDArray;
import org.nd4j.linalg.api.ops.impl.accum.Dot;
import org.nd4j.linalg.api.ops.impl.accum.distances.CosineDistance;
import org.nd4j.linalg.api.ops.impl.accum.distances.CosineSimilarity;
import org.nd4j.linalg.api.ops.impl.accum.distances.EuclideanDistance;
import org.nd4j.linalg.api.ops.impl.accum.distances.ManhattanDistance;
import org.nd4j.linalg.factory.Nd4j;

import java.util.ArrayList;
import java.util.Collections;
import java.util.List;
import java.util.concurrent.ExecutorService;
import java.util.concurrent.Executors;
import java.util.concurrent.Future;
import java.util.concurrent.ThreadFactory;
import java.util.concurrent.atomic.AtomicInteger;

/**
 * Vantage point tree implementation
 *
 * @author Adam Gibson
 */
@Builder
@AllArgsConstructor
public class VPTree {

    public static final String EUCLIDEAN = "euclidean";
    private double tau;
    @Getter
    @Setter
    private INDArray items;
    private List<INDArray> itemsList;
    private Node root;
    private String similarityFunction;
    @Getter
    private boolean invert = false;
    private ExecutorService executorService;
    @Getter
    private boolean parallel = true;
    private AtomicInteger size = new AtomicInteger(0);

    /**
     *
     * @param points
     * @param invert
     */
    public VPTree(INDArray points, boolean invert) {
        this(points, "euclidean", true, invert);
    }

    /**
     *
     * @param points
     * @param invert
     * @param parallel
     */
    public VPTree(INDArray points, boolean invert, boolean parallel) {
        this(points, "euclidean", parallel, invert);
    }

    /**
     *
     * @param items the items to use
     * @param similarityFunction the similarity function to use
     * @param invert whether to invert the distance (similarity functions have different min/max objectives)
     */
    public VPTree(INDArray items, String similarityFunction, boolean invert) {
        this.similarityFunction = similarityFunction;
        this.invert = invert;
        this.items = items;
        itemsList = new ArrayList<>(items.rows());
        for(int i = 0; i < itemsList.size(); i++) {
            itemsList.add(items.getRow(i));
        }
        root = buildFromPoints(0, this.items.rows());
    }

    /**
     *
     * @param items the items to use
     * @param similarityFunction the similarity function to use
     * @param parallel whether the tree is parallel o not
     * @param invert whether to invert the metric (different optimization objective)
     */
    public VPTree(List<DataPoint> items, String similarityFunction, boolean parallel, boolean invert) {
        if (this.items == null) {
            this.items = Nd4j.create(items.size(),items.get(0).getPoint().columns());
<<<<<<< HEAD
=======
            for (int i = 0; i < items.size(); i++) {
                this.items.putRow(i, items.get(i).getPoint());
            }
>>>>>>> 0eaeeca8
        }

        itemsList = new ArrayList<>(items.size());
        this.parallel = parallel;
        for (int i = 0; i < items.size(); i++) {
            itemsList.add(items.get(i).getPoint());
        }

        this.invert = invert;
        this.similarityFunction = similarityFunction;
        root = buildFromPoints(0, items.size());

    }



    /**
     *
     * @param items
     * @param similarityFunction
     */
    public VPTree(INDArray items, String similarityFunction) {
        this(items, similarityFunction, true, true);
    }

    public VPTree(INDArray items, String similarityFunction, boolean parallel, boolean invert) {
        this.similarityFunction = similarityFunction;
        this.invert = invert;
        this.items = items;
        itemsList = new ArrayList<>(items.rows());
        for (int i = 0; i < items.rows(); i++) {
            itemsList.add(items.getRow(i));
        }

        this.parallel = parallel;
        root = buildFromPoints(0, this.items.rows());
    }


    /**
     *
     * @param items
     * @param similarityFunction
     */
    public VPTree(List<DataPoint> items, String similarityFunction) {
        this(items, similarityFunction, true, false);
    }


    /**
     *
     * @param items
     */
    public VPTree(INDArray items) {
        this(items, EUCLIDEAN);
    }


    /**
     *
     * @param items
     */
    public VPTree(List<DataPoint> items) {
        this(items, EUCLIDEAN);
    }

    /**
     * Create an ndarray
     * from the datapoints
     * @param data
     * @return
     */
    public static INDArray buildFromData(List<DataPoint> data) {
        INDArray ret = Nd4j.create(data.size(), data.get(0).getD());
        for (int i = 0; i < ret.slices(); i++)
            ret.putSlice(i, data.get(i).getPoint());
        return ret;
    }



    /**
     *
     * @param basePoint
     * @param distancesArr
     */
    public void calcDistancesRelativeTo(INDArray basePoint, INDArray distancesArr) {
        switch (similarityFunction) {
            case "euclidean":
                Nd4j.getExecutioner().exec(new EuclideanDistance(items, basePoint, distancesArr, items.lengthLong()), -1);
                break;
            case "cosinedistance":
                Nd4j.getExecutioner().exec(new CosineDistance(items, basePoint, distancesArr, items.lengthLong()), -1);
                break;
            case "cosinesimilarity":
                Nd4j.getExecutioner().exec(new CosineSimilarity(items, basePoint, distancesArr, items.lengthLong()), -1);
                break;
            case "manhattan":
                Nd4j.getExecutioner().exec(new ManhattanDistance(items, basePoint, distancesArr, items.lengthLong()), -1);
                break;
            case "dot":
                Nd4j.getExecutioner().exec(new Dot(items, basePoint, distancesArr, items.lengthLong()), -1);
                break;
            default:
                Nd4j.getExecutioner().exec(new EuclideanDistance(items, basePoint, distancesArr, items.lengthLong()), -1);
                break;

        }

        if (invert)
            distancesArr.negi();

    }


    /**
     * Euclidean distance
     * @return the distance between the two points
     */
    public float distance(INDArray arr1, INDArray arr2) {
        switch (similarityFunction) {
            case "euclidean":
                float ret = Nd4j.getExecutioner().execAndReturn(
                        new EuclideanDistance(arr1, arr2,Nd4j.scalar(0.0),arr1.length())).getFinalResult()
                        .floatValue();
                return invert ? -ret : ret;

            case "cosinesimilarity":
                float ret2 = Nd4j.getExecutioner().execAndReturn(new
                        CosineSimilarity(
                        arr1,
                        arr2,
                        Nd4j.scalar(0.0)
                        ,arr1.length())).getFinalResult()
                        .floatValue();
                return invert ? -ret2 : ret2;
            case "cosinedistance":
                float ret6 = Nd4j.getExecutioner().execAndReturn(new CosineDistance(arr1, arr2,Nd4j.scalar(0.0)
                        ,arr1.length())).getFinalResult()
                        .floatValue();
                return invert ? -ret6 : ret6;

            case "manhattan":
                float ret3 = Nd4j.getExecutioner().execAndReturn(new ManhattanDistance(
                        arr1, arr2
                        ,Nd4j.scalar(0.0),arr1.length()))
                        .getFinalResult()
                        .floatValue();
                return invert ? -ret3 : ret3;
            case "dot":
                float dotRet = (float) Nd4j.getBlasWrapper().dot(arr1, arr2);
                return invert ? -dotRet : dotRet;
            default:
                float ret4 = Nd4j.getExecutioner().execAndReturn(new
                        EuclideanDistance(arr1, arr2,Nd4j.scalar(0.0)
                        ,arr1.length())).getFinalResult()
                        .floatValue();
                return invert ? -ret4 : ret4;

        }
    }

    private Node buildFromPoints(final int lower, final int upper) {
        if (upper == lower)
            return null;
        if (executorService == null && lower == 0 && upper == items.size(0) && parallel)
            executorService = Executors.newFixedThreadPool(Runtime.getRuntime().availableProcessors(),
                    new ThreadFactory() {
                        @Override
                        public Thread newThread(Runnable r) {
                            Thread t = Executors.defaultThreadFactory().newThread(r);

                            t.setName("VPTree thread");

                            // we don't want threads to be working on different devices
                            Nd4j.getAffinityManager().attachThreadToDevice(t,
                                    Nd4j.getAffinityManager().getDeviceForCurrentThread());

                            return t;
                        }
                    });

        final Node ret = new Node(lower, 0);
        size.incrementAndGet();

        if (upper - lower > 1) {
            int randomPoint = MathUtils.randomNumberBetween(lower, upper - 1, Nd4j.getRandom());

            // Partition around the median distance
            final int median = (upper + lower) / 2;
            INDArray distancesArr = null;
            INDArray sortedDistances = null;

            if (distancesArr == null)
                distancesArr = Nd4j.create(items.rows(), 1);

            if (sortedDistances == null)
                sortedDistances = Nd4j.create(items.rows(), 1);

            if(itemsList  == null)
                itemsList = new ArrayList<>(items.rows());
            INDArray basePoint = items.getRow(randomPoint);
            //run a distance compute wrt each row given the base point
            calcDistancesRelativeTo(basePoint, distancesArr);

            sortedDistances.assign(distancesArr);

            int dimToSort = items.isVector() ? 1 : 0;
            sortedDistances = Nd4j.sort(sortedDistances, dimToSort, true);


            final double medianDistance = sortedDistances.getDouble(sortedDistances.length() / 2);
            INDArray leftPoints = null, rightPoints = null;

            //only allocate left/right points once
            if (leftPoints == null)
                leftPoints = Nd4j.create(sortedDistances.length(), items.columns());

            if (rightPoints == null)
                rightPoints = Nd4j.create(sortedDistances.length(), items.columns());


            int leftPointsIndex = 0;
            int rightPointsIndex = 0;
            synchronized (items) {
                for (int i = 0; i < distancesArr.length(); i++) {
                    if (distancesArr.getDouble(i) < medianDistance) {
                        leftPoints.putRow(leftPointsIndex++, itemsList.get(i));
                    } else {
                        rightPoints.putRow(rightPointsIndex++, itemsList.get(i));
                    }
                }

                for (int i = 0; i < leftPointsIndex; i++) {
                    itemsList.set(i,leftPoints.getRow(i));
                }

                for (int i = 0; i < rightPointsIndex; i++) {
                    itemsList.set(i + leftPointsIndex,rightPoints.getRow(i));
                }

                ret.setThreshold(distance(itemsList.get(lower), itemsList.get(median)));
                ret.setIndex(lower);

            }

            if (parallel && size.get() >= Runtime.getRuntime().availableProcessors()) {
                Future<?> left = null;
                Future<?> right = null;
                if (lower + 1 != median) {
                    left = executorService.submit(new Runnable() {
                        @Override
                        public void run() {
                            ret.setLeft(buildFromPoints(lower + 1, median));
                        }
                    });
                }

                if (median != upper) {
                    right = executorService.submit(new Runnable() {
                        @Override
                        public void run() {
                            ret.setRight(buildFromPoints(median, upper));
                        }
                    });
                }

                if (lower == 0 && upper == items.size(0)) {
                    try {
                        if (left != null)
                            left.get();

                        if (right != null)
                            right.get();
                    } catch (Exception e) {
                        e.printStackTrace();
                    }

                    if (executorService != null) {
                        executorService.shutdown();
                    }
                }


            }

            else {
                //no parallel (mainly for debugging)
                if (lower + 1 != median) {
                    ret.setLeft(buildFromPoints(lower + 1, median));

                }

                if (median != upper) {
                    ret.setRight(buildFromPoints(median, upper));

                }

            }

        }


        return ret;

    }



    /**
     *
     * @param target
     * @param k
     * @param results
     * @param distances
     */
    public void search(INDArray target, int k, List<DataPoint> results, List<Double> distances) {
        k = Math.min(k, items.rows());
        results.clear();
        distances.clear();

        PriorityQueue<HeapItem> pq = new PriorityQueue<>();
        tau = Double.MAX_VALUE;
        search(root, target, k, pq);


        while (!pq.isEmpty()) {
            int idx = pq.peek().getIndex();
            results.add(new DataPoint(idx, items.getRow(idx)));
            distances.add(pq.peek().getDistance());
            pq.next();
        }


        if (invert) {
            Collections.reverse(results);
            Collections.reverse(distances);
        }
    }

    /**
     *
     * @param node
     * @param target
     * @param k
     * @param pq
     */
    public void search(Node node, INDArray target, int k, PriorityQueue<HeapItem> pq) {

        if (node == null)
            return;

        INDArray get = items.getRow(node.getIndex());
        double distance = distance(get, target);
        if (distance < tau) {
            if (pq.size() == k)
                pq.next();
            pq.add(new HeapItem(node.index, distance), distance);
            if (pq.size() == k)
                tau = pq.peek().getDistance();


        }

        Node left = node.getLeft();
        Node right = node.getRight();

        if (left == null && right == null)
            return;

        if (distance < node.getThreshold()) {
            if (distance - tau <= node.getThreshold()) { // if there can still be neighbors inside the ball, recursively search left child first
                search(left, target, k, pq);
            }

            if (distance + tau >= node.getThreshold()) { // if there can still be neighbors outside the ball, recursively search right child
                search(right, target, k, pq);
            }

        } else {
            if (distance + tau >= node.getThreshold()) { // if there can still be neighbors outside the ball, recursively search right child first
                search(right, target, k, pq);
            }

            if (distance - tau <= node.getThreshold()) { // if there can still be neighbors inside the ball, recursively search left child
                search(left, target, k, pq);
            }
        }

    }


    @Data
    public static class Node {
        private int index;
        private float threshold;
        private Node left, right;

        public Node(int index, float threshold) {
            this.index = index;
            this.threshold = threshold;
        }

    }

}<|MERGE_RESOLUTION|>--- conflicted
+++ resolved
@@ -110,12 +110,11 @@
     public VPTree(List<DataPoint> items, String similarityFunction, boolean parallel, boolean invert) {
         if (this.items == null) {
             this.items = Nd4j.create(items.size(),items.get(0).getPoint().columns());
-<<<<<<< HEAD
-=======
-            for (int i = 0; i < items.size(); i++) {
-                this.items.putRow(i, items.get(i).getPoint());
-            }
->>>>>>> 0eaeeca8
+        }
+
+        this.parallel = parallel;
+        for (int i = 0; i < items.size(); i++) {
+            itemsList.add(items.get(i).getPoint());
         }
 
         itemsList = new ArrayList<>(items.size());
@@ -323,8 +322,7 @@
 
             sortedDistances.assign(distancesArr);
 
-            int dimToSort = items.isVector() ? 1 : 0;
-            sortedDistances = Nd4j.sort(sortedDistances, dimToSort, true);
+            Nd4j.sort(sortedDistances, 0, false);
 
 
             final double medianDistance = sortedDistances.getDouble(sortedDistances.length() / 2);
