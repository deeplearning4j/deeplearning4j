--- conflicted
+++ resolved
@@ -12,7 +12,9 @@
 
     <name>nearestneighbor-core</name>
 
-
+    <properties>
+        <project.build.sourceEncoding>UTF-8</project.build.sourceEncoding>
+    </properties>
 
     <dependencies>
         <dependency>
@@ -21,15 +23,6 @@
             <version>${project.version}</version>
         </dependency>
         <dependency>
-<<<<<<< HEAD
-            <groupId>org.nd4j</groupId>
-            <artifactId>nd4j-native</artifactId>
-            <version>${nd4j.version}</version>
-            <scope>test</scope>
-        </dependency>
-        <dependency>
-=======
->>>>>>> 6e8bfe60
             <groupId>org.nd4j</groupId>
             <artifactId>nd4j-native</artifactId>
             <version>${nd4j.version}</version>
@@ -41,8 +34,14 @@
             <version>${nd4j.version}</version>
         </dependency>
         <dependency>
+            <groupId>org.threadly</groupId>
+            <artifactId>threadly</artifactId>
+            <version>${threadly.version}</version>
+        </dependency>
+        <dependency>
             <groupId>junit</groupId>
             <artifactId>junit</artifactId>
+            <scope>test</scope>
         </dependency>
         <dependency>
             <groupId>ch.qos.logback</groupId>
@@ -52,11 +51,7 @@
         <dependency>
             <groupId>org.deeplearning4j</groupId>
             <artifactId>deeplearning4j-nn</artifactId>
-<<<<<<< HEAD
             <version>${project.version}</version>
-=======
-            <version>0.9.2-SNAPSHOT</version>
->>>>>>> 6e8bfe60
         </dependency>
     </dependencies>
 
