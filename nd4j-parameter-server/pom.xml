--- conflicted
+++ resolved
@@ -32,11 +32,6 @@
 
     <dependencies>
         <dependency>
-<<<<<<< HEAD
-            <groupId>org.nd4j</groupId>
-            <artifactId>nd4j-native</artifactId>
-            <version>${project.version}</version>
-=======
             <groupId>org.slf4j</groupId>
             <artifactId>slf4j-log4j12</artifactId>
             <scope>test</scope>
@@ -46,7 +41,6 @@
             <artifactId>nd4j-native</artifactId>
             <version>${project.version}</version>
             <scope>test</scope>
->>>>>>> 4bafbe4f
         </dependency>
         <dependency>
             <groupId>junit</groupId>
@@ -62,6 +56,7 @@
             <groupId>org.nd4j</groupId>
             <artifactId>nd4j-native</artifactId>
             <version>${project.version}</version>
+            <scope>test</scope>
         </dependency>
         <dependency>
             <groupId>org.nd4j</groupId>
