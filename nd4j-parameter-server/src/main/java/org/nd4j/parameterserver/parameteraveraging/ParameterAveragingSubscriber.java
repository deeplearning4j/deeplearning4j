--- conflicted
+++ resolved
@@ -3,15 +3,6 @@
 import com.beust.jcommander.JCommander;
 import com.beust.jcommander.Parameter;
 import com.beust.jcommander.ParameterException;
-<<<<<<< HEAD
-import io.aeron.Aeron;
-import io.aeron.driver.MediaDriver;
-import io.aeron.driver.ThreadingMode;
-import org.agrona.concurrent.BusySpinIdleStrategy;
-import org.nd4j.aeron.ipc.AeronNDArraySubscriber;
-import org.nd4j.aeron.ipc.AeronUtil;
-import org.nd4j.aeron.ipc.NDArrayCallback;
-=======
 import com.google.common.base.Preconditions;
 import io.aeron.Aeron;
 import io.aeron.driver.MediaDriver;
@@ -24,7 +15,6 @@
 import org.nd4j.aeron.ipc.AeronUtil;
 import org.nd4j.aeron.ipc.NDArrayCallback;
 import org.nd4j.aeron.ipc.response.AeronNDArrayResponder;
->>>>>>> 4bafbe4f
 import org.slf4j.Logger;
 import org.slf4j.LoggerFactory;
 
@@ -55,8 +45,6 @@
     private boolean deleteDirectoryOnStart = true;
     @Parameter(names={"-m","--master"}, description = "Whether this subscriber is a master node or not.", arity = 1)
     private boolean master = false;
-<<<<<<< HEAD
-=======
     @Parameter(names={"-pm","--publishmaster"}, description = "Publish master url: host:port - this is for peer nodes needing to publish to another peer.", arity = 1)
     private String publishMasterUrl = "localhost:40123";
 
@@ -74,19 +62,14 @@
         this.mediaDriver = mediaDriver;
     }
 
->>>>>>> 4bafbe4f
     /**
      *
      * @param args
      */
     public void run(String[] args) {
         JCommander jcmdr = new JCommander(this);
-<<<<<<< HEAD
-        try{
-=======
 
         try {
->>>>>>> 4bafbe4f
             jcmdr.parse(args);
         } catch(ParameterException e) {
             //User provides invalid input -> print the usage info
@@ -95,41 +78,6 @@
             throw e;
         }
 
-<<<<<<< HEAD
-        final MediaDriver.Context mediaDriverCtx = new MediaDriver.Context()
-                .threadingMode(ThreadingMode.DEDICATED)
-                .dirsDeleteOnStart(deleteDirectoryOnStart)
-                .termBufferSparseFile(false)
-                .conductorIdleStrategy(new BusySpinIdleStrategy())
-                .receiverIdleStrategy(new BusySpinIdleStrategy())
-                .senderIdleStrategy(new BusySpinIdleStrategy());
-
-        MediaDriver mediaDriver = MediaDriver.launchEmbedded(mediaDriverCtx);
-        log.info("Using media driver directory " + mediaDriver.aeronDirectoryName());
-
-        Aeron.Context ctx = new Aeron.Context().publicationConnectionTimeout(-1)
-                .availableImageHandler(AeronUtil::printAvailableImage)
-                .unavailableImageHandler(AeronUtil::printUnavailableImage)
-                .aeronDirectoryName(mediaDriverCtx.aeronDirectoryName())
-                .keepAliveInterval(1000)
-                .errorHandler(e -> log.error(e.toString(), e));
-        NDArrayCallback callback;
-        if(master) {
-            callback =  new ParameterAveragingListener(parameterLength);;
-        }
-        else {
-            callback = new PublishingListener(String.format("aeron:udp?endpoint=%s:%d",host,port),streamId,ctx);
-        }
-
-        //start a node
-        AeronNDArraySubscriber.startSubscriber(
-                ctx,
-                host,port,
-                callback,
-                streamId);
-    }
-
-=======
         if(publishMasterUrl == null && !master)
             throw new IllegalStateException("Please specify a master url or set master to true");
 
@@ -219,7 +167,6 @@
         return subscriber.launched();
     }
 
->>>>>>> 4bafbe4f
     public static void main(String[] args) {
         new ParameterAveragingSubscriber().run(args);
     }
