package org.deeplearning4j.gradientcheck;

import org.deeplearning4j.datasets.iterator.impl.IrisDataSetIterator;
import org.deeplearning4j.nn.api.OptimizationAlgorithm;
import org.deeplearning4j.nn.conf.ComputationGraphConfiguration;
import org.deeplearning4j.nn.conf.MultiLayerConfiguration;
import org.deeplearning4j.nn.conf.NeuralNetConfiguration;
import org.deeplearning4j.nn.conf.Updater;
import org.deeplearning4j.nn.conf.distribution.NormalDistribution;
import org.deeplearning4j.nn.conf.distribution.UniformDistribution;
import org.deeplearning4j.nn.conf.inputs.InputType;
import org.deeplearning4j.nn.conf.layers.*;
import org.deeplearning4j.nn.conf.preprocessor.FeedForwardToCnnPreProcessor;
import org.deeplearning4j.nn.graph.ComputationGraph;
import org.deeplearning4j.nn.multilayer.MultiLayerNetwork;
import org.deeplearning4j.nn.weights.WeightInit;
import org.junit.Ignore;
import org.junit.Test;
import org.nd4j.linalg.activations.Activation;
import org.nd4j.linalg.api.buffer.DataBuffer;
import org.nd4j.linalg.api.buffer.util.DataTypeUtil;
import org.nd4j.linalg.api.ndarray.INDArray;
import org.nd4j.linalg.dataset.DataSet;
import org.nd4j.linalg.dataset.api.iterator.DataSetIterator;
import org.nd4j.linalg.dataset.api.preprocessor.DataNormalization;
import org.nd4j.linalg.dataset.api.preprocessor.NormalizerMinMaxScaler;
import org.nd4j.linalg.factory.Nd4j;
import org.nd4j.linalg.lossfunctions.LossFunctions;

import java.util.Random;

import static org.junit.Assert.assertTrue;

/**
 *
 */
public class BNGradientCheckTest {
    private static final boolean PRINT_RESULTS = true;
    private static final boolean RETURN_ON_FIRST_FAILURE = false;
    private static final double DEFAULT_EPS = 1e-5;
    private static final double DEFAULT_MAX_REL_ERROR = 1e-5;
    private static final double DEFAULT_MIN_ABS_ERROR = 1e-9;

    static {
        //Force Nd4j initialization, then set data type to double:
        Nd4j.zeros(1);
        DataTypeUtil.setDTypeForContext(DataBuffer.Type.DOUBLE);
    }

    @Test
    public void testGradient2dSimple(){
        DataNormalization scaler = new NormalizerMinMaxScaler();
        DataSetIterator iter = new IrisDataSetIterator(150, 150);
        scaler.fit(iter);
        iter.setPreProcessor(scaler);
        DataSet ds = iter.next();
        INDArray input = ds.getFeatureMatrix();
        INDArray labels = ds.getLabels();

        MultiLayerConfiguration.Builder builder = new NeuralNetConfiguration.Builder()
                .learningRate(1.0)
                .regularization(false)
                .updater(Updater.NONE)
                .seed(12345L)
                .weightInit(WeightInit.DISTRIBUTION).dist(new NormalDistribution(0, 1))
                .list()
                .layer(0, new DenseLayer.Builder()
                        .nIn(4).nOut(3)
                        .activation(Activation.IDENTITY)
                        .build())
                .layer(1, new BatchNormalization.Builder()
                        .nOut(3)
                        .build())
                .layer(2, new ActivationLayer.Builder().activation(Activation.TANH).build())
                .layer(3, new OutputLayer.Builder(LossFunctions.LossFunction.MCXENT)
                        .activation(Activation.SOFTMAX)
                        .nIn(3).nOut(3)
                        .build())
                .pretrain(false).backprop(true);

        MultiLayerNetwork mln = new MultiLayerNetwork(builder.build());
        mln.init();

        if (PRINT_RESULTS) {
            for (int j = 0; j < mln.getnLayers(); j++)
                System.out.println("Layer " + j + " # params: " + mln.getLayer(j).numParams());
        }

        boolean gradOK = GradientCheckUtil.checkGradients(mln, DEFAULT_EPS, DEFAULT_MAX_REL_ERROR, DEFAULT_MIN_ABS_ERROR,
                PRINT_RESULTS, RETURN_ON_FIRST_FAILURE, input, labels);

        assertTrue(gradOK);
    }

    @Test
    public void testGradientCnnSimple(){
        Nd4j.getRandom().setSeed(12345);
        int minibatch = 10;
        int depth = 1;
        int hw = 4;
        int nOut = 4;
        INDArray input = Nd4j.rand(new int[]{minibatch, depth, hw, hw});
        INDArray labels = Nd4j.zeros(minibatch, nOut);
        Random r = new Random(12345);
        for( int i=0; i<minibatch; i++ ){
            labels.putScalar(i,r.nextInt(nOut),1.0);
        }

        MultiLayerConfiguration.Builder builder = new NeuralNetConfiguration.Builder()
                .learningRate(1.0)
                .regularization(false)
                .updater(Updater.NONE)
                .seed(12345L)
                .weightInit(WeightInit.DISTRIBUTION).dist(new NormalDistribution(0, 2))
                .list()
                .layer(0, new ConvolutionLayer.Builder()
                        .kernelSize(2,2)
                        .stride(1,1)
                        .nIn(depth).nOut(2)
                        .activation(Activation.IDENTITY)
                        .build())
                .layer(1, new BatchNormalization.Builder().build())
                .layer(2, new ActivationLayer.Builder().activation(Activation.TANH).build())
                .layer(3, new OutputLayer.Builder(LossFunctions.LossFunction.MCXENT)
                        .activation(Activation.SOFTMAX)
                        .nOut(nOut)
                        .build())
                .setInputType(InputType.convolutional(hw,hw,depth))
                .pretrain(false).backprop(true);

        MultiLayerNetwork mln = new MultiLayerNetwork(builder.build());
        mln.init();

        if (PRINT_RESULTS) {
            for (int j = 0; j < mln.getnLayers(); j++)
                System.out.println("Layer " + j + " # params: " + mln.getLayer(j).numParams());
        }

        boolean gradOK = GradientCheckUtil.checkGradients(mln, DEFAULT_EPS, DEFAULT_MAX_REL_ERROR, DEFAULT_MIN_ABS_ERROR,
                PRINT_RESULTS, RETURN_ON_FIRST_FAILURE, input, labels);

        assertTrue(gradOK);
    }

    @Test
    public void testGradientBNWithCNNandSubsampling(){
        //Parameterized test, testing combinations of:
        // (a) activation function
        // (b) Whether to test at random initialization, or after some learning (i.e., 'characteristic mode of operation')
        // (c) Loss function (with specified output activations)
<<<<<<< HEAD
        // (d) weightL1Regularization and weightL2Regularization values
        String[] activFns = {"sigmoid","tanh","identity"};
=======
        // (d) l1 and l2 values
        Activation[] activFns = {Activation.SIGMOID,Activation.TANH, Activation.IDENTITY};
>>>>>>> 7a6e1d3f
        boolean[] characteristic = {false,true};	//If true: run some backprop steps first

        LossFunctions.LossFunction[] lossFunctions = {LossFunctions.LossFunction.NEGATIVELOGLIKELIHOOD, LossFunctions.LossFunction.MSE};
        Activation[] outputActivations = {Activation.SOFTMAX, Activation.TANH};	//i.e., lossFunctions[i] used with outputActivations[i] here

        double[] l2vals = {0.0, 0.1, 0.1};
        double[] l1vals = {0.0, 0.0, 0.2};	//i.e., use l2vals[j] with l1vals[j]

        Nd4j.getRandom().setSeed(12345);
        int minibatch = 10;
        int depth = 2;
        int hw = 5;
        int nOut = 3;
        INDArray input = Nd4j.rand(new int[]{minibatch, depth, hw, hw});
        INDArray labels = Nd4j.zeros(minibatch, nOut);
        Random r = new Random(12345);
        for( int i=0; i<minibatch; i++ ){
            labels.putScalar(i,r.nextInt(nOut),1.0);
        }

        DataSet ds = new DataSet(input,labels);

        for( Activation afn : activFns) {
            for(boolean doLearningFirst : characteristic) {
                for(int i = 0; i < lossFunctions.length; i++) {
                    for (int j = 0; j < l2vals.length; j++) {
                        LossFunctions.LossFunction lf = lossFunctions[i];
                        Activation outputActivation = outputActivations[i];

                        MultiLayerConfiguration.Builder builder = new NeuralNetConfiguration.Builder()
                                .seed(12345)
                                .regularization(l1vals[j] > 0 || l2vals[j] > 0)
                                .l1(l1vals[j]).l2(l2vals[j])
                                .optimizationAlgo(OptimizationAlgorithm.LINE_GRADIENT_DESCENT)
                                .updater(Updater.NONE)
                                .weightInit(WeightInit.DISTRIBUTION).dist(new UniformDistribution(-2, 2))
                                .seed(12345L)
                                .list()
                                .layer(0, new ConvolutionLayer.Builder(2, 2)
                                        .stride(1, 1)
                                        .nOut(3)
                                        .activation(afn)
                                        .build())
                                .layer(1, new BatchNormalization.Builder().build())
                                .layer(2, new SubsamplingLayer.Builder(SubsamplingLayer.PoolingType.MAX)
                                        .kernelSize(2, 2).stride(1, 1).build())
                                .layer(3, new BatchNormalization())
                                .layer(4, new ActivationLayer.Builder().activation(afn).build())
                                .layer(5, new OutputLayer.Builder(lf)
                                        .activation(outputActivation)
                                        .nOut(nOut)
                                        .build())
                                .setInputType(InputType.convolutional(hw, hw, depth))
                                .pretrain(false).backprop(true);

                        MultiLayerConfiguration conf = builder.build();

                        MultiLayerNetwork mln = new MultiLayerNetwork(conf);
                        mln.init();
                        String name = new Object() {}.getClass().getEnclosingMethod().getName();

                        if (doLearningFirst) {
                            //Run a number of iterations of learning
                            mln.setInput(ds.getFeatures());
                            mln.setLabels(ds.getLabels());
                            mln.computeGradientAndScore();
                            double scoreBefore = mln.score();
                            for (int k = 0; k < 5; k++)
                                mln.fit(ds);
                            mln.computeGradientAndScore();
                            double scoreAfter = mln.score();
                            //Can't test in 'characteristic mode of operation' if not learning
                            String msg = name + " - score did not (sufficiently) decrease during learning - activationFn="
                                    + afn + ", lossFn=" + lf + ", outputActivation=" + outputActivation + ", doLearningFirst= " + doLearningFirst
                                    + " (before=" + scoreBefore + ", scoreAfter=" + scoreAfter + ")";
                            assertTrue(msg, scoreAfter < 0.9 * scoreBefore);
                        }

                        if (PRINT_RESULTS) {
                            System.out.println(name + " - activationFn=" + afn + ", lossFn=" + lf + ", outputActivation=" + outputActivation
                                    + ", doLearningFirst=" + doLearningFirst + ", weightL1Regularization=" + l1vals[j] + ", weightL2Regularization=" + l2vals[j]);
                            for (int k = 0; k < mln.getnLayers(); k++)
                                System.out.println("Layer " + k + " # params: " + mln.getLayer(k).numParams());
                        }

                        boolean gradOK = GradientCheckUtil.checkGradients(mln, DEFAULT_EPS, DEFAULT_MAX_REL_ERROR, DEFAULT_MIN_ABS_ERROR,
                                PRINT_RESULTS, RETURN_ON_FIRST_FAILURE, input, labels);

                        assertTrue(gradOK);
                    }
                }
            }
        }
    }


    @Test
    public void testGradientDense(){
        //Parameterized test, testing combinations of:
        // (a) activation function
        // (b) Whether to test at random initialization, or after some learning (i.e., 'characteristic mode of operation')
        // (c) Loss function (with specified output activations)
<<<<<<< HEAD
        // (d) weightL1Regularization and weightL2Regularization values
        String[] activFns = {"sigmoid","tanh","identity"};
=======
        // (d) l1 and l2 values
        Activation[] activFns = {Activation.SIGMOID,Activation.TANH,Activation.IDENTITY};
>>>>>>> 7a6e1d3f
        boolean[] characteristic = {false,true};	//If true: run some backprop steps first

        LossFunctions.LossFunction[] lossFunctions = {LossFunctions.LossFunction.NEGATIVELOGLIKELIHOOD, LossFunctions.LossFunction.MSE};
        Activation[] outputActivations = {Activation.SOFTMAX, Activation.TANH};	//i.e., lossFunctions[i] used with outputActivations[i] here

        double[] l2vals = {0.0, 0.1, 0.1};
        double[] l1vals = {0.0, 0.0, 0.2};	//i.e., use l2vals[j] with l1vals[j]

        Nd4j.getRandom().setSeed(12345);
        int minibatch = 10;
        int nIn = 5;
        int nOut = 3;
        INDArray input = Nd4j.rand(new int[]{minibatch, nIn});
        INDArray labels = Nd4j.zeros(minibatch, nOut);
        Random r = new Random(12345);
        for( int i=0; i<minibatch; i++ ){
            labels.putScalar(i,r.nextInt(nOut),1.0);
        }

        DataSet ds = new DataSet(input,labels);

        for( Activation afn : activFns) {
            for(boolean doLearningFirst : characteristic) {
                for(int i = 0; i < lossFunctions.length; i++) {
                    for (int j = 0; j < l2vals.length; j++) {
                        LossFunctions.LossFunction lf = lossFunctions[i];
                        Activation outputActivation = outputActivations[i];

                        MultiLayerConfiguration.Builder builder = new NeuralNetConfiguration.Builder()
                                .regularization(l1vals[j] > 0 || l2vals[j] > 0)
                                .l1(l1vals[j]).l2(l2vals[j])
                                .optimizationAlgo(OptimizationAlgorithm.CONJUGATE_GRADIENT)
                                .updater(Updater.NONE)
                                .weightInit(WeightInit.DISTRIBUTION).dist(new UniformDistribution(-2, 2))
                                .seed(12345L)
                                .list()
                                .layer(0, new DenseLayer.Builder().nIn(nIn).nOut(4).activation(afn).build())
                                .layer(1, new BatchNormalization.Builder().build())
                                .layer(2, new DenseLayer.Builder().nIn(4).nOut(4).build())
                                .layer(3, new BatchNormalization())
                                .layer(4, new OutputLayer.Builder(lf).activation(outputActivation).nOut(nOut).build())
                                .pretrain(false).backprop(true);

                        MultiLayerConfiguration conf = builder.build();

                        MultiLayerNetwork mln = new MultiLayerNetwork(conf);
                        mln.init();

                        String name = new Object() {}.getClass().getEnclosingMethod().getName();

                        if (doLearningFirst) {
                            //Run a number of iterations of learning
                            mln.setInput(ds.getFeatures());
                            mln.setLabels(ds.getLabels());
                            mln.computeGradientAndScore();
                            double scoreBefore = mln.score();
                            for (int k = 0; k < 10; k++)
                                mln.fit(ds);
                            mln.computeGradientAndScore();
                            double scoreAfter = mln.score();
                            //Can't test in 'characteristic mode of operation' if not learning
                            String msg = name + " - score did not (sufficiently) decrease during learning - activationFn="
                                    + afn + ", lossFn=" + lf + ", outputActivation=" + outputActivation + ", doLearningFirst= " + doLearningFirst
                                    + " (before=" + scoreBefore + ", scoreAfter=" + scoreAfter + ")";
                            assertTrue(msg, scoreAfter < 0.8 * scoreBefore);
                        }

                        if (PRINT_RESULTS) {
                            System.out.println(name + " - activationFn=" + afn + ", lossFn=" + lf + ", outputActivation=" + outputActivation
                                    + ", doLearningFirst=" + doLearningFirst + ", weightL1Regularization=" + l1vals[j] + ", weightL2Regularization=" + l2vals[j]);
                            for (int k = 0; k < mln.getnLayers(); k++)
                                System.out.println("Layer " + k + " # params: " + mln.getLayer(k).numParams());
                        }

                        boolean gradOK = GradientCheckUtil.checkGradients(mln, DEFAULT_EPS, DEFAULT_MAX_REL_ERROR, DEFAULT_MIN_ABS_ERROR,
                                PRINT_RESULTS, RETURN_ON_FIRST_FAILURE, input, labels);

                        assertTrue(gradOK);
                    }
                }
            }
        }
    }

    @Test
    public void testGradient2dFixedGammaBeta(){
        DataNormalization scaler = new NormalizerMinMaxScaler();
        DataSetIterator iter = new IrisDataSetIterator(150, 150);
        scaler.fit(iter);
        iter.setPreProcessor(scaler);
        DataSet ds = iter.next();
        INDArray input = ds.getFeatureMatrix();
        INDArray labels = ds.getLabels();

        MultiLayerConfiguration.Builder builder = new NeuralNetConfiguration.Builder()
                .learningRate(1.0)
                .regularization(false)
                .updater(Updater.NONE)
                .seed(12345L)
                .weightInit(WeightInit.DISTRIBUTION).dist(new NormalDistribution(0, 1))
                .list()
                .layer(0, new DenseLayer.Builder()
                        .nIn(4).nOut(3)
                        .activation(Activation.IDENTITY)
                        .build())
                .layer(1, new BatchNormalization.Builder()
                        .lockGammaBeta(true).gamma(2.0).beta(0.5)
                        .nOut(3)
                        .build())
                .layer(2, new ActivationLayer.Builder().activation(Activation.TANH).build())
                .layer(3, new OutputLayer.Builder(LossFunctions.LossFunction.MCXENT)
                        .activation(Activation.SOFTMAX)
                        .nIn(3).nOut(3)
                        .build())
                .pretrain(false).backprop(true);

        MultiLayerNetwork mln = new MultiLayerNetwork(builder.build());
        mln.init();

        if (PRINT_RESULTS) {
            for (int j = 0; j < mln.getnLayers(); j++)
                System.out.println("Layer " + j + " # params: " + mln.getLayer(j).numParams());
        }

        boolean gradOK = GradientCheckUtil.checkGradients(mln, DEFAULT_EPS, DEFAULT_MAX_REL_ERROR, DEFAULT_MIN_ABS_ERROR,
                PRINT_RESULTS, RETURN_ON_FIRST_FAILURE, input, labels);

        assertTrue(gradOK);
    }

    @Test
    public void testGradientCnnFixedGammaBeta(){
        Nd4j.getRandom().setSeed(12345);
        int minibatch = 10;
        int depth = 1;
        int hw = 4;
        int nOut = 4;
        INDArray input = Nd4j.rand(new int[]{minibatch, depth, hw, hw});
        INDArray labels = Nd4j.zeros(minibatch, nOut);
        Random r = new Random(12345);
        for( int i=0; i<minibatch; i++ ){
            labels.putScalar(i,r.nextInt(nOut),1.0);
        }

        MultiLayerConfiguration.Builder builder = new NeuralNetConfiguration.Builder()
                .learningRate(1.0)
                .regularization(false)
                .updater(Updater.NONE)
                .seed(12345L)
                .weightInit(WeightInit.DISTRIBUTION).dist(new NormalDistribution(0, 2))
                .list()
                .layer(0, new ConvolutionLayer.Builder()
                        .kernelSize(2,2)
                        .stride(1,1)
                        .nIn(depth).nOut(2)
                        .activation(Activation.IDENTITY)
                        .build())
                .layer(1, new BatchNormalization.Builder().lockGammaBeta(true).gamma(2.0).beta(0.5).build())
                .layer(2, new ActivationLayer.Builder().activation(Activation.TANH).build())
                .layer(3, new OutputLayer.Builder(LossFunctions.LossFunction.MCXENT)
                        .activation(Activation.SOFTMAX)
                        .nOut(nOut)
                        .build())
                .setInputType(InputType.convolutional(hw,hw,depth))
                .pretrain(false).backprop(true);

        MultiLayerNetwork mln = new MultiLayerNetwork(builder.build());
        mln.init();

        if (PRINT_RESULTS) {
            for (int j = 0; j < mln.getnLayers(); j++)
                System.out.println("Layer " + j + " # params: " + mln.getLayer(j).numParams());
        }

        boolean gradOK = GradientCheckUtil.checkGradients(mln, DEFAULT_EPS, DEFAULT_MAX_REL_ERROR, DEFAULT_MIN_ABS_ERROR,
                PRINT_RESULTS, RETURN_ON_FIRST_FAILURE, input, labels);

        assertTrue(gradOK);
    }

    @Test
    public void testBatchNormCompGraphSimple(){

        int numClasses = 2;
        int height = 3;
        int width = 3;
        int channels = 1;
        long seed = 123;

        int minibatchSize = 3;

        ComputationGraphConfiguration conf = new NeuralNetConfiguration.Builder()
                .seed(seed)
                .updater(Updater.NONE)
                .weightInit(WeightInit.XAVIER)
                .regularization(false)
                .graphBuilder()
                .addInputs("in")
                .setInputTypes(InputType.convolutional(height, width, channels))
                .addLayer("bn", new BatchNormalization.Builder().build(), "in")
                .addLayer("out", new OutputLayer.Builder().lossFunction(LossFunctions.LossFunction.MCXENT).activation(Activation.SOFTMAX).nOut(numClasses).build(), "bn")
                .setOutputs("out")
                .backprop(true).pretrain(false).build();

        ComputationGraph net = new ComputationGraph(conf);
        net.init();

        Random r = new Random(12345);
        INDArray input = Nd4j.rand(new int[]{minibatchSize, channels, height, width}); //Order: examples, channels, height, width
        INDArray labels = Nd4j.zeros(minibatchSize, numClasses);
        for (int i = 0; i < minibatchSize; i++){
            labels.putScalar(new int[]{i, r.nextInt(numClasses)}, 1.0);
        }

        boolean gradOK = GradientCheckUtil.checkGradients(net, DEFAULT_EPS, DEFAULT_MAX_REL_ERROR, DEFAULT_MIN_ABS_ERROR,
                PRINT_RESULTS, RETURN_ON_FIRST_FAILURE, new INDArray[]{input}, new INDArray[]{labels});

        assertTrue(gradOK);
    }


    @Test
    public void testGradientBNWithCNNandSubsamplingCompGraph(){
        //Parameterized test, testing combinations of:
        // (a) activation function
        // (b) Whether to test at random initialization, or after some learning (i.e., 'characteristic mode of operation')
        // (c) Loss function (with specified output activations)
        // (d) l1 and l2 values
        Activation[] activFns = {Activation.SIGMOID,Activation.TANH, Activation.IDENTITY};
        boolean[] characteristic = {false,true};	//If true: run some backprop steps first

        LossFunctions.LossFunction[] lossFunctions = {LossFunctions.LossFunction.NEGATIVELOGLIKELIHOOD, LossFunctions.LossFunction.MSE};
        Activation[] outputActivations = {Activation.SOFTMAX, Activation.TANH};	//i.e., lossFunctions[i] used with outputActivations[i] here

        double[] l2vals = {0.0, 0.1, 0.1};
        double[] l1vals = {0.0, 0.0, 0.2};	//i.e., use l2vals[j] with l1vals[j]

        Nd4j.getRandom().setSeed(12345);
        int minibatch = 10;
        int depth = 2;
        int hw = 5;
        int nOut = 3;
        INDArray input = Nd4j.rand(new int[]{minibatch, depth, hw, hw});
        INDArray labels = Nd4j.zeros(minibatch, nOut);
        Random r = new Random(12345);
        for( int i=0; i<minibatch; i++ ){
            labels.putScalar(i,r.nextInt(nOut),1.0);
        }

        DataSet ds = new DataSet(input,labels);

        for( Activation afn : activFns) {
            for(boolean doLearningFirst : characteristic) {
                for(int i = 0; i < lossFunctions.length; i++) {
                    for (int j = 0; j < l2vals.length; j++) {
                        LossFunctions.LossFunction lf = lossFunctions[i];
                        Activation outputActivation = outputActivations[i];

                        ComputationGraphConfiguration conf = new NeuralNetConfiguration.Builder()
                                .seed(12345)
                                .regularization(l1vals[j] > 0 || l2vals[j] > 0)
                                .l1(l1vals[j]).l2(l2vals[j])
                                .optimizationAlgo(OptimizationAlgorithm.LINE_GRADIENT_DESCENT)
                                .updater(Updater.NONE)
                                .weightInit(WeightInit.DISTRIBUTION).dist(new UniformDistribution(-2, 2))
                                .seed(12345L)
                                .graphBuilder()
                                .addInputs("in")
                                .addLayer("0", new ConvolutionLayer.Builder(2, 2).stride(1, 1).nOut(3).activation(afn).build(), "in")
                                .addLayer("1", new BatchNormalization.Builder().build(), "0")
                                .addLayer("2", new SubsamplingLayer.Builder(SubsamplingLayer.PoolingType.MAX).kernelSize(2, 2).stride(1, 1).build(), "1")
                                .addLayer("3", new BatchNormalization(), "2")
                                .addLayer("4", new ActivationLayer.Builder().activation(afn).build(), "3")
                                .addLayer("5", new OutputLayer.Builder(lf).activation(outputActivation).nOut(nOut).build(), "4")
                                .setOutputs("5")
                                .setInputTypes(InputType.convolutional(hw, hw, depth))
                                .pretrain(false).backprop(true).build();

                        ComputationGraph net = new ComputationGraph(conf);
                        net.init();
                        String name = new Object() {}.getClass().getEnclosingMethod().getName();

                        if (doLearningFirst) {
                            //Run a number of iterations of learning
                            net.setInput(0, ds.getFeatures());
                            net.setLabels(ds.getLabels());
                            net.computeGradientAndScore();
                            double scoreBefore = net.score();
                            for (int k = 0; k < 5; k++)
                                net.fit(ds);
                            net.computeGradientAndScore();
                            double scoreAfter = net.score();
                            //Can't test in 'characteristic mode of operation' if not learning
                            String msg = name + " - score did not (sufficiently) decrease during learning - activationFn="
                                    + afn + ", lossFn=" + lf + ", outputActivation=" + outputActivation + ", doLearningFirst= " + doLearningFirst
                                    + " (before=" + scoreBefore + ", scoreAfter=" + scoreAfter + ")";
                            assertTrue(msg, scoreAfter < 0.9 * scoreBefore);
                        }

                        if (PRINT_RESULTS) {
                            System.out.println(name + " - activationFn=" + afn + ", lossFn=" + lf + ", outputActivation=" + outputActivation
                                    + ", doLearningFirst=" + doLearningFirst + ", l1=" + l1vals[j] + ", l2=" + l2vals[j]);
                            for (int k = 0; k < net.getNumLayers(); k++)
                                System.out.println("Layer " + k + " # params: " + net.getLayer(k).numParams());
                        }

                        boolean gradOK = GradientCheckUtil.checkGradients(net, DEFAULT_EPS, DEFAULT_MAX_REL_ERROR, DEFAULT_MIN_ABS_ERROR,
                                PRINT_RESULTS, RETURN_ON_FIRST_FAILURE, new INDArray[]{input}, new INDArray[]{labels});

                        assertTrue(gradOK);
                    }
                }
            }
        }
    }

}<|MERGE_RESOLUTION|>--- conflicted
+++ resolved
@@ -148,13 +148,10 @@
         // (a) activation function
         // (b) Whether to test at random initialization, or after some learning (i.e., 'characteristic mode of operation')
         // (c) Loss function (with specified output activations)
-<<<<<<< HEAD
-        // (d) weightL1Regularization and weightL2Regularization values
-        String[] activFns = {"sigmoid","tanh","identity"};
-=======
+
         // (d) l1 and l2 values
         Activation[] activFns = {Activation.SIGMOID,Activation.TANH, Activation.IDENTITY};
->>>>>>> 7a6e1d3f
+
         boolean[] characteristic = {false,true};	//If true: run some backprop steps first
 
         LossFunctions.LossFunction[] lossFunctions = {LossFunctions.LossFunction.NEGATIVELOGLIKELIHOOD, LossFunctions.LossFunction.MSE};
@@ -257,13 +254,9 @@
         // (a) activation function
         // (b) Whether to test at random initialization, or after some learning (i.e., 'characteristic mode of operation')
         // (c) Loss function (with specified output activations)
-<<<<<<< HEAD
-        // (d) weightL1Regularization and weightL2Regularization values
-        String[] activFns = {"sigmoid","tanh","identity"};
-=======
+
         // (d) l1 and l2 values
         Activation[] activFns = {Activation.SIGMOID,Activation.TANH,Activation.IDENTITY};
->>>>>>> 7a6e1d3f
         boolean[] characteristic = {false,true};	//If true: run some backprop steps first
 
         LossFunctions.LossFunction[] lossFunctions = {LossFunctions.LossFunction.NEGATIVELOGLIKELIHOOD, LossFunctions.LossFunction.MSE};
