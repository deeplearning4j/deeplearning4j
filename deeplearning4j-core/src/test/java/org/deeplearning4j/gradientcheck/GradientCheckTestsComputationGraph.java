package org.deeplearning4j.gradientcheck;

import org.deeplearning4j.datasets.iterator.impl.IrisDataSetIterator;
import org.deeplearning4j.nn.api.OptimizationAlgorithm;
import org.deeplearning4j.nn.conf.ComputationGraphConfiguration;
import org.deeplearning4j.nn.conf.NeuralNetConfiguration;
import org.deeplearning4j.nn.conf.Updater;
import org.deeplearning4j.nn.conf.distribution.NormalDistribution;
import org.deeplearning4j.nn.conf.distribution.UniformDistribution;
import org.deeplearning4j.nn.conf.graph.*;
import org.deeplearning4j.nn.conf.graph.rnn.DuplicateToTimeSeriesVertex;
import org.deeplearning4j.nn.conf.graph.rnn.LastTimeStepVertex;
import org.deeplearning4j.nn.conf.inputs.InputType;
import org.deeplearning4j.nn.conf.layers.*;
import org.deeplearning4j.nn.conf.preprocessor.CnnToFeedForwardPreProcessor;
import org.deeplearning4j.nn.conf.preprocessor.FeedForwardToRnnPreProcessor;
import org.deeplearning4j.nn.conf.preprocessor.RnnToFeedForwardPreProcessor;
import org.deeplearning4j.nn.graph.ComputationGraph;
import org.deeplearning4j.nn.weights.WeightInit;
import org.junit.Test;
import org.nd4j.linalg.activations.Activation;
import org.nd4j.linalg.api.buffer.DataBuffer;
import org.nd4j.linalg.api.buffer.util.DataTypeUtil;
import org.nd4j.linalg.api.ndarray.INDArray;
import org.nd4j.linalg.dataset.DataSet;
import org.nd4j.linalg.dataset.api.iterator.DataSetIterator;
import org.nd4j.linalg.factory.Nd4j;
import org.nd4j.linalg.indexing.NDArrayIndex;
import org.nd4j.linalg.lossfunctions.LossFunctions;

import java.util.Arrays;
import java.util.Map;
import java.util.Random;

import static org.junit.Assert.assertEquals;
import static org.junit.Assert.assertTrue;

public class GradientCheckTestsComputationGraph {

    public static final boolean PRINT_RESULTS = true;
    private static final boolean RETURN_ON_FIRST_FAILURE = false;
    private static final double DEFAULT_EPS = 1e-6;
    private static final double DEFAULT_MAX_REL_ERROR = 1e-3;
    private static final double DEFAULT_MIN_ABS_ERROR = 1e-10;

    static {
        //Force Nd4j initialization, then set data type to double:
        Nd4j.zeros(1);
        DataTypeUtil.setDTypeForContext(DataBuffer.Type.DOUBLE);
    }

    @Test
    public void testBasicIris(){
        Nd4j.getRandom().setSeed(12345);
        ComputationGraphConfiguration conf = new NeuralNetConfiguration.Builder()
                .seed(12345)
                .optimizationAlgo(OptimizationAlgorithm.STOCHASTIC_GRADIENT_DESCENT)
                .weightInit(WeightInit.DISTRIBUTION).dist(new NormalDistribution(0, 1))
                .updater(Updater.NONE).learningRate(1.0)
                .graphBuilder()
                .addInputs("input")
                .addLayer("firstLayer", new DenseLayer.Builder().nIn(4).nOut(5).activation(Activation.TANH).build(), "input")
                .addLayer("outputLayer", new OutputLayer.Builder().lossFunction(LossFunctions.LossFunction.MCXENT)
                        .activation(Activation.SOFTMAX).nIn(5).nOut(3).build(), "firstLayer")
                .setOutputs("outputLayer")
                .pretrain(false).backprop(true)
                .build();

        ComputationGraph graph = new ComputationGraph(conf);
        graph.init();

        Nd4j.getRandom().setSeed(12345);
        int nParams = graph.numParams();
        INDArray newParams = Nd4j.rand(1,nParams);
        graph.setParams(newParams);

        DataSet ds = new IrisDataSetIterator(150,150).next();
        INDArray min = ds.getFeatureMatrix().min(0);
        INDArray max = ds.getFeatureMatrix().max(0);
        ds.getFeatureMatrix().subiRowVector(min).diviRowVector(max.sub(min));
        INDArray input = ds.getFeatureMatrix();
        INDArray labels = ds.getLabels();

        if( PRINT_RESULTS ){
            System.out.println("testBasicIris()" );
            for( int j=0; j<graph.getNumLayers(); j++ ) System.out.println("Layer " + j + " # params: " + graph.getLayer(j).numParams());
        }

        boolean gradOK = GradientCheckUtil.checkGradients(graph, DEFAULT_EPS, DEFAULT_MAX_REL_ERROR, DEFAULT_MIN_ABS_ERROR,
                PRINT_RESULTS, RETURN_ON_FIRST_FAILURE, new INDArray[]{input}, new INDArray[]{labels});

        String msg = "testBasicIris()";
        assertTrue(msg,gradOK);
    }

    @Test
    public void testBasicIrisWithMerging(){
        Nd4j.getRandom().setSeed(12345);
        ComputationGraphConfiguration conf = new NeuralNetConfiguration.Builder()
                .seed(12345)
                .optimizationAlgo(OptimizationAlgorithm.STOCHASTIC_GRADIENT_DESCENT)
                .weightInit(WeightInit.DISTRIBUTION).dist(new NormalDistribution(0, 1))
                .updater(Updater.NONE).learningRate(1.0)
                .graphBuilder()
                .addInputs("input")
<<<<<<< HEAD
                .addLayer("weightL1Regularization", new DenseLayer.Builder().nIn(4).nOut(5).activation("tanh").build(), "input")
                .addLayer("weightL2Regularization", new DenseLayer.Builder().nIn(4).nOut(5).activation("tanh").build(), "input")
                .addVertex("merge", new MergeVertex(), "weightL1Regularization", "weightL2Regularization")
=======
                .addLayer("l1", new DenseLayer.Builder().nIn(4).nOut(5).activation(Activation.TANH).build(), "input")
                .addLayer("l2", new DenseLayer.Builder().nIn(4).nOut(5).activation(Activation.TANH).build(), "input")
                .addVertex("merge", new MergeVertex(), "l1", "l2")
>>>>>>> 7a6e1d3f
                .addLayer("outputLayer", new OutputLayer.Builder().lossFunction(LossFunctions.LossFunction.MCXENT)
                        .activation(Activation.SOFTMAX).nIn(5+5).nOut(3).build(), "merge")
                .setOutputs("outputLayer")
                .pretrain(false).backprop(true)
                .build();

        ComputationGraph graph = new ComputationGraph(conf);
        graph.init();

        int numParams = (4*5+5) + (4*5+5) + (10*3+3);
        assertEquals(numParams, graph.numParams());

        Nd4j.getRandom().setSeed(12345);
        int nParams = graph.numParams();
        INDArray newParams = Nd4j.rand(1,nParams);
        graph.setParams(newParams);

        DataSet ds = new IrisDataSetIterator(150,150).next();
        INDArray min = ds.getFeatureMatrix().min(0);
        INDArray max = ds.getFeatureMatrix().max(0);
        ds.getFeatureMatrix().subiRowVector(min).diviRowVector(max.sub(min));
        INDArray input = ds.getFeatureMatrix();
        INDArray labels = ds.getLabels();

        if( PRINT_RESULTS ){
            System.out.println("testBasicIrisWithMerging()" );
            for( int j=0; j<graph.getNumLayers(); j++ ) System.out.println("Layer " + j + " # params: " + graph.getLayer(j).numParams());
        }

        boolean gradOK = GradientCheckUtil.checkGradients(graph, DEFAULT_EPS, DEFAULT_MAX_REL_ERROR, DEFAULT_MIN_ABS_ERROR,
                PRINT_RESULTS, RETURN_ON_FIRST_FAILURE, new INDArray[]{input}, new INDArray[]{labels});

        String msg = "testBasicIrisWithMerging()";
        assertTrue(msg,gradOK);
    }

    @Test
    public void testBasicIrisWithElementWiseNode(){

        ElementWiseVertex.Op[] ops = new ElementWiseVertex.Op[]{ElementWiseVertex.Op.Add, ElementWiseVertex.Op.Subtract};

        for( ElementWiseVertex.Op op : ops ) {

            Nd4j.getRandom().setSeed(12345);
            ComputationGraphConfiguration conf = new NeuralNetConfiguration.Builder()
                    .seed(12345)
                    .optimizationAlgo(OptimizationAlgorithm.STOCHASTIC_GRADIENT_DESCENT)
                    .weightInit(WeightInit.DISTRIBUTION).dist(new NormalDistribution(0, 1))
                    .updater(Updater.NONE).learningRate(1.0)
                    .graphBuilder()
                    .addInputs("input")
<<<<<<< HEAD
                    .addLayer("weightL1Regularization", new DenseLayer.Builder().nIn(4).nOut(5).activation("tanh").build(), "input")
                    .addLayer("weightL2Regularization", new DenseLayer.Builder().nIn(4).nOut(5).activation("sigmoid").build(), "input")
                    .addVertex("elementwise", new ElementWiseVertex(op), "weightL1Regularization", "weightL2Regularization")
=======
                    .addLayer("l1", new DenseLayer.Builder().nIn(4).nOut(5).activation(Activation.TANH).build(), "input")
                    .addLayer("l2", new DenseLayer.Builder().nIn(4).nOut(5).activation(Activation.SIGMOID).build(), "input")
                    .addVertex("elementwise", new ElementWiseVertex(op), "l1", "l2")
>>>>>>> 7a6e1d3f
                    .addLayer("outputLayer", new OutputLayer.Builder().lossFunction(LossFunctions.LossFunction.MCXENT)
                            .activation(Activation.SOFTMAX).nIn(5).nOut(3).build(), "elementwise")
                    .setOutputs("outputLayer")
                    .pretrain(false).backprop(true)
                    .build();

            ComputationGraph graph = new ComputationGraph(conf);
            graph.init();

            int numParams = (4 * 5 + 5) + (4 * 5 + 5) + (5 * 3 + 3);
            assertEquals(numParams, graph.numParams());

            Nd4j.getRandom().setSeed(12345);
            int nParams = graph.numParams();
            INDArray newParams = Nd4j.rand(1, nParams);
            graph.setParams(newParams);

            DataSet ds = new IrisDataSetIterator(150, 150).next();
            INDArray min = ds.getFeatureMatrix().min(0);
            INDArray max = ds.getFeatureMatrix().max(0);
            ds.getFeatureMatrix().subiRowVector(min).diviRowVector(max.sub(min));
            INDArray input = ds.getFeatureMatrix();
            INDArray labels = ds.getLabels();

            if (PRINT_RESULTS) {
                System.out.println("testBasicIrisWithElementWiseVertex(op=" + op + ")");
                for (int j = 0; j < graph.getNumLayers(); j++)
                    System.out.println("Layer " + j + " # params: " + graph.getLayer(j).numParams());
            }

            boolean gradOK = GradientCheckUtil.checkGradients(graph, DEFAULT_EPS, DEFAULT_MAX_REL_ERROR, DEFAULT_MIN_ABS_ERROR,
                    PRINT_RESULTS, RETURN_ON_FIRST_FAILURE, new INDArray[]{input}, new INDArray[]{labels});

            String msg = "testBasicIrisWithElementWiseVertex(op=" + op + ")";
            assertTrue(msg, gradOK);
        }
    }

    @Test
    public void testCnnDepthMerge(){

        Nd4j.getRandom().setSeed(12345);
        ComputationGraphConfiguration conf = new NeuralNetConfiguration.Builder()
                .seed(12345)
                .optimizationAlgo(OptimizationAlgorithm.STOCHASTIC_GRADIENT_DESCENT)
                .weightInit(WeightInit.DISTRIBUTION).dist(new NormalDistribution(0, 0.1))
                .updater(Updater.NONE).learningRate(1.0)
                .graphBuilder()
                .addInputs("input")
                .addLayer("weightL1Regularization", new ConvolutionLayer.Builder()
                        .kernelSize(2, 2).stride(1, 1).padding(0,0)
<<<<<<< HEAD
                        .nIn(2).nOut(2).activation("tanh").build(), "input")
                .addLayer("weightL2Regularization", new ConvolutionLayer.Builder()
                        .kernelSize(2, 2).stride(1, 1).padding(0,0)
                        .nIn(2).nOut(2).activation("tanh").build(), "input")
                .addVertex("merge", new MergeVertex(), "weightL1Regularization", "weightL2Regularization")
=======
                        .nIn(2).nOut(2).activation(Activation.TANH).build(), "input")
                .addLayer("l2", new ConvolutionLayer.Builder()
                        .kernelSize(2, 2).stride(1, 1).padding(0,0)
                        .nIn(2).nOut(2).activation(Activation.TANH).build(), "input")
                .addVertex("merge", new MergeVertex(), "l1", "l2")
>>>>>>> 7a6e1d3f
                .addLayer("outputLayer", new OutputLayer.Builder().lossFunction(LossFunctions.LossFunction.MCXENT)
                        .activation(Activation.SOFTMAX).nIn(5*5*(2+2)).nOut(3).build(), "merge")
                .setOutputs("outputLayer")
                .inputPreProcessor("outputLayer",new CnnToFeedForwardPreProcessor(5,5,4))
                .pretrain(false).backprop(true)
                .build();

        ComputationGraph graph = new ComputationGraph(conf);
        graph.init();

        Random r = new Random(12345);
        INDArray input = Nd4j.rand(new int[]{5,2,6,6}); //Order: examples, channels, height, width
        INDArray labels = Nd4j.zeros(5,3);
        for( int i=0; i<5; i++ ) labels.putScalar(new int[]{i,r.nextInt(3)},1.0);

        if (PRINT_RESULTS) {
            System.out.println("testCnnDepthMerge()");
            for (int j = 0; j < graph.getNumLayers(); j++)
                System.out.println("Layer " + j + " # params: " + graph.getLayer(j).numParams());
        }

        boolean gradOK = GradientCheckUtil.checkGradients(graph, DEFAULT_EPS, DEFAULT_MAX_REL_ERROR, DEFAULT_MIN_ABS_ERROR,
                PRINT_RESULTS, RETURN_ON_FIRST_FAILURE, new INDArray[]{input}, new INDArray[]{labels});

        String msg = "testCnnDepthMerge()";
        assertTrue(msg, gradOK);
    }

    @Test
    public void testLSTMWithMerging(){

        Nd4j.getRandom().setSeed(12345);
        ComputationGraphConfiguration conf = new NeuralNetConfiguration.Builder()
                .seed(12345)
                .optimizationAlgo(OptimizationAlgorithm.STOCHASTIC_GRADIENT_DESCENT)
                .weightInit(WeightInit.DISTRIBUTION).dist(new UniformDistribution(0.2, 0.6))
                .updater(Updater.NONE).learningRate(1.0)
                .graphBuilder()
                .addInputs("input")
                .setOutputs("out")
                .addLayer("lstm1", new GravesLSTM.Builder().nIn(3).nOut(4).activation(Activation.TANH).build(), "input")
                .addLayer("lstm2", new GravesLSTM.Builder().nIn(4).nOut(4).activation(Activation.TANH).build(), "lstm1")
                .addLayer("dense1", new DenseLayer.Builder().nIn(4).nOut(4).activation(Activation.SIGMOID).build(), "lstm1")
                .addLayer("lstm3", new GravesLSTM.Builder().nIn(4).nOut(4).activation(Activation.TANH).build(), "dense1")
                .addVertex("merge", new MergeVertex(), "lstm2", "lstm3")
                .addLayer("out", new RnnOutputLayer.Builder().nIn(8).nOut(3).activation(Activation.SOFTMAX).lossFunction(LossFunctions.LossFunction.MCXENT).build(), "merge")
                .inputPreProcessor("dense1", new RnnToFeedForwardPreProcessor())
                .inputPreProcessor("lstm3", new FeedForwardToRnnPreProcessor())
                .pretrain(false).backprop(true).build();

        ComputationGraph graph = new ComputationGraph(conf);
        graph.init();

        Random r = new Random(12345);
        INDArray input = Nd4j.rand(new int[]{3,3,5});
        INDArray labels = Nd4j.zeros(3,3,5);
        for( int i=0; i<3; i++ ){
            for( int j=0; j<5; j++ ) {
                labels.putScalar(new int[]{i, r.nextInt(3), j}, 1.0);
            }
        }

        if (PRINT_RESULTS) {
            System.out.println("testLSTMWithMerging()");
            for (int j = 0; j < graph.getNumLayers(); j++)
                System.out.println("Layer " + j + " # params: " + graph.getLayer(j).numParams());
        }

        boolean gradOK = GradientCheckUtil.checkGradients(graph, DEFAULT_EPS, DEFAULT_MAX_REL_ERROR, DEFAULT_MIN_ABS_ERROR,
                PRINT_RESULTS, RETURN_ON_FIRST_FAILURE, new INDArray[]{input}, new INDArray[]{labels});

        String msg = "testLSTMWithMerging()";
        assertTrue(msg, gradOK);
    }

    @Test
    public void testLSTMWithSubset(){
        Nd4j.getRandom().setSeed(1234);
        ComputationGraphConfiguration conf = new NeuralNetConfiguration.Builder()
                .seed(1234)
                .optimizationAlgo(OptimizationAlgorithm.STOCHASTIC_GRADIENT_DESCENT)
                .weightInit(WeightInit.DISTRIBUTION).dist(new NormalDistribution(0, 1))
                .updater(Updater.NONE).learningRate(1.0)
                .graphBuilder()
                .addInputs("input")
                .setOutputs("out")
                .addLayer("lstm1", new GravesLSTM.Builder().nIn(3).nOut(8).activation(Activation.TANH).build(), "input")
                .addVertex("subset", new SubsetVertex(0, 3), "lstm1")
                .addLayer("out", new RnnOutputLayer.Builder().nIn(4).nOut(3).activation(Activation.SOFTMAX).lossFunction(LossFunctions.LossFunction.MCXENT).build(), "subset")
                .pretrain(false).backprop(true).build();

        ComputationGraph graph = new ComputationGraph(conf);
        graph.init();

        Random r = new Random(12345);
        INDArray input = Nd4j.rand(new int[]{3,3,5});
        INDArray labels = Nd4j.zeros(3,3,5);
        for( int i=0; i<3; i++ ){
            for( int j=0; j<5; j++ ) {
                labels.putScalar(new int[]{i, r.nextInt(3), j}, 1.0);
            }
        }

        if (PRINT_RESULTS) {
            System.out.println("testLSTMWithSubset()");
            for (int j = 0; j < graph.getNumLayers(); j++)
                System.out.println("Layer " + j + " # params: " + graph.getLayer(j).numParams());
        }

        boolean gradOK = GradientCheckUtil.checkGradients(graph, DEFAULT_EPS, DEFAULT_MAX_REL_ERROR, DEFAULT_MIN_ABS_ERROR,
                PRINT_RESULTS, RETURN_ON_FIRST_FAILURE, new INDArray[]{input}, new INDArray[]{labels});

        String msg = "testLSTMWithSubset()";
        assertTrue(msg, gradOK);
    }

    @Test
    public void testLSTMWithLastTimeStepVertex(){

        Nd4j.getRandom().setSeed(12345);
        ComputationGraphConfiguration conf = new NeuralNetConfiguration.Builder()
                .seed(12345)
                .optimizationAlgo(OptimizationAlgorithm.STOCHASTIC_GRADIENT_DESCENT)
                .weightInit(WeightInit.DISTRIBUTION).dist(new NormalDistribution(0, 1))
                .updater(Updater.NONE).learningRate(1.0)
                .graphBuilder()
                .addInputs("input")
                .setOutputs("out")
                .addLayer("lstm1", new GravesLSTM.Builder().nIn(3).nOut(4).activation(Activation.TANH).build(), "input")
                .addVertex("lastTS", new LastTimeStepVertex("input"), "lstm1")
                .addLayer("out", new OutputLayer.Builder().nIn(4).nOut(3).activation(Activation.SOFTMAX)
                        .lossFunction(LossFunctions.LossFunction.MCXENT).build(), "lastTS")
                .pretrain(false).backprop(true).build();

        ComputationGraph graph = new ComputationGraph(conf);
        graph.init();

        Random r = new Random(12345);
        INDArray input = Nd4j.rand(new int[]{3,3,5});
        INDArray labels = Nd4j.zeros(3,3);    //Here: labels are 2d (due to LastTimeStepVertex)
        for( int i=0; i<3; i++ ){
            labels.putScalar(new int[]{i, r.nextInt(3)}, 1.0);
        }

        if (PRINT_RESULTS) {
            System.out.println("testLSTMWithLastTimeStepVertex()");
            for (int j = 0; j < graph.getNumLayers(); j++)
                System.out.println("Layer " + j + " # params: " + graph.getLayer(j).numParams());
        }

        //First: test with no input mask array
        boolean gradOK = GradientCheckUtil.checkGradients(graph, DEFAULT_EPS, DEFAULT_MAX_REL_ERROR, DEFAULT_MIN_ABS_ERROR,
                PRINT_RESULTS, RETURN_ON_FIRST_FAILURE, new INDArray[]{input}, new INDArray[]{labels});

        String msg = "testLSTMWithLastTimeStepVertex()";
        assertTrue(msg, gradOK);

        //Second: test with input mask arrays.
        INDArray inMask = Nd4j.zeros(3,5);
        inMask.putRow(0,Nd4j.create(new double[]{1,1,1,0,0}));
        inMask.putRow(1,Nd4j.create(new double[]{1,1,1,1,0}));
        inMask.putRow(2,Nd4j.create(new double[]{1,1,1,1,1}));
        graph.setLayerMaskArrays(new INDArray[]{inMask}, null);
        gradOK = GradientCheckUtil.checkGradients(graph, DEFAULT_EPS, DEFAULT_MAX_REL_ERROR, DEFAULT_MIN_ABS_ERROR,
                PRINT_RESULTS, RETURN_ON_FIRST_FAILURE, new INDArray[]{input}, new INDArray[]{labels});

        assertTrue(msg, gradOK);
    }

    @Test
    public void testLSTMWithDuplicateToTimeSeries(){

        Nd4j.getRandom().setSeed(12345);
        ComputationGraphConfiguration conf = new NeuralNetConfiguration.Builder()
                .seed(12345)
                .optimizationAlgo(OptimizationAlgorithm.STOCHASTIC_GRADIENT_DESCENT)
                .weightInit(WeightInit.DISTRIBUTION).dist(new NormalDistribution(0, 1))
                .updater(Updater.NONE).learningRate(1.0)
                .graphBuilder()
                .addInputs("input1","input2")
                .setOutputs("out")
                .addLayer("lstm1", new GravesLSTM.Builder().nIn(3).nOut(4).activation(Activation.TANH).build(), "input1")
                .addLayer("lstm2", new GravesLSTM.Builder().nIn(4).nOut(5).activation(Activation.SOFTSIGN).build(), "input2")
                .addVertex("lastTS", new LastTimeStepVertex("input2"), "lstm2")
                .addVertex("duplicate", new DuplicateToTimeSeriesVertex("input2"), "lastTS")
                .addLayer("out", new RnnOutputLayer.Builder().nIn(5+4).nOut(3).activation(Activation.SOFTMAX)
                        .lossFunction(LossFunctions.LossFunction.MCXENT).build(), "lstm1","duplicate")
                .pretrain(false).backprop(true).build();

        ComputationGraph graph = new ComputationGraph(conf);
        graph.init();

        Random r = new Random(12345);
        INDArray input1 = Nd4j.rand(new int[]{3,3,5});
        INDArray input2 = Nd4j.rand(new int[]{3,4,5});
        INDArray labels = Nd4j.zeros(3,3,5);
        for( int i=0; i<3; i++ ){
            for( int j=0; j<5; j++ ) {
                labels.putScalar(new int[]{i, r.nextInt(3), j}, 1.0);
            }
        }

        if (PRINT_RESULTS) {
            System.out.println("testLSTMWithDuplicateToTimeSeries()");
            for (int j = 0; j < graph.getNumLayers(); j++)
                System.out.println("Layer " + j + " # params: " + graph.getLayer(j).numParams());
        }

        boolean gradOK = GradientCheckUtil.checkGradients(graph, DEFAULT_EPS, DEFAULT_MAX_REL_ERROR, DEFAULT_MIN_ABS_ERROR,
                PRINT_RESULTS, RETURN_ON_FIRST_FAILURE, new INDArray[]{input1,input2}, new INDArray[]{labels});

        String msg = "testLSTMWithDuplicateToTimeSeries()";
        assertTrue(msg, gradOK);
    }


    @Test
    public void testMultipleInputsLayer(){

        Nd4j.getRandom().setSeed(12345);
        ComputationGraphConfiguration conf = new NeuralNetConfiguration.Builder()
                .seed(12345)
                .optimizationAlgo(OptimizationAlgorithm.STOCHASTIC_GRADIENT_DESCENT)
                .weightInit(WeightInit.DISTRIBUTION).dist(new NormalDistribution(0, 1))
                .updater(Updater.NONE).learningRate(1.0)
                .activation(Activation.TANH)
                .graphBuilder()
                .addInputs("i0","i1","i2")
                .addLayer("d0", new DenseLayer.Builder().nIn(2).nOut(2).build(), "i0")
                .addLayer("d1", new DenseLayer.Builder().nIn(2).nOut(2).build(), "i1")
                .addLayer("d2", new DenseLayer.Builder().nIn(2).nOut(2).build(), "i2")
                .addLayer("d3", new DenseLayer.Builder().nIn(6).nOut(2).build(), "d0", "d1", "d2")
                .addLayer("out", new OutputLayer.Builder().lossFunction(LossFunctions.LossFunction.MSE)
                    .nIn(2).nOut(2).build(), "d3")
                .setOutputs("out")
                .pretrain(false).backprop(true).build();

        ComputationGraph graph = new ComputationGraph(conf);
        graph.init();

        int[] minibatchSizes = {1,3};
        for( int mb : minibatchSizes) {
            INDArray[] inputs = new INDArray[3];
            for (int i = 0; i < 3; i++) {
                inputs[i] = Nd4j.rand(mb, 2);
            }
            INDArray out = Nd4j.rand(mb, 2);


            String msg = "testMultipleInputsLayer() - minibatchSize = " + mb;
            if (PRINT_RESULTS) {
                System.out.println(msg);
                for (int j = 0; j < graph.getNumLayers(); j++)
                    System.out.println("Layer " + j + " # params: " + graph.getLayer(j).numParams());
            }

            boolean gradOK = GradientCheckUtil.checkGradients(graph, DEFAULT_EPS, DEFAULT_MAX_REL_ERROR, DEFAULT_MIN_ABS_ERROR,
                    PRINT_RESULTS, RETURN_ON_FIRST_FAILURE, inputs, new INDArray[]{out});

            assertTrue(msg, gradOK);
        }
    }

    @Test
    public void testMultipleOutputsLayer(){
        Nd4j.getRandom().setSeed(12345);
        ComputationGraphConfiguration conf = new NeuralNetConfiguration.Builder()
                .seed(12345)
                .optimizationAlgo(OptimizationAlgorithm.STOCHASTIC_GRADIENT_DESCENT)
                .weightInit(WeightInit.DISTRIBUTION).dist(new NormalDistribution(0, 1))
                .updater(Updater.NONE).learningRate(1.0)
                .activation(Activation.TANH)
                .graphBuilder()
                .addInputs("i0")
                .addLayer("d0", new DenseLayer.Builder().nIn(2).nOut(2).build(), "i0")
                .addLayer("d1", new DenseLayer.Builder().nIn(2).nOut(2).build(), "d0")
                .addLayer("d2", new DenseLayer.Builder().nIn(2).nOut(2).build(), "d0")
                .addLayer("d3", new DenseLayer.Builder().nIn(2).nOut(2).build(), "d0")
                .addLayer("out", new OutputLayer.Builder().lossFunction(LossFunctions.LossFunction.MSE)
                        .nIn(6).nOut(2).build(), "d1", "d2", "d3")
                .setOutputs("out")
                .pretrain(false).backprop(true).build();

        ComputationGraph graph = new ComputationGraph(conf);
        graph.init();

        int[] minibatchSizes = {1,3};
        for( int mb : minibatchSizes) {
            INDArray input = Nd4j.rand(mb, 2);
            INDArray out = Nd4j.rand(mb, 2);


            String msg = "testMultipleOutputsLayer() - minibatchSize = " + mb;
            if (PRINT_RESULTS) {
                System.out.println(msg);
                for (int j = 0; j < graph.getNumLayers(); j++)
                    System.out.println("Layer " + j + " # params: " + graph.getLayer(j).numParams());
            }

            boolean gradOK = GradientCheckUtil.checkGradients(graph, DEFAULT_EPS, DEFAULT_MAX_REL_ERROR, DEFAULT_MIN_ABS_ERROR,
                    PRINT_RESULTS, RETURN_ON_FIRST_FAILURE, new INDArray[]{input}, new INDArray[]{out});

            assertTrue(msg, gradOK);
        }
    }

    @Test
    public void testMultipleOutputsMergeVertex(){
        Nd4j.getRandom().setSeed(12345);
        ComputationGraphConfiguration conf = new NeuralNetConfiguration.Builder()
                .seed(12345)
                .optimizationAlgo(OptimizationAlgorithm.STOCHASTIC_GRADIENT_DESCENT)
                .weightInit(WeightInit.DISTRIBUTION).dist(new NormalDistribution(0, 1))
                .updater(Updater.NONE).learningRate(1.0)
                .activation(Activation.TANH)
                .graphBuilder()
                .addInputs("i0", "i1", "i2")
                .addLayer("d0", new DenseLayer.Builder().nIn(2).nOut(2).build(), "i0")
                .addLayer("d1", new DenseLayer.Builder().nIn(2).nOut(2).build(), "i1")
                .addLayer("d2", new DenseLayer.Builder().nIn(2).nOut(2).build(), "i2")
                .addVertex("m", new MergeVertex(), "d0", "d1", "d2")
                .addLayer("D0", new DenseLayer.Builder().nIn(6).nOut(2).build(), "m")
                .addLayer("D1", new DenseLayer.Builder().nIn(6).nOut(2).build(), "m")
                .addLayer("D2", new DenseLayer.Builder().nIn(6).nOut(2).build(), "m")
                .addLayer("out", new OutputLayer.Builder().lossFunction(LossFunctions.LossFunction.MSE)
                        .nIn(6).nOut(2).build(), "D0", "D1", "D2")
                .setOutputs("out")
                .pretrain(false).backprop(true).build();

        ComputationGraph graph = new ComputationGraph(conf);
        graph.init();

        int[] minibatchSizes = {1,3};
        for( int mb : minibatchSizes) {
            INDArray[] input = new INDArray[3];
            for( int i=0; i<3; i++ ){
                input[i] = Nd4j.rand(mb, 2);
            }
            INDArray out = Nd4j.rand(mb, 2);


            String msg = "testMultipleOutputsMergeVertex() - minibatchSize = " + mb;
            if (PRINT_RESULTS) {
                System.out.println(msg);
                for (int j = 0; j < graph.getNumLayers(); j++)
                    System.out.println("Layer " + j + " # params: " + graph.getLayer(j).numParams());
            }

            boolean gradOK = GradientCheckUtil.checkGradients(graph, DEFAULT_EPS, DEFAULT_MAX_REL_ERROR, DEFAULT_MIN_ABS_ERROR,
                    PRINT_RESULTS, RETURN_ON_FIRST_FAILURE, input, new INDArray[]{out});

            assertTrue(msg, gradOK);
        }
    }

    @Test
    public void testMultipleOutputsMergeCnn(){
        int inH = 7;
        int inW = 7;

        Nd4j.getRandom().setSeed(12345);
        ComputationGraphConfiguration conf = new NeuralNetConfiguration.Builder()
                .seed(12345)
                .optimizationAlgo(OptimizationAlgorithm.STOCHASTIC_GRADIENT_DESCENT)
                .weightInit(WeightInit.DISTRIBUTION).dist(new NormalDistribution(0, 1))
                .updater(Updater.NONE).learningRate(1.0)
                .activation(Activation.TANH)
                .graphBuilder()
                .addInputs("input")
<<<<<<< HEAD
                .addLayer("l0", new ConvolutionLayer.Builder().kernelSize(2, 2).stride(1, 1).padding(0,0).nIn(2).nOut(2).activation("tanh").build(), "input")
                .addLayer("weightL1Regularization", new ConvolutionLayer.Builder().kernelSize(2, 2).stride(1, 1).padding(0,0).nIn(2).nOut(2).activation("tanh").build(), "l0")
                .addLayer("weightL2Regularization", new ConvolutionLayer.Builder().kernelSize(2, 2).stride(1, 1).padding(0,0).nIn(2).nOut(2).activation("tanh").build(), "l0")
                .addVertex("m", new MergeVertex(), "weightL1Regularization", "weightL2Regularization")
                .addLayer("l3", new ConvolutionLayer.Builder().kernelSize(2, 2).stride(1, 1).padding(0,0).nIn(4).nOut(2).activation("tanh").build(), "m")
                .addLayer("l4", new ConvolutionLayer.Builder().kernelSize(2, 2).stride(1, 1).padding(0,0).nIn(4).nOut(2).activation("tanh").build(), "m")
=======
                .addLayer("l0", new ConvolutionLayer.Builder().kernelSize(2, 2).stride(1, 1).padding(0,0).nIn(2).nOut(2).activation(Activation.TANH).build(), "input")
                .addLayer("l1", new ConvolutionLayer.Builder().kernelSize(2, 2).stride(1, 1).padding(0,0).nIn(2).nOut(2).activation(Activation.TANH).build(), "l0")
                .addLayer("l2", new ConvolutionLayer.Builder().kernelSize(2, 2).stride(1, 1).padding(0,0).nIn(2).nOut(2).activation(Activation.TANH).build(), "l0")
                .addVertex("m", new MergeVertex(), "l1", "l2")
                .addLayer("l3", new ConvolutionLayer.Builder().kernelSize(2, 2).stride(1, 1).padding(0,0).nIn(4).nOut(2).activation(Activation.TANH).build(), "m")
                .addLayer("l4", new ConvolutionLayer.Builder().kernelSize(2, 2).stride(1, 1).padding(0,0).nIn(4).nOut(2).activation(Activation.TANH).build(), "m")
>>>>>>> 7a6e1d3f
                .addLayer("out", new OutputLayer.Builder().lossFunction(LossFunctions.LossFunction.MSE).nOut(2).build(), "l3", "l4")
                .setOutputs("out")
                .setInputTypes(InputType.convolutional(inH,inW,2))
                .pretrain(false).backprop(true).build();

        ComputationGraph graph = new ComputationGraph(conf);
        graph.init();

        int[] minibatchSizes = {1,3};
        for( int mb : minibatchSizes) {
            INDArray input = Nd4j.rand(new int[]{mb,2,inH,inW}); //Order: examples, channels, height, width
            INDArray out = Nd4j.rand(mb, 2);

            String msg = "testMultipleOutputsMergeVertex() - minibatchSize = " + mb;
            if (PRINT_RESULTS) {
                System.out.println(msg);
                for (int j = 0; j < graph.getNumLayers(); j++)
                    System.out.println("Layer " + j + " # params: " + graph.getLayer(j).numParams());
            }

            boolean gradOK = GradientCheckUtil.checkGradients(graph, DEFAULT_EPS, DEFAULT_MAX_REL_ERROR, DEFAULT_MIN_ABS_ERROR,
                    PRINT_RESULTS, RETURN_ON_FIRST_FAILURE, new INDArray[]{input}, new INDArray[]{out});

            assertTrue(msg, gradOK);
        }
    }


    @Test
    public void testBasicIrisTripletStackingL2Loss(){
        Nd4j.getRandom().setSeed(12345);
        ComputationGraphConfiguration conf = new NeuralNetConfiguration.Builder()
                .seed(12345)
                .optimizationAlgo(OptimizationAlgorithm.STOCHASTIC_GRADIENT_DESCENT)
                .weightInit(WeightInit.DISTRIBUTION).dist(new NormalDistribution(0, 1))
                .updater(Updater.NONE).learningRate(1.0)
                .graphBuilder()
                .addInputs("input1","input2","input3")
                .addVertex("stack1", new StackVertex(), "input1","input2","input3")
<<<<<<< HEAD
                .addLayer("weightL1Regularization", new DenseLayer.Builder().nIn(4).nOut(5).activation("tanh").build(), "stack1")
                .addVertex("unstack0", new UnstackVertex(0,3), "weightL1Regularization")
                .addVertex("unstack1", new UnstackVertex(1,3), "weightL1Regularization")
                .addVertex("unstack2", new UnstackVertex(2,3), "weightL1Regularization")
                .addVertex("weightL2Regularization-1", new L2Vertex(), "unstack1", "unstack0") // x - x-
                .addVertex("weightL2Regularization-2", new L2Vertex(), "unstack1", "unstack2") // x - x+
                .addLayer("lossLayer", new LossLayer.Builder().lossFunction(LossFunctions.LossFunction.MCXENT)
                        .activation("softmax").build(), "weightL2Regularization-1", "weightL2Regularization-2")
=======
                .addLayer("l1", new DenseLayer.Builder().nIn(4).nOut(5).activation(Activation.TANH).build(), "stack1")
                .addVertex("unstack0", new UnstackVertex(0,3), "l1")
                .addVertex("unstack1", new UnstackVertex(1,3), "l1")
                .addVertex("unstack2", new UnstackVertex(2,3), "l1")
                .addVertex("l2-1", new L2Vertex(), "unstack1", "unstack0") // x - x-
                .addVertex("l2-2", new L2Vertex(), "unstack1", "unstack2") // x - x+
                .addLayer("lossLayer", new LossLayer.Builder().lossFunction(LossFunctions.LossFunction.MCXENT)
                        .activation(Activation.SOFTMAX).build(), "l2-1", "l2-2")
>>>>>>> 7a6e1d3f
                .setOutputs("lossLayer")
                .pretrain(false).backprop(true)
                .build();

        ComputationGraph graph = new ComputationGraph(conf);
        graph.init();

        int numParams = (4*5+5);
        assertEquals(numParams, graph.numParams());

        Nd4j.getRandom().setSeed(12345);
        int nParams = graph.numParams();
        INDArray newParams = Nd4j.rand(1,nParams);
        graph.setParams(newParams);

        INDArray pos = Nd4j.rand(150,4);
        INDArray anc = Nd4j.rand(150,4);
        INDArray neg = Nd4j.rand(150,4);

        INDArray labels = Nd4j.zeros(150,2);
        Random r = new Random(12345);
        for( int i=0; i<150; i++ ){
            labels.putScalar(i,r.nextInt(2),1.0);
        }


        Map<String,INDArray> out = graph.feedForward(new INDArray[]{pos, anc, neg}, true);

        for(String s : out.keySet()){
            System.out.println(s + "\t" + Arrays.toString(out.get(s).shape()));
        }

        if( PRINT_RESULTS ){
            System.out.println("testBasicIrisTripletStackingL2Loss()" );
            for( int j=0; j<graph.getNumLayers(); j++ ) System.out.println("Layer " + j + " # params: " + graph.getLayer(j).numParams());
        }

        boolean gradOK = GradientCheckUtil.checkGradients(graph, DEFAULT_EPS, DEFAULT_MAX_REL_ERROR, DEFAULT_MIN_ABS_ERROR,
                PRINT_RESULTS, RETURN_ON_FIRST_FAILURE, new INDArray[]{pos, anc, neg}, new INDArray[]{labels});

        String msg = "testBasicIrisWithMerging()";
        assertTrue(msg,gradOK);
    }

    @Test
    public void testBasicL2(){
        Nd4j.getRandom().setSeed(12345);
        ComputationGraphConfiguration conf = new NeuralNetConfiguration.Builder()
                .seed(12345)
                .optimizationAlgo(OptimizationAlgorithm.STOCHASTIC_GRADIENT_DESCENT)
                .weightInit(WeightInit.DISTRIBUTION).dist(new NormalDistribution(0, 1))
                .activation(Activation.TANH)
                .updater(Updater.NONE).learningRate(1.0)
                .graphBuilder()
                .addInputs("in1","in2")
                .addLayer("d0", new DenseLayer.Builder().nIn(2).nOut(2).build(), "in1")
                .addLayer("d1", new DenseLayer.Builder().nIn(2).nOut(2).build(), "in2")
                .addVertex("weightL2Regularization", new L2Vertex(), "d0", "d1")
                .addLayer("out", new OutputLayer.Builder().lossFunction(LossFunctions.LossFunction.L2)
                        .nIn(1).nOut(1)
<<<<<<< HEAD
                        .activation("identity").build(), "weightL2Regularization")
=======
                        .activation(Activation.IDENTITY).build(), "l2")
>>>>>>> 7a6e1d3f
                .setOutputs("out")
                .pretrain(false).backprop(true)
                .build();

        ComputationGraph graph = new ComputationGraph(conf);
        graph.init();


        Nd4j.getRandom().setSeed(12345);
        int nParams = graph.numParams();
        INDArray newParams = Nd4j.rand(1,nParams);
        graph.setParams(newParams);

        int[] mbSizes = new int[]{1, 3, 10};
        for( int minibatch : mbSizes) {

            INDArray in1 = Nd4j.rand(minibatch, 2);
            INDArray in2 = Nd4j.rand(minibatch, 2);

            INDArray labels = Nd4j.rand(minibatch, 1);

            String testName = "testBasicL2() - minibatch = " + minibatch;

            if (PRINT_RESULTS) {
                System.out.println(testName);
                for (int j = 0; j < graph.getNumLayers(); j++)
                    System.out.println("Layer " + j + " # params: " + graph.getLayer(j).numParams());
            }

            boolean gradOK = GradientCheckUtil.checkGradients(graph, DEFAULT_EPS, DEFAULT_MAX_REL_ERROR, DEFAULT_MIN_ABS_ERROR,
                    PRINT_RESULTS, RETURN_ON_FIRST_FAILURE, new INDArray[]{in1, in2}, new INDArray[]{labels});

            assertTrue(testName, gradOK);
        }
    }


    @Test
    public void testBasicStackUnstack(){

        int layerSizes = 2;

        Nd4j.getRandom().setSeed(12345);
        ComputationGraphConfiguration conf = new NeuralNetConfiguration.Builder()
                .seed(12345)
                .optimizationAlgo(OptimizationAlgorithm.STOCHASTIC_GRADIENT_DESCENT)
                .weightInit(WeightInit.DISTRIBUTION).dist(new NormalDistribution(0, 1))
                .activation(Activation.TANH)
                .updater(Updater.NONE).learningRate(1.0)
                .graphBuilder()
                .addInputs("in1","in2")
                .addLayer("d0", new DenseLayer.Builder().nIn(layerSizes).nOut(layerSizes).build(), "in1")
                .addLayer("d1", new DenseLayer.Builder().nIn(layerSizes).nOut(layerSizes).build(), "in2")
                .addVertex("stack", new StackVertex(), "d0", "d1")
                .addLayer("d2", new DenseLayer.Builder().nIn(layerSizes).nOut(layerSizes).build(), "stack" )
                .addVertex("u1", new UnstackVertex(0,2), "d2")
                .addVertex("u2", new UnstackVertex(1,2), "d2")
                .addLayer("out1", new OutputLayer.Builder().lossFunction(LossFunctions.LossFunction.L2)
                        .nIn(layerSizes).nOut(layerSizes)
                        .activation(Activation.IDENTITY).build(), "u1")
                .addLayer("out2", new OutputLayer.Builder().lossFunction(LossFunctions.LossFunction.L2)
                        .nIn(layerSizes).nOut(2)
                        .activation(Activation.IDENTITY).build(), "u2")
                .setOutputs("out1", "out2")
                .pretrain(false).backprop(true)
                .build();

        ComputationGraph graph = new ComputationGraph(conf);
        graph.init();


        Nd4j.getRandom().setSeed(12345);
        int nParams = graph.numParams();
        INDArray newParams = Nd4j.rand(1,nParams);
        graph.setParams(newParams);

        int[] mbSizes = new int[]{1, 3, 10};
        for( int minibatch : mbSizes) {

            INDArray in1 = Nd4j.rand(minibatch, layerSizes);
            INDArray in2 = Nd4j.rand(minibatch, layerSizes);

            INDArray labels1 = Nd4j.rand(minibatch, 2);
            INDArray labels2 = Nd4j.rand(minibatch, 2);

            String testName = "testBasicStackUnstack() - minibatch = " + minibatch;

            if (PRINT_RESULTS) {
                System.out.println(testName);
                for (int j = 0; j < graph.getNumLayers(); j++)
                    System.out.println("Layer " + j + " # params: " + graph.getLayer(j).numParams());
            }

            boolean gradOK = GradientCheckUtil.checkGradients(graph, DEFAULT_EPS, DEFAULT_MAX_REL_ERROR, DEFAULT_MIN_ABS_ERROR,
                    PRINT_RESULTS, RETURN_ON_FIRST_FAILURE, new INDArray[]{in1, in2}, new INDArray[]{labels1, labels2});

            assertTrue(testName, gradOK);
        }
    }

    @Test
    public void testBasicStackUnstackDebug(){
        Nd4j.getRandom().setSeed(12345);

        ComputationGraphConfiguration conf = new NeuralNetConfiguration.Builder()
                .seed(12345)
                .optimizationAlgo(OptimizationAlgorithm.STOCHASTIC_GRADIENT_DESCENT)
                .weightInit(WeightInit.DISTRIBUTION).dist(new NormalDistribution(0, 1))
                .activation(Activation.TANH)
                .updater(Updater.NONE).learningRate(1.0)
                .graphBuilder()
                .addInputs("in1","in2")
                .addLayer("d0", new DenseLayer.Builder().nIn(2).nOut(2).build(), "in1")
                .addLayer("d1", new DenseLayer.Builder().nIn(2).nOut(2).build(), "in2")
                .addVertex("stack", new StackVertex(), "d0", "d1")
                .addVertex("u0", new UnstackVertex(0,2), "stack")
                .addVertex("u1", new UnstackVertex(1,2), "stack")
                .addLayer("out1", new OutputLayer.Builder().lossFunction(LossFunctions.LossFunction.L2)
                        .nIn(2).nOut(2)
                        .activation(Activation.IDENTITY).build(), "u0")
                .addLayer("out2", new OutputLayer.Builder().lossFunction(LossFunctions.LossFunction.L2)
                        .nIn(2).nOut(2)
                        .activation(Activation.IDENTITY).build(), "u1")
                .setOutputs("out1", "out2")
                .pretrain(false).backprop(true)
                .build();

        ComputationGraph graph = new ComputationGraph(conf);
        graph.init();


        Nd4j.getRandom().setSeed(12345);
        int nParams = graph.numParams();
        INDArray newParams = Nd4j.rand(1,nParams);
        graph.setParams(newParams);

        int[] mbSizes = new int[]{1, 3, 10};
        for( int minibatch : mbSizes) {

            INDArray in1 = Nd4j.rand(minibatch, 2);
            INDArray in2 = Nd4j.rand(minibatch, 2);

            INDArray labels1 = Nd4j.rand(minibatch, 2);
            INDArray labels2 = Nd4j.rand(minibatch, 2);

            String testName = "testBasicStackUnstack() - minibatch = " + minibatch;

            if (PRINT_RESULTS) {
                System.out.println(testName);
                for (int j = 0; j < graph.getNumLayers(); j++)
                    System.out.println("Layer " + j + " # params: " + graph.getLayer(j).numParams());
            }

            boolean gradOK = GradientCheckUtil.checkGradients(graph, DEFAULT_EPS, DEFAULT_MAX_REL_ERROR, DEFAULT_MIN_ABS_ERROR,
                    PRINT_RESULTS, RETURN_ON_FIRST_FAILURE, new INDArray[]{in1, in2}, new INDArray[]{labels1, labels2});

            assertTrue(testName, gradOK);
        }
    }



    @Test
    public void testBasicTwoOutputs(){
        Nd4j.getRandom().setSeed(12345);

        ComputationGraphConfiguration conf = new NeuralNetConfiguration.Builder()
                .seed(12345)
                .optimizationAlgo(OptimizationAlgorithm.STOCHASTIC_GRADIENT_DESCENT)
                .weightInit(WeightInit.DISTRIBUTION).dist(new NormalDistribution(0, 1))
                .activation(Activation.TANH)
                .updater(Updater.NONE).learningRate(1.0)
                .graphBuilder()
                .addInputs("in1","in2")
                .addLayer("d0", new DenseLayer.Builder().nIn(2).nOut(2).build(), "in1")
                .addLayer("d1", new DenseLayer.Builder().nIn(2).nOut(2).build(), "in2")
                .addLayer("out1", new OutputLayer.Builder().lossFunction(LossFunctions.LossFunction.L2)
                        .nIn(2).nOut(2).activation(Activation.IDENTITY).build(), "d0")
                .addLayer("out2", new OutputLayer.Builder().lossFunction(LossFunctions.LossFunction.L2)
                        .nIn(2).nOut(2).activation(Activation.IDENTITY).build(), "d1")
                .setOutputs("out1", "out2")
                .pretrain(false).backprop(true)
                .build();

        ComputationGraph graph = new ComputationGraph(conf);
        graph.init();

        System.out.println("Num layers: " + graph.getNumLayers());
        System.out.println("Num params: " + graph.numParams());


        Nd4j.getRandom().setSeed(12345);
        int nParams = graph.numParams();
        INDArray newParams = Nd4j.rand(1,nParams);
        graph.setParams(newParams);

        int[] mbSizes = new int[]{1, 3, 10};
        for( int minibatch : mbSizes) {

            INDArray in1 = Nd4j.rand(minibatch, 2);
            INDArray in2 = Nd4j.rand(minibatch, 2);
            INDArray labels1 = Nd4j.rand(minibatch, 2);
            INDArray labels2 = Nd4j.rand(minibatch, 2);

            String testName = "testBasicStackUnstack() - minibatch = " + minibatch;

            if (PRINT_RESULTS) {
                System.out.println(testName);
                for (int j = 0; j < graph.getNumLayers(); j++)
                    System.out.println("Layer " + j + " # params: " + graph.getLayer(j).numParams());
            }

            boolean gradOK = GradientCheckUtil.checkGradients(graph, DEFAULT_EPS, DEFAULT_MAX_REL_ERROR, DEFAULT_MIN_ABS_ERROR,
                    PRINT_RESULTS, RETURN_ON_FIRST_FAILURE, new INDArray[]{in1, in2}, new INDArray[]{labels1, labels2});
            assertTrue(testName, gradOK);
        }
    }
}<|MERGE_RESOLUTION|>--- conflicted
+++ resolved
@@ -103,15 +103,9 @@
                 .updater(Updater.NONE).learningRate(1.0)
                 .graphBuilder()
                 .addInputs("input")
-<<<<<<< HEAD
-                .addLayer("weightL1Regularization", new DenseLayer.Builder().nIn(4).nOut(5).activation("tanh").build(), "input")
-                .addLayer("weightL2Regularization", new DenseLayer.Builder().nIn(4).nOut(5).activation("tanh").build(), "input")
-                .addVertex("merge", new MergeVertex(), "weightL1Regularization", "weightL2Regularization")
-=======
                 .addLayer("l1", new DenseLayer.Builder().nIn(4).nOut(5).activation(Activation.TANH).build(), "input")
                 .addLayer("l2", new DenseLayer.Builder().nIn(4).nOut(5).activation(Activation.TANH).build(), "input")
                 .addVertex("merge", new MergeVertex(), "l1", "l2")
->>>>>>> 7a6e1d3f
                 .addLayer("outputLayer", new OutputLayer.Builder().lossFunction(LossFunctions.LossFunction.MCXENT)
                         .activation(Activation.SOFTMAX).nIn(5+5).nOut(3).build(), "merge")
                 .setOutputs("outputLayer")
@@ -163,15 +157,9 @@
                     .updater(Updater.NONE).learningRate(1.0)
                     .graphBuilder()
                     .addInputs("input")
-<<<<<<< HEAD
-                    .addLayer("weightL1Regularization", new DenseLayer.Builder().nIn(4).nOut(5).activation("tanh").build(), "input")
-                    .addLayer("weightL2Regularization", new DenseLayer.Builder().nIn(4).nOut(5).activation("sigmoid").build(), "input")
-                    .addVertex("elementwise", new ElementWiseVertex(op), "weightL1Regularization", "weightL2Regularization")
-=======
                     .addLayer("l1", new DenseLayer.Builder().nIn(4).nOut(5).activation(Activation.TANH).build(), "input")
                     .addLayer("l2", new DenseLayer.Builder().nIn(4).nOut(5).activation(Activation.SIGMOID).build(), "input")
                     .addVertex("elementwise", new ElementWiseVertex(op), "l1", "l2")
->>>>>>> 7a6e1d3f
                     .addLayer("outputLayer", new OutputLayer.Builder().lossFunction(LossFunctions.LossFunction.MCXENT)
                             .activation(Activation.SOFTMAX).nIn(5).nOut(3).build(), "elementwise")
                     .setOutputs("outputLayer")
@@ -223,19 +211,11 @@
                 .addInputs("input")
                 .addLayer("weightL1Regularization", new ConvolutionLayer.Builder()
                         .kernelSize(2, 2).stride(1, 1).padding(0,0)
-<<<<<<< HEAD
-                        .nIn(2).nOut(2).activation("tanh").build(), "input")
-                .addLayer("weightL2Regularization", new ConvolutionLayer.Builder()
-                        .kernelSize(2, 2).stride(1, 1).padding(0,0)
-                        .nIn(2).nOut(2).activation("tanh").build(), "input")
-                .addVertex("merge", new MergeVertex(), "weightL1Regularization", "weightL2Regularization")
-=======
                         .nIn(2).nOut(2).activation(Activation.TANH).build(), "input")
                 .addLayer("l2", new ConvolutionLayer.Builder()
                         .kernelSize(2, 2).stride(1, 1).padding(0,0)
                         .nIn(2).nOut(2).activation(Activation.TANH).build(), "input")
                 .addVertex("merge", new MergeVertex(), "l1", "l2")
->>>>>>> 7a6e1d3f
                 .addLayer("outputLayer", new OutputLayer.Builder().lossFunction(LossFunctions.LossFunction.MCXENT)
                         .activation(Activation.SOFTMAX).nIn(5*5*(2+2)).nOut(3).build(), "merge")
                 .setOutputs("outputLayer")
@@ -605,21 +585,12 @@
                 .activation(Activation.TANH)
                 .graphBuilder()
                 .addInputs("input")
-<<<<<<< HEAD
-                .addLayer("l0", new ConvolutionLayer.Builder().kernelSize(2, 2).stride(1, 1).padding(0,0).nIn(2).nOut(2).activation("tanh").build(), "input")
-                .addLayer("weightL1Regularization", new ConvolutionLayer.Builder().kernelSize(2, 2).stride(1, 1).padding(0,0).nIn(2).nOut(2).activation("tanh").build(), "l0")
-                .addLayer("weightL2Regularization", new ConvolutionLayer.Builder().kernelSize(2, 2).stride(1, 1).padding(0,0).nIn(2).nOut(2).activation("tanh").build(), "l0")
-                .addVertex("m", new MergeVertex(), "weightL1Regularization", "weightL2Regularization")
-                .addLayer("l3", new ConvolutionLayer.Builder().kernelSize(2, 2).stride(1, 1).padding(0,0).nIn(4).nOut(2).activation("tanh").build(), "m")
-                .addLayer("l4", new ConvolutionLayer.Builder().kernelSize(2, 2).stride(1, 1).padding(0,0).nIn(4).nOut(2).activation("tanh").build(), "m")
-=======
                 .addLayer("l0", new ConvolutionLayer.Builder().kernelSize(2, 2).stride(1, 1).padding(0,0).nIn(2).nOut(2).activation(Activation.TANH).build(), "input")
                 .addLayer("l1", new ConvolutionLayer.Builder().kernelSize(2, 2).stride(1, 1).padding(0,0).nIn(2).nOut(2).activation(Activation.TANH).build(), "l0")
                 .addLayer("l2", new ConvolutionLayer.Builder().kernelSize(2, 2).stride(1, 1).padding(0,0).nIn(2).nOut(2).activation(Activation.TANH).build(), "l0")
                 .addVertex("m", new MergeVertex(), "l1", "l2")
                 .addLayer("l3", new ConvolutionLayer.Builder().kernelSize(2, 2).stride(1, 1).padding(0,0).nIn(4).nOut(2).activation(Activation.TANH).build(), "m")
                 .addLayer("l4", new ConvolutionLayer.Builder().kernelSize(2, 2).stride(1, 1).padding(0,0).nIn(4).nOut(2).activation(Activation.TANH).build(), "m")
->>>>>>> 7a6e1d3f
                 .addLayer("out", new OutputLayer.Builder().lossFunction(LossFunctions.LossFunction.MSE).nOut(2).build(), "l3", "l4")
                 .setOutputs("out")
                 .setInputTypes(InputType.convolutional(inH,inW,2))
@@ -659,16 +630,6 @@
                 .graphBuilder()
                 .addInputs("input1","input2","input3")
                 .addVertex("stack1", new StackVertex(), "input1","input2","input3")
-<<<<<<< HEAD
-                .addLayer("weightL1Regularization", new DenseLayer.Builder().nIn(4).nOut(5).activation("tanh").build(), "stack1")
-                .addVertex("unstack0", new UnstackVertex(0,3), "weightL1Regularization")
-                .addVertex("unstack1", new UnstackVertex(1,3), "weightL1Regularization")
-                .addVertex("unstack2", new UnstackVertex(2,3), "weightL1Regularization")
-                .addVertex("weightL2Regularization-1", new L2Vertex(), "unstack1", "unstack0") // x - x-
-                .addVertex("weightL2Regularization-2", new L2Vertex(), "unstack1", "unstack2") // x - x+
-                .addLayer("lossLayer", new LossLayer.Builder().lossFunction(LossFunctions.LossFunction.MCXENT)
-                        .activation("softmax").build(), "weightL2Regularization-1", "weightL2Regularization-2")
-=======
                 .addLayer("l1", new DenseLayer.Builder().nIn(4).nOut(5).activation(Activation.TANH).build(), "stack1")
                 .addVertex("unstack0", new UnstackVertex(0,3), "l1")
                 .addVertex("unstack1", new UnstackVertex(1,3), "l1")
@@ -677,7 +638,6 @@
                 .addVertex("l2-2", new L2Vertex(), "unstack1", "unstack2") // x - x+
                 .addLayer("lossLayer", new LossLayer.Builder().lossFunction(LossFunctions.LossFunction.MCXENT)
                         .activation(Activation.SOFTMAX).build(), "l2-1", "l2-2")
->>>>>>> 7a6e1d3f
                 .setOutputs("lossLayer")
                 .pretrain(false).backprop(true)
                 .build();
@@ -738,11 +698,7 @@
                 .addVertex("weightL2Regularization", new L2Vertex(), "d0", "d1")
                 .addLayer("out", new OutputLayer.Builder().lossFunction(LossFunctions.LossFunction.L2)
                         .nIn(1).nOut(1)
-<<<<<<< HEAD
-                        .activation("identity").build(), "weightL2Regularization")
-=======
                         .activation(Activation.IDENTITY).build(), "l2")
->>>>>>> 7a6e1d3f
                 .setOutputs("out")
                 .pretrain(false).backprop(true)
                 .build();
