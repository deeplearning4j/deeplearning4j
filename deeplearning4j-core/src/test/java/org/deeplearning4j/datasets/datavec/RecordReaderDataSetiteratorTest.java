--- conflicted
+++ resolved
@@ -1023,12 +1023,8 @@
         }
 
     }
-<<<<<<< HEAD
-/*
-=======
 
     /*
->>>>>>> 4224fcfc
     @Test
     public void specialRRTest1() throws Exception {
         RecordReader rr = new SpecialImageRecordReader(250, 10,3, 224, 224);
