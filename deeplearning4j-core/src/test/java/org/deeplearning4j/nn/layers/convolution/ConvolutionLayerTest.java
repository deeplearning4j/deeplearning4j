package org.deeplearning4j.nn.layers.convolution;

import org.deeplearning4j.datasets.iterator.impl.MnistDataSetIterator;
import org.deeplearning4j.eval.Evaluation;
import org.deeplearning4j.exception.DL4JException;
import org.deeplearning4j.nn.api.Layer;
import org.deeplearning4j.nn.api.OptimizationAlgorithm;
import org.deeplearning4j.nn.conf.MultiLayerConfiguration;
import org.deeplearning4j.nn.conf.NeuralNetConfiguration;
import org.deeplearning4j.nn.conf.Updater;
import org.deeplearning4j.nn.conf.inputs.InputType;
import org.deeplearning4j.nn.conf.inputs.InvalidInputTypeException;
import org.deeplearning4j.nn.conf.layers.ConvolutionLayer;
import org.deeplearning4j.nn.conf.layers.DenseLayer;
import org.deeplearning4j.nn.conf.layers.OutputLayer;
import org.deeplearning4j.nn.conf.layers.SubsamplingLayer;
import org.deeplearning4j.nn.conf.layers.setup.ConvolutionLayerSetup;
import org.deeplearning4j.nn.multilayer.MultiLayerNetwork;
import org.deeplearning4j.nn.weights.WeightInit;
import org.junit.Before;
import org.junit.Ignore;
import org.junit.Test;
import org.nd4j.linalg.activations.Activation;
import org.nd4j.linalg.api.buffer.DataBuffer;
import org.nd4j.linalg.api.buffer.util.DataTypeUtil;
import org.nd4j.linalg.api.ndarray.INDArray;
import org.nd4j.linalg.api.shape.Shape;
import org.nd4j.linalg.convolution.Convolution;
import org.nd4j.linalg.dataset.DataSet;
import org.nd4j.linalg.dataset.api.iterator.DataSetIterator;
import org.nd4j.linalg.factory.Nd4j;
import org.nd4j.linalg.indexing.INDArrayIndex;
import org.nd4j.linalg.indexing.NDArrayIndex;
import org.nd4j.linalg.lossfunctions.LossFunctions;

import static org.junit.Assert.*;

/**
 * @author Adam Gibson
 */
public class ConvolutionLayerTest {

    @Before
    public void before() {
        DataTypeUtil.setDTypeForContext(DataBuffer.Type.DOUBLE);
        Nd4j.factory().setDType(DataBuffer.Type.DOUBLE);
        Nd4j.EPS_THRESHOLD = 1e-4;
    }

    @Test
    public void testTwdFirstLayer() throws Exception {
        MultiLayerConfiguration.Builder builder = new NeuralNetConfiguration.Builder().seed(123).iterations(5)
                        .optimizationAlgo(OptimizationAlgorithm.STOCHASTIC_GRADIENT_DESCENT).l2(2e-4)
                        .regularization(true).momentum(0.9).updater(Updater.NESTEROVS).useDropConnect(true).dropOut(0.5)
                        .list().layer(0,
                                        new ConvolutionLayer.Builder(8, 8) //16 filters kernel size 8 stride 4
                                                        .stride(4, 4).nOut(16).dropOut(0.5)
                                                        .activation(Activation.RELU).weightInit(
                                                                        WeightInit.XAVIER)
                                                        .build())
                        .layer(1, new ConvolutionLayer.Builder(4, 4) //32 filters kernel size 4 stride 2
                                        .stride(2, 2).nOut(32).dropOut(0.5).activation(Activation.RELU)
                                        .weightInit(WeightInit.XAVIER).build())
                        .layer(2, new DenseLayer.Builder() //fully connected with 256 rectified units
                                        .nOut(256).activation(Activation.RELU).weightInit(WeightInit.XAVIER)
                                        .dropOut(0.5).build())
                        .layer(3, new OutputLayer.Builder(LossFunctions.LossFunction.SQUARED_LOSS) //output layer
                                        .nOut(10).weightInit(WeightInit.XAVIER).activation(Activation.SOFTMAX).build())
                        .setInputType(InputType.convolutionalFlat(28, 28, 1)).backprop(true).pretrain(false);

        DataSetIterator iter = new MnistDataSetIterator(10, 10);
        MultiLayerConfiguration conf = builder.build();
        MultiLayerNetwork network = new MultiLayerNetwork(conf);
        network.init();
        network.fit(iter.next());
    }

    @Test
    public void testCNNSubComboWithMixedHW() {
        int imageHeight = 20;
        int imageWidth = 23;
        int nChannels = 1;
        int classes = 2;
        int numSamples = 200;

        int kernelHeight = 3;
        int kernelWidth = 3;

        DataSet trainInput;
        MultiLayerConfiguration.Builder builder =
                        new NeuralNetConfiguration.Builder()
                                        .seed(123).iterations(
                                                        1)
                                        .list()
                                        .layer(0, new ConvolutionLayer.Builder(kernelHeight, kernelWidth).stride(1, 1)
                                                        .nOut(2).activation(Activation.RELU)
                                                        .weightInit(WeightInit.XAVIER).build())
                                        .layer(1, new SubsamplingLayer.Builder()
                                                        .poolingType(SubsamplingLayer.PoolingType.MAX)
                                                        .kernelSize(imageHeight - kernelHeight, 1).stride(1, 1).build())
                                        .layer(2, new OutputLayer.Builder().nOut(classes).weightInit(WeightInit.XAVIER)
                                                        .activation(Activation.SOFTMAX).build())
                                        .setInputType(InputType.convolutionalFlat(imageHeight, imageWidth, nChannels))
                                        .backprop(true).pretrain(false);

        MultiLayerConfiguration conf = builder.build();
        MultiLayerNetwork model = new MultiLayerNetwork(conf);
        model.init();

        INDArray emptyFeatures = Nd4j.zeros(numSamples, imageWidth * imageHeight * nChannels);
        INDArray emptyLables = Nd4j.zeros(numSamples, classes);

        trainInput = new DataSet(emptyFeatures, emptyLables);
        model.fit(trainInput);
    }


    @Test(expected = DL4JException.class)
    public void testCNNTooLargeKernel() {
        int imageHeight = 20;
        int imageWidth = 23;
        int nChannels = 1;
        int classes = 2;
        int numSamples = 200;

        int kernelHeight = imageHeight;
        int kernelWidth = imageWidth + 1;

        DataSet trainInput;
        MultiLayerConfiguration.Builder builder =
                        new NeuralNetConfiguration.Builder()
                                        .seed(123).iterations(
                                                        1)
                                        .list()
                                        .layer(0, new ConvolutionLayer.Builder(kernelHeight, kernelWidth) //(img-kernel+2*padding)/stride + 1: must be >= 1. Therefore: with p=0, kernel <= img size
                                                        .stride(1, 1).nOut(2).activation(Activation.RELU)
                                                        .weightInit(WeightInit.XAVIER).build())
                                        .layer(1, new OutputLayer.Builder().nOut(classes).weightInit(WeightInit.XAVIER)
                                                        .activation(Activation.SOFTMAX).build())
                                        .setInputType(InputType.convolutionalFlat(imageHeight, imageWidth, nChannels))
                                        .backprop(true).pretrain(false);

        MultiLayerConfiguration conf = builder.build();
        MultiLayerNetwork model = new MultiLayerNetwork(conf);
        model.init();

        INDArray emptyFeatures = Nd4j.zeros(numSamples, imageWidth * imageHeight * nChannels);
        INDArray emptyLables = Nd4j.zeros(numSamples, classes);

        trainInput = new DataSet(emptyFeatures, emptyLables);
        model.fit(trainInput);
    }

    @Test(expected = Exception.class)
    public void testCNNZeroStride() {
        int imageHeight = 20;
        int imageWidth = 23;
        int nChannels = 1;
        int classes = 2;
        int numSamples = 200;

        int kernelHeight = imageHeight;
        int kernelWidth = imageWidth;

        DataSet trainInput;
        MultiLayerConfiguration.Builder builder =
                        new NeuralNetConfiguration.Builder()
                                        .seed(123).iterations(
                                                        1)
                                        .list()
                                        .layer(0, new ConvolutionLayer.Builder(kernelHeight, kernelWidth).stride(1, 0)
                                                        .nOut(2).activation(Activation.RELU)
                                                        .weightInit(WeightInit.XAVIER).build())
                                        .layer(1, new OutputLayer.Builder().nOut(classes).weightInit(WeightInit.XAVIER)
                                                        .activation(Activation.SOFTMAX).build())
                                        .backprop(true).pretrain(false);
        new ConvolutionLayerSetup(builder, imageHeight, imageWidth, nChannels);

        MultiLayerConfiguration conf = builder.build();
        MultiLayerNetwork model = new MultiLayerNetwork(conf);
        model.init();

        INDArray emptyFeatures = Nd4j.zeros(numSamples, imageWidth * imageHeight * nChannels);
        INDArray emptyLables = Nd4j.zeros(numSamples, classes);

        trainInput = new DataSet(emptyFeatures, emptyLables);
        model.fit(trainInput);
    }

<<<<<<< HEAD
    @Test(expected = Exception.class)
    @Ignore //Test is based on the assumption that there is no default kernel size. Needs to be revisited.
    public void testCNNKernelNoSize(){
        int imageHeight= 20;
        int imageWidth= 23;
        int nChannels = 1;
        int classes = 2;
        int numSamples = 200;

        int kernelHeight = 3;
        int kernelWidth = 3;

        DataSet trainInput;
        MultiLayerConfiguration.Builder builder = new NeuralNetConfiguration.Builder()
                .seed(123)
                .iterations(1)
                .list()
                .layer(0, new ConvolutionLayer.Builder()
                        .nOut(2)
                        .activation(Activation.RELU)
                        .weightInit(WeightInit.XAVIER)
                        .build())
                .layer(1, new SubsamplingLayer.Builder()
                        .poolingType(SubsamplingLayer.PoolingType.MAX)
                        .build())
                .layer(2, new OutputLayer.Builder()
                        .nOut(classes)
                        .weightInit(WeightInit.XAVIER)
                        .activation(Activation.SOFTMAX)
                        .build())
                .setInputType(InputType.convolutionalFlat(imageHeight, imageWidth, nChannels))
                .backprop(true).pretrain(false);

        MultiLayerConfiguration conf = builder.build();
        MultiLayerNetwork model = new MultiLayerNetwork(conf);
        model.init();

        INDArray emptyFeatures = Nd4j.zeros(numSamples,imageWidth*imageHeight*nChannels);
        INDArray emptyLables = Nd4j.zeros(numSamples,classes);

        trainInput = new DataSet(emptyFeatures,emptyLables);
        model.fit(trainInput);
    }

=======
>>>>>>> fa0f29df
    @Test
    public void testCNNBiasInit() {
        ConvolutionLayer cnn = new ConvolutionLayer.Builder().nIn(1).nOut(3).biasInit(1).build();

        NeuralNetConfiguration conf = new NeuralNetConfiguration.Builder().layer(cnn).build();

        int numParams = conf.getLayer().initializer().numParams(conf);
        INDArray params = Nd4j.create(1, numParams);
        Layer layer = conf.getLayer().instantiate(conf, null, 0, params, true);

        assertEquals(1, layer.getParam("b").size(0));
    }

    @Test
    public void testCNNInputSetupMNIST() throws Exception {
        INDArray input = getMnistData();
        Layer layer = getMNISTConfig();
        layer.activate(input);

        assertEquals(input, layer.input());
        assertArrayEquals(input.shape(), layer.input().shape());
    }

    @Test
    public void testFeatureMapShapeMNIST() throws Exception {
        int inputWidth = 28;
        int[] stride = new int[] {1, 1};
        int[] padding = new int[] {0, 0};
        int[] kernelSize = new int[] {9, 9};
        int nChannelsIn = 1;
        int depth = 20;
        int featureMapWidth = (inputWidth + padding[1] * 2 - kernelSize[1]) / stride[1] + 1;

        INDArray input = getMnistData();

        Layer layer = getCNNConfig(nChannelsIn, depth, kernelSize, stride, padding);
        INDArray convActivations = layer.activate(input);

        assertEquals(featureMapWidth, convActivations.size(2));
        assertEquals(depth, convActivations.size(1));
    }

    @Test
    public void testActivateResultsContained() {
        Layer layer = getContainedConfig();
        INDArray input = getContainedData();
        INDArray expectedOutput = Nd4j.create(new double[] {0.98201379, 0.98201379, 0.98201379, 0.98201379, 0.99966465,
                        0.99966465, 0.99966465, 0.99966465, 0.98201379, 0.98201379, 0.98201379, 0.98201379, 0.99966465,
                        0.99966465, 0.99966465, 0.99966465, 0.98201379, 0.98201379, 0.98201379, 0.98201379, 0.99966465,
                        0.99966465, 0.99966465, 0.99966465, 0.98201379, 0.98201379, 0.98201379, 0.98201379, 0.99966465,
                        0.99966465, 0.99966465, 0.99966465}, new int[] {1, 2, 4, 4});

        INDArray convActivations = layer.activate(input);

        assertArrayEquals(expectedOutput.shape(), convActivations.shape());
        assertEquals(expectedOutput, convActivations);
    }

    //////////////////////////////////////////////////////////////////////////////////

    private static Layer getCNNConfig(int nIn, int nOut, int[] kernelSize, int[] stride, int[] padding) {

        ConvolutionLayer layer = new ConvolutionLayer.Builder(kernelSize, stride, padding).nIn(nIn).nOut(nOut)
                        .activation(Activation.SIGMOID).build();

        NeuralNetConfiguration conf = new NeuralNetConfiguration.Builder().iterations(1).layer(layer).build();

        int numParams = conf.getLayer().initializer().numParams(conf);
        INDArray params = Nd4j.create(1, numParams);
        return conf.getLayer().instantiate(conf, null, 0, params, true);
    }

    public Layer getMNISTConfig() {
        int[] kernelSize = new int[] {9, 9};
        int[] stride = new int[] {1, 1};
        int[] padding = new int[] {1, 1};
        int nChannelsIn = 1;
        int depth = 20;

        return getCNNConfig(nChannelsIn, depth, kernelSize, stride, padding);

    }

    public INDArray getMnistData() throws Exception {
        int inputWidth = 28;
        int inputHeight = 28;
        int nChannelsIn = 1;
        int nExamples = 5;

        DataSetIterator data = new MnistDataSetIterator(nExamples, nExamples);
        DataSet mnist = data.next();
        nExamples = mnist.numExamples();
        return mnist.getFeatureMatrix().reshape(nExamples, nChannelsIn, inputHeight, inputWidth);
    }

    public Layer getContainedConfig() {
        int[] kernelSize = new int[] {2, 2};
        int[] stride = new int[] {2, 2};
        int[] padding = new int[] {0, 0};
        int nChannelsIn = 1;
        int depth = 2;

        INDArray W = Nd4j.create(new double[] {0.5, 0.5, 0.5, 0.5, 0.5, 0.5, 0.5, 0.5}, new int[] {2, 1, 2, 2});
        INDArray b = Nd4j.create(new double[] {1, 1});
        Layer layer = getCNNConfig(nChannelsIn, depth, kernelSize, stride, padding);
        layer.setParam("W", W);
        layer.setParam("b", b);

        return layer;

    }

    public INDArray getContainedData() {
        INDArray ret = Nd4j.create(new double[] {1, 1, 1, 1, 1, 1, 1, 1, 2, 2, 2, 2, 2, 2, 2, 2, 3, 3, 3, 3, 3, 3, 3, 3,
                        4, 4, 4, 4, 4, 4, 4, 4, 1, 1, 1, 1, 1, 1, 1, 1, 2, 2, 2, 2, 2, 2, 2, 2, 3, 3, 3, 3, 3, 3, 3, 3,
                        4, 4, 4, 4, 4, 4, 4, 4}, new int[] {1, 1, 8, 8});
        return ret;
    }

    public INDArray getContainedCol() {
        return Nd4j.create(new double[] {1, 1, 1, 1, 3, 3, 3, 3, 1, 1, 1, 1, 3, 3, 3, 3, 1, 1, 1, 1, 3, 3, 3, 3, 1, 1,
                        1, 1, 3, 3, 3, 3, 2, 2, 2, 2, 4, 4, 4, 4, 2, 2, 2, 2, 4, 4, 4, 4, 2, 2, 2, 2, 4, 4, 4, 4, 2, 2,
                        2, 2, 4, 4, 4, 4}, new int[] {1, 1, 2, 2, 4, 4});
    }



    //////////////////////////////////////////////////////////////////////////////////


    @Test
    public void testCNNMLNPretrain() throws Exception {
        // Note CNN does not do pretrain
        int numSamples = 10;
        int batchSize = 10;
        DataSetIterator mnistIter = new MnistDataSetIterator(batchSize, numSamples, true);

        MultiLayerNetwork model = getCNNMLNConfig(false, true);
        model.fit(mnistIter);

        mnistIter.reset();

        MultiLayerNetwork model2 = getCNNMLNConfig(false, true);
        model2.fit(mnistIter);
        mnistIter.reset();

        DataSet test = mnistIter.next();

        Evaluation eval = new Evaluation();
        INDArray output = model.output(test.getFeatureMatrix());
        eval.eval(test.getLabels(), output);
        double f1Score = eval.f1();

        Evaluation eval2 = new Evaluation();
        INDArray output2 = model2.output(test.getFeatureMatrix());
        eval2.eval(test.getLabels(), output2);
        double f1Score2 = eval2.f1();

        assertEquals(f1Score, f1Score2, 1e-4);


    }


    @Test
    public void testCNNMLNBackprop() throws Exception {
        int numSamples = 10;
        int batchSize = 10;
        DataSetIterator mnistIter = new MnistDataSetIterator(batchSize, numSamples, true);

        MultiLayerNetwork model = getCNNMLNConfig(true, false);
        model.fit(mnistIter);

        MultiLayerNetwork model2 = getCNNMLNConfig(true, false);
        model2.fit(mnistIter);

        DataSet test = mnistIter.next();

        Evaluation eval = new Evaluation();
        INDArray output = model.output(test.getFeatureMatrix());
        eval.eval(test.getLabels(), output);
        double f1Score = eval.f1();

        Evaluation eval2 = new Evaluation();
        INDArray output2 = model2.output(test.getFeatureMatrix());
        eval2.eval(test.getLabels(), output2);
        double f1Score2 = eval2.f1();

        assertEquals(f1Score, f1Score2, 1e-4);

    }

    @Test
    public void testGetSetParams() {

        MultiLayerNetwork net = getCNNMLNConfig(true, false);

        INDArray paramsOrig = net.params().dup();
        net.setParams(paramsOrig);

        INDArray params2 = net.params();

        assertEquals(paramsOrig, params2);
    }

    private static final int kH = 2;
    private static final int kW = 2;
    private static final int[] strides = {1, 1};
    private static final int[] pad = {0, 0};

    private static final int miniBatch = 2;
    private static final int inDepth = 2;
    private static final int height = 3;
    private static final int width = 3;

    private static final int outW = 2;
    private static final int outH = 2;

    private static INDArray getInput() {

        /*
         ----- Input images -----
        example 0:
        depth 0     depth 1
        [ 0  1  2      [ 9 10 11
          3  4  5       12 13 14
          6  7  8]      15 16 17]
        example 1:
        [18 19 20      [27 28 29
         21 22 23       30 31 32
         24 25 26]      33 34 35]
         */

        INDArray input = Nd4j.create(new int[] {miniBatch, inDepth, height, width}, 'c');
        input.put(new INDArrayIndex[] {NDArrayIndex.point(0), NDArrayIndex.point(0), NDArrayIndex.all(),
                        NDArrayIndex.all()}, Nd4j.create(new double[][] {{0, 1, 2}, {3, 4, 5}, {6, 7, 8}}));
        input.put(new INDArrayIndex[] {NDArrayIndex.point(0), NDArrayIndex.point(1), NDArrayIndex.all(),
                        NDArrayIndex.all()}, Nd4j.create(new double[][] {{9, 10, 11}, {12, 13, 14}, {15, 16, 17}}));
        input.put(new INDArrayIndex[] {NDArrayIndex.point(1), NDArrayIndex.point(0), NDArrayIndex.all(),
                        NDArrayIndex.all()}, Nd4j.create(new double[][] {{18, 19, 20}, {21, 22, 23}, {24, 25, 26}}));
        input.put(new INDArrayIndex[] {NDArrayIndex.point(1), NDArrayIndex.point(1), NDArrayIndex.all(),
                        NDArrayIndex.all()}, Nd4j.create(new double[][] {{27, 28, 29}, {30, 31, 32}, {33, 34, 35}}));

        return input;
    }

    @Test
    public void testCnnIm2ColReshaping() {
        //This test: a bit unusual in that it tests the *assumptions* of the CNN implementation rather than the implementation itself
        //Specifically, it tests the row and column orders after reshaping on im2col is reshaped (both forward and backward pass)
        INDArray input = getInput();

        //im2col in the required order: want [outW,outH,miniBatch,depthIn,kH,kW], but need to input [miniBatch,depth,kH,kW,outH,outW]
        // given the current im2col implementation
        //To get this: create an array of the order we want, permute it to the order required by im2col implementation, and then do im2col on that
        //to get old order from required order: permute(2,3,4,5,1,2)
        INDArray col = Nd4j.create(new int[] {miniBatch, outH, outW, inDepth, kH, kW}, 'c');
        INDArray col2 = col.permute(0, 3, 4, 5, 1, 2);
        Convolution.im2col(input, kH, kW, strides[0], strides[1], pad[0], pad[1], false, col2);

        /*
        Expected Output, im2col
        - example 0 -
            depth 0                        depth 1
        h0,w0      h0,w1               h0,w0      h0,w1
        0  1     1  2                 9 10      10 11
        3  4     4  5                12 13      13 14
        
        h1,w0      h1,w1               h1,w0      h1,w1
        3  4     4  5                12 13      13 14
        6  7     7  8                15 16      16 17
        
        - example 1 -
            depth 0                        depth 1
        h0,w0      h0,w1               h0,w0      h0,w1
        18 19     19 20               27 28      28 29
        21 22     22 23               30 31      31 32
        
        h1,w0      h1,w1               h1,w0      h1,w1
        21 22     22 23               30 31      31 32
        24 25     25 26               33 34      34 35
        */

        //Now, after reshaping im2col to 2d, we expect:
        //Rows with order (wOut0,hOut0,mb0), (wOut1,hOut0,mb0), (wOut0,hOut1,mb0), (wOut1,hOut1,mb0), (wOut0,hOut0,mb1), ...
        //Columns with order (d0,kh0,kw0), (d0,kh0,kw1), (d0,kh1,kw0), (d0,kh1,kw1), (d1,kh0,kw0), ...

        INDArray reshapedCol = Shape.newShapeNoCopy(col, new int[] {miniBatch * outH * outW, inDepth * kH * kW}, false);

        INDArray exp2d = Nd4j.create(outW * outH * miniBatch, inDepth * kH * kW);
        exp2d.putRow(0, Nd4j.create(new double[] {0, 1, 3, 4, 9, 10, 12, 13})); //wOut0,hOut0,mb0 -> both depths, in order (d0,kh0,kw0), (d0,kh0,kw1), (d0,kh1,kw0), (d0,kh1,kw1), (d1,kh0,kw0), (d1,kh0,kw1), (d1,kh1,kw0), (d1,kh1,kw1)
        exp2d.putRow(1, Nd4j.create(new double[] {1, 2, 4, 5, 10, 11, 13, 14})); //wOut1,hOut0,mb0
        exp2d.putRow(2, Nd4j.create(new double[] {3, 4, 6, 7, 12, 13, 15, 16})); //wOut0,hOut1,mb0
        exp2d.putRow(3, Nd4j.create(new double[] {4, 5, 7, 8, 13, 14, 16, 17})); //wOut1,hOut1,mb0
        exp2d.putRow(4, Nd4j.create(new double[] {18, 19, 21, 22, 27, 28, 30, 31})); //wOut0,hOut0,mb1
        exp2d.putRow(5, Nd4j.create(new double[] {19, 20, 22, 23, 28, 29, 31, 32})); //wOut1,hOut0,mb1
        exp2d.putRow(6, Nd4j.create(new double[] {21, 22, 24, 25, 30, 31, 33, 34})); //wOut0,hOut1,mb1
        exp2d.putRow(7, Nd4j.create(new double[] {22, 23, 25, 26, 31, 32, 34, 35})); //wOut1,hOut1,mb1

        assertEquals(exp2d, reshapedCol);

        //Check the same thing for the backprop im2col (different order)
        INDArray colBackprop = Nd4j.create(new int[] {miniBatch, outH, outW, inDepth, kH, kW}, 'c');
        INDArray colBackprop2 = colBackprop.permute(0, 3, 4, 5, 1, 2);

        Convolution.im2col(input, kH, kW, strides[0], strides[1], pad[0], pad[1], false, colBackprop2);

        INDArray reshapedColBackprop = Shape.newShapeNoCopy(colBackprop,
                        new int[] {miniBatch * outH * outW, inDepth * kH * kW}, false);

        //Rows with order (mb0,h0,w0), (mb0,h0,w1), (mb0,h1,w0), (mb0,h1,w1), (mb1,h0,w0), (mb1,h0,w1), (mb1,h1,w0), (mb1,h1,w1)
        //Columns with order (d0,kh0,kw0), (d0,kh0,kw1), (d0,kh1,kw0), (d0,kh1,kw1), (d1,kh0,kw0), ...

        INDArray exp2dv2 = Nd4j.create(outW * outH * miniBatch, inDepth * kH * kW);
        exp2dv2.putRow(0, Nd4j.create(new double[] {0, 1, 3, 4, 9, 10, 12, 13})); //wOut0,hOut0,mb0 -> both depths, in order (d0,kh0,kw0), (d0,kh0,kw1), (d0,kh1,kw0), (d0,kh1,kw1), (d1,kh0,kw0), (d1,kh0,kw1), (d1,kh1,kw0), (d1,kh1,kw1)
        exp2dv2.putRow(1, Nd4j.create(new double[] {1, 2, 4, 5, 10, 11, 13, 14})); //wOut1,hOut0,mb0
        exp2dv2.putRow(2, Nd4j.create(new double[] {3, 4, 6, 7, 12, 13, 15, 16})); //wOut0,hOut1,mb0
        exp2dv2.putRow(3, Nd4j.create(new double[] {4, 5, 7, 8, 13, 14, 16, 17})); //wOut1,hOut1,mb0
        exp2dv2.putRow(4, Nd4j.create(new double[] {18, 19, 21, 22, 27, 28, 30, 31})); //wOut0,hOut0,mb1
        exp2dv2.putRow(5, Nd4j.create(new double[] {19, 20, 22, 23, 28, 29, 31, 32})); //wOut1,hOut0,mb1
        exp2dv2.putRow(6, Nd4j.create(new double[] {21, 22, 24, 25, 30, 31, 33, 34})); //wOut0,hOut1,mb1
        exp2dv2.putRow(7, Nd4j.create(new double[] {22, 23, 25, 26, 31, 32, 34, 35})); //wOut1,hOut1,mb1

        assertEquals(exp2dv2, reshapedColBackprop);
    }

    @Test
    public void testDeltaReshaping() {
        //As per above test: testing assumptions of cnn implementation...

        //Delta: initially shape [miniBatch,dOut,outH,outW]
        //permute to [dOut,miniB,outH,outW]
        //then reshape to [dOut,miniB*outH*outW]
        //Expect columns of delta2d to be like: (mb0,h0,w0), (mb0,h0,w1), (mb1,h0,w2), (mb0,h1,w0), ... (mb1,...), ..., (mb2,...)
        int miniBatch = 3;
        int depth = 2;
        int outW = 3;
        int outH = 3;

        /*
         ----- Input delta -----
        example 0:
        depth 0     depth 1
        [ 0  1  2      [ 9 10 11
          3  4  5       12 13 14
          6  7  8]      15 16 17]
        example 1:
        [18 19 20      [27 28 29
         21 22 23       30 31 32
         24 25 26]      33 34 35]
        example 2:
        [36 37 38      [45 46 47
         39 40 41       48 49 50
         42 43 44]      51 52 53]
         */

        INDArray deltaOrig = Nd4j.create(new int[] {miniBatch, depth, outH, outW}, 'c');
        deltaOrig.put(new INDArrayIndex[] {NDArrayIndex.point(0), NDArrayIndex.point(0), NDArrayIndex.all(),
                        NDArrayIndex.all()}, Nd4j.create(new double[][] {{0, 1, 2}, {3, 4, 5}, {6, 7, 8}}));
        deltaOrig.put(new INDArrayIndex[] {NDArrayIndex.point(0), NDArrayIndex.point(1), NDArrayIndex.all(),
                        NDArrayIndex.all()}, Nd4j.create(new double[][] {{9, 10, 11}, {12, 13, 14}, {15, 16, 17}}));
        deltaOrig.put(new INDArrayIndex[] {NDArrayIndex.point(1), NDArrayIndex.point(0), NDArrayIndex.all(),
                        NDArrayIndex.all()}, Nd4j.create(new double[][] {{18, 19, 20}, {21, 22, 23}, {24, 25, 26}}));
        deltaOrig.put(new INDArrayIndex[] {NDArrayIndex.point(1), NDArrayIndex.point(1), NDArrayIndex.all(),
                        NDArrayIndex.all()}, Nd4j.create(new double[][] {{27, 28, 29}, {30, 31, 32}, {33, 34, 35}}));
        deltaOrig.put(new INDArrayIndex[] {NDArrayIndex.point(2), NDArrayIndex.point(0), NDArrayIndex.all(),
                        NDArrayIndex.all()}, Nd4j.create(new double[][] {{36, 37, 38}, {39, 40, 41}, {42, 43, 44}}));
        deltaOrig.put(new INDArrayIndex[] {NDArrayIndex.point(2), NDArrayIndex.point(1), NDArrayIndex.all(),
                        NDArrayIndex.all()}, Nd4j.create(new double[][] {{45, 46, 47}, {48, 49, 50}, {51, 52, 53}}));


        INDArray deltaPermute = deltaOrig.permute(1, 0, 2, 3).dup('c');
        INDArray delta2d = Shape.newShapeNoCopy(deltaPermute, new int[] {depth, miniBatch * outW * outH}, false);

        INDArray exp = Nd4j.create(new double[][] {
                        {0, 1, 2, 3, 4, 5, 6, 7, 8, 18, 19, 20, 21, 22, 23, 24, 25, 26, 36, 37, 38, 39, 40, 41, 42, 43,
                                        44}, //depth0
                        {9, 10, 11, 12, 13, 14, 15, 16, 17, 27, 28, 29, 30, 31, 32, 33, 34, 35, 45, 46, 47, 48, 49, 50,
                                        51, 52, 53} //depth1
        });

        assertEquals(exp, delta2d);
    }

    @Test
    public void testWeightReshaping() {
        //Test assumptions of weight reshaping
        //Weights: originally c order, shape [outDepth, inDepth, kH, kw]
        //permute (3,2,1,0)

        int depthOut = 2;
        int depthIn = 3;
        int kH = 2;
        int kW = 2;

        /*
         ----- Weights -----
         - dOut 0 -
        dIn 0      dIn 1        dIn 2
        [ 0  1      [ 4  5      [ 8  9
          2  3]       6  7]      10 11]
         - dOut 1 -
        [12 13      [16 17      [20 21
         14 15]      18 19]      22 23]
         */

        INDArray weightOrig = Nd4j.create(new int[] {depthOut, depthIn, kH, kW}, 'c');
        weightOrig.put(new INDArrayIndex[] {NDArrayIndex.point(0), NDArrayIndex.point(0), NDArrayIndex.all(),
                        NDArrayIndex.all()}, Nd4j.create(new double[][] {{0, 1}, {2, 3}}));
        weightOrig.put(new INDArrayIndex[] {NDArrayIndex.point(0), NDArrayIndex.point(1), NDArrayIndex.all(),
                        NDArrayIndex.all()}, Nd4j.create(new double[][] {{4, 5}, {6, 7}}));
        weightOrig.put(new INDArrayIndex[] {NDArrayIndex.point(0), NDArrayIndex.point(2), NDArrayIndex.all(),
                        NDArrayIndex.all()}, Nd4j.create(new double[][] {{8, 9}, {10, 11}}));
        weightOrig.put(new INDArrayIndex[] {NDArrayIndex.point(1), NDArrayIndex.point(0), NDArrayIndex.all(),
                        NDArrayIndex.all()}, Nd4j.create(new double[][] {{12, 13}, {14, 15}}));
        weightOrig.put(new INDArrayIndex[] {NDArrayIndex.point(1), NDArrayIndex.point(1), NDArrayIndex.all(),
                        NDArrayIndex.all()}, Nd4j.create(new double[][] {{16, 17}, {18, 19}}));
        weightOrig.put(new INDArrayIndex[] {NDArrayIndex.point(1), NDArrayIndex.point(2), NDArrayIndex.all(),
                        NDArrayIndex.all()}, Nd4j.create(new double[][] {{20, 21}, {22, 23}}));

        INDArray weightPermute = weightOrig.permute(3, 2, 1, 0);
        INDArray w2d = Shape.newShapeNoCopy(weightPermute, new int[] {depthIn * kH * kW, depthOut}, true);

        assertNotNull(w2d);

        //Expected order of weight rows, after reshaping: (kw0,kh0,din0), (kw1,kh0,din0), (kw0,kh1,din0), (kw1,kh1,din0), (kw0,kh0,din1), ...
        INDArray wExp = Nd4j.create(new double[][] {{0, 12}, {1, 13}, {2, 14}, {3, 15}, {4, 16}, {5, 17}, {6, 18},
                        {7, 19}, {8, 20}, {9, 21}, {10, 22}, {11, 23}});

        assertEquals(wExp, w2d);
    }

    //////////////////////////////////////////////////////////////////////////////////

    private static MultiLayerNetwork getCNNMLNConfig(boolean backprop, boolean pretrain) {
        Nd4j.ENFORCE_NUMERICAL_STABILITY = true;

        final int numRows = 28;
        final int numColumns = 28;
        int nChannels = 1;
        int outputNum = 10;
        int iterations = 10;
        int seed = 123;

        MultiLayerConfiguration.Builder conf =
                        new NeuralNetConfiguration.Builder().seed(seed).iterations(iterations)
                                        .optimizationAlgo(OptimizationAlgorithm.LINE_GRADIENT_DESCENT).list()
                                        .layer(0, new ConvolutionLayer.Builder(new int[] {10, 10}).nOut(6).build())
                                        .layer(1, new SubsamplingLayer.Builder(SubsamplingLayer.PoolingType.MAX,
                                                        new int[] {2, 2}).stride(1, 1).weightInit(WeightInit.XAVIER)
                                                                        .activation(Activation.RELU).build())
                                        .layer(2, new OutputLayer.Builder(
                                                        LossFunctions.LossFunction.NEGATIVELOGLIKELIHOOD)
                                                                        .nOut(outputNum).weightInit(WeightInit.XAVIER)
                                                                        .activation(Activation.SOFTMAX).build())
                                        .setInputType(InputType.convolutionalFlat(28, 28, 1)).backprop(backprop)
                                        .pretrain(pretrain);

        MultiLayerNetwork model = new MultiLayerNetwork(conf.build());
        model.init();

        return model;
    }
}<|MERGE_RESOLUTION|>--- conflicted
+++ resolved
@@ -187,7 +187,6 @@
         model.fit(trainInput);
     }
 
-<<<<<<< HEAD
     @Test(expected = Exception.class)
     @Ignore //Test is based on the assumption that there is no default kernel size. Needs to be revisited.
     public void testCNNKernelNoSize(){
@@ -232,8 +231,6 @@
         model.fit(trainInput);
     }
 
-=======
->>>>>>> fa0f29df
     @Test
     public void testCNNBiasInit() {
         ConvolutionLayer cnn = new ConvolutionLayer.Builder().nIn(1).nOut(3).biasInit(1).build();
