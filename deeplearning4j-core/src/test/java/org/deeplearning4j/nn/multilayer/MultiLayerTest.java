/*
 *
 *  * Copyright 2015 Skymind,Inc.
 *  *
 *  *    Licensed under the Apache License, Version 2.0 (the "License");
 *  *    you may not use this file except in compliance with the License.
 *  *    You may obtain a copy of the License at
 *  *
 *  *        http://www.apache.org/licenses/LICENSE-2.0
 *  *
 *  *    Unless required by applicable law or agreed to in writing, software
 *  *    distributed under the License is distributed on an "AS IS" BASIS,
 *  *    WITHOUT WARRANTIES OR CONDITIONS OF ANY KIND, either express or implied.
 *  *    See the License for the specific language governing permissions and
 *  *    limitations under the License.
 *
 */

package org.deeplearning4j.nn.multilayer;

import java.util.Arrays;

import org.deeplearning4j.datasets.iterator.DataSetIterator;
import org.deeplearning4j.datasets.iterator.impl.IrisDataSetIterator;
import org.deeplearning4j.datasets.iterator.impl.LFWDataSetIterator;
import org.deeplearning4j.eval.Evaluation;
import org.deeplearning4j.nn.layers.convolution.ConvolutionLayer;
import org.deeplearning4j.nn.layers.convolution.preprocessor.ConvolutionInputPreProcessor;
import org.deeplearning4j.nn.layers.convolution.subsampling.SubsamplingLayer;
import org.deeplearning4j.nn.layers.feedforward.autoencoder.AutoEncoder;
import org.deeplearning4j.nn.layers.feedforward.rbm.RBM;
import org.deeplearning4j.nn.api.Layer;
import org.deeplearning4j.nn.api.OptimizationAlgorithm;
import org.deeplearning4j.nn.conf.MultiLayerConfiguration;
import org.deeplearning4j.nn.conf.NeuralNetConfiguration;
import org.deeplearning4j.nn.conf.distribution.NormalDistribution;
import org.deeplearning4j.nn.conf.distribution.UniformDistribution;
import org.deeplearning4j.nn.conf.override.ClassifierOverride;
import org.deeplearning4j.nn.conf.override.ConfOverride;
import org.deeplearning4j.nn.conf.stepfunctions.GradientStepFunction;
import org.deeplearning4j.nn.layers.convolution.preprocessor.ConvolutionPostProcessor;
import org.deeplearning4j.nn.layers.factory.LayerFactories;
import org.deeplearning4j.nn.weights.WeightInit;
import org.deeplearning4j.optimize.api.IterationListener;
import org.deeplearning4j.optimize.listeners.ScoreIterationListener;
import org.junit.Test;
import org.nd4j.linalg.api.buffer.DataBuffer;
import org.nd4j.linalg.api.ndarray.INDArray;
import org.nd4j.linalg.dataset.DataSet;
import org.nd4j.linalg.dataset.SplitTestAndTrain;
import org.nd4j.linalg.factory.Nd4j;
import org.nd4j.linalg.lossfunctions.LossFunctions;
import org.slf4j.Logger;
import org.slf4j.LoggerFactory;

/**
 * Created by agibsonccc on 12/27/14.
 */
public class MultiLayerTest {

    private static final Logger log = LoggerFactory.getLogger(MultiLayerTest.class);

    @Test
    public void testDbnFaces() {
        Nd4j.dtype = DataBuffer.DOUBLE;
        DataSetIterator iter = new LFWDataSetIterator(28,28);

        DataSet next = iter.next();
        next.normalizeZeroMeanZeroUnitVariance();

        MultiLayerConfiguration conf = new NeuralNetConfiguration.Builder()
                .optimizationAlgo(OptimizationAlgorithm.CONJUGATE_GRADIENT)
                .constrainGradientToUnitNorm(true)
                .weightInit(WeightInit.DISTRIBUTION).dist(new NormalDistribution(1,1e-5))
                .iterations(100).learningRate(1e-3)
<<<<<<< HEAD
                .nIn(next.numInputs()).nOut(next.numOutcomes()).visibleUnit(RBM.VisibleUnit.GAUSSIAN).hiddenUnit(RBM.HiddenUnit.RECTIFIED).layerFactory(layerFactory)
                .list(4).hiddenLayerSizes(600,250,100).override(new ConfOverride() {
=======
                .nIn(next.numInputs()).nOut(next.numOutcomes()).visibleUnit(RBM.VisibleUnit.GAUSSIAN).hiddenUnit(RBM.HiddenUnit.RECTIFIED)
                .layer(new org.deeplearning4j.nn.conf.layers.RBM())
                .list(4).hiddenLayerSizes(600,250,100).override(3, new ConfOverride() {
>>>>>>> aab45ecc
                    @Override
                    public void overrideLayer(int i, NeuralNetConfiguration.Builder builder) {
                        if (i == 3) {
                            builder.layer(new org.deeplearning4j.nn.conf.layers.OutputLayer());
                            builder.activationFunction("softmax");
                            builder.lossFunction(LossFunctions.LossFunction.MCXENT);

                        }
                    }
                }).build();
        
        MultiLayerNetwork network = new MultiLayerNetwork(conf);
        network.fit(next);

    }

    @Test
    public void testConvolutionWithSubSampling() {
        LayerFactory layerFactory = LayerFactories.getFactory(ConvolutionDownSampleLayer.class);
        int batchSize = 110;
        /**
         *
         */
        MultiLayerConfiguration conf = new NeuralNetConfiguration.Builder()
                .optimizationAlgo(OptimizationAlgorithm.LBFGS)
                .iterations(100).weightInit(WeightInit.VI)
                .activationFunction("tanh").filterSize(5, 1, 2, 2)
                .nIn(4).nOut(3).batchSize(batchSize).dropOut(0.5)
                .visibleUnit(RBM.VisibleUnit.GAUSSIAN)
                .hiddenUnit(RBM.HiddenUnit.RECTIFIED).iterationListener(new ScoreIterationListener(10))
                .layerFactory(layerFactory)
                .list(3)
                .inputPreProcessor(0,new ConvolutionInputPreProcessor(2,2))
                .preProcessor(1, new ConvolutionPostProcessor())
                .hiddenLayerSizes(new int[]{1})
                .override(0, new ConfOverride() {
                    @Override
                    public void overrideLayer(int i, NeuralNetConfiguration.Builder builder) {
                        builder.layerFactory(LayerFactories.getFactory(ConvolutionLayer.class));
                        builder.convolutionType(ConvolutionDownSampleLayer.ConvolutionType.MAX);
                        builder.featureMapSize(2,2);
                    }
                }).override(1,new ConfOverride() {
                    @Override
                    public void overrideLayer(int i, NeuralNetConfiguration.Builder builder) {
                        builder.layerFactory(LayerFactories.getFactory(SubsamplingLayer.class));

                    }
                }).override(2, new ClassifierOverride(2))
                .build();

        MultiLayerNetwork network = new MultiLayerNetwork(conf);
        network.init();
        DataSetIterator iter = new IrisDataSetIterator(150, 150);


        org.nd4j.linalg.dataset.DataSet next = iter.next();
        next.normalizeZeroMeanZeroUnitVariance();
        SplitTestAndTrain trainTest = next.splitTestAndTrain(110);

        network.fit(trainTest.getTrain().getFeatureMatrix().reshape(trainTest.getTrain().numExamples(),1,2,2),trainTest.getTrain().getLabels());


        //org.nd4j.linalg.dataset.DataSet test = trainTest.getTest();
        Evaluation eval = new Evaluation();
        INDArray output = network.output(trainTest.getTrain().getFeatureMatrix().reshape(trainTest.getTrain().numExamples(), 1, 2, 2));
        eval.eval(trainTest.getTrain().getLabels(),output);
        log.info("Score " +eval.stats());


    }


    @Test
    public void testBackPropConvolution() {

        int batchSize = 110;
        /**
         *
         */
        MultiLayerConfiguration conf = new NeuralNetConfiguration.Builder()
                .optimizationAlgo(OptimizationAlgorithm.CONJUGATE_GRADIENT)
                .iterations(100).weightInit(WeightInit.VI).stepFunction(new GradientStepFunction())
                .activationFunction("tanh").filterSize(5,1,2,2)
                .nIn(4).nOut(3).batchSize(batchSize)
                .visibleUnit(RBM.VisibleUnit.GAUSSIAN)
                .hiddenUnit(RBM.HiddenUnit.RECTIFIED)
                .layer(new org.deeplearning4j.nn.conf.layers.ConvolutionDownSampleLayer())
                .list(2).backward(true)
                .preProcessor(0,new ConvolutionPostProcessor())
                .hiddenLayerSizes(new int[]{4})
                .override(new ClassifierOverride(1)).build();

        MultiLayerNetwork network = new MultiLayerNetwork(conf);
        DataSetIterator iter = new IrisDataSetIterator(150, 150);


        org.nd4j.linalg.dataset.DataSet next = iter.next();
        next.normalizeZeroMeanZeroUnitVariance();
        SplitTestAndTrain trainTest = next.splitTestAndTrain(110);
        /**
         * Likely cause: shape[0] mis match on the filter size and the input batch size.
         * Likely need to make a little more general.
         */
        network.fit(trainTest.getTrain().getFeatureMatrix().reshape(trainTest.getTrain().numExamples(),1,2,2),trainTest.getTrain().getLabels());


        //org.nd4j.linalg.dataset.DataSet test = trainTest.getTest();
        Evaluation eval = new Evaluation();
        INDArray output = network.output(trainTest.getTrain().getFeatureMatrix().reshape(trainTest.getTrain().numExamples(), 1, 2, 2));
        eval.eval(trainTest.getTrain().getLabels(),output);
        log.info("Score " +eval.stats());


    }



    @Test
    public void testBackProp() {
<<<<<<< HEAD
        LayerFactory layerFactory = LayerFactories.getFactory(AutoEncoder.class);
        MultiLayerConfiguration conf = new NeuralNetConfiguration.Builder()
                .optimizationAlgo(OptimizationAlgorithm.CONJUGATE_GRADIENT).lossFunction(LossFunctions.LossFunction.RMSE_XENT)
                .iterations(100).weightInit(WeightInit.DISTRIBUTION).momentum(0.5)
                .activationFunction("tanh").iterationListener(new ScoreIterationListener(1))
                .dist(new NormalDistribution(1e-1,1e-1))
                .nIn(4).nOut(3).visibleUnit(RBM.VisibleUnit.GAUSSIAN).hiddenUnit(RBM.HiddenUnit.RECTIFIED)
                .layerFactory(layerFactory)
                .list(2).backward(true).pretrain(false)
                .hiddenLayerSizes(new int[]{3}).override(1, new ConfOverride() {
                    @Override
                    public void overrideLayer(int i, NeuralNetConfiguration.Builder builder) {
                        builder.activationFunction("softmax");
                        builder.lossFunction(LossFunctions.LossFunction.MCXENT);
                        builder.weightInit(WeightInit.ZERO);
                        builder.layerFactory(LayerFactories.getFactory(OutputLayer.class));
                    }
                }).build();
=======
        MultiLayerConfiguration conf = new NeuralNetConfiguration.Builder()
                .optimizationAlgo(OptimizationAlgorithm.CONJUGATE_GRADIENT)
                .iterations(100).weightInit(WeightInit.VI).stepFunction(new GradientStepFunction())
                .activationFunction("tanh")
                .nIn(4).nOut(3).visibleUnit(RBM.VisibleUnit.GAUSSIAN).hiddenUnit(RBM.HiddenUnit.RECTIFIED)
                .layer(new org.deeplearning4j.nn.conf.layers.RBM())
                .list(3).backward(true)
                .hiddenLayerSizes(new int[]{3, 2}).override(2, new ClassifierOverride(2)).build();
>>>>>>> aab45ecc

        MultiLayerNetwork network = new MultiLayerNetwork(conf);
        DataSetIterator iter = new IrisDataSetIterator(150, 150);


        DataSet next = iter.next();
        next.normalizeZeroMeanZeroUnitVariance();
        SplitTestAndTrain trainTest = next.splitTestAndTrain(110);
        network.setInput(trainTest.getTrain().getFeatureMatrix());
        network.setLabels(trainTest.getTrain().getLabels());
        network.fit(trainTest.getTrain());


        DataSet test = trainTest.getTest();
        Evaluation eval = new Evaluation();
        INDArray output = network.output(test.getFeatureMatrix());
        eval.eval(test.getLabels(),output);
        log.info("Score " +eval.stats());


    }

    @Test
    public void testDbn() throws Exception {
        Nd4j.MAX_SLICES_TO_PRINT = -1;
        Nd4j.MAX_ELEMENTS_PER_SLICE = -1;
        MultiLayerConfiguration conf = new NeuralNetConfiguration.Builder()
                .iterations(100)
                .layer(new org.deeplearning4j.nn.conf.layers.RBM())
                .weightInit(WeightInit.DISTRIBUTION).dist(new UniformDistribution(0,1))
                .activationFunction("tanh").momentum(0.9)
                .optimizationAlgo(OptimizationAlgorithm.LBFGS)
                .constrainGradientToUnitNorm(true).k(1).regularization(true).l2(2e-4)
                .visibleUnit(RBM.VisibleUnit.GAUSSIAN).hiddenUnit(RBM.HiddenUnit.RECTIFIED)
                .lossFunction(LossFunctions.LossFunction.RMSE_XENT)
                .nIn(4).nOut(3).list(2)
                .hiddenLayerSizes(new int[]{3})
                .override(new ClassifierOverride(1)).build();

            NeuralNetConfiguration conf2 = new NeuralNetConfiguration.Builder()
                    .layer(new org.deeplearning4j.nn.conf.layers.RBM())
                    .nIn(784).nOut(600).applySparsity(true).sparsity(0.1)
                    .build();

        Layer l = LayerFactories.getFactory(conf2.getLayer()).create(conf2,
                Arrays.<IterationListener>asList(new ScoreIterationListener(2)));



        MultiLayerNetwork d = new MultiLayerNetwork(conf);


        DataSetIterator iter = new IrisDataSetIterator(150, 150);

        DataSet next = iter.next();

        Nd4j.writeTxt(next.getFeatureMatrix(),"iris.txt","\t");

        next.normalizeZeroMeanZeroUnitVariance();

        SplitTestAndTrain testAndTrain = next.splitTestAndTrain(110);
        DataSet train = testAndTrain.getTrain();

        d.fit(train);




        DataSet test = testAndTrain.getTest();


        Evaluation eval = new Evaluation();
        INDArray output = d.output(test.getFeatureMatrix());
        eval.eval(test.getLabels(),output);
        log.info("Score " + eval.stats());


    }

}<|MERGE_RESOLUTION|>--- conflicted
+++ resolved
@@ -24,10 +24,6 @@
 import org.deeplearning4j.datasets.iterator.impl.IrisDataSetIterator;
 import org.deeplearning4j.datasets.iterator.impl.LFWDataSetIterator;
 import org.deeplearning4j.eval.Evaluation;
-import org.deeplearning4j.nn.layers.convolution.ConvolutionLayer;
-import org.deeplearning4j.nn.layers.convolution.preprocessor.ConvolutionInputPreProcessor;
-import org.deeplearning4j.nn.layers.convolution.subsampling.SubsamplingLayer;
-import org.deeplearning4j.nn.layers.feedforward.autoencoder.AutoEncoder;
 import org.deeplearning4j.nn.layers.feedforward.rbm.RBM;
 import org.deeplearning4j.nn.api.Layer;
 import org.deeplearning4j.nn.api.OptimizationAlgorithm;
@@ -73,14 +69,9 @@
                 .constrainGradientToUnitNorm(true)
                 .weightInit(WeightInit.DISTRIBUTION).dist(new NormalDistribution(1,1e-5))
                 .iterations(100).learningRate(1e-3)
-<<<<<<< HEAD
-                .nIn(next.numInputs()).nOut(next.numOutcomes()).visibleUnit(RBM.VisibleUnit.GAUSSIAN).hiddenUnit(RBM.HiddenUnit.RECTIFIED).layerFactory(layerFactory)
-                .list(4).hiddenLayerSizes(600,250,100).override(new ConfOverride() {
-=======
                 .nIn(next.numInputs()).nOut(next.numOutcomes()).visibleUnit(RBM.VisibleUnit.GAUSSIAN).hiddenUnit(RBM.HiddenUnit.RECTIFIED)
                 .layer(new org.deeplearning4j.nn.conf.layers.RBM())
                 .list(4).hiddenLayerSizes(600,250,100).override(3, new ConfOverride() {
->>>>>>> aab45ecc
                     @Override
                     public void overrideLayer(int i, NeuralNetConfiguration.Builder builder) {
                         if (i == 3) {
@@ -93,66 +84,10 @@
                 }).build();
         
         MultiLayerNetwork network = new MultiLayerNetwork(conf);
+        network.setListeners(Arrays.<IterationListener>asList(new ScoreIterationListener(10)));
         network.fit(next);
 
     }
-
-    @Test
-    public void testConvolutionWithSubSampling() {
-        LayerFactory layerFactory = LayerFactories.getFactory(ConvolutionDownSampleLayer.class);
-        int batchSize = 110;
-        /**
-         *
-         */
-        MultiLayerConfiguration conf = new NeuralNetConfiguration.Builder()
-                .optimizationAlgo(OptimizationAlgorithm.LBFGS)
-                .iterations(100).weightInit(WeightInit.VI)
-                .activationFunction("tanh").filterSize(5, 1, 2, 2)
-                .nIn(4).nOut(3).batchSize(batchSize).dropOut(0.5)
-                .visibleUnit(RBM.VisibleUnit.GAUSSIAN)
-                .hiddenUnit(RBM.HiddenUnit.RECTIFIED).iterationListener(new ScoreIterationListener(10))
-                .layerFactory(layerFactory)
-                .list(3)
-                .inputPreProcessor(0,new ConvolutionInputPreProcessor(2,2))
-                .preProcessor(1, new ConvolutionPostProcessor())
-                .hiddenLayerSizes(new int[]{1})
-                .override(0, new ConfOverride() {
-                    @Override
-                    public void overrideLayer(int i, NeuralNetConfiguration.Builder builder) {
-                        builder.layerFactory(LayerFactories.getFactory(ConvolutionLayer.class));
-                        builder.convolutionType(ConvolutionDownSampleLayer.ConvolutionType.MAX);
-                        builder.featureMapSize(2,2);
-                    }
-                }).override(1,new ConfOverride() {
-                    @Override
-                    public void overrideLayer(int i, NeuralNetConfiguration.Builder builder) {
-                        builder.layerFactory(LayerFactories.getFactory(SubsamplingLayer.class));
-
-                    }
-                }).override(2, new ClassifierOverride(2))
-                .build();
-
-        MultiLayerNetwork network = new MultiLayerNetwork(conf);
-        network.init();
-        DataSetIterator iter = new IrisDataSetIterator(150, 150);
-
-
-        org.nd4j.linalg.dataset.DataSet next = iter.next();
-        next.normalizeZeroMeanZeroUnitVariance();
-        SplitTestAndTrain trainTest = next.splitTestAndTrain(110);
-
-        network.fit(trainTest.getTrain().getFeatureMatrix().reshape(trainTest.getTrain().numExamples(),1,2,2),trainTest.getTrain().getLabels());
-
-
-        //org.nd4j.linalg.dataset.DataSet test = trainTest.getTest();
-        Evaluation eval = new Evaluation();
-        INDArray output = network.output(trainTest.getTrain().getFeatureMatrix().reshape(trainTest.getTrain().numExamples(), 1, 2, 2));
-        eval.eval(trainTest.getTrain().getLabels(),output);
-        log.info("Score " +eval.stats());
-
-
-    }
-
 
     @Test
     public void testBackPropConvolution() {
@@ -171,8 +106,8 @@
                 .layer(new org.deeplearning4j.nn.conf.layers.ConvolutionDownSampleLayer())
                 .list(2).backward(true)
                 .preProcessor(0,new ConvolutionPostProcessor())
-                .hiddenLayerSizes(new int[]{4})
-                .override(new ClassifierOverride(1)).build();
+                .hiddenLayerSizes(new int[]{9})
+                .override(1, new ClassifierOverride(1)).build();
 
         MultiLayerNetwork network = new MultiLayerNetwork(conf);
         DataSetIterator iter = new IrisDataSetIterator(150, 150);
@@ -201,26 +136,6 @@
 
     @Test
     public void testBackProp() {
-<<<<<<< HEAD
-        LayerFactory layerFactory = LayerFactories.getFactory(AutoEncoder.class);
-        MultiLayerConfiguration conf = new NeuralNetConfiguration.Builder()
-                .optimizationAlgo(OptimizationAlgorithm.CONJUGATE_GRADIENT).lossFunction(LossFunctions.LossFunction.RMSE_XENT)
-                .iterations(100).weightInit(WeightInit.DISTRIBUTION).momentum(0.5)
-                .activationFunction("tanh").iterationListener(new ScoreIterationListener(1))
-                .dist(new NormalDistribution(1e-1,1e-1))
-                .nIn(4).nOut(3).visibleUnit(RBM.VisibleUnit.GAUSSIAN).hiddenUnit(RBM.HiddenUnit.RECTIFIED)
-                .layerFactory(layerFactory)
-                .list(2).backward(true).pretrain(false)
-                .hiddenLayerSizes(new int[]{3}).override(1, new ConfOverride() {
-                    @Override
-                    public void overrideLayer(int i, NeuralNetConfiguration.Builder builder) {
-                        builder.activationFunction("softmax");
-                        builder.lossFunction(LossFunctions.LossFunction.MCXENT);
-                        builder.weightInit(WeightInit.ZERO);
-                        builder.layerFactory(LayerFactories.getFactory(OutputLayer.class));
-                    }
-                }).build();
-=======
         MultiLayerConfiguration conf = new NeuralNetConfiguration.Builder()
                 .optimizationAlgo(OptimizationAlgorithm.CONJUGATE_GRADIENT)
                 .iterations(100).weightInit(WeightInit.VI).stepFunction(new GradientStepFunction())
@@ -229,7 +144,6 @@
                 .layer(new org.deeplearning4j.nn.conf.layers.RBM())
                 .list(3).backward(true)
                 .hiddenLayerSizes(new int[]{3, 2}).override(2, new ClassifierOverride(2)).build();
->>>>>>> aab45ecc
 
         MultiLayerNetwork network = new MultiLayerNetwork(conf);
         DataSetIterator iter = new IrisDataSetIterator(150, 150);
@@ -267,14 +181,14 @@
                 .lossFunction(LossFunctions.LossFunction.RMSE_XENT)
                 .nIn(4).nOut(3).list(2)
                 .hiddenLayerSizes(new int[]{3})
-                .override(new ClassifierOverride(1)).build();
+                .override(1, new ClassifierOverride(1)).build();
 
             NeuralNetConfiguration conf2 = new NeuralNetConfiguration.Builder()
                     .layer(new org.deeplearning4j.nn.conf.layers.RBM())
                     .nIn(784).nOut(600).applySparsity(true).sparsity(0.1)
                     .build();
 
-        Layer l = LayerFactories.getFactory(conf2.getLayer()).create(conf2,
+        Layer l = LayerFactories.getFactory(conf2).create(conf2,
                 Arrays.<IterationListener>asList(new ScoreIterationListener(2)));
 
 
