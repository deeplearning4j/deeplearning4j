package org.deeplearning4j.nn.multilayer;

import static org.junit.Assert.*;

import java.util.Map;

import org.deeplearning4j.nn.conf.MultiLayerConfiguration;
import org.deeplearning4j.nn.conf.NeuralNetConfiguration;
import org.deeplearning4j.nn.conf.distribution.NormalDistribution;
import org.deeplearning4j.nn.conf.layers.AutoEncoder;
import org.deeplearning4j.nn.conf.layers.DenseLayer;
import org.deeplearning4j.nn.conf.layers.GRU;
import org.deeplearning4j.nn.conf.layers.GravesLSTM;
import org.deeplearning4j.nn.conf.layers.OutputLayer;
import org.deeplearning4j.nn.conf.layers.RBM;
import org.deeplearning4j.nn.conf.layers.RnnOutputLayer;
import org.deeplearning4j.nn.weights.WeightInit;
import org.junit.Test;
import org.nd4j.linalg.api.ndarray.INDArray;
import org.nd4j.linalg.factory.Nd4j;
import org.nd4j.linalg.lossfunctions.LossFunctions.LossFunction;

public class TestSetGetParameters {
	
	@Test
	public void testSetParameters(){
		//Set up a MLN, then do set(get) on parameters. Results should be identical compared to before doing this.
		MultiLayerConfiguration conf = new NeuralNetConfiguration.Builder()
			.list(4)
			.layer(0, new DenseLayer.Builder().nIn(9).nOut(10)
					.weightInit(WeightInit.DISTRIBUTION).dist(new NormalDistribution(0, 1)).build())
			.layer(1, new RBM.Builder().nIn(10).nOut(11)
					.weightInit(WeightInit.DISTRIBUTION).dist(new NormalDistribution(0, 1)).build())
			.layer(2, new AutoEncoder.Builder().corruptionLevel(0.5).nIn(11).nOut(12)
					.weightInit(WeightInit.DISTRIBUTION).dist(new NormalDistribution(0, 1)).build())
			.layer(3, new OutputLayer.Builder(LossFunction.MSE).nIn(12).nOut(12)
					.weightInit(WeightInit.DISTRIBUTION).dist(new NormalDistribution(0, 1)).build())
			.build();
		
		MultiLayerNetwork net = new MultiLayerNetwork(conf);
		net.init();
		
		INDArray initParams = net.params().dup();
		Map<String,INDArray> initParams2 = net.paramTable();
		
		net.setParams(net.params().dup());

		INDArray initParamsAfter = net.params();
		assertTrue(initParams.equals(initParamsAfter));

		Map<String,INDArray> initParams2After = net.paramTable();
		
		for(String s : initParams2.keySet()) {
			assertTrue("Params differ: " + s, initParams2.get(s).equals(initParams2After.get(s)));
		}
		
<<<<<<< HEAD

=======
		assertEquals(initParams,initParamsAfter);
		
>>>>>>> ab999e2d
		//Now, try the other way: get(set(random))
		INDArray randomParams = Nd4j.rand(initParams.shape());
		net.setParams(randomParams.dup());
		
		assertEquals(net.params(),randomParams);
	}
	
	@Test
	public void testSetParametersRNN(){
		//Set up a MLN, then do set(get) on parameters. Results should be identical compared to before doing this.
		
		MultiLayerConfiguration conf = new NeuralNetConfiguration.Builder()
			.list(3)
			.layer(0, new GravesLSTM.Builder().nIn(9).nOut(10).weightInit(WeightInit.DISTRIBUTION)
					.dist(new NormalDistribution(0,1)).build())
			.layer(1, new GravesLSTM.Builder().nIn(10).nOut(11).weightInit(WeightInit.DISTRIBUTION)
					.dist(new NormalDistribution(0,1)).build())
			.layer(2, new RnnOutputLayer.Builder(LossFunction.MSE).weightInit(WeightInit.DISTRIBUTION)
					.dist(new NormalDistribution(0,1)).nIn(11).nOut(12).build())
			.build();
		
		MultiLayerNetwork net = new MultiLayerNetwork(conf);
		net.init();
		
		INDArray initParams = net.params().dup();
		Map<String,INDArray> initParams2 = net.paramTable();
		
		net.setParams(net.params());
		
		INDArray initParamsAfter = net.params();
		Map<String,INDArray> initParams2After = net.paramTable();
		
		for( String s : initParams2.keySet() ){
			assertTrue("Params differ: "+s, initParams2.get(s).equals(initParams2After.get(s)));
		}
		
		assertEquals(initParams,initParamsAfter);
		
		//Now, try the other way: get(set(random))
		INDArray randomParams = Nd4j.rand(initParams.shape());
		net.setParams(randomParams.dup());
		
		assertEquals(net.params(),randomParams);
	}
}<|MERGE_RESOLUTION|>--- conflicted
+++ resolved
@@ -43,23 +43,17 @@
 		INDArray initParams = net.params().dup();
 		Map<String,INDArray> initParams2 = net.paramTable();
 		
-		net.setParams(net.params().dup());
-
+		net.setParams(net.params());
+		
 		INDArray initParamsAfter = net.params();
-		assertTrue(initParams.equals(initParamsAfter));
-
 		Map<String,INDArray> initParams2After = net.paramTable();
 		
-		for(String s : initParams2.keySet()) {
-			assertTrue("Params differ: " + s, initParams2.get(s).equals(initParams2After.get(s)));
+		for( String s : initParams2.keySet() ){
+			assertTrue("Params differ: "+s, initParams2.get(s).equals(initParams2After.get(s)));
 		}
 		
-<<<<<<< HEAD
-
-=======
 		assertEquals(initParams,initParamsAfter);
 		
->>>>>>> ab999e2d
 		//Now, try the other way: get(set(random))
 		INDArray randomParams = Nd4j.rand(initParams.shape());
 		net.setParams(randomParams.dup());
