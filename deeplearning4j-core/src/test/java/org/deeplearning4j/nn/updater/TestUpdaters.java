package org.deeplearning4j.nn.updater;


import java.lang.reflect.Field;
import java.util.HashMap;
import java.util.Map;
import java.util.Random;

import org.apache.commons.math3.util.FastMath;
import org.deeplearning4j.datasets.iterator.DataSetIterator;
import org.deeplearning4j.datasets.iterator.impl.IrisDataSetIterator;
import org.deeplearning4j.nn.api.Layer;
import org.deeplearning4j.nn.api.OptimizationAlgorithm;
import org.deeplearning4j.nn.api.Updater;
import org.deeplearning4j.nn.conf.MultiLayerConfiguration;
import org.deeplearning4j.nn.conf.NeuralNetConfiguration;
import org.deeplearning4j.nn.conf.distribution.NormalDistribution;
import org.deeplearning4j.nn.conf.layers.DenseLayer;
import org.deeplearning4j.nn.conf.layers.OutputLayer;
import org.deeplearning4j.nn.gradient.DefaultGradient;
import org.deeplearning4j.nn.gradient.Gradient;
import org.deeplearning4j.nn.layers.factory.LayerFactories;
import org.deeplearning4j.nn.multilayer.MultiLayerNetwork;
import org.deeplearning4j.nn.params.DefaultParamInitializer;
<<<<<<< HEAD
import org.deeplearning4j.nn.updater.aggregate.UpdaterAggregator;
=======
import org.deeplearning4j.nn.weights.WeightInit;
>>>>>>> 44328f0e
import org.deeplearning4j.optimize.api.ConvexOptimizer;
import org.deeplearning4j.optimize.solvers.StochasticGradientDescent;
import org.deeplearning4j.optimize.stepfunctions.NegativeDefaultStepFunction;
import org.deeplearning4j.optimize.terminations.EpsTermination;
import org.junit.Before;
import org.junit.Test;
import org.nd4j.linalg.api.ndarray.INDArray;
import org.nd4j.linalg.dataset.DataSet;
import org.nd4j.linalg.factory.Nd4j;
import org.nd4j.linalg.lossfunctions.LossFunctions;
import org.nd4j.linalg.ops.transforms.Transforms;

import static org.junit.Assert.*;

public class TestUpdaters {

	protected int nIn = 3;
	protected int nOut = 2;
	protected double epsilon = 1e-8;
	protected INDArray weightGradient = Nd4j.ones(nIn,nOut);
	protected INDArray biasGradient = Nd4j.ones(1,nOut);
	protected Gradient gradient = new DefaultGradient();
	protected INDArray val, gradExpected;
	protected String key;


	@Before
	public void beforeDo(){
		gradient.setGradientFor(DefaultParamInitializer.WEIGHT_KEY, weightGradient);
		gradient.setGradientFor(DefaultParamInitializer.BIAS_KEY, biasGradient);
	}

	@Test
	public void testAdaDeltaUpdate(){
        INDArray dxSquared;
        Map<String, INDArray> msg = new HashMap<>();
        Map<String, INDArray> msdx = new HashMap<>();

		double rho = 0.85;

		NeuralNetConfiguration conf = new NeuralNetConfiguration.Builder()
				.rho(rho)
				.layer(new DenseLayer.Builder()
						.nIn(nIn).nOut(nOut).updater(org.deeplearning4j.nn.conf.Updater.ADADELTA).build())
				.build();

		Layer layer = LayerFactories.getFactory(conf).create(conf, null, 0);
		Updater updater = UpdaterCreator.getUpdater(layer);

		Gradient gradientDup = new DefaultGradient();
		gradientDup.setGradientFor(DefaultParamInitializer.WEIGHT_KEY, weightGradient);
		gradientDup.setGradientFor(DefaultParamInitializer.BIAS_KEY, biasGradient);

		for (int i = 0; i < 2; i++) {
            updater.update(layer, gradient, i, 1);

            // calculations for one iteration / update

            for (Map.Entry<String, INDArray> entry : gradientDup.gradientForVariable().entrySet()) {
                key = entry.getKey();
                val = entry.getValue();
				INDArray msgTmp = msg.get(key);
				INDArray msdxTmp = msdx.get(key);

                if(msgTmp == null) {
                    msgTmp = Nd4j.zeros(val.shape());
                    msdxTmp = Nd4j.zeros(val.shape());
                }

                msgTmp.muli(rho);
                msgTmp.addi(1 - rho).muli(val.mul(val));

                gradExpected = Transforms.sqrt(msdxTmp.add(Nd4j.EPS_THRESHOLD))
						.divi(Transforms.sqrt(msgTmp.add(Nd4j.EPS_THRESHOLD))).muli(val);
				gradientDup.setGradientFor(key, gradExpected);
                assertEquals(gradExpected, gradient.getGradientFor(entry.getKey()));

                msdxTmp.muli(rho);
                dxSquared = gradExpected.mul(gradExpected);
                msdxTmp.addi(dxSquared.muli(1 - rho));

				msg.put(key, msgTmp);
				msdx.put(key, msdxTmp);
            }
            assertEquals(rho, layer.conf().getLayer().getRho(), 1e-4);
        }

	}

	@Test
	public void testAdaGradUpdater() {
		double lr = 1e-2;

		NeuralNetConfiguration conf = new NeuralNetConfiguration.Builder()
				.learningRate(lr)
				.layer(new DenseLayer.Builder()
						.nIn(nIn).nOut(nOut).updater(org.deeplearning4j.nn.conf.Updater.ADAGRAD).build())
				.build();

		Layer layer = LayerFactories.getFactory(conf).create(conf, null, 0);
		Updater updater = UpdaterCreator.getUpdater(layer);

		updater.update(layer, gradient, -1, 1);

        Gradient gradientDup = new DefaultGradient();
        gradientDup.setGradientFor(DefaultParamInitializer.WEIGHT_KEY, weightGradient);
        gradientDup.setGradientFor(DefaultParamInitializer.BIAS_KEY, biasGradient);

        for (Map.Entry<String, INDArray> entry : gradientDup.gradientForVariable().entrySet()) {
            val = entry.getValue();
            gradExpected = Transforms.sqrt(val.mul(val).add(epsilon)).rdiv(lr).mul(val);
            assertEquals(gradExpected, gradient.getGradientFor(entry.getKey()));
        }
		assertEquals(lr, layer.conf().getLayer().getLearningRate(), 1e-4);
	}


	@Test
	public void testAdamUpdater(){
        INDArray m, v;
        double lr = 0.01;
		int iteration = 0;
		double beta1 = 0.8;
		double beta2 = 0.888;

		NeuralNetConfiguration conf = new NeuralNetConfiguration.Builder()
				.learningRate(lr).iterations(iteration).adamMeanDecay(beta1).adamVarDecay(beta2)
				.layer(new DenseLayer.Builder().nIn(nIn)
						.nOut(nOut).updater(org.deeplearning4j.nn.conf.Updater.ADAM).build())
				.build();

		Layer layer = LayerFactories.getFactory(conf).create(conf, null, 0);
		Updater updater = UpdaterCreator.getUpdater(layer);

		updater.update(layer, gradient, iteration, 1);

		double beta1t = FastMath.pow(beta1, iteration);
		double beta2t = FastMath.pow(beta2, iteration);
		double alphat = lr * FastMath.sqrt(1-beta2t)/(1-beta1t);

        Gradient gradientDup = new DefaultGradient();
        gradientDup.setGradientFor(DefaultParamInitializer.WEIGHT_KEY, weightGradient);
        gradientDup.setGradientFor(DefaultParamInitializer.BIAS_KEY, biasGradient);

        for (Map.Entry<String, INDArray> entry : gradientDup.gradientForVariable().entrySet()) {
            val = entry.getValue();
            m = Nd4j.zeros(val.shape());
            v = Nd4j.zeros(val.shape());

            m.muli(beta1).addi(val.mul(1.0-beta1));
            v.muli(beta2).addi(val.mul(val).mul(1.0-beta2));
            gradExpected = m.mul(alphat).divi(Transforms.sqrt(v).addi(epsilon));

            assertEquals(gradExpected, gradient.getGradientFor(entry.getKey()));
        }

        assertEquals(beta1, layer.conf().getLayer().getAdamMeanDecay(), 1e-4);
        assertEquals(beta2, layer.conf().getLayer().getAdamVarDecay(), 1e-4);

	}

	@Test
	public void testNestorovsUpdater(){
		double lr = 1e-2;
		double mu = 0.6;
        INDArray v, vPrev;

		NeuralNetConfiguration conf = new NeuralNetConfiguration.Builder()
				.learningRate(lr).momentum(mu)
				.layer(new DenseLayer.Builder()
						.nIn(nIn).nOut(nOut).updater(org.deeplearning4j.nn.conf.Updater.NESTEROVS).build())
				.build();

		Layer layer = LayerFactories.getFactory(conf).create(conf, null, 0);
		Updater updater = UpdaterCreator.getUpdater(layer);

		updater.update(layer, gradient, -1, 1);

        Gradient gradientDup = new DefaultGradient();
        gradientDup.setGradientFor(DefaultParamInitializer.WEIGHT_KEY, weightGradient);
        gradientDup.setGradientFor(DefaultParamInitializer.BIAS_KEY, biasGradient);

        for (Map.Entry<String, INDArray> entry : gradientDup.gradientForVariable().entrySet()) {
            val = entry.getValue();
            v = Nd4j.zeros(val.shape());
            vPrev = v;
            v = vPrev.mul(mu).subi(val.mul(lr));
            gradExpected = vPrev.muli(mu).addi(v.mul(-mu - 1));

            assertEquals(gradExpected, gradient.getGradientFor(entry.getKey()));
        }

		assertEquals(mu, layer.conf().getLayer().getMomentum(), 1e-4);
	}


	@Test
	public void testRMSPropUpdater(){
		double lr = 0.01;
		double rmsDecay = 0.25;
		Map<String, INDArray> lastG = new HashMap<>();


		NeuralNetConfiguration conf = new NeuralNetConfiguration.Builder()
				.learningRate(lr)
				.rmsDecay(rmsDecay)
				.layer(new DenseLayer.Builder().nIn(nIn)
						.nOut(nOut).updater(org.deeplearning4j.nn.conf.Updater.RMSPROP).build())
				.build();

		Layer layer = LayerFactories.getFactory(conf).create(conf, null, 0);
		Updater updater = UpdaterCreator.getUpdater(layer);

		updater.update(layer, gradient, -1, 1);

        Gradient gradientDup = new DefaultGradient();
        gradientDup.setGradientFor(DefaultParamInitializer.WEIGHT_KEY, weightGradient);
        gradientDup.setGradientFor(DefaultParamInitializer.BIAS_KEY, biasGradient);

        for (Map.Entry<String, INDArray> entry : gradientDup.gradientForVariable().entrySet()) {
			key = entry.getKey();
			val = entry.getValue();
            INDArray lastGTmp = lastG.get(key);

			if(lastGTmp==null)
				lastGTmp = Nd4j.zeros(val.shape());

			lastGTmp.muli(rmsDecay).addi(val.mul(val).muli(1 - rmsDecay));
            gradExpected = val.mul(lr).div(Transforms.sqrt(lastGTmp.add(Nd4j.EPS_THRESHOLD)));

            assertEquals(gradExpected, gradient.getGradientFor(entry.getKey()));
			lastG.put(key, lastGTmp);
        }
		assertEquals(rmsDecay, layer.conf().getLayer().getRmsDecay(), 1e-4);
	}

	@Test
	public void testSGDUpdater(){
		double lr = 0.05;
		
		NeuralNetConfiguration conf = new NeuralNetConfiguration.Builder()
				.learningRate(lr)
				.layer(new DenseLayer.Builder().nIn(nIn)
						.nOut(nOut).updater(org.deeplearning4j.nn.conf.Updater.SGD).build())
				.build();
		
		Layer layer = LayerFactories.getFactory(conf).create(conf, null, 0);
		Updater updater = UpdaterCreator.getUpdater(layer);

		updater.update(layer, gradient, -1, 1);

        Gradient gradientDup = new DefaultGradient();
        gradientDup.setGradientFor(DefaultParamInitializer.WEIGHT_KEY, weightGradient);
        gradientDup.setGradientFor(DefaultParamInitializer.BIAS_KEY, biasGradient);

        for (Map.Entry<String, INDArray> entry : gradientDup.gradientForVariable().entrySet()) {
            val = entry.getValue();
            gradExpected = val.mul(lr);
            assertEquals(gradExpected, gradient.getGradientFor(entry.getKey()));
        }
        assertEquals(lr, layer.conf().getLayer().getLearningRate(), 1e-4);
	}


	@Test
	public void testNoOpUpdater(){
		Random r = new Random(12345L);
		double lr = 0.5;

		NeuralNetConfiguration conf = new NeuralNetConfiguration.Builder()
				.learningRate(lr)
				.layer(new DenseLayer.Builder().nIn(nIn).nOut(nOut).updater(org.deeplearning4j.nn.conf.Updater.NONE).build())
				.build();

		Layer layer = LayerFactories.getFactory(conf).create(conf, null, 0);
		Updater updater = UpdaterCreator.getUpdater(layer);
		
		for( int i=0; i<weightGradient.length(); i++ ) weightGradient.putScalar(i, r.nextDouble());
		for( int i=0; i<biasGradient.length(); i++ ) biasGradient.putScalar(i, r.nextDouble());

		updater.update(layer, gradient, -1, 1);
		
		INDArray weightGradActual = gradient.getGradientFor(DefaultParamInitializer.WEIGHT_KEY);
		INDArray biasGradActual = gradient.getGradientFor(DefaultParamInitializer.BIAS_KEY);
		
		assertEquals(weightGradient, weightGradActual);
		assertEquals(biasGradient, biasGradActual);

	}

	@Test
    public void testLearningRateScoreDecay(){
        double lr = 0.01;
        double lrScoreDecay = 0.10;
        int nLayers = 2;
        int[] nIns = {4,2};
        int[] nOuts = {2,3};
		int oldScore = 1;
		int newScore = 1;
		int iteration = 3;
        INDArray gradientW = Nd4j.ones(nIns[0],nOuts[0]);

        MultiLayerConfiguration conf = new NeuralNetConfiguration.Builder()
                .learningRate(lr).learningRateScoreBasedDecayRate(lrScoreDecay)
                .list(nLayers)
                .layer(0, new DenseLayer.Builder().nIn(nIns[0]).nOut(nOuts[0]).updater(org.deeplearning4j.nn.conf.Updater.SGD).build())
                .layer(1, new OutputLayer.Builder().nIn(nIns[1]).nOut(nOuts[1]).updater(org.deeplearning4j.nn.conf.Updater.SGD).build())
				.backprop(true).pretrain(false)
                .build();

        MultiLayerNetwork net = new MultiLayerNetwork(conf);
        net.init();

		ConvexOptimizer opt = new StochasticGradientDescent(net.getDefaultConfiguration(), new NegativeDefaultStepFunction(), null, net);
        opt.checkTerminalConditions(gradientW, oldScore, newScore, iteration);
		assertEquals(lrScoreDecay, net.getLayer(0).conf().getLayer().getLrScoreBasedDecay(), 1e-4);
		assertEquals(lr*(lrScoreDecay + Nd4j.EPS_THRESHOLD), net.getLayer(0).conf().getLayer().getLearningRate(), 1e-4);

	}

	@Test
	public void testLearningRateScoreDecayLearningRateUnchanged() {

		DataSet ds = new IrisDataSetIterator(150,150).next();
		ds.normalizeZeroMeanZeroUnitVariance();

		Nd4j.getRandom().setSeed(12345);

		MultiLayerConfiguration conf = new NeuralNetConfiguration.Builder()
				.regularization(false)
				.optimizationAlgo(OptimizationAlgorithm.CONJUGATE_GRADIENT)
				.learningRate(1.0)
				.weightInit(WeightInit.DISTRIBUTION).dist(new NormalDistribution(0, 1))
				.updater(org.deeplearning4j.nn.conf.Updater.SGD)
				.seed(12345L)
				.list(2)
				.layer(0, new DenseLayer.Builder()
						.nIn(4).nOut(3)
						.activation("sigmoid")
						.build())
				.layer(1, new OutputLayer.Builder(LossFunctions.LossFunction.MSE)
						.activation("tanh")
						.nIn(3).nOut(3)
						.build())
				.pretrain(false).backprop(true)
				.build();
		MultiLayerNetwork mln = new MultiLayerNetwork(conf);
		mln.init();

		//Run a number of iterations of learning
		mln.setInput(ds.getFeatureMatrix());
		mln.setLabels(ds.getLabels());
		mln.computeGradientAndScore();
		for( int j=0; j<1; j++ ) mln.fit(ds);
		mln.computeGradientAndScore();

		double lr0 = mln.getLayer(0).conf().getLayer().getLearningRate();
		double lr1 = mln.getLayer(1).conf().getLayer().getLearningRate();
		assertEquals(1.0, lr0, 0.0);
		assertEquals(1.0, lr1, 0.0);
	}


	@Test
	public void testMultiLayerUpdater() throws Exception {
		Nd4j.getRandom().setSeed(12345L);
		int nLayers = 4;
		double lr = 0.03;
		
		MultiLayerConfiguration conf = new NeuralNetConfiguration.Builder()
			.learningRate(lr)
			.momentum(0.6)
			.list(nLayers)
			.layer(0, new DenseLayer.Builder().nIn(4).nOut(5).updater(org.deeplearning4j.nn.conf.Updater.SGD).build())
			.layer(1, new DenseLayer.Builder().nIn(5).nOut(6).updater(org.deeplearning4j.nn.conf.Updater.NONE).build())
			.layer(2, new DenseLayer.Builder().nIn(6).nOut(7).updater(org.deeplearning4j.nn.conf.Updater.ADAGRAD).build())
			.layer(3, new DenseLayer.Builder().nIn(7).nOut(8).updater(org.deeplearning4j.nn.conf.Updater.NESTEROVS).build())
			.build();
		
		MultiLayerNetwork net = new MultiLayerNetwork(conf);
		net.init();
		
		Updater updater = UpdaterCreator.getUpdater(net);
		assertNotNull(updater);
		assertTrue(updater.getClass() == MultiLayerUpdater.class);
		
		Field f = MultiLayerUpdater.class.getDeclaredField("layerUpdaters");
		f.setAccessible(true);
		Updater[] updaters = (Updater[])f.get(updater);
		assertNotNull(updaters);
		assertTrue(updaters.length == nLayers);
		assertTrue(updaters[0] instanceof SgdUpdater );
		assertTrue(updaters[1] instanceof NoOpUpdater );
		assertTrue(updaters[2] instanceof AdaGradUpdater );
		assertTrue(updaters[3] instanceof NesterovsUpdater );
		
		Updater[] uArr = new Updater[4];
		uArr[0] = new SgdUpdater();
		uArr[1] = new NoOpUpdater();
		uArr[2] = new AdaGradUpdater();
		uArr[3] = new NesterovsUpdater();
		
		int[] nIns = {4,5,6,7};
		int[] nOuts = {5,6,7,8};
		
		for( int i=0; i<5; i++ ){
			Gradient gradient = new DefaultGradient();
			Map<String,INDArray> expectedGradient = new HashMap<>();
			
			for( int j=0; j<nLayers; j++ ){
				//Generate test gradient:
				INDArray wGrad = Nd4j.rand(nIns[j],nOuts[j]);
				INDArray bGrad = Nd4j.rand(1,nOuts[j]);
				
				String wKey = j + "_" + DefaultParamInitializer.WEIGHT_KEY;
				String bKey = j + "_" + DefaultParamInitializer.BIAS_KEY;
				
				gradient.setGradientFor(wKey, wGrad);
				gradient.setGradientFor(bKey, bGrad);
				
				//Also put copy of gradient through separate layer updaters to compare
				Gradient layerGradient = new DefaultGradient();
				layerGradient.setGradientFor(DefaultParamInitializer.WEIGHT_KEY, wGrad.dup());
				layerGradient.setGradientFor(DefaultParamInitializer.BIAS_KEY, bGrad.dup());
				uArr[j].update(net.getLayer(j), layerGradient, i, 1);
				for( String s : layerGradient.gradientForVariable().keySet() ){
					expectedGradient.put(j+"_"+s,layerGradient.getGradientFor(s));
				}
			}
			
			updater.update(net, gradient, i, 1);
			assertTrue(gradient.gradientForVariable().equals(expectedGradient));
		}
	}


	@Test
	public void testSetGetUpdater(){

		Nd4j.getRandom().setSeed(12345L);
		int nLayers = 4;
		double lr = 0.03;

		int nIn = 4;
		int nOut = 8;

		MultiLayerConfiguration conf = new NeuralNetConfiguration.Builder()
				.learningRate(lr)
				.momentum(0.6)
				.list(nLayers)
				.layer(0, new DenseLayer.Builder().nIn(nIn).nOut(5).updater(org.deeplearning4j.nn.conf.Updater.SGD).build())
				.layer(1, new DenseLayer.Builder().nIn(5).nOut(6).updater(org.deeplearning4j.nn.conf.Updater.NONE).build())
				.layer(2, new DenseLayer.Builder().nIn(6).nOut(7).updater(org.deeplearning4j.nn.conf.Updater.ADAGRAD).build())
				.layer(3, new OutputLayer.Builder().nIn(7).nOut(nOut).updater(org.deeplearning4j.nn.conf.Updater.NESTEROVS).build())
				.backprop(true).pretrain(false)
				.build();

		MultiLayerNetwork net = new MultiLayerNetwork(conf);
		net.init();
		net.fit(Nd4j.rand(5,nIn),Nd4j.rand(5,nOut));	//Fit, to initialize optimizer/updater

		Updater updater = net.getUpdater();
		assertTrue(updater instanceof MultiLayerUpdater);

		Updater newUpdater = UpdaterCreator.getUpdater(net);
		net.setUpdater(newUpdater);
		assertTrue(newUpdater == net.getUpdater());	//Should be identical object
	}

	@Test
	public void testSetGetUpdater2(){
		//Same as above test, except that we are doing setUpdater on a new network
		Nd4j.getRandom().setSeed(12345L);
		int nLayers = 4;
		double lr = 0.03;

		int nIn = 4;
		int nOut = 8;

		MultiLayerConfiguration conf = new NeuralNetConfiguration.Builder()
				.learningRate(lr)
				.momentum(0.6)
				.list(nLayers)
				.layer(0, new DenseLayer.Builder().nIn(nIn).nOut(5).updater(org.deeplearning4j.nn.conf.Updater.SGD).build())
				.layer(1, new DenseLayer.Builder().nIn(5).nOut(6).updater(org.deeplearning4j.nn.conf.Updater.NONE).build())
				.layer(2, new DenseLayer.Builder().nIn(6).nOut(7).updater(org.deeplearning4j.nn.conf.Updater.ADAGRAD).build())
				.layer(3, new OutputLayer.Builder().nIn(7).nOut(nOut).updater(org.deeplearning4j.nn.conf.Updater.NESTEROVS).build())
				.backprop(true).pretrain(false)
				.build();

		MultiLayerNetwork net = new MultiLayerNetwork(conf);
		net.init();

		Updater newUpdater = UpdaterCreator.getUpdater(net);
		net.setUpdater(newUpdater);
		assertTrue(newUpdater == net.getUpdater());	//Should be identical object
	}

	@Test
	public void testUpdaterAggregationBasic(){

		Updater[] updaters = new Updater[]{
				new AdaDeltaUpdater(),
				new AdaGradUpdater(),
				new AdamUpdater(),
				new NesterovsUpdater(),
				new NoOpUpdater(),
				new RmsPropUpdater(),
				new SgdUpdater(),
		};

		org.deeplearning4j.nn.conf.Updater[] arr = new org.deeplearning4j.nn.conf.Updater[]{
				org.deeplearning4j.nn.conf.Updater.ADADELTA,
				org.deeplearning4j.nn.conf.Updater.ADAGRAD,
				org.deeplearning4j.nn.conf.Updater.ADAM,
				org.deeplearning4j.nn.conf.Updater.NESTEROVS,
				org.deeplearning4j.nn.conf.Updater.NONE,
				org.deeplearning4j.nn.conf.Updater.RMSPROP,
				org.deeplearning4j.nn.conf.Updater.SGD
		};

		DataSet dsTemp = new DataSet(Nd4j.rand(5,10), Nd4j.rand(5, 10));

		for(int i=0; i<updaters.length; i++ ){

			MultiLayerConfiguration conf = new NeuralNetConfiguration.Builder()
					.optimizationAlgo(OptimizationAlgorithm.STOCHASTIC_GRADIENT_DESCENT)
					.iterations(1)
					.updater(arr[i])
					.list(2)
					.layer(0,new DenseLayer.Builder().nIn(10).nOut(10).build())
					.layer(1,new OutputLayer.Builder().nIn(10).nOut(10).build())
					.backprop(true).pretrain(false).build();

			MultiLayerNetwork net = new MultiLayerNetwork(conf);
			net.init();

			net.fit(dsTemp);

			Updater updater = net.getUpdater();

			System.out.println(i);
			assertNotNull(updater);
			assertTrue(updater instanceof MultiLayerUpdater);


			UpdaterAggregator ag = updater.getAggregator(true);
			Updater u2 = ag.getUpdater();

			assertEquals(u2,updater);

			UpdaterAggregator ag2 = updater.getAggregator(true);
			ag2.aggregate(updater);
			assertEquals(updater,ag2.getUpdater());
		}
	}

}<|MERGE_RESOLUTION|>--- conflicted
+++ resolved
@@ -22,15 +22,11 @@
 import org.deeplearning4j.nn.layers.factory.LayerFactories;
 import org.deeplearning4j.nn.multilayer.MultiLayerNetwork;
 import org.deeplearning4j.nn.params.DefaultParamInitializer;
-<<<<<<< HEAD
 import org.deeplearning4j.nn.updater.aggregate.UpdaterAggregator;
-=======
 import org.deeplearning4j.nn.weights.WeightInit;
->>>>>>> 44328f0e
 import org.deeplearning4j.optimize.api.ConvexOptimizer;
 import org.deeplearning4j.optimize.solvers.StochasticGradientDescent;
 import org.deeplearning4j.optimize.stepfunctions.NegativeDefaultStepFunction;
-import org.deeplearning4j.optimize.terminations.EpsTermination;
 import org.junit.Before;
 import org.junit.Test;
 import org.nd4j.linalg.api.ndarray.INDArray;
@@ -327,7 +323,7 @@
 		int oldScore = 1;
 		int newScore = 1;
 		int iteration = 3;
-        INDArray gradientW = Nd4j.ones(nIns[0],nOuts[0]);
+        INDArray gradientW = Nd4j.ones(nIns[0], nOuts[0]);
 
         MultiLayerConfiguration conf = new NeuralNetConfiguration.Builder()
                 .learningRate(lr).learningRateScoreBasedDecayRate(lrScoreDecay)
@@ -486,7 +482,7 @@
 
 		MultiLayerNetwork net = new MultiLayerNetwork(conf);
 		net.init();
-		net.fit(Nd4j.rand(5,nIn),Nd4j.rand(5,nOut));	//Fit, to initialize optimizer/updater
+		net.fit(Nd4j.rand(5, nIn), Nd4j.rand(5, nOut));	//Fit, to initialize optimizer/updater
 
 		Updater updater = net.getUpdater();
 		assertTrue(updater instanceof MultiLayerUpdater);
