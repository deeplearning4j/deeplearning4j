--- conflicted
+++ resolved
@@ -383,13 +383,8 @@
                      * order in the array without having to create an override
                      * for every layer.
                      */
-<<<<<<< HEAD
-                    if (type == Layer.Type.FEED_FORWARD || type == Layer.Type.RECURRENT) {
-                        if (i != (layers.length - 1)) {
-=======
                     if(type == Layer.Type.FEED_FORWARD || type == Layer.Type.RECURRENT) {
                         if(i != (layers.length-1)) {
->>>>>>> 7ba52bf6
                             numHiddenLayersSizesUsed++;
                             conf.setNIn(layerInput.size(1));
                             conf.setNOut(hiddenLayerSizes[numHiddenLayersSizesUsed]);
@@ -472,13 +467,8 @@
      * @param training training or test mode
      * @return the activation from the previous layer
      */
-<<<<<<< HEAD
-    public INDArray zFromPrevLayer(int curr, INDArray input) {
-        if (getLayerWiseConfigurations().getInputPreProcess(curr) != null)
-=======
     public INDArray zFromPrevLayer(int curr, INDArray input,boolean training) {
         if(getLayerWiseConfigurations().getInputPreProcess(curr) != null)
->>>>>>> 7ba52bf6
             input = getLayerWiseConfigurations().getInputPreProcess(curr).preProcess(input);
 
         INDArray ret = layers[curr].preOutput(input, training);
@@ -496,13 +486,8 @@
      * @param input the input
      * @return the activation from the previous layer
      */
-<<<<<<< HEAD
-    public INDArray activationFromPrevLayer(int curr, INDArray input) {
-        if (getLayerWiseConfigurations().getInputPreProcess(curr) != null)
-=======
     public INDArray activationFromPrevLayer(int curr, INDArray input,boolean training) {
         if(getLayerWiseConfigurations().getInputPreProcess(curr) != null)
->>>>>>> 7ba52bf6
             input = getLayerWiseConfigurations().getInputPreProcess(curr).preProcess(input);
         INDArray ret = layers[curr].activate(input,training);
         if (getLayerWiseConfigurations().getProcessors() != null && getLayerWiseConfigurations().getPreProcessor(curr) != null) {
@@ -596,11 +581,7 @@
      *
      * @return a pair of activations and corresponding derivatives
      */
-<<<<<<< HEAD
-    public Pair<List<INDArray>, List<INDArray>> feedForwardActivationsAndDerivatives() {
-=======
     public Pair<List<INDArray>,List<INDArray>> feedForwardActivationsAndDerivatives(boolean training) {
->>>>>>> 7ba52bf6
         INDArray currInput = this.input;
 
         List<INDArray> activations = new ArrayList<>();
@@ -1063,16 +1044,6 @@
             iter.reset();
             while (iter.hasNext()) {
                 DataSet next = iter.next();
-<<<<<<< HEAD
-                doBackWard(next.getFeatureMatrix(), next.getLabels());
-
-            }
-        }
-    }
-
-    //do gradient descent for n iterations
-    protected void doBackWard(INDArray input, INDArray labels) {
-=======
                 setInput(next.getFeatureMatrix());
                 setLabels(next.getLabels());
                 doBackWard();
@@ -1083,27 +1054,8 @@
 
         //do gradient descent for n iterations
     protected void doBackWard() {
->>>>>>> 7ba52bf6
         setInput(input);
 
-<<<<<<< HEAD
-        if (!(getOutputLayer() instanceof OutputLayer)) {
-            log.warn("Warning: final layer isn't output layer. You can ignore this message if you just intend on using a a deep neural network with no output layer.");
-            return;
-        }
-
-        OutputLayer output = (OutputLayer) getOutputLayer();
-        if (labels == null)
-            throw new IllegalStateException("No labels found");
-        if (output.conf().getWeightInit() == WeightInit.ZERO) {
-            throw new IllegalStateException("Output layer weights cannot be intialized to zero when using backprop.");
-        }
-        ;
-        output.setLabels(labels);
-
-        //calculate and apply the backward gradient for every layer
-        for (int i = 0; i < getLayerWiseConfigurations().getConf(0).getNumIterations(); i++) {
-=======
         if(!(getOutputLayer() instanceof  OutputLayer)) {
             log.warn("Warning: final layer isn't output layer. You cannot use backprop without an output layer.");
             return;
@@ -1123,7 +1075,6 @@
         Gradient nextGradients;
 
         //calculate and apply the backward gradient for every layer
->>>>>>> 7ba52bf6
             /**
              * Skip the output layer for the indexing and just loop backwards updating the coefficients for each layer.
              *
@@ -1133,64 +1084,10 @@
              * This interpretation transpose a few things to get mini batch because ND4J is rows vs columns organization for params
              */
             int numLayers = getnLayers();
-<<<<<<< HEAD
-            List<Gradient> gradientUpdates = new ArrayList<>();
-            Pair<List<INDArray>, List<INDArray>> activationsAndDeriv = feedForwardActivationsAndDerivatives();
-            List<INDArray> activations = activationsAndDeriv.getFirst();
-            INDArray outputActivation = activations.get(activations.size() - 1);
-=======
->>>>>>> 7ba52bf6
 
             Pair<Gradient, INDArray> pair = outputLayer.backwardGradient(null, null);
 
 
-<<<<<<< HEAD
-            // add other cost functions?
-            if (output.conf().getLossFunction() != LossFunctions.LossFunction.XENT) {
-                delta.muli(activationDeriv);
-            }
-
-            nextGradients.gradientForVariable().put(DefaultParamInitializer.WEIGHT_KEY, delta.mmul(layerInput).transpose());
-            nextGradients.gradientForVariable().put(DefaultParamInitializer.BIAS_KEY, delta.transpose());
-
-            gradientUpdates.add(nextGradients);
-
-            // Calculate gradients for previous layers & drops output layer in count
-            for (int j = numLayers - 2; j >= 0; j--) {
-                // Extra values in activations and derivatives to be ignored
-                INDArray currActivation = activations.get(j);
-                INDArray currDerivative = derivatives.get(j);
-                Layer nextLayer = getLayers()[j + 1];
-                nextGradients = getLayers()[j].backwardGradient(currDerivative, nextLayer, nextGradients, currActivation);
-                gradientUpdates.add(nextGradients);
-            }
-
-            Collections.reverse(gradientUpdates);
-            // Update layer weights and biases with gradients
-            for (int k = 0; k < numLayers; k++) {
-                Layer currLayer = getLayers()[k];
-                for (String paramType : gradientUpdates.get(k).gradientForVariable().keySet()) {
-                    currLayer.getOptimizer().updateGradientAccordingToParams(gradientUpdates.get(k).getGradientFor(paramType), currLayer, input.size(0), paramType, i);
-                    INDArray update = gradientUpdates.get(k).getGradientFor(paramType);
-                    if (update != null)
-                        currLayer.update(update, paramType);
-
-                }
-            }
-
-            //ensure score is updated correctly during backprop
-            getOutputLayer().setScore();
-
-
-            for (IterationListener listener : listeners)
-                listener.iterationDone(getOutputLayer(), i);
-        }
-
-    }
-
-    @Override
-    public Collection<IterationListener> getListeners() {
-=======
             multiGradientAndScore.put(numLayers, outputLayer.gradientAndScore());
             //Initialize with w^out * delta^out, appropriately transposed
 //            INDArray nextEpsilon = outputLayer.getParam(DefaultParamInitializer.WEIGHT_KEY).mmul(delta).transpose(); //Expected shape: [m,n^out]
@@ -1205,8 +1102,7 @@
         }
 
 
-    public List<IterationListener> getListeners() {
->>>>>>> 7ba52bf6
+    public Collection<IterationListener> getListeners() {
         return listeners;
     }
 
@@ -1220,6 +1116,12 @@
         for (Layer layer : layers) {
             layer.setListeners(listeners);
         }
+    }
+
+
+    @Override
+    public void setListeners(IterationListener... listeners) {
+        throw new UnsupportedOperationException();
     }
 
     /**
@@ -1339,15 +1241,9 @@
             finetune(labels);
         }
 
-<<<<<<< HEAD
-        if (layerWiseConfigurations.isBackward())
-            doBackWard(getInput(), labels);
-
-=======
         if(layerWiseConfigurations.isBackward())
             setLabels(labels);
             doBackWard();
->>>>>>> 7ba52bf6
     }
 
     /**
@@ -1842,24 +1738,25 @@
         throw new UnsupportedOperationException();
     }
 
-    @Override
-    public Gradient backwardGradient(INDArray derivative, Layer nextLayer, Gradient nextGradient, INDArray activation) {
+    // TODO move this to compute gradient
+    @Override
+    public Pair<Gradient, INDArray> backwardGradient(Gradient nextGradient, INDArray weights) {
     	//Pair<Gradient,INDArray> backwardGradient(INDArray epsilon)
     	INDArray currEpsilon = null;//= epsilon;
-    	
+
     	Gradient outputGradient = new DefaultGradient();
     	Map<String,INDArray> gradientMap = outputGradient.gradientForVariable();
     	for( int i=layers.length-1; i>=0; i-- ){
     		Pair<Gradient,INDArray> out = null;	//layers[i].backwardGradient(currEpsilon);
     		currEpsilon = out.getSecond();
-    		
+
     		Map<String,INDArray> layerGradMap = out.getFirst().gradientForVariable();
     		for( Map.Entry<String, INDArray> entry : layerGradMap.entrySet() ){
     			String newKey = String.valueOf(i) + "_" + entry.getKey();
     			gradientMap.put(newKey, entry.getValue());
     		}
     	}
-    	
+
 //    	return new Pair<>(outputGradient,currEpsilon);
     	return null;
     }
@@ -1884,5 +1781,24 @@
 		throw new UnsupportedOperationException();
 	}
 
-
+    @Override
+    public void update(Gradient gradient) {
+        throw new UnsupportedOperationException();
+    }
+
+    @Override
+    public INDArray preOutput(INDArray x, boolean training) {
+        throw new UnsupportedOperationException();
+
+    }
+
+    @Override
+    public INDArray activate(boolean training) {
+        throw new UnsupportedOperationException();
+    }
+
+    @Override
+    public INDArray activate(INDArray input, boolean training) {
+        throw new UnsupportedOperationException();
+    }
 }