/*
 *
 *  * Copyright 2015 Skymind,Inc.
 *  *
 *  *    Licensed under the Apache License, Version 2.0 (the "License");
 *  *    you may not use this file except in compliance with the License.
 *  *    You may obtain a copy of the License at
 *  *
 *  *        http://www.apache.org/licenses/LICENSE-2.0
 *  *
 *  *    Unless required by applicable law or agreed to in writing, software
 *  *    distributed under the License is distributed on an "AS IS" BASIS,
 *  *    WITHOUT WARRANTIES OR CONDITIONS OF ANY KIND, either express or implied.
 *  *    See the License for the specific language governing permissions and
 *  *    limitations under the License.
 *
 */

package org.deeplearning4j.nn.multilayer;


import org.apache.commons.lang3.ArrayUtils;
import org.deeplearning4j.berkeley.Pair;
import org.deeplearning4j.eval.Evaluation;
import org.deeplearning4j.nn.api.*;
import org.deeplearning4j.nn.conf.MultiLayerConfiguration;
import org.deeplearning4j.nn.conf.NeuralNetConfiguration;
import org.deeplearning4j.nn.gradient.DefaultGradient;
import org.deeplearning4j.nn.gradient.Gradient;
import org.deeplearning4j.nn.layers.OutputLayer;
import org.deeplearning4j.nn.layers.factory.LayerFactories;
import org.deeplearning4j.nn.params.DefaultParamInitializer;
import org.deeplearning4j.optimize.GradientAdjustment;
import org.deeplearning4j.optimize.api.ConvexOptimizer;
import org.deeplearning4j.optimize.api.IterationListener;
import org.deeplearning4j.util.MultiLayerUtil;
import org.nd4j.linalg.api.ndarray.INDArray;
import org.nd4j.linalg.dataset.DataSet;
import org.nd4j.linalg.dataset.api.iterator.DataSetIterator;
import org.nd4j.linalg.factory.Nd4j;
import org.nd4j.linalg.indexing.NDArrayIndex;
import org.nd4j.linalg.ops.transforms.Transforms;
import org.nd4j.linalg.util.FeatureUtil;
import org.nd4j.linalg.util.LinAlgExceptions;
import org.slf4j.Logger;
import org.slf4j.LoggerFactory;

import java.io.Serializable;
import java.lang.reflect.Constructor;
import java.util.*;


/**
 * A base class for a multi
 * layer neural network with a logistic output layer
 * and multiple hidden neuralNets.
 *
 * @author Adam Gibson
 */
public class MultiLayerNetwork implements Serializable, Classifier {


    private static final Logger log = LoggerFactory.getLogger(MultiLayerNetwork.class);
    private static final long serialVersionUID = -5029161847383716484L;
    //the hidden neuralNets
    protected Layer[] layers;


    //default training examples and associated neuralNets
    protected INDArray input, labels;
    //sometimes we may need to transform weights; this allows a
    protected boolean initCalled = false;
    private List<IterationListener> listeners = new ArrayList<>();

    protected NeuralNetConfiguration defaultConfiguration;
    protected MultiLayerConfiguration layerWiseConfigurations;


    /*
      Binary drop connect mask
     */
    protected INDArray mask;


    public MultiLayerNetwork(MultiLayerConfiguration conf) {
        this.layerWiseConfigurations = conf;
        this.defaultConfiguration = conf.getConf(0);
    }

    /**
     * Initialize the network based on the configuration
     *
     * @param conf   the configuration json
     * @param params the parameters
     */
    public MultiLayerNetwork(String conf, INDArray params) {
        this(MultiLayerConfiguration.fromJson(conf));
        init();
        setParameters(params);
    }


    /**
     * Initialize the network based on the configuraiton
     *
     * @param conf   the configuration
     * @param params the parameters
     */
    public MultiLayerNetwork(MultiLayerConfiguration conf, INDArray params) {
        this(conf);
        init();
        setParameters(params);
    }


    protected void intializeConfigurations() {

        if (layerWiseConfigurations == null)
            layerWiseConfigurations = new MultiLayerConfiguration.Builder().build();

        if (layers == null)
            layers = new Layer[getnLayers()];

        if (defaultConfiguration == null)
            defaultConfiguration = new NeuralNetConfiguration.Builder()
                    .build();

        //add a default configuration for each hidden layer + output layer
        if (layerWiseConfigurations == null || layerWiseConfigurations.getConfs().isEmpty())
            for (int i = 0; i < layerWiseConfigurations.getHiddenLayerSizes().length + 1; i++) {
                layerWiseConfigurations.getConfs().add(defaultConfiguration.clone());
            }


    }


    /**
     * This unsupervised learning method runs
     * contrastive divergence on each RBM layer in the network.
     *
     * @param iter the input to iterate on
     *             The typical tip is that the higher k is the closer to the model
     *             you will be approximating due to more sampling. K = 1
     *             usually gives very good results and is the default in quite a few situations.
     */
    public void pretrain(DataSetIterator iter) {
        if (!layerWiseConfigurations.isPretrain())
            return;

        INDArray layerInput;

        for (int i = 0; i < getnLayers(); i++) {
            if (i == 0) {
                while (iter.hasNext()) {
                    DataSet next = iter.next();
                    this.input = next.getFeatureMatrix();
                      /*During pretrain, feed forward expected activations of network, use activation cooccurrences during pretrain  */
                    if (this.getInput() == null || this.getLayers() == null) {
                        setInput(input);
                        initializeLayers(input);
                    } else
                        setInput(input);
                    getLayers()[i].fit(next.getFeatureMatrix());
                    log.info("Training on layer " + (i + 1) + " with " + input.slices() + " examples");


                }

                iter.reset();
            } else {
                while (iter.hasNext()) {
                    DataSet next = iter.next();
                    layerInput = next.getFeatureMatrix();
                    for (int j = 1; j <= i; j++)
                        layerInput = activationFromPrevLayer(j - 1, layerInput);

                    log.info("Training on layer " + (i + 1) + " with " + layerInput.slices() + " examples");
                    getLayers()[i].fit(layerInput);

                }

                iter.reset();


            }
        }
    }


    /**
     * This unsupervised learning method runs
     * contrastive divergence on each RBM layer in the network.
     *
     * @param input the input to iterate on
     *              The typical tip is that the higher k is the closer to the model
     *              you will be approximating due to more sampling. K = 1
     *              usually gives very good results and is the default in quite a few situations.
     */
    public void pretrain(INDArray input) {

        if (!layerWiseConfigurations.isPretrain())
            return;
        /* During pretrain, feed forward expected activations of network, use activation cooccurrences during pretrain  */


        INDArray layerInput = null;

        for (int i = 0; i < getnLayers() - 1; i++) {
            if (i == 0)
                layerInput = input;
            else
                layerInput = activationFromPrevLayer(i - 1, layerInput);
            log.info("Training on layer " + (i + 1) + " with " + layerInput.slices() + " examples");
            getLayers()[i].fit(layerInput);

        }
    }


    @Override
    public int batchSize() {
        return input.slices();
    }

    @Override
    public NeuralNetConfiguration conf() {
        throw new UnsupportedOperationException();
    }

    @Override
    public void setConf(NeuralNetConfiguration conf) {
        throw new UnsupportedOperationException();
    }

    @Override
    public INDArray input() {
        return input;
    }

    @Override
    public void validateInput() {

    }

    @Override
    public ConvexOptimizer getOptimizer() {
        throw new UnsupportedOperationException();
    }

    @Override
    public INDArray getParam(String param) {
        throw new UnsupportedOperationException();

    }

    @Override
    public void initParams() {
        throw new UnsupportedOperationException();
    }

    @Override
    public Map<String, INDArray> paramTable() {
        throw new UnsupportedOperationException();
    }

    @Override
    public void setParamTable(Map<String, INDArray> paramTable) {
        throw new UnsupportedOperationException();

    }

    @Override
    public void setParam(String key, INDArray val) {
        throw new UnsupportedOperationException();

    }

    /**
     * Transform the data based on the model's output.
     * This can be anything from a number to reconstructions.
     *
     * @param data the data to transform
     * @return the transformed data
     */
    @Override
    public INDArray transform(INDArray data) {
        return output(data);
    }


    public MultiLayerConfiguration getLayerWiseConfigurations() {
        return layerWiseConfigurations;
    }

    public void setLayerWiseConfigurations(MultiLayerConfiguration layerWiseConfigurations) {
        this.layerWiseConfigurations = layerWiseConfigurations;
    }

    /**
     * Base class for initializing the neuralNets based on the input.
     * This is meant for capturing numbers such as input columns or other things.
     *
     * @param input the input matrix for training
     */
    public void initializeLayers(INDArray input) {


        if (input == null)
            throw new IllegalArgumentException("Unable to initialize neuralNets with empty input");
        int[] hiddenLayerSizes = getLayerWiseConfigurations().getHiddenLayerSizes();
        if (input.shape().length == 2)
            for (int i = 0; i < hiddenLayerSizes.length; i++)
                if (hiddenLayerSizes[i] < 1)
                    throw new IllegalArgumentException("All hidden layer sizes must be >= 1");


        this.input = input;

        if (!initCalled)
            init();
    }

    /**
     * Initialize
     */
    public void init() {
        if (layerWiseConfigurations == null || layers == null)
            intializeConfigurations();
       if(initCalled)
           return;

        INDArray layerInput = input();
        int inputSize = 0;
        if (getnLayers() < 1)
            throw new IllegalStateException("Unable to createComplex network neuralNets; number specified is less than 1");

        int[] hiddenLayerSizes = layerWiseConfigurations.getHiddenLayerSizes();
        int numHiddenLayersSizesUsed = 0;
<<<<<<< HEAD
=======

>>>>>>> ad4b32c4
        if (this.layers == null || this.layers[0] == null) {
            if(this.layers == null)
                this.layers = new Layer[getnLayers()];

            // construct multi-layer
            for (int i = 0; i < getnLayers(); i++) {
                NeuralNetConfiguration conf = layerWiseConfigurations.getConf(i);
                Layer.Type type = LayerFactories.typeForFactory(conf);

                if (i == 0) {
                    inputSize = conf.getNIn();
                    if (input == null) {
                        input = Nd4j.ones(inputSize);
                        layerInput = input;
                    }
                    conf.setNIn(inputSize);

                    if (type == Layer.Type.FEED_FORWARD) {
                        conf.setNOut(hiddenLayerSizes[numHiddenLayersSizesUsed]);
                    }
                }
                else if (i < getLayers().length) {
                    if (input != null)
                        layerInput = activationFromPrevLayer(i - 1, layerInput);
                    /**
                     * Count the number of hidden layers used.
                     * Only use the input size when the hidden layer
                     * size output ends up being the same as the number of columns
                     * of the output.
                     *
                     * An example scenario is when we have a convolution layer
                     * before, we aren't going to be using the hidden layer sizes then.
                     *
                     * Exploiting the fact we know the columns of the output
                     * we can transparently set this for the next layer.
                     *
                     * This will also allow us to specify the hidden layers in contiguous
                     * order in the array without having to create an override
                     * for every layer.
                     */
                    if(type == Layer.Type.FEED_FORWARD) {
                        if(i!=(layers.length-1)) {
                            numHiddenLayersSizesUsed++;
                            conf.setNIn(layerInput.columns());
                            conf.setNOut(hiddenLayerSizes[numHiddenLayersSizesUsed]);
                        } else {
                            conf.setNIn(hiddenLayerSizes[numHiddenLayersSizesUsed]);
                        }
                    }
                }
                layers[i] = LayerFactories.getFactory(conf).create(conf, listeners);
            }
            initCalled = true;
            initMask();
        }
    }


    /**
     * Triggers the activation of the last hidden layer ie: not logistic regression
     *
     * @return the activation of the last hidden layer given the last input to the network
     */
    public INDArray activate() {
        return getLayers()[getLayers().length - 1].activate();
    }

    /**
     * Triggers the activation for a given layer
     *
     * @param layer the layer to activate on
     * @return the activation for a given layer
     */
    public INDArray activate(int layer) {
        return getLayers()[layer].activate();
    }

    /**
     * Triggers the activation of the given layer
     *
     * @param layer the layer to trigger on
     * @param input the input to the hidden layer
     * @return the activation of the layer based on the input
     */
    public INDArray activate(int layer, INDArray input) {
        return getLayers()[layer].activate(input);
    }


    /**
     * Sets the input and labels from this dataset
     *
     * @param data the dataset to initialize with
     */
    public void initialize(DataSet data) {
        setInput(data.getFeatureMatrix());
        feedForward(getInput());
        this.labels = data.getLabels();
        if (getOutputLayer() instanceof OutputLayer) {
            OutputLayer o = (OutputLayer) getOutputLayer();
            o.setLabels(labels);

        }
    }


    /**
     * Calculate activation from previous layer including pre processing where necessary
     *
     * @param curr  the current layer
     * @param input the input
     * @return the activation from the previous layer
     */
    public INDArray zFromPrevLayer(int curr, INDArray input) {
        if(getLayerWiseConfigurations().getInputPreProcess(curr) != null)
            input = getLayerWiseConfigurations().getInputPreProcess(curr).preProcess(input);
        INDArray ret = layers[curr].preOutput(input);
        if (getLayerWiseConfigurations().getProcessors() != null && getLayerWiseConfigurations().getPreProcessor(curr) != null) {
            ret = getLayerWiseConfigurations().getPreProcessor(curr).preProcess(ret);
            return ret;
        }
        return ret;
    }

    /**
     * Calculate activation from previous layer including pre processing where necessary
     *
     * @param curr  the current layer
     * @param input the input
     * @return the activation from the previous layer
     */
    public INDArray activationFromPrevLayer(int curr, INDArray input) {
        if(getLayerWiseConfigurations().getInputPreProcess(curr) != null)
            input = getLayerWiseConfigurations().getInputPreProcess(curr).preProcess(input);
        INDArray ret = layers[curr].activate(input);
        if (getLayerWiseConfigurations().getProcessors() != null && getLayerWiseConfigurations().getPreProcessor(curr) != null) {
            ret = getLayerWiseConfigurations().getPreProcessor(curr).preProcess(ret);
            return ret;
        }
        return ret;
    }


    /**
     * Compute activations from input to output of the output layer
     *
     * @return the list of activations for each layer
     */
    public List<INDArray> computeZ() {
        INDArray currInput = this.input;

        List<INDArray> activations = new ArrayList<>();
        activations.add(currInput);

        for (int i = 0; i < layers.length; i++) {
            currInput = zFromPrevLayer(i, currInput);
            //applies drop connect to the activation
            applyDropConnectIfNecessary(currInput);
            activations.add(currInput);
        }


        return activations;
    }

    /**
     * Compute activations from input to output of the output layer
     *
     * @return the list of activations for each layer
     */
    public List<INDArray> computeZ(INDArray input) {
        if (input == null)
            throw new IllegalStateException("Unable to perform feed forward; no input found");
        else if(this.getLayerWiseConfigurations().getInputPreProcess(0) != null)
            this.input = getLayerWiseConfigurations().getInputPreProcess(0).preProcess(input);
        else
            this.input = input;
        return computeZ();
    }

    /**
     * Compute activations from input to output of the output layer
     *
     * @return the list of activations for each layer
     */
    public List<INDArray> feedForward() {
        INDArray currInput = this.input;

        List<INDArray> activations = new ArrayList<>();
        activations.add(currInput);

        for (int i = 0; i < layers.length; i++) {
            currInput = activationFromPrevLayer(i, currInput);
            //applies drop connect to the activation
            applyDropConnectIfNecessary(currInput);
            activations.add(currInput);
        }


        return activations;
    }


    /**
     * Compute zs (z being the raw output) and their associated
     * activations in one pass
     * @return a pair of the zs and activations
     */
    public Pair<List<INDArray>,List<INDArray>> zsAndActivations() {
        INDArray currInput = this.input;

        List<INDArray> activations = new ArrayList<>();
        List<INDArray> zs = new ArrayList<>();
        activations.add(currInput);

        for (int i = 0; i < layers.length; i++) {
            currInput = zFromPrevLayer(i, currInput);
            //applies drop connect to the activation
            applyDropConnectIfNecessary(currInput);
            zs.add(currInput);
            activations.add(Nd4j.getExecutioner().execAndReturn(Nd4j.getOpFactory().createTransform(layerWiseConfigurations.getConf(i).getActivationFunction(), currInput)));
        }


        return new Pair<>(zs,activations);
    }


    /**
     * Compute activations from input to output of the output layer
     *
     * @return the list of activations for each layer
     */
    public List<INDArray> feedForward(INDArray input) {
        if (input == null)
            throw new IllegalStateException("Unable to perform feed forward; no input found");
        else if(this.getLayerWiseConfigurations().getInputPreProcess(0) != null)
            this.input = getLayerWiseConfigurations().getInputPreProcess(0).preProcess(input);
        else
            this.input = input;
        return feedForward();
    }

    @Override
    public Gradient gradient() {
        Gradient ret = new DefaultGradient();
        for (int i = 0; i < layers.length; i ++) {
            ret.gradientForVariable().put(String.valueOf(i), layers[i].gradient().gradient());
        }

        return ret;
    }

    @Override
    public Pair<Gradient, Double> gradientAndScore() {
        return new Pair<>(gradient(), getOutputLayer().score());
    }

    /**
     * Applies drop connect relative to connections.
     * This should be used on the activation of a neural net. (Post sigmoid layer)
     *
     * @param input the input to apply drop connect to
     */
    protected void applyDropConnectIfNecessary(INDArray input) {
        if (layerWiseConfigurations.isUseDropConnect()) {
            INDArray mean = Nd4j.valueArrayOf(input.slices(), input.columns(), 0.5);
            INDArray mask =Nd4j.getDistributions().createBinomial(1,mean).sample(mean.shape());
            input.muli(mask);
            //apply l2 for drop connect
            if (defaultConfiguration.getL2() > 0)
                input.muli(defaultConfiguration.getL2());
        }
    }


    /* delta computation for back prop with the R operator */
    protected List<INDArray> computeDeltasR(INDArray v) {
        List<INDArray> deltaRet = new ArrayList<>();

        INDArray[] deltas = new INDArray[getnLayers() + 1];
        List<INDArray> activations = feedForward();
        List<INDArray> rActivations = feedForwardR(activations, v);
      /*
     * Precompute activations and z's (pre activation network outputs)
		 */
        List<INDArray> weights = new ArrayList<>();
        List<INDArray> biases = new ArrayList<>();
        List<String> activationFunctions = new ArrayList<>();


        for (int j = 0; j < getLayers().length; j++) {
            weights.add(getLayers()[j].getParam(DefaultParamInitializer.WEIGHT_KEY));
            biases.add(getLayers()[j].getParam(DefaultParamInitializer.BIAS_KEY));
            activationFunctions.add(getLayers()[j].conf().getActivationFunction());
        }


        INDArray rix = rActivations.get(rActivations.size() - 1).divi((double) input.slices());
        LinAlgExceptions.assertValidNum(rix);

        //errors
        for (int i = getnLayers() - 1; i >= 0; i--) {
            //W^t * error^l + 1
            deltas[i] = activations.get(i).transpose().mmul(rix);
            applyDropConnectIfNecessary(deltas[i]);

            if (i > 0)
                rix = rix.mmul(weights.get(i).addRowVector(biases.get(i)).transpose()).muli(Nd4j.getExecutioner().execAndReturn(Nd4j.getOpFactory().createTransform(activationFunctions.get(i - 1),activations.get(i)).derivative()));

        }

        for (int i = 0; i < deltas.length - 1; i++) {
            if (defaultConfiguration.isConstrainGradientToUnitNorm()) {
                double sum = deltas[i].sum(Integer.MAX_VALUE).getDouble(0);
                if (sum > 0)
                    deltaRet.add(deltas[i].div(deltas[i].norm2(Integer.MAX_VALUE)));
                else
                    deltaRet.add(deltas[i]);
            } else
                deltaRet.add(deltas[i]);
            LinAlgExceptions.assertValidNum(deltaRet.get(i));
        }

        return deltaRet;
    }


    //damping update after line search
    public void dampingUpdate(double rho, double boost, double decrease) {
        if (rho < 0.25 || Double.isNaN(rho))
            layerWiseConfigurations.setDampingFactor(getLayerWiseConfigurations().getDampingFactor() * boost);


        else if (rho > 0.75)
            layerWiseConfigurations.setDampingFactor(getLayerWiseConfigurations().getDampingFactor() * decrease);
    }

    /* p and gradient are same length */
    public double reductionRatio(INDArray p, double currScore, double score, INDArray gradient) {
        double currentDamp = layerWiseConfigurations.getDampingFactor();
        layerWiseConfigurations.setDampingFactor(0);
        INDArray denom = getBackPropRGradient(p);
        denom.muli(0.5).muli(p.mul(denom)).sum(0);
        denom.subi(gradient.mul(p).sum(0));
        double rho = (currScore - score) / (double) denom.getScalar(0).element();
        layerWiseConfigurations.setDampingFactor(currentDamp);
        if (score - currScore > 0)
            return Float.NEGATIVE_INFINITY;
        return rho;
    }


    /* delta computation for back prop with precon for SFH */
    protected List<Pair<INDArray, INDArray>> computeDeltas2() {
        List<Pair<INDArray, INDArray>> deltaRet = new ArrayList<>();
        List<INDArray> activations = feedForward();
        INDArray[] deltas = new INDArray[activations.size() - 1];
        INDArray[] preCons = new INDArray[activations.size() - 1];


        //- y - h
        INDArray ix = activations.get(activations.size() - 1).sub(labels).div(labels.slices());

       	/*
		 * Precompute activations and z's (pre activation network outputs)
		 */
        List<INDArray> weights = new ArrayList<>();
        List<INDArray> biases = new ArrayList<>();

        List<String> activationFunctions = new ArrayList<>();
        for (int j = 0; j < getLayers().length; j++) {
            weights.add(getLayers()[j].getParam(DefaultParamInitializer.WEIGHT_KEY));
            biases.add(getLayers()[j].getParam(DefaultParamInitializer.BIAS_KEY));
            activationFunctions.add(getLayers()[j].conf().getActivationFunction());
        }


        //errors
        for (int i = weights.size() - 1; i >= 0; i--) {
            deltas[i] = activations.get(i).transpose().mmul(ix);
            preCons[i] = Transforms.pow(activations.get(i).transpose(), 2).mmul(Transforms.pow(ix, 2)).muli(labels.slices());
            applyDropConnectIfNecessary(deltas[i]);

            if (i > 0) {
                //W[i] + b[i] * f'(z[i - 1])
                ix = ix.mmul(weights.get(i).transpose()).muli(Nd4j.getExecutioner().execAndReturn(Nd4j.getOpFactory().createTransform(activationFunctions.get(i - 1),activations.get(i)).derivative()));
            }
        }

        for (int i = 0; i < deltas.length; i++) {
            if (defaultConfiguration.isConstrainGradientToUnitNorm())
                deltaRet.add(new Pair<>(deltas[i].divi(deltas[i].norm2(Integer.MAX_VALUE)), preCons[i]));

            else
                deltaRet.add(new Pair<>(deltas[i], preCons[i]));

        }

        return deltaRet;
    }



    /**
     * Gets the back prop gradient with the r operator (gauss vector)
     * This is also called computeGV
     *
     * @param v the v in gaussian newton vector g * v
     * @return the back prop with r gradient
     */
    public INDArray getBackPropRGradient(INDArray v) {
        return pack(backPropGradientR(v));
    }


    /**
     * Gets the back prop gradient with the r operator (gauss vector)
     * and the associated precon matrix
     * This is also called computeGV
     *
     * @return the back prop with r gradient
     */
    public Pair<INDArray, INDArray> getBackPropGradient2() {
        List<Pair<Pair<INDArray, INDArray>, Pair<INDArray, INDArray>>> deltas = backPropGradient2();
        List<Pair<INDArray, INDArray>> deltaNormal = new ArrayList<>();
        List<Pair<INDArray, INDArray>> deltasPreCon = new ArrayList<>();
        for (int i = 0; i < deltas.size(); i++) {
            deltaNormal.add(deltas.get(i).getFirst());
            deltasPreCon.add(deltas.get(i).getSecond());
        }


        return new Pair<>(pack(deltaNormal), pack(deltasPreCon));
    }


    @Override
    public MultiLayerNetwork clone() {
        MultiLayerNetwork ret;
        try {
            Constructor<MultiLayerNetwork> constructor = (Constructor<MultiLayerNetwork>) getClass().getDeclaredConstructor(MultiLayerConfiguration.class);
            ret = constructor.newInstance(getLayerWiseConfigurations());
            ret.update(this);

        } catch (Exception e) {
            throw new IllegalStateException("Unable to cloe network");
        }
        return ret;
    }


    /**
     * Returns a 1 x m vector where the vector is composed of
     * a flattened vector of all of the weights for the
     * various neuralNets(w,hbias NOT VBIAS) and output layer
     *
     * @return the params for this neural net
     */
    @Override
    public INDArray params() {
        List<INDArray> params = new ArrayList<>();
        for (int i = 0; i < getnLayers(); i++)
            params.add(layers[i].params());

        return Nd4j.toFlattened(params);
    }

    /**
     * Set the parameters for this model.
     * This expects a linear ndarray which then be unpacked internally
     * relative to the expected ordering of the model
     *
     * @param params the parameters for the model
     */
    @Override
    public void setParams(INDArray params) {
        setParameters(params);

    }


    /**
     * Returns a 1 x m vector where the vector is composed of
     * a flattened vector of all of the weights for the
     * various neuralNets and output layer
     *
     * @return the params for this neural net
     */
    @Override
    public int numParams() {
        int length = 0;
        for (int i = 0; i < layers.length; i++)
            length += layers[i].numParams();

        return length;

    }

    /**
     * Packs a set of matrices in to one vector,
     * where the matrices in this case are the w,hbias at each layer
     * and the output layer w,bias
     *
     * @return a singular matrix of all of the neuralNets packed in to one matrix
     */

    public INDArray pack() {
        return params();

    }

    /**
     * Packs a set of matrices in to one vector
     *
     * @param layers the neuralNets to pack
     * @return a singular matrix of all of the neuralNets packed in to one matrix
     */
    public INDArray pack(List<Pair<INDArray, INDArray>> layers) {
        List<INDArray> list = new ArrayList<>();

        for (Pair<INDArray, INDArray> layer : layers) {
            list.add(layer.getFirst());
            list.add(layer.getSecond());
        }
        return Nd4j.toFlattened(list);
    }


    /**
     * Sets the input and labels and returns a score for the prediction
     * wrt true labels
     *
     * @param data the data to score
     * @return the score for the given input,label pairs
     */
    @Override
    public double score(org.nd4j.linalg.dataset.api.DataSet data) {
        return score(data.getFeatureMatrix(), data.getLabels());
    }



    /**
     * Unpacks a parameter matrix in to a
     * transform of pairs(w,hbias)
     * triples with layer wise
     *
     * @param param the param vector
     * @return a segmented list of the param vector
     */
    public List<Pair<INDArray, INDArray>> unPack(INDArray param) {
        //more sanity checks!
        if (param.slices() != 1)
            param = param.reshape(1, param.length());
        List<Pair<INDArray, INDArray>> ret = new ArrayList<>();
        int curr = 0;
        for (int i = 0; i < layers.length; i++) {
            int layerLength = layers[i].getParam(DefaultParamInitializer.WEIGHT_KEY).length() + layers[i].getParam(DefaultParamInitializer.BIAS_KEY).length();
            INDArray subMatrix = param.get(NDArrayIndex.interval(curr, curr + layerLength));
            INDArray weightPortion = subMatrix.get(NDArrayIndex.interval(0, layers[i].getParam(DefaultParamInitializer.WEIGHT_KEY).length()));

            int beginHBias = layers[i].getParam(DefaultParamInitializer.WEIGHT_KEY).length();
            int endHbias = subMatrix.length();
            INDArray hBiasPortion = subMatrix.get(NDArrayIndex.interval(beginHBias, endHbias));
            int layerLengthSum = weightPortion.length() + hBiasPortion.length();
            if (layerLengthSum != layerLength) {
                if (hBiasPortion.length() != layers[i].getParam(DefaultParamInitializer.BIAS_KEY).length())
                    throw new IllegalStateException("Hidden bias on layer " + i + " was off");
                if (weightPortion.length() != layers[i].getParam(DefaultParamInitializer.WEIGHT_KEY).length())
                    throw new IllegalStateException("Weight portion on layer " + i + " was off");

            }

            ret.add(new Pair<>(weightPortion.reshape(layers[i].getParam(DefaultParamInitializer.WEIGHT_KEY).slices(), layers[i].getParam(DefaultParamInitializer.WEIGHT_KEY).columns()), hBiasPortion.reshape(layers[i].getParam(DefaultParamInitializer.BIAS_KEY).slices(), layers[i].getParam(DefaultParamInitializer.BIAS_KEY).columns())));
            curr += layerLength;
        }


        return ret;
    }

    /**
     * Do a back prop iteration.
     * This involves computing the activations, tracking the last neuralNets weights
     * to revert to in case of convergence, the learning rate being used to iterate
     * and the current epoch
     *
     * @return whether the training should converge or not
     */
    protected List<Pair<Pair<INDArray, INDArray>, Pair<INDArray, INDArray>>> backPropGradient2() {
        //feedforward to compute activations
        //initial error

        //precompute deltas
        List<Pair<INDArray, INDArray>> deltas = computeDeltas2();


        List<Pair<Pair<INDArray, INDArray>, Pair<INDArray, INDArray>>> list = new ArrayList<>();
        List<Pair<INDArray, INDArray>> grad = new ArrayList<>();
        List<Pair<INDArray, INDArray>> preCon = new ArrayList<>();

        for (int l = 0; l < deltas.size(); l++) {
            INDArray gradientChange = deltas.get(l).getFirst();
            INDArray preConGradientChange = deltas.get(l).getSecond();


            if (l < layers.length && gradientChange.length() != layers[l].getParam(DefaultParamInitializer.WEIGHT_KEY).length())
                throw new IllegalStateException("Gradient change not equal to weight change");

            //update hidden bias
            INDArray deltaColumnSums = deltas.get(l).getFirst().mean(0);
            INDArray preConColumnSums = deltas.get(l).getSecond().mean(0);

            grad.add(new Pair<>(gradientChange, deltaColumnSums));
            preCon.add(new Pair<>(preConGradientChange, preConColumnSums));
            if (l < layers.length && deltaColumnSums.length() != layers[l].getParam(DefaultParamInitializer.BIAS_KEY).length())
                throw new IllegalStateException("Bias change not equal to weight change");
            else if (l == getLayers().length && deltaColumnSums.length() != getOutputLayer().getParam(DefaultParamInitializer.BIAS_KEY).length())
                throw new IllegalStateException("Bias change not equal to weight change");


        }

        INDArray g = pack(grad);
        INDArray con = pack(preCon);
        INDArray theta = params();


        if (mask == null)
            initMask();

        g.addi(theta.mul(defaultConfiguration.getL2()).muli(mask));

        INDArray conAdd = Transforms.pow(mask.mul(defaultConfiguration.getL2()).add(Nd4j.valueArrayOf(g.slices(), g.columns(), layerWiseConfigurations.getDampingFactor())), 3.0 / 4.0);

        con.addi(conAdd);

        List<Pair<INDArray, INDArray>> gUnpacked = unPack(g);

        List<Pair<INDArray, INDArray>> conUnpacked = unPack(con);

        for (int i = 0; i < gUnpacked.size(); i++)
            list.add(new Pair<>(gUnpacked.get(i), conUnpacked.get(i)));


        return list;

    }


    @Override
    public void fit(DataSetIterator iter) {
        if (layerWiseConfigurations.isPretrain()) {
            pretrain(iter);
            iter.reset();
            finetune(iter);
        }
        if(layerWiseConfigurations.isBackward()) {
            iter.reset();
            while(iter.hasNext()) {
                DataSet next = iter.next();
                doBackWard(next.getFeatureMatrix(),next.getLabels());

            }
        }
    }

    //do gradient descent for n iterations
    protected void doBackWard(INDArray input,INDArray labels) {
        setInput(input);
        this.labels = labels;

        if(!(getOutputLayer() instanceof  OutputLayer)) {
            log.warn("Warning: final layer isn't output layer. You can ignore this message if you just intend on using a a deep neural network with no output layer.");
            return;
        }

        OutputLayer output = (OutputLayer) getOutputLayer();
        if(labels == null)
            throw new IllegalStateException("No labels found");
        output.setLabels(labels);
        //calculate the backward gradient for every layer
        for(int i = 0; i < getLayerWiseConfigurations().getConf(0).getNumIterations(); i++) {
            Pair<List<INDArray>,List<INDArray>> zsAndAtivations = zsAndActivations();
            List<INDArray> activations = zsAndAtivations.getSecond();
            List<INDArray> zs = zsAndAtivations.getFirst();
            INDArray outputActivate = activations.get(activations.size() - 1);

            INDArray ixInitial = outputActivate.sub(labels).transpose();
            Gradient ix = new DefaultGradient();
            INDArray output2 = activations.get(activations.size() - 2);
            ix.gradientForVariable().put(DefaultParamInitializer.WEIGHT_KEY,ixInitial.mmul(output2).transpose());

            ix.gradientForVariable().put(DefaultParamInitializer.BIAS_KEY,ixInitial.transpose());
            /**
             * So the indexing here probably looks weird to you.
             *
             * But it's layers n - 2! not n - 1!
             *
             * Actually what happens in traditional literature is the output layer is counted in this indexing.
             *
             * In our implementation here we skip the output layer for the indexing and just loop backwards
             * updating the coefficients for each layer.
             *
             * So the consequence of this is the activation function used in the derivative
             * calculation is actually the current layer's activation function.
             *
             * The design for this is due to the fact that we want to reduce inter dependencies
             * between layers.
             *
             * Also, keep in mind that in the literature you typically see the most trivial case for
             * the error calculation: wT * weights
             * In our interpretation here, we have to transpose a few things to get mini batch (calculate the gradient for more than one example)
             * to happen
             */
            List<Gradient> updates = new ArrayList<>();
            updates.add(ix);
            for(int j = getnLayers() - 2; j >= 0; j--) {
                INDArray z = zs.get(j);
                Layer nextLayer = getLayers()[j + 1];
                INDArray currActivation = activations.get(j);
                ix = getLayers()[j].backwardGradient(z,nextLayer,ix,currActivation);
                updates.add(ix);
            }

            Collections.reverse(updates);
            //propagate updates
            for(int k = 0; k < getnLayers(); k++) {
                Gradient update = updates.get(k);
                GradientAdjustment.updateGradientAccordingToParams(
                        getLayers()[k].conf()
                        ,i
                        ,update
                        ,input.slices()
                        ,getLayers()[k].getOptimizer().adaGradForVariables(),
                        getLayers()[k].getOptimizer().getLastStep()
                        ,getLayers()[k]);
                getLayers()[k].update(update);
            }

            for(IterationListener listener :  listeners)
                listener.iterationDone(getOutputLayer(),i);
        }



    }


    public List<IterationListener> getListeners() {
        return listeners;
    }

    public void setListeners(List<IterationListener> listeners) {
        this.listeners = listeners;

        if(layers == null) {
            init();
        }
        for(Layer layer : layers) {
            layer.setIterationListeners(listeners);
        }
    }

    /**
     * Run SGD based on the given labels
     *
     * @param iter fine tune based on the labels
     */
    public void finetune(DataSetIterator iter) {
        log.info("Finetune phase ");
        iter.reset();

        while (iter.hasNext()) {
            DataSet data = iter.next();
            if (data.getFeatureMatrix() == null || data.getLabels() == null)
                break;

            setInput(data.getFeatureMatrix());
            setLabels(data.getLabels());
            if (getOutputLayer().conf().getOptimizationAlgo() != OptimizationAlgorithm.HESSIAN_FREE) {
                feedForward();
                if (getOutputLayer() instanceof OutputLayer) {
                    OutputLayer o = (OutputLayer) getOutputLayer();
                    o.setIterationListeners(getListeners());
                    o.fit(o.input(),getLabels());

                }
            } else {
                throw new UnsupportedOperationException();
            }

        }


    }


    /**
     * Run SGD based on the given labels
     *
     * @param labels the labels to use
     */
    public void finetune(INDArray labels) {
        if (labels != null)
            this.labels = labels;
        if (!(getOutputLayer() instanceof OutputLayer)) {
            log.warn("Output layer not instance of output layer returning.");
            return;
        }

        log.info("Finetune phase");
        OutputLayer o = (OutputLayer) getOutputLayer();
        if (getOutputLayer().conf().getOptimizationAlgo() != OptimizationAlgorithm.HESSIAN_FREE) {
            List<INDArray> activations = feedForward();
            o.setIterationListeners(getListeners());
            o.fit(activations.get(activations.size() - 2), labels);
        }

        else {
            throw new UnsupportedOperationException();
        }
    }


    /**
     * Returns the predictions for each example in the dataset
     *
     * @param d the matrix to predict
     * @return the prediction for the dataset
     */
    @Override
    public int[] predict(INDArray d) {
        INDArray output = output(d);
        int[] ret = new int[d.slices()];
        if (d.isRowVector()) ret[0] = Nd4j.getBlasWrapper().iamax(output);
        else {
            for (int i = 0; i < ret.length; i++)
                ret[i] = Nd4j.getBlasWrapper().iamax(output.getRow(i));
        }
        return ret;
    }

    /**
     * Returns the probabilities for each label
     * for each example row wise
     *
     * @param examples the examples to classify (one example in each row)
     * @return the likelihoods of each example and each label
     */
    @Override
    public INDArray labelProbabilities(INDArray examples) {
        List<INDArray> feed = feedForward(examples);
        OutputLayer o = (OutputLayer) getOutputLayer();
        return o.labelProbabilities(feed.get(feed.size() - 1));
    }

    /**
     * Fit the model
     *
     * @param examples the examples to classify (one example in each row)
     * @param labels   the example labels(a binary outcome matrix)
     */
    @Override
    public void fit(INDArray examples, INDArray labels) {
        setInput(examples);



        if (layerWiseConfigurations.isPretrain()) {
            pretrain(getInput());
            finetune(labels);
        }

        if(layerWiseConfigurations.isBackward())
            doBackWard(getInput(),labels);

    }


    @Override
    public void fit(INDArray data) {
        pretrain(data);
    }

    @Override
    public void iterate(INDArray input) {
        pretrain(input);
    }


    /**
     * Fit the model
     *
     * @param data the data to train on
     */
    @Override
    public void fit(org.nd4j.linalg.dataset.api.DataSet data) {
        fit(data.getFeatureMatrix(), data.getLabels());
    }

    /**
     * Fit the model
     *
     * @param examples the examples to classify (one example in each row)
     * @param labels   the labels for each example (the number of labels must match
     */
    @Override
    public void fit(INDArray examples, int[] labels) {
        fit(examples, FeatureUtil.toOutcomeMatrix(labels, getOutputLayer().conf().getNOut()));
    }

    /**
     * Label the probabilities of the input
     *
     * @param x the input to label
     * @return a vector of probabilities
     * given each label.
     * <p/>
     * This is typically of the form:
     * [0.5, 0.5] or some other probability distribution summing to one
     */
    public INDArray output(INDArray x) {
        List<INDArray> activations = feedForward(x);


        //last activation is input
        return activations.get(activations.size() - 1);
    }


    /**
     * Reconstructs the input.
     * This is equivalent functionality to a
     * deep autoencoder.
     *
     * @param x        the input to transform
     * @param layerNum the layer to output for encoding
     * @return a reconstructed matrix
     * relative to the size of the last hidden layer.
     * This is great for data compression and visualizing
     * high dimensional data (or just doing dimensionality reduction).
     * <p/>
     * This is typically of the form:
     * [0.5, 0.5] or some other probability distribution summing to one
     */
    public INDArray reconstruct(INDArray x, int layerNum) {
        List<INDArray> forward = feedForward(x);
        return forward.get(layerNum - 1);
    }


    /**
     * Prints the configuration
     */
    public void printConfiguration() {
        StringBuilder sb = new StringBuilder();
        int count = 0;
        for (NeuralNetConfiguration conf : getLayerWiseConfigurations().getConfs()) {
            sb.append(" Layer " + count++ + " conf " + conf);
        }

        log.info(sb.toString());
    }


    /**
     * Assigns the parameters of this model to the ones specified by this
     * network. This is used in loading from input streams, factory methods, etc
     *
     * @param network the network to getFromOrigin parameters from
     */
    public void update(MultiLayerNetwork network) {
        this.defaultConfiguration = network.defaultConfiguration;
        this.input = network.input;
        this.labels = network.labels;this.layers = ArrayUtils.clone(network.layers);
    }


    /**
     * Sets the input and labels and returns a score for the prediction
     * wrt true labels
     *
     * @param input  the input to score
     * @param labels the true labels
     * @return the score for the given input,label pairs
     */
    @Override
    public double score(INDArray input, INDArray labels) {
        feedForward(input);
        setLabels(labels);
        Evaluation eval = new Evaluation();
        eval.eval(labels, labelProbabilities(input));
        return eval.f1();
    }

    /**
     * Returns the number of possible labels
     *
     * @return the number of possible labels for this classifier
     */
    @Override
    public int numLabels() {
        return labels.columns();
    }


    /**
     * Sets the input and labels and returns a score for the prediction
     * wrt true labels
     *
     * @param data the data to score
     * @return the score for the given input,label pairs
     */
    public double score(DataSet data) {
        feedForward(data.getFeatureMatrix());
        setLabels(data.getLabels());
        return score();
    }


    @Override
    public void fit() {
        fit(input, labels);
    }

    @Override
    public void update(Gradient gradient) {

    }

    /**
     * Score of the model (relative to the objective function)
     *
     * @return the score of the model (relative to the objective function)
     */
    @Override
    public double score() {
        if (getOutputLayer().input() == null)
            feedForward();
        return getOutputLayer().score();
    }

    @Override
    public void setScore() {

    }

    @Override
    public void accumulateScore(double accum) {

    }


    /**
     * Clear the inputs
     */
    public void clear() {
        for(Layer layer : layers)
            layer.clear();


        input = null;
    }

    /**
     * Score of the model (relative to the objective function)
     *
     * @param param the current parameters
     * @return the score of the model (relative to the objective function)
     */

    public double score(INDArray param) {
        INDArray params = params();
        setParameters(param);
        double ret = score();
        double regCost = 0.5f * defaultConfiguration.getL2() * (double) Transforms.pow(mask.mul(param), 2).sum(Integer.MAX_VALUE).element();
        setParameters(params);
        return ret + regCost;
    }


    /**
     * Merges this network with the other one.
     * This is a weight averaging with the update of:
     * a += b - a / n
     * where a is a matrix on the network
     * b is the incoming matrix and n
     * is the batch size.
     * This update is performed across the network neuralNets
     * as well as hidden neuralNets and logistic neuralNets
     *
     * @param network   the network to merge with
     * @param batchSize the batch size (number of training examples)
     *                  to average by
     */
    public void merge(MultiLayerNetwork network, int batchSize) {
        if (network.layers.length != layers.length)
            throw new IllegalArgumentException("Unable to merge networks that are not of equal length");
        for (int i = 0; i < getnLayers(); i++) {
            Layer n = layers[i];
            Layer otherNetwork = network.layers[i];
            n.merge(otherNetwork, batchSize);

        }

        getOutputLayer().merge(network.getOutputLayer(), batchSize);
    }


    /**
     * Note that if input isn't null
     * and the neuralNets are null, this is a way
     * of initializing the neural network
     *
     * @param input
     */
    public void setInput(INDArray input) {
        if(getLayerWiseConfigurations().getInputPreProcess(0) != null)
            this.input = this.layerWiseConfigurations.getInputPreProcess(0).preProcess(input);
        else
            this.input =  input;
        if ( this.layers == null)
            this.initializeLayers(getInput());
        else if(this.input == null)
            this.input = input;

    }

    private void initMask() {
        setMask(Nd4j.ones(1, pack().length()));
    }



    /**
     * Get the output layer
     *
     * @return
     */
    public Layer getOutputLayer() {
        return getLayers()[getLayers().length - 1];
    }


    /**
     * Sets parameters for the model.
     * This is used to manipulate the weights and biases across
     * all neuralNets (including the output layer)
     *
     * @param params a parameter vector equal 1,numParameters
     */
    public void setParameters(INDArray params) {
        int idx = 0;
        for (int i = 0; i < getLayers().length; i++) {
            Layer layer = getLayers()[i];

            int range = layer.numParams();
            INDArray get = params.get(NDArrayIndex.interval(idx, range + idx));
            if(get.length() < 1)
                throw new IllegalStateException("Unable to retrieve layer. No params found (length was 0");
            layer.setParams(get);
            idx += range - 1;
        }

    }


    /**
     * Feed forward with the r operator
     *
     * @param v the v for the r operator
     * @return the activations based on the r operator
     */
    public List<INDArray> feedForwardR(List<INDArray> acts, INDArray v) {
        List<INDArray> R = new ArrayList<>();
        R.add(Nd4j.zeros(input.slices(), input.columns()));
        List<Pair<INDArray, INDArray>> vWvB = unPack(v);
        List<INDArray> W = MultiLayerUtil.weightMatrices(this);

        for (int i = 0; i < layers.length; i++) {
            String derivative = getLayers()[i].conf().getActivationFunction();
            //R[i] * W[i] + acts[i] * (vW[i] + vB[i]) .* f'([acts[i + 1])
            R.add(R.get(i).mmul(W.get(i)).addi(acts.get(i)
                    .mmul(vWvB.get(i).getFirst().addiRowVector(vWvB.get(i).getSecond())))
                    .muli((Nd4j.getExecutioner().execAndReturn(Nd4j.getOpFactory().createTransform(derivative, acts.get(i + 1)).derivative()))));
        }

        return R;
    }


    /**
     * Feed forward with the r operator
     *
     * @param v the v for the r operator
     * @return the activations based on the r operator
     */
    public List<INDArray> feedForwardR(INDArray v) {
        return feedForwardR(feedForward(), v);
    }

    /**
     * Do a back prop iteration.
     * This involves computing the activations, tracking the last neuralNets weights
     * to revert to in case of convergence, the learning rate being used to iterate
     * and the current epoch
     *
     * @param v the v in gaussian newton vector g * v
     * @return whether the training should converge or not
     */
    protected List<Pair<INDArray, INDArray>> backPropGradientR(INDArray v) {
        //feedforward to compute activations
        //initial error
        //log.info("Back prop step " + epoch);
        if (mask == null)
            initMask();
        //precompute deltas
        List<INDArray> deltas = computeDeltasR(v);
        //compute derivatives and gradients given activations


        List<Pair<INDArray, INDArray>> list = new ArrayList<>();

        for (int l = 0; l < getnLayers(); l++) {
            INDArray gradientChange = deltas.get(l);

            if (gradientChange.length() != getLayers()[l].getParam(DefaultParamInitializer.WEIGHT_KEY).length())
                throw new IllegalStateException("Gradient change not equal to weight change");


            //update hidden bias
            INDArray deltaColumnSums = deltas.get(l).mean(0);
            if (deltaColumnSums.length() != layers[l].getParam(DefaultParamInitializer.BIAS_KEY).length())
                throw new IllegalStateException("Bias change not equal to weight change");


            list.add(new Pair<>(gradientChange, deltaColumnSums));


        }

        INDArray pack = pack(list).addi(mask.mul(defaultConfiguration.getL2())
                .muli(v)).addi(v.mul(layerWiseConfigurations.getDampingFactor()));
        return unPack(pack);

    }


    public INDArray getLabels() {
        return labels;
    }

    public INDArray getInput() {
        return input;
    }




    public void setLabels(INDArray labels) {
        this.labels = labels;
    }

    /**
     * Get the number of layers in the network
     * @return the number of layers in the network
     */
    public int getnLayers() {
        return layerWiseConfigurations.getConfs().size();
    }

    public Layer[] getLayers() {
        return layers;
    }

    public void setLayers(Layer[] layers) {
        this.layers = layers;
    }

    public INDArray getMask() {
        return mask;
    }

    public void setMask(INDArray mask) {
        this.mask = mask;
    }




}


<|MERGE_RESOLUTION|>--- conflicted
+++ resolved
@@ -337,10 +337,7 @@
 
         int[] hiddenLayerSizes = layerWiseConfigurations.getHiddenLayerSizes();
         int numHiddenLayersSizesUsed = 0;
-<<<<<<< HEAD
-=======
-
->>>>>>> ad4b32c4
+
         if (this.layers == null || this.layers[0] == null) {
             if(this.layers == null)
                 this.layers = new Layer[getnLayers()];
