/*
 *
 *  * Copyright 2015 Skymind,Inc.
 *  *
 *  *    Licensed under the Apache License, Version 2.0 (the "License");
 *  *    you may not use this file except in compliance with the License.
 *  *    You may obtain a copy of the License at
 *  *
 *  *        http://www.apache.org/licenses/LICENSE-2.0
 *  *
 *  *    Unless required by applicable law or agreed to in writing, software
 *  *    distributed under the License is distributed on an "AS IS" BASIS,
 *  *    WITHOUT WARRANTIES OR CONDITIONS OF ANY KIND, either express or implied.
 *  *    See the License for the specific language governing permissions and
 *  *    limitations under the License.
 *
 */

package org.deeplearning4j.nn.multilayer;


import org.apache.commons.lang3.ArrayUtils;
import org.deeplearning4j.berkeley.Pair;
import org.deeplearning4j.eval.Evaluation;
import org.deeplearning4j.nn.api.*;
import org.deeplearning4j.nn.conf.BackpropType;
import org.deeplearning4j.nn.conf.MultiLayerConfiguration;
import org.deeplearning4j.nn.conf.NeuralNetConfiguration;
import org.deeplearning4j.nn.gradient.DefaultGradient;
import org.deeplearning4j.nn.gradient.Gradient;
import org.deeplearning4j.nn.layers.BaseOutputLayer;
import org.deeplearning4j.nn.layers.OutputLayer;
import org.deeplearning4j.nn.layers.convolution.subsampling.SubsamplingLayer;
import org.deeplearning4j.nn.layers.factory.LayerFactories;
import org.deeplearning4j.nn.layers.recurrent.BaseRecurrentLayer;
import org.deeplearning4j.nn.params.DefaultParamInitializer;
import org.deeplearning4j.nn.weights.WeightInit;
import org.deeplearning4j.optimize.Solver;
import org.deeplearning4j.optimize.api.ConvexOptimizer;
import org.deeplearning4j.optimize.api.IterationListener;
import org.deeplearning4j.util.MultiLayerUtil;
import org.nd4j.linalg.api.ndarray.INDArray;
import org.nd4j.linalg.dataset.DataSet;
import org.nd4j.linalg.dataset.api.iterator.DataSetIterator;
import org.nd4j.linalg.factory.Nd4j;
import org.nd4j.linalg.indexing.NDArrayIndex;
import org.nd4j.linalg.ops.transforms.Transforms;
import org.nd4j.linalg.util.FeatureUtil;
import org.nd4j.linalg.util.LinAlgExceptions;
import org.slf4j.Logger;
import org.slf4j.LoggerFactory;

import java.io.Serializable;
import java.lang.String;
import java.lang.reflect.Constructor;
import java.util.*;


/**
 * A base class for a multi
 * layer neural network with a logistic output layer
 * and multiple hidden neuralNets.
 *
 * @author Adam Gibson
 */
public class MultiLayerNetwork implements Serializable, Classifier, Layer {


    private static final Logger log = LoggerFactory.getLogger(MultiLayerNetwork.class);
    //the hidden neuralNets
    protected Layer[] layers;


    //default training examples and associated neuralNets
    protected INDArray input, labels;
    //sometimes we may need to transform weights; this allows a
    protected boolean initCalled = false;
    private Collection<IterationListener> listeners = new ArrayList<>();

    protected NeuralNetConfiguration defaultConfiguration;
    protected MultiLayerConfiguration layerWiseConfigurations;
    protected Gradient gradient;
    protected double score;
    private INDArray params;
    /*
      Binary drop connect mask
     */
    protected INDArray mask;

    protected int layerIndex;	//For Layer.get/setIndex()

    protected transient Solver solver;	//Used to call optimizers during backprop


    public MultiLayerNetwork(MultiLayerConfiguration conf) {
        this.layerWiseConfigurations = conf;
        this.defaultConfiguration = conf.getConf(0).clone();
    }

    /**
     * Initialize the network based on the configuration
     *
     * @param conf   the configuration json
     * @param params the parameters
     */
    public MultiLayerNetwork(String conf, INDArray params) {
        this(MultiLayerConfiguration.fromJson(conf));
        init();
        setParameters(params);
    }


    /**
     * Initialize the network based on the configuraiton
     *
     * @param conf   the configuration
     * @param params the parameters
     */
    public MultiLayerNetwork(MultiLayerConfiguration conf, INDArray params) {
        this(conf);
        init();
        setParameters(params);
    }


    protected void intializeConfigurations() {

        if (layerWiseConfigurations == null)
            layerWiseConfigurations = new MultiLayerConfiguration.Builder().build();

        if (layers == null)
            layers = new Layer[getnLayers()];

        if (defaultConfiguration == null)
            defaultConfiguration = new NeuralNetConfiguration.Builder()
                    .build();
    }


    /**
     * This unsupervised learning method runs
     * contrastive divergence on each RBM layer in the network.
     *
     * @param iter the input to iterate on
     *             The typical tip is that the higher k is the closer to the model
     *             you will be approximating due to more sampling. K = 1
     *             usually gives very good results and is the default in quite a few situations.
     */
    public void pretrain(DataSetIterator iter) {
        if (!layerWiseConfigurations.isPretrain())
            return;

        INDArray layerInput;

        for (int i = 0; i < getnLayers(); i++) {
            if (i == 0) {
                while (iter.hasNext()) {
                    DataSet next = iter.next();
                    if(getLayerWiseConfigurations().getInputPreProcess(i) != null)
                        layerInput = getLayerWiseConfigurations().getInputPreProcess(i).preProcess(next.getFeatureMatrix(),layers[i]);
                    else
                        layerInput = next.getFeatureMatrix();
                    setInput(layerInput);
                      /*During pretrain, feed forward expected activations of network, use activation cooccurrences during pretrain  */
                    if (this.getInput() == null || this.getLayers() == null)
                        initializeLayers(input());
                    getLayers()[i].fit(input());
                    log.info("Training on layer " + (i + 1) + " with " + input().slices() + " examples");
                }

            } else {
                while (iter.hasNext()) {
                    DataSet next = iter.next();
                    layerInput = next.getFeatureMatrix();
                    for (int j = 1; j <= i; j++)
                        layerInput = activationFromPrevLayer(j - 1, layerInput,true);

                    log.info("Training on layer " + (i + 1) + " with " + layerInput.slices() + " examples");
                    getLayers()[i].fit(layerInput);

                }
            }
            iter.reset();
        }
    }


    /**
     * This unsupervised learning method runs
     * contrastive divergence on each RBM layer in the network.
     *
     * @param input the input to iterate on
     *              The typical tip is that the higher k is the closer to the model
     *              you will be approximating due to more sampling. K = 1
     *              usually gives very good results and is the default in quite a few situations.
     */
    public void pretrain(INDArray input) {

        if (!layerWiseConfigurations.isPretrain())
            return;
        /* During pretrain, feed forward expected activations of network, use activation cooccurrences during pretrain  */


        INDArray layerInput = null;

        for (int i = 0; i < getnLayers() - 1; i++) {
            if (i == 0)
                if(getLayerWiseConfigurations().getInputPreProcess(i) != null)
                    layerInput = getLayerWiseConfigurations().getInputPreProcess(i).preProcess(input,layers[i]);
                else
                    layerInput = input;
            else
                layerInput = activationFromPrevLayer(i - 1, layerInput,true);
            log.info("Training on layer " + (i + 1) + " with " + layerInput.slices() + " examples");
            getLayers()[i].fit(layerInput);

        }
    }


    @Override
    public int batchSize() {
        return input.slices();
    }

    @Override
    public NeuralNetConfiguration conf() {
        return defaultConfiguration;
    }

    @Override
    public void setConf(NeuralNetConfiguration conf) {
        throw new UnsupportedOperationException();
    }

    @Override
    public INDArray input() {
        return input;
    }

    @Override
    public void validateInput() {

    }

    @Override
    public ConvexOptimizer getOptimizer() {
        throw new UnsupportedOperationException();
    }

    @Override
    public INDArray getParam(String param) {
        //Get params for MultiLayerNetwork sub layers.
        //Parameter keys here: same as MultiLayerNetwork.backprop().
        int idx = param.indexOf("_");
        if( idx == -1 ) throw new IllegalStateException("Invalid param key: not have layer separator: \""+param+"\"");
        int layerIdx = Integer.parseInt(param.substring(0, idx));
        String newKey = param.substring(idx+1);

        return layers[layerIdx].getParam(newKey);
    }

    @Override
    public void initParams() {
        throw new UnsupportedOperationException();
    }

    @Override
    public Map<String, INDArray> paramTable() {
        //Get all parameters from all layers
        Map<String,INDArray> allParams = new HashMap<>();
        for( int i=0; i<layers.length; i++ ){
            Map<String,INDArray> paramMap = layers[i].paramTable();
            for( Map.Entry<String, INDArray> entry : paramMap.entrySet() ){
                String newKey = i + "_" + entry.getKey();
                allParams.put(newKey, entry.getValue());
            }
        }
        return allParams;
    }

    @Override
    public void setParamTable(Map<String, INDArray> paramTable) {
        throw new UnsupportedOperationException();

    }

    @Override
    public void setParam(String key, INDArray val) {
        //Set params for MultiLayerNetwork sub layers.
        //Parameter keys here: same as MultiLayerNetwork.backprop().
        int idx = key.indexOf("_");
        if( idx == -1 ) throw new IllegalStateException("Invalid param key: not have layer separator: \""+key+"\"");
        int layerIdx = Integer.parseInt(key.substring(0, idx));
        String newKey = key.substring(idx+1);

        layers[layerIdx].setParam(newKey,val);
    }


    public MultiLayerConfiguration getLayerWiseConfigurations() {
        return layerWiseConfigurations;
    }

    public void setLayerWiseConfigurations(MultiLayerConfiguration layerWiseConfigurations) {
        this.layerWiseConfigurations = layerWiseConfigurations;
    }

    /**
     * Base class for initializing the neuralNets based on the input.
     * This is meant for capturing numbers such as input columns or other things.
     *
     * @param input the input matrix for training
     */
    public void initializeLayers(INDArray input) {
        if (input == null)
            throw new IllegalArgumentException("Unable to initialize neuralNets with empty input");

        this.input = input;
        if(input != null)
            setInputMiniBatchSize(input.size(0));

        if (!initCalled)
            init();
    }

    /**
     * Initialize
     */
    public void init() {
        if (layerWiseConfigurations == null || layers == null)
            intializeConfigurations();
        if (initCalled)
            return;

        if (getnLayers() < 1)
            throw new IllegalStateException("Unable to createComplex network neuralNets; number specified is less than 1");

        if (this.layers == null || this.layers[0] == null) {
            if (this.layers == null)
                this.layers = new Layer[getnLayers()];

            // construct multi-layer
            for (int i = 0; i < getnLayers(); i++) {
                NeuralNetConfiguration conf = layerWiseConfigurations.getConf(i);
                layers[i] = LayerFactories.getFactory(conf).create(conf, listeners, i);
            }
            initCalled = true;
            initMask();
        }

        //Set parameters in MultiLayerNetwork.defaultConfiguration for later use in BaseOptimizer.setupSearchState() etc
        //Keyed as per backprop()
        defaultConfiguration.clearVariables();
        for( int i=0; i<layers.length; i++ ){
            for( String s : layers[i].conf().variables() ){
                defaultConfiguration.addVariable(i+"_"+s);
            }
        }

        //all params are views
        if(getLayerWiseConfigurations().isRedistributeParams())
            reDistributeParams();
    }


    /**
     * Triggers the activation of the last hidden layer ie: not logistic regression
     *
     * @return the activation of the last hidden layer given the last input to the network
     */
    public INDArray activate() {
        return getLayers()[getLayers().length - 1].activate();
    }

    /**
     * Triggers the activation for a given layer
     *
     * @param layer the layer to activate on
     * @return the activation for a given layer
     */
    public INDArray activate(int layer) {
        return getLayers()[layer].activate();
    }

    @Override
    public INDArray activate(INDArray input) {
        throw new UnsupportedOperationException();
    }

    /**
     * Triggers the activation of the given layer
     *
     * @param layer the layer to trigger on
     * @param input the input to the hidden layer
     * @return the activation of the layer based on the input
     */
    public INDArray activate(int layer, INDArray input) {
        return getLayers()[layer].activate(input);
    }

    @Override
    public INDArray activationMean() {
        //TODO determine how to pass back all activationMean for MLN
        throw new UnsupportedOperationException();
//        List<INDArray> avgActivations =  new ArrayList<>();
//
//        for( Layer layer: getLayers() ){
//            avgActivations.add(layer.activationMean());
//            }
//        return Nd4j.toFlattened(avgActivations);
    }


    /**
     * Redistribute parameters handles
     * having parameters as a view
     */
    public void reDistributeParams() {
        List<INDArray> params = new ArrayList<>();
        for(Layer l : layers) {
            INDArray paramsForL = l.params();
            params.add(paramsForL);
        }

        this.params = Nd4j.toFlattened(params);
        int idx = 0;
        for(Layer l : layers) {
            INDArray paramsForL = l.params();
            params.add(paramsForL);
            int range = l.numParams();
            INDArray get = this.params.get(NDArrayIndex.point(0),NDArrayIndex.interval(idx, range + idx));
            if (get.length() < 1)
                continue;
            l.setParams(get);
            idx += range;
        }


    }

    /**
     * Sets the input and labels from this dataset
     *
     * @param data the dataset to initialize with
     */
    public void initialize(DataSet data) {
        setInput(data.getFeatureMatrix());
        feedForward(getInput());
        this.labels = data.getLabels();
        if (getOutputLayer() instanceof BaseOutputLayer) {
            BaseOutputLayer o = (BaseOutputLayer) getOutputLayer();
            o.setLabels(labels);
        }
    }


    /**
     * Compute input linear transformation (z) from previous layer
     * Apply pre processing transformation where necessary
     *
     * @param curr  the current layer
     * @param input the input
     * @param training training or test mode
     * @return the activation from the previous layer
     */
    public INDArray zFromPrevLayer(int curr, INDArray input,boolean training) {
        if(getLayerWiseConfigurations().getInputPreProcess(curr) != null)
            input = getLayerWiseConfigurations().getInputPreProcess(curr).preProcess(input,layers[curr]);

        INDArray ret = layers[curr].preOutput(input, training);
        return ret;
    }

    /**
     * Calculate activation from previous layer including pre processing where necessary
     *
     * @param curr  the current layer
     * @param input the input
     * @return the activation from the previous layer
     */
    public INDArray activationFromPrevLayer(int curr, INDArray input,boolean training) {
        if(getLayerWiseConfigurations().getInputPreProcess(curr) != null)
            input = getLayerWiseConfigurations().getInputPreProcess(curr).preProcess(input,layers[curr]);
        INDArray ret = layers[curr].activate(input, training);
        return ret;
    }


    /**
     * * Compute input linear transformation (z) of the output layer
     *
     * @return the list of activations for each layer
     */
    public List<INDArray> computeZ(boolean training) {
        INDArray currInput = this.input;

        List<INDArray> activations = new ArrayList<>();
        activations.add(currInput);

        for (int i = 0; i < layers.length; i++) {
            currInput = zFromPrevLayer(i, currInput,training);
            //applies drop connect to the activation
            activations.add(currInput);
        }


        return activations;
    }

    /**
     * Compute activations from input to output of the output layer
     *
     * @return the list of activations for each layer
     */
    public List<INDArray> computeZ(INDArray input,boolean training) {
        if (input == null)
            throw new IllegalStateException("Unable to perform feed forward; no input found");
        else if (this.getLayerWiseConfigurations().getInputPreProcess(0) != null)
            setInput(getLayerWiseConfigurations().getInputPreProcess(0).preProcess(input,layers[0]));
        else
            setInput(input);
        return computeZ(training);
    }

    /**
     * Compute activations from input to output of the output layer
     *
     * @return the list of activations for each layer
     */
    public List<INDArray> feedForward(INDArray input, boolean test) {
        setInput(input);
        return feedForward(test);
    }

    /**
     * Compute activations from input to output of the output layer
     *
     * @return the list of activations for each layer
     */
    public List<INDArray> feedForward(boolean test) {
        INDArray currInput = input;
        List<INDArray> activations = new ArrayList<>();
        activations.add(currInput);

        for (int i = 0; i < layers.length; i++) {
            currInput = activationFromPrevLayer(i, currInput,test);
            //applies drop connect to the activation
            activations.add(currInput);
        }
        return activations;
    }

    /**
     * Compute activations from input to output of the output layer
     *
     * @return the list of activations for each layer
     */
    public List<INDArray> feedForward() {
        return feedForward(false);
    }


    /**
     * Compute input linear transformation (z)
     * Compute activations (applies activation transformation to z)
     *
     * @return a pair of activations and corresponding derivatives
     */
    public Pair<List<INDArray>,List<INDArray>> feedForwardActivationsAndDerivatives(boolean training) {
        INDArray currInput = input;

        List<INDArray> activations = new ArrayList<>();
        List<INDArray> derivatives = new ArrayList<>();
        activations.add(currInput);

        for (int i = 0; i < layers.length; i++) {
            currInput = zFromPrevLayer(i, currInput,training); // w*x+b for each layer
            //special case: row wise softmax
            if (layers[i].conf().getLayer().getActivationFunction().equals("softmax"))
                activations.add(Nd4j.getExecutioner().execAndReturn(Nd4j.getOpFactory().createTransform("softmax", currInput.dup()), 1));
            else
                activations.add(Nd4j.getExecutioner().execAndReturn(Nd4j.getOpFactory().createTransform(layerWiseConfigurations.getConf(i).getLayer().getActivationFunction(), currInput)));
        }

        currInput = this.input;
        for (int i = 0; i < layers.length; i++) {
            currInput = zFromPrevLayer(i, currInput,training); // w*x+b for each layer
            INDArray dup = currInput.dup();
            //special case: row wise softmax
            if (layers[i].conf().getLayer().getActivationFunction().equals("softmax"))
                derivatives.add(Nd4j.getExecutioner().execAndReturn(Nd4j.getOpFactory().createTransform(layerWiseConfigurations.getConf(i).getLayer().getActivationFunction(), dup).derivative(), 1));
            else
                derivatives.add(Nd4j.getExecutioner().execAndReturn(Nd4j.getOpFactory().createTransform(layerWiseConfigurations.getConf(i).getLayer().getActivationFunction(), dup).derivative()));
        }
        // Duplicating last layer derivative to keep pair list equal
        derivatives.add(derivatives.get(layers.length - 1));
        return new Pair<>(activations, derivatives);
    }


    /**
     * Compute activations from input to output of the output layer
     *
     * @return the list of activations for each layer
     */
    public List<INDArray> feedForward(INDArray input) {
        if (input == null)
            throw new IllegalStateException("Unable to perform feed forward; no input found");
        else if (this.getLayerWiseConfigurations().getInputPreProcess(0) != null)
            setInput(getLayerWiseConfigurations().getInputPreProcess(0).preProcess(input,layers[0]));
        else
            setInput(input);
        return feedForward();
    }


    @Override
    public Gradient gradient() {
        return gradient;
    }

    @Override
    public Pair<Gradient, Double> gradientAndScore() {
        return new Pair<>(gradient(), score());
    }

    /* delta computation for back prop with the R operator */
    protected List<INDArray> computeDeltasR(INDArray v) {
        List<INDArray> deltaRet = new ArrayList<>();

        INDArray[] deltas = new INDArray[getnLayers() + 1];
        List<INDArray> activations = feedForward();
        List<INDArray> rActivations = feedForwardR(activations, v);
      /*
     * Precompute activations and z's (pre activation network outputs)
		 */
        List<INDArray> weights = new ArrayList<>();
        List<INDArray> biases = new ArrayList<>();
        List<String> activationFunctions = new ArrayList<>();


        for (int j = 0; j < getLayers().length; j++) {
            weights.add(getLayers()[j].getParam(DefaultParamInitializer.WEIGHT_KEY));
            biases.add(getLayers()[j].getParam(DefaultParamInitializer.BIAS_KEY));
            activationFunctions.add(getLayers()[j].conf().getLayer().getActivationFunction());
        }


        INDArray rix = rActivations.get(rActivations.size() - 1).divi((double) input.slices());
        LinAlgExceptions.assertValidNum(rix);

        //errors
        for (int i = getnLayers() - 1; i >= 0; i--) {
            //W^t * error^l + 1
            deltas[i] = activations.get(i).transpose().mmul(rix);

            if (i > 0)
                rix = rix.mmul(weights.get(i).addRowVector(biases.get(i)).transpose()).muli(Nd4j.getExecutioner().execAndReturn(Nd4j.getOpFactory().createTransform(activationFunctions.get(i - 1), activations.get(i)).derivative()));

        }

        for (int i = 0; i < deltas.length - 1; i++) {
            if (defaultConfiguration.isConstrainGradientToUnitNorm()) {
                double sum = deltas[i].sum(Integer.MAX_VALUE).getDouble(0);
                if (sum > 0)
                    deltaRet.add(deltas[i].div(deltas[i].norm2(Integer.MAX_VALUE)));
                else
                    deltaRet.add(deltas[i]);
            } else
                deltaRet.add(deltas[i]);
            LinAlgExceptions.assertValidNum(deltaRet.get(i));
        }

        return deltaRet;
    }


    //damping update after line search
    public void dampingUpdate(double rho, double boost, double decrease) {
        if (rho < 0.25 || Double.isNaN(rho))
            layerWiseConfigurations.setDampingFactor(getLayerWiseConfigurations().getDampingFactor() * boost);


        else if (rho > 0.75)
            layerWiseConfigurations.setDampingFactor(getLayerWiseConfigurations().getDampingFactor() * decrease);
    }

    /* p and gradient are same length */
    public double reductionRatio(INDArray p, double currScore, double score, INDArray gradient) {
        double currentDamp = layerWiseConfigurations.getDampingFactor();
        layerWiseConfigurations.setDampingFactor(0);
        INDArray denom = getBackPropRGradient(p);
        denom.muli(0.5).muli(p.mul(denom)).sum(0);
        denom.subi(gradient.mul(p).sum(0));
        double rho = (currScore - score) / (double) denom.getScalar(0).element();
        layerWiseConfigurations.setDampingFactor(currentDamp);
        if (score - currScore > 0)
            return Float.NEGATIVE_INFINITY;
        return rho;
    }


    /* delta computation for back prop with precon for SFH */
    protected List<Pair<INDArray, INDArray>> computeDeltas2() {
        List<Pair<INDArray, INDArray>> deltaRet = new ArrayList<>();
        List<INDArray> activations = feedForward();
        INDArray[] deltas = new INDArray[activations.size() - 1];
        INDArray[] preCons = new INDArray[activations.size() - 1];


        //- y - h
        INDArray ix = activations.get(activations.size() - 1).sub(labels).div(labels.slices());

       	/*
		 * Precompute activations and z's (pre activation network outputs)
		 */
        List<INDArray> weights = new ArrayList<>();
        List<INDArray> biases = new ArrayList<>();

        List<String> activationFunctions = new ArrayList<>();
        for (int j = 0; j < getLayers().length; j++) {
            weights.add(getLayers()[j].getParam(DefaultParamInitializer.WEIGHT_KEY));
            biases.add(getLayers()[j].getParam(DefaultParamInitializer.BIAS_KEY));
            activationFunctions.add(getLayers()[j].conf().getLayer().getActivationFunction());
        }


        //errors
        for (int i = weights.size() - 1; i >= 0; i--) {
            deltas[i] = activations.get(i).transpose().mmul(ix);
            preCons[i] = Transforms.pow(activations.get(i).transpose(), 2).mmul(Transforms.pow(ix, 2)).muli(labels.slices());

            if (i > 0) {
                //W[i] + b[i] * f'(z[i - 1])
                ix = ix.mmul(weights.get(i).transpose()).muli(Nd4j.getExecutioner().execAndReturn(Nd4j.getOpFactory().createTransform(activationFunctions.get(i - 1), activations.get(i)).derivative()));
            }
        }

        for (int i = 0; i < deltas.length; i++) {
            if (defaultConfiguration.isConstrainGradientToUnitNorm())
                deltaRet.add(new Pair<>(deltas[i].divi(deltas[i].norm2(Integer.MAX_VALUE)), preCons[i]));

            else
                deltaRet.add(new Pair<>(deltas[i], preCons[i]));

        }

        return deltaRet;
    }


    /**
     * Gets the back prop gradient with the r operator (gauss vector)
     * This is also called computeGV
     *
     * @param v the v in gaussian newton vector g * v
     * @return the back prop with r gradient
     */
    public INDArray getBackPropRGradient(INDArray v) {
        return pack(backPropGradientR(v));
    }


    /**
     * Gets the back prop gradient with the r operator (gauss vector)
     * and the associated precon matrix
     * This is also called computeGV
     *
     * @return the back prop with r gradient
     */
    public Pair<INDArray, INDArray> getBackPropGradient2() {
        List<Pair<Pair<INDArray, INDArray>, Pair<INDArray, INDArray>>> deltas = backPropGradient2();
        List<Pair<INDArray, INDArray>> deltaNormal = new ArrayList<>();
        List<Pair<INDArray, INDArray>> deltasPreCon = new ArrayList<>();
        for (int i = 0; i < deltas.size(); i++) {
            deltaNormal.add(deltas.get(i).getFirst());
            deltasPreCon.add(deltas.get(i).getSecond());
        }


        return new Pair<>(pack(deltaNormal), pack(deltasPreCon));
    }


    @Override
    public MultiLayerNetwork clone() {
        MultiLayerNetwork ret;
        try {
            Constructor<MultiLayerNetwork> constructor = (Constructor<MultiLayerNetwork>) getClass().getDeclaredConstructor(MultiLayerConfiguration.class);
            ret = constructor.newInstance(getLayerWiseConfigurations());
            ret.update(this);

        } catch (Exception e) {
            throw new IllegalStateException("Unable to cloe network");
        }
        return ret;
    }


    /**
     * Returns a 1 x m vector where the vector is composed of
     * a flattened vector of all of the weights for the
     * various neuralNets(w,hbias NOT VBIAS) and output layer
     *
     * @return the params for this neural net
     */
    @Override
    public INDArray params() {
        if(params != null)
            return params;

        List<INDArray> params = new ArrayList<>();
        for (Layer layer: getLayers())
            if(!(layer instanceof SubsamplingLayer)) {
                params.add(layer.params());
            }

        return Nd4j.toFlattened(params);
    }

    /**
     * Set the parameters for this model.
     * This expects a linear ndarray
     * which then be unpacked internally
     * relative to the expected ordering of the model
     *
     * @param params the parameters for the model
     */
    @Override
    public void setParams(INDArray params) {
        if(this.params != null) {
            this.params = params;
            int idx = 0;
            for (int i = 0; i < getLayers().length; i++) {
                Layer layer = getLayer(i);
                int range = layer.numParams();
                INDArray get = params.get(NDArrayIndex.point(0),NDArrayIndex.interval(idx, range + idx));
//                if (get.length() < 1)
//                    throw new IllegalStateException("Unable to retrieve layer. No params found (length was 0");
                layer.setParams(get);
                idx += range;

            }
        }
        int idx = 0;
        for (int i = 0; i < getLayers().length; i++) {
            Layer layer = getLayer(i);
            int range = layer.numParams();
            INDArray get = params.get(NDArrayIndex.point(0),NDArrayIndex.interval(idx, range + idx));
//            if (get.length() < 1)
//                throw new IllegalStateException("Unable to retrieve layer. No params found (length was 0");
            layer.setParams(get);
            idx += range;

        }
    }


    /**
     * Returns a 1 x m vector where the vector is composed of
     * a flattened vector of all of the weights for the
     * various neuralNets and output layer
     *
     * @return the params for this neural net
     */
    @Override
    public int numParams() {
        int length = 0;
        for (int i = 0; i < layers.length; i++)
            length += layers[i].numParams();

        return length;

    }

    /**
     * Packs a set of matrices in to one vector,
     * where the matrices in this case are the w,hbias at each layer
     * and the output layer w,bias
     *
     * @return a singular matrix of all of the neuralNets packed in to one matrix
     */

    public INDArray pack() {
        return params();

    }

    /**
     * Packs a set of matrices in to one vector
     *
     * @param layers the neuralNets to pack
     * @return a singular matrix of all of the neuralNets packed in to one matrix
     */
    public INDArray pack(List<Pair<INDArray, INDArray>> layers) {
        List<INDArray> list = new ArrayList<>();

        for (Pair<INDArray, INDArray> layer : layers) {
            list.add(layer.getFirst());
            list.add(layer.getSecond());
        }
        return Nd4j.toFlattened(list);
    }


    /**
     * Sets the input and labels and returns a score for the prediction
     * wrt true labels
     *
     * @param data the data to score
     * @return the score for the given input,label pairs
     */
    @Override
    public double f1Score(org.nd4j.linalg.dataset.api.DataSet data) {
        return f1Score(data.getFeatureMatrix(), data.getLabels());
    }


    /**
     * Unpacks a parameter matrix in to a
     * transform of pairs(w,hbias)
     * triples with layer wise
     *
     * @param param the param vector
     * @return a segmented list of the param vector
     */
    public List<Pair<INDArray, INDArray>> unPack(INDArray param) {
        //more sanity checks!
        if (param.slices() != 1)
            param = param.reshape(1, param.length());
        List<Pair<INDArray, INDArray>> ret = new ArrayList<>();
        int curr = 0;
        for (int i = 0; i < layers.length; i++) {
            int layerLength = layers[i].getParam(DefaultParamInitializer.WEIGHT_KEY).length() + layers[i].getParam(DefaultParamInitializer.BIAS_KEY).length();
            INDArray subMatrix = param.get(NDArrayIndex.interval(curr, curr + layerLength));
            INDArray weightPortion = subMatrix.get(NDArrayIndex.interval(0, layers[i].getParam(DefaultParamInitializer.WEIGHT_KEY).length()));

            int beginHBias = layers[i].getParam(DefaultParamInitializer.WEIGHT_KEY).length();
            int endHbias = subMatrix.length();
            INDArray hBiasPortion = subMatrix.get(NDArrayIndex.interval(beginHBias, endHbias));
            int layerLengthSum = weightPortion.length() + hBiasPortion.length();
            if (layerLengthSum != layerLength) {
                if (hBiasPortion.length() != layers[i].getParam(DefaultParamInitializer.BIAS_KEY).length())
                    throw new IllegalStateException("Hidden bias on layer " + i + " was off");
                if (weightPortion.length() != layers[i].getParam(DefaultParamInitializer.WEIGHT_KEY).length())
                    throw new IllegalStateException("Weight portion on layer " + i + " was off");

            }

            ret.add(new Pair<>(weightPortion.reshape(layers[i].getParam(DefaultParamInitializer.WEIGHT_KEY).slices(), layers[i].getParam(DefaultParamInitializer.WEIGHT_KEY).columns()), hBiasPortion.reshape(layers[i].getParam(DefaultParamInitializer.BIAS_KEY).slices(), layers[i].getParam(DefaultParamInitializer.BIAS_KEY).columns())));
            curr += layerLength;
        }


        return ret;
    }

    /**
     * Do a back prop iteration.
     * This involves computing the activations, tracking the last neuralNets weights
     * to revert to in case of convergence, the learning rate being used to iterate
     * and the current epoch
     *
     * @return whether the training should converge or not
     */
    protected List<Pair<Pair<INDArray, INDArray>, Pair<INDArray, INDArray>>> backPropGradient2() {
        //feedforward to compute activations
        //initial error

        //precompute deltas
        List<Pair<INDArray, INDArray>> deltas = computeDeltas2();


        List<Pair<Pair<INDArray, INDArray>, Pair<INDArray, INDArray>>> list = new ArrayList<>();
        List<Pair<INDArray, INDArray>> grad = new ArrayList<>();
        List<Pair<INDArray, INDArray>> preCon = new ArrayList<>();

        for (int l = 0; l < deltas.size(); l++) {
            INDArray gradientChange = deltas.get(l).getFirst();
            INDArray preConGradientChange = deltas.get(l).getSecond();


            if (l < layers.length && gradientChange.length() != layers[l].getParam(DefaultParamInitializer.WEIGHT_KEY).length())
                throw new IllegalStateException("Gradient change not equal to weight change");

            //update hidden bias
            INDArray deltaColumnSums = deltas.get(l).getFirst().mean(0);
            INDArray preConColumnSums = deltas.get(l).getSecond().mean(0);

            grad.add(new Pair<>(gradientChange, deltaColumnSums));
            preCon.add(new Pair<>(preConGradientChange, preConColumnSums));
            if (l < layers.length && deltaColumnSums.length() != layers[l].getParam(DefaultParamInitializer.BIAS_KEY).length())
                throw new IllegalStateException("Bias change not equal to weight change");
            else if (l == getLayers().length && deltaColumnSums.length() != getOutputLayer().getParam(DefaultParamInitializer.BIAS_KEY).length())
                throw new IllegalStateException("Bias change not equal to weight change");


        }

        INDArray g = pack(grad);
        INDArray con = pack(preCon);
        INDArray theta = params();


        if (mask == null)
            initMask();

        g.addi(theta.mul(defaultConfiguration.getL2()).muli(mask));

        INDArray conAdd = Transforms.pow(mask.mul(defaultConfiguration.getL2()).add(Nd4j.valueArrayOf(g.slices(), g.columns(), layerWiseConfigurations.getDampingFactor())), 3.0 / 4.0);

        con.addi(conAdd);

        List<Pair<INDArray, INDArray>> gUnpacked = unPack(g);

        List<Pair<INDArray, INDArray>> conUnpacked = unPack(con);

        for (int i = 0; i < gUnpacked.size(); i++)
            list.add(new Pair<>(gUnpacked.get(i), conUnpacked.get(i)));


        return list;

    }


    @Override
    public void fit(DataSetIterator iter) {
        if (layerWiseConfigurations.isPretrain()) {
            pretrain(iter);
            iter.reset();
            while (iter.hasNext()) {
                DataSet next = iter.next();
                if (next.getFeatureMatrix() == null || next.getLabels() == null)
                    break;
                setInput(next.getFeatureMatrix());
                setLabels(next.getLabels());
                finetune();
            }

        }
        if (layerWiseConfigurations.isBackprop()) {
            iter.reset();
            while (iter.hasNext()) {
                DataSet next = iter.next();
                if (next.getFeatureMatrix() == null || next.getLabels() == null)
                    break;
                if(layerWiseConfigurations.getBackpropType() == BackpropType.TruncatedBPTT ){
                	doTruncatedBPTT(next.getFeatureMatrix(),next.getLabels());
                } else {
	                setInput(next.getFeatureMatrix());
	                setLabels(next.getLabels());
	                if( solver == null ){
	                    solver = new Solver.Builder()
	                            .configure(conf())
	                            .listeners(getListeners())
	                            .model(this).build();
	                }
	                solver.optimize();
                }
            }
        }
    }

    protected void backprop() {
        String multiGradientKey;
        gradient = new DefaultGradient();
        Layer currLayer;

        if(!(getOutputLayer() instanceof BaseOutputLayer)) {
            log.warn("Warning: final layer isn't output layer. You cannot use backprop without an output layer.");
            return;
        }

        BaseOutputLayer<?> outputLayer = (BaseOutputLayer<?>) getOutputLayer();
        if(labels == null)
            throw new IllegalStateException("No labels found");
        if(outputLayer.conf().getLayer().getWeightInit() == WeightInit.ZERO){
            throw new IllegalStateException("Output layer weights cannot be initialized to zero when using backprop.");
        }

        outputLayer.setLabels(labels);

        //calculate and apply the backward gradient for every layer
        /**
         * Skip the output layer for the indexing and just loop backwards updating the coefficients for each layer.
         *
         * Activate applies the activation function for each layer and sets that as the input for the following layer.
         *
         * Typical literature contains most trivial case for the error calculation: wT * weights
         * This interpretation transpose a few things to get mini batch because ND4J is rows vs columns organization for params
         */
        int numLayers = getnLayers();
        //Store gradients is a list; used to ensure iteration order in DefaultGradient linked hash map. i.e., layer 0 first instead of output layer
        LinkedList<Pair<String,INDArray>> gradientList = new LinkedList<>();

        Pair<Gradient,INDArray> currPair = outputLayer.backpropGradient(null);

        for( Map.Entry<String, INDArray> entry : currPair.getFirst().gradientForVariable().entrySet()) {
            multiGradientKey = String.valueOf(numLayers - 1) + "_" + entry.getKey();
            gradientList.addLast(new Pair<>(multiGradientKey,entry.getValue()));
        }

        if(getLayerWiseConfigurations().getInputPreProcess(numLayers-1) != null)
            currPair = new Pair<> (currPair.getFirst(), this.layerWiseConfigurations.getInputPreProcess(numLayers - 1).backprop(currPair.getSecond(),layers[numLayers-1]));

        // Calculate gradients for previous layers & drops output layer in count
        for(int j = numLayers - 2; j >= 0; j--) {
            currLayer = getLayer(j);
            currPair = currLayer.backpropGradient(currPair.getSecond());

            LinkedList<Pair<String,INDArray>> tempList = new LinkedList<>();
            for( Map.Entry<String, INDArray> entry : currPair.getFirst().gradientForVariable().entrySet() ){
                multiGradientKey = String.valueOf(j) + "_" + entry.getKey();
                tempList.addFirst(new Pair<>(multiGradientKey,entry.getValue()));
            }
            for(Pair<String,INDArray> pair : tempList) gradientList.addFirst(pair);

            //Pass epsilon through input processor before passing to next layer (if applicable)
            if(getLayerWiseConfigurations().getInputPreProcess(j) != null)
                currPair = new Pair<> (currPair.getFirst(), getLayerWiseConfigurations().getInputPreProcess(j).backprop(currPair.getSecond(),layers[j]));
        }

        //Add gradients to Gradients, in correct order
        for( Pair<String,INDArray> pair : gradientList ) gradient.setGradientFor(pair.getFirst(), pair.getSecond());
    }

    protected void doTruncatedBPTT(INDArray input, INDArray labels){
    	if( input.rank() != 3 || labels.rank() != 3 ){
    		log.warn("Cannot do truncated BPTT with non-3d inputs or labels. Expect input with shape [miniBatchSize,nIn,timeSeriesLength]");
    		return;
    	}
    	if( input.size(2) != labels.size(2) ){
    		log.warn("Input and label time series have different lengths: {} input length, {} label length",input.size(2),labels.size(2));
    		return;
    	}

    	int fwdLen = layerWiseConfigurations.getTbpttFwdLength();
    	int timeSeriesLength = input.size(2);
    	int nSubsets = timeSeriesLength / fwdLen;
    	if( fwdLen > timeSeriesLength ){
    		log.warn("Cannot do TBPTT: Truncated BPTT forward length > input time series length.");
    		return;
    	}

    	rnnClearPreviousState();

    	for( int i=0; i<nSubsets; i++ ){
    		int startTimeIdx = i*fwdLen;
    		int endTimeIdx = startTimeIdx + fwdLen;

    		INDArray inputSubset = input.get(NDArrayIndex.all(),NDArrayIndex.all(),NDArrayIndex.interval(startTimeIdx, endTimeIdx));
    		INDArray labelSubset = labels.get(NDArrayIndex.all(),NDArrayIndex.all(),NDArrayIndex.interval(startTimeIdx, endTimeIdx));

    		setInput(inputSubset);
    		setLabels(labelSubset);

    		if( solver == null ){
                solver = new Solver.Builder()
                        .configure(conf())
                        .listeners(getListeners())
                        .model(this).build();
            }
            solver.optimize();

            //Finally, update the state of the RNN layers:
            updateRnnStateWithTBPTTState();
    	}

    	rnnClearPreviousState();
    }

    protected void updateRnnStateWithTBPTTState(){
    	for(int i=0; i<layers.length; i++){
    		if(layers[i] instanceof BaseRecurrentLayer){
    			BaseRecurrentLayer<?> l = ((BaseRecurrentLayer<?>)layers[i]);
    			l.rnnSetPreviousState(l.rnnGetTBPTTState());
    		} else if(layers[i] instanceof MultiLayerNetwork){
    			((MultiLayerNetwork)layers[i]).updateRnnStateWithTBPTTState();
    		}
    	}
    }

    /** Equivalent to backprop(), but calculates gradient for truncated BPTT instead. */
    protected void truncatedBPTTGradient(){
    	String multiGradientKey;
        gradient = new DefaultGradient();
        Layer currLayer;

        if(!(getOutputLayer() instanceof BaseOutputLayer)) {
            log.warn("Warning: final layer isn't output layer. You cannot use backprop (truncated BPTT) without an output layer.");
            return;
        }

        BaseOutputLayer<?> outputLayer = (BaseOutputLayer<?>) getOutputLayer();
        if(labels == null)
            throw new IllegalStateException("No labels found");
        if(outputLayer.conf().getLayer().getWeightInit() == WeightInit.ZERO){
            throw new IllegalStateException("Output layer weights cannot be initialized to zero when using backprop.");
        }

        outputLayer.setLabels(labels);

        //calculate and apply the backward gradient for every layer
        int numLayers = getnLayers();
        //Store gradients is a list; used to ensure iteration order in DefaultGradient linked hash map. i.e., layer 0 first instead of output layer
        LinkedList<Pair<String,INDArray>> gradientList = new LinkedList<>();

        Pair<Gradient,INDArray> currPair = outputLayer.backpropGradient(null);

        for( Map.Entry<String, INDArray> entry : currPair.getFirst().gradientForVariable().entrySet()) {
            multiGradientKey = String.valueOf(numLayers - 1) + "_" + entry.getKey();
            gradientList.addLast(new Pair<>(multiGradientKey,entry.getValue()));
        }

        if(getLayerWiseConfigurations().getInputPreProcess(numLayers-1) != null)
            currPair = new Pair<> (currPair.getFirst(), this.layerWiseConfigurations.getInputPreProcess(numLayers - 1).backprop(currPair.getSecond(),layers[numLayers-1]));

        // Calculate gradients for previous layers & drops output layer in count
        for(int j = numLayers - 2; j >= 0; j--) {
            currLayer = getLayer(j);
            if(currLayer instanceof BaseRecurrentLayer){
            	currPair = ((BaseRecurrentLayer<?>)currLayer).tbpttBackpropGradient(currPair.getSecond(),layerWiseConfigurations.getTbpttBackLength());
            } else {
            	currPair = currLayer.backpropGradient(currPair.getSecond());
            }

            LinkedList<Pair<String,INDArray>> tempList = new LinkedList<>();
            for( Map.Entry<String, INDArray> entry : currPair.getFirst().gradientForVariable().entrySet() ){
                multiGradientKey = String.valueOf(j) + "_" + entry.getKey();
                tempList.addFirst(new Pair<>(multiGradientKey,entry.getValue()));
            }
            for(Pair<String,INDArray> pair : tempList) gradientList.addFirst(pair);

            //Pass epsilon through input processor before passing to next layer (if applicable)
            if(getLayerWiseConfigurations().getInputPreProcess(j) != null)
                currPair = new Pair<> (currPair.getFirst(), getLayerWiseConfigurations().getInputPreProcess(j).backprop(currPair.getSecond(),layers[j]));
        }

        //Add gradients to Gradients, in correct order
        for( Pair<String,INDArray> pair : gradientList ) gradient.setGradientFor(pair.getFirst(), pair.getSecond());
    }


    /**
     *
     * @return
     */
    public Collection<IterationListener> getListeners() {
        return listeners;
    }

    @Override
    public void setListeners(Collection<IterationListener> listeners) {
        this.listeners = listeners;

        if (layers == null) {
            init();
        }
        for (Layer layer : layers) {
            layer.setListeners(listeners);
        }
    }


    @Override
    public void setListeners(IterationListener... listeners) {
        Collection<IterationListener> cListeners = new ArrayList<>();
        for(IterationListener listener : listeners)
            cListeners.add(listener);
        setListeners(cListeners);
    }


    /**
     * Run SGD based on the given labels
     *
     */
    public void finetune() {
        if (!(getOutputLayer() instanceof BaseOutputLayer)) {
            log.warn("Output layer not instance of output layer returning.");
            return;
        }
        if(labels == null)
            throw new IllegalStateException("No labels found");

        log.info("Finetune phase");
        BaseOutputLayer output = (BaseOutputLayer) getOutputLayer();
        if (output.conf().getOptimizationAlgo() != OptimizationAlgorithm.HESSIAN_FREE) {
            feedForward();
            output.fit(output.input(), labels);
        } else {
            throw new UnsupportedOperationException();
        }
    }


    /**
     * Returns the predictions for each example in the dataset
     *
     * @param d the matrix to predict
     * @return the prediction for the dataset
     */
    @Override
    public int[] predict(INDArray d) {
        INDArray output = output(d);
        int[] ret = new int[d.slices()];
        if (d.isRowVector()) ret[0] = Nd4j.getBlasWrapper().iamax(output);
        else {
            for (int i = 0; i < ret.length; i++)
                ret[i] = Nd4j.getBlasWrapper().iamax(output.getRow(i));
        }
        return ret;
    }

    /**
     * Returns the probabilities for each label
     * for each example row wise
     *
     * @param examples the examples to classify (one example in each row)
     * @return the likelihoods of each example and each label
     */
    @Override
    public INDArray labelProbabilities(INDArray examples) {
        List<INDArray> feed = feedForward(examples);
        BaseOutputLayer o = (BaseOutputLayer) getOutputLayer();
        return o.labelProbabilities(feed.get(feed.size() - 1));
    }

    /**
     * Fit the model
     *
     * @param data   the examples to classify (one example in each row)
     * @param labels the example labels(a binary outcome matrix)
     */
    @Override
    public void fit(INDArray data, INDArray labels) {
        setInput(data.dup());
        setLabels(labels.dup());

        if (layerWiseConfigurations.isPretrain()) {
            pretrain(data);
            finetune();
        }

        if(layerWiseConfigurations.isBackprop()) {
            if( solver == null ){
                solver = new Solver.Builder()
                        .configure(conf())
                        .listeners(getListeners())
                        .model(this).build();
            }

            solver.optimize();
        }
    }

    /**
     * Fit the unsupervised model
     *
     * @param data the examples to classify (one example in each row)
     */

    @Override
    public void fit(INDArray data) {
        setInput(data.dup());
        pretrain(data);
    }

    @Override
    public void iterate(INDArray input) {
        pretrain(input);
    }


    /**
     * Fit the model
     *
     * @param data the data to train on
     */
    @Override
    public void fit(org.nd4j.linalg.dataset.api.DataSet data) {
        fit(data.getFeatureMatrix(), data.getLabels());
    }

    /**
     * Fit the model
     *
     * @param examples the examples to classify (one example in each row)
     * @param labels   the labels for each example (the number of labels must match
     */
    @Override
    public void fit(INDArray examples, int[] labels) {
        org.deeplearning4j.nn.conf.layers.OutputLayer layerConf =
                (org.deeplearning4j.nn.conf.layers.OutputLayer) getOutputLayer().conf().getLayer();
        fit(examples, FeatureUtil.toOutcomeMatrix(labels, layerConf.getNOut()));
    }


    /**
     * Label the probabilities of the input
     *
     * @param input    the input to label
     * @param test whether the output
     *             is test or train. This mainly
     *             affect hyper parameters such as
     *             drop out where certain things should
     *             be applied with activations
     * @return a vector of probabilities
     * given each label.
     * <p>
     * This is typically of the form:
     * [0.5, 0.5] or some other probability distribution summing to one
     */
    public INDArray output(INDArray input, boolean test) {
        List<INDArray> activations = feedForward(input, test);
        //last activation is output
        return activations.get(activations.size() - 1);
    }

    /**
     * Label the probabilities of the input
     *
     * @param input the input to label
     * @return a vector of probabilities
     * given each label.
     * <p>
     * This is typically of the form:
     * [0.5, 0.5] or some other probability distribution summing to one
     */
    public INDArray output(INDArray input) {
        return output(input, false);
    }


    /**
     * Reconstructs the input.
     * This is equivalent functionality to a
     * deep autoencoder.
     *
     * @param x        the input to transform
     * @param layerNum the layer to output for encoding
     * @return a reconstructed matrix
     * relative to the size of the last hidden layer.
     * This is great for data compression and visualizing
     * high dimensional data (or just doing dimensionality reduction).
     * <p>
     * This is typically of the form:
     * [0.5, 0.5] or some other probability distribution summing to one
     */
    public INDArray reconstruct(INDArray x, int layerNum) {
        List<INDArray> forward = feedForward(x);
        return forward.get(layerNum - 1);
    }


    /**
     * Prints the configuration
     */
    public void printConfiguration() {
        StringBuilder sb = new StringBuilder();
        int count = 0;
        for (NeuralNetConfiguration conf : getLayerWiseConfigurations().getConfs()) {
            sb.append(" Layer " + count++ + " conf " + conf);
        }

        log.info(sb.toString());
    }


    /**
     * Assigns the parameters of this model to the ones specified by this
     * network. This is used in loading from input streams, factory methods, etc
     *
     * @param network the network to getFromOrigin parameters from
     */
    public void update(MultiLayerNetwork network) {
        this.defaultConfiguration = network.defaultConfiguration;
        setInput(network.input);
        this.labels = network.labels;
        this.layers = ArrayUtils.clone(network.layers);
    }


    /**
     * Sets the input and labels and returns a score for the prediction
     * wrt true labels
     *
     * @param input  the input to score
     * @param labels the true labels
     * @return the score for the given input,label pairs
     */
    @Override
    public double f1Score(INDArray input, INDArray labels) {
        feedForward(input);
        setLabels(labels);
        Evaluation eval = new Evaluation();
        eval.eval(labels, labelProbabilities(input));
        return eval.f1();
    }

    /**
     * Returns the number of possible labels
     *
     * @return the number of possible labels for this classifier
     */
    @Override
    public int numLabels() {
        return labels.columns();
    }

    /**
     * Sets the input and labels and returns a score for the prediction
     * wrt true labels
     *
     * @param data the data to score
     * @return the score for the given input,label pairs
     */
    public double score(DataSet data) {
        feedForward(data.getFeatureMatrix());
        setLabels(data.getLabels());
        if( getOutputLayer() instanceof BaseOutputLayer ){
            BaseOutputLayer<?> ol = (BaseOutputLayer<?>)getOutputLayer();
            ol.setLabels(data.getLabels());
            ol.computeScore(calcL1(),calcL2());
            this.score = ol.score();
        } else {
            log.warn("Cannot calculate score wrt labels without an OutputLayer");
            return 0.0;
        }
        return score();
    }


    @Override
    public void fit() {
        fit(input, labels);
    }

    @Override
    public void update(INDArray gradient, String paramType) {
    }


    /**
     * Score of the model (relative to the objective function)
     *
     * @return the score of the model (relative to the objective function)
     */
    @Override
    public double score() {
        return score;
    }

    @Override
    public void computeGradientAndScore() {
        //Calculate activations (which are stored in each layer, and used in backprop)
        if(layerWiseConfigurations.getBackpropType() == BackpropType.TruncatedBPTT ){
        	rnnActivateUsingStoredState(getInput(), true, true);
        	truncatedBPTTGradient();
        }else{
        	feedForward();
        	backprop();
        }
        score = ((BaseOutputLayer<?>)getOutputLayer()).computeScore(calcL1(),calcL2());
    }

    @Override
    public void accumulateScore(double accum) {

    }

    /**
     * Clear the inputs. Clears optimizer state.
     */
    public void clear() {
        for (Layer layer : layers)
            layer.clear();

        input = null;
        labels = null;
        solver = null;
    }

    /**
     * Score of the model (relative to the objective function)
     *
     * @param param the current parameters
     * @return the score of the model (relative to the objective function)
     */

    public double score(INDArray param) {
        INDArray params = params();
        setParameters(param);
        double ret = score();
        double regCost = 0.5f * defaultConfiguration.getL2() * (double) Transforms.pow(mask.mul(param), 2).sum(Integer.MAX_VALUE).element();
        setParameters(params);
        return ret + regCost;
    }

    /**
     * Averages the given logistic regression
     * from a mini batch in to this one
     *
     * @param layer     the logistic regression to average in to this one
     * @param batchSize the batch size
     */
    @Override
    public void merge(Layer layer, int batchSize) {
        throw new UnsupportedOperationException();
    }

    /**
     * Merges this network with the other one.
     * This is a weight averaging with the update of:
     * a += b - a / n
     * where a is a matrix on the network
     * b is the incoming matrix and n
     * is the batch size.
     * This update is performed across the network neuralNets
     * as well as hidden neuralNets and logistic neuralNets
     *
     * @param network   the network to merge with
     * @param batchSize the batch size (number of training examples)
     *                  to average by
     */
    public void merge(MultiLayerNetwork network, int batchSize) {
        if (network.layers.length != layers.length)
            throw new IllegalArgumentException("Unable to merge networks that are not of equal length");
        for (int i = 0; i < getnLayers(); i++) {
            Layer n = layers[i];
            Layer otherNetwork = network.layers[i];
            n.merge(otherNetwork, batchSize);

        }

        getOutputLayer().merge(network.getOutputLayer(), batchSize);
    }


    /**
     * Note that if input isn't null
     * and the neuralNets are null, this is a way
     * of initializing the neural network
     *
     * @param input
     */
    public void setInput(INDArray input) {
        this.input = input;
        if (this.layers == null)
            this.initializeLayers(getInput());
        if(input != null)
            setInputMiniBatchSize(input.size(0));
    }

    private void initMask() {
        setMask(Nd4j.ones(1, pack().length()));
    }


    /**
     * Get the output layer
     *
     * @return
     */
    public Layer getOutputLayer() {
        return getLayers()[getLayers().length - 1];
    }


    /**
     * Sets parameters for the model.
     * This is used to manipulate the weights and biases across
     * all neuralNets (including the output layer)
     *
     * @param params a parameter vector equal 1,numParameters
     */
    public void setParameters(INDArray params) {
        int idx = 0;
        for (int i = 0; i < getLayers().length; i++) {
            Layer layer = getLayer(i);
            if(!(layer instanceof SubsamplingLayer)) {
                int range = layer.numParams();
                INDArray get = params.get(NDArrayIndex.point(0),NDArrayIndex.interval(idx, range + idx));
                if (get.length() < 1)
                    throw new IllegalStateException("Unable to retrieve layer. No params found (length was 0");
                layer.setParams(get);
                idx += range;
            }
        }
    }


    /**
     * Feed forward with the r operator
     *
     * @param v the v for the r operator
     * @return the activations based on the r operator
     */
    public List<INDArray> feedForwardR(List<INDArray> acts, INDArray v) {
        List<INDArray> R = new ArrayList<>();
        R.add(Nd4j.zeros(input.slices(), input.columns()));
        List<Pair<INDArray, INDArray>> vWvB = unPack(v);
        List<INDArray> W = MultiLayerUtil.weightMatrices(this);

        for (int i = 0; i < layers.length; i++) {
            String derivative = getLayers()[i].conf().getLayer().getActivationFunction();
            //R[i] * W[i] + acts[i] * (vW[i] + vB[i]) .* f'([acts[i + 1])
            R.add(R.get(i).mmul(W.get(i)).addi(acts.get(i)
                    .mmul(vWvB.get(i).getFirst().addiRowVector(vWvB.get(i).getSecond())))
                    .muli((Nd4j.getExecutioner().execAndReturn(Nd4j.getOpFactory().createTransform(derivative, acts.get(i + 1)).derivative()))));
        }

        return R;
    }


    /**
     * Feed forward with the r operator
     *
     * @param v the v for the r operator
     * @return the activations based on the r operator
     */
    public List<INDArray> feedForwardR(INDArray v) {
        return feedForwardR(feedForward(), v);
    }

    /**
     * Do a back prop iteration.
     * This involves computing the activations, tracking the last neuralNets weights
     * to revert to in case of convergence, the learning rate being used to iterate
     * and the current epoch
     *
     * @param v the v in gaussian newton vector g * v
     * @return whether the training should converge or not
     */
    protected List<Pair<INDArray, INDArray>> backPropGradientR(INDArray v) {
        //feedforward to compute activations
        //initial error
        //log.info("Back prop step " + epoch);
        if (mask == null)
            initMask();
        //precompute deltas
        List<INDArray> deltas = computeDeltasR(v);
        //compute derivatives and gradients given activations


        List<Pair<INDArray, INDArray>> list = new ArrayList<>();

        for (int l = 0; l < getnLayers(); l++) {
            INDArray gradientChange = deltas.get(l);

            if (gradientChange.length() != getLayers()[l].getParam(DefaultParamInitializer.WEIGHT_KEY).length())
                throw new IllegalStateException("Gradient change not equal to weight change");


            //update hidden bias
            INDArray deltaColumnSums = deltas.get(l).mean(0);
            if (deltaColumnSums.length() != layers[l].getParam(DefaultParamInitializer.BIAS_KEY).length())
                throw new IllegalStateException("Bias change not equal to weight change");


            list.add(new Pair<>(gradientChange, deltaColumnSums));


        }

        INDArray pack = pack(list).addi(mask.mul(defaultConfiguration.getL2())
                .muli(v)).addi(v.mul(layerWiseConfigurations.getDampingFactor()));
        return unPack(pack);

    }


    public INDArray getLabels() {
        return labels;
    }

    public INDArray getInput() {
        return input;
    }


    public void setLabels(INDArray labels) {
        this.labels = labels;
    }

    /**
     * Get the number of layers in the network
     *
     * @return the number of layers in the network
     */
    public int getnLayers() {
        return layerWiseConfigurations.getConfs().size();
    }

    public Layer[] getLayers() {
        return layers;
    }

    public Layer getLayer(int i) {
        return layers[i];
    }

    public void setLayers(Layer[] layers) {
        this.layers = layers;
    }

    public INDArray getMask() {
        return mask;
    }

    public void setMask(INDArray mask) {
        this.mask = mask;
    }

    //==========
    //Layer methods

    @Override
    public Gradient error(INDArray errorSignal) {
        throw new UnsupportedOperationException();
    }

    @Override
    public Type type() {
        return Type.MULTILAYER;
    }

    @Override
    public INDArray derivativeActivation(INDArray input) {
        throw new UnsupportedOperationException();
    }

    @Override
    public Gradient calcGradient(Gradient layerError, INDArray activation) {
        throw new UnsupportedOperationException();
    }

    @Override
    public INDArray preOutput(INDArray x) {
        INDArray lastLayerActivation = x;
        for( int i=0; i<layers.length-1; i++ ){
            if(getLayerWiseConfigurations().getInputPreProcess(i) != null)
                lastLayerActivation = getLayerWiseConfigurations().getInputPreProcess(i).preProcess(lastLayerActivation,layers[i]);
            lastLayerActivation = layers[i].activate(lastLayerActivation);
        }
        if(getLayerWiseConfigurations().getInputPreProcess(layers.length-1) != null)
            lastLayerActivation = getLayerWiseConfigurations().getInputPreProcess(layers.length-1).preProcess(lastLayerActivation,layers[layers.length-1]);
        return layers[layers.length-1].preOutput(lastLayerActivation);
    }

    @Override
    public Layer transpose() {
        throw new UnsupportedOperationException();
    }

    @Override
    public Pair<Gradient,INDArray> backpropGradient(INDArray epsilon) {
        throw new UnsupportedOperationException("Not yet implemented");
    }

    @Override
    public void setIndex(int index){
        layerIndex = index;
    }

    @Override
    public int getIndex(){
        return layerIndex;
    }

    @Override
    public double calcL2() {
        double l2 = 0.0;
        for( int i=0; i<layers.length; i++ ){
            l2 += layers[i].calcL2();
        }
        return l2;
    }

    @Override
    public double calcL1() {
        double l1 = 0.0;
        for( int i=0; i<layers.length; i++ ){
            l1 += layers[i].calcL1();
        }
        return l1;
    }

    @Override
    public void update(Gradient gradient) {
        throw new UnsupportedOperationException();
    }

    @Override
    public INDArray preOutput(INDArray x, boolean training) {
        throw new UnsupportedOperationException();

    }

    @Override
    public INDArray activate(boolean training) {
        throw new UnsupportedOperationException();
    }

    @Override
    public INDArray activate(INDArray input, boolean training) {
        throw new UnsupportedOperationException();
    }

    @Override
    public void setInputMiniBatchSize(int size){
        if(layers != null)
            for(Layer l : layers)
                l.setInputMiniBatchSize(size);
    }

    @Override
    public int getInputMiniBatchSize(){
        return layers[0].getInputMiniBatchSize();
    }

    /**
     *
     * If this MultiLayerNetwork contains one or more RNN layers: conduct forward pass (prediction)
     * but using previous stored state for any RNN layers. The activations for the final step are
     * also stored in the RNN layers for use next time rnnTimeStep() is called.<br>
     * This method can be used to generate output one or more steps at a time instead of always having to do
     * forward pass from t=0. Example uses are for streaming data, and for generating samples from network output
     * one step at a time (where samples are then fed back into the network as input)<br>
     * If no previous state is present in RNN layers (i.e., initially or after calling rnnClearPreviousState()),
     * the default initialization (usually 0) is used.<br>
     * Supports mini-batch (i.e., multiple predictions/forward pass in parallel) as well as for single examples.<br>
     * @param input Input to network. May be for one or multiple time steps. For single time step:
     *  input has shape [miniBatchSize,inputSize] or [miniBatchSize,inputSize,1]. miniBatchSize=1 for single example.<br>
     *  For multiple time steps: [miniBatchSize,inputSize,inputTimeSeriesLength]
     * @return Output activations. If output is RNN layer (such as RnnOutputLayer): if input has shape [miniBatchSize,inputSize]
     * i.e., is 2d, output has shape [miniBatchSize,outputSize] (i.e., also 2d).<br>
     * Otherwise output is 3d [miniBatchSize,outputSize,inputTimeSeriesLength] when using RnnOutputLayer.
     * @see input
     */
    public INDArray rnnTimeStep(INDArray input) {
        this.setInputMiniBatchSize(input.size(0));	//Necessary for preprocessors/reshaping
        boolean inputIs2d = input.rank()==2;
        for( int i = 0; i < layers.length; i++) {
            if(getLayerWiseConfigurations().getInputPreProcess(i) != null)
                input = getLayerWiseConfigurations().getInputPreProcess(i).preProcess(input,layers[i]);
<<<<<<< HEAD
    		if(layers[i] instanceof BaseRecurrentLayer){
    			input = ((BaseRecurrentLayer<?>)layers[i]).rnnTimeStep(input);
    		} else if(layers[i] instanceof MultiLayerNetwork){
    			input = ((MultiLayerNetwork)layers[i]).rnnTimeStep(input);
    		} else {
    			input = layers[i].activate(input, false);
    		}
    	}
    	if(inputIs2d && input.rank()==3 && layers[layers.length-1].type() == Type.RECURRENT){
    		//Return 2d output with shape [miniBatchSize,nOut]
    		// instead of 3d output with shape [miniBatchSize,nOut,1]
    		return input.tensorAlongDimension(0,1,0);
    	}
    	return input;
    }
    
=======
            if(layers[i] instanceof BaseRecurrentLayer){
                input = ((BaseRecurrentLayer<?>)layers[i]).rnnTimeStep(input);
            } else {
                input = layers[i].activate(input, false);
            }
        }
        
        if(inputIs2d && input.rank() == 3 && layers[layers.length-1].type() == Type.RECURRENT){
            //Return 2d output with shape [miniBatchSize,nOut]
            // instead of 3d output with shape [miniBatchSize,nOut,1]
            return input.tensorAlongDimension(0,1,0);
        }
        return input;
    }

>>>>>>> da577d94
    /**Get the state of the RNN layer, as used in rnnTimeStep().
     * @param layer Number/index of the layer.
     * @return Hidden state, or null if layer is not an RNN layer
     */
    public Map<String,INDArray> rnnGetPreviousState(int layer){
        if(layer < 0 || layer >= layers.length ) throw new IllegalArgumentException("Invalid layer number");
        if( !(layers[layer] instanceof BaseRecurrentLayer) ) throw new IllegalArgumentException("Layer is not an RNN layer");
        return ((BaseRecurrentLayer<?>)layers[layer]).rnnGetPreviousState();
    }

    /**Set the state of the RNN layer.
     * @param layer The number/index of the layer.
     * @param state The state to set the specified layer to
     */
    public void rnnSetPreviousState(int layer, Map<String,INDArray> state){
        if(layer < 0 || layer >= layers.length ) throw new IllegalArgumentException("Invalid layer number");
        if( !(layers[layer] instanceof BaseRecurrentLayer) ) throw new IllegalArgumentException("Layer is not an RNN layer");

        BaseRecurrentLayer<?> r = (BaseRecurrentLayer<?>)layers[layer];
        r.rnnSetPreviousState(state);
    }

    /** Clear the previous state of the RNN layers (if any).
     */
    public void rnnClearPreviousState(){
<<<<<<< HEAD
    	if( layers == null ) return;
    	for( int i=0; i<layers.length; i++ ){
    		if( layers[i] instanceof BaseRecurrentLayer ) ((BaseRecurrentLayer<?>)layers[i]).rnnClearPreviousState();
    		else if( layers[i] instanceof MultiLayerNetwork ){
    			((MultiLayerNetwork)layers[i]).rnnClearPreviousState();
    		}
    	}
    }
    
    /** Similar to rnnTimeStep and feedForward() methods. Difference here is that this method:<br>
     * (a) like rnnTimeStep does forward pass using stored state for RNN layers, and<br>
     * (b) unlike rnnTimeStep does not modify the RNN layer state<br>
     * Therefore multiple calls to this method with the same input should have the same output.<br>
     * Typically used during training only. Use rnnTimeStep for prediction/forward pass at test time.
     * @param input Input to network
     * @param training Whether training or not
     * @param storeLastForTBPPT set to true if used as part of truncated BPTT training
     * @return Activations for each layer (including input, as per feedforward() etc)
     * @see rnnTimeStep
     */
    public List<INDArray> rnnActivateUsingStoredState(INDArray input, boolean training, boolean storeLastForTBPTT ){
    	this.setInputMiniBatchSize(input.size(0));	//Necessary for preprocessors/reshaping
    	INDArray currInput = input;
        List<INDArray> activations = new ArrayList<>();
        activations.add(currInput);

        for( int i=0; i<layers.length; i++ ){
        	if(getLayerWiseConfigurations().getInputPreProcess(i) != null)
                currInput = getLayerWiseConfigurations().getInputPreProcess(i).preProcess(currInput,layers[i]);
    		if(layers[i] instanceof BaseRecurrentLayer){
    			currInput = ((BaseRecurrentLayer<?>)layers[i]).rnnActivateUsingStoredState(currInput,training,storeLastForTBPTT);
    		} else if(layers[i] instanceof MultiLayerNetwork){
    			List<INDArray> temp = ((MultiLayerNetwork)layers[i]).rnnActivateUsingStoredState(currInput, training, storeLastForTBPTT);
    			currInput = temp.get(temp.size()-1);
    		} else {
    			currInput = layers[i].activate(currInput, training);
    		}
    		activations.add(currInput);
    	}
        return activations;
=======
        if( layers == null ) return;
        for( int i=0; i<layers.length; i++ ){
            if( layers[i] instanceof BaseRecurrentLayer ) ((BaseRecurrentLayer<?>)layers[i]).rnnClearPreviousState();
        }
>>>>>>> da577d94
    }
}<|MERGE_RESOLUTION|>--- conflicted
+++ resolved
@@ -29,7 +29,6 @@
 import org.deeplearning4j.nn.gradient.DefaultGradient;
 import org.deeplearning4j.nn.gradient.Gradient;
 import org.deeplearning4j.nn.layers.BaseOutputLayer;
-import org.deeplearning4j.nn.layers.OutputLayer;
 import org.deeplearning4j.nn.layers.convolution.subsampling.SubsamplingLayer;
 import org.deeplearning4j.nn.layers.factory.LayerFactories;
 import org.deeplearning4j.nn.layers.recurrent.BaseRecurrentLayer;
@@ -1947,7 +1946,6 @@
         for( int i = 0; i < layers.length; i++) {
             if(getLayerWiseConfigurations().getInputPreProcess(i) != null)
                 input = getLayerWiseConfigurations().getInputPreProcess(i).preProcess(input,layers[i]);
-<<<<<<< HEAD
     		if(layers[i] instanceof BaseRecurrentLayer){
     			input = ((BaseRecurrentLayer<?>)layers[i]).rnnTimeStep(input);
     		} else if(layers[i] instanceof MultiLayerNetwork){
@@ -1963,24 +1961,7 @@
     	}
     	return input;
     }
-    
-=======
-            if(layers[i] instanceof BaseRecurrentLayer){
-                input = ((BaseRecurrentLayer<?>)layers[i]).rnnTimeStep(input);
-            } else {
-                input = layers[i].activate(input, false);
-            }
-        }
-        
-        if(inputIs2d && input.rank() == 3 && layers[layers.length-1].type() == Type.RECURRENT){
-            //Return 2d output with shape [miniBatchSize,nOut]
-            // instead of 3d output with shape [miniBatchSize,nOut,1]
-            return input.tensorAlongDimension(0,1,0);
-        }
-        return input;
-    }
-
->>>>>>> da577d94
+
     /**Get the state of the RNN layer, as used in rnnTimeStep().
      * @param layer Number/index of the layer.
      * @return Hidden state, or null if layer is not an RNN layer
@@ -2006,7 +1987,6 @@
     /** Clear the previous state of the RNN layers (if any).
      */
     public void rnnClearPreviousState(){
-<<<<<<< HEAD
     	if( layers == null ) return;
     	for( int i=0; i<layers.length; i++ ){
     		if( layers[i] instanceof BaseRecurrentLayer ) ((BaseRecurrentLayer<?>)layers[i]).rnnClearPreviousState();
@@ -2047,11 +2027,5 @@
     		activations.add(currInput);
     	}
         return activations;
-=======
-        if( layers == null ) return;
-        for( int i=0; i<layers.length; i++ ){
-            if( layers[i] instanceof BaseRecurrentLayer ) ((BaseRecurrentLayer<?>)layers[i]).rnnClearPreviousState();
-        }
->>>>>>> da577d94
     }
 }