/*
 *
 *  * Copyright 2015 Skymind,Inc.
 *  *
 *  *    Licensed under the Apache License, Version 2.0 (the "License");
 *  *    you may not use this file except in compliance with the License.
 *  *    You may obtain a copy of the License at
 *  *
 *  *        http://www.apache.org/licenses/LICENSE-2.0
 *  *
 *  *    Unless required by applicable law or agreed to in writing, software
 *  *    distributed under the License is distributed on an "AS IS" BASIS,
 *  *    WITHOUT WARRANTIES OR CONDITIONS OF ANY KIND, either express or implied.
 *  *    See the License for the specific language governing permissions and
 *  *    limitations under the License.
 *
 */

package org.deeplearning4j.nn.conf.layers;

import lombok.AllArgsConstructor;
import lombok.Data;
import lombok.EqualsAndHashCode;
import lombok.NoArgsConstructor;
import lombok.ToString;

/** Gated Recurrent Unit RNN Layer.<br>
 * The GRU was recently proposed by Cho et al. 2014 - http://arxiv.org/abs/1406.1078<br>
 * It is similar to the LSTM architecture in that both use a gating structure within each unit
 * to attempt to capture long-term dependencies and deal with the vanishing gradient problem.
 * A GRU layer contains fewer parameters than an equivalent size LSTM layer, and some research
 * (such as http://arxiv.org/abs/1412.3555) suggests it may outperform LSTM layers (given an
 * equal number of parameters) in some cases.
 * @author Alex Black
 */
@Data @NoArgsConstructor
@ToString(callSuper = true)
@EqualsAndHashCode(callSuper = true)
<<<<<<< HEAD
public class GRU extends BaseRecurrentLayer {
=======
public class GRU extends FeedForwardLayer {
>>>>>>> 601c39e6

    private GRU(Builder builder) {
    	super(builder);
    }

    @AllArgsConstructor
<<<<<<< HEAD
    public static class Builder extends BaseRecurrentLayer.Builder<Builder> {
=======
    public static class Builder extends FeedForwardLayer.Builder<Builder> {
>>>>>>> 601c39e6
        
        @Override
        @SuppressWarnings("unchecked")
        public GRU build() {
            return new GRU(this);
        }
    }
}<|MERGE_RESOLUTION|>--- conflicted
+++ resolved
@@ -36,23 +36,14 @@
 @Data @NoArgsConstructor
 @ToString(callSuper = true)
 @EqualsAndHashCode(callSuper = true)
-<<<<<<< HEAD
 public class GRU extends BaseRecurrentLayer {
-=======
-public class GRU extends FeedForwardLayer {
->>>>>>> 601c39e6
 
     private GRU(Builder builder) {
     	super(builder);
     }
 
     @AllArgsConstructor
-<<<<<<< HEAD
-    public static class Builder extends BaseRecurrentLayer.Builder<Builder> {
-=======
-    public static class Builder extends FeedForwardLayer.Builder<Builder> {
->>>>>>> 601c39e6
-        
+    public static class Builder extends BaseRecurrentLayer.Builder<Builder> {      
         @Override
         @SuppressWarnings("unchecked")
         public GRU build() {
