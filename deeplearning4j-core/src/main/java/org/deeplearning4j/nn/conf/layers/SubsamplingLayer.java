package org.deeplearning4j.nn.conf.layers;

import lombok.AllArgsConstructor;
import lombok.Data;
import lombok.NoArgsConstructor;

import org.deeplearning4j.nn.conf.distribution.Distribution;
import org.deeplearning4j.nn.weights.WeightInit;

/**
 * Subsampling layer also referred to as pooling in convolution neural nets
 *
 *  Supports the following pooling types:
 *     MAX
 *     AVG
 *     NON
 * @author Adam Gibson
 */

@Data @NoArgsConstructor
public class SubsamplingLayer extends Layer {

    protected PoolingType poolingType;
    protected int[] kernelSize; // Same as filter size from the last conv layer
    protected int[] stride; // Default is 2. Down-sample by a factor of 2
    protected int[] padding;

    public enum PoolingType {
        MAX, AVG, SUM, NONE
    }

    private SubsamplingLayer(Builder builder) {
        super(builder);
        this.poolingType = builder.poolingType;
        this.kernelSize = builder.kernelSize;
        this.stride = builder.stride;
<<<<<<< HEAD
=======
        this.padding = builder.padding;
>>>>>>> a167a417
    }

    @AllArgsConstructor
    @NoArgsConstructor
    public static class Builder extends Layer.Builder {
<<<<<<< HEAD
        private poolingType poolingType;
        private int[] kernelSize; // Same as filter size from the last conv layer
        private int[] stride; // Default is 2. Down-sample by a factor of 2
=======
        private PoolingType poolingType = PoolingType.MAX;
        private int[] kernelSize = new int[] {2, 2}; // Same as filter size from the last conv layer
        private int[] stride = new int[] {2, 2}; // Default is 2. Down-sample by a factor of 2
        private int[] padding = new int[] {0, 0};
>>>>>>> a167a417

        public Builder(PoolingType poolingType, int[] kernelSize, int[] stride) {
            this.poolingType = poolingType;
            this.kernelSize = kernelSize;
            this.stride = stride;
        }

<<<<<<< HEAD
        public Builder poolingType(poolingType poolingType) {
            this.poolingType = poolingType;
            return this;
        }
        public Builder kernelSize(int[] kernelSize) {
            this.kernelSize = kernelSize;
            return this;
        }

        public Builder stride(int[] stride) {
            this.stride = stride;
=======
        public Builder(PoolingType poolingType, int[] kernelSize) {
            this.poolingType = poolingType;
            this.kernelSize = kernelSize;
        }

        public Builder(int[] kernelSize, int[] stride, int[] padding) {
            this.kernelSize = kernelSize;
            this.stride = stride;
            this.padding = padding;
        }

        public Builder(int[] kernelSize, int[] stride) {
            this.kernelSize = kernelSize;
            this.stride = stride;
        }

        public Builder(PoolingType poolingType) {
            this.poolingType = poolingType;
        }

        public Builder() {}

        @Override
        public Builder activation(String activationFunction) {
            this.activationFunction = activationFunction;
>>>>>>> a167a417
            return this;
        }
        @Override
        public Builder weightInit(WeightInit weightInit) {
            this.weightInit = weightInit;
            return this;
        }
        @Override
        public Builder dist(Distribution dist){
            this.dist = dist;
            return this;
        }
        @Override
        public Builder dropOut(double dropOut) {
            this.dropOut = dropOut;
            return this;
        }
        @Override
        @SuppressWarnings("unchecked")
        public SubsamplingLayer build() {
            return new SubsamplingLayer(this);
        }

        public Builder poolingType(PoolingType poolingType){
            this.poolingType = poolingType;
            return this;

        }

        public Builder kernelSize(int[] kernelSize){
            this.kernelSize = kernelSize;
            return this;

        }

        public Builder stride(int[] stride){
            this.stride = stride;
            return this;

        }

        public Builder padding(int[] padding){
            this.padding = padding;
            return this;

        }


    }

}<|MERGE_RESOLUTION|>--- conflicted
+++ resolved
@@ -30,29 +30,19 @@
     }
 
     private SubsamplingLayer(Builder builder) {
-        super(builder);
+    	super(builder);
         this.poolingType = builder.poolingType;
         this.kernelSize = builder.kernelSize;
         this.stride = builder.stride;
-<<<<<<< HEAD
-=======
         this.padding = builder.padding;
->>>>>>> a167a417
     }
 
     @AllArgsConstructor
-    @NoArgsConstructor
     public static class Builder extends Layer.Builder {
-<<<<<<< HEAD
-        private poolingType poolingType;
-        private int[] kernelSize; // Same as filter size from the last conv layer
-        private int[] stride; // Default is 2. Down-sample by a factor of 2
-=======
         private PoolingType poolingType = PoolingType.MAX;
         private int[] kernelSize = new int[] {2, 2}; // Same as filter size from the last conv layer
         private int[] stride = new int[] {2, 2}; // Default is 2. Down-sample by a factor of 2
         private int[] padding = new int[] {0, 0};
->>>>>>> a167a417
 
         public Builder(PoolingType poolingType, int[] kernelSize, int[] stride) {
             this.poolingType = poolingType;
@@ -60,19 +50,6 @@
             this.stride = stride;
         }
 
-<<<<<<< HEAD
-        public Builder poolingType(poolingType poolingType) {
-            this.poolingType = poolingType;
-            return this;
-        }
-        public Builder kernelSize(int[] kernelSize) {
-            this.kernelSize = kernelSize;
-            return this;
-        }
-
-        public Builder stride(int[] stride) {
-            this.stride = stride;
-=======
         public Builder(PoolingType poolingType, int[] kernelSize) {
             this.poolingType = poolingType;
             this.kernelSize = kernelSize;
@@ -98,7 +75,6 @@
         @Override
         public Builder activation(String activationFunction) {
             this.activationFunction = activationFunction;
->>>>>>> a167a417
             return this;
         }
         @Override
