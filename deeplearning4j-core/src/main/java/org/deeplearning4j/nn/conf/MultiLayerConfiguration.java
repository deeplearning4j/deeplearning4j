/*
 *
 *  * Copyright 2015 Skymind,Inc.
 *  *
 *  *    Licensed under the Apache License, Version 2.0 (the "License");
 *  *    you may not use this file except in compliance with the License.
 *  *    You may obtain a copy of the License at
 *  *
 *  *        http://www.apache.org/licenses/LICENSE-2.0
 *  *
 *  *    Unless required by applicable law or agreed to in writing, software
 *  *    distributed under the License is distributed on an "AS IS" BASIS,
 *  *    WITHOUT WARRANTIES OR CONDITIONS OF ANY KIND, either express or implied.
 *  *    See the License for the specific language governing permissions and
 *  *    limitations under the License.
 *
 */

package org.deeplearning4j.nn.conf;

import com.fasterxml.jackson.databind.ObjectMapper;
import lombok.AccessLevel;
import lombok.AllArgsConstructor;
import lombok.Data;
import lombok.NoArgsConstructor;
import org.deeplearning4j.nn.api.Layer;
import org.deeplearning4j.nn.conf.override.ClassifierOverride;
import org.deeplearning4j.nn.conf.override.ConfOverride;
import org.nd4j.linalg.factory.Nd4j;

import java.io.IOException;
import java.io.Serializable;
import java.util.*;

/**
 * Configuration for a multi layer network
 *
 * @author Adam Gibson
 */
@Data
@AllArgsConstructor(access = AccessLevel.PRIVATE)
@NoArgsConstructor
public class MultiLayerConfiguration implements Serializable {

    protected int[] hiddenLayerSizes;
    protected List<NeuralNetConfiguration> confs;
    @Deprecated
    protected boolean useDropConnect = false;
    protected boolean useGaussNewtonVectorProductBackProp = false;
    protected boolean pretrain = true;
    /* Sample if true, otherwise use the straight activation function */
    protected boolean useRBMPropUpAsActivations = true;
    protected double dampingFactor = 100;
    protected Map<Integer,OutputPreProcessor> processors = new HashMap<>();
    protected Map<Integer,InputPreProcessor> inputPreProcessors = new HashMap<>();
    @Deprecated
    protected boolean backward = false;
    protected boolean backprop = false;



    public MultiLayerConfiguration(MultiLayerConfiguration multiLayerConfiguration) {
        this.hiddenLayerSizes = multiLayerConfiguration.hiddenLayerSizes;
        this.confs = new ArrayList<>(multiLayerConfiguration.confs);
        this.useDropConnect = multiLayerConfiguration.useDropConnect;
        this.useGaussNewtonVectorProductBackProp = multiLayerConfiguration.useGaussNewtonVectorProductBackProp;
        this.pretrain = multiLayerConfiguration.pretrain;
        this.useRBMPropUpAsActivations = multiLayerConfiguration.useRBMPropUpAsActivations;
        this.dampingFactor = multiLayerConfiguration.dampingFactor;
        this.processors = new HashMap<>(multiLayerConfiguration.processors);
        this.backward = multiLayerConfiguration.backward;
        this.backprop = multiLayerConfiguration.backprop;
        this.inputPreProcessors = multiLayerConfiguration.inputPreProcessors;

    }


    /**
     *
     * @return  JSON representation of NN configuration
     */
    public String toYaml() {
        ObjectMapper mapper = NeuralNetConfiguration.mapperYaml();
        try {
            return mapper.writeValueAsString(this);
        } catch (com.fasterxml.jackson.core.JsonProcessingException e) {
            throw new RuntimeException(e);
        }
    }

    /**
     * Create a neural net configuration from json
     * @param json the neural net configuration from json
     * @return {@link org.deeplearning4j.nn.conf.MultiLayerConfiguration}
     */
    public static MultiLayerConfiguration fromYaml(String json) {
        ObjectMapper mapper = NeuralNetConfiguration.mapperYaml();
        try {
            return mapper.readValue(json, MultiLayerConfiguration.class);
        } catch (IOException e) {
            throw new RuntimeException(e);
        }
    }



    /**
     *
     * @return  JSON representation of NN configuration
     */
    public String toJson() {
        ObjectMapper mapper = NeuralNetConfiguration.mapper();
        try {
            return mapper.writeValueAsString(this);
        } catch (com.fasterxml.jackson.core.JsonProcessingException e) {
            throw new RuntimeException(e);
        }
    }

    /**
     * Create a neural net configuration from json
     * @param json the neural net configuration from json
     * @return {@link org.deeplearning4j.nn.conf.MultiLayerConfiguration}
     */
    public static MultiLayerConfiguration fromJson(String json) {
        ObjectMapper mapper = NeuralNetConfiguration.mapper();
        try {
            return mapper.readValue(json, MultiLayerConfiguration.class);
        } catch (IOException e) {
            throw new RuntimeException(e);
        }
    }

    @Override
    public String toString() {
        return toJson();
    }



    public NeuralNetConfiguration getConf(int i) {
        return confs.get(i);
    }


    @Override
    public MultiLayerConfiguration clone() {
        return new MultiLayerConfiguration(this);
    }

    public InputPreProcessor getInputPreProcess(int i) {
        return inputPreProcessors.get(i);
    }

    public OutputPreProcessor getPreProcessor(int curr) {
        return this.getProcessors().get(curr);
    }

    public static class Builder {

        protected List<NeuralNetConfiguration> confs = new ArrayList<>();
        protected int[] hiddenLayerSizes;
        protected boolean useDropConnect = false;
        protected boolean pretrain = true;
        protected boolean useRBMPropUpAsActivations = false;
        protected double dampingFactor = 100;
        protected Map<Integer,OutputPreProcessor> preProcessors = new HashMap<>();
        protected Map<Integer,InputPreProcessor> inputPreProcessor = new HashMap<>();
        @Deprecated
        protected boolean backward = false;
<<<<<<< HEAD
        protected boolean backprop = false;
=======
//        @Deprecated To be deprecated
>>>>>>> e0b6717d
        protected Map<Integer,ConfOverride> confOverrides = new HashMap<>();


        /**
         * Specify the input pre processors.
         * These are used at each layer for doing things like normalization and
         * shaping of input.
         * @param inputPreProcessor the input pre processor to use.
         * @return builder pattern
         */
        public Builder inputPreProcessors(Map<Integer,InputPreProcessor> inputPreProcessor) {
            this.inputPreProcessor = inputPreProcessor;
            return this;
        }

        @Deprecated
        public Builder backward(boolean backward) {
            this.backward = backward;
            return this;
        }

        /**
         * Whether to do back prop or not
         * @param backprop whether to do back prop or not
         * @return
         */
        public Builder backprop(boolean backprop) {
            this.backprop = backprop;
            return this;
        }

        public Builder inputPreProcessor(Integer layer,InputPreProcessor preProcessor) {
            inputPreProcessor.put(layer,preProcessor);
            return this;
        }

        public Builder preProcessor(Integer layer,OutputPreProcessor preProcessor) {
            preProcessors.put(layer,preProcessor);
            return this;
        }

        public Builder preProcessors(Map<Integer,OutputPreProcessor> preProcessors) {
            this.preProcessors = preProcessors;
            return this;
        }

        public Builder dampingFactor(double dampingFactor) {
            this.dampingFactor = dampingFactor;
            return this;
        }

        public Builder useRBMPropUpAsActivations(boolean useRBMPropUpAsActivations) {
            this.useRBMPropUpAsActivations = useRBMPropUpAsActivations;
            return this;
        }


        /**
         * Whether to do pre train or not
         * @param pretrain whether to do pre train or not
         * @return builder pattern
         */
        public Builder pretrain(boolean pretrain) {
            this.pretrain = pretrain;
            return this;
        }

        /**
         * Whether to use drop connect or not
         * @param useDropConnect true if drop connect
         *                       should applied or not
         * @return builder pattern
         */
        public Builder useDropConnect(boolean useDropConnect) {
            this.useDropConnect = useDropConnect;
            return this;
        }

        public Builder confs(List<NeuralNetConfiguration> confs) {
            this.confs = confs;
            return this;

        }

        /**
         * Specify the hidden layer sizes.
         * Note that you can specify the layer sizes in continuous order.
         * Whereever number of inputs and outputs are used
         * this will be set for intermediate layers
         * @param hiddenLayerSizes the hidden layer sizes to use
         * @return
         */
        public Builder hiddenLayerSizes(int...hiddenLayerSizes) {
            this.hiddenLayerSizes = hiddenLayerSizes;
            return this;
        }

        public MultiLayerConfiguration build() {
            MultiLayerConfiguration conf = new MultiLayerConfiguration();
            conf.confs = this.confs;
//            if(hiddenLayerSizes == null)
//                throw new IllegalStateException("Please specify hidden layer sizes");
            conf.hiddenLayerSizes = this.hiddenLayerSizes;
            conf.useDropConnect = useDropConnect;
            conf.pretrain = pretrain;
            conf.useRBMPropUpAsActivations = useRBMPropUpAsActivations;
            conf.dampingFactor = dampingFactor;
            conf.processors = preProcessors;
            conf.backward = backward;
            conf.backprop = backprop;
            conf.inputPreProcessors = inputPreProcessor;
            Nd4j.getRandom().setSeed(conf.getConf(0).getSeed());
            return conf;

        }

        @Override
        public String toString() {
            return "Builder{" +
                    "confs=" + confs +
                    ", hiddenLayerSizes=" + Arrays.toString(hiddenLayerSizes) +
                    ", useDropConnect=" + useDropConnect +
                    ", pretrain=" + pretrain +
                    ", useRBMPropUpAsActivations=" + useRBMPropUpAsActivations +
                    ", dampingFactor=" + dampingFactor +
                    ", preProcessors=" + preProcessors +
                    '}';
        }

        @Override
        public boolean equals(Object o) {
            if (this == o) return true;
            if (!(o instanceof Builder)) return false;

            Builder builder = (Builder) o;

            return Double.compare(builder.dampingFactor, dampingFactor) == 0
                    && pretrain == builder.pretrain && useDropConnect == builder.useDropConnect
                    && useRBMPropUpAsActivations == builder.useRBMPropUpAsActivations
                    && !(confs != null ? !confs.equals(builder.confs) : builder.confs != null)
                    && Arrays.equals(hiddenLayerSizes, builder.hiddenLayerSizes);

        }

        @Override
        public int hashCode() {
            int result;
            long temp;
            result = confs != null ? confs.hashCode() : 0;
            result = 31 * result + (hiddenLayerSizes != null ? Arrays.hashCode(hiddenLayerSizes) : 0);
            result = 31 * result + (useDropConnect ? 1 : 0);
            result = 31 * result + (pretrain ? 1 : 0);
            result = 31 * result + (useRBMPropUpAsActivations ? 1 : 0);
            temp = Double.doubleToLongBits(dampingFactor);
            result = 31 * result + (int) (temp ^ (temp >>> 32));
            result = 31 * result + (preProcessors != null ? preProcessors.hashCode() : 0);
            return result;
        }

//        @Deprecated To be Deprecated
        public Builder override(ConfOverride override) {
            confOverrides.put(confOverrides.size(),override);
            return this;
        }
//        @Deprecated To be Deprecated
        public Builder override(int layer,ConfOverride override) {
            confOverrides.put(layer,override);
            return this;
        }

    }
}<|MERGE_RESOLUTION|>--- conflicted
+++ resolved
@@ -53,9 +53,7 @@
     protected double dampingFactor = 100;
     protected Map<Integer,OutputPreProcessor> processors = new HashMap<>();
     protected Map<Integer,InputPreProcessor> inputPreProcessors = new HashMap<>();
-    @Deprecated
     protected boolean backward = false;
-    protected boolean backprop = false;
 
 
 
@@ -69,7 +67,6 @@
         this.dampingFactor = multiLayerConfiguration.dampingFactor;
         this.processors = new HashMap<>(multiLayerConfiguration.processors);
         this.backward = multiLayerConfiguration.backward;
-        this.backprop = multiLayerConfiguration.backprop;
         this.inputPreProcessors = multiLayerConfiguration.inputPreProcessors;
 
     }
@@ -166,13 +163,8 @@
         protected double dampingFactor = 100;
         protected Map<Integer,OutputPreProcessor> preProcessors = new HashMap<>();
         protected Map<Integer,InputPreProcessor> inputPreProcessor = new HashMap<>();
-        @Deprecated
         protected boolean backward = false;
-<<<<<<< HEAD
-        protected boolean backprop = false;
-=======
 //        @Deprecated To be deprecated
->>>>>>> e0b6717d
         protected Map<Integer,ConfOverride> confOverrides = new HashMap<>();
 
 
@@ -188,19 +180,13 @@
             return this;
         }
 
-        @Deprecated
-        public Builder backward(boolean backward) {
+        /**
+         * Whether to do back prop or not
+         * @param backward whether to do back prop or not
+         * @return
+         */
+        public Builder backprop(boolean backward) {
             this.backward = backward;
-            return this;
-        }
-
-        /**
-         * Whether to do back prop or not
-         * @param backprop whether to do back prop or not
-         * @return
-         */
-        public Builder backprop(boolean backprop) {
-            this.backprop = backprop;
             return this;
         }
 
@@ -282,7 +268,6 @@
             conf.dampingFactor = dampingFactor;
             conf.processors = preProcessors;
             conf.backward = backward;
-            conf.backprop = backprop;
             conf.inputPreProcessors = inputPreProcessor;
             Nd4j.getRandom().setSeed(conf.getConf(0).getSeed());
             return conf;
