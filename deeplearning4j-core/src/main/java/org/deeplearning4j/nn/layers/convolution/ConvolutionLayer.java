/*
 *
 *  * Copyright 2015 Skymind,Inc.
 *  *
 *  *    Licensed under the Apache License, Version 2.0 (the "License");
 *  *    you may not use this file except in compliance with the License.
 *  *    You may obtain a copy of the License at
 *  *
 *  *        http://www.apache.org/licenses/LICENSE-2.0
 *  *
 *  *    Unless required by applicable law or agreed to in writing, software
 *  *    distributed under the License is distributed on an "AS IS" BASIS,
 *  *    WITHOUT WARRANTIES OR CONDITIONS OF ANY KIND, either express or implied.
 *  *    See the License for the specific language governing permissions and
 *  *    limitations under the License.
 *
 */

package org.deeplearning4j.nn.layers.convolution;

import com.google.common.primitives.Ints;
import org.deeplearning4j.berkeley.Pair;
import org.deeplearning4j.nn.api.Layer;
import org.deeplearning4j.nn.api.ParamInitializer;
import org.deeplearning4j.nn.conf.NeuralNetConfiguration;
import org.deeplearning4j.nn.gradient.Gradient;
import org.deeplearning4j.nn.params.ConvolutionParamInitializer;
import org.deeplearning4j.optimize.api.ConvexOptimizer;
import org.deeplearning4j.optimize.api.IterationListener;
import org.deeplearning4j.util.ConvolutionUtils;
import org.nd4j.linalg.api.ndarray.INDArray;
import org.nd4j.linalg.convolution.Convolution;
import org.nd4j.linalg.factory.Nd4j;
import org.nd4j.linalg.indexing.NDArrayIndex;
import org.nd4j.linalg.util.ArrayUtil;

import java.util.ArrayList;
<<<<<<< HEAD
import java.util.List;
=======
import java.util.Collection;
>>>>>>> a133757f
import java.util.Map;

/**
 * Convolution layer
 *
 * @author Adam Gibson
 */
public class ConvolutionLayer implements Layer {

<<<<<<< HEAD
    private NeuralNetConfiguration conf;
    private Map<String,INDArray> params;
    private NeuralNetConfiguration previousConf;
    protected ParamInitializer paramInitializer;


    public ConvolutionLayer(NeuralNetConfiguration conf) {
        this.conf = conf;
    }

    @Override
    public Gradient error(INDArray input) {
        return null;
    }



    @Override
    public INDArray derivativeActivation(INDArray input) {
        INDArray deriv = Nd4j.getExecutioner().execAndReturn(Nd4j.getOpFactory().createTransform(conf().getActivationFunction(), activate(input)).derivative());
        return deriv;
    }

    @Override
    public Gradient calcGradient(Gradient layerError, INDArray indArray) {
        return null;
    }

    @Override
    public Gradient errorSignal(Gradient error, INDArray input) {
        return null;
    }

    @Override
    public Gradient backwardGradient(INDArray activation, Gradient errorSignal) {
        return null;
=======
   private NeuralNetConfiguration conf;
   private Map<String,INDArray> params;
   protected Collection<IterationListener> iterationListeners = new ArrayList<>();
   
    public Collection<IterationListener> getIterationListeners() {
        return iterationListeners;
>>>>>>> a133757f
    }

    public void setIterationListeners(Collection<IterationListener> listeners) {
        this.iterationListeners = listeners != null ? listeners : new ArrayList<IterationListener>();
    }
   
    @Override
    public void merge(Layer layer, int batchSize) {

    }

    @Override
    public INDArray activationMean() {
        return null;
    }

    @Override
    public INDArray preOutput(INDArray x) {
        return null;
    }

    @Override
    public INDArray activate() {
        return null;
    }

    @Override
    public INDArray activate(INDArray input) {
        int featureMaps = ConvolutionUtils.numFeatureMap(conf);
        INDArray ret = Nd4j.create(Ints.concat(new int[]{input.slices(),featureMaps},conf.getFeatureMapSize()));
        INDArray bias = getParam(ConvolutionParamInitializer.CONVOLUTION_BIAS);
        INDArray filters = getParam(ConvolutionParamInitializer.CONVOLUTION_WEIGHTS);

        for(int i = 0; i < featureMaps; i++) {

            INDArray featureMap = Nd4j.create(Ints.concat(new int[]{input.slices(),1},conf.getFeatureMapSize()));
            int numFeatureMaps = input.size(1);
            for(int j = 0; j < numFeatureMaps; j++) {
                INDArray convolved = Nd4j.getConvolution().convn(input, filters.slice(i).slice(j), Convolution.Type.VALID);
                featureMap.addi(convolved);
            }

            featureMap.slice(i).addi(bias.slice(i));
            INDArray activationForSlice = Nd4j.getExecutioner().execAndReturn(Nd4j.getOpFactory().createTransform(conf.getActivationFunction(), featureMap));
            ret.put(new NDArrayIndex[]{NDArrayIndex.all(),NDArrayIndex.all(),new NDArrayIndex(new int[]{i}),NDArrayIndex.all()},activationForSlice);
        }
        return ret;
    }

    @Override
    public Layer transpose() {
        return null;
    }

    @Override
    public Layer clone() {
        return null;
    }

    @Override
    public Pair<Gradient, Gradient> backWard(Gradient errors, Gradient deltas, INDArray activation, String previousActivation) {
        return null;
    }

    @Override
    public void fit() {

    }

    @Override
    public void update(Gradient gradient) {

    }

    @Override
    public double score() {
        return 0;
    }

    @Override
    public void setScore() {

    }

    @Override
    public void accumulateScore(double accum) {

    }

    @Override
    public INDArray transform(INDArray data) {
        return activate(data);
    }

    /**
     * Returns the parameters of the neural network
     *
     * @return the parameters of the neural network
     */
    @Override
    public INDArray params() {
        List<INDArray> ret = new ArrayList<>();
        for(String s : params.keySet())
            ret.add(params.get(s));
        return Nd4j.toFlattened(ret);
    }

    @Override
    public int numParams() {
        int ret = 0;
        for(INDArray val : params.values())
            ret += val.length();
        return ret;
    }

    @Override
    public void setParams(INDArray params) {
        List<String> gradientList = conf.variables();
        int length = 0;
        for(String s : gradientList)
            length += getParam(s).length();
        if(params.length() != length)
            throw new IllegalArgumentException("Unable to set parameters: must be of length " + length);
        int idx = 0;
        for(int i = 0; i < gradientList.size(); i++) {
            INDArray param = getParam(gradientList.get(i));
            INDArray get = params.get(NDArrayIndex.interval(idx, idx + param.length()));
            if(param.length() != get.length())
                throw new IllegalStateException("Parameter " + gradientList.get(i) + " should have been of length " + param.length() + " but was " + get.length());
            param.assign(get.reshape(param.shape()));
            idx += param.length();
        }

        setScore();

    }




    @Override
    public void fit(INDArray data) {

    }

    @Override
    public void iterate(INDArray input) {

    }

    @Override
    public Gradient gradient() {
        return null;
    }

    @Override
    public Pair<Gradient, Double> gradientAndScore() {
        return null;
    }

    @Override
    public int batchSize() {
        return 0;
    }

    @Override
    public NeuralNetConfiguration conf() {
        return conf;
    }

    @Override
    public void setConf(NeuralNetConfiguration conf) {
        this.conf = conf;
    }

    @Override
    public INDArray input() {
        return null;
    }

    @Override
    public void validateInput() {

    }

    @Override
    public ConvexOptimizer getOptimizer() {
        return null;
    }

    @Override
    public INDArray getParam(String param) {
        return params.get(param);
    }

    @Override
    public void initParams() {
        paramInitializer.init(paramTable(),conf());
    }

    @Override
    public Map<String, INDArray> paramTable() {
        return params;
    }

    @Override
    public void setParamTable(Map<String, INDArray> paramTable) {
        this.params = paramTable;
    }

    @Override
    public void setParam(String key, INDArray val) {
        this.params.put(key,val);
    }

    @Override
    public void clear() {

    }
}<|MERGE_RESOLUTION|>--- conflicted
+++ resolved
@@ -35,11 +35,8 @@
 import org.nd4j.linalg.util.ArrayUtil;
 
 import java.util.ArrayList;
-<<<<<<< HEAD
+import java.util.Collection;
 import java.util.List;
-=======
-import java.util.Collection;
->>>>>>> a133757f
 import java.util.Map;
 
 /**
@@ -49,12 +46,11 @@
  */
 public class ConvolutionLayer implements Layer {
 
-<<<<<<< HEAD
     private NeuralNetConfiguration conf;
     private Map<String,INDArray> params;
     private NeuralNetConfiguration previousConf;
     protected ParamInitializer paramInitializer;
-
+    private List<IterationListener> listeners = new ArrayList<>();
 
     public ConvolutionLayer(NeuralNetConfiguration conf) {
         this.conf = conf;
@@ -86,20 +82,8 @@
     @Override
     public Gradient backwardGradient(INDArray activation, Gradient errorSignal) {
         return null;
-=======
-   private NeuralNetConfiguration conf;
-   private Map<String,INDArray> params;
-   protected Collection<IterationListener> iterationListeners = new ArrayList<>();
-   
-    public Collection<IterationListener> getIterationListeners() {
-        return iterationListeners;
->>>>>>> a133757f
-    }
-
-    public void setIterationListeners(Collection<IterationListener> listeners) {
-        this.iterationListeners = listeners != null ? listeners : new ArrayList<IterationListener>();
-    }
-   
+    }
+
     @Override
     public void merge(Layer layer, int batchSize) {
 
@@ -156,6 +140,16 @@
     @Override
     public Pair<Gradient, Gradient> backWard(Gradient errors, Gradient deltas, INDArray activation, String previousActivation) {
         return null;
+    }
+
+    @Override
+    public Collection<IterationListener> getIterationListeners() {
+        return listeners;
+    }
+
+    @Override
+    public void setIterationListeners(Collection<IterationListener> listeners) {
+         this.listeners = new ArrayList<>(listeners);
     }
 
     @Override
