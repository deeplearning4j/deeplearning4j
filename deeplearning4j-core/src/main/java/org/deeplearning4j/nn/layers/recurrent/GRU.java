--- conflicted
+++ resolved
@@ -41,13 +41,8 @@
  * equal number of parameters) in some cases.
  * @author Alex Black
  */
-<<<<<<< HEAD
 public class GRU extends BaseRecurrentLayer<org.deeplearning4j.nn.conf.layers.GRU> {
-
 	public static final String STATE_KEY_PREV_ACTIVATION = "prevAct";
-=======
-public class GRU extends BaseLayer<org.deeplearning4j.nn.conf.layers.GRU> {
->>>>>>> 8d473861
 
 	public GRU(NeuralNetConfiguration conf) {
 		super(conf);
