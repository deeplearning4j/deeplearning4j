/*
 *
 *  * Copyright 2015 Skymind,Inc.
 *  *
 *  *    Licensed under the Apache License, Version 2.0 (the "License");
 *  *    you may not use this file except in compliance with the License.
 *  *    You may obtain a copy of the License at
 *  *
 *  *        http://www.apache.org/licenses/LICENSE-2.0
 *  *
 *  *    Unless required by applicable law or agreed to in writing, software
 *  *    distributed under the License is distributed on an "AS IS" BASIS,
 *  *    WITHOUT WARRANTIES OR CONDITIONS OF ANY KIND, either express or implied.
 *  *    See the License for the specific language governing permissions and
 *  *    limitations under the License.
 *
 */

package org.deeplearning4j.nn.layers;

import org.deeplearning4j.berkeley.Pair;
import org.deeplearning4j.nn.api.Layer;
import org.deeplearning4j.nn.api.ParamInitializer;
import org.deeplearning4j.nn.conf.NeuralNetConfiguration;
import org.deeplearning4j.nn.gradient.DefaultGradient;
import org.deeplearning4j.nn.gradient.Gradient;
import org.deeplearning4j.nn.params.DefaultParamInitializer;
import org.deeplearning4j.optimize.Solver;
import org.deeplearning4j.optimize.api.ConvexOptimizer;
import org.deeplearning4j.optimize.api.IterationListener;
import org.deeplearning4j.util.Dropout;
import org.nd4j.linalg.api.ndarray.INDArray;
import org.nd4j.linalg.api.ops.LossFunction;
import org.nd4j.linalg.factory.Nd4j;
import org.nd4j.linalg.indexing.NDArrayIndex;
import org.nd4j.linalg.lossfunctions.LossCalculation;
import org.nd4j.linalg.lossfunctions.LossFunctions;
import org.nd4j.linalg.ops.transforms.Transforms;
import org.nd4j.linalg.util.Shape;

import java.lang.reflect.Constructor;
import java.util.*;

/**
 * A layer with a bias
 * and activation function
 * @author Adam Gibson
 */
public abstract class BaseLayer implements Layer {

    protected INDArray input;
    protected Map<String,INDArray> params;
    protected NeuralNetConfiguration conf;
    protected INDArray dropoutMask;
    protected ParamInitializer paramInitializer;
    protected double score = 0.0;
    protected ConvexOptimizer optimizer;
    protected Gradient gradient;
    protected Collection<IterationListener> iterationListeners = new ArrayList<>();
    protected int index = 0;

    public BaseLayer(NeuralNetConfiguration conf) {
        this.conf = conf;
    }

    public BaseLayer(NeuralNetConfiguration conf, INDArray input) {
        this.input = input;
        this.conf = conf;
    }

    public INDArray getInput() {
        return input;
    }

    public void setInput(INDArray input,boolean training) {
        if(conf.getDropOut() > 0 && training)
            this.dropoutMask = Dropout.applyDropout(input,conf.getDropOut(),dropoutMask);
        this.input = input;
    }

    public void setInput(INDArray input) {
        setInput(input,true);
    }

    @Override
    public int getIndex() {
        return index;
    }

    @Override
    public void setIndex(int index) {
        this.index = index;
    }


    @Override
    public Collection<IterationListener> getIterationListeners() {
        return iterationListeners;
    }

    @Override
    public void setListeners(Collection<IterationListener> listeners) {
        this.iterationListeners = listeners != null ? listeners : new ArrayList<IterationListener>();
    }

    @Override
    public void setListeners(IterationListener... listeners) {
        this.iterationListeners = new ArrayList<>();
        for(IterationListener l : listeners)
            iterationListeners.add(l);
    }

    @Override
    public Gradient error(INDArray errorSignal) {
        INDArray W = getParam(DefaultParamInitializer.WEIGHT_KEY);
        Gradient nextLayerGradient = new DefaultGradient();
        INDArray wErrorSignal = errorSignal.mmul(W.transpose());
        nextLayerGradient.gradientForVariable().put(DefaultParamInitializer.WEIGHT_KEY,wErrorSignal);
        return nextLayerGradient;
    }

    @Override
    public INDArray derivativeActivation(INDArray input) {
        INDArray deriv = Nd4j.getExecutioner().execAndReturn(Nd4j.getOpFactory().createTransform(conf().getActivationFunction(), input).derivative());
        return deriv;
    }

    @Override
    public Gradient errorSignal(Gradient error, INDArray input) {
        INDArray derivative = derivativeActivation(input);
        Gradient ret = new DefaultGradient();
        ret.gradientForVariable().put(DefaultParamInitializer.WEIGHT_KEY,derivative.mul(error.getGradientFor(DefaultParamInitializer.WEIGHT_KEY)));
        return ret;
    }

    @Override
    public Gradient calcGradient(Gradient layerError, INDArray activation) {
        Gradient ret = new DefaultGradient();
        INDArray weightErrorSignal = layerError.getGradientFor(DefaultParamInitializer.WEIGHT_KEY);
        INDArray weightError = weightErrorSignal.transpose().mmul(activation).transpose();
        ret.gradientForVariable().put(DefaultParamInitializer.WEIGHT_KEY,weightError);
        INDArray biasGradient = weightError.mean(0);
        ret.gradientForVariable().put(DefaultParamInitializer.BIAS_KEY,biasGradient);

        return ret;
    }

    @Override
    public Pair<Gradient,INDArray> backwardGradient(Gradient gradient, INDArray weights) {
        //If this layer is layer L, then epsilon is (w^(L+1)*(d^(L+1))^T) (or equivalent)
        INDArray z = preOutput(input);
        INDArray activationDerivative = Nd4j.getExecutioner().execAndReturn(Nd4j.getOpFactory().createTransform(conf().getActivationFunction(), z).derivative());
        INDArray epsilon = weights.mmul(gradient.getGradientFor(DefaultParamInitializer.BIAS_KEY).transpose()).transpose();

//        epsilon w^(L+1)*delta^(L+1). Or, equiv: dC/da, i.e., (dC/dz)/(dz/da) = dC/da, where C
//                * 	is cost function a=sigma(z) is activation. Division is element-wise.
        INDArray delta = epsilon.muli(activationDerivative);

        Gradient ret = new DefaultGradient();
        ret.gradientForVariable().put(DefaultParamInitializer.WEIGHT_KEY, delta.transpose().mmul(input).transpose());
        ret.gradientForVariable().put(DefaultParamInitializer.BIAS_KEY, delta.sum(0));
        

        return new Pair<>(ret, getParam(DefaultParamInitializer.WEIGHT_KEY));
    }

    public void fit() {
        fit(this.input);
    }

    @Override
    public void computeGradientAndScore() {
        if (this.input == null)
            return;

        INDArray output = transform(input);
        setScoreWithZ(output);

    }


    protected void setScoreWithZ(INDArray z) {
        if (conf.getLossFunction() == LossFunctions.LossFunction.CUSTOM) {
            LossFunction create = Nd4j.getOpFactory().createLossFunction(conf.getCustomLossFunction(), input, z);
            create.exec();
            score = create.currentResult().doubleValue();
        }

        else {
            score = LossCalculation.builder()
                    .l1(conf.getL1()).l2(conf.getL2())
                    .l1Magnitude(l1Magnitude()).l2Magnitude(l2Magnitude())
                    .labels(input).z(z).lossFunction(conf.getLossFunction())
                    .useRegularization(conf.isUseRegularization()).build().score();

        }
    }



    /**
     * Objective function:  the specified objective
     * @return the score for the objective
     */

    @Override
    public double score() {
        return score;
    }

    @Override
    public Gradient gradient() {
        return gradient;
    }

    /**
     * iterate one iteration of the network
     *
     * @param input  the input to iterate on
     */
    @Override
    public void iterate(INDArray input) {
        setInput(input.dup());
        applyDropOutIfNecessary(this.input,true);
        Gradient gradient = gradient();
        for(String paramType : gradient.gradientForVariable().keySet()) {
            update(gradient.getGradientFor(paramType), paramType);
        }
    }

    @Override
    public void update(Gradient gradient) {
        for(String paramType : gradient.gradientForVariable().keySet()) {
            update(gradient.getGradientFor(paramType), paramType);
        }
    }

    @Override
    public void update(INDArray gradient, String paramType) {
<<<<<<< HEAD
		setParam(paramType, getParam(paramType).addi(gradient));
=======
        if (!Shape.shapeEquals(gradient.shape(),getParam(paramType).shape()))
            getParam(paramType).addi(gradient.sum(0));
        else
            getParam(paramType).addi(gradient);
>>>>>>> 9c2ec57b
    }


    @Override
    public ConvexOptimizer getOptimizer() {
        if(optimizer == null) {
            Solver solver = new Solver.Builder()
                    .model(this).configure(conf())
                    .build();
            this.optimizer = solver.getOptimizer();
        }
        return optimizer;
    }

    @Override
    public void setConf(NeuralNetConfiguration conf) {
        this.conf = conf;
    }

    /**
     * Returns the parameters of the neural network
     *
     * @return the parameters of the neural network
     */
    @Override
    public INDArray params() {
        int length = 0;
        for(String s : params.keySet()) {
            length += params.get(s).length();
        }

        INDArray ret = Nd4j.create(1, length);
        int count = 0;
        for(String s : params.keySet()) {
            INDArray get = params.get(s).linearView();
            for(int i = 0; i < get.length(); i++) {
                ret.putScalar(count++,get.getDouble(i));
            }
        }
        return ret;
    }

    @Override
    public INDArray getParam(String param) {
        return params.get(param);
    }

    @Override
    public void setParam(String key, INDArray val) {
        params.put(key, val);
    }

    @Override
    public void setParams(INDArray params) {
        List<String> gradientList = conf.variables();
        int length = 0;
        for(String s : gradientList)
            length += getParam(s).length();
        if(params.length() != length)
            throw new IllegalArgumentException("Unable to set parameters: must be of length " + length);
        int idx = 0;
        Set<String> paramKeySet = this.params.keySet();
        for(String s : paramKeySet ){
            INDArray param = getParam(s);
            INDArray get = params.get(NDArrayIndex.interval(idx,idx + param.length()));
            if(param.length() != get.length())
                throw new IllegalStateException("Parameter " + s + " should have been of length " + param.length() + " but was " + get.length());
            param.linearView().assign(get);
            idx += param.length();
        }

    }

    @Override
    public void setParamTable(Map<String, INDArray> paramTable) {
        this.params = paramTable;
    }

    @Override
    public void initParams() {
        paramInitializer.init(paramTable(), conf());
    }

    @Override
    public Map<String, INDArray> paramTable() {
        return params;
    }

    @Override
    public INDArray preOutput(INDArray x, boolean training) {
        if(x == null)
            throw new IllegalArgumentException("No null input allowed");

        setInput(x,training);
        applyDropOutIfNecessary(x,training);
        INDArray b = getParam(DefaultParamInitializer.BIAS_KEY);
        INDArray W = getParam(DefaultParamInitializer.WEIGHT_KEY);
        if(conf.isUseDropConnect() && training) {
            if (conf.getDropOut() > 0) {
                W = Dropout.applyDropConnect(this,DefaultParamInitializer.WEIGHT_KEY);
            }
        }

        INDArray ret = x.mmul(W).addiRowVector(b);
        return ret;
    }

    @Override
    public INDArray activate(boolean training) {
        INDArray b = getParam(DefaultParamInitializer.BIAS_KEY);
        INDArray W = getParam(DefaultParamInitializer.WEIGHT_KEY);
        if(conf.isUseDropConnect() && training) {
            W = Dropout.applyDropConnect(this,DefaultParamInitializer.WEIGHT_KEY);
        }

        INDArray ret = Nd4j.getExecutioner().execAndReturn(Nd4j.getOpFactory().createTransform(conf.getActivationFunction(), input().mmul(W).addiRowVector(b)));
        return ret;
    }

    @Override
    public INDArray activate(INDArray input, boolean training) {
        setInput(input,training);
        return activate(training);
    }

    /**
     * Classify input
     * @param x the input (can either be a matrix or vector)
     * If it's a matrix, each row is considered an example
     * and associated rows are classified accordingly.
     * Each row will be the likelihood of a label given that example
     * @return a probability distribution for each row
     */
    @Override
    public  INDArray preOutput(INDArray x) {
        return preOutput(x,true);
    }

    @Override
    public double l2Magnitude() {
        return Transforms.pow(getParam(DefaultParamInitializer.WEIGHT_KEY),2).sum(Integer.MAX_VALUE).getDouble(0);
    }

    @Override
    public double l1Magnitude() {
        return Transforms.abs(getParam(DefaultParamInitializer.WEIGHT_KEY)).sum(Integer.MAX_VALUE).getDouble(0);
    }

    @Override
    public int batchSize() {
        return input.size(0);
    }

    @Override
    public  INDArray activate() {
        return activate(true);
    }

    @Override
    public  INDArray activate(INDArray input) {
        return activate(input,true);
    }


    @Override
    public INDArray activationMean() {
        INDArray b = getParam(DefaultParamInitializer.BIAS_KEY);
        INDArray W = getParam(DefaultParamInitializer.WEIGHT_KEY);
        return input().mmul(W).addiRowVector(b);
    }

    @Override
    public NeuralNetConfiguration conf() {
        return conf;
    }



    @Override
    public void clear() {
        if(input != null) {
            input.data().destroy();
            input = null;
        }
    }

    protected void applyDropOutIfNecessary(INDArray input,boolean training) {
        if(conf.getDropOut() > 0 && !conf.isUseDropConnect() && training) {
            dropoutMask = Dropout.applyDropout(input,conf.getDropOut(),dropoutMask);
        }
    }

    /**
     * Averages the given logistic regression
     * from a mini batch in to this one
     * @param l the logistic regression to average in to this one
     * @param batchSize  the batch size
     */
    @Override
    public void merge(Layer l,int batchSize) {
        setParams(params().addi(l.params().divi(batchSize)));
        computeGradientAndScore();
    }


    @Override
    public Layer clone() {


        Layer layer = null;
        try {
            Constructor c = getClass().getConstructor(NeuralNetConfiguration.class);
            layer = (Layer) c.newInstance(conf);
            Map<String,INDArray> linkedTable = new LinkedHashMap<>();
            for(String s: params.keySet())
                linkedTable.put(s,params.get(s).dup());
            layer.setParamTable(linkedTable);
        } catch (Exception e) {
            e.printStackTrace();
        }

        return layer;

    }

    @Override
    public Type type() {
        return Type.FEED_FORWARD;
    }

    /**
     * The number of parameters for the model
     *
     * @return the number of parameters for the model
     */
    @Override
    public int numParams() {
        int ret = 0;
        for(INDArray val : params.values())
            ret += val.length();
        return ret;
    }

    @Override
    public void fit(INDArray input) {
        if(input != null) {
            this.input = input.dup();
            applyDropOutIfNecessary(this.input,true);
        }
        Solver solver = new Solver.Builder()
                .model(this).configure(conf()).listeners(getIterationListeners())
                .build();
        this.optimizer = solver.getOptimizer();
        solver.optimize();
    }


    @Override
    public Pair<Gradient, Double> gradientAndScore() {
        return new Pair<>(gradient(),score());
    }

    @Override
    public INDArray input() {
        return input;
    }

    @Override
    public void validateInput() {

    }

    /**
     * Create a gradient list based on the passed in parameters.
     * Will throw an IllegalArgumentException if the number of gradient matrices
     * isn't equal to the number of keys in the parameter list
     * @param gradients the gradients to create from
     * @return the create based on the passed in ndarrays
     */
    protected Gradient createGradient(INDArray...gradients) {
        Gradient ret = new DefaultGradient();
        if(gradients.length != conf.variables().size())
            throw new IllegalArgumentException("Unable to create gradients...not equal to number of parameters");
        for(int i = 0; i < gradients.length; i++) {
            INDArray paramI = getParam(conf.variables().get(i));
            if(!Arrays.equals(paramI.shape(),gradients[i].shape()))
                throw new IllegalArgumentException("Gradient at index " + i + " had wrong gradient size of " + Arrays.toString(gradients[i].shape()) + " when should have been " + Arrays.toString(paramI.shape()));
            ret.gradientForVariable().put(conf.variables().get(i),gradients[i]);
        }
        return ret;
    }

    @Override
    public String toString() {
        return getClass().getName() + "{" +
                "conf=" + conf +
                ", input=" + input +
                ", params=" + params +
                ", dropoutMask=" + dropoutMask +
                ", paramInitializer=" + paramInitializer +
                ", score=" + score +
                ", optimizer=" + optimizer +
                ", iterationListeners=" + iterationListeners +
                '}';
    }

    @Override
    public Layer transpose() {
        INDArray W = getParam(DefaultParamInitializer.WEIGHT_KEY);
        INDArray b = getParam(DefaultParamInitializer.BIAS_KEY);


        Layer layer = null;
        try {
            Constructor c = getClass().getConstructor(NeuralNetConfiguration.class, INDArray.class, INDArray.class, INDArray.class);
            NeuralNetConfiguration clone = conf.clone();
            int nIn = clone.getNOut(),nOut = clone.getNIn();
            clone.setNIn(nIn);
            clone.setNOut(nOut);
            layer = (Layer) c.newInstance(conf, W.transpose(), b.transpose(), input != null ? input.transpose() : null);
        } catch (Exception e) {
            e.printStackTrace();
        }

        return layer;
    }

    @Deprecated
    @Override
    public Pair<Gradient, Gradient> backWard(Gradient ixes, Gradient deltas, INDArray activation,String previousActivation) {
        //figure out how to set ixes and deltas
        INDArray delta = activation.transpose().mmul(ixes.getGradientFor(DefaultParamInitializer.WEIGHT_KEY));
        INDArray biasDelta = delta.mean(0);
        INDArray weights = getParam(DefaultParamInitializer.WEIGHT_KEY).transpose();
        Gradient ret = new DefaultGradient();
        INDArray errorForEach = ixes.getGradientFor(DefaultParamInitializer.WEIGHT_KEY);
        INDArray nextIx =  errorForEach.mmul(weights).muli(Nd4j.getExecutioner().execAndReturn(Nd4j.getOpFactory().createTransform(previousActivation, activation).derivative()));
        ret.gradientForVariable().put(DefaultParamInitializer.WEIGHT_KEY, nextIx);
        INDArray deltaColumnSums = nextIx.isVector() ? nextIx.dup() : nextIx.mean(0);
        ret.gradientForVariable().put(DefaultParamInitializer.BIAS_KEY,deltaColumnSums);
        Gradient weightDelta = new DefaultGradient();
        weightDelta.gradientForVariable().put(DefaultParamInitializer.WEIGHT_KEY,delta);
        weightDelta.gradientForVariable().put(DefaultParamInitializer.BIAS_KEY,biasDelta);
        return new Pair<>(ret,weightDelta);

    }

    @Override
    public void accumulateScore(double accum) {
        score += accum;
    }


}<|MERGE_RESOLUTION|>--- conflicted
+++ resolved
@@ -237,14 +237,7 @@
 
     @Override
     public void update(INDArray gradient, String paramType) {
-<<<<<<< HEAD
 		setParam(paramType, getParam(paramType).addi(gradient));
-=======
-        if (!Shape.shapeEquals(gradient.shape(),getParam(paramType).shape()))
-            getParam(paramType).addi(gradient.sum(0));
-        else
-            getParam(paramType).addi(gradient);
->>>>>>> 9c2ec57b
     }
 
 
