/*
 *
 *  * Copyright 2015 Skymind,Inc.
 *  *
 *  *    Licensed under the Apache License, Version 2.0 (the "License");
 *  *    you may not use this file except in compliance with the License.
 *  *    You may obtain a copy of the License at
 *  *
 *  *        http://www.apache.org/licenses/LICENSE-2.0
 *  *
 *  *    Unless required by applicable law or agreed to in writing, software
 *  *    distributed under the License is distributed on an "AS IS" BASIS,
 *  *    WITHOUT WARRANTIES OR CONDITIONS OF ANY KIND, either express or implied.
 *  *    See the License for the specific language governing permissions and
 *  *    limitations under the License.
 *
 */

package org.deeplearning4j.nn.layers;

import org.deeplearning4j.berkeley.Pair;
import org.deeplearning4j.nn.api.Layer;
import org.deeplearning4j.nn.api.ParamInitializer;
import org.deeplearning4j.nn.conf.NeuralNetConfiguration;
import org.deeplearning4j.nn.gradient.DefaultGradient;
import org.deeplearning4j.nn.gradient.Gradient;
import org.deeplearning4j.nn.params.DefaultParamInitializer;
import org.deeplearning4j.optimize.Solver;
import org.deeplearning4j.optimize.api.ConvexOptimizer;
import org.deeplearning4j.optimize.api.IterationListener;
import org.deeplearning4j.util.Dropout;
import org.nd4j.linalg.api.ndarray.INDArray;
import org.nd4j.linalg.api.ops.LossFunction;
import org.nd4j.linalg.factory.Nd4j;
import org.nd4j.linalg.indexing.NDArrayIndex;
import org.nd4j.linalg.lossfunctions.LossCalculation;
import org.nd4j.linalg.lossfunctions.LossFunctions;
import org.nd4j.linalg.ops.transforms.Transforms;
import org.nd4j.linalg.util.Shape;

import java.lang.reflect.Constructor;
import java.util.*;

/**
 * A layer with a bias
 * and activation function
 * @author Adam Gibson
 */
public abstract class BaseLayer implements Layer {

    protected INDArray input;
    protected Map<String,INDArray> params;
    protected NeuralNetConfiguration conf;
    protected INDArray dropoutMask;
    protected ParamInitializer paramInitializer;
    protected double score = 0.0;
    protected ConvexOptimizer optimizer;
    protected Gradient gradient;
    protected Collection<IterationListener> iterationListeners = new ArrayList<>();
    protected int index = 0;

    public BaseLayer(NeuralNetConfiguration conf) {
        this.conf = conf;
    }

    public BaseLayer(NeuralNetConfiguration conf, INDArray input) {
        this.input = input;
        this.conf = conf;
    }

    public INDArray getInput() {
        return input;
    }

    public void setInput(INDArray input,boolean training) {
        if(conf.getDropOut() > 0 && training)
            this.dropoutMask = Dropout.applyDropout(input,conf.getDropOut(),dropoutMask);
        this.input = input;
    }

    public void setInput(INDArray input) {
        setInput(input,true);
    }

    @Override
    public int getIndex() {
        return index;
    }

    @Override
    public void setIndex(int index) {
        this.index = index;
    }


    @Override
    public Collection<IterationListener> getIterationListeners() {
        return iterationListeners;
    }

    @Override
    public void setListeners(Collection<IterationListener> listeners) {
        this.iterationListeners = listeners != null ? listeners : new ArrayList<IterationListener>();
    }

    @Override
    public void setListeners(IterationListener... listeners) {
        this.iterationListeners = new ArrayList<>();
        for(IterationListener l : listeners)
            iterationListeners.add(l);
    }

    @Override
    public Gradient error(INDArray errorSignal) {
        INDArray W = getParam(DefaultParamInitializer.WEIGHT_KEY);
        Gradient nextLayerGradient = new DefaultGradient();
        INDArray wErrorSignal = errorSignal.mmul(W.transpose());
        nextLayerGradient.gradientForVariable().put(DefaultParamInitializer.WEIGHT_KEY,wErrorSignal);
        return nextLayerGradient;
    }

    @Override
    public INDArray derivativeActivation(INDArray input) {
        INDArray deriv = Nd4j.getExecutioner().execAndReturn(Nd4j.getOpFactory().createTransform(conf().getActivationFunction(), input).derivative());
        return deriv;
    }

    @Override
    public Gradient errorSignal(Gradient error, INDArray input) {
        INDArray derivative = derivativeActivation(input);
        Gradient ret = new DefaultGradient();
        ret.gradientForVariable().put(DefaultParamInitializer.WEIGHT_KEY,derivative.mul(error.getGradientFor(DefaultParamInitializer.WEIGHT_KEY)));
        return ret;
    }

    @Override
    public Gradient calcGradient(Gradient layerError, INDArray activation) {
        Gradient ret = new DefaultGradient();
        INDArray weightErrorSignal = layerError.getGradientFor(DefaultParamInitializer.WEIGHT_KEY);
        INDArray weightError = weightErrorSignal.transpose().mmul(activation).transpose();
        ret.gradientForVariable().put(DefaultParamInitializer.WEIGHT_KEY,weightError);
        INDArray biasGradient = weightError.mean(0);
        ret.gradientForVariable().put(DefaultParamInitializer.BIAS_KEY,biasGradient);

        return ret;
    }

    @Override
    public Pair<Gradient,INDArray> backwardGradient(INDArray epsilon) {
        //If this layer is layer L, then epsilon is (w^(L+1)*(d^(L+1))^T) (or equivalent)
        INDArray z = preOutput(input);
        INDArray sigmaPrimeZ = Nd4j.getExecutioner().execAndReturn(Nd4j.getOpFactory().createTransform(conf().getActivationFunction(), z).derivative());
        INDArray delta = epsilon.muli(sigmaPrimeZ);

        Gradient ret = new DefaultGradient();
        ret.gradientForVariable().put(DefaultParamInitializer.WEIGHT_KEY, delta.transpose().mmul(input).transpose());
        ret.gradientForVariable().put(DefaultParamInitializer.BIAS_KEY, delta.sum(0));
        
        INDArray epsilonNext = params.get(DefaultParamInitializer.WEIGHT_KEY).mmul(delta.transpose()).transpose();
        
        return new Pair<>(ret,epsilonNext);
    }

<<<<<<< HEAD
=======
    @Override
>>>>>>> 8f5ca844
    public void fit() {
        fit(this.input);
    }

    @Override
    public void computeGradientAndScore() {
        if (this.input == null)
            return;

        INDArray output = transform(input);
        setScoreWithZ(output);

    }


    protected void setScoreWithZ(INDArray z) {
        if (conf.getLossFunction() == LossFunctions.LossFunction.CUSTOM) {
            LossFunction create = Nd4j.getOpFactory().createLossFunction(conf.getCustomLossFunction(), input, z);
            create.exec();
            score = create.currentResult().doubleValue();
        }

        else {
            score = LossCalculation.builder()
                    .l1(conf.getL1()).l2(conf.getL2())
                    .l1Magnitude(l1Magnitude()).l2Magnitude(l2Magnitude())
                    .labels(input).z(z).lossFunction(conf.getLossFunction())
                    .useRegularization(conf.isUseRegularization()).build().score();

        }
    }



    /**
     * Objective function:  the specified objective
     * @return the score for the objective
     */

    @Override
    public double score() {
        return score;
    }

    @Override
    public Gradient gradient() {
        return gradient;
    }

    /**
     * iterate one iteration of the network
     *
     * @param input  the input to iterate on
     */
    @Override
    public void iterate(INDArray input) {
        setInput(input.dup());
        applyDropOutIfNecessary(this.input,true);
        Gradient gradient = gradient();
        for(String paramType : gradient.gradientForVariable().keySet()) {
            update(gradient.getGradientFor(paramType), paramType);
        }
    }


    @Override
    public void update(INDArray gradient, String paramType) {
<<<<<<< HEAD
		setParam(paramType, getParam(paramType).addi(gradient));
=======
        if (!Shape.shapeEquals(gradient.shape(),getParam(paramType).shape()))
            getParam(paramType).subi(gradient.sum(0));
        else
            getParam(paramType).subi(gradient);
>>>>>>> 8f5ca844
    }


    @Override
    public ConvexOptimizer getOptimizer() {
        if(optimizer == null) {
            Solver solver = new Solver.Builder()
                    .model(this).configure(conf())
                    .build();
            this.optimizer = solver.getOptimizer();
        }
        return optimizer;
    }

    @Override
    public void setConf(NeuralNetConfiguration conf) {
        this.conf = conf;
    }

    /**
     * Returns the parameters of the neural network
     *
     * @return the parameters of the neural network
     */
    @Override
    public INDArray params() {
        int length = 0;
        for(String s : params.keySet()) {
            length += params.get(s).length();
        }

        INDArray ret = Nd4j.create(1, length);
        int count = 0;
        for(String s : params.keySet()) {
            INDArray get = params.get(s).linearView();
            for(int i = 0; i < get.length(); i++) {
                ret.putScalar(count++,get.getDouble(i));
            }
        }
        return ret;
    }

    @Override
    public INDArray getParam(String param) {
        return params.get(param);
    }

    @Override
    public void setParam(String key, INDArray val) {
        params.put(key, val);
    }

    @Override
    public void setParams(INDArray params) {
        List<String> gradientList = conf.variables();
        int length = 0;
        for(String s : gradientList)
            length += getParam(s).length();
        if(params.length() != length)
            throw new IllegalArgumentException("Unable to set parameters: must be of length " + length);
        int idx = 0;
        Set<String> paramKeySet = this.params.keySet();
        for(String s : paramKeySet ){
            INDArray param = getParam(s);
            INDArray get = params.get(NDArrayIndex.interval(idx,idx + param.length()));
            if(param.length() != get.length())
                throw new IllegalStateException("Parameter " + s + " should have been of length " + param.length() + " but was " + get.length());
            param.linearView().assign(get);
            idx += param.length();
        }

    }

    @Override
    public void setParamTable(Map<String, INDArray> paramTable) {
        this.params = paramTable;
    }

    @Override
    public void initParams() {
        paramInitializer.init(paramTable(), conf());
    }

    @Override
    public Map<String, INDArray> paramTable() {
        return params;
    }

    @Override
    public INDArray preOutput(INDArray x, boolean training) {
        if(x == null)
            throw new IllegalArgumentException("No null input allowed");

        setInput(x.dup(),training);
        applyDropOutIfNecessary(this.input,training);
        INDArray b = getParam(DefaultParamInitializer.BIAS_KEY);
        INDArray W = getParam(DefaultParamInitializer.WEIGHT_KEY);
        if(conf.isUseDropConnect() && training) {
            if (conf.getDropOut() > 0) {
                W = Dropout.applyDropConnect(this,DefaultParamInitializer.WEIGHT_KEY);
            }
        }
        INDArray ret = input().mmul(W).addiRowVector(b);
        return ret;
    }

    @Override
    public INDArray activate(boolean training) {
        INDArray b = getParam(DefaultParamInitializer.BIAS_KEY);
        INDArray W = getParam(DefaultParamInitializer.WEIGHT_KEY);
        if(conf.isUseDropConnect() && training) {
            W = Dropout.applyDropConnect(this,DefaultParamInitializer.WEIGHT_KEY);
        }

        INDArray ret = Nd4j.getExecutioner().execAndReturn(Nd4j.getOpFactory().createTransform(conf.getActivationFunction(), input().mmul(W).addiRowVector(b)));
        return ret;
    }

    @Override
    public INDArray activate(INDArray input, boolean training) {
        setInput(input,training);
        return activate(training);
    }

    /**
     * Classify input
     * @param x the input (can either be a matrix or vector)
     * If it's a matrix, each row is considered an example
     * and associated rows are classified accordingly.
     * Each row will be the likelihood of a label given that example
     * @return a probability distribution for each row
     */
    @Override
    public  INDArray preOutput(INDArray x) {
        return preOutput(x,true);
    }

    @Override
    public double l2Magnitude() {
        return Transforms.pow(getParam(DefaultParamInitializer.WEIGHT_KEY),2).sum(Integer.MAX_VALUE).getDouble(0);
    }

    @Override
    public double l1Magnitude() {
        return Transforms.abs(getParam(DefaultParamInitializer.WEIGHT_KEY)).sum(Integer.MAX_VALUE).getDouble(0);
    }

    @Override
    public int batchSize() {
        return input.size(0);
    }

    @Override
    public  INDArray activate() {
        return activate(true);
    }

    @Override
    public  INDArray activate(INDArray input) {
        return activate(input,true);
    }


    @Override
    public INDArray activationMean() {
        INDArray b = getParam(DefaultParamInitializer.BIAS_KEY);
        INDArray W = getParam(DefaultParamInitializer.WEIGHT_KEY);
        return input().mmul(W).addiRowVector(b);
    }

    @Override
    public NeuralNetConfiguration conf() {
        return conf;
    }



    @Override
    public void clear() {
        if(input != null) {
            input.data().destroy();
            input = null;
        }
    }

    protected void applyDropOutIfNecessary(INDArray input,boolean training) {
        if(conf.getDropOut() > 0 && !conf.isUseDropConnect() && training) {
            dropoutMask = Dropout.applyDropout(input,conf.getDropOut(),dropoutMask);
        }
    }

    /**
     * Averages the given logistic regression
     * from a mini batch in to this one
     * @param l the logistic regression to average in to this one
     * @param batchSize  the batch size
     */
    @Override
    public void merge(Layer l,int batchSize) {
        setParams(params().addi(l.params().divi(batchSize)));
        computeGradientAndScore();
    }


    @Override
    public Layer clone() {


        Layer layer = null;
        try {
            Constructor c = getClass().getConstructor(NeuralNetConfiguration.class);
            layer = (Layer) c.newInstance(conf);
            Map<String,INDArray> linkedTable = new LinkedHashMap<>();
            for(String s: params.keySet())
                linkedTable.put(s,params.get(s).dup());
            layer.setParamTable(linkedTable);
        } catch (Exception e) {
            e.printStackTrace();
        }

        return layer;

    }

    @Override
    public Type type() {
        return Type.FEED_FORWARD;
    }

    /**
     * The number of parameters for the model
     *
     * @return the number of parameters for the model
     */
    @Override
    public int numParams() {
        int ret = 0;
        for(INDArray val : params.values())
            ret += val.length();
        return ret;
    }

    @Override
    public void fit(INDArray input) {
        if(input != null) {
            this.input = input.dup();
            applyDropOutIfNecessary(this.input,true);
        }
        Solver solver = new Solver.Builder()
                .model(this).configure(conf()).listeners(getIterationListeners())
                .build();
        this.optimizer = solver.getOptimizer();
        solver.optimize();
    }


    @Override
    public Pair<Gradient, Double> gradientAndScore() {
        return new Pair<>(gradient(),score());
    }

    @Override
    public INDArray input() {
        return input;
    }

    @Override
    public void validateInput() {

    }

    /**
     * Create a gradient list based on the passed in parameters.
     * Will throw an IllegalArgumentException if the number of gradient matrices
     * isn't equal to the number of keys in the parameter list
     * @param gradients the gradients to create from
     * @return the create based on the passed in ndarrays
     */
    protected Gradient createGradient(INDArray...gradients) {
        Gradient ret = new DefaultGradient();
        if(gradients.length != conf.variables().size())
            throw new IllegalArgumentException("Unable to create gradients...not equal to number of parameters");
        for(int i = 0; i < gradients.length; i++) {
            INDArray paramI = getParam(conf.variables().get(i));
            if(!Arrays.equals(paramI.shape(),gradients[i].shape()))
                throw new IllegalArgumentException("Gradient at index " + i + " had wrong gradient size of " + Arrays.toString(gradients[i].shape()) + " when should have been " + Arrays.toString(paramI.shape()));
            ret.gradientForVariable().put(conf.variables().get(i),gradients[i]);
        }
        return ret;
    }

    @Override
    public String toString() {
        return getClass().getName() + "{" +
                "conf=" + conf +
                ", input=" + input +
                ", params=" + params +
                ", dropoutMask=" + dropoutMask +
                ", paramInitializer=" + paramInitializer +
                ", score=" + score +
                ", optimizer=" + optimizer +
                ", iterationListeners=" + iterationListeners +
                '}';
    }

    @Override
    public Layer transpose() {
        INDArray W = getParam(DefaultParamInitializer.WEIGHT_KEY);
        INDArray b = getParam(DefaultParamInitializer.BIAS_KEY);


        Layer layer = null;
        try {
            Constructor c = getClass().getConstructor(NeuralNetConfiguration.class, INDArray.class, INDArray.class, INDArray.class);
            NeuralNetConfiguration clone = conf.clone();
            int nIn = clone.getNOut(),nOut = clone.getNIn();
            clone.setNIn(nIn);
            clone.setNOut(nOut);
            layer = (Layer) c.newInstance(conf, W.transpose(), b.transpose(), input != null ? input.transpose() : null);
        } catch (Exception e) {
            e.printStackTrace();
        }

        return layer;
    }

    @Deprecated
    @Override
    public Pair<Gradient, Gradient> backWard(Gradient ixes, Gradient deltas, INDArray activation,String previousActivation) {
        //figure out how to set ixes and deltas
        INDArray delta = activation.transpose().mmul(ixes.getGradientFor(DefaultParamInitializer.WEIGHT_KEY));
        INDArray biasDelta = delta.mean(0);
        INDArray weights = getParam(DefaultParamInitializer.WEIGHT_KEY).transpose();
        Gradient ret = new DefaultGradient();
        INDArray errorForEach = ixes.getGradientFor(DefaultParamInitializer.WEIGHT_KEY);
        INDArray nextIx =  errorForEach.mmul(weights).muli(Nd4j.getExecutioner().execAndReturn(Nd4j.getOpFactory().createTransform(previousActivation, activation).derivative()));
        ret.gradientForVariable().put(DefaultParamInitializer.WEIGHT_KEY, nextIx);
        INDArray deltaColumnSums = nextIx.isVector() ? nextIx.dup() : nextIx.mean(0);
        ret.gradientForVariable().put(DefaultParamInitializer.BIAS_KEY,deltaColumnSums);
        Gradient weightDelta = new DefaultGradient();
        weightDelta.gradientForVariable().put(DefaultParamInitializer.WEIGHT_KEY,delta);
        weightDelta.gradientForVariable().put(DefaultParamInitializer.BIAS_KEY,biasDelta);
        return new Pair<>(ret,weightDelta);

    }

    @Override
    public void accumulateScore(double accum) {
        score += accum;
    }


}<|MERGE_RESOLUTION|>--- conflicted
+++ resolved
@@ -161,10 +161,6 @@
         return new Pair<>(ret,epsilonNext);
     }
 
-<<<<<<< HEAD
-=======
-    @Override
->>>>>>> 8f5ca844
     public void fit() {
         fit(this.input);
     }
@@ -232,14 +228,7 @@
 
     @Override
     public void update(INDArray gradient, String paramType) {
-<<<<<<< HEAD
 		setParam(paramType, getParam(paramType).addi(gradient));
-=======
-        if (!Shape.shapeEquals(gradient.shape(),getParam(paramType).shape()))
-            getParam(paramType).subi(gradient.sum(0));
-        else
-            getParam(paramType).subi(gradient);
->>>>>>> 8f5ca844
     }
 
 
