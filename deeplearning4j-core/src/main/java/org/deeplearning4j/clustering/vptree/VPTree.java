--- conflicted
+++ resolved
@@ -48,11 +48,7 @@
     private float distancesArr[];
     private float sortedDistances[];
     private  List<DataPoint> leftPoints,rightPoints;
-<<<<<<< HEAD
-    
-=======
-
->>>>>>> 90dc91d8
+
     public VPTree(INDArray points,boolean invert) {
         this(points,"euclidean",invert);
     }
@@ -73,7 +69,7 @@
         final int deviceId = Nd4j.getAffinityManager().getDeviceForCurrentThread();
         distances = CounterMap.runPairWise(thisItems, new CounterMap.CountFunction<DataPoint>() {
             @Override
-            public double count(DataPoint v1, DataPoint v2) {
+            public Float count(DataPoint v1, DataPoint v2) {
                 Nd4j.getAffinityManager().attachThreadToDevice(Thread.currentThread(), deviceId);
                 return v1.distance(v2);
             }
@@ -112,7 +108,7 @@
         this.similarityFunction = similarityFunction;
         distances = CounterMap.runPairWise(items, new CounterMap.CountFunction<DataPoint>() {
             @Override
-            public double count(DataPoint v1, DataPoint v2) {
+            public Float count(DataPoint v1, DataPoint v2) {
                 return v1.distance(v2);
             }
         });
