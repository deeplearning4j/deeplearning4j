package org.deeplearning4j.parallelism;

import lombok.NonNull;
import org.deeplearning4j.datasets.iterator.AsyncDataSetIterator;
import org.deeplearning4j.datasets.iterator.impl.ListDataSetIterator;
import org.deeplearning4j.nn.api.Layer;
import org.deeplearning4j.nn.api.Model;
import org.deeplearning4j.nn.api.Updater;
import org.deeplearning4j.nn.graph.ComputationGraph;
import org.deeplearning4j.nn.multilayer.MultiLayerNetwork;
import org.deeplearning4j.nn.updater.graph.ComputationGraphUpdater;
import org.deeplearning4j.optimize.api.IterationListener;
import org.nd4j.linalg.api.ndarray.INDArray;
import org.nd4j.linalg.dataset.api.DataSet;
import org.nd4j.linalg.dataset.api.iterator.DataSetIterator;
import org.nd4j.linalg.factory.Nd4j;
import org.slf4j.Logger;
import org.slf4j.LoggerFactory;

import java.util.ArrayList;
<<<<<<< HEAD
import java.util.List;
import java.util.concurrent.ConcurrentLinkedQueue;
=======
>>>>>>> c18d7061
import java.util.concurrent.LinkedBlockingQueue;
import java.util.concurrent.TimeUnit;
import java.util.concurrent.atomic.AtomicInteger;
import java.util.concurrent.atomic.AtomicLong;

/**
 * This is simple data-parallel wrapper suitable for multi-cpu/multi-gpu environments.
 *
 * @author raver119@gmail.com
 */
public class ParallelWrapper {
    private static Logger logger = LoggerFactory.getLogger(ParallelWrapper.class);
    private Model model;
    private int workers = 2;
    private int prefetchSize = 2;
    private int averagingFrequency = 1;
    private boolean verbose;
    private Trainer zoo[];
    private AtomicLong iterationsCounter = new AtomicLong(0);
    private boolean reportScore = false;

    protected ParallelWrapper(Model model, int workers, int prefetchSize) {
        this(model, workers, prefetchSize, false);
    }

    protected ParallelWrapper(Model model, int workers, int prefetchSize, boolean verbose) {
        this.model = model;
        this.workers = workers;
        this.prefetchSize = prefetchSize;
        this.verbose = verbose;

        zoo = new Trainer[workers];
        for (int cnt = 0; cnt < workers; cnt++) {
            zoo[cnt] = new Trainer(cnt, model);
            zoo[cnt].start();
        }
    }

    /**
     * This method takes DataSetIterator, and starts training over it by scheduling DataSets to different executors
     *
     * @param source
     */
    public synchronized void fit(@NonNull DataSetIterator source) {
        DataSetIterator iterator;
        if (prefetchSize > 0 && (!(source instanceof AsyncDataSetIterator) && !(source instanceof ListDataSetIterator))) {
            iterator = new AsyncDataSetIterator(source, prefetchSize);
        } else iterator = source;

        AtomicInteger locker = new AtomicInteger(0);


        iterator.reset();
        while (iterator.hasNext()) {
            DataSet dataSet = iterator.next();

            /*
             now dataSet should be dispatched to next free workers, until all workers are busy. And then we should block till all finished.
            */
            int pos = locker.getAndIncrement();
            zoo[pos].feedDataSet(dataSet);

            /*
                if all workers are dispatched now, join till all are finished
            */
            if (pos + 1 == workers || !iterator.hasNext()) {
                iterationsCounter.incrementAndGet();

                for (int cnt = 0; cnt < workers && cnt < locker.get(); cnt ++) {
                    try {
                        zoo[cnt].waitTillRunning();
                    } catch (Exception e) {
                        throw new RuntimeException(e);
                    }
                }


                /*
                    average model, and propagate it to whole
                */
                if (iterationsCounter.get() % averagingFrequency == 0 || !iterator.hasNext()) {
                    double score = 0.0;
                    List<INDArray> params = new ArrayList<>();
                    for (int cnt = 0; cnt < workers && cnt < locker.get(); cnt++) {
                        params.add(zoo[cnt].getModel().params());
                        score += zoo[cnt].getModel().score();
                    }
                    Nd4j.averageAndPropagate(model.params(), params);

                    score /= Math.min(workers, locker.get());

                    // TODO: improve this
<<<<<<< HEAD
                    if (reportScore)
                        logger.info("Averaged score: " + score);
=======
                    if(verbose) logger.info("Averaged score: " + score);
>>>>>>> c18d7061

                    if (model instanceof MultiLayerNetwork) {
                        Updater updater = ((MultiLayerNetwork)zoo[0].getModel()).getUpdater();


                        INDArray updaterState = Nd4j.zeros(updater.getStateViewArray().shape());

                        for( int cnt = 0; cnt< workers && cnt < locker.get(); cnt++ ){
                            Updater u = ((MultiLayerNetwork)zoo[cnt].getModel()).getUpdater();
                            INDArray updaterView = u.getStateViewArray();
                            updaterState.addi(updaterView);
                        }
                        updaterState.divi(Math.min(workers, locker.get()));
                        ((MultiLayerNetwork) model).getUpdater().setStateViewArray((Layer)model, updaterState, false);

                        ((MultiLayerNetwork) model).setScore(score);
                    } else if (model instanceof ComputationGraph) {
                        ComputationGraphUpdater updater = ((ComputationGraph)zoo[0].getModel()).getUpdater();

                        INDArray updaterState = Nd4j.zeros(updater.getStateViewArray().shape());

                        for( int cnt = 0; cnt< workers && cnt < locker.get(); cnt++ ){
                            ComputationGraphUpdater u = ((ComputationGraph)zoo[cnt].getModel()).getUpdater();
                            INDArray updaterView = u.getStateViewArray();
                            updaterState.addi(updaterView);
                        }
                        updaterState.divi(Math.min(workers, locker.get()));
                        ((ComputationGraph) model).getUpdater().setStateViewArray(updaterState);

                        ((ComputationGraph) model).setScore(score);
                    }

                    // FIXME: updateModel() call should be removed
                    for (int i = 0; i < workers; i++) {
                        zoo[i].updateModel(model);
                    }

                }
                locker.set(0);
            }
        }
    }

    public static class Builder {
        private Model model;
        private int workers = 2;
        private int prefetchSize = 2;
        private int averagingFrequency = 1;
<<<<<<< HEAD
        private boolean reportScore = false;
=======
        private boolean verbose = false;
>>>>>>> c18d7061

        /**
         * Build ParallelWrapper for MultiLayerNetwork
         *
         * @param mln
         */
        public Builder(@NonNull MultiLayerNetwork mln) {
            model = mln;
        }

        /**
         * Build ParallelWrapper for ComputationGraph
         *
         * @param graph
         */
        public Builder(@NonNull ComputationGraph graph) {
            model = graph;
        }

        /**
         * This method allows to configure number of workers that'll be used for parallel training
         *
         * @param num
         * @return
         */
        public Builder workers(int num) {
            if (num < 1)
                throw new RuntimeException("Number of workers can't be lower then 1!");

            this.workers = num;
            return this;
        }

        /**
         * Model averaging frequency.
         *
         * @param freq number of iterations between averagin
         * @return
         */
        public Builder averagingFrequency(int freq) {
            this.averagingFrequency = freq;
            return this;
        }


        /**
         * Size of prefetch buffer that will be used for background data prefetching.
         * Usually it's better to keep this value equal to the number of workers.
         *
         * Default value: 2
         *
         * @param size 0 to disable prefetching, any positive number
         * @return
         */
        public Builder prefetchBuffer(int size) {
            if (size < 0)
                size = 0;

            this.prefetchSize = size;

            return this;
        }

        public Builder reportScoreAfterAveraging(boolean reallyReport) {
            this.reportScore = reallyReport;
            return this;
        }

        /**
         * Verbosity. Sharing average scores
         *
         * @param verbose true or false
         * @return
         */
        public Builder verbose(boolean verbose) {
            this.verbose = verbose;
            return this;
        }

        /**
         * This method returns ParallelWrapper instance
         *
         * @return
         */
        public ParallelWrapper build() {
            ParallelWrapper wrapper = new ParallelWrapper(model, workers, prefetchSize);
            wrapper.averagingFrequency = this.averagingFrequency;
            wrapper.reportScore = this.reportScore;

            return wrapper;
        }
    }

    private static class Trainer extends Thread implements Runnable {
        private Model originalModel;
        private Model replicatedModel;
        private LinkedBlockingQueue<DataSet> queue = new LinkedBlockingQueue<>();
        private AtomicInteger running = new AtomicInteger(0);
        private int threadId;

        public Trainer(int threadId, Model model) {
            this.threadId = threadId;
            this.setDaemon(true);

            this.originalModel = model;
            if (model instanceof MultiLayerNetwork) {
                this.replicatedModel = ((MultiLayerNetwork) model).clone();

                if (threadId != 0)
                    ((MultiLayerNetwork)this.replicatedModel).setListeners(new ArrayList<IterationListener>());
            } else if (model instanceof ComputationGraph) {
                this.replicatedModel = ((ComputationGraph) model).clone();

                if (threadId != 0)
                    ((ComputationGraph)this.replicatedModel).setListeners(new ArrayList<IterationListener>());
            }
        }

        public void feedDataSet(@NonNull DataSet dataSet) {
            running.incrementAndGet();
            queue.add(dataSet);
        }

        public Model getModel() {
            return replicatedModel;
        }

        public void updateModel(@NonNull Model model) {


            if (model instanceof MultiLayerNetwork) {
                replicatedModel = ((MultiLayerNetwork) model).clone();
//                replicatedModel.setParams(model.params().dup());
//                ((MultiLayerNetwork) replicatedModel).setUpdater(((MultiLayerNetwork)model).getUpdater().clone());
            } else if (model instanceof  ComputationGraph) {
                replicatedModel = ((ComputationGraph) model).clone();
            }
        }

        public boolean isRunning(){
            return running.get() == 0;
        }

        @Override
        public void run() {
            try {
                while (true) {
                    DataSet dataSet = queue.poll(1, TimeUnit.SECONDS);
                    if (dataSet != null) {
                        if (replicatedModel instanceof MultiLayerNetwork) {
                            ((MultiLayerNetwork) replicatedModel).fit(dataSet);
                        } else if (replicatedModel instanceof ComputationGraph) {
                            ((ComputationGraph) replicatedModel).fit(dataSet);
                        }
                        running.decrementAndGet();
                    }
                }
            } catch (Exception e) {
                //
            }
        }

        public void waitTillRunning() {
            while (running.get() != 0) {
                try {
                    Thread.sleep(10);
                } catch (Exception e) {
                    ;
                }
            }
        }
    }
}<|MERGE_RESOLUTION|>--- conflicted
+++ resolved
@@ -18,11 +18,8 @@
 import org.slf4j.LoggerFactory;
 
 import java.util.ArrayList;
-<<<<<<< HEAD
 import java.util.List;
 import java.util.concurrent.ConcurrentLinkedQueue;
-=======
->>>>>>> c18d7061
 import java.util.concurrent.LinkedBlockingQueue;
 import java.util.concurrent.TimeUnit;
 import java.util.concurrent.atomic.AtomicInteger;
@@ -39,20 +36,14 @@
     private int workers = 2;
     private int prefetchSize = 2;
     private int averagingFrequency = 1;
-    private boolean verbose;
     private Trainer zoo[];
     private AtomicLong iterationsCounter = new AtomicLong(0);
     private boolean reportScore = false;
 
     protected ParallelWrapper(Model model, int workers, int prefetchSize) {
-        this(model, workers, prefetchSize, false);
-    }
-
-    protected ParallelWrapper(Model model, int workers, int prefetchSize, boolean verbose) {
         this.model = model;
         this.workers = workers;
         this.prefetchSize = prefetchSize;
-        this.verbose = verbose;
 
         zoo = new Trainer[workers];
         for (int cnt = 0; cnt < workers; cnt++) {
@@ -115,12 +106,8 @@
                     score /= Math.min(workers, locker.get());
 
                     // TODO: improve this
-<<<<<<< HEAD
                     if (reportScore)
                         logger.info("Averaged score: " + score);
-=======
-                    if(verbose) logger.info("Averaged score: " + score);
->>>>>>> c18d7061
 
                     if (model instanceof MultiLayerNetwork) {
                         Updater updater = ((MultiLayerNetwork)zoo[0].getModel()).getUpdater();
@@ -169,11 +156,7 @@
         private int workers = 2;
         private int prefetchSize = 2;
         private int averagingFrequency = 1;
-<<<<<<< HEAD
         private boolean reportScore = false;
-=======
-        private boolean verbose = false;
->>>>>>> c18d7061
 
         /**
          * Build ParallelWrapper for MultiLayerNetwork
@@ -239,17 +222,6 @@
 
         public Builder reportScoreAfterAveraging(boolean reallyReport) {
             this.reportScore = reallyReport;
-            return this;
-        }
-
-        /**
-         * Verbosity. Sharing average scores
-         *
-         * @param verbose true or false
-         * @return
-         */
-        public Builder verbose(boolean verbose) {
-            this.verbose = verbose;
             return this;
         }
 
