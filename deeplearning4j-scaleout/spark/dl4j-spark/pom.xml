--- conflicted
+++ resolved
@@ -73,8 +73,6 @@
             <artifactId>canova-nd4j-image</artifactId>
             <version>${canova.version}</version>
         </dependency>
-<<<<<<< HEAD
-=======
         <dependency>
             <groupId>org.deeplearning4j</groupId>
             <artifactId>dl4j-test-resources</artifactId>
@@ -82,7 +80,6 @@
             <scope>test</scope>
         </dependency>
 
->>>>>>> a150e426
     </dependencies>
 
 </project>