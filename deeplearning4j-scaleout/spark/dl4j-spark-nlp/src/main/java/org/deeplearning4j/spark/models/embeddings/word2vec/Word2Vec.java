--- conflicted
+++ resolved
@@ -244,15 +244,11 @@
 
 
         vocab = vocabCache;
-<<<<<<< HEAD
         InMemoryLookupTable<VocabWord> inMemoryLookupTable = new InMemoryLookupTable<VocabWord>();
-=======
-        InMemoryLookupTable<VocabWord> inMemoryLookupTable = new InMemoryLookupTable<>();
         Environment env = EnvironmentUtils.buildEnvironment();
         env.setNumCores(maxRep);
         env.setAvailableMemory(totals);
         update(env, Event.SPARK);
->>>>>>> 29d4ed86
         inMemoryLookupTable.setVocab(vocabCache);
         inMemoryLookupTable.setVectorLength(layerSize);
         inMemoryLookupTable.setSyn0(syn0);
