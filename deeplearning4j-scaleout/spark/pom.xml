<!--
  ~ /*
  ~  * Copyright 2015 Skymind,Inc.
  ~  *
  ~  *    Licensed under the Apache License, Version 2.0 (the "License");
  ~  *    you may not use this file except in compliance with the License.
  ~  *    You may obtain a copy of the License at
  ~  *
  ~  *        http://www.apache.org/licenses/LICENSE-2.0
  ~  *
  ~  *    Unless required by applicable law or agreed to in writing, software
  ~  *    distributed under the License is distributed on an "AS IS" BASIS,
  ~  *    WITHOUT WARRANTIES OR CONDITIONS OF ANY KIND, either express or implied.
  ~  *    See the License for the specific language governing permissions and
  ~  *    limitations under the License.
  ~  */
  -->

<project xmlns="http://maven.apache.org/POM/4.0.0" xmlns:xsi="http://www.w3.org/2001/XMLSchema-instance" xsi:schemaLocation="http://maven.apache.org/POM/4.0.0 http://maven.apache.org/xsd/maven-4.0.0.xsd">
    <parent>
        <artifactId>deeplearning4j-scaleout</artifactId>
        <groupId>org.deeplearning4j</groupId>
        <version>0.7.3-SNAPSHOT</version>
    </parent>
    <modelVersion>4.0.0</modelVersion>
<<<<<<< HEAD
    <artifactId>spark_2.10</artifactId>
    <version>0.7.3_spark_1-SNAPSHOT</version>
=======

    <artifactId>spark_2.11</artifactId>
>>>>>>> bcfb19e3
    <packaging>pom</packaging>

    <name>org.deeplearning4j.spark</name>
    <modules>
        <module>dl4j-spark</module>
        <module>dl4j-spark-nlp</module>
        <module>dl4j-spark-parameterserver</module>
    </modules>

    <properties>
        <project.build.sourceEncoding>UTF-8</project.build.sourceEncoding>
        <project.reporting.outputEncoding>UTF-8</project.reporting.outputEncoding>
        <spark.major.version>1</spark.major.version>
        <spark.version>1.6.2</spark.version>
        <hadoop.version>2.2.0</hadoop.version>
        <datavec.spark.version>0.7.3_spark_${spark.major.version}-SNAPSHOT</datavec.spark.version>
    </properties>


    <build>
        <plugins>
            <!-- added source folder containing the code specific to the spark version -->
            <plugin>
                <groupId>org.codehaus.mojo</groupId>
                <artifactId>build-helper-maven-plugin</artifactId>
                <version>1.12</version>
                <executions>
                    <execution>
                        <id>add-source</id>
                        <phase>generate-sources</phase>
                        <goals><goal>add-source</goal></goals>
                        <configuration>
                            <sources>
                                <source>src/main/spark-${spark.major.version}</source>
                            </sources>
                        </configuration>
                    </execution>
                </executions>
            </plugin>
            <plugin>
                <groupId>org.scala-tools</groupId>
                <artifactId>maven-scala-plugin</artifactId>
                <version>${maven-scala-plugin.version}</version>
                <executions>
                    <execution>
                        <goals>
                            <goal>compile</goal>
                            <goal>testCompile</goal>
                        </goals>
                    </execution>
                </executions>
                <configuration>
                    <scalaVersion>2.11.7</scalaVersion>
                </configuration>
            </plugin>
        </plugins>
    </build>

    <dependencies>

        <!-- ND4J Shaded Jackson Dependency -->
        <dependency>
            <groupId>org.nd4j</groupId>
            <artifactId>jackson</artifactId>
            <version>${nd4j.version}</version>
        </dependency>

        <dependency>
            <groupId>org.apache.spark</groupId>
            <artifactId>spark-mllib_2.11</artifactId>
            <version>${spark.version}</version>
        </dependency>
        <dependency>
            <groupId>org.scala-lang</groupId>
            <artifactId>scala-library</artifactId>
            <version>2.11.7</version>
        </dependency>
        <dependency>
            <groupId>org.apache.spark</groupId>
            <artifactId>spark-core_2.11</artifactId>
            <version>${spark.version}</version>
            <exclusions>
                <exclusion>
                    <groupId>javax.servlet</groupId>
                    <artifactId>servlet-api</artifactId>
                </exclusion>
            </exclusions>

        </dependency>

    </dependencies>

    <profiles>
        <profile>
          <id>spark-2</id>
            <activation>
                <property>
                    <name>spark.major.version</name>
                    <value>2</value>
                </property>
            </activation>
            <dependencies>
                <dependency>
                    <groupId>com.typesafe.akka</groupId>
                    <artifactId>akka-remote_2.10</artifactId>
                    <version>2.3.11</version>
                </dependency>
            </dependencies>
        </profile>
        <profile>
            <id>cdh5</id>
            <repositories>
                <repository>
                    <id>org.apache.hadoop</id>
                    <url>https://repository.cloudera.com/artifactory/cloudera-repos/</url>
                </repository>
            </repositories>
            <properties>
                <hadoop.version>2.0.0-cdh4.6.0</hadoop.version>
                <spark.version>1.2.0-cdh5.3.0</spark.version>
            </properties>
        </profile>
    </profiles>
</project><|MERGE_RESOLUTION|>--- conflicted
+++ resolved
@@ -23,13 +23,8 @@
         <version>0.7.3-SNAPSHOT</version>
     </parent>
     <modelVersion>4.0.0</modelVersion>
-<<<<<<< HEAD
-    <artifactId>spark_2.10</artifactId>
+    <artifactId>spark_2.11</artifactId>
     <version>0.7.3_spark_1-SNAPSHOT</version>
-=======
-
-    <artifactId>spark_2.11</artifactId>
->>>>>>> bcfb19e3
     <packaging>pom</packaging>
 
     <name>org.deeplearning4j.spark</name>
