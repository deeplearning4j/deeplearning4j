--- conflicted
+++ resolved
@@ -58,24 +58,12 @@
         <dependency>
             <groupId>org.apache.spark</groupId>
             <artifactId>spark-streaming_2.11</artifactId>
-<<<<<<< HEAD
-            <version>${spark.version}</version>
-        </dependency>
-        <dependency>
-            <groupId>org.apache.spark</groupId>
-            <artifactId>spark-streaming-kafka_2.11</artifactId>
-=======
->>>>>>> 47db979c
             <version>${spark.version}</version>
         </dependency>
         <dependency>
             <groupId>org.datavec</groupId>
             <artifactId>datavec-spark_2.11</artifactId>
-<<<<<<< HEAD
-            <version>${datavec.version}</version>
-=======
             <version>${datavec.spark.version}</version>
->>>>>>> 47db979c
         </dependency>
 
         <dependency>
