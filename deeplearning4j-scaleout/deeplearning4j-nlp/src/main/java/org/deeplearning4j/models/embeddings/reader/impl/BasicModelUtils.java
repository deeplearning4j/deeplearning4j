package org.deeplearning4j.models.embeddings.reader.impl;

import com.google.common.collect.Lists;
import lombok.AllArgsConstructor;
import lombok.Data;
import lombok.NonNull;
import org.deeplearning4j.berkeley.Counter;
import org.deeplearning4j.models.embeddings.WeightLookupTable;
import org.deeplearning4j.models.embeddings.inmemory.InMemoryLookupTable;
import org.deeplearning4j.models.embeddings.reader.ModelUtils;
import org.deeplearning4j.models.sequencevectors.sequence.SequenceElement;
import org.deeplearning4j.models.word2vec.wordstore.VocabCache;
import org.deeplearning4j.util.MathUtils;
import org.deeplearning4j.util.SetUtils;
import org.nd4j.linalg.api.ndarray.INDArray;
import org.nd4j.linalg.factory.Nd4j;
import org.nd4j.linalg.ops.transforms.Transforms;
import org.slf4j.Logger;
import org.slf4j.LoggerFactory;

import java.util.*;

/**
 * Basic implementation for ModelUtils interface, suited for standalone use.
 *
 * PLEASE NOTE: This reader applies normalization to underlying lookup table.
 *
 * @author Adam Gibson
 */
public class BasicModelUtils<T extends SequenceElement> implements ModelUtils<T> {
    public static final String EXISTS = "exists";
    public static final String CORRECT = "correct";
    public static final String WRONG = "wrong";
    protected volatile VocabCache<T> vocabCache;
    protected volatile WeightLookupTable<T> lookupTable;

    protected volatile boolean normalized  = false;

    private static final Logger log = LoggerFactory.getLogger(BasicModelUtils.class);

    public BasicModelUtils() {

    }

    @Override
    public void init(@NonNull WeightLookupTable<T> lookupTable) {
        this.vocabCache = lookupTable.getVocabCache();
        this.lookupTable = lookupTable;

        // reset normalization trigger on init call
        this.normalized = false;
    }

    /**
     * Returns the similarity of 2 words. Result value will be in range [-1,1], where -1.0 is exact opposite similarity, i.e. NO similarity, and 1.0 is total match of two word vectors.
     * However, most of time you'll see values in range [0,1], but that's something depends of training corpus.
     *
     * Returns NaN if any of labels not exists in vocab, or any label is null
     *
     * @param label1 the first word
     * @param label2 the second word
     * @return a normalized similarity (cosine similarity)
     */
    @Override
    public double similarity( String label1, String label2) {
        if (label1 == null || label2 == null) {
<<<<<<< HEAD
            log.debug("LABELS: " + label1 + ": " + (label1 == null ? "null": "exists")+ ";" + label2 +" vec2:" + (label2 == null ? "null": "exists"));
=======
            System.out.println("LABELS: " + label1 + ": " + (label1 == null ? "null": EXISTS)+ ";" + label2 +" vec2:" + (label2 == null ? "null": EXISTS));
>>>>>>> 4de1c39f
            return Double.NaN;
        }

        INDArray vec1 = lookupTable.vector(label1).dup();
        INDArray vec2 = lookupTable.vector(label2).dup();


        if (vec1 == null || vec2 == null) {
<<<<<<< HEAD
            log.debug(label1 + ": " + (vec1 == null ? "null": "exists")+ ";" + label2 +" vec2:" + (vec2 == null ? "null": "exists"));
=======
            System.out.println(label1 + ": " + (vec1 == null ? "null": EXISTS)+ ";" + label2 +" vec2:" + (vec2 == null ? "null": EXISTS));
>>>>>>> 4de1c39f
            return Double.NaN;
        }

        if (label1.equals(label2)) return 1.0;

        return Transforms.cosineSim(vec1, vec2);
    }


    @Override
    public Collection<String> wordsNearest(String label, int n) {
        Collection<String> collection = wordsNearest(Arrays.asList(label),new ArrayList<String>(),n + 1);
        if (collection.contains(label)) collection.remove(label);
        return collection;
    }

    /**
     * Accuracy based on questions which are a space separated list of strings
     * where the first word is the query word, the next 2 words are negative,
     * and the last word is the predicted word to be nearest
     * @param questions the questions to ask
     * @return the accuracy based on these questions
     */
    @Override
    public Map<String, Double> accuracy(List<String> questions) {
        Map<String,Double> accuracy = new HashMap<>();
        Counter<String> right = new Counter<>();
        String analogyType = "";
        for(String s : questions) {
            if(s.startsWith(":")) {
                double correct = right.getCount(CORRECT);
                double wrong = right.getCount(WRONG);
                if(analogyType.isEmpty()){
                    analogyType=s;
                    continue;
                }
                double accuracyRet = 100.0 * correct / (correct + wrong);
                accuracy.put(analogyType,accuracyRet);
                analogyType = s;
                right.clear();
            }
            else {
                String[] split = s.split(" ");
                String word = split[0];
                List<String> positive = Arrays.asList(word);
                List<String> negative = Arrays.asList(split[1],split[2]);
                String predicted = split[3];
                String w = wordsNearest(positive,negative,1).iterator().next();
                if(predicted.equals(w))
                    right.incrementCount("right",1.0);
                else
                    right.incrementCount(WRONG,1.0);

            }
        }
        if(!analogyType.isEmpty()){
            double correct = right.getCount(CORRECT);
            double wrong = right.getCount(WRONG);
            double accuracyRet = 100.0 * correct / (correct + wrong);
            accuracy.put(analogyType,accuracyRet);
        }
        return accuracy;
    }

    /**
     * Find all words with a similar characters
     * in the vocab
     * @param word the word to compare
     * @param accuracy the accuracy: 0 to 1
     * @return the list of words that are similar in the vocab
     */
    @Override
    public List<String> similarWordsInVocabTo(String word, double accuracy) {
        List<String> ret = new ArrayList<>();
        for(String s : vocabCache.words()) {
            if(MathUtils.stringSimilarity(word, s) >= accuracy)
                ret.add(s);
        }
        return ret;
    }

    public Collection<String> wordsNearest(Collection<String> positive, Collection<String> negative, int top) {
        // Check every word is in the model
        for (String p : SetUtils.union(new HashSet<>(positive), new HashSet<>(negative))) {
            if (!vocabCache.containsWord(p)) {
                return new ArrayList<>();
            }
        }

        INDArray words = Nd4j.create(positive.size() + negative.size(), lookupTable.layerSize());
        int row = 0;
        //Set<String> union = SetUtils.union(new HashSet<>(positive), new HashSet<>(negative));
        for (String s : positive) {
            words.putRow(row++, lookupTable.vector(s));
        }

        for (String s : negative) {
            words.putRow(row++, lookupTable.vector(s).mul(-1));
        }

        INDArray mean = words.isMatrix() ? words.mean(0) : words;

        return wordsNearest(mean, top);
    }

    /**
     * Get the top n words most similar to the given word
     * @param word the word to compare
     * @param n the n to get
     * @return the top n words
     */
    @Override
    public Collection<String> wordsNearestSum(String word, int n) {
        //INDArray vec = Transforms.unitVec(this.lookupTable.vector(word));
        INDArray vec = this.lookupTable.vector(word);
        return wordsNearestSum(vec, n);
    }

    /**
     * Words nearest based on positive and negative words
     * * @param top the top n words
     * @return the words nearest the mean of the words
     */
    @Override
    public Collection<String> wordsNearest(INDArray words, int top) {
        if(lookupTable instanceof InMemoryLookupTable) {
            InMemoryLookupTable l = (InMemoryLookupTable) lookupTable;

            INDArray syn0 = l.getSyn0();

            if (!normalized) {
                synchronized (this) {
                    if (!normalized) {
                        syn0.diviColumnVector(syn0.norm1(1));
                        normalized = true;
                    }
                }
            }

            INDArray similarity = Transforms.unitVec(words).mmul(syn0.transpose());

            List<Double> highToLowSimList = getTopN(similarity, top + 20);

            List<WordSimilarity> result = new ArrayList<>();

            for (int i = 0; i < highToLowSimList.size(); i++) {
                String word = vocabCache.wordAtIndex(highToLowSimList.get(i).intValue());
                if (word != null && !word.equals("UNK") && !word.equals("STOP") ) {
                    INDArray otherVec = lookupTable.vector(word);
                    double sim = Transforms.cosineSim(words, otherVec);

                    result.add(new WordSimilarity(word, sim));
                }
            }

            Collections.sort(result, new SimilarityComparator());

            return getLabels(result, top);
        }

        Counter<String> distances = new Counter<>();

        for(String s : vocabCache.words()) {
            INDArray otherVec = lookupTable.vector(s);
            double sim = Transforms.cosineSim(words, otherVec);
            distances.incrementCount(s, sim);
        }


        distances.keepTopNKeys(top);
        return distances.keySet();


    }

    /**
     * Get top N elements
     *
     * @param vec the vec to extract the top elements from
     * @param N the number of elements to extract
     * @return the indices and the sorted top N elements
     */
    private List<Double> getTopN(INDArray vec, int N) {
        ArrayComparator comparator = new ArrayComparator();
        PriorityQueue<Double[]> queue = new PriorityQueue<>(vec.rows(),comparator);

        for (int j = 0; j < vec.length(); j++) {
            final Double[] pair = new Double[]{vec.getDouble(j), (double) j};
            if (queue.size() < N) {
                queue.add(pair);
            } else {
                Double[] head = queue.peek();
                if (comparator.compare(pair, head) > 0) {
                    queue.poll();
                    queue.add(pair);
                }
            }
        }

        List<Double> lowToHighSimLst = new ArrayList<>();

        while (!queue.isEmpty()) {
            double ind = queue.poll()[1];
            lowToHighSimLst.add(ind);
        }
        return Lists.reverse(lowToHighSimLst);
    }

    /**
     * Words nearest based on positive and negative words
     * * @param top the top n words
     * @return the words nearest the mean of the words
     */
    @Override
    public Collection<String> wordsNearestSum(INDArray words,int top) {

        if(lookupTable instanceof InMemoryLookupTable) {
            InMemoryLookupTable l = (InMemoryLookupTable) lookupTable;
            INDArray syn0 = l.getSyn0();
            INDArray weights = syn0.norm2(0).rdivi(1).muli(words);
            INDArray distances = syn0.mulRowVector(weights).sum(1);
            INDArray[] sorted = Nd4j.sortWithIndices(distances,0,false);
            INDArray sort = sorted[0];
            List<String> ret = new ArrayList<>();
            if(top > sort.length())
                top = sort.length();
            //there will be a redundant word
            int end = top;
            for(int i = 0; i < end; i++) {
                String add = vocabCache.wordAtIndex(sort.getInt(i));
                if(add == null || add.equals("UNK") || add.equals("STOP")) {
                    end++;
                    if(end >= sort.length())
                        break;
                    continue;
                }
                ret.add(vocabCache.wordAtIndex(sort.getInt(i)));
            }
            return ret;
        }

        Counter<String> distances = new Counter<>();

        for(String s : vocabCache.words()) {
            INDArray otherVec = lookupTable.vector(s);
            double sim = Transforms.cosineSim(words, otherVec);
            distances.incrementCount(s, sim);
        }

        distances.keepTopNKeys(top);
        return distances.keySet();
    }

    /**
     * Words nearest based on positive and negative words
     * @param positive the positive words
     * @param negative the negative words
     * @param top the top n words
     * @return the words nearest the mean of the words
     */
    @Override
    public Collection<String> wordsNearestSum(Collection<String> positive, Collection<String> negative, int top) {
        INDArray words = Nd4j.create(lookupTable.layerSize());
    //    Set<String> union = SetUtils.union(new HashSet<>(positive), new HashSet<>(negative));
        for(String s : positive)
            words.addi(lookupTable.vector(s));


        for(String s : negative)
            words.addi(lookupTable.vector(s).mul(-1));

        return wordsNearestSum(words,top);
    }


    private static class SimilarityComparator implements Comparator<WordSimilarity> {
        @Override
        public int compare(WordSimilarity o1, WordSimilarity o2) {
            if (Double.isNaN(o1.getSimilarity()) && Double.isNaN(o2.getSimilarity())) {
                return 0;
            } else if (Double.isNaN(o1.getSimilarity()) && !Double.isNaN(o2.getSimilarity())) {
                return -1;
            } else if (!Double.isNaN(o1.getSimilarity()) && Double.isNaN(o2.getSimilarity())) {
                return 1;
            }
            return Double.compare(o2.getSimilarity(), o1.getSimilarity());
        }
    }

    private static class ArrayComparator implements Comparator<Double[]> {
        @Override
        public int compare(Double[] o1, Double[] o2) {
            if (Double.isNaN(o1[0]) && Double.isNaN(o2[0])) {
                return 0;
            } else if (Double.isNaN(o1[0]) && !Double.isNaN(o2[0])) {
                return -1;
            } else if (!Double.isNaN(o1[0]) && Double.isNaN(o2[0])) {
                return 1;
            }
            return Double.compare(o1[0], o2[0]);
        }
    }

    @Data
    @AllArgsConstructor
    private static class WordSimilarity {
        private String word;
        private double similarity;
    }

    private List<String> getLabels(List<WordSimilarity> results, int limit) {
        List<String> result = new ArrayList<>();
        for (int x = 0; x < results.size(); x++) {
            result.add(results.get(x).getWord());
            if (result.size() >= limit)
                break;
        }

        return result;
    }
}<|MERGE_RESOLUTION|>--- conflicted
+++ resolved
@@ -64,11 +64,7 @@
     @Override
     public double similarity( String label1, String label2) {
         if (label1 == null || label2 == null) {
-<<<<<<< HEAD
-            log.debug("LABELS: " + label1 + ": " + (label1 == null ? "null": "exists")+ ";" + label2 +" vec2:" + (label2 == null ? "null": "exists"));
-=======
-            System.out.println("LABELS: " + label1 + ": " + (label1 == null ? "null": EXISTS)+ ";" + label2 +" vec2:" + (label2 == null ? "null": EXISTS));
->>>>>>> 4de1c39f
+            log.debug("LABELS: " + label1 + ": " + (label1 == null ? "null": EXISTS)+ ";" + label2 +" vec2:" + (label2 == null ? "null": EXISTS));
             return Double.NaN;
         }
 
@@ -77,11 +73,7 @@
 
 
         if (vec1 == null || vec2 == null) {
-<<<<<<< HEAD
-            log.debug(label1 + ": " + (vec1 == null ? "null": "exists")+ ";" + label2 +" vec2:" + (vec2 == null ? "null": "exists"));
-=======
-            System.out.println(label1 + ": " + (vec1 == null ? "null": EXISTS)+ ";" + label2 +" vec2:" + (vec2 == null ? "null": EXISTS));
->>>>>>> 4de1c39f
+            log.debug(label1 + ": " + (vec1 == null ? "null": EXISTS)+ ";" + label2 +" vec2:" + (vec2 == null ? "null": EXISTS));
             return Double.NaN;
         }
 
@@ -131,7 +123,7 @@
                 String predicted = split[3];
                 String w = wordsNearest(positive,negative,1).iterator().next();
                 if(predicted.equals(w))
-                    right.incrementCount("right",1.0);
+                    right.incrementCount(CORRECT,1.0);
                 else
                     right.incrementCount(WRONG,1.0);
 
