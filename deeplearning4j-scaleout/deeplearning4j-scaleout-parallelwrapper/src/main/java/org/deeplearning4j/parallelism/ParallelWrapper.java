package org.deeplearning4j.parallelism;

import com.google.common.base.Preconditions;
import lombok.Data;
import lombok.NonNull;
import lombok.extern.slf4j.Slf4j;
import org.deeplearning4j.api.storage.StatsStorageRouter;
import org.deeplearning4j.api.storage.listener.RoutingIterationListener;
import org.deeplearning4j.datasets.iterator.AsyncDataSetIterator;
import org.deeplearning4j.datasets.iterator.AsyncMultiDataSetIterator;
import org.deeplearning4j.datasets.iterator.callbacks.InterleavedDataSetCallback;
import org.deeplearning4j.nn.api.Model;
import org.deeplearning4j.nn.api.Updater;
import org.deeplearning4j.nn.conf.WorkspaceMode;
import org.deeplearning4j.nn.graph.ComputationGraph;
import org.deeplearning4j.nn.multilayer.MultiLayerNetwork;
import org.deeplearning4j.nn.updater.graph.ComputationGraphUpdater;
import org.deeplearning4j.optimize.api.IterationListener;
import org.deeplearning4j.parallelism.factory.DefaultTrainerContext;
import org.deeplearning4j.parallelism.factory.TrainerContext;
import org.deeplearning4j.parallelism.trainer.Trainer;
import org.nd4j.linalg.api.ndarray.INDArray;
import org.nd4j.linalg.dataset.api.DataSet;
import org.nd4j.linalg.dataset.api.MultiDataSet;
import org.nd4j.linalg.dataset.api.iterator.DataSetIterator;
import org.nd4j.linalg.dataset.api.iterator.MultiDataSetIterator;
import org.nd4j.linalg.exception.ND4JIllegalStateException;
import org.nd4j.linalg.factory.Nd4j;

import java.io.Serializable;
import java.util.*;
import java.util.concurrent.LinkedBlockingQueue;
import java.util.concurrent.atomic.AtomicBoolean;
import java.util.concurrent.atomic.AtomicInteger;
import java.util.concurrent.atomic.AtomicLong;

/**
 * This is simple data-parallel wrapper
 * suitable for multi-cpu/multi-gpu environments.
 *
 * PLEASE NOTE: This implementation is NOT NUMA-aware.
 *
 * @author raver119@gmail.com
 */
// TODO: We want this thing to be NUMA-aware in foreseable future
@Slf4j
@Data
public class ParallelWrapper implements AutoCloseable {
    protected Model model;
    protected int workers = 2;
    protected int prefetchSize = 2;
    protected int averagingFrequency = 1;
    protected Trainer[] zoo;
    private TrainerContext trainerContext = new DefaultTrainerContext();
    protected AtomicLong iterationsCounter = new AtomicLong(0);
    protected boolean reportScore = false;
    protected boolean averageUpdaters = true;
    protected boolean legacyAveraging = false;
    protected boolean wasAveraged = false;
    protected AtomicBoolean stopFit = new AtomicBoolean(false);
    protected List<IterationListener> listeners = new ArrayList<>();
    protected StatsStorageRouter storageRouter;
    protected boolean isMQ;
    protected WorkspaceMode workspaceMode;
    private Object[] trainerContextArgs;

    private MagicQueue mq;

    // log uncaught exceptions
    Thread.UncaughtExceptionHandler handler = new Thread.UncaughtExceptionHandler() {
        public void uncaughtException(Thread th, Throwable ex) {
            log.error("Uncaught exception: " + ex);
        }
    };

    protected ParallelWrapper(Model model, int workers, int prefetchSize) {
        this.model = model;
        this.workers = workers;
        this.prefetchSize = prefetchSize;

        if (this.model instanceof MultiLayerNetwork) {
            ((MultiLayerNetwork) this.model).getUpdater();
        } else if (this.model instanceof ComputationGraph) {
            ((ComputationGraph) this.model).getUpdater();
        }


    }

    @Override
    public void close() throws Exception {
        if (zoo != null) {
            for (int i = 0; i < zoo.length; i++) {
                if (zoo[i] != null)
                    zoo[i].shutdown();
            }
            zoo = null;
        }
    }

    /**
     * This method causes all threads used for parallel training to stop
     */
    public synchronized void shutdown() {
        try {
            close();
        } catch (Exception e) {
            throw new RuntimeException(e);
        }
    }

    /**
     * Will stop a fit operation from continuing to iterate.
     */
    public void stopFit() {
        stopFit.set(true);
    }

    /**
     *
     * @param source
     */
    public synchronized void fit(@NonNull MultiDataSetIterator source) {
        stopFit.set(false);
        createZooIfNeccessary(true);
        source.reset();

        MultiDataSetIterator iterator;
        if (prefetchSize > 0 && source.asyncSupported()) {
            if (isMQ) {
                if (workers % Nd4j.getAffinityManager().getNumberOfDevices() != 0)
                    log.warn("Number of workers [{}] isn't optimal for available devices [{}]", workers,
                                    Nd4j.getAffinityManager().getNumberOfDevices());

<<<<<<< HEAD
                //if (mq == null)
                    //mq = new MagicQueue.Builder().setCapacityPerFlow(prefetchSize).setMode(MagicQueue.Mode.SEQUENTIAL).setType(MagicQueue.Type.MDS)
                    //        .setNumberOfBuckets(Nd4j.getAffinityManager().getNumberOfDevices()).build();

                //iterator = new AsyncMultiDataSetIterator(source, prefetchSize * workers, mq );
                iterator = new AsyncMultiDataSetIterator(source, prefetchSize, new LinkedBlockingQueue<>(prefetchSize * workers), true, new InterleavedDataSetCallback(prefetchSize * 2));
            } else iterator = new AsyncMultiDataSetIterator(source, prefetchSize);
=======
                if (mq == null)
                    mq = new MagicQueue.Builder().setCapacityPerFlow(prefetchSize).setMode(MagicQueue.Mode.SEQUENTIAL)
                                    .setType(MagicQueue.Type.MDS)
                                    .setNumberOfBuckets(Nd4j.getAffinityManager().getNumberOfDevices()).build();

                iterator = new AsyncMultiDataSetIterator(source, prefetchSize * workers, mq);
            } else
                iterator = new AsyncMultiDataSetIterator(source, prefetchSize);
>>>>>>> 89c7b2a9
        } else
            iterator = source;

        AtomicInteger locker = new AtomicInteger(0);

        long time1 = System.currentTimeMillis();
        while (iterator.hasNext() && !stopFit.get()) {
            MultiDataSet dataSet = iterator.next();
            long time2 = System.currentTimeMillis();

            if (dataSet == null)
                throw new ND4JIllegalStateException("You can't have NULL as MultiDataSet");

            /*
             now dataSet should be dispatched to next free workers, until all workers are busy. And then we should block till all finished.
            */
            int pos = locker.getAndIncrement();
            zoo[pos].feedMultiDataSet(dataSet, time2 - time1);

            /*
                if all workers are dispatched now, join till all are finished
            */
            if (pos + 1 == workers || !iterator.hasNext()) {
                iterationsCounter.incrementAndGet();

                for (int cnt = 0; cnt < workers && cnt < locker.get(); cnt++) {
                    try {
                        zoo[cnt].waitTillRunning();
                    } catch (Exception e) {
                        throw new RuntimeException(e);
                    }
                }

                Nd4j.getMemoryManager().invokeGcOccasionally();

                /*
                    average model, and propagate it to whole
                */
                if (iterationsCounter.get() % averagingFrequency == 0 && pos + 1 == workers) {
                    double score = getScore(locker);

                    // averaging updaters state
                    if (model instanceof ComputationGraph) {
                        averageUpdatersState(locker, score);
                    } else
                        throw new RuntimeException("MultiDataSet must only be used with ComputationGraph model");

                    if (legacyAveraging && Nd4j.getAffinityManager().getNumberOfDevices() > 1) {
                        for (int cnt = 0; cnt < workers; cnt++) {
                            zoo[cnt].updateModel(model);
                        }
                    }
                }
                locker.set(0);
            }

            time1 = System.currentTimeMillis();
        }

        // sanity checks, or the dataset may never average
        if (!wasAveraged)
            log.warn("Parameters were never averaged on current fit(). Ratios of batch size, num workers, and averaging frequency may be responsible.");
        //            throw new IllegalStateException("Parameters were never averaged. Please check batch size ratios, number of workers, and your averaging frequency.");

        log.debug("Iterations passed: {}", iterationsCounter.get());
        //        iterationsCounter.set(0);
    }

    private double getScore(AtomicInteger locker) {
        wasAveraged = true;
        double score = 0.0;
        if (!legacyAveraging || Nd4j.getAffinityManager().getNumberOfDevices() == 1) {
            List<INDArray> params = new ArrayList<>();
            for (int cnt = 0; cnt < workers && cnt < locker.get(); cnt++) {
                params.add(zoo[cnt].getModel().params());
                score += zoo[cnt].getModel().score();
            }

            Nd4j.averageAndPropagate(model.params(), params);
        } else {
            INDArray params = Nd4j.zeros(model.params().shape());
            int cnt = 0;
            for (; cnt < workers && cnt < locker.get(); cnt++) {
                params.addi(zoo[cnt].getModel().params());
                score += zoo[cnt].getModel().score();
            }

            params.divi(cnt);
            model.setParams(params);
        }

        score /= Math.min(workers, locker.get());

        // TODO: improve this
        if (reportScore)
            log.info("Averaged score: " + score);
        return score;
    }

    private void averageUpdatersState(AtomicInteger locker, double score) {
        if (averageUpdaters) {
            ComputationGraphUpdater updater = ((ComputationGraph) model).getUpdater();
            int batchSize = 0;

            if (updater != null && updater.getStateViewArray() != null) {
                if (!legacyAveraging || Nd4j.getAffinityManager().getNumberOfDevices() == 1) {
                    List<INDArray> updaters = new ArrayList<>();
                    for (int cnt = 0; cnt < workers && cnt < locker.get(); cnt++) {
                        ComputationGraph workerModel = (ComputationGraph) zoo[cnt].getModel();
                        updaters.add(workerModel.getUpdater().getStateViewArray());
                        batchSize += workerModel.batchSize();
                    }
                    Nd4j.averageAndPropagate(updater.getStateViewArray(), updaters);
                } else {
                    INDArray state = Nd4j.zeros(updater.getStateViewArray().shape());
                    int cnt = 0;
                    for (; cnt < workers && cnt < locker.get(); cnt++) {
                        ComputationGraph workerModel = (ComputationGraph) zoo[cnt].getModel();
                        state.addi(workerModel.getUpdater().getStateViewArray());
                        batchSize += workerModel.batchSize();
                    }
                    state.divi(cnt);
                    updater.setStateViewArray(state);
                }
            }
        }

        ((ComputationGraph) model).setScore(score);
    }


    /**
     * This method allows you to specify IterationListeners for this model.
     * Note that for listeners like StatsListener (that have state that will be sent somewhere), consider instead
     * using {@link #setListeners(StatsStorageRouter, Collection)}
     *
     * @param listeners    Listeners to set
     */
    public void setListeners(@NonNull Collection<IterationListener> listeners) {
        setListeners(null, listeners);
    }

    /**
     * This method allows you to specify IterationListeners for this model.
     * Note that for listeners like StatsListener (that have state that will be sent somewhere), consider instead
     * using {@link #setListeners(StatsStorageRouter, Collection)}
     *
     * @param listeners    Listeners to set
     */
    public void setListeners(@NonNull IterationListener... listeners) {
        setListeners(Arrays.asList(listeners));
    }

    /**
     * Set the listeners, along with a StatsStorageRouter that the results will be shuffled to (in the case of any listeners
     * that implement the {@link RoutingIterationListener} interface)
     *
     * @param statsStorage Stats storage router to place the results into
     * @param listeners    Listeners to set
     */
    public void setListeners(StatsStorageRouter statsStorage, IterationListener... listeners) {
        setListeners(statsStorage, Arrays.asList(listeners));
    }

    /**
     * Set the listeners, along with a StatsStorageRouter that the results will be shuffled to (in the case of any listeners
     * that implement the {@link RoutingIterationListener} interface)
     *
     * @param statsStorage Stats storage router to place the results into
     * @param listeners    Listeners to set
     */
    public void setListeners(StatsStorageRouter statsStorage, Collection<? extends IterationListener> listeners) {
        //Check if we have any RoutingIterationListener instances that need a StatsStorage implementation...
        if (listeners != null) {
            for (IterationListener l : listeners) {
                if (l instanceof RoutingIterationListener) {
                    RoutingIterationListener rl = (RoutingIterationListener) l;
                    if (statsStorage == null && rl.getStorageRouter() == null) {
                        log.warn("RoutingIterationListener provided without providing any StatsStorage instance. Iterator may not function without one. Listener: {}",
                                        l);
                    } else if (rl.getStorageRouter() != null && !(rl.getStorageRouter() instanceof Serializable)) {
                        //Spark would throw a (probably cryptic) serialization exception later anyway...
                        throw new IllegalStateException(
                                        "RoutingIterationListener provided with non-serializable storage router "
                                                        + "\nRoutingIterationListener class: " + rl.getClass().getName()
                                                        + "\nStatsStorageRouter class: "
                                                        + rl.getStorageRouter().getClass().getName());
                    }
                }
            }

            this.listeners.addAll(listeners);
        } else {
            this.listeners.clear();
        }

        this.storageRouter = statsStorage;
    }


    /**
     * This method takes DataSetIterator, and starts training over it by scheduling DataSets to different executors
     *
     * @param source
     */
    public synchronized void fit(@NonNull DataSetIterator source) {
        stopFit.set(false);
        createZooIfNeccessary(false);
        source.reset();

        DataSetIterator iterator;
        if (prefetchSize > 0 && source.asyncSupported()) {
            if (isMQ) {
                if (workers % Nd4j.getAffinityManager().getNumberOfDevices() != 0)
                    log.warn("Number of workers [{}] isn't optimal for available devices [{}]", workers,
                                    Nd4j.getAffinityManager().getNumberOfDevices());

<<<<<<< HEAD
               // if (mq == null)
               //     mq = new MagicQueue.Builder().setCapacityPerFlow(prefetchSize).setMode(MagicQueue.Mode.SEQUENTIAL).setType(MagicQueue.Type.DS)
               //         .setNumberOfBuckets(Nd4j.getAffinityManager().getNumberOfDevices()).build();
=======
                if (mq == null)
                    mq = new MagicQueue.Builder().setCapacityPerFlow(prefetchSize).setMode(MagicQueue.Mode.SEQUENTIAL)
                                    .setType(MagicQueue.Type.DS)
                                    .setNumberOfBuckets(Nd4j.getAffinityManager().getNumberOfDevices()).build();
>>>>>>> 89c7b2a9

                iterator = new AsyncDataSetIterator(source, prefetchSize, new LinkedBlockingQueue<>(prefetchSize * workers), true, new InterleavedDataSetCallback(prefetchSize * 2));

            } else
                iterator = new AsyncDataSetIterator(source, prefetchSize);
        } else
            iterator = source;
        List<Long> nanos = new ArrayList<>();
        AtomicInteger locker = new AtomicInteger(0);
        long time1 = System.currentTimeMillis();
        while (iterator.hasNext() && !stopFit.get()) {
        //int intcnt = 0;
        //while (intcnt < 1000) {
            //intcnt++;
            DataSet dataSet = iterator.next();
            long time2 = System.currentTimeMillis();
            long lastEtlTime = time2 - time1;
            nanos.add((time2 - time1));

        //    if (dataSet == null)
        //        throw new ND4JIllegalStateException("You can't have NULL as DataSet");

            /*
             now dataSet should be dispatched to next free workers, until all workers are busy. And then we should block till all finished.
            */
            int pos = locker.getAndIncrement();
            if (zoo == null)
                throw new IllegalStateException(
<<<<<<< HEAD
                        "ParallelWrapper.shutdown() has been called too early and will fail from this point forward.");

            zoo[pos].feedDataSet(dataSet, lastEtlTime );
=======
                                "ParallelWrapper.shutdown() has been called too early and will fail from this point forward.");
            zoo[pos].feedDataSet(dataSet);
>>>>>>> 89c7b2a9

            /*
                if all workers are dispatched now, join till all are finished
            */
            if (pos + 1 == workers ) {
                iterationsCounter.incrementAndGet();

                for (int cnt = 0; cnt < workers && cnt < locker.get(); cnt++) {
                    try {
                        zoo[cnt].waitTillRunning();
                    } catch (Exception e) {
                        throw new RuntimeException(e);
                    }
                }

                Nd4j.getMemoryManager().invokeGcOccasionally();

                /*
                    average model, and propagate it to whole
                */
                if (iterationsCounter.get() % averagingFrequency == 0 && pos + 1 == workers) {
                    double score = getScore(locker);

                    // averaging updaters state
                    if (model instanceof MultiLayerNetwork) {
                        if (averageUpdaters) {
                            Updater updater = ((MultiLayerNetwork) model).getUpdater();
                            int batchSize = 0;

                            if (updater != null && updater.getStateViewArray() != null) {
                                if (!legacyAveraging || Nd4j.getAffinityManager().getNumberOfDevices() == 1) {
                                    List<INDArray> updaters = new ArrayList<>();
                                    for (int cnt = 0; cnt < workers && cnt < locker.get(); cnt++) {
                                        MultiLayerNetwork workerModel = (MultiLayerNetwork) zoo[cnt].getModel();
                                        updaters.add(workerModel.getUpdater().getStateViewArray());
                                        batchSize += workerModel.batchSize();
                                    }

                                    Nd4j.averageAndPropagate(updater.getStateViewArray(), updaters);
                                } else {
                                    INDArray state = Nd4j.zeros(updater.getStateViewArray().shape());
                                    int cnt = 0;
                                    for (; cnt < workers && cnt < locker.get(); cnt++) {
                                        MultiLayerNetwork workerModel = (MultiLayerNetwork) zoo[cnt].getModel();
                                        state.addi(workerModel.getUpdater().getStateViewArray().dup());
                                        batchSize += workerModel.batchSize();
                                    }
                                    state.divi(cnt);
                                    updater.setStateViewArray((MultiLayerNetwork) model, state, false);
                                }
                            }
                        }

                        ((MultiLayerNetwork) model).setScore(score);
                    } else if (model instanceof ComputationGraph) {
                        averageUpdatersState(locker, score);
                    }

                    if (legacyAveraging && Nd4j.getAffinityManager().getNumberOfDevices() > 1) {
                        for (int cnt = 0; cnt < workers; cnt++) {
                            zoo[cnt].updateModel(model);
                        }
                    }
                }
                locker.set(0);
            }

            time1 = System.currentTimeMillis();
        }

        Collections.sort(nanos);
        int pos = (int) (nanos.size() * 0.85);
        log.info("p85 ETL time: {} ms; p50 ETL time: {} ms", nanos.get(pos), nanos.get(nanos.size() / 2));


        // sanity checks, or the dataset may never average
        if (!wasAveraged)
            log.warn("Parameters were never averaged on current fit(). Ratios of batch size, num workers, and averaging frequency may be responsible.");
        //            throw new IllegalStateException("Parameters were never averaged. Please check batch size ratios, number of workers, and your averaging frequency.");

        log.debug("Iterations passed: {}", iterationsCounter.get());
    }


    private void createZooIfNeccessary(boolean useMDS) {
        if (zoo == null) {
            trainerContext.init(model, trainerContextArgs);
            zoo = new Trainer[workers];
            int numDevices = Nd4j.getAffinityManager().getNumberOfDevices();
            for (int cnt = 0; cnt < workers; cnt++) {
                // we pass true here, to tell Trainer to use MultiDataSet queue for training
                zoo[cnt] = trainerContext.create(cnt, model, Nd4j.getAffinityManager().getDeviceForCurrentThread(),
                                useMDS, this, workspaceMode);
                zoo[cnt].setUncaughtExceptionHandler(handler);
                if (zoo[cnt] instanceof Thread) {
                    Nd4j.getAffinityManager().attachThreadToDevice((Thread) zoo[cnt], cnt % numDevices);
                }

                zoo[cnt].start();
            }
        }
    }

    public static class Builder<T extends Model> {
        protected T model;
        protected int workers = Nd4j.getAffinityManager().getNumberOfDevices();
        protected int prefetchSize = 16;
        protected int averagingFrequency = 1;
        protected boolean reportScore = false;
        protected boolean averageUpdaters = true;
        protected boolean legacyAveraging = true;
        protected boolean isMQ = Nd4j.getAffinityManager().getNumberOfDevices() > 1;
        protected TrainerContext trainerContext = new DefaultTrainerContext();
        protected Object[] trainerContextArgs;
        protected WorkspaceMode workspaceMode = WorkspaceMode.SEPARATE;

        /**
         * Transer context args are for calling a
         * {@link TrainerContext} init method
         * when {@link ParallelWrapper} starts training
         * @param trainerContextArgs the args to use (maybe null)
         * @return
         */
        public Builder trainerContextArgs(Object... trainerContextArgs) {
            this.trainerContextArgs = trainerContextArgs;
            return this;
        }

        /**
         * Specify a {@link TrainerContext}
         * for the given {@link ParallelWrapper}
         * instance.
         * Defaults to {@link DefaultTrainerContext}
         * otherwise
         * @param trainerContext the trainer factory to use
         * @return builder pattern
         */
        public Builder trainerFactory(TrainerContext trainerContext) {
            Preconditions.checkNotNull(trainerContext);
            this.trainerContext = trainerContext;
            return this;
        }

        public Builder workspaceMode(@NonNull WorkspaceMode mode) {
            this.workspaceMode = mode;
            return this;
        }

        /**
         * Build ParallelWrapper for MultiLayerNetwork
         *
         * @param model
         */
        public Builder(@NonNull T model) {
            this.model = model;
        }

        /**
         * This method allows to configure number of workers that'll be used for parallel training
         *
         * @param num
         * @return
         */
        public Builder workers(int num) {
            if (num < 2)
                throw new RuntimeException("Number of workers can't be lower then 2!");

            this.workers = num;
            return this;
        }

        /**
         * Model averaging frequency.
         *
         * @param freq number of iterations between averaging
         * @return
         */
        public Builder averagingFrequency(int freq) {
            this.averagingFrequency = freq;
            return this;
        }

        /**
         * This method enables/disables updaters averaging.
         *
         * Default value: TRUE
         *
         * PLEASE NOTE: This method is suitable for debugging purposes mostly. So don't change default value, unless you're sure why you need it.
         *
         * @param reallyAverage
         * @return
         */
        public Builder averageUpdaters(boolean reallyAverage) {
            this.averageUpdaters = reallyAverage;
            return this;
        }

        /**
         * This method enables/disable MagicQueue use
         * If set to true, all datasets will be spread among all available devices at prefetch phase using AsyncDataSetIterator
         *
         * PLEASE NOTE: This is experimental feature.
         *
         * Default: true
         *
         * @param reallyUse
         * @return
         */
        public Builder useMQ(boolean reallyUse) {
            //this.isMQ = reallyUse;
            return this;
        }


        /**
         * Size of prefetch buffer that will be used for background data prefetching.
         * Usually it's better to keep this value equal to the number of workers.
         *
         * Default value: 2
         *
         * @param size 0 to disable prefetching, any positive number
         * @return
         */
        public Builder prefetchBuffer(int size) {
            if (size < 0)
                size = 0;

            this.prefetchSize = size;

            return this;
        }

        /**
         * If set to true, legacy averaging method is used. This might be used as fallback on multi-gpu systems without P2P access available.
         *
         * Default value: false
         *
         * @param reallyUse
         * @return
         */
        public Builder useLegacyAveraging(boolean reallyUse) {
            this.legacyAveraging = reallyUse;
            return this;
        }


        /**
         * This method enables/disables averaged model score reporting
         *
         * @param reallyReport
         * @return
         */
        public Builder reportScoreAfterAveraging(boolean reallyReport) {
            this.reportScore = reallyReport;
            return this;
        }

        /**
         * This method returns ParallelWrapper instance
         *
         * @return
         */
        public ParallelWrapper build() {
            ParallelWrapper wrapper = new ParallelWrapper(model, workers, prefetchSize);
            wrapper.averagingFrequency = this.averagingFrequency;
            wrapper.reportScore = this.reportScore;
            wrapper.averageUpdaters = this.averageUpdaters;
            wrapper.legacyAveraging = this.legacyAveraging;
            wrapper.isMQ = this.isMQ;
            wrapper.workspaceMode = this.workspaceMode;
            wrapper.trainerContext = this.trainerContext;

            return wrapper;
        }
    }

    private static IterationListener cloneListener(IterationListener original) {
        if (original instanceof RoutingIterationListener) {
            return ((RoutingIterationListener) original).clone();
        }
        return original;
    }

    private void configureListeners(String workerUUID, Collection<IterationListener> oldListeners,
                    Collection<IterationListener> replicatedListeners) {
        for (IterationListener listener : oldListeners) {
            IterationListener l = cloneListener(listener);

            if (l instanceof RoutingIterationListener) {
                RoutingIterationListener rl = (RoutingIterationListener) l;
                //We're assuming session ID is set by the original RoutingIterationListener constructor, which means
                // it will be synced across all cloned instances
                rl.setSessionID(((RoutingIterationListener) listener).getSessionID());
                rl.setWorkerID(workerUUID);

                StatsStorageRouter currentRouter = ((RoutingIterationListener) listener).getStorageRouter();
                if (currentRouter != null) {
                    //User has set router on the listener/model, instead of via the
                    // setListeners(StatsStorageRouter, ...) method
                    rl.setStorageRouter(currentRouter);
                } else {
                    rl.setStorageRouter(ParallelWrapper.this.storageRouter);
                }

            }
            replicatedListeners.add(l);
        }
    }
}
<|MERGE_RESOLUTION|>--- conflicted
+++ resolved
@@ -132,7 +132,6 @@
                     log.warn("Number of workers [{}] isn't optimal for available devices [{}]", workers,
                                     Nd4j.getAffinityManager().getNumberOfDevices());
 
-<<<<<<< HEAD
                 //if (mq == null)
                     //mq = new MagicQueue.Builder().setCapacityPerFlow(prefetchSize).setMode(MagicQueue.Mode.SEQUENTIAL).setType(MagicQueue.Type.MDS)
                     //        .setNumberOfBuckets(Nd4j.getAffinityManager().getNumberOfDevices()).build();
@@ -140,16 +139,6 @@
                 //iterator = new AsyncMultiDataSetIterator(source, prefetchSize * workers, mq );
                 iterator = new AsyncMultiDataSetIterator(source, prefetchSize, new LinkedBlockingQueue<>(prefetchSize * workers), true, new InterleavedDataSetCallback(prefetchSize * 2));
             } else iterator = new AsyncMultiDataSetIterator(source, prefetchSize);
-=======
-                if (mq == null)
-                    mq = new MagicQueue.Builder().setCapacityPerFlow(prefetchSize).setMode(MagicQueue.Mode.SEQUENTIAL)
-                                    .setType(MagicQueue.Type.MDS)
-                                    .setNumberOfBuckets(Nd4j.getAffinityManager().getNumberOfDevices()).build();
-
-                iterator = new AsyncMultiDataSetIterator(source, prefetchSize * workers, mq);
-            } else
-                iterator = new AsyncMultiDataSetIterator(source, prefetchSize);
->>>>>>> 89c7b2a9
         } else
             iterator = source;
 
@@ -367,16 +356,9 @@
                     log.warn("Number of workers [{}] isn't optimal for available devices [{}]", workers,
                                     Nd4j.getAffinityManager().getNumberOfDevices());
 
-<<<<<<< HEAD
                // if (mq == null)
                //     mq = new MagicQueue.Builder().setCapacityPerFlow(prefetchSize).setMode(MagicQueue.Mode.SEQUENTIAL).setType(MagicQueue.Type.DS)
                //         .setNumberOfBuckets(Nd4j.getAffinityManager().getNumberOfDevices()).build();
-=======
-                if (mq == null)
-                    mq = new MagicQueue.Builder().setCapacityPerFlow(prefetchSize).setMode(MagicQueue.Mode.SEQUENTIAL)
-                                    .setType(MagicQueue.Type.DS)
-                                    .setNumberOfBuckets(Nd4j.getAffinityManager().getNumberOfDevices()).build();
->>>>>>> 89c7b2a9
 
                 iterator = new AsyncDataSetIterator(source, prefetchSize, new LinkedBlockingQueue<>(prefetchSize * workers), true, new InterleavedDataSetCallback(prefetchSize * 2));
 
@@ -394,10 +376,10 @@
             DataSet dataSet = iterator.next();
             long time2 = System.currentTimeMillis();
             long lastEtlTime = time2 - time1;
-            nanos.add((time2 - time1));
-
-        //    if (dataSet == null)
-        //        throw new ND4JIllegalStateException("You can't have NULL as DataSet");
+            //nanos.add((time2 - time1));
+
+            if (dataSet == null)
+                throw new ND4JIllegalStateException("You can't have NULL as DataSet");
 
             /*
              now dataSet should be dispatched to next free workers, until all workers are busy. And then we should block till all finished.
@@ -405,14 +387,9 @@
             int pos = locker.getAndIncrement();
             if (zoo == null)
                 throw new IllegalStateException(
-<<<<<<< HEAD
                         "ParallelWrapper.shutdown() has been called too early and will fail from this point forward.");
 
             zoo[pos].feedDataSet(dataSet, lastEtlTime );
-=======
-                                "ParallelWrapper.shutdown() has been called too early and will fail from this point forward.");
-            zoo[pos].feedDataSet(dataSet);
->>>>>>> 89c7b2a9
 
             /*
                 if all workers are dispatched now, join till all are finished
@@ -483,9 +460,9 @@
             time1 = System.currentTimeMillis();
         }
 
-        Collections.sort(nanos);
-        int pos = (int) (nanos.size() * 0.85);
-        log.info("p85 ETL time: {} ms; p50 ETL time: {} ms", nanos.get(pos), nanos.get(nanos.size() / 2));
+        //Collections.sort(nanos);
+        //int pos = (int) (nanos.size() * 0.85);
+        //log.info("p85 ETL time: {} ms; p50 ETL time: {} ms", nanos.get(pos), nanos.get(nanos.size() / 2));
 
 
         // sanity checks, or the dataset may never average
@@ -510,7 +487,6 @@
                 if (zoo[cnt] instanceof Thread) {
                     Nd4j.getAffinityManager().attachThreadToDevice((Thread) zoo[cnt], cnt % numDevices);
                 }
-
                 zoo[cnt].start();
             }
         }
