--- conflicted
+++ resolved
@@ -215,11 +215,7 @@
                 params.add(zoo[cnt].getModel().params());
                 score += zoo[cnt].getModel().score();
             }
-
             Nd4j.averageAndPropagate(model.params(), params);
-
-
-
         } else {
             INDArray params = Nd4j.zeros(model.params().shape());
             int cnt = 0;
@@ -253,9 +249,7 @@
                         updaters.add(workerModel.getUpdater().getStateViewArray());
                         batchSize += workerModel.batchSize();
                     }
-
                     Nd4j.averageAndPropagate(updater.getStateViewArray(), updaters);
-
                 } else {
                     INDArray state = Nd4j.zeros(updater.getStateViewArray().shape());
                     int cnt = 0;
@@ -323,12 +317,6 @@
                     if (statsStorage == null && rl.getStorageRouter() == null) {
                         log.warn("RoutingIterationListener provided without providing any StatsStorage instance. Iterator may not function without one. Listener: {}",
                                 l);
-<<<<<<< HEAD
-                    } else if (!(rl.getStorageRouter() instanceof Serializable)) {
-                        //Spark would throw a (probably cryptic) serialization exception later anyway...
-                        throw new IllegalStateException(
-                                "RoutingIterationListener provided with non-serializable storage router");
-=======
                     } else if (rl.getStorageRouter() != null && !(rl.getStorageRouter() instanceof Serializable)) {
                         //Spark would throw a (probably cryptic) serialization exception later anyway...
                         throw new IllegalStateException(
@@ -336,7 +324,6 @@
                                         + "\nRoutingIterationListener class: " + rl.getClass().getName()
                                         + "\nStatsStorageRouter class: "
                                         + rl.getStorageRouter().getClass().getName());
->>>>>>> 660d1d5d
                     }
                 }
             }
@@ -376,10 +363,10 @@
             if (isMQ) {
                 if (workers % Nd4j.getAffinityManager().getNumberOfDevices() != 0)
                     log.warn("Number of workers [{}] isn't optimal for available devices [{}]", workers,
-                            Nd4j.getAffinityManager().getNumberOfDevices());
+                                    Nd4j.getAffinityManager().getNumberOfDevices());
 
                 MagicQueue queue = new MagicQueue.Builder().setCapacityPerFlow(8).setMode(MagicQueue.Mode.SEQUENTIAL)
-                        .setNumberOfBuckets(Nd4j.getAffinityManager().getNumberOfDevices()).build();
+                                .setNumberOfBuckets(Nd4j.getAffinityManager().getNumberOfDevices()).build();
                 iterator = new AsyncDataSetIterator(source, prefetchSize, queue);
             } else
                 iterator = new AsyncDataSetIterator(source, prefetchSize);
@@ -401,7 +388,7 @@
             int pos = locker.getAndIncrement();
             if (zoo == null)
                 throw new IllegalStateException(
-                        "ParallelWrapper.shutdown() has been called too early and will fail from this point forward.");
+                                "ParallelWrapper.shutdown() has been called too early and will fail from this point forward.");
             zoo[pos].feedDataSet(dataSet);
 
             /*
@@ -440,11 +427,8 @@
                                         updaters.add(workerModel.getUpdater().getStateViewArray());
                                         batchSize += workerModel.batchSize();
                                     }
-
                                     Nd4j.averageAndPropagate(updater.getStateViewArray(), updaters);
-
-                                }
-                                else {
+                                } else {
                                     INDArray state = Nd4j.zeros(updater.getStateViewArray().shape());
                                     int cnt = 0;
                                     for (; cnt < workers && cnt < locker.get(); cnt++) {
@@ -459,8 +443,7 @@
                         }
 
                         ((MultiLayerNetwork) model).setScore(score);
-                    }
-                    else if (model instanceof ComputationGraph) {
+                    } else if (model instanceof ComputationGraph) {
                         averageUpdatersState(locker, score);
                     }
 
@@ -470,7 +453,6 @@
                         }
                     }
                 }
-
                 locker.set(0);
             }
         }
@@ -737,33 +719,17 @@
 
                         this.replicatedModel = new MultiLayerNetwork(conf);
 
-                        replicatedModel.init();
+                        ((MultiLayerNetwork) replicatedModel).init();
                         Collection<IterationListener> oldListeners = ((MultiLayerNetwork) originalModel).getListeners();
                         oldListeners = (oldListeners == null ? new ArrayList<>() : new ArrayList<>(oldListeners));
                         Collection<IterationListener> replicatedListeners = new ArrayList<>();
 
-<<<<<<< HEAD
-                        for (IterationListener listener : oldListeners) {
-                            if (listener instanceof RoutingIterationListener) {
-                                RoutingIterationListener routingListener =
-                                        ((RoutingIterationListener) listener).clone();
-                                routingListener.setSessionID(((RoutingIterationListener) listener).getSessionID());
-                                routingListener.setWorkerID(uuid);
-                                routingListener.setStorageRouter(ParallelWrapper.this.storageRouter);
-                                replicatedListeners.add(routingListener);
-                            } else {
-                                replicatedListeners.add(listener);
-                            }
-                        }
-
-=======
                         if(ParallelWrapper.this.listeners != null){
                             oldListeners.addAll(ParallelWrapper.this.listeners);
                         }
 
                         configureListeners(uuid, oldListeners, replicatedListeners);
 
->>>>>>> 660d1d5d
                         this.replicatedModel.setListeners(replicatedListeners);
                     }
                 } else if (originalModel instanceof ComputationGraph) {
@@ -771,34 +737,17 @@
                         this.replicatedModel = new ComputationGraph(ComputationGraphConfiguration.fromJson(((ComputationGraph) originalModel).getConfiguration().toJson()));
 
 
-                        this.replicatedModel.init();
+                        ((ComputationGraph) this.replicatedModel).init();
                         Collection<IterationListener> oldListeners = ((ComputationGraph) originalModel).getListeners();
                         oldListeners = (oldListeners == null ? new ArrayList<>() : new ArrayList<>(oldListeners));
                         Collection<IterationListener> replicatedListeners = new ArrayList<>();
 
-<<<<<<< HEAD
-                        for (IterationListener listener : oldListeners) {
-                            if (listener instanceof RoutingIterationListener) {
-                                RoutingIterationListener routingIterationListener =
-                                        ((RoutingIterationListener) listener).clone();
-                                routingIterationListener
-                                        .setSessionID(((RoutingIterationListener) listener).getSessionID());
-                                routingIterationListener.setWorkerID(uuid);
-                                routingIterationListener.setStorageRouter(ParallelWrapper.this.storageRouter);
-                                replicatedListeners.add(routingIterationListener);
-                            } else {
-                                replicatedListeners.add(listener);
-                            }
-                        }
-
-=======
                         if(ParallelWrapper.this.listeners != null){
                             oldListeners.addAll(ParallelWrapper.this.listeners);
                         }
 
                         configureListeners(uuid, oldListeners, replicatedListeners);
 
->>>>>>> 660d1d5d
                         this.replicatedModel.setListeners(replicatedListeners);
                     }
                 }
@@ -810,12 +759,7 @@
 
                             //if (Nd4j.getAffinityManager().getDeviceForCurrentThread() != Nd4j.getAffinityManager().getDeviceForArray(dataSet.getFeatures()))
                             //    log.debug("Thread: {}; Bad align for data: {}/{}", Thread.currentThread().getId(), Nd4j.getAffinityManager().getDeviceForCurrentThread(), Nd4j.getAffinityManager().getDeviceForArray(dataSet.getFeatures()));
-                            if(replicatedModel == null)
-                                throw new IllegalStateException("Replicated model was null");
-                            if(dataSet == null) {
-                               log.warn("Data set was null. Returning");
-                                return;
-                            }
+
                             if (replicatedModel instanceof MultiLayerNetwork) {
                                 ((MultiLayerNetwork) replicatedModel).fit(dataSet);
                             } else if (replicatedModel instanceof ComputationGraph) {
