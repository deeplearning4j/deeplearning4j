package org.deeplearning4j.parallelism.main;

import com.beust.jcommander.JCommander;
import com.beust.jcommander.Parameter;
import com.beust.jcommander.ParameterException;
import lombok.Data;
import org.deeplearning4j.api.storage.StatsStorageRouter;
import org.deeplearning4j.api.storage.impl.RemoteUIStatsStorageRouter;
import org.deeplearning4j.nn.api.Model;
import org.deeplearning4j.parallelism.ParallelWrapper;
import org.deeplearning4j.ui.stats.StatsListener;
import org.deeplearning4j.util.ModelGuesser;
import org.deeplearning4j.util.ModelSerializer;
import org.nd4j.linalg.dataset.api.iterator.DataSetIterator;
import org.nd4j.linalg.dataset.api.iterator.MultiDataSetIterator;

import java.io.File;

/**
 * Parallelwrapper main class.
 * Configure a {@link ParallelWrapper}
 * instance from the command line.
 *
 *
 *
 * @author Adam Gibson
 */
@Data
public class ParallelWrapperMain {
    @Parameter(names = {"--modelPath"}, description = "Path to the model", arity = 1, required = true)
    private String modelPath = null;
    @Parameter(names = {"--workers"}, description = "Number of workers", arity = 1)
    private int workers = 2;
    @Parameter(names = {"--prefetchSize"}, description = "The number of datasets to prefetch", arity = 1)
    private int prefetchSize = 16;
    @Parameter(names = {"--averagingFrequency"}, description = "The frequency for averaging parameters", arity = 1)
    private int averagingFrequency = 1;
    @Parameter(names = {"--reportScore"}, description = "The subcommand to run", arity = 1)
    private boolean reportScore = false;
    @Parameter(names = {"--averageUpdaters"}, description = "Whether to average updaters", arity = 1)
    private boolean averageUpdaters = true;
    @Parameter(names = {"--legacyAveraging"}, description = "Whether to use legacy averaging", arity = 1)
    private boolean legacyAveraging = true;
    @Parameter(names = {"--dataSetIteratorFactoryClazz"},
            description = "The fully qualified class name of the multi data set iterator class to use.",
            arity = 1)
    private String dataSetIteratorFactoryClazz = null;
    @Parameter(names = {"--multiDataSetIteratorFactoryClazz"},
            description = "The fully qualified class name of the multi data set iterator class to use.",
            arity = 1)
    private String multiDataSetIteratorFactoryClazz = null;
    @Parameter(names = {"--modelOutputPath"},
            description = "The fully qualified class name of the multi data set iterator class to use.",
            arity = 1, required = true)
    private String modelOutputPath = null;
    @Parameter(names = {"--uiUrl"}, description = "The host:port of the ui to use (optional)", arity = 1)
    private String uiUrl = null;



    public static void main(String[] args) throws Exception {
        new ParallelWrapperMain().runMain(args);
    }

    public void runMain(String... args) throws Exception {
        JCommander jcmdr = new JCommander(this);

        try {
            jcmdr.parse(args);
        } catch (ParameterException e) {
            System.err.println(e.getMessage());
            //User provides invalid input -> print the usage info
            jcmdr.usage();
            try {
                Thread.sleep(500);
            } catch (Exception e2) {
            }
            System.exit(1);
        }

        run();

    }


    public void run() throws Exception {

        Model model = ModelGuesser.loadModelGuess(modelPath);
        // ParallelWrapper will take care of load balancing between GPUs.
        ParallelWrapper wrapper = new ParallelWrapper.Builder(model)
                // DataSets prefetching options. Set this value with respect to number of actual devices
                .prefetchBuffer(prefetchSize)

                // set number of workers equal or higher then number of available devices. x1-x2 are good values to start with
                .workers(workers)

                // rare averaging improves performance, but might reduce model accuracy
                .averagingFrequency(averagingFrequency).averageUpdaters(averageUpdaters)

                // if set to TRUE, on every averaging model score will be reported
                .reportScoreAfterAveraging(reportScore)

<<<<<<< HEAD
                        // optional parameter, set to false ONLY if your system has support P2P memory access across PCIe (hint: AWS do not support P2P)
                        //.useLegacyAveraging(legacyAveraging)
=======
                // optional parameter, set to false ONLY if your system has support P2P memory access across PCIe (hint: AWS do not support P2P)
                .useLegacyAveraging(legacyAveraging)
>>>>>>> 6d005103

                .build();

        if (dataSetIteratorFactoryClazz != null) {
            DataSetIteratorProviderFactory dataSetIteratorProviderFactory =
                    (DataSetIteratorProviderFactory) Class.forName(dataSetIteratorFactoryClazz).newInstance();
            DataSetIterator dataSetIterator = dataSetIteratorProviderFactory.create();
            if (uiUrl != null) {
                // it's important that the UI can report results from parallel training
                // there's potential for StatsListener to fail if certain properties aren't set in the model
                StatsStorageRouter remoteUIRouter = new RemoteUIStatsStorageRouter("http://" + uiUrl);
                wrapper.setListeners(remoteUIRouter, new StatsListener(null));

            }
            wrapper.fit(dataSetIterator);
            ModelSerializer.writeModel(model, new File(modelOutputPath), true);


        } else if (multiDataSetIteratorFactoryClazz != null) {
            MultiDataSetProviderFactory multiDataSetProviderFactory =
                    (MultiDataSetProviderFactory) Class.forName(multiDataSetIteratorFactoryClazz).newInstance();
            MultiDataSetIterator iterator = multiDataSetProviderFactory.create();
            if (uiUrl != null) {
                // it's important that the UI can report results from parallel training
                // there's potential for StatsListener to fail if certain properties aren't set in the model
                StatsStorageRouter remoteUIRouter = new RemoteUIStatsStorageRouter("http://" + uiUrl);
                wrapper.setListeners(remoteUIRouter, new StatsListener(null));

            }
            wrapper.fit(iterator);
            ModelSerializer.writeModel(model, new File(modelOutputPath), true);

        } else {
            throw new IllegalStateException("Please provide a datasetiteraator or multi datasetiterator class");
        }


    }
}<|MERGE_RESOLUTION|>--- conflicted
+++ resolved
@@ -100,13 +100,8 @@
                 // if set to TRUE, on every averaging model score will be reported
                 .reportScoreAfterAveraging(reportScore)
 
-<<<<<<< HEAD
                         // optional parameter, set to false ONLY if your system has support P2P memory access across PCIe (hint: AWS do not support P2P)
                         //.useLegacyAveraging(legacyAveraging)
-=======
-                // optional parameter, set to false ONLY if your system has support P2P memory access across PCIe (hint: AWS do not support P2P)
-                .useLegacyAveraging(legacyAveraging)
->>>>>>> 6d005103
 
                 .build();
 
