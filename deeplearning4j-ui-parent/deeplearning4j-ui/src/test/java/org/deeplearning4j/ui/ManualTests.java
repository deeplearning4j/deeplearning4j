package org.deeplearning4j.ui;

import org.apache.commons.io.IOUtils;
import org.datavec.api.util.ClassPathResource;
import org.datavec.image.loader.LFWLoader;
import org.deeplearning4j.datasets.iterator.impl.LFWDataSetIterator;
import org.deeplearning4j.datasets.iterator.impl.MnistDataSetIterator;
import org.deeplearning4j.eval.Evaluation;
import org.deeplearning4j.models.embeddings.reader.impl.BasicModelUtils;
import org.deeplearning4j.models.word2vec.VocabWord;
import org.deeplearning4j.models.word2vec.Word2Vec;
import org.deeplearning4j.nn.api.OptimizationAlgorithm;
import org.deeplearning4j.nn.conf.GradientNormalization;
import org.deeplearning4j.nn.conf.MultiLayerConfiguration;
import org.deeplearning4j.nn.conf.NeuralNetConfiguration;
import org.deeplearning4j.nn.conf.Updater;
import org.deeplearning4j.nn.conf.inputs.InputType;
import org.deeplearning4j.nn.conf.layers.*;
import org.deeplearning4j.nn.multilayer.MultiLayerNetwork;
import org.deeplearning4j.nn.weights.WeightInit;
import org.deeplearning4j.optimize.api.IterationListener;
import org.deeplearning4j.optimize.listeners.ScoreIterationListener;
import org.deeplearning4j.plot.BarnesHutTsne;
import org.deeplearning4j.text.sentenceiterator.BasicLineIterator;
import org.deeplearning4j.text.sentenceiterator.SentenceIterator;
import org.deeplearning4j.text.tokenization.tokenizer.preprocessor.CommonPreprocessor;
import org.deeplearning4j.text.tokenization.tokenizerfactory.DefaultTokenizerFactory;
import org.deeplearning4j.text.tokenization.tokenizerfactory.TokenizerFactory;
import org.deeplearning4j.ui.api.UIServer;
import org.deeplearning4j.ui.flow.FlowIterationListener;
import org.deeplearning4j.ui.weights.ConvolutionalIterationListener;
import org.deeplearning4j.ui.weights.HistogramIterationListener;
import org.junit.Ignore;
import org.junit.Test;
import org.nd4j.linalg.activations.Activation;
import org.nd4j.linalg.api.buffer.DataBuffer;
import org.nd4j.linalg.api.buffer.util.DataTypeUtil;
import org.nd4j.linalg.api.ndarray.INDArray;
import org.nd4j.linalg.dataset.DataSet;
import org.nd4j.linalg.dataset.SplitTestAndTrain;
import org.nd4j.linalg.dataset.api.iterator.DataSetIterator;
import org.nd4j.linalg.factory.Nd4j;
import org.nd4j.linalg.indexing.NDArrayIndex;
import org.nd4j.linalg.lossfunctions.LossFunctions;
import org.slf4j.Logger;
import org.slf4j.LoggerFactory;

import javax.imageio.ImageIO;
import java.awt.image.BufferedImage;
import java.io.File;
import java.io.IOException;
import java.util.*;

import static org.junit.Assert.fail;

/**
 * Test environment for building/debugging UI.
 *
 * Please, do NOT remove @Ignore annotation
 *
 * @author raver119@gmail.com
 */
@Ignore
public class ManualTests {

    private static Logger log = LoggerFactory.getLogger(ManualTests.class);

    @Test
    public void testLaunch() throws Exception {

        //        UiServer server = UiServer.getInstance();
        //
        //        System.out.println("http://localhost:" + server.getPort()+ "/");

        Thread.sleep(10000000000L);

        new ScoreIterationListener(100);
        fail("not implemneted");
    }


    @Test
    public void testTsne() throws Exception {
        Nd4j.ENFORCE_NUMERICAL_STABILITY = true;
        DataTypeUtil.setDTypeForContext(DataBuffer.Type.DOUBLE);
        Nd4j.getRandom().setSeed(123);
        BarnesHutTsne b = new BarnesHutTsne.Builder().stopLyingIteration(10).setMaxIter(10).theta(0.5).learningRate(500)
<<<<<<< HEAD
                .useAdaGrad(false).build();
=======
                .useAdaGrad(true).build();
>>>>>>> 85686d36

        org.nd4j.linalg.io.ClassPathResource resource = new org.nd4j.linalg.io.ClassPathResource("/mnist2500_X.txt");
        File f = resource.getTempFileFromArchive();
        INDArray data = Nd4j.readNumpy(f.getAbsolutePath(), "   ").get(NDArrayIndex.interval(0, 100),
                NDArrayIndex.interval(0, 784));



        org.nd4j.linalg.io.ClassPathResource labels = new org.nd4j.linalg.io.ClassPathResource("mnist2500_labels.txt");
        List<String> labelsList = IOUtils.readLines(labels.getInputStream()).subList(0, 100);
        b.fit(data);
        File save = new File(System.getProperty("java.io.tmpdir"),"labels-" + UUID.randomUUID().toString());
        System.out.println("Saved to " + save.getAbsolutePath());
        save.deleteOnExit();
        b. saveAsFile(labelsList, save.getAbsolutePath());
<<<<<<< HEAD
=======

        INDArray output = b.getData();
        System.out.println("Coordinates");

>>>>>>> 85686d36
        UIServer server = UIServer.getInstance();
        Thread.sleep(10000000000L);
    }

    @Test
    public void testHistograms() throws Exception {
        final int numRows = 28;
        final int numColumns = 28;
        int outputNum = 10;
        int numSamples = 60000;
        int batchSize = 100;
        int iterations = 10;
        int seed = 123;
        int listenerFreq = batchSize / 5;

        log.info("Load data....");
        DataSetIterator iter = new MnistDataSetIterator(batchSize, numSamples, true);

        log.info("Build model....");
        MultiLayerConfiguration conf = new NeuralNetConfiguration.Builder().seed(seed)
                        .gradientNormalization(GradientNormalization.ClipElementWiseAbsoluteValue)
                        .gradientNormalizationThreshold(1.0).iterations(iterations).momentum(0.5)
                        .momentumAfter(Collections.singletonMap(3, 0.9))
                        .optimizationAlgo(OptimizationAlgorithm.CONJUGATE_GRADIENT).list()
                        .layer(0, new RBM.Builder().nIn(numRows * numColumns).nOut(500).weightInit(WeightInit.XAVIER)
                                        .lossFunction(LossFunctions.LossFunction.KL_DIVERGENCE)
                                        .visibleUnit(RBM.VisibleUnit.BINARY).hiddenUnit(RBM.HiddenUnit.BINARY).build())
                        .layer(1, new RBM.Builder().nIn(500).nOut(250).weightInit(WeightInit.XAVIER)
                                        .lossFunction(LossFunctions.LossFunction.KL_DIVERGENCE)
                                        .visibleUnit(RBM.VisibleUnit.BINARY).hiddenUnit(RBM.HiddenUnit.BINARY).build())
                        .layer(2, new RBM.Builder().nIn(250).nOut(200).weightInit(WeightInit.XAVIER)
                                        .lossFunction(LossFunctions.LossFunction.KL_DIVERGENCE)
                                        .visibleUnit(RBM.VisibleUnit.BINARY).hiddenUnit(RBM.HiddenUnit.BINARY).build())
                        .layer(3, new OutputLayer.Builder(LossFunctions.LossFunction.NEGATIVELOGLIKELIHOOD)
                                        .activation(Activation.SOFTMAX).nIn(200).nOut(outputNum).build())
                        .pretrain(true).backprop(false).build();

        //        UiServer server = UiServer.getInstance();
        //        UiConnectionInfo connectionInfo = server.getConnectionInfo();
        //        connectionInfo.setSessionId("my session here");

        MultiLayerNetwork model = new MultiLayerNetwork(conf);
        model.init();
        model.setListeners(Arrays.asList(new ScoreIterationListener(listenerFreq),
                        new HistogramIterationListener(listenerFreq), new FlowIterationListener(listenerFreq)));

        log.info("Train model....");
        model.fit(iter); // achieves end to end pre-training

        log.info("Evaluate model....");
        Evaluation eval = new Evaluation(outputNum);

        DataSetIterator testIter = new MnistDataSetIterator(100, 10000);
        while (testIter.hasNext()) {
            DataSet testMnist = testIter.next();
            INDArray predict2 = model.output(testMnist.getFeatureMatrix());
            eval.eval(testMnist.getLabels(), predict2);
        }

        log.info(eval.stats());
        log.info("****************Example finished********************");

        fail("Not implemented");
    }

    /**
     * This test is for manual execution only, since it's here just to get working CNN and visualize it's layers
     *
     * @throws Exception
     */
    @Test
    public void testCNNActivationsVisualization() throws Exception {
        final int numRows = 40;
        final int numColumns = 40;
        int nChannels = 3;
        int outputNum = LFWLoader.NUM_LABELS;
        int numSamples = LFWLoader.NUM_IMAGES;
        boolean useSubset = false;
        int batchSize = 200;// numSamples/10;
        int iterations = 5;
        int splitTrainNum = (int) (batchSize * .8);
        int seed = 123;
        int listenerFreq = iterations / 5;
        DataSet lfwNext;
        SplitTestAndTrain trainTest;
        DataSet trainInput;
        List<INDArray> testInput = new ArrayList<>();
        List<INDArray> testLabels = new ArrayList<>();

        log.info("Load data....");
        DataSetIterator lfw = new LFWDataSetIterator(batchSize, numSamples, new int[] {numRows, numColumns, nChannels},
                        outputNum, useSubset, true, 1.0, new Random(seed));

        log.info("Build model....");
        MultiLayerConfiguration.Builder builder = new NeuralNetConfiguration.Builder().seed(seed).iterations(iterations)
                        .activation(Activation.RELU).weightInit(WeightInit.XAVIER)
                        .gradientNormalization(GradientNormalization.RenormalizeL2PerLayer)
                        .optimizationAlgo(OptimizationAlgorithm.STOCHASTIC_GRADIENT_DESCENT).learningRate(0.01)
                        .momentum(0.9).regularization(true).updater(Updater.ADAGRAD).useDropConnect(true).list()
                        .layer(0, new ConvolutionLayer.Builder(4, 4).name("cnn1").nIn(nChannels).stride(1, 1).nOut(20)
                                        .build())
                        .layer(1, new SubsamplingLayer.Builder(SubsamplingLayer.PoolingType.MAX, new int[] {2, 2})
                                        .name("pool1").build())
                        .layer(2, new ConvolutionLayer.Builder(3, 3).name("cnn2").stride(1, 1).nOut(40).build())
                        .layer(3, new SubsamplingLayer.Builder(SubsamplingLayer.PoolingType.MAX, new int[] {2, 2})
                                        .name("pool2").build())
                        .layer(4, new ConvolutionLayer.Builder(3, 3).name("cnn3").stride(1, 1).nOut(60).build())
                        .layer(5, new SubsamplingLayer.Builder(SubsamplingLayer.PoolingType.MAX, new int[] {2, 2})
                                        .name("pool3").build())
                        .layer(6, new ConvolutionLayer.Builder(2, 2).name("cnn3").stride(1, 1).nOut(80).build())
                        .layer(7, new DenseLayer.Builder().name("ffn1").nOut(160).dropOut(0.5).build())
                        .layer(8, new OutputLayer.Builder(LossFunctions.LossFunction.NEGATIVELOGLIKELIHOOD)
                                        .nOut(outputNum).activation(Activation.SOFTMAX).build())
                        .backprop(true).pretrain(false)
                        .setInputType(InputType.convolutional(numRows, numColumns, nChannels));

        MultiLayerNetwork model = new MultiLayerNetwork(builder.build());
        model.init();

        log.info("Train model....");

        model.setListeners(Arrays.asList(new ScoreIterationListener(listenerFreq),
                        new ConvolutionalIterationListener(listenerFreq)));

        while (lfw.hasNext()) {
            lfwNext = lfw.next();
            lfwNext.scale();
            trainTest = lfwNext.splitTestAndTrain(splitTrainNum, new Random(seed)); // train set that is the result
            trainInput = trainTest.getTrain(); // get feature matrix and labels for training
            testInput.add(trainTest.getTest().getFeatureMatrix());
            testLabels.add(trainTest.getTest().getLabels());
            model.fit(trainInput);
        }

        log.info("Evaluate model....");
        Evaluation eval = new Evaluation(lfw.getLabels());
        for (int i = 0; i < testInput.size(); i++) {
            INDArray output = model.output(testInput.get(i));
            eval.eval(testLabels.get(i), output);
        }
        INDArray output = model.output(testInput.get(0));
        eval.eval(testLabels.get(0), output);
        log.info(eval.stats());
        log.info("****************Example finished********************");

    }

    @Test
    public void testFlowActivationsMLN1() throws Exception {
        int nChannels = 1;
        int outputNum = 10;
        int batchSize = 64;
        int nEpochs = 10;
        int iterations = 1;
        int seed = 123;

        log.info("Load data....");
        DataSetIterator mnistTrain = new MnistDataSetIterator(batchSize, true, 12345);
        DataSetIterator mnistTest = new MnistDataSetIterator(batchSize, false, 12345);

        log.info("Build model....");
        MultiLayerConfiguration.Builder builder = new NeuralNetConfiguration.Builder().seed(seed).iterations(iterations)
                        .regularization(true).l2(0.0005).learningRate(0.01)//.biasLearningRate(0.02)
                        //.learningRateDecayPolicy(LearningRatePolicy.Inverse).lrPolicyDecayRate(0.001).lrPolicyPower(0.75)
                        .weightInit(WeightInit.XAVIER)
                        .optimizationAlgo(OptimizationAlgorithm.STOCHASTIC_GRADIENT_DESCENT).updater(Updater.NESTEROVS)
                        .momentum(0.9).list()
                        .layer(0, new ConvolutionLayer.Builder(5, 5)
                                        //nIn and nOut specify depth. nIn here is the nChannels and nOut is the number of filters to be applied
                                        .nIn(nChannels).stride(1, 1).nOut(20).activation(Activation.IDENTITY).build())
                        .layer(1, new SubsamplingLayer.Builder(SubsamplingLayer.PoolingType.MAX).kernelSize(2, 2)
                                        .stride(2, 2).build())
                        .layer(2, new ConvolutionLayer.Builder(5, 5)
                                        //Note that nIn needed be specified in later layers
                                        .stride(1, 1).nOut(50).activation(Activation.IDENTITY).build())
                        .layer(3, new SubsamplingLayer.Builder(SubsamplingLayer.PoolingType.MAX).kernelSize(2, 2)
                                        .stride(2, 2).build())
                        .layer(4, new DenseLayer.Builder().activation(Activation.RELU).nOut(500).build())
                        .layer(5, new OutputLayer.Builder(LossFunctions.LossFunction.NEGATIVELOGLIKELIHOOD)
                                        .nOut(outputNum).activation(Activation.SOFTMAX).build())
                        .backprop(true).pretrain(false).setInputType(InputType.convolutional(28, 28, nChannels));

        MultiLayerConfiguration conf = builder.build();
        MultiLayerNetwork model = new MultiLayerNetwork(conf);
        model.init();


        log.info("Train model....");
        model.setListeners(new FlowIterationListener(1));
        for (int i = 0; i < nEpochs; i++) {
            model.fit(mnistTrain);
            log.info("*** Completed epoch {} ***", i);
            mnistTest.reset();
        }

        log.info("Evaluate model....");
        Evaluation eval = new Evaluation(outputNum);
        while (mnistTest.hasNext()) {
            DataSet ds = mnistTest.next();
            INDArray output = model.output(ds.getFeatureMatrix(), false);
            eval.eval(ds.getLabels(), output);
        }
        log.info(eval.stats());

        log.info("****************Example finished********************");
    }

    @Test
    public void testFlowActivationsCG1() throws Exception {

    }

    @Test
    public void testWord2VecPlot() throws Exception {
        File inputFile = new ClassPathResource("/big/raw_sentences.txt").getFile();
        SentenceIterator iter = new BasicLineIterator(inputFile.getAbsolutePath());

        TokenizerFactory t = new DefaultTokenizerFactory();
        t.setTokenPreProcessor(new CommonPreprocessor());

        Word2Vec vec = new Word2Vec.Builder().minWordFrequency(5).iterations(2).batchSize(1000).learningRate(0.025)
                        .layerSize(100).seed(42).sampling(0).negativeSample(0).windowSize(5)
                        .modelUtils(new BasicModelUtils<VocabWord>()).useAdaGrad(false).iterate(iter).workers(10)
                        .tokenizerFactory(t).build();

        vec.fit();

        //        UiConnectionInfo connectionInfo = UiServer.getInstance().getConnectionInfo();

        //        vec.getLookupTable().plotVocab(100, connectionInfo);

        Thread.sleep(10000000000L);
        fail("Not implemented");
    }

    @Test
    public void testImage() throws Exception {
        INDArray array = Nd4j.create(11, 13);
        for (int i = 0; i < array.rows(); i++) {
            array.putRow(i, Nd4j.create(new double[] {0.0f, 0.1f, 0.2f, 0.3f, 0.4f, 0.5f, 0.6f, 0.7f, 0.8f, 0.9f, 1.0f,
                            1.2f, 1.3f}));
        }
        writeImage(array, new File("test.png"));
    }

    private void writeImage(INDArray array, File file) {
        //        BufferedImage image = ImageLoader.toImage(array);

        log.info("Array.rank(): " + array.rank());
        log.info("Size(-1): " + array.size(-1));
        log.info("Size(-2): " + array.size(-2));
        BufferedImage imageToRender = new BufferedImage(array.columns(), array.rows(), BufferedImage.TYPE_BYTE_GRAY);
        for (int x = 0; x < array.columns(); x++) {
            for (int y = 0; y < array.rows(); y++) {
                log.info("x: " + (x) + " y: " + y);
                imageToRender.getRaster().setSample(x, y, 0, (int) (255 * array.getRow(y).getDouble(x)));
            }
        }

        try {
            ImageIO.write(imageToRender, "png", file);
        } catch (IOException e) {
            e.printStackTrace();
        }

    }

    @Test
    public void testCNNActivations2() throws Exception {

        int nChannels = 1;
        int outputNum = 10;
        int batchSize = 64;
        int nEpochs = 10;
        int iterations = 1;
        int seed = 123;

        log.info("Load data....");
        DataSetIterator mnistTrain = new MnistDataSetIterator(batchSize, true, 12345);
        DataSetIterator mnistTest = new MnistDataSetIterator(batchSize, false, 12345);

        log.info("Build model....");
        MultiLayerConfiguration.Builder builder = new NeuralNetConfiguration.Builder().seed(seed).iterations(iterations)
                        .regularization(true).l2(0.0005).learningRate(0.01)//.biasLearningRate(0.02)
                        //.learningRateDecayPolicy(LearningRatePolicy.Inverse).lrPolicyDecayRate(0.001).lrPolicyPower(0.75)
                        .weightInit(WeightInit.XAVIER)
                        .optimizationAlgo(OptimizationAlgorithm.STOCHASTIC_GRADIENT_DESCENT).updater(Updater.NESTEROVS)
                        .momentum(0.9).list()
                        .layer(0, new ConvolutionLayer.Builder(5, 5)
                                        //nIn and nOut specify depth. nIn here is the nChannels and nOut is the number of filters to be applied
                                        .nIn(nChannels).stride(1, 1).nOut(20).activation(Activation.IDENTITY).build())
                        .layer(1, new SubsamplingLayer.Builder(SubsamplingLayer.PoolingType.MAX).kernelSize(2, 2)
                                        .stride(2, 2).build())
                        .layer(2, new ConvolutionLayer.Builder(5, 5)
                                        //Note that nIn needed be specified in later layers
                                        .stride(1, 1).nOut(50).activation(Activation.IDENTITY).build())
                        .layer(3, new SubsamplingLayer.Builder(SubsamplingLayer.PoolingType.MAX).kernelSize(2, 2)
                                        .stride(2, 2).build())
                        .layer(4, new DenseLayer.Builder().activation(Activation.RELU).nOut(500).build())
                        .layer(5, new OutputLayer.Builder(LossFunctions.LossFunction.NEGATIVELOGLIKELIHOOD)
                                        .nOut(outputNum).activation(Activation.SOFTMAX).build())
                        .backprop(true).pretrain(false).setInputType(InputType.convolutional(28, 28, nChannels));

        MultiLayerConfiguration conf = builder.build();
        MultiLayerNetwork model = new MultiLayerNetwork(conf);
        model.init();
        /*
        ParallelWrapper wrapper = new ParallelWrapper.Builder(model)
            .averagingFrequency(1)
            .prefetchBuffer(12)
            .workers(2)
            .reportScoreAfterAveraging(false)
            .useLegacyAveraging(false)
            .build();
        */

        log.info("Train model....");
        model.setListeners(new ConvolutionalIterationListener(1));

        //((NativeOpExecutioner) Nd4j.getExecutioner()).getLoop().setOmpNumThreads(8);

        long timeX = System.currentTimeMillis();
        //        nEpochs = 2;
        for (int i = 0; i < nEpochs; i++) {
            long time1 = System.currentTimeMillis();
            model.fit(mnistTrain);
            //wrapper.fit(mnistTrain);
            long time2 = System.currentTimeMillis();
            log.info("*** Completed epoch {}, Time elapsed: {} ***", i, (time2 - time1));
        }
        long timeY = System.currentTimeMillis();

        log.info("Evaluate model....");
        Evaluation eval = new Evaluation(outputNum);
        while (mnistTest.hasNext()) {
            DataSet ds = mnistTest.next();
            INDArray output = model.output(ds.getFeatureMatrix(), false);
            eval.eval(ds.getLabels(), output);
        }
        log.info(eval.stats());
        mnistTest.reset();

        log.info("****************Example finished********************");
    }
}<|MERGE_RESOLUTION|>--- conflicted
+++ resolved
@@ -85,11 +85,7 @@
         DataTypeUtil.setDTypeForContext(DataBuffer.Type.DOUBLE);
         Nd4j.getRandom().setSeed(123);
         BarnesHutTsne b = new BarnesHutTsne.Builder().stopLyingIteration(10).setMaxIter(10).theta(0.5).learningRate(500)
-<<<<<<< HEAD
-                .useAdaGrad(false).build();
-=======
                 .useAdaGrad(true).build();
->>>>>>> 85686d36
 
         org.nd4j.linalg.io.ClassPathResource resource = new org.nd4j.linalg.io.ClassPathResource("/mnist2500_X.txt");
         File f = resource.getTempFileFromArchive();
@@ -105,13 +101,10 @@
         System.out.println("Saved to " + save.getAbsolutePath());
         save.deleteOnExit();
         b. saveAsFile(labelsList, save.getAbsolutePath());
-<<<<<<< HEAD
-=======
 
         INDArray output = b.getData();
         System.out.println("Coordinates");
 
->>>>>>> 85686d36
         UIServer server = UIServer.getInstance();
         Thread.sleep(10000000000L);
     }
