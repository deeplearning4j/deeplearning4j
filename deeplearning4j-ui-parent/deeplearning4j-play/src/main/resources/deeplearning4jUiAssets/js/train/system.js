--- conflicted
+++ resolved
@@ -312,24 +312,24 @@
     var nMachines = Object.keys(nMachinesData);
 
     /* Generate Tabs Depending on nMachines.length*/
-<<<<<<< HEAD
-    for (i = 0; i < nMachines.length; i++) {
-        $('#systemTab').append("<li id=\"" + nMachines[i] + "\"><a href=\"#machine" + nMachines[i] + "\">Machine" + nMachines[i] + "</a></li>");
-    }
-
-    /* Show/Hide Tabs on Click */
-    $('#systemTab a:first').tab('show');
-    $('#systemTab a').click(function (e) {
-        e.preventDefault();
-        $(this).tab('show');
-        renderGPULayout(data); // Check isDevice when switching tabs
-    });
-
-=======
+// <<<<<<< HEAD
+//     for (i = 0; i < nMachines.length; i++) {
+//         $('#systemTab').append("<li id=\"" + nMachines[i] + "\"><a href=\"#machine" + nMachines[i] + "\">Machine" + nMachines[i] + "</a></li>");
+//     }
+//
+//     /* Show/Hide Tabs on Click */
+//     $('#systemTab a:first').tab('show');
+//     $('#systemTab a').click(function (e) {
+//         e.preventDefault();
+//         $(this).tab('show');
+//         renderGPULayout(data); // Check isDevice when switching tabs
+//     });
+//
+// =======
     for (i = 0; i < nMachines.length; i++)  {
         $('#systemTab').append("<li id=\"" + nMachines[i] + "\"><a href=\"javascript:void();\">Machine " + nMachines[i] + "</a></li>");
     }
->>>>>>> 12104a90
+// >>>>>>> ej_ui
 }
 
 /* ---------- Set Machine ID Depending on Item Clicked ---------- */
