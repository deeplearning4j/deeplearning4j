/*
 *
 *  * Copyright 2015 Skymind,Inc.
 *  *
 *  *    Licensed under the Apache License, Version 2.0 (the "License");
 *  *    you may not use this file except in compliance with the License.
 *  *    You may obtain a copy of the License at
 *  *
 *  *        http://www.apache.org/licenses/LICENSE-2.0
 *  *
 *  *    Unless required by applicable law or agreed to in writing, software
 *  *    distributed under the License is distributed on an "AS IS" BASIS,
 *  *    WITHOUT WARRANTIES OR CONDITIONS OF ANY KIND, either express or implied.
 *  *    See the License for the specific language governing permissions and
 *  *    limitations under the License.
 *
 *
 */

package org.nd4j.linalg.api.ndarray;


import com.google.common.primitives.Ints;
import org.nd4j.linalg.api.blas.BlasBufferUtil;
import org.nd4j.linalg.api.buffer.DataBuffer;
import org.nd4j.linalg.api.complex.IComplexNDArray;
import org.nd4j.linalg.api.complex.IComplexNumber;
import org.nd4j.linalg.api.instrumentation.Instrumentation;
import org.nd4j.linalg.api.ops.impl.accum.Max;
import org.nd4j.linalg.api.ops.impl.accum.*;
import org.nd4j.linalg.api.ops.impl.accum.Min;
import org.nd4j.linalg.api.ops.impl.scalar.*;
import org.nd4j.linalg.api.ops.impl.scalar.comparison.ScalarEquals;
import org.nd4j.linalg.api.ops.impl.scalar.comparison.ScalarGreaterThan;
import org.nd4j.linalg.api.ops.impl.scalar.comparison.ScalarLessThan;
import org.nd4j.linalg.api.ops.impl.scalar.comparison.ScalarNotEquals;
import org.nd4j.linalg.api.ops.impl.transforms.Negative;
import org.nd4j.linalg.api.ops.impl.transforms.arithmetic.AddOp;
import org.nd4j.linalg.api.ops.impl.transforms.arithmetic.DivOp;
import org.nd4j.linalg.api.ops.impl.transforms.arithmetic.MulOp;
import org.nd4j.linalg.api.ops.impl.transforms.arithmetic.SubOp;
import org.nd4j.linalg.api.ops.impl.transforms.comparison.*;
import org.nd4j.linalg.factory.NDArrayFactory;
import org.nd4j.linalg.factory.Nd4j;
import org.nd4j.linalg.indexing.Indices;
import org.nd4j.linalg.indexing.NDArrayIndex;
import org.nd4j.linalg.indexing.conditions.Condition;
import org.nd4j.linalg.string.NDArrayStrings;
import org.nd4j.linalg.util.ArrayUtil;
import org.nd4j.linalg.util.LinAlgExceptions;
import org.nd4j.linalg.util.NDArrayMath;
import org.nd4j.linalg.util.Shape;
import org.slf4j.Logger;
import org.slf4j.LoggerFactory;

import java.lang.ref.WeakReference;
import java.util.*;

import static org.nd4j.linalg.util.ArrayUtil.*;


/**
 * NDArray: (think numpy)
 * <p/>
 * A few things of note.
 * <p/>
 * An NDArray can have any number of dimensions.
 * <p/>
 * An NDArray is accessed via strides.
 * <p/>
 * Strides are how to index over
 * a contiguous block of data.
 * <p/>
 * This block of data has 2 orders(as of right now):
 * fortran and c
 *
 * @author Adam Gibson
 */
public abstract class BaseNDArray implements INDArray {


    protected static final Logger log = LoggerFactory.getLogger(BaseNDArray.class);
    /**
     *
     */
    private static final long serialVersionUID = 3285982317165542614L;
    protected int[] shape;
    protected int[] stride;
    protected int offset = 0;
    protected char ordering;
    protected DataBuffer data;
    protected int rows, columns;
    protected int length;
    protected INDArray linearView;
    protected boolean cleanedUp = false;
    protected transient WeakReference<INDArray> ref;
    protected int firstNonOneStride = -1;
    protected int numLeadingOnes = -1;
    protected int numTrailingOnes = -1;
    protected int majorStride = -1;
    protected Boolean isVector = null;
    protected Boolean isScalar = null;
    protected boolean isWrapAround = false;
    protected int linearStride = -1;

    public BaseNDArray() {
    }


    public BaseNDArray(DataBuffer buffer) {
        this.data = buffer;
        init(new int[]{1, (int) buffer.length()});
    }

    public BaseNDArray(DataBuffer buffer, int[] shape, int[] stride, int offset, char ordering) {
        this.data = buffer;
        if (ArrayUtil.prod(shape) > buffer.length())
            throw new IllegalArgumentException("Shape must be <= buffer length");
        this.stride = stride;
        this.offset = offset;
        this.ordering = ordering;
        init(shape);

    }

    /**
     * Initialize the ndarray as a matrix
     * with the given data (indices preserved)
     * @param data
     */
    public BaseNDArray(double[][] data) {
        this(Nd4j.createBuffer(ArrayUtil.flatten(data)), new int[]{data.length, data[0].length});

        for (int r = 0; r < rows; r++) {
            assert (data[r].length == columns);
        }

        this.data = Nd4j.createBuffer(length);


        for (int r = 0; r < rows; r++) {
            for (int c = 0; c < columns; c++) {
                putScalar(new int[]{r, c}, data[r][c]);
            }
        }
    }


    /**
     * Create with the specified shape and buffer
     *
     * @param shape  the shape
     * @param buffer the buffer
     */
    public BaseNDArray(int[] shape, DataBuffer buffer) {
        this.data = buffer;
        init(shape);
    }

    /**
     * Create this ndarray with the given data and shape and 0 offset
     *
     * @param data  the data to use
     * @param shape the shape of the ndarray
     */
    public BaseNDArray(float[] data, int[] shape, char ordering) {
        this(data, shape, 0, ordering);
    }

    /**
     * @param data     the data to use
     * @param shape    the shape of the ndarray
     * @param offset   the desired offset
     * @param ordering the ordering of the ndarray
     */
    public BaseNDArray(float[] data, int[] shape, int offset, char ordering) {
        this(data, shape, ordering == NDArrayFactory.C ? calcStrides(shape) : calcStridesFortran(shape), offset);

    }


    /**
     * Construct an ndarray of the specified shape
     * with an empty data array
     *
     * @param shape    the shape of the ndarray
     * @param stride   the stride of the ndarray
     * @param offset   the desired offset
     * @param ordering the ordering of the ndarray
     */
    public BaseNDArray(int[] shape, int[] stride, int offset, char ordering) {
        this(Nd4j.createBuffer(ArrayUtil.prod(shape)), shape, stride, offset, ordering);
    }


    /**
     * Create the ndarray with
     * the specified shape and stride and an offset of 0
     *
     * @param shape    the shape of the ndarray
     * @param stride   the stride of the ndarray
     * @param ordering the ordering of the ndarray
     */
    public BaseNDArray(int[] shape, int[] stride, char ordering) {
        this(shape, stride, 0, ordering);
    }

    public BaseNDArray(int[] shape, int offset, char ordering) {
        this(shape, Nd4j.getStrides(shape, ordering), offset, ordering);
    }


    /**
     * Create an ndarray
     * with the given shape
     * @param shape
     */
    public BaseNDArray(int[] shape) {
        this(shape, 0, Nd4j.order());
    }


    /**
     * Creates a new <i>n</i> times <i>m</i> <tt>DoubleMatrix</tt>.
     *
     * @param newRows    the number of rows (<i>n</i>) of the new matrix.
     * @param newColumns the number of columns (<i>m</i>) of the new matrix.
     */
    public BaseNDArray(int newRows, int newColumns, char ordering) {
        this.ordering = ordering;
        this.data = Nd4j.createBuffer(newRows * newColumns);
        init(new int[]{newRows, newColumns});
    }


    /**
     * Create an ndarray from the specified slices.
     * This will go through and merge all of the
     * data from each slice in to one ndarray
     * which will then take the specified shape
     *
     * @param slices the slices to merge
     * @param shape  the shape of the ndarray
     */
    public BaseNDArray(List<INDArray> slices, int[] shape, char ordering) {
        this(slices, shape, Nd4j.getStrides(shape, ordering), ordering);
    }


    /**
     * Create an ndarray from the specified slices.
     * This will go through and merge all of the
     * data from each slice in to one ndarray
     * which will then take the specified shape
     *
     * @param slices the slices to merge
     * @param shape  the shape of the ndarray
     */
    public BaseNDArray(List<INDArray> slices, int[] shape, int[] stride, char ordering) {
        int[] thisShape = Ints.concat(new int[]{slices.size()},slices.get(0).shape());
        DataBuffer ret = slices.get(0).data().dataType() == (DataBuffer.Type.FLOAT) ?
                Nd4j.createBuffer(new float[ArrayUtil.prod(thisShape)]) :
                Nd4j.createBuffer(new double[ArrayUtil.prod(thisShape)]);

        this.stride = stride;
        this.ordering = ordering;
        this.data = ret;

        init(thisShape);

        for (int i = 0; i < slices(); i++) {
            putSlice(i, slices.get(i));
        }
    }

    /**
     *
     * @param data
     * @param shape
     * @param stride
     * @param ordering
     */
    public BaseNDArray(float[] data, int[] shape, int[] stride, char ordering) {
        this(data, shape, stride, 0, ordering);
    }

    /**
     *
     * @param data
     * @param shape
     * @param stride
     * @param offset
     * @param ordering
     */
    public BaseNDArray(float[] data, int[] shape, int[] stride, int offset, char ordering) {


        this.offset = offset;
        this.stride = ArrayUtil.copy(stride);
        this.ordering = ordering;

        if (data != null && data.length > 0) {
            this.data = Nd4j.createBuffer(data);
            if (offset >= data.length)
                throw new IllegalArgumentException("invalid offset: must be < data.length");


        }

        init(shape);


    }

    /**
     *
     * @param data
     * @param shape
     * @param stride
     * @param offset
     */
    public BaseNDArray(DataBuffer data, int[] shape, int[] stride, int offset) {
        this.data = data;
        this.stride = stride;
        this.offset = offset;
        this.ordering = Nd4j.order();
        init(shape);

    }

    /**
     *
     * @param data
     * @param shape
     * @param strides
     */
    public BaseNDArray(int[] data, int[] shape, int[] strides) {
        this(Nd4j.createBuffer(data), shape, strides);
    }

    /**
     *
     * @param data
     * @param shape
     */
    public BaseNDArray(DataBuffer data, int[] shape) {
        this(data, shape, Nd4j.getStrides(shape, Nd4j.order()), 0, Nd4j.order());
    }


    /**
     *
     * @param buffer
     * @param shape
     * @param offset
     */
    public BaseNDArray(DataBuffer buffer, int[] shape, int offset) {
        this(buffer, shape, Nd4j.getStrides(shape), offset);
    }

    /**
     *
     * @param data
     * @param shape
     * @param ordering
     */
    public BaseNDArray(double[] data, int[] shape, char ordering) {
        this(Nd4j.createBuffer(data), shape, ordering);
    }

    /**
     *
     * @param data
     * @param shape
     * @param stride
     * @param offset
     * @param ordering
     */
    public BaseNDArray(double[] data, int[] shape, int[] stride, int offset, char ordering) {
        this(Nd4j.createBuffer(data), shape, stride, offset, ordering);
    }

    /**
     *
     * @param data
     * @param order
     */
    public BaseNDArray(float[] data, char order) {
        this(Nd4j.createBuffer(data), order);
    }

    /**
     *
     * @param floatBuffer
     * @param order
     */
    public BaseNDArray(DataBuffer floatBuffer, char order) {
        this(floatBuffer, new int[]{(int) floatBuffer.length()}, Nd4j.getStrides(new int[]{(int) floatBuffer.length()}, order), 0, order);
    }

    /**
     *
     * @param buffer
     * @param shape
     * @param strides
     */
    public BaseNDArray(DataBuffer buffer, int[] shape, int[] strides) {
        this(buffer, shape, strides, 0, Nd4j.order());
    }


    /**
     * Create this ndarray with the given data and shape and 0 offset
     *
     * @param data  the data to use
     * @param shape the shape of the ndarray
     */
    public BaseNDArray(float[] data, int[] shape) {
        this(data, shape, 0);
    }

    public BaseNDArray(float[] data, int[] shape, int offset) {
        this(data, shape, offset, Nd4j.order());

    }

    /**
     * Construct an ndarray of the specified shape
     * with an empty data array
     *
     * @param shape  the shape of the ndarray
     * @param stride the stride of the ndarray
     * @param offset the desired offset
     */
    public BaseNDArray(int[] shape, int[] stride, int offset) {
        this(new float[ArrayUtil.prod(shape)], shape, stride, offset, Nd4j.order());
    }

    /**
     * Create the ndarray with
     * the specified shape and stride and an offset of 0
     *
     * @param shape  the shape of the ndarray
     * @param stride the stride of the ndarray
     */
    public BaseNDArray(int[] shape, int[] stride) {
        this(shape, stride, 0);
    }

    /**
     *
     * @param shape
     * @param offset
     */
    public BaseNDArray(int[] shape, int offset) {
        this(shape, calcStrides(shape), offset);
    }

    /**
     *
     * @param shape
     * @param ordering
     */
    public BaseNDArray(int[] shape, char ordering) {
        this(shape, 0, ordering);
    }


    /**
     * Creates a new <i>n</i> times <i>m</i> <tt>DoubleMatrix</tt>.
     *
     * @param newRows    the number of rows (<i>n</i>) of the new matrix.
     * @param newColumns the number of columns (<i>m</i>) of the new matrix.
     */
    public BaseNDArray(int newRows, int newColumns) {
        this(newRows, newColumns, Nd4j.order());
    }


    /**
     * Create an ndarray from the specified slices.
     * This will go through and merge all of the
     * data from each slice in to one ndarray
     * which will then take the specified shape
     *
     * @param slices the slices to merge
     * @param shape  the shape of the ndarray
     */
    public BaseNDArray(List<INDArray> slices, int[] shape) {
        this(slices, shape, Nd4j.order());
    }

    /**
     * Create an ndarray from the specified slices.
     * This will go through and merge all of the
     * data from each slice in to one ndarray
     * which will then take the specified shape
     *
     * @param slices the slices to merge
     * @param shape  the shape of the ndarray
     */
    public BaseNDArray(List<INDArray> slices, int[] shape, int[] stride) {
        this(slices, shape, stride, Nd4j.order());

    }


    public BaseNDArray(float[] data, int[] shape, int[] stride) {
        this(data, shape, stride, Nd4j.order());
    }


    /**
     *
     * @param data
     * @param shape
     * @param stride
     * @param offset
     */
    public BaseNDArray(float[] data, int[] shape, int[] stride, int offset) {
        this(data, shape, stride, offset, Nd4j.order());
    }

    /**
     *
     * @param data
     */
    public BaseNDArray(float[] data) {
        this.data = Nd4j.createBuffer(data);
    }


    /**
     * Initialize the ndarray
     * with the given data
     * @param data
     */
    public BaseNDArray(float[][] data) {
        this(data.length, data[0].length);

        for (int r = 0; r < rows; r++) {
            assert (data[r].length == columns);
        }

        this.data = Nd4j.createBuffer(length);


        for (int r = 0; r < rows; r++) {
            for (int c = 0; c < columns; c++) {
                putScalar(new int[]{r, c}, data[r][c]);
            }
        }
    }


    /**
     * Constructor for stride and offset
     *
     * @param buffer
     * @param shape
     * @param offset
     * @param ordering
     */
    public BaseNDArray(DataBuffer buffer, int[] shape, int offset, char ordering) {
        this(buffer, shape, Nd4j.getStrides(shape, ordering), offset, ordering);
    }


    @Override
    public void setWrapAround(boolean wrapAround) {
        this.isWrapAround = wrapAround;
    }

    @Override
    public boolean isWrapAround() {
        return isWrapAround;
    }

    /**
     * Returns whether the ndarray is valid or not
     * @return true if the ndarray is valid
     * false otherwise
     */
    public boolean isValid() {
        try {
            linearIndex(length() - 1);
        } catch (Exception e) {
            return false;
        }
        return true;
    }

    @Override
    public INDArray linearViewColumnOrder() {
        ensureNotCleanedUp();
        return create(data, new int[]{length, 1}, offset());
    }

    protected INDArray create(DataBuffer data,int[] shape,int offset) {
        if (this instanceof IComplexNDArray)
            return Nd4j.createComplex(data, shape, offset);
        else
            return Nd4j.create(data, shape, offset);
    }

    protected void ensureNotCleanedUp() {
        if(cleanedUp)
            throw new IllegalStateException("Invalid operation: already collected");
    }

    /**
     * Returns a linear view reference of shape
     * 1,length(ndarray)
     *
     * @return the linear view of this ndarray
     */
    @Override
    public INDArray linearView() {
        ensureNotCleanedUp();
        return this;
    }

    @Override
    public void resetLinearView() {
        ensureNotCleanedUp();
        if(isVector() || isScalar() || length() == 1)
            linearView = this;
<<<<<<< HEAD
        else if(ordering() == NDArrayFactory.C && offset == 0) {
            linearView = Nd4j.create(data(),new int[]{1,length()},ArrayUtil.of(stride(-2),stride(-1)),offset);
=======
        else if(ordering() == NDArrayFactory.C) {
            linearView = create(data(), new int[]{1, length()}, ArrayUtil.of(stride(-2), stride(-1)), offset);
>>>>>>> 6ddcb71a
            linearView.setWrapAround(true);
        }
        else {
            // linearView = create(data(),new int[]{1,length()},ArrayUtil.of(stride(-2),stride(-1)),offset);
            // linearView.setWrapAround(true);
            linearView = new LinearViewNDArray(this);

        }


    }



    @Override
    public int elementStride() {
        return 1;
    }

    @Override
    public int majorStride() {
        ensureNotCleanedUp();
        if(stride.length == 0) {
            majorStride = elementStride();
            return elementStride();
        }

        if(ordering() == NDArrayFactory.C) {
            if(stride[shape().length - 1] == 1 && !isMatrix() || Shape.isRowVectorShape(shape())) {
                int ret =  getFirstNonOneStride();
                majorStride = ret;
                return ret;
            }

        }

        if(ordering() == NDArrayFactory.FORTRAN && size(0) == 1) {
            int ret =  getFirstNonOneStride();
            majorStride = ret;
            return ret;
        }

        if(rank() > 2 && (size(0) == length() && getTrailingOnes() > 0  || getLeadingOnes() > 0 && !isVector())) {
            return elementStride();
        }




        int majorStride = stride(0);
        this.majorStride = majorStride;
        return majorStride;
    }

    @Override
    public int secondaryStride() {
        ensureNotCleanedUp();
        if(stride.length == 0)
            return 1;
        if (stride.length >= 2) {
            if (ordering == NDArrayFactory.C) {
                if (isColumnVector())
                    return majorStride();
                return stride[1];
            } else
                return majorStride();
        }
        return majorStride();
    }

    @Override
    public int tensorssAlongDimension(int... dimension) {
        int[] tensorShape = ArrayUtil.keep(shape(), dimension);
        return length / ArrayUtil.prod(tensorShape);
    }

    @Override
    public INDArray tensorAlongDimension(int index, int... dimension) {
        int[] tensorShape = ArrayUtil.keep(shape(),dimension);

        int[] reverseDimensions = ArrayUtil.reverseCopy(dimension);
        int[] remove = ArrayUtil.removeIndex(ArrayUtil.range(0, rank()), dimension);
        int[] newPermuteDims = Ints.concat(remove, reverseDimensions);
        INDArray permuted = permute(newPermuteDims);
        int sliceIdx = NDArrayMath.sliceOffsetForTensor(index, permuted, tensorShape);
        INDArray ret2 = permuted.slice(sliceIdx);
        if(dimension.length == tensorShape.length && ArrayUtil.prod(tensorShape) == ret2.length())
            return ret2;
        int length = ArrayUtil.prod(tensorShape);
        int tensorLength = ArrayUtil.prod(tensorShape);
        int offset = index * tensorLength / NDArrayMath.lengthPerSlice(ret2);
        if(sliceIdx == 0 && length == NDArrayMath.lengthPerSlice(ret2))
            return ret2.slice(offset);
        if(length == NDArrayMath.lengthPerSlice(ret2)) {
            while(offset >= ret2.slices())
                offset -= ret2.slices();

            ret2 = ret2.slice(offset);
            return ret2;
        }


        while(ret2.length() > length) {
            sliceIdx = NDArrayMath.sliceOffsetForTensor(index, ret2, tensorShape);
            while(sliceIdx >= ret2.slices())
                sliceIdx -= ret2.slices();
            ret2 = ret2.slice(sliceIdx);

        }

        return  ret2;
    }





    /**
     * Returns the number of possible vectors for a given dimension
     *
     * @param dimension the dimension to calculate the number of vectors for
     * @return the number of possible vectors along a dimension
     */
    @Override
    public int vectorsAlongDimension(int dimension) {
        ensureNotCleanedUp();
        if(dimension == 0 && isVector() || isRowVector())
            return 1;
        if(size(dimension) == 1 && !isVector()) {
            for(int i = dimension; i < rank(); i++) {
                if(size(i) != 1)
                    return vectorsAlongDimension(i);
            }

            return length();

        }
        else if(size(0) == 1 && !isVector()) {
            int realDimension = rank() - getLeadingOnes();
            return length / size(realDimension);
        }

        if (dimension >= shape.length)
            return length / size(shape.length - 1);
        return length / size(dimension);
    }

    /**
     * Get the vector along a particular dimension
     *
     * @param index     the index of the vector to get
     * @param dimension the dimension to get the vector from
     * @return the vector along a particular dimension
     */
    @Override
    public INDArray vectorAlongDimension(int index, int dimension) {

        if(dimension < 0)
            dimension = stride.length + dimension;
        //return the whole thing
        if(dimension == shape.length - 1 && size(dimension) == 1 && rank() > 2 || rank() > 2 && dimension == 0 && size(dimension) == 1) {
            return linearView();
        }

        INDArray ret =  tensorAlongDimension(index, dimension);

        return ret;
    }


    @Override
    public void setShape(int... shape) {
        this.shape = shape;
    }

    private int getFirstNonOneStride() {
        if(firstNonOneStride >= 0)
            return firstNonOneStride;

        for(int j = 0; j < stride().length; j++) {
            if(stride()[j] == 1)
                continue;
            if(firstNonOneStride < 0)
                firstNonOneStride = stride[j];
            return stride[j];
        }

        if(firstNonOneStride < 0)
            firstNonOneStride = elementStride();
        return elementStride();

    }

    /**
     * Cumulative sum along a dimension
     *
     * @param dimension the dimension to perform cumulative sum along
     * @return the cumulative sum along the specified dimension
     */
    @Override
    public INDArray cumsumi(int dimension) {
        ensureNotCleanedUp();
        if (isVector()) {
            double s = 0.0;
            for (int i = 0; i < length; i++) {
                s += getDouble(i);
                putScalar(i, s);
            }
        } else if (dimension == Integer.MAX_VALUE) {
            INDArray flattened = ravel();
            double prevVal = flattened.getDouble(0);
            for (int i = 1; i < flattened.length(); i++) {
                double d = prevVal + flattened.getDouble(i);
                flattened.putScalar(i, d);
                prevVal = d;
            }

            return flattened;
        } else {
            for (int i = 0; i < vectorsAlongDimension(dimension); i++) {
                INDArray vec = vectorAlongDimension(i, dimension);
                vec.cumsumi(0);

            }
        }


        return this;
    }

    @Override
    public Number normmaxNumber() {
        return normmax(Integer.MAX_VALUE).getDouble(0);
    }

    @Override
    public IComplexNumber normmaxComplex() {
        throw new UnsupportedOperationException();
    }

    @Override
    public Number norm2Number() {
        return norm2(Integer.MAX_VALUE).getDouble(0);
    }

    @Override
    public IComplexNumber norm2Complex() {
        throw new UnsupportedOperationException();
    }

    @Override
    public Number norm1Number() {
        return norm1(Integer.MAX_VALUE).getDouble(0);
    }

    @Override
    public IComplexNumber norm1Complex() {
        throw new UnsupportedOperationException();
    }

    @Override
    public Number stdNumber() {
        return std(Integer.MAX_VALUE).getDouble(0);
    }

    @Override
    public IComplexNumber stdComplex() {
        throw new UnsupportedOperationException();
    }

    @Override
    public Number prodNumber() {
        return prod(Integer.MAX_VALUE).getDouble(0);
    }

    @Override
    public IComplexNumber prodComplex() {
        throw new UnsupportedOperationException();
    }

    @Override
    public Number meanNumber() {
        return mean(Integer.MAX_VALUE).getDouble(0);
    }

    @Override
    public IComplexNumber meanComplex() {
        throw new UnsupportedOperationException();

    }

    @Override
    public Number varNumber() {
        return var(Integer.MAX_VALUE).getDouble(0);
    }

    @Override
    public IComplexNumber varComplex() {
        throw new UnsupportedOperationException();
    }

    @Override
    public Number maxNumber() {
        return max(Integer.MAX_VALUE).getDouble(0);
    }

    @Override
    public IComplexNumber maxComplex() {
        throw new UnsupportedOperationException();
    }

    @Override
    public Number minNumber() {
        return min(Integer.MAX_VALUE).getDouble(0);
    }

    @Override
    public IComplexNumber minComplex() {
        throw new UnsupportedOperationException();

    }

    @Override
    public Number sumNumber() {
        return sum(Integer.MAX_VALUE).getDouble(0);
    }

    @Override
    public IComplexNumber sumComplex() {
        throw new UnsupportedOperationException();
    }

    /**
     * Cumulative sum along a dimension (in place)
     *
     * @param dimension the dimension to perform cumulative sum along
     * @return the cumulative sum along the specified dimension
     */
    @Override
    public INDArray cumsum(int dimension) {
        ensureNotCleanedUp();
        return dup().cumsumi(dimension);
    }

    /**
     * Assign all of the elements in the given
     * ndarray to this ndarray
     *
     * @param arr the elements to assign
     * @return this
     */
    @Override
    public INDArray assign(INDArray arr) {
        ensureNotCleanedUp();
        if (!arr.isVector() && !isVector())
            LinAlgExceptions.assertSameShape(this, arr);
        else if (isVector() && arr.isVector() && length() != arr.length())
            throw new IllegalArgumentException("Illegal assignment, must be of same length");
        INDArray linear = arr.linearView();
        INDArray thisLinear = linearView();
        for(int i = 0; i < linear.length(); i++)
            thisLinear.putScalar(i,linear.getDouble(i));
        return this;
    }

    @Override
    public INDArray putScalar(int i, double value) {
        ensureNotCleanedUp();
        if(isScalar()) {
            data.put(offset + i,value);
            return this;
        }
        if(isRowVector())
            return putScalar(new int[]{0,i},value);
        else if(isColumnVector())
            return putScalar(new int[]{i,0},value);
        else {
            int[] indexes = Shape.ind2sub(this,i);
            return putScalar(indexes,value);
        }
    }

    @Override
    public INDArray putScalar(int i, float value) {
        return putScalar(i, (double) value);

    }

    @Override
    public INDArray putScalar(int i, int value) {
        return putScalar(i, (double) value);
    }

    @Override
    public INDArray putScalar(int[] indexes, double value) {
        ensureNotCleanedUp();

        int ix = offset;
        for (int i = 0; i < shape.length; i++) {
            ix += indexes[i] * stride[i];
        }

        if (ix >= data.length())
            throw new IllegalArgumentException("Illegal indices " + Arrays.toString(indexes));
        data.put(ix, value);



        return this;
    }

    @Override
    public INDArray putScalar(int[] indexes, float value) {
        ensureNotCleanedUp();
        return putScalar(indexes, (double) value);
    }

    @Override
    public INDArray putScalar(int[] indexes, int value) {
        ensureNotCleanedUp();
        return putScalar(indexes, (double) value);
    }

    /**
     * Returns an ndarray with 1 if the element is epsilon equals
     *
     * @param other the number to compare
     * @return a copied ndarray with the given
     * binary conditions
     */
    @Override
    public INDArray eps(Number other) {
        return dup().epsi(other);
    }

    /**
     * Returns an ndarray with 1 if the element is epsilon equals
     *
     * @param other the number to compare
     * @return a copied ndarray with the given
     * binary conditions
     */
    @Override
    public INDArray epsi(Number other) {
        ensureNotCleanedUp();
        INDArray linearView = linearView();
        double otherVal = other.doubleValue();

        for (int i = 0; i < linearView.length(); i++) {
            double val = linearView.getDouble(i);
            double diff = Math.abs(val - otherVal);
            if (diff <= Nd4j.EPS_THRESHOLD)
                linearView.putScalar(i, 1);
            else
                linearView.putScalar(i, 0);

        }
        return this;
    }

    /**
     * epsilon equals than comparison:
     * If the given number is less than the
     * comparison number the item is 0 otherwise 1
     *
     * @param other the number to compare
     * @return
     */
    @Override
    public INDArray eps(INDArray other) {
        return dup().epsi(other);
    }

    /**
     * In place epsilon equals than comparison:
     * If the given number is less than the
     * comparison number the item is 0 otherwise 1
     *
     * @param other the number to compare
     * @return
     */
    @Override
    public INDArray epsi(INDArray other) {
        ensureNotCleanedUp();
        Nd4j.getExecutioner().exec(new Eps(linearView(), other.linearView(), this, length()));
        return this;
    }

    @Override
    public INDArray lt(Number other) {
        return dup().lti(other);
    }

    @Override
    public INDArray lti(Number other) {
        ensureNotCleanedUp();
        Nd4j.getExecutioner().exec(new ScalarLessThan(linearView(), other));
        return this;
    }

    @Override
    public INDArray eq(Number other) {
        return dup().eqi(other);
    }

    @Override
    public INDArray eqi(Number other) {
        ensureNotCleanedUp();
        Nd4j.getExecutioner().exec(new ScalarEquals(linearView(), other));
        return this;
    }

    @Override
    public INDArray gt(Number other) {
        return dup().gti(other);
    }

    @Override
    public INDArray gti(Number other) {
        ensureNotCleanedUp();
        Nd4j.getExecutioner().exec(new ScalarGreaterThan(linearView(), other));
        return this;
    }

    @Override
    public INDArray lt(INDArray other) {
        return dup().lti(other);
    }

    @Override
    public INDArray lti(INDArray other) {
        ensureNotCleanedUp();
        Nd4j.getExecutioner().exec(new LessThan(linearView(), other, linearView(), length()));
        return this;
    }

    @Override
    public INDArray neq(Number other) {
        return dup().neqi(other);
    }

    @Override
    public INDArray neqi(Number other) {
        ensureNotCleanedUp();
        Nd4j.getExecutioner().exec(new ScalarNotEquals(linearView(), other));
        return this;
    }

    @Override
    public INDArray neq(INDArray other) {
        return dup().neqi(other);
    }

    @Override
    public INDArray neqi(INDArray other) {
        ensureNotCleanedUp();
        Nd4j.getExecutioner().exec(new NotEqualTo(linearView(), other.linearView(), linearView(), length()));
        return this;
    }

    @Override
    public INDArray eq(INDArray other) {
        return dup().eqi(other);
    }

    @Override
    public INDArray eqi(INDArray other) {
        ensureNotCleanedUp();
        Nd4j.getExecutioner().exec(new EqualTo(linearView(), other.linearView(), linearView(), length()));
        return this;
    }

    @Override
    public INDArray gt(INDArray other) {
        return dup().gti(other);
    }

    @Override
    public INDArray gti(INDArray other) {
        ensureNotCleanedUp();
        Nd4j.getExecutioner().exec(new GreaterThan(linearView(), other.linearView(), linearView(), length()));
        return this;
    }

    /**
     * Negate each element.
     */
    @Override
    public INDArray neg() {
        return dup().negi();
    }

    /**
     * Negate each element (in-place).
     */
    @Override
    public INDArray negi() {
        ensureNotCleanedUp();
        Nd4j.getExecutioner().exec(new Negative(linearView()));
        return this;
    }

    @Override
    public INDArray rdiv(Number n, INDArray result) {
        return dup().rdivi(n, result);
    }

    @Override
    public INDArray rdivi(Number n, INDArray result) {
        ensureNotCleanedUp();
        if (Double.isNaN(n.doubleValue()))
            n = Nd4j.EPS_THRESHOLD;
        Nd4j.getExecutioner().exec(new ScalarReverseDivision(linearView(), null, result.linearView(), result.length(), n));
        if (Nd4j.ENFORCE_NUMERICAL_STABILITY)
            Nd4j.clearNans(result);
        return result;
    }

    @Override
    public INDArray rsub(Number n, INDArray result) {
        return dup().rsubi(n, result);
    }

    @Override
    public INDArray rsubi(Number n, INDArray result) {
        ensureNotCleanedUp();
        if (Double.isNaN(n.doubleValue()))
            n = Nd4j.EPS_THRESHOLD;

        Nd4j.getExecutioner().exec(new ScalarReverseSubtraction(linearView(), null, result.linearView(), result.length(), n));

        if (Nd4j.ENFORCE_NUMERICAL_STABILITY)
            Nd4j.clearNans(result);
        return result;
    }

    @Override
    public INDArray div(Number n, INDArray result) {
        return dup().divi(n, result);
    }

    @Override
    public INDArray divi(Number n, INDArray result) {
        ensureNotCleanedUp();
        if (Double.isNaN(n.doubleValue()))
            n = Nd4j.EPS_THRESHOLD;
        Nd4j.getExecutioner().exec(new ScalarDivision(linearView(), null, result.linearView(), result.length(), n));


        if (Nd4j.ENFORCE_NUMERICAL_STABILITY)
            Nd4j.clearNans(result);

        return result;
    }

    @Override
    public INDArray mul(Number n, INDArray result) {
        return dup().muli(n, result);
    }

    @Override
    public INDArray muli(Number n, INDArray result) {
        ensureNotCleanedUp();
        if (Double.isNaN(n.doubleValue()))
            n = Nd4j.EPS_THRESHOLD;
        Nd4j.getExecutioner().exec(new ScalarMultiplication(linearView(), null, result.linearView(), result.length(), n));

        if (Nd4j.ENFORCE_NUMERICAL_STABILITY)
            Nd4j.clearNans(result);

        return result;
    }

    @Override
    public INDArray sub(Number n, INDArray result) {
        return dup().subi(n, result);
    }

    @Override
    public INDArray subi(Number n, INDArray result) {
        ensureNotCleanedUp();
        if (Double.isNaN(n.doubleValue()))
            n = Nd4j.EPS_THRESHOLD;

        Nd4j.getExecutioner().exec(new ScalarSubtraction(linearView(), null, result.linearView(), result.length(), n));
        if (Nd4j.ENFORCE_NUMERICAL_STABILITY)
            Nd4j.clearNans(result);

        return result;
    }

    @Override
    public INDArray add(Number n, INDArray result) {
        return dup().addi(n, result);
    }

    @Override
    public INDArray addi(Number n, INDArray result) {
        ensureNotCleanedUp();
        if (Double.isNaN(n.doubleValue()))
            n = Nd4j.EPS_THRESHOLD;
        Nd4j.getExecutioner().exec(new ScalarAdd(linearView(), null, result.linearView(), result.length(), n));
        return this;
    }



    /**
     * Returns the element at the specified row/column
     * This will throw an exception if the
     *
     * @param row    the row of the element to return
     * @param column the row of the element to return
     * @return a scalar indarray of the element at this index
     */
    @Override
    public INDArray getScalar(int row, int column) {
        return getScalar(new int[]{row, column});
    }

    @Override
    public INDArray dup() {
        ensureNotCleanedUp();
        INDArray ret = Shape.toOffsetZeroCopy(this);
        return ret;
    }

    /**
     * Returns the elements at the the specified indices
     *
     * @param indices the indices to getScalar
     * @return the array with the specified elements
     */
    @Override
    public int getInt(int... indices) {
        ensureNotCleanedUp();
        int ix = offset;
        for (int i = 0; i < indices.length; i++)
            ix += indices[i] * stride[i];

        return data.getInt(ix);

    }

    /**
     * Returns the elements at the the specified indices
     *
     * @param indices the indices to get
     * @return the array with the specified elements
     */
    @Override
    public double getDouble(int... indices) {
        ensureNotCleanedUp();
        int ix = offset;
        for (int i = 0; i < indices.length; i++)
            ix += indices[i] * stride[i];

        return data.getDouble(ix);
    }

    /**
     * Returns the elements at the the specified indices
     *
     * @param indices the indices to getScalar
     * @return the array with the specified elements
     */
    @Override
    public float getFloat(int... indices) {
        ensureNotCleanedUp();
        return (float) getDouble(indices);
    }

    /**
     * Test whether a matrix is scalar.
     */
    @Override
    public boolean isScalar() {
        if(isScalar != null)
            return isScalar;
        ensureNotCleanedUp();
        if (shape.length == 0) {
            isScalar = true;
            return true;
        }
        else if(shape.length == 2 && length() == 1)
            return true;
        else
            isScalar = false;


        isScalar = length == 1 && shape.length <= 2;
        return isScalar;
    }

    /**
     * Inserts the element at the specified index
     *
     * @param indices the indices to insert into
     * @param element a scalar ndarray
     * @return a scalar ndarray of the element at this index
     */
    @Override
    public INDArray put(int[] indices, INDArray element) {
        ensureNotCleanedUp();
        if (!element.isScalar())
            throw new IllegalArgumentException("Unable to insert anything but a scalar");
        if(isRowVector() && indices[0] == 0 && indices.length == 2) {
            int ix = offset;
            for (int i = 1; i < indices.length; i++)
                ix += indices[i] * stride[i];
            if (ix >= data.length())
                throw new IllegalArgumentException("Illegal indices " + Arrays.toString(indices));
            data.put(ix, element.getDouble(0));
        }
        else {
            int ix = offset;
            for (int i = 0; i < indices.length; i++)
                ix += indices[i] * stride[i];
            if (ix >= data.length())
                throw new IllegalArgumentException("Illegal indices " + Arrays.toString(indices));
            data.put(ix, element.getDouble(0));
        }


        return this;

    }

    /**
     * Inserts the element at the specified index
     *
     * @param i       the row insert into
     * @param j       the column to insert into
     * @param element a scalar ndarray
     * @return a scalar ndarray of the element at this index
     */
    @Override
    public INDArray put(int i, int j, INDArray element) {
        return put(new int[]{i, j}, element);
    }

    /**
     * Inserts the element at the specified index
     *
     * @param i       the row insert into
     * @param j       the column to insert into
     * @param element a scalar ndarray
     * @return a scalar ndarray of the element at this index
     */
    @Override
    public INDArray put(int i, int j, Number element) {
        ensureNotCleanedUp();
        return putScalar(new int[]{i, j}, element.doubleValue());
    }

    /**
     * Assigns the given matrix (put) to the specified slice
     *
     * @param slice the slice to assign
     * @param put   the slice to put
     * @return this for chainability
     */
    @Override
    public INDArray putSlice(int slice, INDArray put) {
        ensureNotCleanedUp();
        if (isScalar()) {
            assert put.isScalar() : "Invalid dimension. Can only insert a scalar in to another scalar";
            put(0, put.getScalar(0));
            return this;
        } else if (isVector()) {
            assert put.isScalar() || put.isVector() &&
                    put.length() == length() : "Invalid dimension on insertion. Can only insert scalars input vectors";
            if (put.isScalar())
                putScalar(slice, put.getDouble(0));
            else
                for (int i = 0; i < length(); i++)
                    putScalar(i, put.getDouble(i));

            return this;
        }

        assertSlice(put, slice);


        INDArray view = slice(slice);

        if (put.isScalar())
            putScalar(slice, put.getDouble(0));
        else if (put.isVector())
            for (int i = 0; i < put.length(); i++)
                view.putScalar(i, put.getDouble(i));
        else {

            assert Shape.shapeEquals(view.shape(),put.shape());
            INDArray linear = view.linearView();
            INDArray putLinearView = put.linearView();
            for(int i = 0; i < linear.length(); i++) {
                linear.putScalar(i,putLinearView.getDouble(i));
            }


        }

        return this;

    }

    protected void assertSlice(INDArray put, int slice) {
        ensureNotCleanedUp();
        assert slice <= slices() : "Invalid slice specified " + slice;
        int[] sliceShape = put.shape();
        if(Shape.isRowVectorShape(sliceShape)) {
            return;
        }
        else {
            int[] requiredShape = ArrayUtil.removeIndex(shape(), 0);

            //no need to compare for scalar; primarily due to shapes either being [1] or length 0
            if (put.isScalar())
                return;

            if(isVector() && put.isVector() && put.length() < length())
                return;
            //edge case for column vectors
            if (Shape.isColumnVectorShape(sliceShape))
                return;
            if(!Shape.shapeEquals(sliceShape, requiredShape) && !Shape.isRowVectorShape(requiredShape) && !Shape.isRowVectorShape(sliceShape))
                throw new IllegalStateException(String.format("Invalid shape size of %s . Should have been %s "
                        , Arrays.toString(sliceShape), Arrays.toString(requiredShape)));

        }

    }

    /**
     * Returns true if this ndarray is 2d
     * or 3d with a singleton element
     *
     * @return true if the element is a matrix, false otherwise
     */
    public boolean isMatrix() {
        ensureNotCleanedUp();
        return (shape().length == 2
                && (shape[0] != 1 && shape[1] != 1));
    }


    @Override
    public int index(int row, int column) {
        ensureNotCleanedUp();
        if (!isMatrix()) {
            if (isColumnVector()) {
                int idx = linearIndex(row);
                return idx;
            } else if (isRowVector()) {
                int idx = linearIndex(column);
                return idx;
            }
            else
                throw new IllegalStateException("Unable to get row/column from a non matrix");
        }


        return offset + (row * stride[0] + column * stride[1]);
    }

    protected INDArray newShape(int[] newShape, char ordering) {
        ensureNotCleanedUp();
        return create(data(), newShape, stride(), offset);
    }

    protected INDArray create(DataBuffer data, int[] newShape, int[] newStrides, int offset, char ordering) {
        if (this instanceof IComplexNDArray)
            return Nd4j.createComplex(data, newShape, newStrides, offset, ordering);
        else
            return Nd4j.create(data, newShape, newStrides, offset, ordering);
    }

    protected INDArray create(DataBuffer data, int[] newShape, int[] newStrides, int offset) {
        if (this instanceof IComplexNDArray)
            return Nd4j.createComplex(data, newShape, newStrides, offset);
        else
            return Nd4j.create(data, newShape, newStrides, offset);
    }

    protected INDArray create(int[] shape) {
        if (this instanceof IComplexNDArray)
            return Nd4j.createComplex(shape, getStrides(shape, ordering), 0);
        else
            return Nd4j.create(shape, getStrides(shape, ordering), 0);
    }

    protected INDArray create(int[] shape,int[] strides,int offset) {
        if (this instanceof IComplexNDArray)
            return Nd4j.createComplex(shape, strides, offset);
        else
            return Nd4j.create(shape, strides, offset);
    }

    protected int[] getStrides(int[] shape,char ordering) {
        return Nd4j.getStrides(shape, ordering);
    }


    /**
     * Return the new strides based on the shape and ordering or null
     * if we can't do a newShapeNoCopy
     *
     * @param newShape the new shape
     * @param ordering the ordering of the new shape
     * @return the new strides or null if we can't newShapeNoCopy
     */
    protected int[] noCopyReshape(int[] newShape, char ordering) {
        ensureNotCleanedUp();
        List<Integer> oldDims = new ArrayList<>();
        List<Integer> oldStrides = new ArrayList<>();
        for (int i = 0; i < shape.length; i++) {
            if (size(i) != 1) {
                oldDims.add(size(i));
                oldStrides.add(stride[i]);
            }
        }

        int np = 1;
        for (int ni = 0; ni < newShape.length; ni++) {
            np *= newShape[ni];
        }

        int op = 1;
        for (int oi = 0; oi < oldDims.size(); oi++) {
            op *= oldDims.get(oi);
        }
        if (np != op) {
        /* different total sizes; no hope */
            return null;
        }

        if (np == 0) {
        /* the current code does not handle 0-sized arrays, so give up */
            return null;
        }


          /* oi to oj and ni to nj give the axis ranges currently worked with */
        int oi = 0;
        int oj = 1;
        int ni = 0;
        int nj = 1;

        List<Integer> newStrides = new ArrayList<>();
        while (ni < newShape.length && oi < oldDims.size()) {
            np = newShape[ni];
            op = oldDims.get(oi);

            while (np != op) {
                if (np < op)
                    np *= newShape[nj++];
                else
                    op *= oldDims.get(oj++);
            }

                    /* Check whether the original axes can be combined */
            for (int ok = oi; ok < oj - 1; ok++) {
                if (ordering == NDArrayFactory.FORTRAN) {
                    if (oldStrides.get(ok + 1) != oldDims.get(ok) * oldStrides.get(ok)) {
                     /* not contiguous enough */
                        return null;
                    }
                } else {
                /* C order */
                    if (oldStrides.get(ok) != oldDims.get(ok + 1) * oldStrides.get(ok + 1)) {
                    /* not contiguous enough */
                        return null;
                    }
                }
            }


             /* Calculate new strides for all axes currently worked with */
            if (ordering == NDArrayFactory.FORTRAN) {
                if(newStrides.size() < oldStrides.size()) {
                    int delta = Math.abs(newStrides.size() - oldStrides.size());
                    for(int i = 0; i < delta; i++)
                        newStrides.add(elementStride());
                }
                newStrides.set(ni, oldStrides.get(oi));
                for (int nk = ni + 1; nk < nj; nk++) {
                    int get = newStrides.get(nk - 1) * newShape[nk - 1];
                    if(nk >= newStrides.size()) {
                        int delta = Math.abs(nk - newStrides.size() + 1);
                        for(int i = 0; i < delta; i++)
                            newStrides.add(elementStride());
                        newStrides.add(elementStride());
                    }
                    newStrides.set(nk, get);
                }
            } else {
            /* C order */
                newStrides.set(nj - 1, oldStrides.get(oj - 1));

                for (int nk = nj - 1; nk > ni; nk--) {
                    newStrides.set(nk - 1, newStrides.get(nk) * newShape[nk]);
                }
            }
            ni = nj++;
            oi = oj++;
        }

    /*
     * Set strides corresponding to trailing 1s of the new shape.
     */
        int lastStride;
        if (ni >= 1) {
            lastStride = newStrides.get(ni - 1);
        } else {
            lastStride = length;
        }
        if (ordering == NDArrayFactory.FORTRAN) {
            lastStride *= newShape[ni - 1];
        }
        for (int nk = ni; nk < newShape.length; nk++) {
            newStrides.set(nk, lastStride);
        }


        return ArrayUtil.toArray(newStrides);


    }


    /**
     * Returns the squared (Euclidean) distance.
     */
    @Override
    public double squaredDistance(INDArray other) {
        ensureNotCleanedUp();
        double sd = 0.0;
        for (int i = 0; i < length; i++) {
            double d = getDouble(i) - other.getDouble(i);
            sd += d * d;
        }
        return sd;
    }

    /**
     * Returns the (euclidean) distance.
     */
    @Override
    public double distance2(INDArray other) {
        ensureNotCleanedUp();
        return Math.sqrt(squaredDistance(other));
    }

    /**
     * Returns the (1-norm) distance.
     */
    @Override
    public double distance1(INDArray other) {
        ensureNotCleanedUp();
        return other.sub(this).sum(Integer.MAX_VALUE).getDouble(0);
    }

    @Override
    public INDArray put(NDArrayIndex[] indices, INDArray element) {
        if (isVector()) {
            assert element.isScalar() || element.isVector() : "Unable to assign elements. Element is not a vector.";
            int[] assign = indices[0].indices();
            if(indices[0] instanceof NDArrayIndex.NDArrayIndexAll)
                assign = NDArrayIndex.interval(0,length()).indices();
            if(element.isScalar()) {
                for (int i = 0; i < assign.length; i++) {
                    putScalar(assign[i], element.getDouble(0));
                }
            }
            else {
                if(assign.length < element.length())
                    for (int i = 0; i < assign.length; i++) {
                        putScalar(assign[i], element.getDouble(i));
                    }
                else if(element.length() < assign.length){
                    for (int i = 0; i < element.length(); i++) {
                        putScalar(assign[i], element.getDouble(i));
                    }
                }
                else {
                    for (int i = 0; i < element.length(); i++) {
                        putScalar(assign[i], element.getDouble(i));
                    }
                }
            }


            return this;

        }

        if (element.isVector()) {
            if(indices[0] instanceof NDArrayIndex.NDArrayIndexAll) {
                assign(element);
            }
            else {
                slice(indices[0].indices()[0]).put(Arrays.copyOfRange(indices, 1, indices.length), element);

            }

        }
        else if(isMatrix() && element.isMatrix()) {
            NDArrayIndex[] columns = Arrays.copyOfRange(indices,1,indices.length);
            for(int i = 0; i < element.rows(); i++) {
                slice(i).put(columns,element.slice(i));
            }
        }

        else {
            NDArrayIndex[] indicesSub = Arrays.copyOfRange(indices,1,indices.length);

            for (int i = 0; i < element.slices(); i++) {
                slice(i).put(indicesSub,element.slice(i));
            }
        }


        return this;
    }

    @Override
    public INDArray put(NDArrayIndex[] indices, Number element) {
        return put(indices, createScalar(element.doubleValue()));
    }


    /**
     * Mainly here for people coming from numpy.
     * This is equivalent to a call to permute
     *
     * @param dimension the dimension to swap
     * @param with      the one to swap it with
     * @return the swapped axes view
     */
    @Override
    public INDArray swapAxes(int dimension, int with) {
        ensureNotCleanedUp();
        int[] shape = ArrayUtil.range(0, shape().length);
        shape[dimension] = with;
        shape[with] = dimension;
        return permute(shape);
    }



    @Override
    public DataBuffer data() {
        ensureNotCleanedUp();
        return data;
    }

    @Override
    public void setData(DataBuffer data) {
        ensureNotCleanedUp();
        this.data = data;
    }

    /**
     * Number of slices: aka shape[0]
     *
     * @return the number of slices
     * for this nd array
     */
    @Override
    public int slices() {
        ensureNotCleanedUp();
        if (shape.length < 1)
            return 0;
        return shape[0];
    }

    @Override
    public INDArray subArray(int[] offsets, int[] shape, int[] stride) {
        ensureNotCleanedUp();
        int n = shape.length;
        if (shape.length < 1)
            return create(Nd4j.createBuffer(shape));
        if (offsets.length != n)
            throw new IllegalArgumentException("Invalid offset " + Arrays.toString(offsets));
        if (shape.length != n)
            throw new IllegalArgumentException("Invalid shape " + Arrays.toString(shape));

        if (Arrays.equals(shape, this.shape)) {
            if (ArrayUtil.isZero(offsets)) {
                return this;
            } else {
                throw new IllegalArgumentException("Invalid subArray offsets");
            }
        }

        //handle strides/offsets < rank
        if(offsets.length != stride.length)
            throw new IllegalStateException("Offsets and stride must be same length");
        int[] dotProductOffsets = offsets;
        int[] dotProductStride = stride;

        int offset = this.offset + NDArrayIndex.offset(dotProductStride,dotProductOffsets);



        if(ordering() == NDArrayFactory.C ) {
            return create(
                    data
                    , Arrays.copyOf(shape, shape.length)
                    ,stride
                    , offset, ordering
            );
        }
        else if(ordering() == NDArrayFactory.FORTRAN) {
            return create(
                    data
                    , Arrays.copyOf(shape, shape.length)
                    , stride
                    , offset, ordering
            );
        }
        throw new IllegalStateException("Illegal ordering");

    }

    protected INDArray create(DataBuffer buffer) {
        return create(buffer);
    }

    @Override
    public INDArray cond(Condition condition) {
        return dup().condi(condition);
    }

    @Override
    public INDArray condi(Condition condition) {
        ensureNotCleanedUp();
        INDArray linear = linearView();
        for (int i = 0; i < length(); i++) {
            boolean met = condition.apply(linear.getDouble(i));
            linear.putScalar(i, met ? 1 : 0);
        }
        return this;
    }



    @Override
    public void setStride(int[] stride) {
        ensureNotCleanedUp();
        this.stride = stride;
    }

    protected void init(int[] shape) {
        ensureNotCleanedUp();
        this.shape = shape;

        if (this.shape.length == 1) {
            rows = 1;
            columns = this.shape[0];
        }
        else if (this.shape().length == 2) {
            rows = shape[0];
            columns = shape[1];
        }

        //default row vector
        if (this.shape.length == 1) {
            init(new int[]{1,this.shape[0]});
        }

        //null character
        if (this.ordering == '\u0000')
            this.ordering = Nd4j.order();

        this.length = ArrayUtil.prod(this.shape);
        if (this.stride == null) {
            this.stride = getStrides(shape,ordering());
        }


        //recalculate stride: this should only happen with row vectors
        if (this.stride.length != this.shape.length) {
            this.stride = getStrides(shape,ordering());
        }

    }


    @Override
    public INDArray getScalar(int i) {
        ensureNotCleanedUp();
        if (!isVector() && !isScalar())
            throw new IllegalArgumentException("Unable to do linear indexing with dimensions greater than 1");
        int idx = linearIndex(i);
        if (idx >= data.length())
            throw new IllegalArgumentException("Illegal indices " + i);
        return createScalarForIndex(idx, false);
    }

    protected void assertColumnVector(INDArray column) {
        assert column.isColumnVector() || column.columns() == columns() && column.rows() == 1 : "Must only add a column vector";
        assert column.length() == rows() || column.columns() == columns() && column.rows() == 1 : "Illegal column vector must have the same length as the number of rows in this ndarray";

    }

    /**
     * Do a row wise op (a,s,m,d)
     * a : add
     * s : subtract
     * m : multiply
     * d : divide
     * h : reverse subtraction
     * t : reverse division
     *
     * @param columnVector the column  vector
     * @param operation    the operation
     * @return
     */
    protected INDArray doColumnWise(INDArray columnVector, char operation) {
        ensureNotCleanedUp();
        if (rows() == 1 && columnVector.isScalar()) {
            applyScalarOp(columnVector, operation);
        }
        else {
            assertColumnVector(columnVector);
            applyVectorOp(columnVector, operation);

        }

        return this;

    }

    @Override
    public boolean isCleanedUp() {
        return cleanedUp;
    }

    @Override
    public  void cleanup() {
        if (Nd4j.shouldInstrument)
            Nd4j.getInstrumentation().log(this, Instrumentation.DESTROYED);
        cleanedUp = true;
    }

    protected void assertRowVector(INDArray rowVector) {
        ensureNotCleanedUp();
        assert rowVector.isRowVector() || rowVector.rows() == rows() && rowVector.columns() == 1 : "Must only add a row vector";
        assert rowVector.length() == columns() || rowVector.rows() == rows() && rowVector.columns() == 1 : "Illegal row vector must have the same length as the number of rows in this ndarray";

    }

    /**
     * Do a row wise op (a,s,m,d)
     * a : add
     * s : subtract
     * m : multiply
     * d : divide
     * h : reverse subtraction
     * t : reverse division
     *
     * @param rowVector the row vector
     * @param operation the operation
     * @return
     */
    protected INDArray doRowWise(final INDArray rowVector, final char operation) {
        ensureNotCleanedUp();
        if (columns() == 1 && rowVector.isScalar()) {
            if (this instanceof IComplexNDArray) {
                applyScalarOp(rowVector, operation);
            }
        }
        else {

            assertRowVector(rowVector);
            applyVectorOp(rowVector, operation);

        }

        return this;
    }


    private void applyVectorOp(INDArray vector,char operation) {
        int count = 0;
        if(this instanceof IComplexNDArray) {
            IComplexNDArray complexThis = (IComplexNDArray) this;
            IComplexNDArray complexLinear = (IComplexNDArray) linearView();
            IComplexNDArray row = (IComplexNDArray) vector;
            if(Shape.isColumnVectorShape(vector.shape())) {
                for(int i = 0; i < vector.rows(); i++) {
                    IComplexNumber curr = row.getComplex(i);
                    switch (operation) {
                        case 'a':
                            complexThis.getRow(i).addi(curr);
                            break;
                        case 's':
                            complexThis.getRow(i).subi(curr);
                            break;
                        case 'm':
                            complexThis.getRow(i).muli(curr);
                            break;
                        case 'd':
                            complexThis.getRow(i).divi(curr);
                            break;
                        case 'h':
                            complexThis.getRow(i).rsubi(curr);
                            break;
                        case 't':
                            complexThis.getRow(i).rdivi(curr);
                            break;
                    }
                }
            }
            else {
                for(int i = 0; i < complexLinear.length(); i++,count++) {
                    switch (operation) {
                        case 'a':
                            complexLinear.putScalar(i, row.getComplex(count).add(complexLinear.getComplex(i)));
                            break;
                        case 's':
                            complexLinear.putScalar(i, complexLinear.getComplex(i).sub(row.getComplex(count)));
                            break;
                        case 'm':
                            complexLinear.putScalar(i, complexLinear.getComplex(i).mul(row.getComplex(count)));
                            break;
                        case 'd':
                            complexLinear.putScalar(i, complexLinear.getComplex(i).div(row.getComplex(count)));
                            break;
                        case 'h':
                            complexLinear.putScalar(i, row.getComplex(count).sub(complexLinear.getComplex(i)));
                            break;
                        case 't':
                            complexLinear.putScalar(i, row.getComplex(count).div(complexLinear.getComplex(i)));
                            break;
                    }

                    if(count >= vector.length() - 1)
                        count = 0;

                }
            }

        }
        else {
            if (Shape.isColumnVectorShape(vector.shape())) {
                for(int i = 0; i < vector.rows(); i++) {
                    switch (operation) {
                        case 'a':
                            getRow(i).addi(vector.getDouble(i));
                            break;
                        case 's':
                            getRow(i).subi(vector.getDouble(i));
                            break;
                        case 'm':
                            getRow(i).muli(vector.getDouble(i));
                            break;
                        case 'd':
                            getRow(i).divi(vector.getDouble(i));
                            break;
                        case 'h':
                            getRow(i).rsubi(vector.getDouble(i));
                            break;
                        case 't':
                            getRow(i).rdivi(vector.getDouble(i));
                            break;
                    }
                }
            }
            else {
                INDArray linear = linearView();
                for (int i = 0; i < linear.length(); i++, count = count >= vector.length() - 1 ? 0 : count + 1) {
                    double val = vector.getDouble(count);
                    double linearI = linearView().getDouble(i);
                    switch (operation) {
                        case 'a':
                            linear.putScalar(i, val + linearI);
                            break;
                        case 's':
                            linear.putScalar(i, linearI - val);
                            break;
                        case 'm':
                            linear.putScalar(i, linearI * val);
                            break;
                        case 'd':
                            linear.putScalar(i, linearI / val);
                            break;
                        case 'h':
                            linear.putScalar(i, val - linearI);
                            break;
                        case 't':
                            linear.putScalar(i, val / linearI);
                            break;
                    }


                }

            }


        }
    }

    private void applyScalarOp(INDArray vector,char operation) {
        if(this instanceof IComplexNDArray) {
            IComplexNDArray row = (IComplexNDArray) vector;
            switch (operation) {
                case 'a':
                    addi(row.getComplex(0));
                    break;
                case 's':
                    subi(row.getComplex(0));
                    break;
                case 'm':
                    muli(row.getComplex(0));
                    break;
                case 'd':
                    divi(row.getComplex(0));
                    break;
                case 'h':
                    rsubi(row.getComplex(0));
                    break;
                case 't':
                    rdivi(row.getComplex(0));
                    break;
            }

        }
        else {
            switch (operation) {
                case 'a':
                    addi(vector.getDouble(0));
                    break;
                case 's':
                    subi(vector.getDouble(0));
                    break;
                case 'm':
                    muli(vector.getDouble(0));
                    break;
                case 'd':
                    divi(vector.getDouble(0));
                    break;
                case 'h':
                    rsubi(vector.getDouble(0));
                    break;
                case 't':
                    rdivi(vector.getDouble(0));
                    break;
            }

        }

    }


    @Override
    public int stride(int dimension) {
        if(stride == null)
            throw new IllegalStateException("Array created with no stride");
        if(dimension < 0)
            return stride[stride.length + dimension];
        return stride[dimension];
    }

    @Override
    public INDArray rdiviColumnVector(INDArray columnVector) {
        return doColumnWise(columnVector, 't');
    }

    @Override
    public INDArray rdivColumnVector(INDArray columnVector) {
        return dup().rdiviColumnVector(columnVector);
    }

    @Override
    public INDArray rdiviRowVector(INDArray rowVector) {
        return doRowWise(rowVector, 't');
    }

    @Override
    public INDArray rdivRowVector(INDArray rowVector) {
        return dup().rdiviRowVector(rowVector);
    }

    @Override
    public INDArray rsubiColumnVector(INDArray columnVector) {
        return doColumnWise(columnVector, 'h');
    }

    @Override
    public INDArray rsubColumnVector(INDArray columnVector) {
        return dup().rsubiColumnVector(columnVector);
    }

    @Override
    public INDArray rsubiRowVector(INDArray rowVector) {
        return doRowWise(rowVector, 'h');
    }

    @Override
    public INDArray rsubRowVector(INDArray rowVector) {
        return dup().rsubiRowVector(rowVector);
    }

    /**
     * Inserts the element at the specified index
     *
     * @param i       the index insert into
     * @param element a scalar ndarray
     * @return a scalar ndarray of the element at this index
     */
    @Override
    public INDArray put(int i, INDArray element) {
        ensureNotCleanedUp();
        if (element == null)
            throw new IllegalArgumentException("Unable to insert null element");
        assert element.isScalar() : "Unable to insert non scalar element";

        int idx = linearIndex(i);
        if (idx >= data.length())
            throw new IllegalArgumentException("Illegal indices " + i);
        data.put(idx, element.getDouble(0));
        return this;
    }

    /**
     * In place addition of a column vector
     *
     * @param columnVector the column vector to add
     * @return the result of the addition
     */
    @Override
    public INDArray diviColumnVector(INDArray columnVector) {
        return doColumnWise(columnVector, 'd');
    }

    /**
     * In place addition of a column vector
     *
     * @param columnVector the column vector to add
     * @return the result of the addition
     */
    @Override
    public INDArray divColumnVector(INDArray columnVector) {
        return dup().diviColumnVector(columnVector);
    }

    /**
     * In place addition of a column vector
     *
     * @param rowVector the column vector to add
     * @return the result of the addition
     */
    @Override
    public INDArray diviRowVector(INDArray rowVector) {
        return doRowWise(rowVector, 'd');
    }

    /**
     * In place addition of a column vector
     *
     * @param rowVector the column vector to add
     * @return the result of the addition
     */
    @Override
    public INDArray divRowVector(INDArray rowVector) {
        return dup().diviRowVector(rowVector);
    }

    /**
     * In place addition of a column vector
     *
     * @param columnVector the column vector to add
     * @return the result of the addition
     */
    @Override
    public INDArray muliColumnVector(INDArray columnVector) {
        return doColumnWise(columnVector, 'm');
    }

    /**
     * In place addition of a column vector
     *
     * @param columnVector the column vector to add
     * @return the result of the addition
     */
    @Override
    public INDArray mulColumnVector(INDArray columnVector) {
        return dup().muliColumnVector(columnVector);
    }

    /**
     * In place addition of a column vector
     *
     * @param rowVector the column vector to add
     * @return the result of the addition
     */
    @Override
    public INDArray muliRowVector(INDArray rowVector) {
        return doRowWise(rowVector, 'm');
    }

    /**
     * In place addition of a column vector
     *
     * @param rowVector the column vector to add
     * @return the result of the addition
     */
    @Override
    public INDArray mulRowVector(INDArray rowVector) {
        return dup().muliRowVector(rowVector);
    }

    /**
     * In place addition of a column vector
     *
     * @param columnVector the column vector to add
     * @return the result of the addition
     */
    @Override
    public INDArray subiColumnVector(INDArray columnVector) {
        return doColumnWise(columnVector, 's');
    }

    /**
     * In place addition of a column vector
     *
     * @param columnVector the column vector to add
     * @return the result of the addition
     */
    @Override
    public INDArray subColumnVector(INDArray columnVector) {
        return dup().subiColumnVector(columnVector);
    }

    /**
     * In place addition of a column vector
     *
     * @param rowVector the column vector to add
     * @return the result of the addition
     */
    @Override
    public INDArray subiRowVector(INDArray rowVector) {
        return doRowWise(rowVector, 's');
    }

    /**
     * In place addition of a column vector
     *
     * @param rowVector the column vector to add
     * @return the result of the addition
     */
    @Override
    public INDArray subRowVector(INDArray rowVector) {
        return dup().subiRowVector(rowVector);
    }

    /**
     * In place addition of a column vector
     *
     * @param columnVector the column vector to add
     * @return the result of the addition
     */
    @Override
    public INDArray addiColumnVector(INDArray columnVector) {
        return doColumnWise(columnVector, 'a');
    }

    /**
     * In place addition of a column vector
     *
     * @param columnVector the column vector to add
     * @return the result of the addition
     */
    @Override
    public INDArray addColumnVector(INDArray columnVector) {
        return dup().addiColumnVector(columnVector);
    }

    /**
     * In place addition of a column vector
     *
     * @param rowVector the column vector to add
     * @return the result of the addition
     */
    @Override
    public INDArray addiRowVector(INDArray rowVector) {
        return doRowWise(rowVector, 'a');
    }

    /**
     * In place addition of a column vector
     *
     * @param rowVector the column vector to add
     * @return the result of the addition
     */
    @Override
    public INDArray addRowVector(INDArray rowVector) {
        return dup().addiRowVector(rowVector);
    }

    /**
     * Perform a copy matrix multiplication
     *
     * @param other the other matrix to perform matrix multiply with
     * @return the result of the matrix multiplication
     */
    @Override
    public INDArray mmul(INDArray other) {
        ensureNotCleanedUp();
        int[] shape = {rows(), other.columns()};
        INDArray result = create(shape,ordering());
        return mmuli(other, result);
    }

    protected INDArray create(int[] shape, char ordering) {
        if (this instanceof IComplexNDArray)
            return Nd4j.createComplex(shape, ordering);
        else
            return Nd4j.create(shape, ordering);
    }

    /**
     * Perform an copy matrix multiplication
     *
     * @param other  the other matrix to perform matrix multiply with
     * @param result the result ndarray
     * @return the result of the matrix multiplication
     */
    @Override
    public INDArray mmul(INDArray other, INDArray result) {
        return dup().mmuli(other, result);
    }

    /**
     * in place (element wise) division of two matrices
     *
     * @param other the second ndarray to divide
     * @return the result of the divide
     */
    @Override
    public INDArray div(INDArray other) {
        return dup().divi(other);
    }

    /**
     * copy (element wise) division of two matrices
     *
     * @param other  the second ndarray to divide
     * @param result the result ndarray
     * @return the result of the divide
     */
    @Override
    public INDArray div(INDArray other, INDArray result) {
        return dup().divi(other, result);
    }

    /**
     * copy (element wise) multiplication of two matrices
     *
     * @param other the second ndarray to multiply
     * @return the result of the addition
     */
    @Override
    public INDArray mul(INDArray other) {
        return dup().muli(other);
    }

    /**
     * copy (element wise) multiplication of two matrices
     *
     * @param other  the second ndarray to multiply
     * @param result the result ndarray
     * @return the result of the multiplication
     */
    @Override
    public INDArray mul(INDArray other, INDArray result) {
        return dup().muli(other, result);
    }

    /**
     * copy subtraction of two matrices
     *
     * @param other the second ndarray to subtract
     * @return the result of the addition
     */
    @Override
    public INDArray sub(INDArray other) {
        return dup().subi(other);
    }

    /**
     * copy subtraction of two matrices
     *
     * @param other  the second ndarray to subtract
     * @param result the result ndarray
     * @return the result of the subtraction
     */
    @Override
    public INDArray sub(INDArray other, INDArray result) {
        return dup().subi(other, result);
    }

    /**
     * copy addition of two matrices
     *
     * @param other the second ndarray to add
     * @return the result of the addition
     */
    @Override
    public INDArray add(INDArray other) {
        return dup().addi(other);
    }

    /**
     * copy addition of two matrices
     *
     * @param other  the second ndarray to add
     * @param result the result ndarray
     * @return the result of the addition
     */
    @Override
    public INDArray add(INDArray other, INDArray result) {
        return dup().addi(other, result);
    }

    /**
     * Perform an copy matrix multiplication
     *
     * @param other the other matrix to perform matrix multiply with
     * @return the result of the matrix multiplication
     */
    @Override
    public INDArray mmuli(INDArray other) {
        return dup().mmuli(other, this);
    }

    /**
     * Perform an copy matrix multiplication
     *
     * @param other  the other matrix to perform matrix multiply with
     * @param result the result ndarray
     * @return the result of the matrix multiplication
     */
    @Override
    public INDArray mmuli(INDArray other, INDArray result) {
        ensureNotCleanedUp();
        INDArray otherArray = other;
        INDArray resultArray = result;

        if (other.shape().length > 2) {
            for (int i = 0; i < other.slices(); i++) {
                result.putSlice(i, slice(i).mmul(other.slice(i)));
            }

            return result;
        }

        LinAlgExceptions.assertMultiplies(this, other);


        if (other.isScalar()) {
            return muli(otherArray.getDouble(0), resultArray);
        }
        if (isScalar()) {
            return otherArray.muli(getDouble(0), resultArray);
        }

        /* check sizes and resize if necessary */


        if (result == this || result == other) {
            /* actually, blas cannot do multiplications in-place. Therefore, we will fake by
             * allocating a temporary object on the side and copy the result later.
             */
            INDArray temp = create(resultArray.shape(), getStrides(shape,NDArrayFactory.FORTRAN));

            if (otherArray.columns() == 1) {
                Nd4j.getBlasWrapper().level2().gemv(
                        BlasBufferUtil.getCharForTranspose(result)
                        ,BlasBufferUtil.getCharForTranspose(this)
                        ,1.0
                        ,this
                        ,otherArray
                        ,0.0
                        ,temp);
            }

            else {
                Nd4j.getBlasWrapper().level3().gemm(
                        BlasBufferUtil.getCharForTranspose(result)
                        ,BlasBufferUtil.getCharForTranspose(this)
                        ,BlasBufferUtil.getCharForTranspose(temp)
                        ,1.0
                        ,this
                        ,other
                        ,0.0
                        ,resultArray);
            }

            Nd4j.getBlasWrapper().copy(temp, resultArray);


        } else {
            if (otherArray.columns() == 1)
                Nd4j.getBlasWrapper().level2().gemv(
                        BlasBufferUtil.getCharForTranspose(resultArray)
                        ,BlasBufferUtil.getCharForTranspose(this)
                        ,1.0
                        ,this
                        ,other
                        ,0.0,
                        resultArray);
            else {
                Nd4j.getBlasWrapper().level3().gemm(
                        BlasBufferUtil.getCharForTranspose(this)
                        ,BlasBufferUtil.getCharForTranspose(other)
                        ,BlasBufferUtil.getCharForTranspose(resultArray)
                        ,1.0
                        ,this
                        ,other
                        ,0.0
                        ,resultArray);

            }
        }

        if (Nd4j.ENFORCE_NUMERICAL_STABILITY)
            Nd4j.clearNans(resultArray);
        return resultArray;
    }

    private INDArray create(int[] shape, int[] stride) {
        if (this instanceof IComplexNDArray)
            return Nd4j.createComplex(shape, stride);
        else
            return Nd4j.create(shape, stride);
    }

    /**
     * in place (element wise) division of two matrices
     *
     * @param other the second ndarray to divide
     * @return the result of the divide
     */
    @Override
    public INDArray divi(INDArray other) {
        return divi(other, this);
    }

    /**
     * in place (element wise) division of two matrices
     *
     * @param other  the second ndarray to divide
     * @param result the result ndarray
     * @return the result of the divide
     */
    @Override
    public INDArray divi(INDArray other, INDArray result) {
        ensureNotCleanedUp();
        if (other.isScalar()) {
            return divi(other.getDouble(0), result);
        }

        if (isScalar()) {
            return other.divi(getDouble(0), result);
        }

        Nd4j.getExecutioner().exec(new DivOp(this.linearView(), other.linearView(), result.linearView(), length()));

        if (Nd4j.ENFORCE_NUMERICAL_STABILITY)
            Nd4j.clearNans(result);
        return result;
    }

    /**
     * in place (element wise) multiplication of two matrices
     *
     * @param other the second ndarray to multiply
     * @return the result of the addition
     */
    @Override
    public INDArray muli(INDArray other) {
        return muli(other, this);
    }

    /**
     * in place (element wise) multiplication of two matrices
     *
     * @param other  the second ndarray to multiply
     * @param result the result ndarray
     * @return the result of the multiplication
     */
    @Override
    public INDArray muli(INDArray other, INDArray result) {
        ensureNotCleanedUp();
        if (other.isScalar()) {
            return muli(other.getDouble(0), result);
        }
        if (isScalar()) {
            return other.muli(getDouble(0), result);
        }

        Nd4j.getExecutioner().exec(new MulOp(linearView(), other.linearView(), result.linearView(), length()));

        if (Nd4j.ENFORCE_NUMERICAL_STABILITY)
            Nd4j.clearNans(result);

        return result;
    }

    /**
     * in place subtraction of two matrices
     *
     * @param other the second ndarray to subtract
     * @return the result of the addition
     */
    @Override
    public INDArray subi(INDArray other) {
        return subi(other, this);
    }

    /**
     * in place subtraction of two matrices
     *
     * @param other  the second ndarray to subtract
     * @param result the result ndarray
     * @return the result of the subtraction
     */
    @Override
    public INDArray subi(INDArray other, INDArray result) {
        ensureNotCleanedUp();
        if (other.isScalar()) {
            return subi(other.getDouble(0), result);
        }
        if (isScalar()) {
            return other.subi(getDouble(0), result);
        }

        Nd4j.getExecutioner().exec(new SubOp(linearView(), other.linearView(), result.linearView(), length()));

        if (Nd4j.ENFORCE_NUMERICAL_STABILITY)
            Nd4j.clearNans(result);

        return result;
    }

    /**
     * in place addition of two matrices
     *
     * @param other the second ndarray to add
     * @return the result of the addition
     */
    @Override
    public INDArray addi(INDArray other) {
        return addi(other, this);
    }

    /**
     * in place addition of two matrices
     *
     * @param other  the second ndarray to add
     * @param result the result ndarray
     * @return the result of the addition
     */
    @Override
    public INDArray addi(INDArray other, INDArray result) {
        ensureNotCleanedUp();
        if (other.isScalar()) {
            return result.addi(other.getDouble(0), result);
        }
        if (isScalar()) {
            return other.addi(getDouble(0), result);
        }


        Nd4j.getExecutioner().exec(new AddOp(linearView(), other.linearView(), result.linearView()));


        if (Nd4j.ENFORCE_NUMERICAL_STABILITY)
            Nd4j.clearNans(result);

        return result;
    }

    /**
     * Returns the normmax along the specified dimension
     *
     * @param dimension the dimension to getScalar the norm1 along
     * @return the norm1 along the specified dimension
     */
    @Override
    public INDArray normmax(int...dimension) {
        return Nd4j.getExecutioner().exec(new NormMax(this), dimension);
    }

    /**
     * Reverse division
     *
     * @param other the matrix to divide from
     * @return
     */
    @Override
    public INDArray rdiv(INDArray other) {
        return dup().rdivi(other);
    }

    /**
     * Reverse divsion (in place)
     *
     * @param other
     * @return
     */
    @Override
    public INDArray rdivi(INDArray other) {
        return rdivi(other, this);
    }

    /**
     * Reverse division
     *
     * @param other  the matrix to subtract from
     * @param result the result ndarray
     * @return
     */
    @Override
    public INDArray rdiv(INDArray other, INDArray result) {
        return dup().rdivi(other, result);
    }

    /**
     * Reverse division (in-place)
     *
     * @param other  the other ndarray to subtract
     * @param result the result ndarray
     * @return the ndarray with the operation applied
     */
    @Override
    public INDArray rdivi(INDArray other, INDArray result) {
        return other.divi(this, result);
    }

    /**
     * Reverse subtraction
     *
     * @param other  the matrix to subtract from
     * @param result the result ndarray
     * @return
     */
    @Override
    public INDArray rsub(INDArray other, INDArray result) {
        return dup().rsubi(other, result);
    }

    /**
     * @param other
     * @return
     */
    @Override
    public INDArray rsub(INDArray other) {
        return dup().rsubi(other);
    }

    /**
     * @param other
     * @return
     */
    @Override
    public INDArray rsubi(INDArray other) {
        return rsubi(other, this);
    }

    /**
     * Reverse subtraction (in-place)
     *
     * @param other  the other ndarray to subtract
     * @param result the result ndarray
     * @return the ndarray with the operation applied
     */
    @Override
    public INDArray rsubi(INDArray other, INDArray result) {
        return other.subi(this, result);
    }

    /**
     * Set the value of the ndarray to the specified value
     *
     * @param value the value to assign
     * @return the ndarray with the values
     */
    @Override
    public INDArray assign(Number value) {
        for(int i = 0; i < linearView().length(); i++) {
            linearView().putScalar(i,value.doubleValue());
        }
        return this;
    }



    @Override
    public int linearIndex(int i) {
        setLinearStride();
        int idx = i;
        for(int j = 0; j < stride.length - 1; j++) {
            if(size(i) == 1)
                continue;
            idx += i * stride(j);
        }
        return  offset + (idx);
    }

    private void setLinearStride() {
        if(linearStride >= 0)
            return;


        linearStride = majorStride();

    }


    /**
     * Returns the specified slice of this matrix.
     * In matlab, this would be equivalent to (given a 2 x 2 x 2):
     * A(:,:,x) where x is the slice you want to return.
     * <p/>
     * The slice is always relative to the final dimension of the matrix.
     *
     * @param slice the slice to return
     * @return the specified slice of this matrix
     */
    @Override
    public INDArray slice(int slice) {
        if (shape.length == 0) {
            if(slice == 0)
                return createScalarForIndex(slice,true);
            else
                throw new IllegalArgumentException("Can't slice a 0-d NDArray");

        }

        if(isVector())
            return Nd4j.scalar(getDouble(slice));

        if(slice < 0)
            slice += shape.length;
        List<NDArrayIndex> indices = new ArrayList<>();
        indices.add(new NDArrayIndex(slice));
        for(int i = 1; i < rank(); i++) {
            indices.add(NDArrayIndex.all());
        }
        return get(indices.toArray(new NDArrayIndex[indices.size()]));
    }



    protected INDArray createScalarForIndex(int i,boolean applyOffset) {
        return create(data(), new int[]{1, 1}, new int[]{1, 1}, applyOffset ? offset + i : i);
    }

    protected INDArray createScalar(double d) {
        return Nd4j.scalar(d);
    }




    @Override
    public int getTrailingOnes() {
        if(this.numTrailingOnes >= 0)
            return this.numTrailingOnes;

        int numLeadingOnes = 0;
        for(int i = rank() - 1; i > 0; i--) {
            if(size(i) == 1)
                numLeadingOnes++;
        }

        this.numTrailingOnes = numLeadingOnes;
        return numLeadingOnes;
    }




    @Override
    public int getLeadingOnes() {
        if(this.numLeadingOnes >= 0)
            return this.numLeadingOnes;

        int numLeadingOnes = 0;
        for(int i = 0; i < rank(); i++) {
            if(size(i) == 1)
                numLeadingOnes++;
        }

        this.numLeadingOnes = numLeadingOnes;
        return numLeadingOnes;
    }


    protected int calcoffset(int index) {
        if(getLeadingOnes() > 0 || getTrailingOnes() > 0 && rank() > 2) {
            if(getLeadingOnes() > 0 && getTrailingOnes() > 0  && rank() > 2) {
                return offset + index;
            }
            else if(rank() > 2)
                return offset + index * elementStride();

        }
        return offset + index * majorStride();
    }


    /**
     * Returns the slice of this from the specified dimension
     *
     * @param slice     the dimension to return from
     * @param dimension the dimension of the slice to return
     * @return the slice of this matrix from the specified dimension
     * and dimension
     */
    @Override
    public INDArray slice(int slice, int dimension) {
        if(dimension < 0)
            dimension += rank();

        if (shape.length == 2) {
            //rows
            if (dimension == 1)
                return getRow(slice);


            else if (dimension == 0)
                return getColumn(slice);

            else throw new IllegalAccessError("Illegal dimension for matrix");

        }

        int realDimension = dimension;
        int numLeadingOnes = getLeadingOnes();

        //get rid of leading dimensions and correct
        //for weird behavior when 1 is a leading dimension
        //of say: a tensor
        if(numLeadingOnes > 0) {
            for(int i = 0; i < shape.length; i++) {
                if(size(i) != 1) {
                    realDimension = i;
                    break;
                }
            }
        }

        //account for leading ones
        else if(size(0) == 1 && !isVector() && !isMatrix()) {
            realDimension = rank() - getLeadingOnes();
        }
        if(realDimension != dimension) {
            int[] newShape = ArrayUtil.removeIndex(shape, dimension);
            INDArray slice2 = create(data,
                    ArrayUtil.removeIndex(shape, dimension),
                    calcStrides(newShape),
                    offset + slice * stride[realDimension], ordering);
            return slice2;
        }

        INDArray slice2 = create(data,
                ArrayUtil.removeIndex(shape, dimension),
                ArrayUtil.removeIndex(stride, dimension),
                offset + slice * stride[realDimension], ordering);
        return slice2;
    }

    /**
     * Fetch a particular number on a multi dimensional scale.
     *
     * @param indexes the indexes to get a number from
     * @return the number at the specified indices
     */
    @Override
    public INDArray getScalar(int... indexes) {
        int ix = offset;


        for (int i = 0; i < indexes.length; i++) {
            ix += indexes[i] * stride[i];
        }

        if (ix >= data.length())
            throw new IllegalArgumentException("Illegal index " + Arrays.toString(indexes));

        return createScalarForIndex(ix, false);
    }

    @Override
    public INDArray rdiv(Number n) {
        return dup().rdivi(n);
    }

    @Override
    public INDArray rdivi(Number n) {
        return rdivi(n, this);
    }

    @Override
    public INDArray rsub(Number n) {
        return dup().rsubi(n);
    }

    @Override
    public INDArray rsubi(Number n) {
        return rsubi(n, this);
    }

    @Override
    public INDArray div(Number n) {
        return dup().divi(n);
    }

    @Override
    public INDArray divi(Number n) {
        return divi(n, this);
    }

    @Override
    public INDArray mul(Number n) {
        return dup().muli(n);
    }

    @Override
    public INDArray muli(Number n) {
        return muli(n, this);
    }

    @Override
    public INDArray sub(Number n) {
        return dup().subi(n);
    }

    @Override
    public INDArray subi(Number n) {
        return subi(n, this);
    }

    @Override
    public INDArray add(Number n) {
        return dup().addi(n);
    }

    @Override
    public INDArray addi(Number n) {
        return addi(n, this);
    }



    /**
     * Replicate and tile array to fill out to the given shape
     *
     * @param shape the new shape of this ndarray
     * @return the shape to fill out to
     */
    @Override
    public INDArray repmat(int[] shape) {

        if(isVector())  {
            if(isRowVector()) {
                if(shape.length == 1) {
                    int[] shape2 = Ints.concat(new int[]{1},new int[]{ArrayUtil.prod(Ints.concat(shape,shape()))});
                    INDArray ret = create(shape2);
                    int curr = 0;
                    for(int i = 0; i < ret.length(); i++) {
                        ret.putScalar(i,getDouble(curr));
                        curr++;
                        if(curr >= length()) {
                            curr = 0;
                        }
                    }

                    return ret;

                }
                else {
                    INDArray ret = create(shape);
                    INDArray retLinear = ret.linearView();
                    int curr = 0;
                    for(int i = 0; i < ret.length(); i++) {
                        retLinear.putScalar(i, getDouble(curr));
                        curr++;
                        if(curr >= length()) {
                            curr = 0;
                        }
                    }

                    return ret;
                }
            }
            else {
                INDArray ret = create(shape);
                INDArray retLinear = ret.linearView();

                int curr = 0;
                for(int i = 0; i < ret.length(); i++) {
                    retLinear.putScalar(i,getDouble(curr));
                    curr++;
                    if(curr >= length()) {
                        curr = 0;
                    }
                }

                return ret;
            }
        }


        int[] newShape = new int[shape.length];
        assert shape.length <= newShape.length : "Illegal shape: The passed in shape must be <= the current shape length";
        int[] oldShape = isRowVector() ? new int[]{1, this.shape[0]} : Arrays.copyOf(this.shape, 2);
        for (int i = 0; i < newShape.length; i++) {
            if (i < this.shape.length)
                newShape[i] = oldShape[i] * shape[i];
            else
                newShape[i] = oldShape[i];
        }

        INDArray result = create(newShape);
        //nd copy
        if (isScalar()) {
            for (int i = 0; i < result.length(); i++) {
                result.put(i, getScalar(0));

            }
        } else if (isRowVector()) {
            if (Shape.isColumnVectorShape(newShape))
                return transpose();
            else if (Shape.isMatrix(newShape)) {
                INDArray ret = create(newShape);
                for (int i = 0; i < ret.rows(); i++) {
                    ret.putRow(i, this);
                }
                return ret;
            }
        } else if (isMatrix()) {

            for (int c = 0; c < shape()[1]; c++) {
                for (int r = 0; r < shape()[0]; r++) {
                    for (int i = 0; i < rows(); i++) {
                        for (int j = 0; j < columns(); j++) {
                            result.put(r * rows() + i, c * columns() + j, getScalar(i, j));
                        }
                    }
                }
            }

        } else {
            int[] sliceRepmat = ArrayUtil.removeIndex(shape, 0);
            for (int i = 0; i < result.slices(); i++) {
                result.putSlice(i, repmat(sliceRepmat));
            }
        }


        return result;
    }

    /**
     * Insert a row in to this array
     * Will throw an exception if this
     * ndarray is not a matrix
     *
     * @param row   the row insert into
     * @param toPut the row to insert
     * @return this
     */
    @Override
    public INDArray putRow(int row, INDArray toPut) {
        assert toPut.isVector() && toPut.length() == columns : "Illegal length for row " + toPut.length() + " should have been " + columns;
        INDArray r = getRow(row);
        r.assign(toPut);
        return this;
    }

    /**
     * Insert a column in to this array
     * Will throw an exception if this
     * ndarray is not a matrix
     *
     * @param column the column to insert
     * @param toPut  the array to put
     * @return this
     */
    @Override
    public INDArray putColumn(int column, INDArray toPut) {
        assert toPut.isVector() && toPut.length() == rows() : "Illegal length for row " + toPut.length() + " should have been " + rows();
        INDArray r = getColumn(column);
        r.assign(toPut);
        return this;
    }


    @Override
    public double getDouble(int i) {
        if(i >= length()) {
            throw new IllegalArgumentException("Unable to get linear index >= " + length());

        }

        if(isRowVector())
            return getDouble(0,i);
        else if(isColumnVector())
            return getDouble(i,0);
        else {
            int[] dimensions = Shape.ind2sub(this,i);
            return getDouble(dimensions);
        }

    }

    @Override
    public double getDouble(int i, int j) {
        return getDouble(new int[]{i, j});
    }

    @Override
    public float getFloat(int i) {
        return (float) getDouble(i);
    }

    @Override
    public float getFloat(int i, int j) {
        return (float) getDouble(i,j);
    }

    /**
     * Return transposed copy of this matrix.
     */
    @Override
    public INDArray transpose() {
        return transposei();
    }


    /**
     *
     * Return transposed version of this matrix.
     */
    @Override
    public INDArray transposei() {
        if (isRowVector()) {
            INDArray ret = create(shape.length == 1 ? new int[]{shape[0], 1} : ArrayUtil.reverseCopy(shape()));
            if(ret instanceof IComplexNDArray) {
                IComplexNDArray arr = (IComplexNDArray) ret;
                IComplexNDArray thisArr = (IComplexNDArray) this;
                for(int i = 0; i < ret.length(); i++) {
                    arr.putScalar(i,thisArr.getComplex(i));
                }

            }
            else {
                for(int i = 0; i < ret.length(); i++) {
                    ret.putScalar(i,getDouble(i));
                }
            }

            return ret;

        }
        else if (isColumnVector()) {
            INDArray ret = create(new int[]{1,shape[0]});
            if(ret instanceof IComplexNDArray) {
                IComplexNDArray arr = (IComplexNDArray) ret;
                IComplexNDArray thisArr = (IComplexNDArray) this;
                for(int i = 0; i < ret.length(); i++) {
                    arr.putScalar(i,thisArr.getComplex(i));
                }

            }
            else {
                for(int i = 0; i < ret.length(); i++) {
                    ret.putScalar(i,getDouble(i));
                }
            }

            return ret;
        }
        if(isMatrix()) {
            if(this instanceof IComplexNDArray) {
                IComplexNDArray arr = (IComplexNDArray) create(new int[]{columns(), rows()});
                IComplexNDArray arrThis = (IComplexNDArray) this;
                for(int i = 0; i < arr.rows(); i++) {
                    for(int j = 0; j < arr.columns(); j++)
                        arr.put(i,j,arrThis.getComplex(j, i));
                }

                return arr;
            }
            else {
                INDArray arr = create(columns(),rows());
                for(int i = 0; i < arr.rows(); i++) {
                    for(int j = 0; j < arr.columns(); j++)
                        arr.put(i,j,getDouble(j, i));
                }

                return arr;
            }

        }

        INDArray arr = create(ArrayUtil.reverseCopy(shape()));
        for(int i = 0; i < arr.slices(); i++) {
            arr.putSlice(i,arr.slice(i).transpose());
        }

        return arr;


    }

    protected INDArray create(DataBuffer data, int[] shape, int[] strides) {
        if (this instanceof IComplexNDArray)
            return Nd4j.createComplex(data, shape, strides, offset(), ordering());
        else
            return Nd4j.create(data,shape,strides,offset(),ordering());
    }

    @Override
    public INDArray reshape(char order, int... newShape) {
        INDArray reshapeAttempt = Shape.newShapeNoCopy(this, newShape, Nd4j.order() == 'f');
        if(reshapeAttempt != null)
            return reshapeAttempt;

        INDArray raveled = ravel();
        return create(raveled.data(), newShape, Nd4j.getStrides(shape, order));



    }

    @Override
    public INDArray reshape(char order, int rows, int columns) {
        return reshape(order, new int[]{rows, columns});
    }

    /**
     * Reshape the ndarray in to the specified dimensions,
     * possible errors being thrown for invalid shapes
     *
     * Note here that one dimension can be -1.
     * The dimension that is -1 will be inferred from the shape and
     * the length of the ndarray
     *
     * @param shape the shape of the ndarray.
     * @return the new reshaped nd array
     */
    @Override
    public INDArray reshape(int...shape) {
        return reshape(ordering(),shape);
    }

    @Override
    public void checkDimensions(INDArray other) {
        assert Arrays.equals(shape, other.shape()) : " Other array should have been shape: " + Arrays.toString(shape) + " but was " + Arrays.toString(other.shape());
        assert Arrays.equals(stride, other.stride()) : " Other array should have been stride: " + Arrays.toString(stride) + " but was " + Arrays.toString(other.stride());
        assert offset == other.offset() : "Offset of this array is " + offset + " but other was " + other.offset();

    }


    /**
     * Returns the product along a given dimension
     *
     * @param dimension the dimension to getScalar the product along
     * @return the product along the specified dimension
     */
    @Override
    public INDArray prod(int...dimension) {
        return Nd4j.getExecutioner().exec(new Prod(this),dimension);
    }

    /**
     * Returns the overall mean of this ndarray
     *
     * @param dimension the dimension to getScalar the mean along
     * @return the mean along the specified dimension of this ndarray
     */
    @Override
    public INDArray mean(int...dimension) {
        return Nd4j.getExecutioner().exec(new Mean(this),dimension);
    }

    /**
     * Returns the overall variance of this ndarray
     *
     * @param dimension the dimension to getScalar the mean along
     * @return the mean along the specified dimension of this ndarray
     */
    @Override
    public INDArray var(int...dimension) {
        return Nd4j.getExecutioner().exec(new Variance(this),dimension);
    }

    /**
     * Returns the overall max of this ndarray
     *
     * @param dimension the dimension to getScalar the mean along
     * @return the mean along the specified dimension of this ndarray
     */
    @Override
    public INDArray max(int...dimension) {
        return Nd4j.getExecutioner().exec(new Max(this),dimension);
    }

    /**
     * Returns the overall min of this ndarray
     *
     * @param dimension the dimension to getScalar the mean along
     * @return the mean along the specified dimension of this ndarray
     */
    @Override
    public INDArray min(int...dimension) {
        return Nd4j.getExecutioner().exec(new Min(this),dimension);
    }

    /**
     * Returns the sum along the last dimension of this ndarray
     *
     * @param dimension the dimension to getScalar the sum along
     * @return the sum along the specified dimension of this ndarray
     */
    @Override
    public INDArray sum(int...dimension) {
        return Nd4j.getExecutioner().exec(new Sum(this),dimension);
    }


    /**
     * Returns the norm1 along the specified dimension
     *
     * @param dimension the dimension to getScalar the norm1 along
     * @return the norm1 along the specified dimension
     */
    @Override
    public INDArray norm1(int...dimension) {
        return Nd4j.getExecutioner().exec(new Norm1(this),dimension);
    }


    /**
     * Standard deviation of an ndarray along a dimension
     *
     * @param dimension the dimension to getScalar the std along
     * @return the standard deviation along a particular dimension
     */
    @Override
    public INDArray std(int...dimension) {
        return Nd4j.getExecutioner().exec(new StandardDeviation(this),dimension);
    }


    /**
     * Returns the norm2 along the specified dimension
     *
     * @param dimension the dimension to getScalar the norm2 along
     * @return the norm2 along the specified dimension
     */
    @Override
    public INDArray norm2(int...dimension) {
        return Nd4j.getExecutioner().exec(new Norm2(this),dimension);
    }



    /**
     * Number of columns (shape[1]), throws an exception when
     * called when not 2d
     *
     * @return the number of columns in the array (only 2d)
     */
    @Override
    public int columns() {
        ensureNotCleanedUp();
        if (isMatrix()) {
            if (shape().length > 2)
                return Shape.squeeze(shape)[1];
            else if (shape().length == 2)
                return shape[1];
        }
        if (isVector()) {
            if (isColumnVector())
                return 1;
            else if(isRowVector() && shape.length > 1)
                return shape[1];
            else
                return shape[0];
        }
        throw new IllegalStateException("Unable to get number of of columns for a non 2d matrix");
    }

    /**
     * Returns the number of rows
     * in the array (only 2d) throws an exception when
     * called when not 2d
     *
     * @return the number of rows in the matrix
     */
    @Override
    public int rows() {
        ensureNotCleanedUp();
        if (isMatrix()) {
            if (shape().length > 2)
                return Shape.squeeze(shape)[0];
            else if (shape().length == 2)
                return shape[0];
        }

        else if (isVector()) {
            if (isRowVector())
                return 1;
            else
                return shape[0];
        }
        throw new IllegalStateException("Unable to get number of of rows for a non 2d matrix");
    }



    /**
     * Flattens the array for linear indexing
     *
     * @return the flattened version of this array
     */
    @Override
    public INDArray ravel() {

        ensureNotCleanedUp();
        INDArray ret = create(new int[]{1,length}, ordering);
        INDArray linear = linearView();
        for(int i = 0; i < length(); i++) {
            ret.putScalar(i,linear.getDouble(i));
        }

        return ret;

    }

    /**
     * Flattens the array for linear indexing
     *
     * @return the flattened version of this array
     */
    @Override
    public void sliceVectors(List<INDArray> list) {
        ensureNotCleanedUp();
        if (isVector())
            list.add(this);
        else {
            for (int i = 0; i < slices(); i++) {
                slice(i).sliceVectors(list);
            }
        }
    }

    /**
     * Reshape the matrix. Number of elements must not change.
     *
     * @param newRows
     * @param newColumns
     */
    @Override
    public INDArray reshape(int newRows, int newColumns) {
        return reshape(new int[]{newRows, newColumns});
    }

    /**
     * Get the specified column
     *
     * @param c
     */
    @Override
    public INDArray getColumn(int c) {
        ensureNotCleanedUp();
        if (shape.length == 2)
            return vectorAlongDimension(c,0);

        else if (isRowVector()) {
            return createScalarForIndex(c,true);
        } else if (isColumnVector() && c == 0)
            return this;


        else
            throw new IllegalArgumentException("Unable to getFloat scalar column of non 2d matrix");
    }


    /**
     * Get whole rows from the passed indices.
     *
     * @param rindices
     */
    @Override
    public INDArray getRows(int[] rindices) {
        ensureNotCleanedUp();
        INDArray rows = create(new int[]{rindices.length, columns()});
        for (int i = 0; i < rindices.length; i++) {
            rows.putRow(i, getRow(rindices[i]));
        }
        return rows;
    }

    /**
     * Returns a subset of this array based on the specified
     * indexes
     *
     * @param indexes the indexes in to the array
     * @return a view of the array with the specified indices
     */
    @Override
    public INDArray get(NDArrayIndex... indexes) {
        int[] offsets = Indices.offsets(indexes);
        int[] shape = Indices.shape(shape(), indexes);
        int[] stride = Indices.stride(this);
        int offsetAugment = 0;
        if(shape[0] == 1 && shape.length > 2) {
            int[] newShape  = new int[shape.length - 1];
            for(int i = 0; i < newShape.length; i++) {
                newShape[i] = shape[i + 1];
            }

            shape = newShape;
            if(offsets.length > newShape.length) {
                int[] newOffsets = new int[offsets.length - 1];
                for(int i = 0; i < newOffsets.length; i++) {
                    newOffsets[i] = offsets[i + 1];
                }
                if(ordering() == 'c')
                    offsetAugment = offsets[0] * stride[0];
                else {
                    offsetAugment = offsets[0] * stride[0];
                }
                offsets = newOffsets;
            }

            if(stride.length > offsets.length) {
                int[] newStrides = new int[stride.length - 1];
                for(int i = 0; i < newStrides.length; i++) {
                    newStrides[i] = stride[i + 1];
                }
                stride = newStrides;
            }



        }


        if(stride.length > offsets.length) {
            stride = Arrays.copyOfRange(stride,1,stride.length);
        }

        if(offsets.length > shape.length) {
            offsets = ArrayUtil.removeIndex(offsets,ArrayUtil.range(0,shape.length));
        }
        if(ArrayUtil.prod(shape) == 1 && rank() > 2) {
            if(this instanceof IComplexNDArray) {
                IComplexNDArray arr = (IComplexNDArray) this;
                return Nd4j.scalar(arr.getComplex(indexes[indexes.length - 1].indices()[0]));
            }

            return Nd4j.scalar(getDouble(indexes[indexes.length - 1].indices()[0]));
        }
        //no stride will help here, need to do manually
        if (!Indices.isContiguous(indexes)) {
            INDArray ret = create(shape);
            if (ret.isVector() && isVector()) {
                int[] indices = indexes[0].indices();
                for (int i = 0; i < ret.length(); i++) {
                    ret.putScalar(i, getDouble(indices[i]));
                }

                return ret;
            }
            if (!ret.isVector()) {
                if(slices() == 1) {
                    INDArray newSlice = slice(0);
                    NDArrayIndex[] putIndices = Arrays.copyOfRange(indexes, 1, indexes.length);
                    return newSlice.get(putIndices);
                }
                else if(indexes.length == 2 && isMatrix()) {
                    for (int i = 0; i < ret.slices(); i++) {
                        int sliceToGetFrom = indexes[0].indices()[i];
                        if(sliceToGetFrom >= slices())
                            break;

                        INDArray slice = slice(sliceToGetFrom);
                        INDArray retSlice = ret.slice(i);
                        int[] finalIndices = indexes[1].indices();
                        for(int j = 0; j < retSlice.length(); j++) {
                            if(j >= retSlice.length() || finalIndices[j] >= slice.length())
                                break;
                            retSlice.putScalar(j, slice.getDouble(finalIndices[j]));
                        }

                    }
                }
                else {
                    for (int i = 0; i < ret.slices(); i++) {
                        INDArray slice = slice(i);
                        INDArray putSlice = slice.get(Arrays.copyOfRange(indexes, 1, indexes.length));
                        ret.putSlice(i, putSlice);

                    }
                }

            } else {
                INDArray putSlice = slice(0).get(Arrays.copyOfRange(indexes, 1, indexes.length));
                ret.putSlice(0, putSlice);

            }


            return ret;
        }

        //This means upsampling.
        if (ArrayUtil.prod(shape) > length()) {
            INDArray ret = create(shape);
            NDArrayIndex slices = indexes[0];
            int[] indices = slices.indices();
            if(indexes.length == 1) {
                NDArrayIndex subRange = indexes[0];
                int count = 0;
                for(int i = 0; i < indices.length; i++) {
                    if(count >= ret.length())
                        count = 0;
                    int get = subRange.indices()[count];
                    ret.putScalar(count,getDouble(get));
                    count++;

                }
            }

            else {
                NDArrayIndex[] subRange = Arrays.copyOfRange(indexes,1,indexes.length);
                NDArrayIndex[] putRange = NDArrayIndex.rangeOfLength(subRange);
                for(int i = 0; i < indices.length; i++) {
                    INDArray sliceI = ret.slice(i);
                    INDArray thisSlice = slice(indices[i]);
                    sliceI.put(putRange,thisSlice.get(subRange));

                }
            }


            return ret;
        }


        INDArray ret =  subArray(offsets, shape,stride);
        //account for truncated in indexes and offsets
        // (for example when asking for a row/column, this will account for the
        // original offset) while still accounting for the truncated shape
        if(offsetAugment > 0)
            ret = create(ret.data(), ret.shape(), ret.stride(), ret.offset() + offsetAugment);
        return ret;
    }


    /**
     * Get whole columns
     * from the passed indices.
     *
     * @param cindices
     */
    @Override
    public INDArray getColumns(int...cindices) {
        ensureNotCleanedUp();
        INDArray rows = create(rows(), cindices.length);
        for (int i = 0; i < cindices.length; i++) {
            rows.putColumn(i, getColumn(cindices[i]));
        }
        return rows;
    }

    protected INDArray create(int rows, int length) {
        return create(new int[]{rows,length});
    }

    /**
     * Get a copy of a row.
     *
     * @param r the row to get
     */
    @Override
    public INDArray getRow(int r) {
        ensureNotCleanedUp();
        if (shape.length == 2) {
            if (isColumnVector())
                return createScalarForIndex(r,true);
            return vectorAlongDimension(r,1);
        }

        else if(size(0) == 1 && shape.length == 3) {
            return slice(0).vectorAlongDimension(r,1);
        }

        else if (isRowVector() && r == 0)
            return this;


        else
            throw new IllegalArgumentException("Unable to getFloat row of non 2d matrix");
    }





    /**
     * Compare two matrices. Returns true if and only if other is also a
     * DoubleMatrix which has the same size and the maximal absolute
     * difference in matrix elements is smaller than 1e-6.
     *
     * @param o
     */
    @Override
    public boolean equals(Object o) {
        ensureNotCleanedUp();
        INDArray n = null;

        if (!(o instanceof INDArray))
            return false;

        if (n == null)
            n = (INDArray) o;

        //epsilon equals
        if (isScalar() && n.isScalar()) {
            if (data.dataType() == DataBuffer.Type.FLOAT) {
                double val = getDouble(0);
                double val2 = n.getDouble(0);
                return Math.abs(val - val2) < Nd4j.EPS_THRESHOLD;
            } else {
                double val = getDouble(0);
                double val2 = n.getDouble(0);
                return Math.abs(val - val2) < Nd4j.EPS_THRESHOLD;
            }

        } else if (isVector() && n.isVector()) {
            for (int i = 0; i < length; i++) {
                if (data.dataType() == DataBuffer.Type.FLOAT) {
                    double curr = getDouble(i);
                    double comp = n.getDouble(i);
                    if (Math.abs(curr - comp) > Nd4j.EPS_THRESHOLD)
                        return false;
                } else {
                    double curr = getDouble(i);
                    double comp = n.getDouble(i);
                    if (Math.abs(curr - comp) > Nd4j.EPS_THRESHOLD)
                        return false;
                }
            }

            return true;

        }


        if (!Shape.shapeEquals(shape(), n.shape()))
            return false;


        if (slices() != n.slices())
            return false;

        for (int i = 0; i < slices(); i++) {
            INDArray slice = slice(i);
            INDArray nSlice = n.slice(i);

            if (!slice.equals(nSlice))
                return false;
        }

        return true;

    }


    /**
     * Returns the shape(dimensions) of this array
     *
     * @return the shape of this matrix
     */
    public int[] shape() {
        ensureNotCleanedUp();
        return shape;
    }

    /**
     * Returns the stride(indices along the linear index for which each slice is accessed) of this array
     *
     * @return the stride of this array
     */
    @Override
    public int[] stride() {
        ensureNotCleanedUp();
        return stride;
    }


    @Override
    public int offset() {
        ensureNotCleanedUp();
        return offset;
    }

    @Override
    public char ordering() {
        ensureNotCleanedUp();
        return ordering;
    }

    /**
     * Returns the size of this array
     * along a particular dimension
     *
     * @param dimension the dimension to return from
     * @return the shape of the specified dimension
     */
    @Override
    public int size(int dimension) {
        ensureNotCleanedUp();
        if (isScalar()) {
            if (dimension == 0 || dimension == 1 || dimension < 0)
                return length;
            else
                throw new IllegalArgumentException("Illegal dimension for scalar " + dimension);
        }

        if(dimension < 0)
            return shape[shape.length + dimension];



        return shape[dimension];
    }

    @Override
    public int rank() {
        return shape().length;
    }

    /**
     * Returns the total number of elements in the ndarray
     *
     * @return the number of elements in the ndarray
     */
    @Override
    public int length() {
        return length;
    }

    /**
     * Broadcasts this ndarray to be the specified shape
     *
     * @param shape the new shape of this ndarray
     * @return the broadcasted ndarray
     */
    @Override
    public INDArray broadcast(int[] shape) {
        ensureNotCleanedUp();
        if (Shape.shapeEquals(shape, shape()))
            return this;
        boolean compatible = true;
        int count = shape.length - 1;
        int thisCount = this.shape.length - 1;
        for (int i = shape.length - 1; i > 0; i--) {
            if (count < 0 || thisCount < 0)
                break;
            if (shape[count] != shape()[thisCount] && shape[count] != 1 && shape()[thisCount] != 1) {
                compatible = false;
                break;
            }

            count--;
            thisCount--;
        }

        if (!compatible)
            throw new IllegalArgumentException("Incompatible broadcast from " + Arrays.toString(shape()) + " to " + Arrays.toString(shape));
        //broadcast to shape
        if (isScalar()) {
            INDArray ret = Nd4j.valueArrayOf(shape, getDouble(0));
            return ret;
        } else if (isColumnVector() && Shape.isMatrix(shape)) {
            INDArray ret = create(shape);
            for (int i = 0; i < ret.columns(); i++)
                ret.putColumn(i, this.dup());


            return ret;
        }

        else if(isRowVector()) {
            INDArray ret = create(shape);
            for(int i = 0; i < ret.rows(); i++)
                ret.putRow(i,this.dup());
            return ret;
        }



        int[] retShape = new int[shape.length];

        for (int i = 0; i < retShape.length; i++) {
            if(shape().length == 1) {
                if(i == 0) {
                    if (i < shape().length)
                        retShape[i] = Math.max(1, shape[i]);
                    else
                        retShape[i] = shape[i];
                }
                else {
                    if (i < shape().length)
                        retShape[i] = Math.max(shape[i], shape()[i]);
                    else
                        retShape[i] = shape[i];
                }
            }
            else {
                if (i < shape().length)
                    retShape[i] = Math.max(shape[i], shape()[i]);
                else
                    retShape[i] = shape[i];
            }

        }

        INDArray ret = create(retShape);
        INDArray linear = ret.linearView();
        INDArray thisLinear = linearView();
        int bufferIdx = 0;
        for (int i = 0; i < ret.length(); i++) {
            linear.putScalar(i, thisLinear.getDouble(bufferIdx));
            bufferIdx++;
            if (bufferIdx >= length())
                bufferIdx = 0;
        }

        return ret;


    }


    /**
     * Dimshuffle: an extension of permute that adds the ability
     * to broadcast various dimensions.
     * <p/>
     * See theano for more examples.
     * This will only accept integers and xs.
     * <p/>
     * An x indicates a dimension should be broadcasted rather than permuted.
     *
     * @param rearrange the dimensions to swap to
     * @return the newly permuted array
     */
    @Override
    public INDArray dimShuffle(Object[] rearrange, int[] newOrder, boolean[] broadCastable) {
        ensureNotCleanedUp();
        assert broadCastable.length == shape.length : "The broadcastable dimensions must be the same length as the current shape";

        boolean broadcast = false;
        Set<Object> set = new HashSet<>();
        for (int i = 0; i < rearrange.length; i++) {
            set.add(rearrange[i]);
            if (rearrange[i] instanceof Integer) {
                Integer j = (Integer) rearrange[i];
                if (j >= broadCastable.length)
                    throw new IllegalArgumentException("Illegal dimension, dimension must be < broadcastable.length (aka the real dimensions");
            } else if (rearrange[i] instanceof Character) {
                Character c = (Character) rearrange[i];
                if (c != 'x')
                    throw new IllegalArgumentException("Illegal input: Must be x");
                broadcast = true;

            } else
                throw new IllegalArgumentException("Only characters and integers allowed");
        }

        //just do permute
        if (!broadcast) {
            int[] ret = new int[rearrange.length];
            for (int i = 0; i < ret.length; i++)
                ret[i] = (Integer) rearrange[i];
            return permute(ret);
        } else {
            List<Integer> drop = new ArrayList<>();
            for (int i = 0; i < broadCastable.length; i++) {
                if (!set.contains(i)) {
                    if (broadCastable[i])
                        drop.add(i);
                    else
                        throw new IllegalArgumentException("We can't drop the given dimension because its not broadcastable");
                }

            }


            //list of dimensions to keep
            int[] shuffle = new int[broadCastable.length];
            int count = 0;
            for (int i = 0; i < rearrange.length; i++) {
                if (rearrange[i] instanceof Integer) {
                    shuffle[count++] = (Integer) rearrange[i];
                }
            }


            List<Integer> augment = new ArrayList<>();
            for (int i = 0; i < rearrange.length; i++) {
                if (rearrange[i] instanceof Character)
                    augment.add(i);
            }

            Integer[] augmentDims = augment.toArray(new Integer[1]);

            count = 0;

            int[] newShape = new int[shuffle.length + drop.size()];
            for (int i = 0; i < newShape.length; i++) {
                if (i < shuffle.length) {
                    newShape[count++] = shuffle[i];
                } else
                    newShape[count++] = drop.get(i);
            }


            INDArray ret = permute(newShape);
            List<Integer> newDims = new ArrayList<>();
            int[] shape = Arrays.copyOfRange(ret.shape(), 0, shuffle.length);
            for (int i = 0; i < shape.length; i++) {
                newDims.add(shape[i]);
            }

            for (int i = 0; i < augmentDims.length; i++) {
                newDims.add(augmentDims[i], 1);
            }

            int[] toReshape = ArrayUtil.toArray(newDims);


            ret = ret.reshape(toReshape);
            return ret;

        }


    }

    /**
     * See: http://www.mathworks.com/help/matlab/ref/permute.htsliceml
     *
     * @param rearrange the dimensions to swap to
     * @return the newly permuted array
     */
    @Override
    public INDArray permute(int...rearrange) {
        ensureNotCleanedUp();
        if (rearrange.length != shape.length)
            return dup();

        checkArrangeArray(rearrange);
        int[] newShape = doPermuteSwap(shape, rearrange);
        int[] newStride = doPermuteSwap(stride, rearrange);


        INDArray value = create(
                data(),
                newShape,
                newStride,
                offset(),
                ordering());


        return value;


    }


    protected void copyRealTo(INDArray arr) {
        ensureNotCleanedUp();
        INDArray flattened = linearView();
        INDArray arrLinear = arr.linearView();
        for (int i = 0; i < flattened.length(); i++) {
            arrLinear.putScalar(i, flattened.getDouble(i));
        }

    }

    protected int[] doPermuteSwap(int[] shape, int[] rearrange) {
        ensureNotCleanedUp();
        int[] ret = new int[shape.length];
        for (int i = 0; i < shape.length; i++) {
            ret[i] = shape[rearrange[i]];
        }
        return ret;
    }


    protected void checkArrangeArray(int[] arr) {
        ensureNotCleanedUp();
        assert arr.length == shape.length : "Invalid rearrangement: number of arrangement != shape";
        for (int i = 0; i < arr.length; i++) {
            if (arr[i] >= arr.length)
                throw new IllegalArgumentException("The specified dimensions can't be swapped. Given element " + i + " was >= number of dimensions");
            if (arr[i] < 0)
                throw new IllegalArgumentException("Invalid dimension: " + i + " : negative value");


        }

        for (int i = 0; i < arr.length; i++) {
            for (int j = 0; j < arr.length; j++) {
                if (i != j && arr[i] == arr[j])
                    throw new IllegalArgumentException("Permute array must have unique elements");
            }
        }

    }

    /**
     * Checks whether the matrix is a vector.
     */
    @Override
    public boolean isVector() {
        ensureNotCleanedUp();
        if(this.isVector == null)
            isVector =  isRowVector() || isColumnVector();
        return isVector;
    }

    @Override
    public boolean isSquare() {
        ensureNotCleanedUp();
        return isMatrix() && rows() == columns();
    }

    /**
     * Checks whether the matrix is a row vector.
     */
    @Override
    public boolean isRowVector() {
        ensureNotCleanedUp();
        if (shape().length == 1 || shape().length == 2 && shape[0] == 1)
            return true;

        return false;
    }

    /**
     * Checks whether the matrix is a column vector.
     */
    @Override
    public boolean isColumnVector() {
        ensureNotCleanedUp();
        if (shape().length == 1)
            return false;

        if (shape().length == 2 && shape()[1] == 1)
            return shape()[1] == 1;

        return false;

    }

    /**
     * Generate string representation of the matrix.
     */
    @Override
    public String toString() {
        ensureNotCleanedUp();
        return new NDArrayStrings().format(this);
    }



    /**
     * Returns a scalar (individual element)
     * of a scalar ndarray
     *
     * @return the individual item in this ndarray
     */
    @Override
    public Object element() {
        ensureNotCleanedUp();
        if (!isScalar())
            throw new IllegalStateException("Unable to retrieve element from non scalar matrix");
        if (data.dataType() == DataBuffer.Type.FLOAT)
            return data.getFloat(offset);
        return data.getDouble(offset);
    }


    @Override
    public IComplexNDArray rdiv(IComplexNumber n) {
        return dup().rdivi(n);
    }

    @Override
    public IComplexNDArray rdivi(IComplexNumber n) {
        return rdivi(n, Nd4j.createComplex(shape()));

    }

    @Override
    public IComplexNDArray rsub(IComplexNumber n) {
        return dup().rsubi(n);
    }

    @Override
    public IComplexNDArray rsubi(IComplexNumber n) {
        return rsubi(n, Nd4j.createComplex(shape()));

    }

    @Override
    public IComplexNDArray div(IComplexNumber n) {
        return dup().divi(n);
    }

    @Override
    public IComplexNDArray divi(IComplexNumber n) {
        ensureNotCleanedUp();
        return divi(n, Nd4j.createComplex(shape()));

    }

    @Override
    public IComplexNDArray mul(IComplexNumber n) {
        return dup().muli(n);
    }

    @Override
    public IComplexNDArray muli(IComplexNumber n) {
        ensureNotCleanedUp();
        return muli(n, Nd4j.createComplex(shape()));

    }

    @Override
    public IComplexNDArray sub(IComplexNumber n) {
        return dup().subi(n);
    }

    @Override
    public IComplexNDArray subi(IComplexNumber n) {
        return subi(n, Nd4j.createComplex(shape()));
    }

    @Override
    public IComplexNDArray add(IComplexNumber n) {
        return dup().addi(n);
    }

    @Override
    public IComplexNDArray addi(IComplexNumber n) {
        ensureNotCleanedUp();
        return addi(n, Nd4j.createComplex(shape()));

    }

    @Override
    public IComplexNDArray rdiv(IComplexNumber n, IComplexNDArray result) {
        return dup().rdivi(n, result);
    }

    @Override
    public IComplexNDArray rdivi(IComplexNumber n, IComplexNDArray result) {
        return Nd4j.createComplex(this).rdivi(n, result);

    }

    @Override
    public IComplexNDArray rsub(IComplexNumber n, IComplexNDArray result) {
        return dup().rsubi(n, result);
    }

    @Override
    public IComplexNDArray rsubi(IComplexNumber n, IComplexNDArray result) {
        ensureNotCleanedUp();
        return Nd4j.createComplex(this).rsubi(n, result);
    }

    @Override
    public IComplexNDArray div(IComplexNumber n, IComplexNDArray result) {
        return dup().divi(n, result);
    }

    @Override
    public IComplexNDArray divi(IComplexNumber n, IComplexNDArray result) {
        ensureNotCleanedUp();
        return Nd4j.createComplex(this).divi(n, result);

    }

    @Override
    public IComplexNDArray mul(IComplexNumber n, IComplexNDArray result) {
        return dup().muli(n, result);
    }

    @Override
    public IComplexNDArray muli(IComplexNumber n, IComplexNDArray result) {
        ensureNotCleanedUp();
        return Nd4j.createComplex(this).muli(n, result);

    }

    @Override
    public IComplexNDArray sub(IComplexNumber n, IComplexNDArray result) {
        return dup().subi(n, result);
    }

    @Override
    public IComplexNDArray subi(IComplexNumber n, IComplexNDArray result) {
        ensureNotCleanedUp();
        return Nd4j.createComplex(this).subi(n, result);

    }

    @Override
    public IComplexNDArray add(IComplexNumber n, IComplexNDArray result) {
        return dup().addi(n, result);
    }

    @Override
    public IComplexNDArray addi(IComplexNumber n, IComplexNDArray result) {
        ensureNotCleanedUp();
        return Nd4j.createComplex(this).addi(n, result);

    }

    protected INDArray create(BaseNDArray baseNDArray) {
        return baseNDArray;
    }
}<|MERGE_RESOLUTION|>--- conflicted
+++ resolved
@@ -617,7 +617,12 @@
     @Override
     public INDArray linearView() {
         ensureNotCleanedUp();
-        return this;
+        if (isVector() || isScalar() || length() == 1 || length() == size(0))
+            return this;
+        if (linearView == null)
+            resetLinearView();
+
+        return linearView;
     }
 
     @Override
@@ -625,13 +630,8 @@
         ensureNotCleanedUp();
         if(isVector() || isScalar() || length() == 1)
             linearView = this;
-<<<<<<< HEAD
-        else if(ordering() == NDArrayFactory.C && offset == 0) {
-            linearView = Nd4j.create(data(),new int[]{1,length()},ArrayUtil.of(stride(-2),stride(-1)),offset);
-=======
         else if(ordering() == NDArrayFactory.C) {
             linearView = create(data(), new int[]{1, length()}, ArrayUtil.of(stride(-2), stride(-1)), offset);
->>>>>>> 6ddcb71a
             linearView.setWrapAround(true);
         }
         else {
@@ -1008,10 +1008,7 @@
             return putScalar(new int[]{0,i},value);
         else if(isColumnVector())
             return putScalar(new int[]{i,0},value);
-        else {
-            int[] indexes = Shape.ind2sub(this,i);
-            return putScalar(indexes,value);
-        }
+        throw new IllegalArgumentException("Only allowed for vectors");
     }
 
     @Override
@@ -3449,11 +3446,8 @@
             return getDouble(0,i);
         else if(isColumnVector())
             return getDouble(i,0);
-        else {
-            int[] dimensions = Shape.ind2sub(this,i);
-            return getDouble(dimensions);
-        }
-
+
+        throw new IllegalStateException("Must be a vector");
     }
 
     @Override
