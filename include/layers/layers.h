//
//
// @author raver119@gmail.com
//
#ifndef PROJECT_LAYERS_H
#define PROJECT_LAYERS_H

// the list of errors codes for layer data

namespace nd4j {
namespace layers {

template <typename T> class INativeLayer {
    public:

        NDArray<T> *_params;                 // flattened rectangle matrix with parameters (weights)

        NDArray<T> *_bias;                   // flattened multidimensional matrix of biases

        NDArray<T> *_input;                  // flattened multidimensional matrix of inputs

        NDArray<T> *_epsilon;                // flattened multidimensional matrix of epsilons = dL/da, L - loss function, a - input/activation

        NDArray<T> *_mask;                   // the matrix of zeros and unities, takes into account possible different size of inputs, outer pixels are set to zeros in order to suit smaller inputs, the rest is unities

        NDArray<T> *_output;                // flattened multidimensional matrix of outputs
        
        NDArray<T> *_gradientW;              // flattened multidimensional matrix of weights gradients used in BP
        NDArray<T> *_gradientB;              // flattened multidimensional matrix of bias gradients used in BP
        
        Nd4jIndex _allocated;               // memory amount which is already used from workspace, more probably it would be just 0
        Nd4jIndex _length;                  // memory amount which is still available from workspace, (allocated + length) = total size of workspace
        void *_workspace;                   // if one is going to use additional memory, take it from workspace

        nd4j::random::RandomBuffer *_rng;   // rng helper

        bool _dropOut;                      // corresponds to dropout applying
        bool _dropConnect;                  // corresponds to dropConnect applying
        
        T _pDropOut;                        // dropout probabilities (if used)
        T _pDropConnect;                    // dropconnect probabilities (if used)
                
        // default constructor, sets all pointers to be empty
        INativeLayer();
        
        virtual ~INativeLayer();

        // copy constructor
        // creation of this class objects by copying is not expected, therefore disable copy constructor 
        INativeLayer(const INativeLayer& ) = delete;
        
        // assignment operator
        // the assignment operations are not expected for this class objects, therefore disable assignment operator
        INativeLayer& operator=(const INativeLayer& ) = delete;   

        // This method "allocates" memory chunk from workspace
        virtual T* allocate(long bytes) = 0; 
        
        // This method should validate parameters & bias, and return TRUE if everything ok. False otherwise
        virtual int validateParameters() const = 0;

        // this method should validate memory/holders for BP pass
        virtual int validateGradients() const = 0;

        // This method should validate input parameters, and return corresponding codes errors if mistake is present
        virtual int validateInput() const = 0;

        // This method should validate output parameters, and return TRUE if everything is ok, FALSE otherwise
        virtual int validateOutput() const = 0;
       
        // DropOut & DropConnect helpers are platform-specific too
        virtual void dropOutHelper(NDArray<T> *input) = 0;
        virtual void dropConnectHelper(NDArray<T> *input) = 0;

        // this inline method attaches layer to workspace memory
        void setWorkspace(const void *memory, const Nd4jIndex length) {
            this->_length    = length;
            this->_workspace = memory;
        };

        // this method returns number of bytes used
        Nd4jIndex inline getUsedMemory() const {
            return _allocated;           // usually just 0
        }

        // This inline method allows to set parameters/biases for current layer
        // this input will be either activation from previous layer, or error coming from next layer
        int setParameters(T *params, int *paramsShapeInfo, T *bias, int *biasShapeInfo) {
            this->_params->replacePointers(params, paramsShapeInfo);
            this->_bias->replacePointers(bias, biasShapeInfo);

            return validateParameters();
        }

        // We have some options to be configured in layer: dropout, dropconnect, lr, etc 
        // This method should handle that. Maybe map (key-value), or something like that?           
        int configureLayerFF(T *input, int *inputShapeInfo, T*output, int *outputShapeInfo, T pDropOut, T pDropConnect, Nd4jPointer rngPointer);

        int configureLayerBP(T *output, int *outputShapeInfo, T* gradientW, int *gradientWShapeInfo, T* gradientB, int *gradientBShapeInfo, T *epsilonPrev, int *epsilonShapeInfo);

        // This inline method allows to specify input data for layer
        // this output will be either activation of this layer, or error from next layer        
        int setInput(T *input, int *inputShapeInfo, T *mask, int *maskShapeInfo) {
            this->_input->replacePointers(input, inputShapeInfo);
            this->_mask->replacePointers(mask, maskShapeInfo);
            return validateInput();
        }

        // This inline method allows to specify output pointer for layer
        int setOutput(T *output, int *shapeInfo) {
            this->_output->replacePointers(output, shapeInfo);
            return validateOutput();
        }

        // This method executes feed-forward pass on this layer
        virtual int feedForward() = 0;

        // This method executes back-propagation pass on this layer
        virtual int backPropagate() = 0;

        // gemv should be used here
        void gemvHelper(const T *A, int *aShapeInfo, const T *B, int *bShapeInfo, T *C, int *cShapeInfo, const T alpha, const T beta);

        void gemmHelper(NDArray<T> *A, NDArray<T> *B, NDArray<T> *C, const T alpha, const T beta);

        void gemmHelper(NDArray<T> *A, NDArray<T> *B, NDArray<T> *C, const T alpha, const T beta, bool transA, bool transB);
        // extracts shapes info and perform gemm 
        void gemmHelper(T *A, int *aShapeInfo, T *B, int *bShapeInfo, T *C, int *cShapeInfo, const T alpha, const T beta);

};
    
//////////////////////////////////////////////////////////////////////
//////////////////////////////////////////////////////////////////////
///////////////////// implementation part ////////////////////////////
    
// default constructor sets all pointers to be empty
template <typename T> INativeLayer<T>::INativeLayer() {
    
    _params    = new NDArray<T>();
    _bias      = new NDArray<T>();
    _input     = new NDArray<T>();
    _epsilon   = new NDArray<T>();
    _mask      = new NDArray<T>();
    _output    = new NDArray<T>();
    _gradientW = new NDArray<T>();
    _gradientB = new NDArray<T>();

    _workspace = nullptr;
    _rng = nullptr;
    _allocated = 0;
    _length = 0;
    _dropOut = false;                   
    _dropConnect = false;                       
    _pDropOut = 0.;   
    _pDropConnect = 0.;    
}

template <typename T> INativeLayer<T>::~INativeLayer() {
    delete _params;
    delete _bias;
    delete _input;
    delete _gradientW;
    delete _gradientB;
    delete _mask;
    delete _output;
    delete _epsilon;
}

template <typename T> void INativeLayer<T>::gemmHelper(NDArray<T> *A, NDArray<T> *B, NDArray<T> *C, const T alpha, const T beta) {
    gemmHelper(A->getBuffer(), A->getShapeInfo(), B->getBuffer(), B->getShapeInfo(), C->getBuffer(), C->getShapeInfo(), alpha, beta);
}

// perform C = alpha*A*B + beta*C
template <typename T> void INativeLayer<T>::gemmHelper(T *A, int *aShapeInfo, T *B, int *bShapeInfo, T *C, int *cShapeInfo, const T alpha, const T beta) {
            /**
             * PLEASE NOTE: Return order will be F always
             */
    char aOrder = shape::order(aShapeInfo);
    char bOrder = shape::order(bShapeInfo);
    char cOrder = shape::order(cShapeInfo);

    int *aShape = shape::shapeOf(aShapeInfo);
    int *bShape = shape::shapeOf(bShapeInfo);
    int *cShape = shape::shapeOf(cShapeInfo);

    char rOrder;

    int M, N, K, lda, ldb, ldc;
    char transA, transB;

    NDArray<T>* pA;
    NDArray<T>* pB;
    NDArray<T>* pC;

    //pC = new NDArray<T>(C, cShapeInfo);

    auto *tA = new NDArray<T>(A, aShapeInfo);
    auto *tB = new NDArray<T>(B, bShapeInfo);
    auto *tC = new NDArray<T>(C, cShapeInfo);

    if (cOrder != 'f') {
        pC = tC->dup('f');
    } else {
        pC = tC;
    }

    if (aOrder == bOrder) {
        //printf("Going dRoute here\n");

        if (aOrder == 'c') {
            // we might need to transpose matrices,     
            // todo: we need dup(c/f) helper here
            pA = tA->dup('f');
            pB = tB->dup('f');
        } else {
            pA = tA;
            pB = tB;
        }

        rOrder = 'f';

        M = cShape[0];
        N = cShape[1];
        K = aShape[1];

        lda = aShape[0];
        ldb = bShape[0];
        ldc = cShape[0];

        transA = 'N';
        transB = 'N';
    } else {
        //printf("Going tRoute here\n");
        if (aOrder == 'c') {
            // dup(F) A here
            pA = tA->dup('f');
            pB = tB;
        } else {
            // dup(F) B here
            pA = tA;
            pB = tB->dup('f');
        }

       // pC = tC->dup('f');

        M = cShape[0];
        N = cShape[1];
        K = aShape[1]; 

        rOrder = aOrder;

        lda = aShape[0];
        ldb = bShape[0];
        ldc = cShape[0];

        transA = 'N';
        transB = 'N';
    }

    // we'll use platform-specific gemm here eventually. maybe tomorrow.
    // TODO: put proper _gemm here
<<<<<<< HEAD
    nd4j::blas::GEMM<T>::op(rOrder, transA, transB, M, N, K, alpha, _A->getBuffer(), lda, _B->getBuffer(), ldb, beta, _C->getBuffer(), ldc);
=======
    nd4j::blas::GEMM<T>::op(rOrder, transA, transB, M, N, K, alpha, pA->_buffer, lda, pB->_buffer, ldb, beta, pC->_buffer, ldc);
>>>>>>> cb67d493

    if (cOrder != 'f') {
        tC->assign(pC);
    }

    if (tA != pA)
        delete pA;

    if (tB != pB)
        delete pB;

    if (tC != pC)
        delete pC;


    delete tA;
    delete tB;
    delete tC;
}


template <typename T>
int INativeLayer<T>::configureLayerBP(T *output, int *outputShapeInfo, T* gradientW, int *gradientWShapeInfo, T* gradientB, int *gradientBShapeInfo, T *epsilonPrev, int *epsilonShapeInfo) {
    _output->replacePointers(output, outputShapeInfo);
    _gradientW->replacePointers(gradientW, gradientWShapeInfo);
    _gradientB->replacePointers(gradientB, gradientBShapeInfo);
    _epsilon->replacePointers(epsilonPrev, epsilonShapeInfo);

    // TODO: add gradient/epsilon valdiation here
    if (validateGradients() != ND4J_STATUS_OK)
        return validateGradients();

    return ND4J_STATUS_OK;
}



// We have some options to be configured in layer: dropout, dropconnect, lr, etc 
// This method should handle that. Maybe map (key-value), or something like that?           
template <typename T>
int INativeLayer<T>::configureLayerFF(T *input, int *inputShapeInfo, T *output, int *outputShapeInfo, T pDropOut, T pDropConnect, Nd4jPointer ptrRng) {

    if (ptrRng != nullptr)
        _rng = reinterpret_cast<nd4j::random::RandomBuffer *> (ptrRng);

    _pDropOut = pDropOut > (T) 0.0f ? pDropOut : (T) 0.0f;
    _pDropConnect = pDropConnect > (T) 0.0f ? pDropConnect : (T) 0.0f;

    _dropOut = _pDropOut > (T) 0.0f;
    _dropConnect = _pDropConnect > (T) 0.0f;

    if ((_dropOut || _dropConnect) && _rng == nullptr)
        return ND4J_STATUS_BAD_RNG;

    _input->replacePointers(input, inputShapeInfo);


    if (validateInput() != ND4J_STATUS_OK)
        return ND4J_STATUS_BAD_INPUT;


    _output->replacePointers(output, outputShapeInfo);

    if (validateOutput() != ND4J_STATUS_OK)
        return ND4J_STATUS_BAD_OUTPUT;

    /*
     * TODO: define ERRORpCODES here, and return them instead of bool
     */

    return ND4J_STATUS_OK;
}          


// end of namespace brackets
}
}    
#endif //PROJECT_LAYERS_H
<|MERGE_RESOLUTION|>--- conflicted
+++ resolved
@@ -259,11 +259,7 @@
 
     // we'll use platform-specific gemm here eventually. maybe tomorrow.
     // TODO: put proper _gemm here
-<<<<<<< HEAD
-    nd4j::blas::GEMM<T>::op(rOrder, transA, transB, M, N, K, alpha, _A->getBuffer(), lda, _B->getBuffer(), ldb, beta, _C->getBuffer(), ldc);
-=======
-    nd4j::blas::GEMM<T>::op(rOrder, transA, transB, M, N, K, alpha, pA->_buffer, lda, pB->_buffer, ldb, beta, pC->_buffer, ldc);
->>>>>>> cb67d493
+    nd4j::blas::GEMM<T>::op(rOrder, transA, transB, M, N, K, alpha, pA->getBuffer(), lda, pB->getBuffer(), ldb, beta, pC->getBuffer(), ldc);
 
     if (cOrder != 'f') {
         tC->assign(pC);
@@ -331,7 +327,7 @@
         return ND4J_STATUS_BAD_OUTPUT;
 
     /*
-     * TODO: define ERRORpCODES here, and return them instead of bool
+     * TODO: define ERROR_CODES here, and return them instead of bool
      */
 
     return ND4J_STATUS_OK;
