/*
 * shape.h
 *
 *  Created on: Dec 28, 2015
 *      Author: agibsonccc
 */

#ifndef SHAPE_H_
#define SHAPE_H_

#include <cstring>
#include <cstdio>
#include <dll.h>
#include <nd4jmalloc.h>
#include <templatemath.h>

#include "pointercast.h"
#define MAX_DIMENSION 0x7fffffff
#define MAX_NUM_THREADS  1024
#define MAX_RANK 32
#define PREALLOC_SIZE 5242880

namespace shape {

/**
 * Shape information approximating
 * the information on an ndarray
 */
    struct ShapeInformation {
#ifdef __CUDACC__
        __host__ __device__
#endif
        ShapeInformation(int *shape_ = nullptr, int *stride_ = nullptr, char order_ = 0, int rank_ = 0, int offset_ = 0, int elementWiseStride_ = 0)
                : shape(shape_), stride(stride_), order(order_), rank(rank_), offset(offset_), elementWiseStride(elementWiseStride_)
        {}

        int *shape;
        int *stride;
        char order;
        int rank;
        int offset;
        int elementWiseStride;
    };

/**
 * Indexing information
 * for bounds checking
 */
    struct CurrentIndexing {
        int numElementsPerThread;
        int blockStartingIndex;
        int startingThreadIndex;
        int endingThreadIndex;

    };

/**
 * TADPermuteInfo is for intermediate information
 * needed for computing tensor along dimension.
 *
 *
 */
    class TADPermuteInfo {
    public:
        int *tensorShape = NULL;
        int xRank = 0;
        int *reverseDimensions = NULL;
        int *rangeRet = NULL;
        int removeLength;
        int *remove = NULL;
        int *zeroDimension = NULL;
        int *newPermuteDims = NULL;
        int *permutedShape = NULL;
        int *permutedStrides = NULL;
        int tensorShapeLength = 0;
        int tensorShapeProd = 0;
    };

#ifdef __CUDACC__
    __host__ __device__
#endif
    inline bool shapeEquals(int shape1Rank,int *shape1,int shape2Rank,int *shape2);

#ifdef __CUDACC__
    __host__ __device__
#endif
    inline bool shapeEquals(int *shapeInfo1,int *shapeInfo2);

#ifdef __CUDACC__
    __host__ __device__
#endif
    inline bool strideEquals(int shape1Rank,int *shape1,int shape2Rank,int *shape2);

#ifdef __CUDACC__
    __host__ __device__
#endif
    inline bool strideEquals(int *shapeInfo1,int *shapeInfo2);
#ifdef __CUDACC__
    __host__ __device__
#endif
    inline bool strideEquals(int *stride,int strideRank,int *stride2,int stride2Rank);

#ifdef __CUDACC__
    __host__ __device__
#endif

    inline int tadIndexForLinear(int linearIndex, int tadLength);
/**
 * Get the shape info buffer
 * for the given rank and shape.
 */
#ifdef __CUDACC__
    __host__ __device__
#endif
    inline int *shapeBuffer(int rank, int *shape);
    /**
 * Get the shape info buffer
 * for the given rank and shape.
 */
#ifdef __CUDACC__
    __host__ __device__
#endif
    inline int *shapeBufferFortran(int rank, int *shape);


#ifdef __CUDACC__
    __inline__ __device__ int *cuMalloc(int *buffer, long size);
#endif

/**
 * Computes the standard packed array strides for a given shape.
 *
 * @param shape    the shape of a matrix:
 * @param startNum the start number for the strides
 * @return the strides for a matrix of n dimensions
 */
#ifdef __CUDACC__
    __host__ __device__
#endif
    inline int * calcStridesFortran(int *shape, int rank);

/**
 * Computes the standard packed array strides for a given shape.
 *
 * @param shape    the shape of a matrix:
 * @param startNum the start number for the strides
 * @return the strides for a matrix of n dimensions
 */
#ifdef __CUDACC__
    __host__ __device__
#endif
    inline int* calcStrides(int *shape, int rank);

/**
 * Computes the standard packed array strides for a given shape.
 *
 * @param shape    the shape of a matrix:
 * @param startNum the start number for the strides
 * @return the strides for a matrix of n dimensions
 */
#ifdef __CUDACC__
    __host__ __device__
#endif
    inline int* calcStridesFortran(int *shape, int rank, int startNum);

/**
 * Computes the standard packed array strides for a given shape.
 *
 * @param shape    the shape of a matrix:
 * @param startNum the start number for the strides
 * @return the strides for a matrix of n dimensions
 */
#ifdef __CUDACC__
    __host__ __device__
#endif
    inline int* calcStrides(int *shape, int rank, int startNum);

/**
 * @param toCopy the shape to copy
 * @return a copy of the original struct
 */
#ifdef __CUDACC__
    __host__ __device__
#endif

    inline ShapeInformation *shapeCopy( ShapeInformation *toCopy);

/**
 * Compute the element wise stride
 * for a given shape/stride configuration
 * @param rank the rank of the shape/stride
 * @param shape the shape
 * @param stride the stride
 * @param isFOrder 0 or 1 for whether the array is f
 * ordered or not
 * @return -1 if there is no element wise stride the
 * element wise stride of reshape(1,length) otherwise
 */
#ifdef __CUDACC__
    __host__ __device__
#endif
    inline int computeElementWiseStride(int rank, int *shape, int *stride, int isFOrder);

/**
 * Compute the element wise stride
 * for a given shape/stride configuration
 * @param rank the rank of the shape/stride
 * @param shape the shape
 * @param stride the stride
 * @param isFOrder 0 or 1 for whether the array is f
 * ordered or not
 * @return -1 if there is no element wise stride the
 * element wise stride of reshape(1,length) otherwise
 */
#ifdef __CUDACC__
    __host__ __device__
#endif
    inline int computeElementWiseStride(int rank, int *shape, int *stride, int isFOrder,
                                        int *dimension, int dimensionLength);
#ifdef __CUDACC__
    __host__ __device__
#endif
    inline int *shapeInfoOnlyShapeAndStride(int *shapeInfo, int *dimension, int dimensionLength,bool reverseCopyStride);
/**
 *
 * @param length
 * @param shape
 * @param rearrange
 * @return
 */
#ifdef __CUDACC__
    __host__ __device__
#endif

    inline int *doPermuteSwap(int length, int *shape, int *rearrange);




/**
 * In place permute swap
 * @param length
 * @param shape
 * @param rearrange
 */
#ifdef __CUDACC__
    __host__ __device__
#endif

    inline void doPermuteSwap(int length, int **shape, int *rearrange);

#ifdef __CUDACC__
    __host__ __device__
#endif

    inline int *permuteShapeBuffer(int *shapeBuffer,int *rearrange);

#ifdef __CUDACC__
    __host__ __device__
#endif

    inline void permuteShapeBufferInPlace(int *shapeBuffer,int *rearrange,int *out);


#ifdef __CUDACC__
    __host__ __device__
#endif

    inline void doPermuteShapeBuffer(int *shapeBuffer,int *rearrange);

#ifdef __CUDACC__
    __host__ __device__
#endif

    inline void doPermuteShapeBuffer(int rank,int *shapeBuffer,int *rearrange);
    /**
     * Rearrange the permute indexes
     * according to which  dimensions are specified.
     *
     * For example, dimension is implicitly:
     * 0,1,2
     *
     * If you want to do a reduce along dimensions 0 and 1,
     * you need to permute the indexes to be:
     * 2,0,1
     *
     * which will give us the ability to ierate along an element
     * wise stride.
     */
#ifdef __CUDACC__
    __host__ __device__
#endif
    inline int *createPermuteIndexes(int originalRank,int *dimension,int dimensionLength);


/**
 * Get the ordering for the device
 * @param length
 * @param shape
 * @param stride
 * @param elementStride
 * @return
 */
#ifdef __CUDACC__
    __host__ __device__
#endif

    inline char getOrder(int length, int *shape, int *stride, int elementStride);

/**
 * Ensure that every value in the re arrange
 * array is unique
 * @param arr
 * @param shape
 * @param arrLength
 * @param shapeLength
 * @return
 */
#ifdef __CUDACC__
    __host__ __device__
#endif

    inline int checkArrangeArray(int *arr, int arrLength, int shapeLength);

/**
 * Permute the shape information
 * @param info the shape information to permute
 * @param rearrange the order to re arrange
 * @param rank the rank of the rearrange array
 */
#ifdef __CUDACC__
    __host__ __device__
#endif

    inline void permute(ShapeInformation **info, int *rearrange, int rank);

/**
 * Returns whether the
 * given shape is a vector or not
 * @param shape the shape of the array
 * @param rank the rank of cthe shape
 */
#ifdef __CUDACC__
    __host__ __device__
#endif

    inline int isVector(int *shape, int rank);
#ifdef __CUDACC__
    __host__ __device__
#endif

    inline int isVector(int *shapeInfo);

    /**
 * Returns whether the
 * given shape is a vector or not
 * @param shape the shape of the array
 * @param rank the rank of the shape
 */
#ifdef __CUDACC__
    __host__ __device__
#endif

    inline int isMatrix(int *shape, int rank);

#ifdef __CUDACC__
    __host__ __device__
#endif

    inline int isMatrix(int *shapeInfo);
/**
 * Returns the shape portion of an information
 * buffer
 */
#ifdef __CUDACC__
    __host__ __device__
#endif

    int *shapeOf(int *buffer);

/**
 * Return a copy of a buffer.
 * This buffer allocates memory
 * that must be freed elsewhere.
 */
#ifdef __CUDACC__
    __host__ __device__
#endif

    int *copyOf(int length, int *toCopy);

    /**
 * Return a copy of a buffer.
 * This buffer allocates memory
 * that must be freed elsewhere.
 */
#ifdef __CUDACC__
    __host__ __device__
#endif

    inline void copyTo(int length, int *from, int *to);
    /**
* Return a copy of a buffer.
* This buffer allocates memory
* that must be freed elsewhere.
*/
#ifdef __CUDACC__
    __host__ __device__
#endif
    inline void copyTo(int length, int *from, int *to, int *indexes);

/**
 * Permute the given strides
 * in the given rearrange order
 * @param toPermute the buffer to permute
 * @param shapeRank the length of the buffer to permute
 * @param rearrange the rearrange order (must be 0 based indexes
 * and all must be filled in)
 * @return the rearranged array
 */
#ifdef __CUDACC__
    __host__ __device__
#endif

    inline int *permutedStrides(int *toPermute, int shapeRank, int *rearrange);

/**
 * Return the slice (shape + 1 in pointer arithmetic)
 * @param shape the shape to take the slice of
 * @return the shape array - the first entry
 */
#ifdef __CUDACC__
    __host__ __device__
#endif

    inline int *slice(int *shape);

/**
 * Returns the length of the
 * shape information buffer:
 * rank * 2 + 3
 * @param rank the rank to get the shape
 * info length for
 * @return rank * 2 + 4
 */
#ifdef __CUDACC__
    __host__ __device__
#endif

    inline int shapeInfoLength(int rank);

/**
 * Returns the rank portion of
 * an information buffer
 */
#ifdef __CUDACC__
    __host__ __device__
#endif

    int rank( int *buffer);

/**
 * Converts a raw int buffer of the layout:
 * rank
 * shape
 * stride
 * offset
 * elementWiseStride
 *
 * where shape and stride are both straight int pointers
 */
#ifdef __CUDACC__
    __host__ __device__
#endif

    ShapeInformation *infoFromBuffer(int *buffer);

/**
 * Returns the stride portion of an information
 * buffer
 */
#ifdef __CUDACC__
    __host__ __device__
#endif

    int *stride(int *buffer);

/**
 * Compute the length of the given shape
 */
#ifdef __CUDACC__
    __host__ __device__
#endif

    int length(int *shapeInfo);

/***
 * Returns the offset portion of an information buffer
 */
#ifdef __CUDACC__
    __host__ __device__
#endif

    int offset(int *buffer);

/**
 * Returns the ordering
 * for this shape information buffer
 */
#ifdef __CUDACC__
    __host__ __device__
#endif

    inline char order(int *buffer);

/**
 * Returns the element wise stride for this information
 * buffer
 */
#ifdef __CUDACC__
    __host__ __device__
#endif

    inline int elementWiseStride(int *buffer);


    /**
 * Returns the element wise stride for this information
 * buffer
     * relative to a dimension and ordering for a reduction index
 */
#ifdef __CUDACC__
    __host__ __device__
#endif

    inline int reductionIndexElementWiseStride(int *buffer, int *dimension, int dimensionLength);

/**
 * Returns whether
 * the given shape info buffer
 * represents a scalar shape
 */
#ifdef __CUDACC__
    __host__ __device__
#endif
    inline int isScalar(int *info);

/**
 * Returns whether
 * the given shape information
 * represents a scalar
 * shape or not
 */
#ifdef __CUDACC__
    __host__ __device__
#endif

    inline int isScalar(volatile ShapeInformation *info);

/**
 * Return a copy of this array with the
 * given index omitted
 *
 * @param data  the data to copy
 * @param indexes the index of the item to remove
 * @param dataLength the length of the data array
 * @param indexesLength the length of the data array
 * @return the new array with the omitted
 *
 * item
 */
#ifdef __CUDACC__
    __host__ __device__
#endif

    inline void removeIndex(int *data, int *indexes, int dataLength, int indexesLength,
                            int *out);

    /**
     * Iterate over a given set of indexes
     * the begin and end indexes are 0 based.
     * 1 padding is automatically assumed for the ending.
     *
     * For example if you want to iterate over 0 to 4
     * it will go to 4 rather than 3.
     *
     * indexes should be the indexes to exclude
     * indexes length should be the length of indexes
     */
#ifdef __CUDACC__
    __host__ __device__
#endif
    inline int* everyIndexBut(int *indexes,int indexesLength,int begin,int end);

/**
 * Computes the offset for accessing
 * a global element given the shape information
 * and the offset to be read.
 */
#ifdef __CUDACC__
    __device__
#endif
    inline int tadOffset(shape::ShapeInformation *xInfo, int offset);

/**
 * Returns a shape
 * forces the given length to be 2.
 * @param shape the shape to modify
 * @param dimension the dimension (row or column)
 * for the shape to be returned as
 * @return the new shape
 */
#ifdef __CUDACC__
    __host__ __device__
#endif

    inline int* ensureVectorShape(int *shape);

#ifdef __CUDACC__
    __host__ __device__
#endif
    inline int* createScalarShapeInfo();

    /**
     * Generate a coordinate tuple
     * from the given tad dimension specifications.
     * For example given a shape of:
     * 2,3,2,2
     *
     * Dimension of:
     * 0,2
     *
     * The output from this function will be (given the index):
     * 0 -> (0,0,0,0)
     * 1 -> (0,0,0,1)
     * 2 -> (0,1,0,0)
     * 3 -> (0,1,0,1)
     * 4 -> (0,2,0,0)
     * 5 -> (0,2,0,1)
     *
     *
     * We called the specified dimensions
     * in dimension the hold out dimensions.
     *
     * The hold out dimensions are the indexes of the coordinate
     * tuple that will be frozen at zero while the goal will be to
     * iterate over the possible values (relative to the index)
     * to generate the appropriate coordinate tuple
     * given a tensor along dimension, index, and shape information
     */
#ifdef __CUDACC__
    __host__ __device__
#endif
    inline int* tad2Sub(int index, int *dimension, int dimensionLength, int *shapeInfo);


/**
 * Generate an int buffer
 * up to the given length
 * at the specified increment
 *
 */
#ifdef __CUDACC__
    __host__ __device__
#endif

    inline int *range(int from, int to, int increment);

/**
 * Range between from and two with an
 * increment of 1
 */
#ifdef __CUDACC__
    __host__ __device__
#endif

    inline int *range(int from, int to);

/**
 * Keep the given indexes
 * in the data
 */
#ifdef __CUDACC__
    __host__ __device__
#endif

    inline int *keep(volatile int *data, int *index, int indexLength, int dataLength);

/**
 * Generate reverse copy of the data
 * @param data
 * @param length
 * @return
 */
#ifdef __CUDACC__
    __host__ __device__
#endif
    inline int *reverseCopy(int *data, int length);
#ifdef __CUDACC__
    __host__ __device__
#endif

    inline void reverseCopyTo(int *from, int *to, int length);

#ifdef __CUDACC__
    __host__ __device__
#endif

    inline void reverseCopyTo(int *from, int *to, int *indexes,int length);
/**
 *
 * @param arr1
 * @param arr1Length
 * @param arr2
 * @param arr2Length
 * @return
 */
#ifdef __CUDACC__
    __host__ __device__
#endif

    inline int *concat(int *arr1, int arr1Length, int *arr2, int arr2Length);

/**
 *
 * @param numArrays
 * @param numTotalElements
 * @param arr
 * @param lengths
 * @return
 */
#ifdef __CUDACC__
    __host__ __device__
#endif

    int *concat(int numArrays, int numTotalElements, int **arr, int *lengths);

/**
 * Get the length per slice of the
 * given shape and the dimension
 * @param rank the rank of the shape
 * @param shape the shape of to get
 * the length per slice for
 * @param dimension the dimension to
 * get the length per slice for
 * @param dimensionLength the length of the dimension array
 * @return the length per slice of the given shape
 * along the given dimension
 */
#ifdef __CUDACC__
    __host__ __device__
#endif

    inline int lengthPerSlice(int rank, int *shape, int *dimension, int dimensionLength);

/**
 * calculates the offset for a tensor
 * @param index
 * @param arr
 * @param tensorShape
 * @return
 */
#ifdef __CUDACC__
    __host__ __device__
#endif

    inline int sliceOffsetForTensor(int rank, int index, int *shape, int *tensorShape,
                                    int tensorShapeLength, int *dimension, int dimensionLength);

/**
 * Computes the offset for accessing
 * a global element given the shape information
 * and the offset to be read.
 */
#ifdef __CUDACC__
    __device__
#endif
    inline int tadOffset(int *xInfo, int offset);

/**
 * Computes the tensor along dimension
 * offset
 * @param index the index to get the offset for the tad for
 * @param rank the rank of the shapes and strides
 * @param info the shape information to use for tad
 * @param dimension the dimensions to use for computing the tensor along dimensions
 */
#ifdef __CUDACC__
    __host__ __device__
#endif

    inline int offset(int index, int rank, shape::ShapeInformation *info, int *dimension,
                      int dimensionLength);

/**
 * Given the shape information and dimensions
 * returns common information
 * needed for tensor along dimension
 * calculations
 */
#ifdef __CUDACC__
    __host__ __device__
#endif

    inline TADPermuteInfo tadInfo(int *xShapeInfo, int *dimension, int dimensionLength);

/**
 * Frees the permute information
 * @param info the info to free
 */
#ifdef __CUDACC__
    __host__ __device__
#endif

    inline void freePermuteInfo(TADPermuteInfo info);

/**
 * Computes the number
 * of tensors along
 * a given dimension
 */
#ifdef __CUDACC__
    __host__ __device__
#endif

    inline int tensorsAlongDimension(int rank, volatile int length, volatile int *shape,
                                     int *dimension, int dimensionLength);

/**
 * Computes the number
 * of tensors along
 * a given dimension
 */
#ifdef __CUDACC__
    __host__ __device__
#endif

    inline int tensorsAlongDimension(int *shapeInfo, int *dimension, int dimensionLength);

/**
 *
 * @param info
 * @param dimension
 * @param dimensionLength
 * @return
 */
#ifdef __CUDACC__
    __host__ __device__
#endif

    inline int tensorsAlongDimension(TADPermuteInfo info);

/**
 * Computes the tensor along dimension
 * offset
 * @param index the index to get the offset for the tad for
 * @param rank the rank of the shapes and strides
 * @param info the shape information to use for tad
 * @param dimension the dimensions to use for computing the tensor along dimensions
 */
#ifdef __CUDACC__
    __host__ __device__
#endif

    inline int offset(int index, int *xShapeInfo,int *dimension, int dimensionLength,
                      TADPermuteInfo info);

/**
 * Returns the tensor along dimension
 * for the given block index
 * @param blockSize
 * @param blockIdx
 * @param i
 * @return
 */
#ifdef __CUDACC__
    __host__ __device__
#endif

    inline int tadForBlockIndex(int blockSize, int blockIdx, int i);

/**
 * Computes the number of tads per block
 *
 */
#ifdef __CUDACC__
    __host__ __device__
#endif

    inline int tadsPerBlock(int blockSize, int tads);

#ifdef __CUDACC__
    __host__ __device__
#endif

    inline int *tadShapeInfo(int index, int *xShapeInfo, int *dimension,
                             int dimensionLength);

/**
 * Returns a shape buffer
 * for the shape information metadata.
 */
#ifdef __CUDACC__
    __host__ __device__
#endif

    inline int *toShapeBuffer( ShapeInformation *info);

/**
 * Returns the number of elements per thread
 */
#ifdef __CUDACC__
    __device__
#endif
    int numElementsPerThread(int N);

/**
 * Returns the block starting index
 */
#ifdef __CUDACC__
    __device__
#endif
    int blockStartingIndex(int N);

/**
 * Returns the thread starting index
 */
#ifdef __CUDACC__
    __device__
#endif
    int threadStartingIndex(int N, int stride, int offset);

/**
 * Returns the thread ending index
 */
#ifdef __CUDACC__
    __device__
#endif
    int threadEndingIndex(int N, int stride, int offset);

/**
 * Returns indexing information
 * for the current kernel invocation
 */
#ifdef __CUDACC__
    __device__
#endif
    CurrentIndexing *currentIndex(int N, int offset, int stride);

/** Given an linear index, element wise stride
 * and the length of each tad
 * map a linear index to a tad
 * @param i the index to map
 * @param the element wise stride for the tads
 * @param numElementsPerTad the number of elements
 * per tad
 */
#ifdef __CUDACC__
    __host__ __device__
#endif
    int tadIndex(int i, int elementWiseStride, int numElementsPerTad);

/**
 * Map a tad to a
 * reduction index.
 * @param tadIndexForOriginal the original tad index for the
 * split up problem (eg: split is dimension 3 mapping to a 2,3 problem)
 * @param tadsForReduced the number of tads for the shrunk down problem (eg: 2,3)
 * @param tadsForOriginal the number of tads for the smaller problem (eg: 3)
 */
#ifdef __CUDACC__
    __host__ __device__
#endif

    int reductionIndexForTad(int tadIndexForOriginal, int tadsForReduced,
                             int tadsForOriginal);

/**
 * Computes the number of tads
 * per reduce index for the
 * reduction tad.
 */
#ifdef __CUDACC__
    __host__ __device__
#endif

    int tadsPerReduceIndex(int tadsForReduce, int tadsForOriginal);

/**
 * Maps a linear index to a reduction index
 * @param i the linear index to map
 * @param elementWiseStride the element wise stride
 * for the multiple problem
 * @param tadNum the number of tads for the shrunken problem
 * @param originalTadNum the tad number for the reduced version of the problem
 */
#ifdef __CUDACC__
    __host__ __device__
#endif

    int reductionIndexForLinear(int i, int elementWiseStride, int numElementsPerTad,
                                int tadNum, int originalTadNum);

/**
 * Returns the prod of the data
 * up to the given length
 */
#ifdef __CUDACC__
    __host__ __device__
#endif

    int prod(int *data, int length);
#ifdef __CUDACC__
    __host__ __device__
#endif
    inline int prodLong( int *data, int length);

    /**
     * Returns the rear most left over item not present in
     * the dimension array. This assumes that the dimension array is sorted.
     *
     * For example, given a dimension array of:
     * 0,2
     *
     * and
     *
     * 12,4,2,1 in data
     *
     * You end up with 1 (data[3])
     * since the first item won't match
     * the last item of the dimension array
     */
#ifdef __CUDACC__
    __host__ __device__
#endif
    int rearMostLeftOverItem(int *data,int length,int *dimension,int dimensionLength);

    /**
* Get an offset for retrieval
* from a data buffer
* based on the given
* shape stride and given indices
* @param baseOffset the offset to start from
* @param shape the shape of the array
* @param stride the stride of the array
* @param indices the indices to iterate over
* @return the double at the specified index
*/
#ifdef __CUDACC__
    __host__ __device__
#endif
    inline int getOffset(int baseOffset,  int *shape,  int *stride,  int *indices,int rank);
#ifdef __CUDACC__
    __host__ __device__
#endif
    int* createShapeInfo(int *shape, int *stride, int rank);

    /**
 * Convert a linear index to
 * the equivalent nd index
 * @param shape the shape of the dimensions
 * @param index the index to map
 * @param numIndices the number of total indices (typically prod of shape(
 * @return the mapped indexes along each dimension
 */
#ifdef __CUDACC__
    __host__ __device__
#endif
    inline int* ind2sub(int rank,  int *shape,int index,int numIndices);


#ifdef __CUDACC__
    __host__ __device__
#endif
    inline int *ind2sub(int rank,  int *shape,int index);

    /**
     * Convert a linear index to
     * the equivalent nd index
     * @param shape the shape of the dimensions
     * @param index the index to map
     * @param numIndices the number of total indices (typically prod of shape(
     * @return the mapped indexes along each dimension
     */
#ifdef __CUDACC__
    __host__ __device__
#endif
    void  ind2sub(int rank,int *shape,int index,int numIndices,int *out);

/**
     * Convert a linear index to
     * the equivalent nd index.
     * Infers the number of indices from the specified shape.
     *
     * @param shape the shape of the dimensions
     * @param index the index to map
     * @return the mapped indexes along each dimension
     */
#ifdef __CUDACC__
    __host__ __device__
#endif
    void ind2sub(int rank, int *shape, int index, int *out);

    /**
  * Convert a linear index to
  * the equivalent nd index
  * @param shape the shape of the dimensions
  * @param index the index to map
  * @param numIndices the number of total indices (typically prod of shape(
  * @return the mapped indexes along each dimension
  */
#ifdef __CUDACC__
    __host__ __device__
#endif
    inline int* ind2subC(int rank, int *shape, int index);
    /**
  * Convert a linear index to
  * the equivalent nd index
  * @param shape the shape of the dimensions
  * @param index the index to map
  * @param numIndices the number of total indices (typically prod of shape(
  * @return the mapped indexes along each dimension
  */
#ifdef __CUDACC__
    __host__ __device__
#endif
    inline int* ind2subC(int rank, int *shape, int index, int numIndices);

    /**
   * Convert a linear index to
   * the equivalent nd index
   * @param shape the shape of the dimensions
   * @param index the index to map
   * @param numIndices the number of total indices (typically prod of shape(
   * @return the mapped indexes along each dimension
   */
#ifdef __CUDACC__
    __host__ __device__
#endif
    inline void  ind2subC(int rank, int *shape, int index, int numIndices, int *out);

/**
     * Convert a linear index to
     * the equivalent nd index.
     * Infers the number of indices from the specified shape.
     *
     * @param shape the shape of the dimensions
     * @param index the index to map
     * @return the mapped indexes along each dimension
     */
#ifdef __CUDACC__
    __host__ __device__
#endif
    inline void ind2subC(int rank, int *shape, int index, int *out);

    /**
  * Convert the given index (such as 1,1)
  * to a linear index
  * @param shape the shape of the indexes to convert
  * @param indices the index to convert
  * @return the linear index given the shape
  * and indices
  */
#ifdef __CUDACC__
    __host__ __device__
#endif
    int sub2Ind(int rank, int *shape, int *indices);

    /**
   * Compute the real linear indices for the given shape and stride
   */
#ifdef __CUDACC__
    __host__ __device__
#endif
    Nd4jIndex *computeIndices(int rank,  int *shape,  int *stride);

    /**
   * Compute the real linear indices for the
     * given shape buffer. Shape,stride and rank are derived
     * from the buffer
   */
#ifdef __CUDACC__
    __host__ __device__
#endif
    Nd4jIndex *computeIndices( int *shapeBuffer);

    /**
 * Convert a linear index to
 * the equivalent nd index
 * @param shape the shape of the dimensions
 * @param index the index to map
 * @param numIndices the number of total indices (typically prod of shape(
 * @return the mapped indexes along each dimension
 */
#ifdef __CUDACC__
    __host__ __device__
#endif
    void  ind2subOrder(int *shapeInfo,int index,int numIndices,int *out);

    /**
 * Convert a linear index to
 * the equivalent nd index
 * @param shape the shape of the dimensions
 * @param index the index to map
 * @param numIndices the number of total indices (typically prod of shape(
 * @return the mapped indexes along each dimension
 */
#ifdef __CUDACC__
    __host__ __device__
#endif
    void  ind2subOrder(int *shapeInfo,int index,int *out);

    /**
   * Tad element wise stride:
   * given the inner most dimension (the sorted dimension of the last)
   * the element wise stride of the tad (disregarding order) is the
   * last dimension's stride.
   *
   * For a given singular dimension this will just be the only entry.
   * For example, given the following c order shape/stride:
   * 2,2,3,2
   * 12,6,2,1
   *
   * The tad element wise stride for 3 will be 1.
   * For zero it wil be 12
   *
   * For 2,3 it's 1
   *
   * Note here that the multi dimensional 2,3 case
   * is equivalent to the singular 3 case.
   *
   *
   * Note that this is for the dimension that ultimately
   * ends up removed.
   *
   * Again: this may not preserve ordering of the tad
   * but maybe used for reductions.
   */
#ifdef __CUDACC__
    __host__ __device__
#endif
    int tadElementWiseStride(int *shapeInfo, int *dimension, int dimensionLength);

    /**
     * Length of a tad given
     * the shape information
     */
#ifdef __CUDACC__
    __host__ __device__
#endif
    int tadLength(int *shapeInfo, int *dimension, int dimensionLength);
    /**
     * Compute the tad offset given a dimension.
     *
     * The general pattern for computing a tad offset is as follows:
     * Every $STRIDE that was removed (the first dimension)
     * do a jump by the major stride of the parent array
     * (stride[0] of the parent array)
     *
     * For example given a c ordered 2,2,3,2 with stride 12,6,2,1
     * A tad of dimension 1 will jump 12 every 6 tads.
     *
     * You then end up with offsets of:
     * 0
     * 1
     * 2
     * 3
     * 4
     * 5
     * 12
     * 13
     * 14
     * 15
     * 16
     * 17
     *
     * notice there are 12 tads here. This same incremental jump will happen
     * every time.
     * Note here that by default the
     * stride of element wise stride is used for the hops.
     *
     * Sometimes a jump doesn't happen. If there are less tads
     * than the stride of the dimension you removed, the
     * element wise stride will always be used.
     *
     * For example in a dimension of 0,1, you end up with offsets of:
     * 0,1,2,3,4,5
     *
     * Given that the inner most stride of the dimensions that was removed (1)
     * had a stride of 6, we never need to do a major stride jump.
     *
     */
#ifdef __CUDACC__
    __host__ __device__
#endif
    int tadOffset(int index, int *shapeInfo, int *dimension, int dimensionLength);


#ifdef __CUDACC__
    __host__ __device__
#endif
    void printShapeInfo(int *shapeInfo);



    /**
     * Dimension collapse is an algorithm
     * for collapsing singular dimensions.
     * This algorithm will adjust the dimensions
     * wrt the original.
     *
     * The algorithm has 3 components:
     * trailing ones
     * middle ones
     * beginning ones
     *
     * dimensions that are specified to reduce along
     * that are singular should be truncated
     *
     * dimensions that are specified that are singular
     * at the beginning should be removed with middle dimensions
     * decremented.
     *
     * For any time there is a no op, a collapse will
     * set the first dimension to be -1.
     *
     *
     */
    class TAD {
    public:
        int dimensionLength;
        int *dimension = NULL;
        int *shapeInfo = NULL;
        int *tadOnlyShapeInfo = NULL;
        int numTads = 0;
        int *tadShape = NULL;
        int *tadStride = NULL;
        int *tadOffsets = NULL;
        int tadLength = 0   ;
        int rank = 0;
        int numOnes = 0;
        //pointers to original
        int originalDimensionLength;
        int *originalDimension = NULL;
        int *originalShapeInfo = NULL;
        bool squeezed = false;
        bool newSqueezeDimensions = false;


#ifdef __CUDACC__
        __host__ __device__
#endif
        TAD() {}


#ifdef __CUDACC__
        __host__ __device__
#endif
        TAD(int *shapeInfo,int *dimension,int dimensionLength) {
            this->originalShapeInfo = shapeInfo;
            this->originalDimension = dimension;
            this->originalDimensionLength = dimensionLength;
            //start off as original references
            this->shapeInfo = shapeInfo;
            this->dimensionLength = dimensionLength;
            this->dimension = dimension;
            this->rank = shape::rank(shapeInfo);
            this->numTads = this->tensorsAlongDimension(shapeInfo,dimension,dimensionLength);
            for(int i = 0; i < shape::rank(shapeInfo); i++)
                if(shape::shapeOf(shapeInfo)[i] == 1)
                    this->numOnes++;

        }


#ifdef __CUDACC__
        __host__ __device__
#endif
        void createTadOnlyShapeInfo() {
            this->tadOnlyShapeInfo = this->shapeInfoOnlyShapeAndStride(
                    shapeInfo,
                    dimension,
                    dimensionLength,
                    (dimensionLength > 1 && shape::order(shapeInfo) == 'c' && this->numOnes > 0));
            this->tadLength = shape::length(this->tadOnlyShapeInfo);
            this->tadShape = shape::shapeOf(this->tadOnlyShapeInfo);
            this->tadStride = shape::stride(this->tadOnlyShapeInfo);

        }
#ifdef __CUDACC__
        __host__ __device__
#endif
        ~TAD() {
            if(originalDimension != this->dimension) {
                delete[] this->dimension;
            }
            if(this->originalShapeInfo != this->shapeInfo) {
                delete[] this->shapeInfo;
            }
            if(this->tadOffsets != NULL) {
                delete[] this->tadOffsets;
            }

            if(this->tadOnlyShapeInfo != NULL && this->tadOnlyShapeInfo != shapeInfo) {
                delete[] this->tadOnlyShapeInfo;
            }

        }


#ifdef __CUDACC__
        __host__ __device__
#endif
        inline  int* permuteDims() {
            //permute dimensions for tad
            int dimIdx = 0;
            //loop backwards assuming dimension is sorted
            int *permuteDims = new int[rank];
            for(int i = 0; i < rank; i++) {
                bool found = false;
                for(int j = 0; j < dimensionLength; j++) {
                    if(i == dimension[j]) {
                        found = true;
                        break;
                    }


                }

                //not found, append it to the end for permute
                if(!found)
                    permuteDims[dimIdx++] = i;
            }


            for(int i = dimensionLength - 1; i >= 0; i--) {
                permuteDims[dimIdx++] = dimension[i];
            }


            //permute dimensions for tad
            return permuteDims;

        }


#ifdef __CUDACC__
        __host__ __device__
#endif
        inline void squeezeDimensionsAndShapeIfNeccessary() {
            if (this->numOnes > 0) {
                //note here dimension length can shrinken on the edge case where 0 is also a dimension that is a singular dimension
                this->shapeInfo = this->squeezeDimensions(
                        this->shapeInfo ,
                        &(this->dimension),
                        &(this->dimensionLength),
                        &(this->squeezed),
                        &(this->newSqueezeDimensions),
                        this->rank,
                        this->numOnes);
            }

        }
#ifdef __CUDACC__
        __host__ __device__
#endif
        void createOffsets() {
            this->tadOffsets = new int[this->numTads];
            for(int i = 0; i < this->numTads; i++) {
                this->tadOffsets[i] = this->tadOffset(i,shapeInfo,dimension,dimensionLength);
            }
        }

#ifdef __CUDACC__
        __host__ __device__
#endif
        inline int *shapeInfoOnlyShapeAndStride(int *shapeInfo, int *dimension, int dimensionLength,bool reverseCopyStride) {
            if(dimensionLength >= shape::rank(shapeInfo))
                return shapeInfo;

            int *theShape = shape::shapeOf(shapeInfo);
            int *theStride = shape::stride(shapeInfo);
            int rank = dimensionLength == 1 ? 2 : dimensionLength;
            int *ret = new int[shape::shapeInfoLength(rank)];
            //set the rank
            ret[0] = rank;
            int *retShape = shape::shapeOf(ret);
            int *retStride = shape::stride(ret);

            if(dimensionLength == 1) {
                if(shape::isMatrix(theShape,shape::rank(shapeInfo))) {
                    if(dimension[0] == 0) {
                        int newStride[2] = {theStride[dimension[0]],1};
                        int newShape[2] = {theShape[dimension[0]],1};
                        retShape[0] = newShape[0];
                        retShape[1] = newShape[1];
                        retStride[0] = newStride[0];
                        retStride[1] = newStride[1];
                    }
                    else {
                        int newStride[2] = {theStride[dimension[0]],1};
                        int newShape[2] = {theShape[dimension[0]],1};
                        retShape[0] = newShape[0];
                        retShape[1] = newShape[1];
                        retStride[0] = newStride[0];
                        retStride[1] = newStride[1];
                    }
                }
                else {
                    int newStride[2] = {1,theStride[dimension[0]]};
                    int newShape[2] = {1,theShape[dimension[0]]};
                    retShape[0] = newShape[0];
                    retShape[1] = newShape[1];
                    retStride[0] = newStride[0];
                    retStride[1] = newStride[1];
                }



            }
            else {
                int shapeInfoLen = shape::shapeInfoLength(shape::rank(shapeInfo));
                int *permuteIndexes = this->permuteDims();
                int toPermute[shapeInfoLen];
                shape::permuteShapeBufferInPlace(shapeInfo,permuteIndexes,toPermute);
                //copy starting from the tad shapes/strides that got permuted to the back
                int shapeOffset = shape::rank(shapeInfo) - dimensionLength;
                int *permutedShape = shape::shapeOf(toPermute) + shapeOffset;
                int *permutedStride = shape::stride(toPermute) + shapeOffset;
                //now that the dimensions are permuted, all of the tad shapes/strides are in the back
                //all we need to do is copy from the start of the tad dimensions to the end since they are
                //arranged in the right order
                shape::copyTo(dimensionLength, permutedShape, retStride);
                shape::copyTo(dimensionLength, permutedStride, retShape);
                delete[] permuteIndexes;

            }

            ret[shape::shapeInfoLength(rank) - 1] = shape::getOrder(rank,shape::shapeOf(ret),shape::stride(ret),1);

            return ret;
        }
        /**
         * Tad element wise stride:
         * given the inner most dimension (the sorted dimension of the last)
         * the element wise stride of the tad (disregarding order) is the
         * last dimension's stride.
         *
         * For a given singular dimension this will just be the only entry.
         * For example, given the following c order shape/stride:
         * 2,2,3,2
         * 12,6,2,1
         *
         * The tad element wise stride for 3 will be 1.
         * For zero it wil be 12
         *
         * For 2,3 it's 1
         *
         * Note here that the multi dimensional 2,3 case
         * is equivalent to the singular 3 case.
         *
         *
         * Note that this is for the dimension that ultimately
         * ends up removed.
         *
         * Again: this may not preserve ordering of the tad
         * but maybe used for reductions.
         */
#ifdef __CUDACC__
        __host__ __device__
#endif
        inline int tadElementWiseStride(int *shapeInfo,int *dimension,int dimensionLength) {
            return reductionIndexElementWiseStride(shapeInfo,dimension,dimensionLength);
        }


        /**
        * Compute the tad offset given a dimension.
        *
        * The general pattern for computing a tad offset is as follows:
        * Every $STRIDE that was removed (the first dimension)
        * do a jump by the major stride of the parent array
        * (stride[0] of the parent array)
        *
        * For example given a c ordered 2,2,3,2 with stride 12,6,2,1
        * A tad of dimension 1 will jump 12 every 6 tads.
        *
        * You then end up with offsets of:
        * 0
        * 1
        * 2
        * 3
        * 4
        * 5
        * 12
        * 13
        * 14
        * 15
        * 16
        * 17
        *
        * notice there are 12 tads here. This same incremental jump will happen
        * every time.
        * Note here that by default the
        * stride of element wise stride is used for the hops.
        *
        * Sometimes a jump doesn't happen. If there are less tads
        * than the stride of the dimension you removed, the
        * element wise stride will always be used.
        *
        * For example in a dimension of 0,1, you end up with offsets of:
        * 0,1,2,3,4,5
        *
        * Given that the inner most stride of the dimensions that was removed (1)
        * had a stride of 6, we never need to do a major stride jump.
        *
        */
#ifdef __CUDACC__
        __host__ __device__
#endif
        inline int tadOffset(int index, int *shapeInfo, int *dimension, int dimensionLength) {
            if(dimensionLength > 1) {
                int *tad2Sub = shape::tad2Sub(index,dimension,dimensionLength,shapeInfo);

                int rank = shape::rank(shapeInfo);
                int *shape = shape::shapeOf(shapeInfo);
                int *stride = shape::stride(shapeInfo);
                int ret = shape::getOffset(0,shape,stride,tad2Sub,rank);
                if(ret < 0) {
                    delete[] tad2Sub;
                    return -1;
                }
                delete[] tad2Sub;
                return ret;

            }
            else {
                int *tad2Sub = shape::tad2Sub(index,dimension,dimensionLength,shapeInfo);
                int rank = shape::rank(shapeInfo);
                int *shape = shape::shapeOf(shapeInfo);
                int *stride = shape::stride(shapeInfo);
                int ret = shape::getOffset(0,shape,stride,tad2Sub,rank);
                delete[] tad2Sub;
                return ret;
            }



        }



/**
 * Computes the number
 * of tensors along
 * a given dimension
 */
#ifdef __CUDACC__
        __host__ __device__
#endif

        inline int tensorsAlongDimension(int *shapeInfo, int *dimension, int dimensionLength) {
            int *keepShape = shape::shapeOf(shapeInfo);
            int *tensorShape = shape::keep(keepShape, dimension, dimensionLength, shape::rank(shapeInfo));
            int ret = shape::length(shapeInfo)
                      / shape::prodLong(tensorShape, dimensionLength);
            delete[] tensorShape;
            return ret;
        }


#ifdef __CUDACC__
        __host__ __device__
#endif
        inline int* squeezeDimensions(int *shapeInfo,
                                      int **dimensionRef,
                                      int *dimensionLengthRef,
                                      bool *squeezedRef,
                                      bool *squeezeDimensionsRef,
                                      int wholeRank,
                                      int numOnes) {
            int *squeezeShape = new int[wholeRank - numOnes];
            int *squeezeStride = new int[wholeRank - numOnes];
            *squeezedRef = true;

            int *shape = shape::shapeOf(shapeInfo);
            int *stride = shape::stride(shapeInfo);

            int numEncountered = 0;
            int numDimensionsOne = 0;
            for(int i = 0; i < wholeRank; i++) {
                if(shape[i] != 1) {
                    squeezeShape[numEncountered] = shape[i];
                    squeezeStride[numEncountered] = stride[i];
                    numEncountered++;
                }
                else {
                    numDimensionsOne++;
                }
            }

<<<<<<< HEAD
            if(numDimensionsOne > 0) {
                this->collapse(shapeInfo,dimensionRef,dimensionLengthRef);
            }
=======
            //move dimension ones where dimensions + 1 s overlap
            if(numOnes > 0) {
                this->collapse(shapeInfo,dimensionRef,dimensionLengthRef);
            }


>>>>>>> 4c2aeff3


            //update the stride and shape, note that this will not be a memory leak due to the pointers being declared differently
            //the previous pointer is just a view of a pointer to be reused that was passed in
            shape = squeezeShape;
            stride = squeezeStride;
            wholeRank -= numOnes;


            char order = shape::order(shapeInfo);
            int *xShapeInfo = shape::createShapeInfo(shape,stride,wholeRank);
            xShapeInfo[shape::shapeInfoLength(wholeRank) - 1] = order;


            return xShapeInfo;

        }

#ifdef __CUDACC__
        __host__ __device__
#endif
        inline void collapse(int *shapeInfo,int **dimension,int *dimensionLength) {
            //handle negative dimensions/backwards indexing
            for(int i = 0; i < (*dimensionLength); i++) {
                if((*dimension)[i] < 0)
                    (*dimension)[i] += shape::rank(shapeInfo);
            }

            int *shape = shape::shapeOf(shapeInfo);

            //no more singular dimensions specified
            bool done = false;
            int onesDecrement = 0;
            bool changed = false;
            while(!done) {
                //terminate early: only singular dimensions specified for reduce
                if((*dimensionLength) < 1) {
                    done = true;
                    //signal as a no op
                    *dimension[0] = -1;
                    break;
                }
                //captures intermediary result from the for loop
                int intermediaryResult[MAX_RANK];
                for(int i = 0; i < *dimensionLength; i++) {
                    intermediaryResult[i] = (*dimension)[i];
                }

                bool oneEncountered = false;
                bool nonOneEncountered = false;
                bool hitBeginning = false;
                //assume intermediate collapsing of dimensions
                bool collapseMiddleDimensions = true;
                //note here that dimension length MAY end up being zero
                for(int i = (*dimensionLength) - 1; i >= 0; i--) {
                    if(shape[(*dimension)[i]] == 1) {
                        oneEncountered = true;
                        //trailing ones
                        if(!nonOneEncountered) {
                            //just drop trailing ones
                            (*dimensionLength)--;
                            nonOneEncountered = false;
                            collapseMiddleDimensions = false;
                            //intermediary result just needs to have the results copied from dimension since we're just removing the tail
                            memcpy(intermediaryResult,*dimension,sizeof(int) * (*dimensionLength));
                            changed = true;
                            //break the for loop and force it to go back around starting from the new index
                            break;
                        }
                        else {
                            //already decremented all dimensions
                            //this was a result of hitting beginning ones
                            //we will only need to loop once
                            if(i == 0) {
                                hitBeginning = true;
                            }
                            //will need to shift dimensions that aren't trailing ones
                            //back by onesDecrement
                            //mark the intermediary result as -1 for non inclusion
                            intermediaryResult[i] = -1;
                            onesDecrement++;
                        }
                    }
                    else {
                        intermediaryResult[i] = (*dimension)[i];
                        nonOneEncountered = true;
                    }
                }

                if(collapseMiddleDimensions && oneEncountered) {
                    //collapse dimensions
                    int newIntermediary[MAX_RANK];
                    int idx = 0;
                    for(int i = 0; i < *dimensionLength; i++) {
                        //of note: dimension will decrease by the number of ones encountered
                        if(intermediaryResult[i] >= 0) {
                            //dimension 0 doesn't need to be decremented
                            if(intermediaryResult[i] > 0)
                                newIntermediary[idx++] = intermediaryResult[i] - onesDecrement;
                            else
                                newIntermediary[idx++] = intermediaryResult[i];
                        }
                    }


                    //decrement by the number of dimensions where ones appeared
                    (*dimensionLength) -= onesDecrement;
                    //update to current result
                    memcpy(*dimension,newIntermediary,sizeof(int) * (*dimensionLength));
                    changed = true;

                }
                    //converged: no need to change result
                else {
                    //update to current result
                    memcpy(*dimension,intermediaryResult,sizeof(int) * (*dimensionLength));
                }

                //converge when there are no singular dimensions specified in the reduce
                done = (!oneEncountered && nonOneEncountered) || hitBeginning;
            }

            //nothing changed but need to collapse dimension
            if(!changed && this->numOnes > 0) {
                for(int i = 0; i < *dimensionLength ;i++) {
                    (*dimension)[i] -= numOnes;
                }
            }


        }


    };


#ifdef __CUDACC__
    __inline__ __device__ int *cuMalloc(int *buffer, long size) {
        int tid = blockIdx.x * blockDim.x + threadIdx.x;
        if (tid * size > PREALLOC_SIZE - size) {
            return (int *) malloc(size);
        } else {
            int *ret = buffer;
            ret += (tid * size);
            return ret;
        }
    }
#endif

    /**
   * Length of a tad given
   * the shape information
   */
#ifdef __CUDACC__
    __host__ __device__
#endif
    inline int tadLength(int *shapeInfo, int *dimension, int dimensionLength) {
        int *shapeTwo = shape::shapeOf(shapeInfo);
        int rank = shape::rank(shapeInfo);
        if(dimensionLength == 1) {
            return shapeTwo[dimension[0]];
        }
        else {
            int ret = 1;
            for(int i = 0; i < rank; i++) {
                for(int j = 0; j < dimensionLength; j++) {
                    if(i == dimension[j])
                        ret *= shapeTwo[dimension[j]];
                }
            }
            return ret;

        }


    }

#ifdef __CUDACC__
    __host__ __device__
#endif
    inline int * tad2Sub(int index, int *dimension, int dimensionLength, int *shapeInfo) {
        int *shape = shape::shapeOf(shapeInfo);
        int rank = shape::rank(shapeInfo);
        int leftOverIndexLen = rank - dimensionLength;
        int *ret = new int[rank];
        //shape of the tad
        int *tadShape = new int[leftOverIndexLen];
        //indexes not specified in the tad indexes
        int *leftOverIndexes = new int[leftOverIndexLen];
        //every coordinate starts as zero
        for(int i = 0; i < rank; i++)
            ret[i] = 0;


        //find the length of the elements we
        //are iterating over
        int len = 1;
        //left over index cursor for initializing elements
        int leftOverIndex = 0;
        for(int i = 0; i < rank; i++) {
            //look for dimensions NOT found in dimension length (basically compute shape - dimension (set difference)
            bool found = false;
            for(int j = 0; j < dimensionLength; j++) {
                //skip over specified dimensions when computing left over length
                if(i == dimension[j]) {
                    found = true;
                    break;
                }

            }

            //add to the indexes that aren't specified as part of the tad dimension
            //indexes
            if(!found) {
                //accumulate the list of indexes left over used for initializing the return value
                leftOverIndexes[leftOverIndex] = i;
                //accumulate the tad shape
                tadShape[leftOverIndex] = shape[i];
                //accumulate the length (product) of the indexes that will be iterated over
                len *= shape[i];
                leftOverIndex++;

            }
        }


        //sub for indices
        /* int *sub = new int[leftOverIndexLen];
         shape::ind2subOrder(tadShape,index,len,sub);
        */
        int *sub = shape::ind2subC(leftOverIndexLen,tadShape,index,len);


        for(int i = 0; i < leftOverIndexLen; i++) {
            ret[leftOverIndexes[i]] = sub[i];
        }


        delete[] tadShape;
        delete[] leftOverIndexes;
        delete[] sub;

        return  ret;

    }

    /**
     * Tad element wise stride:
     * given the inner most dimension (the sorted dimension of the last)
     * the element wise stride of the tad (disregarding order) is the
     * last dimension's stride.
     *
     * For a given singular dimension this will just be the only entry.
     * For example, given the following c order shape/stride:
     * 2,2,3,2
     * 12,6,2,1
     *
     * The tad element wise stride for 3 will be 1.
     * For zero it wil be 12
     *
     * For 2,3 it's 1
     *
     * Note here that the multi dimensional 2,3 case
     * is equivalent to the singular 3 case.
     *
     *
     * Note that this is for the dimension that ultimately
     * ends up removed.
     *
     * Again: this may not preserve ordering of the tad
     * but maybe used for reductions.
     */
#ifdef __CUDACC__
    __host__ __device__
#endif
    inline int tadElementWiseStride(int *shapeInfo,int *dimension,int dimensionLength) {
        return reductionIndexElementWiseStride(shapeInfo,dimension,dimensionLength);
    }


    /**
    * Compute the tad offset given a dimension.
    *
    * The general pattern for computing a tad offset is as follows:
    * Every $STRIDE that was removed (the first dimension)
    * do a jump by the major stride of the parent array
    * (stride[0] of the parent array)
    *
    * For example given a c ordered 2,2,3,2 with stride 12,6,2,1
    * A tad of dimension 1 will jump 12 every 6 tads.
    *
    * You then end up with offsets of:
    * 0
    * 1
    * 2
    * 3
    * 4
    * 5
    * 12
    * 13
    * 14
    * 15
    * 16
    * 17
    *
    * notice there are 12 tads here. This same incremental jump will happen
    * every time.
    * Note here that by default the
    * stride of element wise stride is used for the hops.
    *
    * Sometimes a jump doesn't happen. If there are less tads
    * than the stride of the dimension you removed, the
    * element wise stride will always be used.
    *
    * For example in a dimension of 0,1, you end up with offsets of:
    * 0,1,2,3,4,5
    *
    * Given that the inner most stride of the dimensions that was removed (1)
    * had a stride of 6, we never need to do a major stride jump.
    *
    */
#ifdef __CUDACC__
    __host__ __device__
#endif
    inline int tadOffset(int index, int *shapeInfo, int *dimension, int dimensionLength) {
        if(dimensionLength > 1) {
            int *tad2Sub = shape::tad2Sub(index,dimension,dimensionLength,shapeInfo);

            int rank = shape::rank(shapeInfo);
            int *shape = shape::shapeOf(shapeInfo);
            int *stride = shape::stride(shapeInfo);
            int ret = shape::getOffset(0,shape,stride,tad2Sub,rank);
            if(ret < 0) {
                delete[] tad2Sub;
                return -1;
            }
            delete[] tad2Sub;
            return ret;

        }
        else {
            int *tad2Sub = shape::tad2Sub(index,dimension,dimensionLength,shapeInfo);
            int rank = shape::rank(shapeInfo);
            int *shape = shape::shapeOf(shapeInfo);
            int *stride = shape::stride(shapeInfo);
            int ret = shape::getOffset(0,shape,stride,tad2Sub,rank);
            delete[] tad2Sub;
            return ret;
        }
    }


#ifdef __CUDACC__
    __host__ __device__
#endif
    inline bool shapeEquals(int shape1Rank,int *shape1,int shape2Rank,int *shape2) {
        if(shape1Rank != shape2Rank)
            return false;
        //rank not equals
        for(int i = 0; i < shape1Rank; i++) {
            if(shape1[i] != shape2[i])
                return false;
        }

        return true;
    }


#ifdef __CUDACC__
    __host__ __device__
#endif
    inline bool shapeEquals(int *shapeInfo1,int *shapeInfo2) {
        return shape::shapeEquals(shape::rank(shapeInfo1),shape::shapeOf(shapeInfo1),shape::rank(shapeInfo2),shape::shapeOf(shapeInfo2));
    }

#ifdef __CUDACC__
    __host__ __device__
#endif
    inline bool strideEquals(int shape1Rank,int *shape1,int shape2Rank,int *shape2) {
        if(shape1Rank != shape2Rank)
            return false;
        //rank not equals
        for(int i = 0; i < shape1Rank; i++) {
            if(shape1[i] != shape2[i])
                return false;
        }

        return true;
    }

#ifdef __CUDACC__
    __host__ __device__
#endif
    inline bool strideEquals(int *shapeInfo1,int *shapeInfo2) {
        return shape::strideEquals(shape::rank(shapeInfo1),shape::stride(shapeInfo1),shape::rank(shapeInfo2),shape::stride(shapeInfo2));

    }



#ifdef __CUDACC__
    __host__ __device__
#endif
    inline int *shapeInfoOnlyShapeAndStride(int *shapeInfo, int *dimension, int dimensionLength,bool reverseCopyStride) {
        int *theShape = shape::shapeOf(shapeInfo);
        int *theStride = shape::stride(shapeInfo);
        int rank = dimensionLength == 1 ? 2 : dimensionLength;
        int *ret = new int[shape::shapeInfoLength(rank)];
        //set the rank
        ret[0] = rank;
        int *retShape = shape::shapeOf(ret);
        int *retStride = shape::stride(ret);
        int len = rank;

        if(dimensionLength == 1) {
            if(shape::isMatrix(theShape,shape::rank(shapeInfo))) {
                if(dimension[0] == 0) {
                    int newStride[2] = {theStride[dimension[0]],1};
                    int newShape[2] = {theShape[dimension[0]],1};
                    retShape[0] = newShape[0];
                    retShape[1] = newShape[1];
                    retStride[0] = newStride[0];
                    retStride[1] = newStride[1];
                }
                else {
                    int newStride[2] = {theStride[dimension[0]],1};
                    int newShape[2] = {theShape[dimension[0]],1};
                    retShape[0] = newShape[0];
                    retShape[1] = newShape[1];
                    retStride[0] = newStride[0];
                    retStride[1] = newStride[1];
                }
            }
            else {
                int newStride[2] = {1,theStride[dimension[0]]};
                int newShape[2] = {1,theShape[dimension[0]]};
                retShape[0] = newShape[0];
                retShape[1] = newShape[1];
                retStride[0] = newStride[0];
                retStride[1] = newStride[1];
            }



        }
        else {
            int *newIndexes = dimension;
            if(reverseCopyStride)
                shape::reverseCopyTo(theStride, retStride, newIndexes, len);
            else
                shape::copyTo(len, theStride, retStride, newIndexes);
            shape::copyTo(len, theShape, retShape, newIndexes);

        }


        ret[shape::shapeInfoLength(rank) - 1] = shape::order(shapeInfo);
        return ret;
    }

#ifdef __CUDACC__
    __host__ __device__
#endif
    inline int * createShapeInfo(int *shape, int *stride, int rank) {
        int *ret = new int[shape::shapeInfoLength(rank)];
        ret[0] = rank;
        int *retShape = shape::shapeOf(ret);
        int *retStride = shape::stride(ret);
        for(int i = 0;i < rank; i++) {
            retShape[i] = shape[i];
            retStride[i] = stride[i];
        }

        return ret;
    }

/**
 * Computes the standard packed array strides for a given shape.
 *
 * @param shape    the shape of a matrix:
 * @param startNum the start number for the strides
 * @return the strides for a matrix of n dimensions
 */
#ifdef __CUDACC__
    __host__ __device__
#endif
    inline int * calcStridesFortran(int *shape, int rank, int startNum) {
        if (isVector(shape, rank)) {
            int *ret = new int[2];
            for (int i = 0; i < 2; i++)
                ret[i] = 1;
            return ret;

        }

        int dimensions = rank;
        int *stride = new int[dimensions];
        int st = startNum;
        for (int j = 0; j < rank; j++) {
            stride[j] = st;
            st *= shape[j];
        }

        return stride;
    }

/**
 * Computes the standard packed array strides for a given shape.
 *
 * @param shape    the shape of a matrix:
 * @param startNum the start number for the strides
 * @return the strides for a matrix of n dimensions
 */
#ifdef __CUDACC__
    __host__ __device__
#endif
    inline int * calcStrides(int *shape, int rank, int startNum) {
        int *stride = new int[rank];

        if (shape::isVector(shape, rank)) {
            for (int i = 0; i < 2; i++)
                stride[i] = 1;
            return stride;

        }

        int st = startNum;
        for (int j = rank - 1; j >= 0; j--) {
            stride[j] = st;
            st *= shape[j];
        }

        return stride;
    }

/**
 * Computes the standard packed array strides for a given shape.
 *
 * @param shape    the shape of a matrix:
 * @param startNum the start number for the strides
 * @return the strides for a matrix of n dimensions
 */
#ifdef __CUDACC__
    __host__ __device__
#endif
    inline int * calcStridesFortran(int *shape, int rank) {
        return calcStridesFortran(shape, rank, 1);
    }

/**
 * Computes the standard packed array strides for a given shape.
 *
 * @param shape    the shape of a matrix:
 * @param startNum the start number for the strides
 * @return the strides for a matrix of n dimensions
 */
#ifdef __CUDACC__
    __host__ __device__
#endif
    inline int* calcStrides(int *shape, int rank) {
        return calcStrides(shape, rank, 1);
    }

/**
 * @param toCopy the shape to copy
 * @return a copy of the original struct
 */
#ifdef __CUDACC__
    __host__ __device__
#endif

    inline ShapeInformation *shapeCopy( ShapeInformation *toCopy) {
        ShapeInformation *copy = new ShapeInformation;

        copy->shape = new int[toCopy->rank];

        memcpy(copy->shape, toCopy->shape, toCopy->rank * sizeof(int));

        copy->stride = new int[toCopy->rank];
        for (int i = 0; i < toCopy->rank; i++) {
            copy->stride[i] = toCopy->stride[i];
        }
        copy->order = toCopy->order;
        copy->rank = toCopy->rank;
        copy->offset = toCopy->offset;
        copy->elementWiseStride = toCopy->elementWiseStride;
        return copy;
    }

#ifdef __CUDACC__
    __host__ __device__
#endif
    inline int computeElementWiseStride(int rank, int *shape, int *stride, int isFOrder) {
        int oldnd;
        int *olddims = shape::copyOf(rank, shape);
        int *oldstrides = shape::copyOf(rank, stride);
        int np, op, last_stride;
        int oi, oj, ok, ni, nj, nk;
        int *newStrides = new int[rank];
        oldnd = 0;
        //set the shape to be 1 x length
        int newShapeRank = 2;
        int *newShape = new int[newShapeRank];
        newShape[0] = 1;
        newShape[1] = shape::prodLong(shape, rank);

        /*
         * Remove axes with dimension 1 from the old array. They have no effect
         * but would need special cases since their strides do not matter.
         */
        for (oi = 0; oi < rank; oi++) {
            if (shape[oi] != 1) {
                olddims[oldnd] = shape[oi];
                oldstrides[oldnd] = stride[oi];
                oldnd++;
            }
        }

        np = 1;
        for (ni = 0; ni < newShapeRank; ni++) {
            np *= newShape[ni];
        }
        op = 1;
        for (oi = 0; oi < oldnd; oi++) {
            op *= olddims[oi];
        }
        if (np != op) {
            /* different total sizes; no hope */
            return -1;
        }

        if (np == 0) {
            /* the current code does not handle 0-sized arrays, so give up */
            return -1;
        }

        /* oi to oj and ni to nj give the axis ranges currently worked with */
        oi = 0;
        oj = 1;
        ni = 0;
        nj = 1;
        while (ni < newShapeRank && oi < oldnd) {
            np = newShape[ni];
            op = olddims[oi];

            while (np != op) {
                if (np < op) {
                    /* Misses trailing 1s, these are handled later */
                    np *= newShape[nj++];
                } else {
                    op *= olddims[oj++];
                }
            }

            /* Check whether the original axes can be combined */
            for (ok = oi; ok < oj - 1; ok++) {
                if (isFOrder) {
                    if (oldstrides[ok + 1] != olddims[ok] * oldstrides[ok]) {
                        /* not contiguous enough */
                        return -1;
                    }
                } else {
                    /* C order */
                    if (oldstrides[ok] != olddims[ok + 1] * oldstrides[ok + 1]) {
                        /* not contiguous enough */
                        return -1;
                    }
                }
            }

            /* Calculate new strides for all axes currently worked with */
            if (isFOrder) {
                newStrides[ni] = oldstrides[oi];
                for (nk = ni + 1; nk < nj; nk++) {
                    newStrides[nk] = newStrides[nk - 1] * newShape[nk - 1];
                }
            } else {
                /* C order */
                newStrides[nj - 1] = oldstrides[oj - 1];
                for (nk = nj - 1; nk > ni; nk--) {
                    newStrides[nk - 1] = newStrides[nk] * newShape[nk];
                }
            }
            ni = nj++;
            oi = oj++;
        }

        /*
         * Set strides corresponding to trailing 1s of the new shape.
         */
        if (ni >= 1) {
            last_stride = newStrides[ni - 1];
        } else {
            last_stride = stride[rank - 1];
        }
        if (isFOrder) {
            if (ni >= 1)
                last_stride *= newShape[ni - 1];
        }
        for (nk = ni; nk < newShapeRank; nk++) {
            newStrides[nk] = last_stride;
        }
        //returns the last element of the new stride array
        int ret = last_stride;
        delete[] newStrides;
        delete[] newShape;
        delete[] oldstrides;
        delete[] olddims;
        return ret;
    }

#ifdef __CUDACC__
    __host__ __device__
#endif
    inline int computeElementWiseStride(int rank, int *shape, int *stride, int isFOrder,
                                        int *dimension, int dimensionLength) {
        if(dimensionLength == 1) {
            return stride[dimension[0]];
        }
        return -1;

    }

/**
 * Get the shape info buffer
 * for the given rank and shape.
 */
#ifdef __CUDACC__
    __host__ __device__
#endif
    inline int *shapeBuffer(int rank, int *shape) {
        int *stride = shape::calcStrides(shape, rank);
        shape::ShapeInformation * shapeInfo = new shape::ShapeInformation();
        shapeInfo->shape = shape;
        shapeInfo->stride = stride;
        shapeInfo->offset = 0;
        shapeInfo->rank = rank;
        int elementWiseStride = shape::computeElementWiseStride(rank, shape, stride,
                                                                0);
        shapeInfo->order = 'c';
        shapeInfo->elementWiseStride = elementWiseStride;
        int *shapeInfoBuffer = shape::toShapeBuffer(shapeInfo);
        delete shapeInfo;
        return shapeInfoBuffer;
    }

    /**
 * Get the shape info buffer
 * for the given rank and shape.
 */
#ifdef __CUDACC__
    __host__ __device__
#endif
    inline int *shapeBufferFortran(int rank, int *shape) {
        int *stride = shape::calcStridesFortran(shape,rank);
        shape::ShapeInformation * shapeInfo = new shape::ShapeInformation();
        shapeInfo->shape = shape;
        shapeInfo->stride = stride;
        shapeInfo->offset = 0;
        shapeInfo->rank = rank;
        int elementWiseStride = shape::computeElementWiseStride(rank, shape, stride,
                                                                0);
        shapeInfo->order = 'f';
        shapeInfo->elementWiseStride = elementWiseStride;
        int *shapeInfoBuffer = shape::toShapeBuffer(shapeInfo);
        delete shapeInfo;
        return shapeInfoBuffer;
    }


    /**
     * Compute the real linear indices for the given shape and stride
     */
#ifdef __CUDACC__
    __host__ __device__
#endif
    inline Nd4jIndex *computeIndices(int rank, int *shape,  int *stride) {
        int length = shape::prodLong(shape,rank);
        Nd4jIndex *ret = new Nd4jIndex[length];
        for(int i = 0; i < length; i++) {
            int *idx = shape::ind2sub(rank, shape, i);
            ret[i] = shape::getOffset(0, shape, stride, idx, rank);
            delete[] idx;
        }

        return ret;
    }

    /**
  * Compute the real linear indices for the given shape and stride
  */
#ifdef __CUDACC__
    __host__ __device__
#endif
    inline Nd4jIndex *computeIndices(int *shapeBuffer) {
        return computeIndices(shape::rank(shapeBuffer),shape::shapeOf(shapeBuffer),shape::stride(shapeBuffer));
    }


    /**
 * Convert the given index (such as 1,1)
 * to a linear index
 * @param shape the shape of the indexes to convert
 * @param indices the index to convert
 * @return the linear index given the shape
 * and indices
 */
#ifdef __CUDACC__
    __host__ __device__
#endif
    inline int sub2Ind(int rank, int *shape, int *indices) {
        int index = 0;
        int shift = 1;

        for(int i = 0; i < rank; i++) {
            index += shift * indices[i];
            shift *= shape[i];
        }
        return index;
    }

    /**
     * Convert a linear index to
     * the equivalent nd index
     * @param shape the shape of the dimensions
     * @param index the index to map
     * @param numIndices the number of total indices (typically prod of shape(
     * @return the mapped indexes along each dimension
     */
#ifdef __CUDACC__
    __host__ __device__
#endif
    inline int* ind2sub(int rank,  int *shape, int index,int numIndices) {
        int denom = numIndices;
        int *ret = new int[rank];

        for(int i = rank - 1; i >= 0; i--) {
            denom /= shape[i];
            ret[i] = index / denom;
            index %= denom;

        }
        return ret;
    }

    /**
     * Convert a linear index to
     * the equivalent nd index.
     * Infers the number of indices from the specified shape.
     *
     * @param shape the shape of the dimensions
     * @param index the index to map
     * @return the mapped indexes along each dimension
     */
#ifdef __CUDACC__
    __host__ __device__
#endif
    inline int* ind2sub(int rank,  int *shape, int index) {
        return ind2sub(rank,shape, index,shape::prodLong(shape,rank));
    }

    /**
 * Convert a linear index to
 * the equivalent nd index
 * @param shape the shape of the dimensions
 * @param index the index to map
 * @param numIndices the number of total indices (typically prod of shape(
 * @return the mapped indexes along each dimension
 */
#ifdef __CUDACC__
    __host__ __device__
#endif
    inline void  ind2sub(int rank, int *shape, int index, int numIndices, int *ret) {
        int denom = numIndices;

        for(int i = rank - 1; i >= 0; i--) {
            denom /= shape[i];
            ret[i] = index / denom;
            index %= denom;
        }
    }

/**
     * Convert a linear index to
     * the equivalent nd index.
     * Infers the number of indices from the specified shape.
     *
     * @param shape the shape of the dimensions
     * @param index the index to map
     * @return the mapped indexes along each dimension
     */
#ifdef __CUDACC__
    __host__ __device__
#endif
    inline void ind2sub(int rank,int *shape,int index, int *out) {
        ind2sub(rank,shape, index,shape::prodLong(shape,rank),out);
    }

    /**
     * Convert a linear index to
     * the equivalent nd index
     * @param shape the shape of the dimensions
     * @param index the index to map
     * @param numIndices the number of total indices (typically prod of shape(
     * @return the mapped indexes along each dimension
     */
#ifdef __CUDACC__
    __host__ __device__
#endif
    inline int * ind2subC(int rank, int *shape, int index, int numIndices) {
        int denom = numIndices;
        int *ret = new int[rank];

        for(int i = 0; i < rank; i++) {
            denom /= shape[i];
            ret[i] = index / denom;
            index %= denom;

        }
        return ret;
    }

    /**
     * Convert a linear index to
     * the equivalent nd index.
     * Infers the number of indices from the specified shape.
     *
     * @param shape the shape of the dimensions
     * @param index the index to map
     * @return the mapped indexes along each dimension
     */
#ifdef __CUDACC__
    __host__ __device__
#endif
    inline int *ind2subC(int rank, int *shape, int index) {
        return ind2subC(rank,shape, index, shape::prodLong(shape,rank));
    }

    /**
     * Convert a linear index to
     * the equivalent nd index
     * @param shape the shape of the dimensions
     * @param index the index to map
     * @param numIndices the number of total indices (typically prod of shape(
     * @return the mapped indexes along each dimension
     */
#ifdef __CUDACC__
    __host__ __device__
#endif
    inline void ind2subC(int rank, int *shape, int index, int numIndices, int *ret) {
        int denom = numIndices;
        for(int i = 0; i < rank; i++) {
            denom /= shape[i];
            ret[i] = index / denom;
            index %= denom;

        }
    }

/**
     * Convert a linear index to
     * the equivalent nd index.
     * Infers the number of indices from the specified shape.
     *
     * @param shape the shape of the dimensions
     * @param index the index to map
     * @return the mapped indexes along each dimension
     */
#ifdef __CUDACC__
    __host__ __device__
#endif
    inline void ind2subC(int rank, int *shape, int index, int *out) {
        ind2subC(rank,shape, index,shape::prodLong(shape,rank),out);
    }

    /**
 * Convert a linear index to
 * the equivalent nd index
 * @param shape the shape of the dimensions
 * @param index the index to map
 * @param numIndices the number of total indices (typically prod of shape(
 * @return the mapped indexes along each dimension
 */
#ifdef __CUDACC__
    __host__ __device__
#endif
    inline void  ind2subOrder(int *shapeInfo, int index, int numIndices,int *out) {
        if(shape::order(shapeInfo) == 'f') {
            shape::ind2sub(
                    shape::rank(shapeInfo),
                    shape::shapeOf(shapeInfo),
                    index,
                    numIndices,
                    out);
        }
        else {
            shape::ind2subC(
                    shape::rank(shapeInfo),
                    shape::shapeOf(shapeInfo),
                    index,
                    numIndices,
                    out);

        }
    }

    /**
 * Convert a linear index to
 * the equivalent nd index
 * @param shape the shape of the dimensions
 * @param index the index to map
 * @param numIndices the number of total indices (typically prod of shape(
 * @return the mapped indexes along each dimension
 */
#ifdef __CUDACC__
    __host__ __device__
#endif
    inline void ind2subOrder(int *shapeInfo, int index, int *out) {
        ind2subOrder(shapeInfo,index,shape::length(shapeInfo),out);
    }

/**
 * Convert a linear index to
 * the equivalent nd index
 * @param shape the shape of the dimensions
 * @param index the index to map
 * @param numIndices the number of total indices (typically prod of shape(
 * @return the mapped indexes along each dimension
 */



/**
 *
 * @param length
 * @param shape
 * @param rearrange
 * @return
 */
#ifdef __CUDACC__
    __host__ __device__
#endif

    inline int *doPermuteSwap(int length, int *shape, int *rearrange) {
        int *ret = new int[length];
        for (int i = 0; i < length; i++) {
            ret[i] = shape[rearrange[i]];
        }
        return ret;
    }

/**
 *
 * @param length
 * @param shape
 * @param rearrange
 * @return
 */
#ifdef __CUDACC__
    __host__ __device__
#endif

    inline void doPermuteSwap(int length, int **shape, int *rearrange) {
        int *shapeDeref = *shape;
        for (int i = 0; i < length; i++) {
            int x = shapeDeref[i];
            int j = i;
            while (1) {
                int k = rearrange[j];
                rearrange[j] = j;
                if (k == i)
                    break;
                shapeDeref[j] = shapeDeref[k];
                j = k;

            }

            shapeDeref[j] = x;
        }

    }


#ifdef __CUDACC__
    __host__ __device__
#endif

    inline void permuteShapeBufferInPlace(int *shapeBuffer,int *rearrange,int *out) {
        memcpy(out,shapeBuffer,sizeof(int) * shape::shapeInfoLength(shape::rank(shapeBuffer)));
        doPermuteShapeBuffer(shape::rank(shapeBuffer),out,rearrange);
    }

#ifdef __CUDACC__
    __host__ __device__
#endif

    inline int *permuteShapeBuffer(int *shapeBuffer,int *rearrange) {
        int len = shape::shapeInfoLength(shape::rank(shapeBuffer));
        int *copy = shape::copyOf(len,shapeBuffer);
        doPermuteShapeBuffer(copy,rearrange);
        return copy;
    }
#ifdef __CUDACC__
    __host__ __device__
#endif

    inline void doPermuteShapeBuffer(int *shapeBuffer,int *rearrange) {
        int *shapeRef = shapeBuffer;
        //rank of the rearrange array == rank of shape buffer
        int rearrageRank = shape::rank(shapeRef);
        int *shape = shape::shapeOf(shapeRef);
        int *stride = shape::stride(shapeRef);
        int *rearrangeCopy1 = shape::copyOf(rearrageRank,rearrange);
        shape::doPermuteSwap(rearrageRank,&shape,rearrangeCopy1);
        delete[] rearrangeCopy1;
        int *rearrangeCopy2 = shape::copyOf(rearrageRank,rearrange);
        shape::doPermuteSwap(rearrageRank,&stride,rearrangeCopy2);
        delete[] rearrangeCopy2;
    }
#ifdef __CUDACC__
    __host__ __device__
#endif

    inline void doPermuteShapeBuffer(int rank,int *shapeBuffer,int *rearrange) {
        int *shapeRef = shapeBuffer;
        //rank of the rearrange array == rank of shape buffer
        int rearrageRank = rank;
        int *shape = shape::shapeOf(shapeRef);
        int *stride = shape::stride(shapeRef);
        int *rearrangeCopy1 = shape::copyOf(rearrageRank,rearrange);
        shape::doPermuteSwap(rearrageRank,&shape,rearrangeCopy1);
        delete[] rearrangeCopy1;
        int *rearrangeCopy2 = shape::copyOf(rearrageRank,rearrange);
        shape::doPermuteSwap(rearrageRank,&stride,rearrangeCopy2);
        shapeBuffer[shape::shapeInfoLength(rank) - 1] = shape::getOrder(rank,shape,stride,1);
        delete[] rearrangeCopy2;
    }


#ifdef __CUDACC__
    __host__ __device__
#endif
    inline int *createPermuteIndexes(int originalRank,int *dimension,int dimensionLength) {
        int delta = originalRank - dimensionLength;
        int *ret = new int[originalRank];
        for(int i = 0; i < delta; i++) {
            ret[i] = i + dimensionLength;
        }

        for(int i = delta; i  < originalRank; i++) {
            ret[i] = i - delta;
        }

        return ret;
    }

/**
 * Get the ordering for the device
 * @param length
 * @param shape
 * @param stride
 * @param elementStride
 * @return
 */
#ifdef __CUDACC__
    __host__ __device__
#endif

    inline char getOrder(int length, int *shape, int *stride, int elementStride) {
        int sd = -1;
        int dim = -1;
        int i = -1;
        int cContiguous = 1;
        int isFortran = 1;

        sd = 1;
        for (i = length - 1; i >= 0; --i) {
            dim = shape[i];

            if (stride[i] != sd) {
                cContiguous = 0;
                break;
            }
            /* contiguous, if it got this far */
            if (dim == 0) {
                break;
            }
            sd *= dim;

        }

        /* check if fortran contiguous */
        sd = elementStride;
        for (i = 0; i < length; ++i) {
            dim = shape[i];
            if (stride[i] != sd) {
                isFortran = 0;
            }
            if (dim == 0) {
                break;
            }
            sd *= dim;

        }

        if (isFortran && cContiguous)
            return 'a';
        else if (isFortran && !cContiguous)
            return 'f';
        else if (!isFortran && !cContiguous)
            return 'c';
        else
            return 'c';

    }





/**
 * Ensure that every value in the re arrange
 * array is unique
 * @param arr
 * @param shape
 * @param arrLength
 * @param shapeLength
 * @return
 */
#ifdef __CUDACC__
    __host__ __device__
#endif

    inline int checkArrangeArray(int *arr, int arrLength, int shapeLength) {
        if (arrLength != shapeLength)
            return -1;
        for (int i = 0; i < arrLength; i++) {
            if (arr[i] >= arrLength || arr[i] < 0)
                return -1;
        }
        for (int i = 0; i < arrLength; i++) {
            for (int j = 0; j < arrLength; j++) {
                if (i != j && arr[i] == arr[j])
                    return -1;
            }
        }

        return 1;
    }

/**
 * Permute the shape information
 * @param info the shape information to permute
 * @param rearrange the order to re arrange
 * @param rank the rank of the rearrange array
 */
#ifdef __CUDACC__
    __host__ __device__
#endif

    inline void permute(ShapeInformation **info, int *rearrange, int rank) {
        ShapeInformation *infoDeref = *info;
        checkArrangeArray(rearrange, rank, rank);
        shape::doPermuteSwap(rank, &infoDeref->shape, rearrange);
        shape::doPermuteSwap(rank, &infoDeref->stride, rearrange);
        char order = getOrder(rank, infoDeref->shape, infoDeref->stride,
                              infoDeref->elementWiseStride);
        infoDeref->order = order;

    }

/**
 * Returns whether the
 * given shape is a vector or not
 * @param shape the shape of the array
 * @param rank the rank of the shape
 */
#ifdef __CUDACC__
    __host__ __device__
#endif

    inline int isVector(int *shape, int rank) {
        if (rank > 2)
            return 0;
        else if (rank <= 2) {
            if (shape[0] == 1 || shape[1] == 1)
                return 1;
        }
        return 0;
    }

#ifdef __CUDACC__
    __host__ __device__
#endif

    inline int isVector(int *shapeInfo) {
        return isVector(shape::shapeOf(shapeInfo),shape::rank(shapeInfo));
    }

    /**
 * Returns whether the
 * given shape is a vector or not
 * @param shape the shape of the array
 * @param rank the rank of the shape
 */
#ifdef __CUDACC__
    __host__ __device__
#endif

    inline int isMatrix(int *shape, int rank) {
        if (rank > 2)
            return 0;
        else if (rank <= 2) {
            if (shape[0] == 1 || shape[1] == 1)
                return 0;
        }

        return 1;
    }

#ifdef __CUDACC__
    __host__ __device__
#endif

    inline int isMatrix(int *shapeInfo) {
        return isMatrix(shape::shapeOf(shapeInfo),shape::rank(shapeInfo));
    }

/**
 * Returns the shape portion of an information
 * buffer
 */
#ifdef __CUDACC__
    __host__ __device__
#endif

    inline int *shapeOf(int *buffer) {
        return buffer + 1;
    }

/**
 * Return a copy of a buffer.
 * This buffer allocates memory
 * that must be freed elsewhere.
 */
#ifdef __CUDACC__
    __host__ __device__
#endif

    inline int *copyOf(int length, int *toCopy) {
        int *ret = new int[length];
        memcpy(ret, toCopy, sizeof(int)*length);
        return ret;
    }

    /**
* Return a copy of a buffer.
* This buffer allocates memory
* that must be freed elsewhere.
*/
#ifdef __CUDACC__
    __host__ __device__
#endif
    inline void copyTo(int length, int *from, int *to) {
        memcpy(to, from, sizeof(int)*length);
    }

    /**
* Return a copy of a buffer.
* This buffer allocates memory
* that must be freed elsewhere.
*/
#ifdef __CUDACC__
    __host__ __device__
#endif
    inline void copyTo(int length, int *from, int *to, int *indexes) {
        for(int i = 0; i < length; i++) {
            to[i] = from[indexes[i]];
        }
    }

/**
 * Permute the given strides
 * in the given rearrange order
 * @param toPermute the buffer to permute
 * @param shapeRank the length of the buffer to permute
 * @param rearrange the rearrange order (must be 0 based indexes
 * and all must be filled in)
 * @return the rearranged array
 */
#ifdef __CUDACC__
    __host__ __device__
#endif
    inline int *permutedStrides(int *toPermute, int shapeRank, int *rearrange) {
        int *strideCopy = copyOf(shapeRank, toPermute);
        checkArrangeArray(rearrange, shapeRank, shapeRank);
        int *newStride = doPermuteSwap(shapeRank, strideCopy, rearrange);
        delete[] strideCopy;
        return newStride;
    }

/**
 * Return the slice (shape + 1 in pointer arithmetic)
 * @param shape the shape to take the slice of
 * @return the shape array - the first entry
 */
#ifdef __CUDACC__
    __host__ __device__
#endif

    inline int *slice(int *shape) {
        return shape + 1;
    }

/**
 * Returns the length of the
 * shape information buffer:
 * rank * 2 + 3
 * @param rank the rank to get the shape
 * info length for
 * @return rank * 2 + 4
 */
#ifdef __CUDACC__
    __host__ __device__
#endif

    inline int shapeInfoLength(int rank) {
        //FIXME magic numbers
        return rank * 2 + 4;
    }

/**
 * Returns the rank portion of
 * an information buffer
 */
#ifdef __CUDACC__
    __host__ __device__
#endif

    inline int rank( int *buffer) {
        return buffer[0];
    }

/**
 * Converts a raw int buffer of the layout:
 * rank
 * shape
 * stride
 * offset
 * elementWiseStride
 *
 * where shape and stride are both straight int pointers
 */
#ifdef __CUDACC__
    __host__ __device__
#endif

    inline ShapeInformation *infoFromBuffer(int *buffer) {
        ShapeInformation *info = new ShapeInformation;
        int length = shapeInfoLength(rank(buffer));
        int rank = buffer[0];

        //start after rank
        info->shape = buffer + 1;
        info->stride = buffer + (1 + rank);
        info->rank = rank;
        info->offset = buffer[length - 3];
        info->elementWiseStride = buffer[length - 2];
        int *stride = buffer + 1 + rank;
        info->stride = stride;
        info->order = (char) buffer[length - 1];
        return info;
    }

/**
 * Returns the stride portion of an information
 * buffer
 */
#ifdef __CUDACC__
    __host__ __device__
#endif

    inline  int *stride( int *buffer) {
        return buffer + (1 + rank(buffer));
    }



/**
 * Compute the length of the given shape
 */
#ifdef __CUDACC__
    __host__ __device__
#endif

    inline int length(int *shapeInfo) {
        return shape::prodLong(shape::shapeOf(shapeInfo), shape::rank(shapeInfo));
    }

/***
 * Returns the offset portion of an information buffer
 */
#ifdef __CUDACC__
    __host__ __device__
#endif

    inline int offset(int *buffer) {
        int length = shape::shapeInfoLength(shape::rank(buffer));
        return buffer[length - 3];
    }

/**
 * Returns the ordering
 * for this shape information buffer
 */
#ifdef __CUDACC__
    __host__ __device__
#endif

    inline char order(int *buffer) {
        //FIXME magic numbers
        int length = buffer[0] * 2 + 4;
        return (char) buffer[length - 1];
    }

/**
 * Returns the element wise stride for this information
 * buffer
 */
#ifdef __CUDACC__
    __host__ __device__
#endif

    inline int elementWiseStride(int *buffer) {
        int length2 = shapeInfoLength(buffer[0]);
        return buffer[length2 - 2];
    }

    /**
* Returns the element wise stride for this information
* buffer relative to a dimension and reduction index
*/
#ifdef __CUDACC__
    __host__ __device__
#endif

    inline int reductionIndexElementWiseStride(int *buffer, int *dimension, int dimensionLength) {
        if(dimensionLength > 1) {
            char order = shape::order(buffer);
            if(order == 'f') {
                /**
                        * The element wise stride belongs to a reduction index.
                        * When used out of order, we can get rid of the data
                        * dependencies and rely on using the max dimension
                        * specified for stride instead.
                        * Say we take the sum(0,1) along arr
                        * we can use arr.stride(1) as a representation
                        * along which to iterate.
                        */
                int tadElementWiseStride = shape::stride(buffer)[dimension[dimensionLength - 1]];
                return tadElementWiseStride;
            }
            else {
                /**
                        * The element wise stride belongs to a reduction index.
                        * When used out of order, we can get rid of the data
                        * dependencies and rely on using the max dimension
                        * specified for stride instead.
                        * Say we take the sum(0,1) along arr
                        * we can use arr.stride(1) as a representation
                        * along which to iterate.
                        */
                int tadElementWiseStride = shape::stride(buffer)[dimension[dimensionLength - 1]];
                return tadElementWiseStride;
            }
        }
        else {
            char order = shape::order(buffer);
            if(order == 'f') {
                /**
                        * The element wise stride belongs to a reduction index.
                        * When used out of order, we can get rid of the data
                        * dependencies and rely on using the max dimension
                        * specified for stride instead.
                        * Say we take the sum(0,1) along arr
                        * we can use arr.stride(1) as a representation
                        * along which to iterate.
                        */
                int tadElementWiseStride = shape::stride(buffer)[dimension[0]];
                return tadElementWiseStride;
            }
            else {
                /**
                        * The element wise stride belongs to a reduction index.
                        * When used out of order, we can get rid of the data
                        * dependencies and rely on using the max dimension
                        * specified for stride instead.
                        * Say we take the sum(0,1) along arr
                        * we can use arr.stride(1) as a representation
                        * along which to iterate.
                        */
                int tadElementWiseStride = shape::stride(buffer)[dimension[dimensionLength - 1]];
                return tadElementWiseStride;
            }
        }

    }

/**
 * Returns whether
 * the given shape info buffer
 * represents a scalar shape
 */
#ifdef __CUDACC__
    __host__ __device__
#endif

    inline int isScalar(int *info) {
        if (shape::rank(info) > 2)
            return 0;
        if (shape::rank(info) == 1)
            return shape::shapeOf(info)[0] == 1;
        else if (rank(info) == 2) {
            return shape::shapeOf(info)[0] == 1 && shape::shapeOf(info)[1] == 1;
        }
        return 0;
    }

/**
 * Returns whether
 * the given shape information
 * represents a scalar
 * shape or not
 */
#ifdef __CUDACC__
    __host__ __device__
#endif

    inline int isScalar(volatile ShapeInformation *info) {
        if (info->rank > 2)
            return 0;
        if (info->rank == 1)
            return info->shape[0] == 1;
        else if (info->rank == 2) {
            return info->shape[0] == 1 && info->shape[1] == 1;
        }
        return 0;
    }

/**
 * Return a copy of this array with the
 * given index omitted
 *
 * @param data  the data to copy
 * @param indexes the index of the item to remove
 * @param dataLength the length of the data array
 * @param indexesLength the length of the data array
 * @return the new array with the omitted
 *
 * item
 */
#ifdef __CUDACC__
    __host__ __device__
#endif

    inline void removeIndex(int *data, int *indexes, int dataLength, int indexesLength,
                            int *ret) {
        int count = 0;
        int absLength = dataLength - indexesLength;
        for (int i = 0; i < dataLength && count < absLength; i++) {
            int contains = 0;
            for (int j = 0; j < indexesLength; j++) {
                if (i == indexes[j]) {
                    contains = 1;
                    break;
                }
            }

            if (!contains) {
                ret[count] = data[i];
                count++;
            }
        }
    }

#ifdef __CUDACC__
    __host__ __device__
#endif
    inline int* everyIndexBut(int *indexes,int indexesLength,int begin,int end) {
        int len = end - indexesLength;
        int *ret = new int[len];
        int retIdx = 0;
        //not here that we do 0 based indexing for end - this assumes things like:
        //0 to 4 are specified
        for(int i = begin; i < end ; i++) {
            bool found = false;
            for(int j = 0; j < indexesLength; j++) {
                if(indexes[j] == i) {
                    found = true;
                    break;
                }

            }

            if(!found) {
                ret[retIdx++] = i;
            }

        }

        return ret;

    }

/**
 * Computes the offset for accessing
 * a global element given the shape information
 * and the offset to be read.
 */
#ifdef __CUDACC__
    __device__ int tadOffset(ShapeInformation *xInfo, int offset) {
	return offset + threadIdx.x * xInfo->elementWiseStride;

}

#endif

/**
 * Returns a shape
 * forces the given length to be 2.
 * @param shape the shape to modify
 * @param dimension the dimension (row or column)
 * for the shape to be returned as
 * @return the new shape
 */
#ifdef __CUDACC__
    __host__ __device__
#endif

    inline int *ensureVectorShape(int *shape, int dimension) {
        int *ret = new int[2];

        if (dimension == 0) {
            ret[0] = 1;
            ret[1] = shape[0];
        } else {
            ret[0] = shape[0];
            ret[1] = 1;
        }

        return ret;
    }

/**
 * Returns a shape
 * forces the given length to be 2.
 * @param shape the shape to modify
 * @param dimension the dimension (row or column)
 * for the shape to be returned as
 * @return the new shape
 */
#ifdef __CUDACC__
    __host__ __device__
#endif

    inline int *ensureVectorShape(int *shape) {
        return ensureVectorShape(shape, 0);
    }

/**
 * Generate an int buffer
 * up to the given length
 * at the specified increment
 *
 */
#ifdef __CUDACC__
    __host__ __device__
#endif

    inline int *range(int from, int to, int increment) {
        int diff = nd4j::math::nd4j_abs<int>(from - to);
        int retLength = diff / increment;
        int *ret;
        if(diff / increment < 1)
            ret = new int[1];
        else
            ret = new int[diff / increment];
        if (from < to) {
            int count = 0;
            for (int i = from; i < to; i += increment) {
                if (count >= retLength)
                    break;
                ret[count++] = i;
            }
        } else if (from > to) {
            int count = 0;
            for (int i = from - 1; i >= to; i -= increment) {
                if (count >= retLength)
                    break;
                ret[count++] = i;
            }
        }

        return ret;
    }

/**
 * Generate a range
 * beginning at from and ending at to
 * incrementing by 1
 * @param from the start
 * @param to the end
 * @return the int array starting at from and ending at to
 */
#ifdef __CUDACC__
    __host__ __device__
#endif

    inline int *range(int from, int to) {
        return range(from, to, 1);
    }

/**
 * Keep the given indexes in the data
 * @param data
 * @param index
 * @param indexLength
 * @param dataLength
 * @return
 */
#ifdef __CUDACC__
    __host__ __device__
#endif

    inline int *keep(volatile int *data, int *index, int indexLength, int dataLength) {
        int *ret = new int[indexLength];
        int count = 0;
        for (int i = 0; i < dataLength; i++) {
            int contains = 0;
            for (int j = 0; j < indexLength; j++) {
                if (i == index[j]) {
                    contains = 1;
                    break;
                }
            }

            if (contains)
                ret[count++] = data[i];
        }
        return ret;
    }

/**
 * Generate a reverse
 * copy of the data
 */
#ifdef __CUDACC__
    __host__ __device__
#endif

    inline int *reverseCopy(int *data, int length) {
        if (length < 1)
            return nullptr;

        int *copy = new int[length];
        for (int i = 0; i <= length / 2; i++) {
            int temp = data[i];
            copy[i] = data[length - i - 1];
            copy[length - i - 1] = temp;
        }
        return copy;
    }


#ifdef __CUDACC__
    __host__ __device__
#endif

    inline void reverseCopyTo(int *from, int *to, int length) {
        if (length < 1)
            return;
        for (int i = 0; i <= length / 2; i++) {
            int temp = from[i];
            to[i] = from[length - i - 1];
            to[length - i - 1] = temp;
        }
    }

#ifdef __CUDACC__
    __host__ __device__
#endif

    inline void reverseCopyTo(int *from, int *to, int *indexes, int length) {
        if (length < 1)
            return;

        for (int i = 0; i <= length / 2; i++) {
            int temp = from[indexes[i]];
            to[i] = from[indexes[length - i - 1]];
            to[length - i - 1] = temp;
        }

    }

/**
 *
 * @param arr1
 * @param arr1Length
 * @param arr2
 * @param arr2Length
 * @return
 */
#ifdef __CUDACC__
    __host__ __device__
#endif

    inline int *concat(int *arr1, int arr1Length, int *arr2, int arr2Length) {
        int *ret = new int[arr1Length + arr2Length];
        std::memcpy(ret, arr1, arr1Length * sizeof(int));
        std::memcpy(ret + arr1Length, arr2, arr2Length * sizeof(int));
        return ret;
    }

/**
 *
 * @param numArrays
 * @param numTotalElements
 * @param arr
 * @param lengths
 * @return
 */
#ifdef __CUDACC__
    __host__ __device__
#endif

    inline int *concat(int numArrays, int numTotalElements, int **arr, int *lengths) {
        int *ret = new int[numTotalElements];
        int count = 0;
#pragma omp simd
        for (int i = 0; i < numArrays; i++) {
            for (int j = 0; j < lengths[i]; j++) {
                ret[count++] = arr[i][j];
            }
        }

        return ret;
    }

/**
 * Get the length per slice of the
 * given shape and the dimension
 * @param rank the rank of the shape
 * @param shape the shape of to get
 * the length per slice for
 * @param dimension the dimension to
 * get the length per slice for
 * @param dimensionLength the length of the dimension array
 * @return the length per slice of the given shape
 * along the given dimension
 */
#ifdef __CUDACC__
    __host__ __device__
#endif

    inline int lengthPerSlice(int rank, int *shape, int *dimension, int dimensionLength) {
        int absSelta = nd4j::math::nd4j_abs<int>(rank - dimensionLength);
        int *ret2 = new int[absSelta];
        removeIndex(shape, dimension, rank, dimensionLength, ret2);
        int length = rank - dimensionLength;
        int ret = prod(ret2, length);
        delete[] ret2;
        return ret;
    }

/**
 * calculates the offset for a tensor
 * @param index
 * @param arr
 * @param tensorShape
 * @return
 */
#ifdef __CUDACC__
    __host__ __device__
#endif

    inline int sliceOffsetForTensor(int rank, int index, int *shape, int *tensorShape,
                                    int tensorShapeLength, int *dimension, int dimensionLength) {
        int tensorLength = prodLong(tensorShape, tensorShapeLength);
        int lengthPerSlice2 = lengthPerSlice(rank, shape, dimension,
                                             dimensionLength);
        if (lengthPerSlice2 <= 0) {
            return 0;
        }

        int offset = index * tensorLength / lengthPerSlice2;
        return offset;
    }
#ifdef __CUDACC__

    /**
 * Computes the offset for accessing
 * a global element given the shape information
 * and the offset to be read.
 */
__device__ int tadOffset(int *xInfo, int offset) {
	return offset + threadIdx.x * elementWiseStride(xInfo);

}
#endif

/**
 * Computes the tensor along dimension
 * offset
 * @param index the index to get the offset for the tad for
 * @param rank the rank of the shapes and strides
 * @param info the shape information to use for tad
 * @param dimension the dimensions to use for computing the tensor along dimensions
 */
#ifdef __CUDACC__
    __host__ __device__
#endif

    inline int offset(int index, int rank, ShapeInformation *info, int *dimension,
                      int dimensionLength) {
        int *tensorShape = keep(info->shape, dimension, dimensionLength, rank);
        if (dimensionLength == 1) {
            int *newTensorShape = ensureVectorShape(tensorShape, dimension[0]);
            delete[] tensorShape;
            tensorShape = newTensorShape;
        }

        //change the value
        ShapeInformation *copy = shapeCopy(info);
        info = copy;

        int *reverseDimensions = reverseCopy(dimension, dimensionLength);
        int *rangeRet = range(0, rank);
        int *remove = new int[rank - dimensionLength];
        removeIndex(rangeRet, dimension, rank, dimensionLength, remove);

        int *zeroDimension = new int[1];
        zeroDimension[0] = 0;

        int removeLength = rank - dimensionLength;
        int *newPermuteDims = concat(remove, removeLength, reverseDimensions,
                                     dimensionLength);

        permute(&info, newPermuteDims, rank);

        int *permuted = info->shape;
        int *permutedStrides = info->stride;
        int tensorShapeLength = rank - removeLength;
        if (tensorShapeLength < 2)
            tensorShapeLength = 2;
        int sliceIdx = sliceOffsetForTensor(rank, index, permuted, tensorShape,
                                            tensorShapeLength, zeroDimension, 1);

        //determine offset here

        int *ret2 = slice(info->shape);
        int *ret2Stride = slice(info->stride);

        int ret2Length = prod(ret2, rank - 1);
        int ret2Rank = rank - 1;

        int retOffset = sliceIdx * permutedStrides[0];

        int length = prod(tensorShape, tensorShapeLength);
        int tensorLength = length;
        //__device__ int lengthPerSlice(int rank,int *shape,int *dimension) {
        int offset = index * tensorLength
                     / lengthPerSlice(ret2Rank, ret2, zeroDimension, 1);
        /**
         * Need to do slice(offset) here
         */
        if (sliceIdx == 0
            && length == lengthPerSlice(ret2Rank, ret2, zeroDimension, 1)) {
            /**
             * NOTE STRIDE[1] HERE. WE DO THIS TO AVOID CREATING A NEW SLICE OBJECT.
             */
            //account for shape[i] == 1
            int strideIndex = 1;
            for (int i = 0; i < info->rank; i++) {
                if (info->shape[i] == 1)
                    strideIndex++;
            }

            if (strideIndex >= info->rank)
                strideIndex = info->rank - 1;

            retOffset = info->offset + offset * info->stride[strideIndex];
        }

            //determine offset here
            //note here offset doesn't change, just the shape
            //of the tad
        else if (length == lengthPerSlice(ret2Rank, ret2, zeroDimension, 1)) {
            offset -= ret2[0] * (offset / ret2[0]);
            //set offset here
            ret2 = slice(ret2);
            ret2Rank--;
            //account for shape[i] == 1
            int strideIndex = 1;
            for (int i = 0; i < info->rank; i++) {
                if (info->shape[i] == 1)
                    strideIndex++;
            }

            if (strideIndex >= info->rank)
                strideIndex = info->rank - 1;

            retOffset += info->stride[strideIndex] * offset;
        }

        else {

            while (ret2Length > length) {
                sliceIdx = sliceOffsetForTensor(ret2Rank, index, ret2, tensorShape,
                                                tensorShapeLength, zeroDimension, 1);
                sliceIdx -= ret2[0] * (sliceIdx / ret2[0]);
                //set offset
                ret2 = slice(ret2);
                ret2Stride = slice(ret2Stride);
                ret2Rank--;
                //slice wise offsets are offset + i * majorStride()
                //dividing by the slice index will adjust the offset by a factor of sliceIndex
                ret2Length = prod(ret2, ret2Rank);

            }
        }

        retOffset = info->offset + sliceIdx;

        delete[] reverseDimensions;
        delete[] rangeRet;
        delete[] remove;
        delete[] copy;
        //free the new pointer
        if (rank <= 2) {
            delete[] tensorShape;
        }

        if (retOffset < 0)
            retOffset = 0;

        return retOffset;
    }




/**
 * Given the shape information and dimensions
 * returns common information
 * needed for tensor along dimension
 * calculations
 */
#ifdef __CUDACC__
    __host__ __device__
#endif

    inline TADPermuteInfo tadInfo(int *xShapeInfo, int *dimension, int dimensionLength) {
        int *shapeOfX = shape::shapeOf(xShapeInfo);
        int xRank = shape::rank(xShapeInfo);
        int *tensorShape = shape::keep(shapeOfX, dimension, dimensionLength, xRank);
        if (dimensionLength == 1) {
            int *newTensorShape = shape::ensureVectorShape(tensorShape,
                                                           dimension[0]);
            delete[] tensorShape;
            tensorShape = newTensorShape;
        }


        int removeLength = nd4j::math::nd4j_abs<int>(xRank - dimensionLength);
        int tensorShapeLength = shape::rank(xShapeInfo) - removeLength;
        if (tensorShapeLength < 2)
            tensorShapeLength = 2;

        int tensorShapeProd = shape::prod(tensorShape, tensorShapeLength);
        int *reverseDimensions = shape::reverseCopy(dimension, dimensionLength);
        int *rangeRet = shape::range(0, xRank);

        int *remove = new int[removeLength];
        shape::removeIndex(rangeRet, dimension, xRank, dimensionLength, remove);

        int *zeroDimension = new int[1];
        zeroDimension[0] = 0;

        int *newPermuteDims = shape::concat(remove, removeLength, reverseDimensions,
                                            dimensionLength);
        int *permutedShape = shape::copyOf(shape::rank(xShapeInfo),shape::shapeOf(xShapeInfo));
        int *permutedStrides = shape::copyOf(shape::rank(xShapeInfo),shape::stride(xShapeInfo));
        shape::doPermuteSwap(shape::rank(xShapeInfo),&permutedShape,newPermuteDims);
        shape::doPermuteSwap(shape::rank(xShapeInfo),&permutedStrides,newPermuteDims);
        TADPermuteInfo info;
        info.tensorShape = tensorShape;
        info.xRank = xRank;
        info.reverseDimensions = reverseDimensions;
        info.rangeRet = rangeRet;
        info.removeLength = removeLength;
        info.remove = remove;
        info.zeroDimension = zeroDimension;
        info.newPermuteDims =  newPermuteDims;
        info.permutedShape = permutedShape;
        info.permutedStrides = permutedStrides;
        info.tensorShapeLength = tensorShapeLength;
        info.tensorShapeProd = tensorShapeProd;


        return info;
    }

/**
 * Frees the permute information
 * @param info the info to free
 */
#ifdef __CUDACC__
    __host__ __device__
#endif

    inline void freePermuteInfo(TADPermuteInfo info) {
        if(info.tensorShape != NULL)
            delete[] info.tensorShape;
        if(info.reverseDimensions != NULL)
            delete[] info.reverseDimensions;
        if(info.rangeRet != NULL)
            delete[] info.rangeRet;
        if(info.remove != NULL)
            delete[] info.remove;
        if(info.zeroDimension != NULL)
            delete[] info.zeroDimension;
        if(info.newPermuteDims != NULL)
            delete[] info.newPermuteDims;
        if(info.permutedShape != NULL)
            delete[] info.permutedShape;
        if(info.permutedStrides != NULL)
            delete[] info.permutedStrides;

    }

/**
 * Computes the number
 * of tensors along
 * a given dimension
 */
#ifdef __CUDACC__
    __host__ __device__
#endif

    inline int tensorsAlongDimension(volatile int rank, volatile int length,
                                     volatile int *shape, int *dimension, int dimensionLength) {
        int *tensorShape = shape::keep(shape, dimension, dimensionLength, rank);
        int ret = length / shape::prodLong(tensorShape, dimensionLength);
        delete[] tensorShape;
        return ret;
    }

/**
 * Computes the number
 * of tensors along
 * a given dimension
 */
#ifdef __CUDACC__
    __host__ __device__
#endif

    inline int tensorsAlongDimension(int *shapeInfo, int *dimension, int dimensionLength) {
        int *keepShape = shape::shapeOf(shapeInfo);
        int *tensorShape = shape::keep(keepShape, dimension, dimensionLength,
                                       rank(shapeInfo));
        int ret = shape::length(shapeInfo)
                  / shape::prodLong(tensorShape, dimensionLength);
        delete[] tensorShape;
        return ret;
    }

/**
 *
 * @param info
 * @param dimension
 * @param dimensionLength
 * @return
 */
#ifdef __CUDACC__
    __host__ __device__
#endif

    inline int tensorsAlongDimension(TADPermuteInfo info) {
        int length = shape::prodLong(info.permutedShape, info.xRank);
        return length / shape::prodLong(info.tensorShape, info.tensorShapeLength);
    }

/**
 *
 */
#ifdef __CUDACC__
    __host__ __device__
#endif

    inline int * tadShapeInfo(int index, int *xShapeInfo, int *dimension,
                              int dimensionLength) {
        TADPermuteInfo tadInfo = shape::tadInfo(xShapeInfo, dimension,
                                                dimensionLength);
        int sliceIdx = shape::sliceOffsetForTensor(rank(xShapeInfo), index,
                                                   tadInfo.permutedShape, tadInfo.tensorShape,
                                                   tadInfo.tensorShapeLength, tadInfo.zeroDimension, 1);

        //no more dimensions
        if (tadInfo.xRank <= 2) {
            shape::freePermuteInfo(tadInfo);
            return xShapeInfo;
        }

        //determine offset here

        int *ret2 = shape::slice(tadInfo.permutedShape);
        int *ret2Stride = shape::slice(tadInfo.permutedStrides);
        int ret2Length = shape::prod(ret2, shape::rank(xShapeInfo) - 1);
        int ret2Rank = tadInfo.xRank - 1;

        int retOffset = sliceIdx * tadInfo.permutedStrides[0];
        int tensorShapeProd = tadInfo.tensorShapeProd;
        int delta = nd4j::math::nd4j_abs<int>(
                tadInfo.tensorShapeLength - dimensionLength);
        int tensorShapeRoughlyEquals = dimensionLength == 1 && delta <= 1;
        if ((tensorShapeProd == ret2Length && tensorShapeRoughlyEquals == 1)
            || dimensionLength == tadInfo.tensorShapeLength) {
            ShapeInformation *info = new ShapeInformation();
            //row vector
            if (ret2Rank == 1) {
                ret2Rank++;
                ret2 = shape::ensureVectorShape(ret2);
                ret2Stride = shape::ensureVectorShape(ret2Stride);
            }
            info->shape = ret2;
            info->stride = ret2Stride;
            info->offset = retOffset;
            info->rank = ret2Rank;
            info->elementWiseStride = ret2Stride[ret2Rank - 1];
            int *shapeInfoRet = shape::toShapeBuffer(info);
            delete info;
            shape::freePermuteInfo(tadInfo);
            return shapeInfoRet;
        }

        int length = tadInfo.tensorShapeProd;
        int tensorLength = length;
        int sliceOffset = index * tensorLength
                          / shape::lengthPerSlice(ret2Rank, ret2, tadInfo.zeroDimension, 1);
        /**
         * Need to do slice(offset) here
         */
        int lengthPerSlice2 = shape::lengthPerSlice(ret2Rank, ret2,
                                                    tadInfo.zeroDimension, 1);

        if (sliceIdx == 0 && length == lengthPerSlice2) {
            ret2 = slice(ret2);
            ret2Stride = shape::slice(ret2Stride);
            ret2Rank--;
            ret2Length = shape::prod(ret2, ret2Rank);
            int newStride = ret2Stride[ret2Rank - 1];
            retOffset += (sliceOffset * ret2Length * newStride);

            if (retOffset < 0)
                retOffset = 0;
            //row vector
            if (ret2Rank == 1) {
                ret2Rank++;
                ret2 = shape::ensureVectorShape(ret2);
                ret2Stride = shape::ensureVectorShape(ret2Stride);
            }
            ShapeInformation *info = new ShapeInformation();
            info->shape = ret2;
            info->stride = ret2Stride;
            info->offset = retOffset;
            info->rank = ret2Rank;
            info->elementWiseStride = ret2Stride[ret2Rank - 1];
            int *shapeInfoRet = shape::toShapeBuffer(info);
            delete info;
            shape::freePermuteInfo(tadInfo);
            return shapeInfoRet;
        }

            //determine offset here
            //note here offset doesn't change, just the shape
            //of the tad
        else if (length == lengthPerSlice2) {
            sliceOffset -= ret2[0] * (sliceOffset / ret2[0]);
            //set offset here
            ret2 = slice(ret2);
            ret2Stride = slice(ret2Stride);
            ret2Rank--;
            //accumulate from the slice
            int newStride = ret2Stride[ret2Rank - 1];
            retOffset += (lengthPerSlice2 * newStride * sliceOffset);

            if (retOffset < 0)
                retOffset = 0;

            ShapeInformation *info = new ShapeInformation();
            //row vector
            if (ret2Rank == 1) {
                ret2Rank++;
                ret2 = ensureVectorShape(ret2);
                ret2Stride = ensureVectorShape(ret2Stride);
            }
            info->shape = ret2;
            info->stride = ret2Stride;
            info->offset = retOffset;
            info->rank = ret2Rank;
            info->elementWiseStride = ret2Stride[ret2Rank - 1];
            int *shapeInfoRet = shape::toShapeBuffer(info);
            delete info;
            shape::freePermuteInfo(tadInfo);
            return shapeInfoRet;
        }

        else {
            ret2Length = prod(ret2, ret2Rank);
            //start at zero incrementing whenever we hit a slice > 0
            while (ret2Length > length && ret2Rank > 0) {
                sliceIdx = sliceOffsetForTensor(ret2Rank, index, ret2,
                                                tadInfo.tensorShape, tadInfo.tensorShapeLength,
                                                tadInfo.zeroDimension, 1);
                sliceIdx -= ret2[0] * (sliceIdx / ret2[0]);
                if (sliceIdx > 0) {
                    if (ret2Rank > 1) {
                        retOffset += sliceIdx * ret2Stride[0];
                    } else {
                        retOffset += sliceIdx;
                    }
                }
                //set offset
                ret2 = shape::slice(ret2);
                ret2Stride = shape::slice(ret2Stride);
                //bump the offset wrt the slice idx when its not just truncating output

                ret2Rank--;
                ret2Length = shape::prod(ret2, ret2Rank);
            }

            ShapeInformation *info = new ShapeInformation();
            //row vector
            if (ret2Rank == 1) {
                ret2Rank++;
                ret2 = ensureVectorShape(ret2);
                ret2Stride = ensureVectorShape(ret2Stride);
            }
            info->shape = ret2;
            info->stride = ret2Stride;
            info->offset = retOffset;
            info->rank = ret2Rank;
            info->elementWiseStride = ret2Stride[ret2Rank - 1];

            int *shapeInfoRet = shape::toShapeBuffer(info);
            delete info;
            shape::freePermuteInfo(tadInfo);
            return shapeInfoRet;
        }

    }


    /**
 * Get an offset for retrieval
 * from a data buffer
 * based on the given
 * shape stride and given indices
 * @param baseOffset the offset to start from
 * @param shape the shape of the array
 * @param stride the stride of the array
 * @param indices the indices to iterate over
 * @return the double at the specified index
 */
#ifdef __CUDACC__
    __host__ __device__
#endif
    int getOffset(int baseOffset,  int *shape,  int *stride,  int *indices, int rank) {
        int offset = baseOffset;
        for(int i = 0; i < rank; i++) {
            if(indices[i] >= shape[i]) {
                //printf("Index %d [%d] must not be >= shape[%d].\n", i,indices[i],shape[i]);
                return -1;
            }

            if(shape[i] != 1) {
                offset += (int) indices[i] * stride[i];
            }
        }

        return offset;
    }


/**
 * Computes the tensor along dimension
 * offset
 * @param index the index to get the offset for the tad for
 * @param rank the rank of the shapes and strides
 * @param info the shape information to use for tad
 * @param dimension the dimensions to use for computing the tensor along dimensions
 */
#ifdef __CUDACC__
    __host__ __device__
#endif

    inline int offset(int index, int *xShapeInfo,int *dimension, int dimensionLength,
                      TADPermuteInfo info) {
        int sliceIdx = sliceOffsetForTensor(rank(xShapeInfo), index,
                                            info.permutedShape, info.tensorShape, info.tensorShapeLength,
                                            info.zeroDimension, 1);

        //determine offset here

        int *ret2 = slice(info.permutedShape);
        int *ret2Stride = slice(info.permutedStrides);
        int ret2Length = prod(ret2, rank(xShapeInfo) - 1);
        int ret2Rank = info.xRank - 1;

        int retOffset = sliceIdx * info.permutedStrides[0];
        if(dimension[0] == 0 ) {
            return sliceIdx;
            /*
            char xOrder = order(xShapeInfo);
            if (xOrder == 'c') {
                return sliceIdx;
            } else {
                // special case for F ordering on 0 dimension
                return index * info.tensorShapeProd;
            }
             */
        }

        int tensorShapeProd = info.tensorShapeProd;
        int val = nd4j::math::nd4j_abs<int>(
                info.tensorShapeLength - dimensionLength) <= 1;
        int tensorShapeRoughlyEquals = dimensionLength == 1 && val;
        if ((tensorShapeProd == ret2Length && tensorShapeRoughlyEquals == 1)
            || (dimensionLength == info.tensorShapeLength && dimensionLength > 0)) {
            return retOffset;
        }

        int length = info.tensorShapeProd;
        int tensorLength = length;
        int sliceOffset = index * tensorLength
                          / lengthPerSlice(ret2Rank, ret2, info.zeroDimension, 1);
        /**
         * Need to do slice(offset) here
         */
        int lengthPerSlice2 = lengthPerSlice(ret2Rank, ret2, info.zeroDimension, 1);

        if (sliceIdx == 0 && length == lengthPerSlice2) {
            ret2 = slice(ret2);
            ret2Stride = slice(ret2Stride);
            ret2Rank--;
            ret2Length = prod(ret2, ret2Rank);
            int newStride = ret2Stride[ret2Rank - 1];
            retOffset += (sliceOffset * ret2Length * newStride);

            if (retOffset < 0)
                retOffset = 0;

            return retOffset;
        }

            //determine offset here
            //note here offset doesn't change, just the shape
            //of the tad
        else if (length == lengthPerSlice2) {
            sliceOffset -= ret2[0] * (sliceOffset / ret2[0]);
            //set offset here
            ret2 = slice(ret2);
            ret2Stride = slice(ret2Stride);
            ret2Rank--;
            //accumulate from the slice
            int newStride = ret2Stride[ret2Rank - 1];
            retOffset += (lengthPerSlice2 * newStride * sliceOffset);

            if (retOffset < 0)
                retOffset = 0;

            return retOffset;
        }

        else {
            ret2Length = prod(ret2, ret2Rank);
            //start at zero incrementing whenever we hit a slice > 0
            while (ret2Length > length && ret2Rank > 0) {
                sliceIdx = sliceOffsetForTensor(ret2Rank, index, ret2,
                                                info.tensorShape, info.tensorShapeLength,
                                                info.zeroDimension, 1);
                sliceIdx -= ret2[0] * (sliceIdx / ret2[0]);
                if (sliceIdx > 0) {
                    if (ret2Rank > 1) {
                        retOffset += sliceIdx * ret2Stride[0];
                    } else {
                        retOffset += sliceIdx;
                    }
                }
                //set offset
                ret2 = slice(ret2);
                ret2Stride = slice(ret2Stride);
                //bump the offset wrt the slice idx when its not just truncating output

                ret2Rank--;
                ret2Length = prod(ret2, ret2Rank);
            }

            return retOffset;
        }

    }

/**
 * Returns the tensor along dimension
 * for the given block index
 * @param blockSize
 * @param blockIdx
 * @param i
 * @return
 */
#ifdef __CUDACC__
    __device__ __host__
#endif
    inline int tadForBlockIndex(int blockSize, int blockIdx, int i) {
        int ret = blockIdx + i * blockSize;
        return ret;
    }

/**
 * Computes the number of tads per block
 *
 */
#ifdef __CUDACC__
    __host__ __device__
#endif

    inline int tadsPerBlock(int blockSize, int tads) {
        return nd4j::math::nd4j_ceil<double>(tads / (double) blockSize);
    }

/**
 * Returns a shape buffer
 * for the shape information metadata.
 */
#ifdef __CUDACC__
    __host__ __device__
#endif

    inline int *toShapeBuffer( ShapeInformation *info) {
        int *ret = new int[shapeInfoLength(info->rank)];
        int count = 1;
        int rank = info->rank;

        ret[0] = info->rank;
#pragma omp simd
        for (int i = 0; i < rank; i++) {
            ret[count++] = info->shape[i];
        }
#pragma omp simd
        for (int i = 0; i < rank; i++) {
            ret[count++] = info->stride[i];
        }

        ret[count++] = info->offset;
        ret[count++] = info->elementWiseStride;
        ret[count++] = info->order;

        return ret;
    }



#ifdef __CUDACC__
    __host__ __device__
#endif
    void printShapeInfo(int *shapeInfo) {
        int rank = shape::rank(shapeInfo);
        int *shape = shape::shapeOf(shapeInfo);
        printf("Rank %d\n",rank);
        printf("Shape:\n");
        for(int i = 0; i < rank; i++) {
            printf(" %d ",shape[i]);
        }

        printf("\n");

        int *stride = shape::stride(shapeInfo);
        printf("Stride:\n");
        for(int i = 0; i < rank; i++) {
            printf(" %d ",stride[i]);
        }

        printf("\n");

        printf("Order %c\n",shape::order(shapeInfo));
    }
/**
 * Given an linear index, element wise stride
 * and the length of each tad
 * map a linear index to a tad
 * @param i the index to map
 * @param the element wise stride for the tads
 * @param numElementsPerTad the number of elements
 * per tad
 */
#ifdef __CUDACC__
    __host__ __device__
#endif

    inline int tadIndex(int i, int elementWiseStride, int numElementsPerTad) {
        return i / (numElementsPerTad * elementWiseStride);
    }

/**
 * Map a tad to a
 * reduction index.
 * @param tadIndexForOriginal the original tad index for the
 * split up problem (eg: split is dimension 3 mapping to a 2,3 problem)
 * @param tadsForReduced the number of tads for the shrunk down problem (eg: 2,3)
 * @param tadsForOriginal the number of tads for the smaller problem (eg: 3)
 */
#ifdef __CUDACC__
    __host__ __device__
#endif

    inline int reductionIndexForTad(int tadIndexForOriginal, int tadsForReduced,
                                    int tadsForOriginal) {
        if (tadIndexForOriginal == 0)
            return 0;
        return tadIndexForOriginal / (tadsForOriginal / tadsForReduced);
    }

/**
 * Tad index for linear
 * @param linearIndex
 * @param tadLength
 * @return
 */
#ifdef __CUDACC__
    __host__ __device__
#endif

    inline int tadIndexForLinear(int linearIndex, int tadLength) {
        return linearIndex % tadLength;
    }

/**
 * Computes the number of tads
 * per reduce index for the
 * reduction tad.
 */
#ifdef __CUDACC__
    __host__ __device__
#endif

    inline int tadsPerReduceIndex(int tadsForReduce, int tadsForOriginal) {
        return tadsForOriginal / tadsForReduce;
    }

/**
 * Maps a linear index to a reduction index
 * @param i the linear index to map
 * @param elementWiseStride the element wise stride
 * for the multiple problem
 * @param tadNum the number of tads for the shrunken problem
 * @param originalTadNum the tad number for the reduced version of the problem
 */
#ifdef __CUDACC__
    __host__ __device__
#endif
    inline int reductionIndexForLinear(int i, int elementWiseStride, int numElementsPerTad,
                                       int tadNum, int originalTadNum) {
        int tad = tadIndex(i, elementWiseStride, numElementsPerTad);
        return reductionIndexForTad(tad, tadNum, originalTadNum);
    }

#ifdef __CUDACC__
    __host__ __device__
#endif
    inline int* createScalarShapeInfo() {
        int *shape = new int[2];
        shape[0] = 1;
        shape[1] = 1;
        int *stride = new int[2];
        stride[0] = 1;
        stride[1] = 1;
        ShapeInformation *shapeInformation2 = new ShapeInformation();
        shapeInformation2->rank = 2;
        shapeInformation2->offset = 0;
        shapeInformation2->stride = stride;
        shapeInformation2->shape = shape;
        shapeInformation2->elementWiseStride = 1;
        int *ret = shape::toShapeBuffer(shapeInformation2);
        delete shapeInformation2;
        return ret;
    }

/**
 * Returns the prod of the data
 * up to the given length
 */
#ifdef __CUDACC__
    __host__ __device__
#endif

    inline int prod(int *data, int length) {
        int prod = 1;
        for (int i = 0; i < length; i++) {
            prod *= data[i];
        }

        return prod;
    }

/**
 * Returns the prod of the data
 * up to the given length
 */
#ifdef __CUDACC__
    __host__ __device__
#endif
    inline int prodLong( int *data, int length) {
        int prod = 1;
        for (int i = 0; i < length; i++) {
            prod *= data[i];
        }

        return prod;
    }

#ifdef __CUDACC__
    __host__ __device__
#endif
    inline int rearMostLeftOverItem(int *data, int *dimension,int dimensionLength) {
        int *stride = shape::stride(data);
        //corner case: return the final item when its greater than the max, since its guaranteed to be left over
        //note here that strides are interpreted in reverse for tad
        //start from the front rather than the back

        int rank = shape::rank(data);


        if(shape::order(data) == 'f') {
            int dimIdx = dimensionLength - 1;
            for(int i = rank - 1; i >= 0; i--) {
                /**
                 * Needs to find an algorithm such that:
                 * looping backwards will find the highest dimension left
                 * that isn't included in the dimension index list.
                 *
                 * This can also be thought of as the last item of the first index
                 * of the difference between the full list of indices and
                 * the dimension indices.
                 *
                 * We should avoid excessive object creation by only looping backwards.
                 */
                if(dimension[dimIdx--] != i) {
                    int ret = stride[i];
                    return ret;
                }
            }
        }

        else {
            int dimIdx = dimensionLength - 1;

            for(int i = rank - 1; i >= 0; i--) {
                /**
                 * Needs to find an algorithm such that:
                 * looping backwards will find the highest dimension left
                 * that isn't included in the dimension index list.
                 *
                 * This can also be thought of as the last item of the first index
                 * of the difference between the full list of indices and
                 * the dimension indices.
                 *
                 * We should avoid excessive object creation by only looping backwards.
                 */
                if(dimension[dimIdx--] != i) {
                    int ret = stride[i];
                    return ret;
                }
            }
        }




        int ret = stride[0];
        return ret;
    }

}

#endif /* SHAPE_H_ */<|MERGE_RESOLUTION|>--- conflicted
+++ resolved
@@ -1699,18 +1699,12 @@
                 }
             }
 
-<<<<<<< HEAD
-            if(numDimensionsOne > 0) {
-                this->collapse(shapeInfo,dimensionRef,dimensionLengthRef);
-            }
-=======
             //move dimension ones where dimensions + 1 s overlap
             if(numOnes > 0) {
                 this->collapse(shapeInfo,dimensionRef,dimensionLengthRef);
             }
 
 
->>>>>>> 4c2aeff3
 
 
             //update the stride and shape, note that this will not be a memory leak due to the pointers being declared differently
