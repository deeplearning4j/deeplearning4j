--- conflicted
+++ resolved
@@ -1521,11 +1521,7 @@
             else {
                 int shapeInfoLen = shape::shapeInfoLength(shape::rank(shapeInfo));
                 int *permuteIndexes = this->permuteDims();
-<<<<<<< HEAD
-                int *toPermute = new int[shapeInfoLen];
-=======
                 int toPermute[MAX_RANK];
->>>>>>> be185041
                 shape::permuteShapeBufferInPlace(shapeInfo,permuteIndexes,toPermute);
                 //copy starting from the tad shapes/strides that got permuted to the back
                 int shapeOffset = shape::rank(shapeInfo) - dimensionLength;
@@ -1534,14 +1530,8 @@
                 //now that the dimensions are permuted, all of the tad shapes/strides are in the back
                 //all we need to do is copy from the start of the tad dimensions to the end since they are
                 //arranged in the right order
-<<<<<<< HEAD
-                shape::copyTo(dimensionLength, permutedShape, retStride);
-                shape::copyTo(dimensionLength, permutedStride, retShape);
-                delete[] toPermute;
-=======
                 shape::copyTo(dimensionLength, permutedStride, retStride);
                 shape::copyTo(dimensionLength, permutedShape, retShape);
->>>>>>> be185041
                 delete[] permuteIndexes;
 
             }
