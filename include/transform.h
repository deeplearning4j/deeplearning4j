--- conflicted
+++ resolved
@@ -207,52 +207,6 @@
 	}
 #endif
 
-<<<<<<< HEAD
-            }
-
-
-            /**
-             * CPU execution
-             * @param dx the input
-             * @param xStride the stride to iterate for the input
-             * @param result the result buffer
-             * @param resultStride the stride for result
-             * storage
-             * @param extraParams the extra parameters
-             * @param n the number of elements to iterate on
-             */
-            virtual void exec(T *dx,
-                              int xStride,
-                              T *result,
-                              int resultStride,
-                              T *extraParams,
-                              int n) {
-                if (xStride == 1 && resultStride == 1) {
-                    if(n < 8000) {
-#pragma simd
-                        for (int i = 0; i < n; i++) {
-                            result[i] = op(dx[i], extraParams);
-                        }
-                    }
-                    else {
-#pragma omp parallel  for
-                        for (int i = 0; i < n; i++) {
-                            result[i] = op(dx[i], extraParams);
-                        }
-                    }
-
-                }
-
-
-                else {
-                    if(n < 8000) {
-                        for (int i = 0; i < n; i++) {
-                            result[i * resultStride] = op(dx[i * xStride],
-                                                          extraParams);
-                        }
-                    }
-                    else {
-=======
 	/**
 	 * CPU execution
 	 * @param dx the input
@@ -394,12 +348,13 @@
 			int n) {
 		if (xStride == 1 && resultStride == 1) {
 			if(n < 8000) {
-#pragma omp parallel  for
+#pragma simd 
 				for (int i = 0; i < n; i++) {
 					result[i] = op(dx[i], extraParams);
 				}
 			}
 			else {
+#pragma omp parallel  for
 				for (int i = 0; i < n; i++) {
 					result[i] = op(dx[i], extraParams);
 				}
@@ -416,7 +371,6 @@
 				}
 			}
 			else {
->>>>>>> 9b0b398f
 #pragma omp parallel for
 				for (int i = 0; i < n; i++) {
 					result[i * resultStride] = op(dx[i * xStride],
