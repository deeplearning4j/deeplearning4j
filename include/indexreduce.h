--- conflicted
+++ resolved
@@ -400,14 +400,9 @@
 				printf("[ERROR] Can not execute opNum=%d for indexreduce!\n", op);
 			}
 		}
-<<<<<<< HEAD
+
 
 			template<typename OpType>
-=======
-#ifndef __CUDACC__
-template<template <typename> typename OpType>
-#endif
->>>>>>> 673a3990
 #ifdef __CUDACC__
 			__host__
 #elif defined(__GNUC__)
