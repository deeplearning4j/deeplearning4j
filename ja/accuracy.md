<<<<<<< HEAD
- - -
title:ディープラーニングの精度
=======
---
title: ディープラーニングの精度
>>>>>>> b194d699
layout: default
---

# ディープラーニングの精度

ディープラーニングは、2006年以来、ベンチマークデータセットにおける記録を次々に更新してきました。そして、数多くの競争においてディープラーニングが唯一の対戦相手とするアルゴリズムはディープラーニング自身なのです。以下は、ディープラーニングネットワークのパワーやその留まることを知らない進化を裏付ける報告やリソースの一例です。

* [MNIST:Regularization of Neural Networks using DropConnect（DropConnectを使用したニューラルネットワークの正則化）](http://cs.nyu.edu/~wanli/dropc/)。DropConnectを使用して0.21%のエラー
* [DeepFace:Closing the Gap to Human-Level Performance in Face Verification（DeepFace:顔認証の精度を人間並みのレベルにまで高める）](http://www.cs.toronto.edu/~ranzato/publications/taigman_cvpr14.pdf)。Labeled Faces in the Wild (LFW)データセットにおいて、97.35%の判別精度に達しました。エラーは従来の割合の27%を超えて減少し、もはや人間の認識能力レベル（~97.53 パーセント）にまで近付きました。
* Andrew Ng氏は、2011年頃にディープラーニングについて言及した際に、数多くの領域でディープラーニングが成し遂げた[画期的な精度向上の業績リストを報告しています](https://www.youtube.com/watch?v=ZmNOAtZIgIk)。
* ごく最近では、Ng氏は百度（バイドゥ）のチームを引率し、音声や画像認識における画期的な開発を行いました。
* 一般によく使用されるHub5’00というデータセットにおいて、約9パーセントの差で、[Deep Speechは最も優れた学際的な音声認識モデルを凌ぐ性能を達成](https://gigaom.com/2014/12/18/baidu-claims-deep-learning-breakthrough-with-deep-speech/)しました。ノイズのある環境においても81パーセントの精度を誇り、主要な商用アルゴリズムの性能を超えました。 
* Googleは、2014年度ImageNetのコンペティションにおいて、ディープラーニングネットワークを使用し、エラー率6.66パーセントを達成し、勝利しました。
* [CIFAR-10データセットの結果一覧](http://zybler.blogspot.de/2011/02/table-of-results-for-cifar-10-dataset.html)
* [Rodrigo Benenson氏のブログ](https://rodrigob.github.io/are_we_there_yet/build/#datasets)。CIFAR-10、CIFAR-100、STL-10、SVHN、ILSVRC2012のタスク1、Pascal VOC 2011 comp3、Caltech Pedestrians USA、INRIA Persons、MSRC-21、Leeds Sport Poses、Salient Object Detectionのベンチマークなどが含まれています。
* Googleが[ディープラーニングをベースとした音声認識](http://www.nature.com/news/computer-science-the-learning-machines-1.14481)をそのAndroidスマートフォンに採用した際には、25%の単語エラー減少を達成しました。
* 2013年に、当時Kaggle社の社長だったJeremy Howard氏（現在はEnlitic社の社長）は、[ほとんどの勝利者は、決定木（ランダムフォレスト）またはディープラーニングのアンサンブルを使用していた](http://www.kdnuggets.com/2013/08/top-tweets-aug12-13.html)、と述べています。
* Yann LeCun氏の元生徒であるPierre Sermanet氏はKaggleのDogs vs CatsコンペでDLライブラリを使用して勝利しました。 
* George Dahl et alは、2012年にディープラーニングを使用することにより、製薬会社Merckが有益な医薬品候補を予測する能力を15%高めることに成功しました。 
* 2013年には、ImageNetコンペの参加者すべてがディープラーニングを使用しています。

以下は、[Juergen Schmidhuber氏とそのチームが勝利した再帰型ネットワークのコンペ](http://www.kurzweilai.net/how-bio-inspired-deep-learning-keeps-winning-competitions)です。

* IJCNN 2011 道路標識認識のコンペ
* ICPR 2012 「Mitosis Detection in Breast Cancer Histological Images（乳癌の組織学的画像内における有糸分裂の検知）」のコンテスト。これは乳癌の予後に重要な作業です。人間が有糸分裂を他の組織と区別することは非常に困難なのです。
* ISBI 2012 神経構造のセグメンテーションに関する課題。積み重ねられた動物の脳切片の電子顕微鏡画像を使用し、脳の神経及び樹状突起の詳細にわたる立体モデルを構築することを目標としています。 
* ICDAR 2011 オフラインでの手書きの中国語コンペSchmidhuber氏のチーム内には一人として中国語話者が存在しなかったにもかかわらず、勝利を収めました。
* オンラインのドイツ語道路標識認識コンテスト（2011年、1位及び2位） 
* ICDAR 2009 手書きの続け書きのアラブ語コンペ 
* ICDAR 2009 手書きのペルシア語/アラビア語認識コンペ（idem）
* ICDAR 2009 手書きのフランス語筆記体コンペ 

まだまだリストし続けることはできるのですが、まるで壊れたレコードを聞いているかのような気になってくるのではないでしょうか。(^_^)<|MERGE_RESOLUTION|>--- conflicted
+++ resolved
@@ -1,10 +1,5 @@
-<<<<<<< HEAD
-- - -
-title:ディープラーニングの精度
-=======
 ---
 title: ディープラーニングの精度
->>>>>>> b194d699
 layout: default
 ---
 
