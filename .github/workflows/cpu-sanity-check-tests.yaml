--- conflicted
+++ resolved
@@ -1,61 +1,61 @@
 on:
   workflow_dispatch:
     inputs:
-      versionToTest:
-        description: 'Version of dl4j to test'
+
+      releaseVersion:
+        description: 'Release version target'
+        required: false
+        default: 1.0.0-M2
+
+      snapshotVersion:
+        description: 'Snapshot version target'
         required: false
         default: 1.0.0-SNAPSHOT
 
-
-      backendToTest:
-        description: "The artifactId of the nd4j backend to test"
-        required: false
-        default: nd4j-native
-
-      testHeapSize:
-          description: "The java heap size to run tests at"
-          required: false
-          default: 4g
-
-      testOffHeapSize:
-        description: "The off heap size to run tests at"
-        required: false
-        default: 4g
-
-      testTags:
-        description: "The tags of the tests to run"
-        required: false
-        default: samediff,rng,java-only,dl4j-old-api,ndarray-indexing,compression,loss-functions,keras,python,tensorflow,onnx
-
-      testExcludeTags:
-        description: "The tags of the tests to exclude"
-        required: false
-        default: large-resources,downloads,long-running-test
-
-      javacppNoPointerGc:
-        description: "Whether to turn off pointer gc in javacpp"
-        required: false
-        default: true
-
-      surefireForks:
-        description: "Number of java processes to run for tests"
-        required: false
-        default: 1
-
-      surefireThreads:
-        description: "Number of threads to use for each fork for tests"
-        required: false
-        default: 1
+      releaseRepoId:
+        description: 'Release repository id'
+        required: false
+        default:
+
+
+      mvnFlags:
+        description: "Extra maven flags (must escape input yourself if used)"
+        required: false
+        default:
+
 
 jobs:
   #Note: no -pl here because we publish everything from this branch and use this as the basis for all uploads.
   linux-x86_64:
     strategy:
       fail-fast: false
-    runs-on: self-hosted
+      matrix:
+        helper: [onednn,""]
+        extension: [avx2,avx512,""]
+        include:
+          - mvn_ext: ${{ github.event.inputs.mvnFlags }}
+            experimental: true
+            name: Extra maven flags
+
+          - runs_on: ubuntu-18.04
+            experimental: true
+            name: OS to run on
+
+
+          - mvn_flags: ${{ github.event.inputs.mvnFlags }}
+            experimental: true
+            name: Extra maven flags to use as part of the build
+
+
+
+
+    runs-on: ${{ matrix.runs_on }}
     steps:
+      - name: Cancel Previous Runs
+        uses: styfle/cancel-workflow-action@0.8.0
+        with:
+          access_token: ${{ github.token }}
       - uses: actions/checkout@v2
-<<<<<<< HEAD
       - uses: ./.github/actions/set-linux-distro-version
       - uses: ./.github/actions/update-deps-linux
       - name: Cache cmake install
@@ -185,13 +185,102 @@
         run: echo "C:\msys64\mingw64\bin;C:\msys64\usr\bin" | Out-File -FilePath $env:GITHUB_PATH -Encoding utf8 -Append
       - name: Setup libnd4j home if a download url is specified
         shell: powershell
-=======
-      - name: Run cpu tests
-        shell: bash
+        run: |
+          echo "LIBND4J_HOME=${GITHUB_WORKSPACE}/libnd4j_home/libnd4j" | Out-File -FilePath  "$env:GITHUB_ENV" -Encoding utf8 -Append
+          mkdir "%GITHUB_WORKSPACE%/openblas_home"
+          cd "%GITHUB_WORKSPACE%/openblas_home"
+          wget https://repo1.maven.org/maven2/org/bytedeco/openblas/0.3.19-1.5.7/openblas-0.3.19-1.5.7-windows-x86_64.jar
+          unzip openblas-0.3.19-1.5.7-windows-x86_64.jar
+          cd ..
+          echo "OPENBLAS_PATH=${GITHUB_WORKSPACE}/openblas_home/org/bytedeco/openblas/windows-x86_64/" | Out-File -FilePath  "$env:GITHUB_ENV" -Encoding utf8 -Append
+        if: ${{ matrix.libnd4j_file_download != '' }}
+      - name: Download dl4j-test-resources
+        uses: ./.github/actions/download-dl4j-test-resources-windows
+      - name: Run windows cpu build
+        shell: cmd
+        run: |
+              if ( "${{ matrix.helper }}" -ne ""  -And "${{ matrix.extension }}" -ne "" ) {
+                 $mvn_ext=" -platform.classifier=windows-x86_64-${{ matrix.helper }}-${{matrix.extension}}"
+              } elseif ( "${{ matrix.helper }}" -ne "" ) {
+                  $mvn_ext=" -Dplatform.classifier=windows-x86_64-${{ matrix.helper }}"
+              }  elseif ( "${{ matrix.extension }}" -ne "" ) {
+                   $mvn_ext=" -Dplatform.classifier=windows-x86_64-${{matrix.extension}} "
+              } else {
+                 $mvn_ext=" -Dplatform.classifier=windows-x86_64"
+              }
+              cd "%GITHUB_WORKSPACE%\platform-tests"
+              mvn "%mvn_ext%"  -Djavacpp.platform=windows-x86_64 clean test
+
         env:
-          DEBIAN_FRONTEND: noninteractive
->>>>>>> 346e722f
-        run: |
-            cd ${GITHUB_WORKSPACE}/platform-tests && mvn -Dsurefire.forks=${{ github.event.inputs.surefireForks }} -Dsurefire.threads=${{ github.event.inputs.surefireThreads }} -Dbackend.artifactId=${{ github.event.inputs.backendToTest }} -DexcludedTests=${{ github.event.inputs.testExcludeTags }}  -Dtests=${{ github.event.inputs.testTags }} -Dtest.nogc=${{ github.event.inputs.javacppNoPointerGc }} -Dtest.offheap.size=${{ github.event.inputs.testOffHeapSize }} -Dtest.heap.size=${{ github.event.inputs.testHeapSize }} -Ddl4j.version=${{ github.event.inputs.versionToTest }}  -Djavacpp.platform=linux-x86_64 clean test
-
-
+          MODULES: ${{ matrix.mvn_flags }}
+          HELPER: ${{ matrix.helper }}
+          EXTENSION: ${{ matrix.extension }}
+
+
+  mac-x86_64:
+    strategy:
+      fail-fast: false
+      matrix:
+        helper: [ onednn,"" ]
+        extension: [ avx2,avx512,"" ]
+        include:
+          - mvn_ext: ${{ github.event.inputs.mvnFlags }}
+            experimental: true
+            name: Extra maven flags
+          - debug_enabled:  ${{ github.event.inputs.debug_enabled }}
+            experimental: true
+            name: Debug enabled
+
+          - runs_on: ${{ github.event.inputs.runsOn }}
+            experimental: true
+            name: OS to run on
+
+          - mvn_flags: ${{ github.event.inputs.mvnFlags }}
+            experimental: true
+            name: Extra maven flags to use as part of the build
+
+    runs-on: macos-10.15
+    steps:
+      - name: Cancel Previous Runs
+        uses: styfle/cancel-workflow-action@0.8.0
+        with:
+          access_token: ${{ github.token }}
+      - uses: actions/checkout@v2
+
+      - name: Set up Java for publishing to OSSRH
+        uses: actions/setup-java@v2
+        with:
+          java-version: 8
+          distribution: 'temurin'
+          cache: 'maven'
+
+
+      - name: Update path for gnu sed
+        shell: bash
+        run: |
+          brew install gpg1 gnu-sed unzip  ccache gcc swig autoconf-archive automake cmake libomp libtool libusb ant maven nasm xz pkg-config sdl gpg bison flex perl ragel binutils gradle gmp isl libmpc mpfr wget python
+          echo "$(brew --prefix)/opt/gnu-sed/libexec/gnubin" >> $GITHUB_PATH
+      - name: Download dl4j-test-resources
+        uses: ./.github/actions/download-dl4j-test-resources-linux
+      - name: Build and install
+        shell: bash
+        env:
+          MODULES: ${{ matrix.mvn_flags }}
+          MAVEN_OPTS: "-Xmx2g"
+          HELPER: ${{ matrix.helper }}
+          EXTENSION: ${{ matrix.extension }}
+
+
+        run: |
+           if [ "${{ matrix.helper }}" != '' ] && [ "${{ matrix.extension }}" != '' ]; then
+                  mvn_ext=" -Dplatform.classifier=macosx-x86_64-${{ matrix.helper }}-${{matrix.extension}}"
+           elif [ "${{ matrix.helper }}" != '' ]; then
+                  mvn_ext="-Dplatform.classifier=macosx-x86_64-${{ matrix.helper }}"
+           elif [ "${{ matrix.extension }}" != '' ]; then
+                 mvn_ext=" -Dplatform.classifier=macosx-x86_64-${{matrix.extension}}"
+           else
+                  mvn_ext=" -Dlibnd4j.classifier=macosx-x86_64"
+            fi
+            cd ${GITHUB_WORKSPACE}/platform-tests && mvn  -Djavacpp.platform=macosx-x86_64 ${mvn_ext} clean test 
+
+
