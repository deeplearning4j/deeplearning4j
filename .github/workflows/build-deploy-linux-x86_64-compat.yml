--- conflicted
+++ resolved
@@ -111,17 +111,20 @@
       - name: Set mvn build command based on matrix
         shell: bash
         run: |
-              libnd4j_download_file_url='linux-cpu-compat'
+              command="mvn  -pl ':nd4j-native-preset,:libnd4j,:nd4j-native' ${{ matrix.mvn_ext }}  -Pcpu -Dlibnd4j.buildthreads=${{ matrix.build_threads }} -Dhttp.keepAlive=false -Dmaven.wagon.http.pool=false -Dmaven.wagon.http.retryHandler.count=3   -Possrh  -DskipTestResourceEnforcement=true  -Dmaven.javadoc.failOnError=false -Djavacpp.platform=linux-x86_64  -Pcpu  --also-make  --batch-mode  -DskipTests"
+              if [ "${{ matrix.helper }}" != '' ] && [ "${{ matrix.extension }}" != '' ]; then
+                     mvn_ext=" -Dlibnd4j.helper=${{ matrix.helper }} -Dlibnd4j.extension=${{ matrix.extension }} -Djavacpp.platform.extension=-${{ matrix.helper }}-${{ matrix.extension }} -Dlibnd4j.classifier=linux-x86_64-${{ matrix.helper }}-${{matrix.extension}}"
+              elif [ "${{ matrix.helper }}" != '' ]; then
+                     mvn_ext=" -Dlibnd4j.helper=${{ matrix.helper }} -Dlibnd4j.extension=${{ matrix.helper }} -Djavacpp.platform.extension=-${{ matrix.helper }} -Dlibnd4j.classifier=linux-x86_64-${{ matrix.helper }}"
+              elif [ "${{ matrix.extension }}" != '' ]; then
+                     mvn_ext=" -Dlibnd4j.extension=${{ matrix.extension }} -Djavacpp.platform.extension=-${{ matrix.extension }} -Dlibnd4j.classifier=linux-x86_64-${{ matrix.extension }}"
+               else
+                   mvn_ext=""
+              fi
               if  [  "${{ matrix.libnd4j_file_download }}" != '' ]; then
-                 modules=':nd4j-native-preset,:nd4j-native'
-                else 
-                    echo "Building libnd4j from source"
-                    modules=':nd4j-native-preset,:libnd4j,:nd4j-native'
+                 echo "Adding libnd4j download"
+                 echo "LIBND4J_FILE_NAME=${libnd4j_download_file_url}" >> $GITHUB_ENV
               fi
-          
-              echo "Libnd4j download bootstrap url ${{ matrix.libnd4j_file_download }}"
-              command="mvn  -pl $modules ${{ matrix.mvn_ext }}  -Pcpu -Dlibnd4j.buildthreads=${{ matrix.build_threads }} -Dhttp.keepAlive=false -Dmaven.wagon.http.pool=false -Dmaven.wagon.http.retryHandler.count=3   -Possrh  -DskipTestResourceEnforcement=true  -Dmaven.javadoc.failOnError=false -Djavacpp.platform=linux-x86_64  -Pcpu  --also-make  --batch-mode  -DskipTests"
-              mvn_ext=""  
               command="${command} ${mvn_ext}"
               echo "Setting command for helper ${{ matrix.helper }} and extension ${{ matrix.extension }} to ${command}"
               echo "DEPLOY_COMMAND=${command} deploy -Dlibnd4j.cpu.compile.skip=true -Djavacpp.compiler.skip=true -Djavacpp.parser.skip=true" >> $GITHUB_ENV
@@ -129,18 +132,6 @@
               echo "COMMAND=${command}" >> "$GITHUB_ENV"
 
       - uses: ./.github/actions/update-deps-linux
-      - name: Setup libnd4j home if a download url is specified
-        shell: bash
-        run: |
-          mkdir "${GITHUB_WORKSPACE}/openblas_home"
-          cd "${GITHUB_WORKSPACE}/openblas_home"
-          wget https://repo1.maven.org/maven2/org/bytedeco/openblas/0.3.19-1.5.7/openblas-0.3.19-1.5.7-linux-x86_64.jar
-          unzip openblas-0.3.19-1.5.7-linux-x86_64.jar
-          cd ..
-          echo "OPENBLAS_PATH=${GITHUB_WORKSPACE}/openblas_home/org/bytedeco/openblas/linux-x86_64" >> "$GITHUB_ENV"
-          cp ${GITHUB_WORKSPACE}/openblas_home/org/bytedeco/openblas/linux-x86_64/libopenblas.so.0  ${GITHUB_WORKSPACE}/openblas_home/org/bytedeco/openblas/linux-x86_64/libopenblas.so
-        if: ${{ github.event.inputs.libnd4jUrl != '' }}
-
       - name: Build on  linux-x86_64
         uses: ./.github/actions/build-centos
         env:
@@ -177,12 +168,6 @@
         run: |
               # Docker builds are root owned
               sudo chown -R $USER $GITHUB_WORKSPACE/*
-              # download libnd4j from a url and set it up if LIBND4J_FILE_NAME is defined
-<<<<<<< HEAD
-              bash ./bootstrap-libnd4j-from-url.sh
-=======
-              bash ./bootstrap-libnd4j-from-url.sh linux x86_64
->>>>>>> 61633eac
               if [ "$PERFORM_RELEASE" == 1 ]; then
                         export COMMAND="${DEPLOY_COMMAND}"
                         bash "$GITHUB_WORKSPACE/release-specified-component.sh" "${RELEASE_VERSION}" "${SNAPSHOT_VERSION}" "${RELEASE_REPO_ID}" "${DEPLOY_COMMAND}"
@@ -206,7 +191,6 @@
           HELPER: ${{ matrix.helper }}
           EXTENSION: ${{ matrix.extension }}
           MAVEN_OPTS: -Xmx2g
-          LIBND4J_FILE_NAME: ${{ matrix.libnd4j_file_download }}
 
       - name: Setup tmate session
         uses: mxschmitt/action-tmate@v3
