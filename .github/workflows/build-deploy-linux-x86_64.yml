on:
  workflow_dispatch:
    inputs:
      buildThreads:
        description: 'Build threads for libnd4j. Used to control memory usage of builds.'
        required: true
        default: 1

      deployToReleaseStaging:
        description: 'Whether to deploy to release staging or not.'
        required: false
        default: 0

      releaseVersion:
        description: 'Release version target'
        required: false
        default: 1.0.0-M1

      snapshotVersion:
        description: 'Snapshot version target'
        required: false
        default: 1.0.0-SNAPSHOT

      releaseRepoId:
        description: 'Release repository id'
        required: false
        default:

      serverId:
        description: 'Server id to publish to'
        required: false
        default: ossrh

      modules:
        description: 'Modules to build'
        required: false
        default:

      libnd4jUrl:
          description: 'Sets a libnd4j download url for this build. LIBND4J_HOME will automatically be set. Should be used when only needing to build other modules.'
          required: false
          default:


      runsOn:
        description: 'System to run on'
        required: false
        default: ubuntu-16.04

      debug_enabled:
        description: 'Run the build with tmate debugging enabled (https://github.com/marketplace/actions/debugging-with-tmate)'
        required: false
        default: false
jobs:
  #Note: no -pl here because we publish everything from this branch and use this as the basis for all uploads.
  linux-x86_64:
    strategy:
      fail-fast: false
      matrix:
        helper: [mkldnn,none]
        extension: [avx2,avx512,none]
    runs-on: ${{ github.event.inputs.runsOn }}
    steps:
      - name: Cancel Previous Runs
        uses: styfle/cancel-workflow-action@0.8.0
        with:
          access_token: ${{ github.token }}
      - uses: actions/checkout@v2
      - uses: ./.github/actions/update-deps-linux
      - name: Cache cmake install
        uses: actions/cache@v2
        id: cache-cmake
        with:
          path: /opt/cmake
          key: ${{ runner.os }}-cmake
          restore-keys: ${{ runner.os }}-cmake
      - name: Cache protobuf install
        uses: actions/cache@v2
        id: cache-protobuf
        with:
          path: /opt/protobuf
          key: ${{ runner.os }}-protobuf
          restore-keys: ${{ runner.os }}-protobuf
      - uses: ./.github/actions/install-protobuf-linux
        if: steps.cache-protobuf.outputs.cache-hit != 'true'
      - uses: ./.github/actions/install-cmake-linux
        if: steps.cache-cmake.outputs.cache-hit != 'true'

      - name: Cache Maven packages
        uses: actions/cache@v2
        with:
          path: ~/.m2
          key: ${{ runner.os }}-m2-${{ hashFiles('**/pom.xml') }}
          restore-keys: ${{ runner.os }}-m2

      - name: Set up Java for publishing to GitHub Packages
        uses: actions/setup-java@v2
        with:
          java-version: 8
          distribution: 'zulu'
          server-id:  ${{ github.event.inputs.serverId }}
          server-username: MAVEN_USERNAME
          server-password: MAVEN_PASSWORD
          gpg-private-key: ${{ secrets.SONATYPE_GPG_KEY }}
          gpg-passphrase: MAVEN_GPG_PASSPHRASE

      - name: Setup libnd4j home if a download url is specified
        shell: bash
        run: |
              echo "LIBND4J_HOME=${GITHUB_WORKSPACE}/libnd4j_home/libnd4j" >> "$GITHUB_ENV"
              mkdir "${GITHUB_WORKSPACE}/openblas_home"
              cd "${GITHUB_WORKSPACE}/openblas_home"
              wget https://repo1.maven.org/maven2/org/bytedeco/openblas/0.3.13-1.5.5/openblas-0.3.13-1.5.5-linux-x86_64.jar
              unzip openblas-0.3.13-1.5.5-linux-x86_64.jar
              cd ..
              echo "OPENBLAS_PATH=${GITHUB_WORKSPACE}/openblas_home/org/bytedeco/openblas/linux-x86_64" >> "$GITHUB_ENV"
              cp ${GITHUB_WORKSPACE}/openblas_home/org/bytedeco/openblas/linux-x86_64/libopenblas.so.0  ${GITHUB_WORKSPACE}/openblas_home/org/bytedeco/openblas/linux-x86_64/libopenblas.so
        if: ${{ github.event.inputs.libnd4jUrl != '' }}

      - name: Build on  linux-x86_64
        shell: bash
        env:
          MAVEN_GPG_KEY: ${{ secrets.SONATYPE_GPG_KEY }}
          DEBIAN_FRONTEND: noninteractive
          GITHUB_TOKEN: ${{ secrets.GITHUB_TOKEN }}
          PUBLISH_TO: ossrh
          MAVEN_USERNAME: ${{ secrets.SONATYPE_USER_1 }}
          MAVEN_PASSWORD: ${{ secrets.SONATYPE_USER1_PASS }}
          MAVEN_GPG_PASSPHRASE: ${{ secrets.PACKAGES_GPG_PASS }}
          PERFORM_RELEASE: ${{ github.event.inputs.deployToReleaseStaging }}
          RELEASE_VERSION: ${{ github.event.inputs.releaseVersion }}
          SNAPSHOT_VERSION: ${{ github.event.inputs.snapshotVersion }}
          RELEASE_REPO_ID: ${{ github.event.inputs.releaseRepoId }}
          MODULES: ${{ github.event.inputs.modules  }}
          LIBND4J_URL: ${{ github.event.inputs.libnd4jUrl }}
          HELPER: ${{ matrix.helper }}
          EXTENSION: ${{ matrix.extension }}

        run: |
          export PATH=/opt/protobuf/bin:/opt/cmake/bin:$PATH
          mvn --version
          cmake --version
          protoc --version
          sudo sysctl vm.overcommit_memory=2
          export PATH=/opt/protobuf/bin:/opt/cmake/bin:$PATH
<<<<<<< HEAD
          if [ -z "${EXTENSION}" ]; then
              echo "Extensions specified. This needs a newer version of gcc."
              sudo apt-get install gcc-7 
          fi
=======
          # NOTE: Complete hack. Find better way later. This moves libgomp.so to a directory where javacpp can find it.
          # For linux, this can be found here: https://github.com/eclipse/deeplearning4j/blob/master/nd4j/nd4j-backends/nd4j-backend-impls/nd4j-native-preset/src/main/java/org/nd4j/nativeblas/Nd4jCpuPresets.java#L150
          # Note also, that the g++ --version as of this writing (May 3,2021) currently returns 5.5.0. This will need to be changed in other versions if there is an update.
          sudo cp /usr/lib/gcc/x86_64-linux-gnu/`gcc --version | head -n 1 | grep -o '[^ ]*$'` /usr/lib
>>>>>>> d268a41d
          sudo apt-get -y autoremove
          sudo apt-get -y clean
          command="mvn  -X  -Possrh  -Dlibnd4j.helper=${HELPER} -Dlibnd4j.extension=${EXTENSION} -DskipTestResourceEnforcement=true  -Dmaven.javadoc.failOnError=false -Djavacpp.platform=linux-x86_64 -Dlibnd4j.chip=cpu -Pcpu  --also-make  --batch-mode deploy -DskipTests"
          # download libnd4j from a url and set it up if LIBND4J_URL is defined
          bash ./bootstrap-libnd4j-from-url.sh
          export LD_LIBRARY_PATH="$LD_LIBRARY_PATH:$OPENBLAS_PATH"
          if [ "$PERFORM_RELEASE" == 1 ]; then
                    bash ${GITHUB_WORKSPACE}/release-specified-component.sh "${RELEASE_VERSION}" "${SNAPSHOT_VERSION}" "${RELEASE_REPO_ID}" "${command}"
                   else
                       echo "Running build and deploying to snapshots"
                       eval "$command"
          fi

      - name: Setup tmate session
        uses: mxschmitt/action-tmate@v3
        if: ${{ github.event_name == 'workflow_dispatch' && github.event.inputs.debug_enabled  }}
<|MERGE_RESOLUTION|>--- conflicted
+++ resolved
@@ -143,17 +143,14 @@
           protoc --version
           sudo sysctl vm.overcommit_memory=2
           export PATH=/opt/protobuf/bin:/opt/cmake/bin:$PATH
-<<<<<<< HEAD
           if [ -z "${EXTENSION}" ]; then
               echo "Extensions specified. This needs a newer version of gcc."
-              sudo apt-get install gcc-7 
+              sudo apt-get install gcc-7
           fi
-=======
           # NOTE: Complete hack. Find better way later. This moves libgomp.so to a directory where javacpp can find it.
           # For linux, this can be found here: https://github.com/eclipse/deeplearning4j/blob/master/nd4j/nd4j-backends/nd4j-backend-impls/nd4j-native-preset/src/main/java/org/nd4j/nativeblas/Nd4jCpuPresets.java#L150
           # Note also, that the g++ --version as of this writing (May 3,2021) currently returns 5.5.0. This will need to be changed in other versions if there is an update.
           sudo cp /usr/lib/gcc/x86_64-linux-gnu/`gcc --version | head -n 1 | grep -o '[^ ]*$'` /usr/lib
->>>>>>> d268a41d
           sudo apt-get -y autoremove
           sudo apt-get -y clean
           command="mvn  -X  -Possrh  -Dlibnd4j.helper=${HELPER} -Dlibnd4j.extension=${EXTENSION} -DskipTestResourceEnforcement=true  -Dmaven.javadoc.failOnError=false -Djavacpp.platform=linux-x86_64 -Dlibnd4j.chip=cpu -Pcpu  --also-make  --batch-mode deploy -DskipTests"
