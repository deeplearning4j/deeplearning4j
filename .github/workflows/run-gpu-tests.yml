--- conflicted
+++ resolved
@@ -1,10 +1,6 @@
 on:
-<<<<<<< HEAD
   push:
-=======
-  workflow_dispatch:
-      inputs: 
->>>>>>> c41b83cb
+
 jobs:
   linux-x86_64-cuda-11-2:
     runs-on: [self-hosted]
