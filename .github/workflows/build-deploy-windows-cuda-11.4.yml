on:
  workflow_dispatch:
    inputs:
      buildThreads:
        description: 'Build threads for libnd4j. Used to control memory usage of builds.'
        required: true
        default: 1

      deployToReleaseStaging:
        description: 'Whether to deploy to release staging or not.'
        required: false
        default: 0

      releaseVersion:
        description: 'Release version target'
        required: false
        default: 1.0.0-M2

      snapshotVersion:
        description: 'Snapshot version target'
        required: false
        default: 1.0.0-SNAPSHOT

      releaseRepoId:
        description: 'Release repository id'
        required: false
        default:

      serverId:
        description: 'Server id to publish to'
        required: false
        default: ossrh

      mvnFlags:
        description: "Extra maven flags (must escape input yourself if used)"
        required: false
        default:

      libnd4jUrl:
        description: 'Whether to download libnd4j using  https://github.com/KonduitAI/gh-actions-libnd4j-urls/ for this build. LIBND4J_HOME will automatically be set. Should be used when only needing to build other modules.'
        required: false
        default:

      runsOn:
        description: 'System to run on'
        required: false
        default: windows-2019

      debug_enabled:
        description: 'Run the build with tmate debugging enabled (https://github.com/marketplace/actions/debugging-with-tmate)'
        required: false
        default: false

jobs:
  windows-x86_64-cuda-11-4:
    strategy:
      fail-fast: false
      matrix:
        helper: [ cudnn,"" ]
        extension: [ "" ]
        include:
          - mvn_ext: ${{ github.event.inputs.mvnFlags }}
            experimental: true
            name: Extra maven flags
          - debug_enabled: ${{ github.event.inputs.debug_enabled }}
            experimental: true
            name: Debug enabled

          - runs_on: ${{ github.event.inputs.runsOn }}
            experimental: true
            name: OS to run on

          - libnd4j_file_download: ${{ github.event.inputs.libnd4jUrl }}
            experimental: true
            name: OS to run on

          - deploy_to_release_staging: ${{ github.event.inputs.deployToReleaseStaging }}
            experimental: true
            name: Whether to deploy to release staging or not

          - release_version: ${{ github.event.inputs.releaseVersion }}
            experimental: true
            name: Release version

          - snapshot_version: ${{ github.event.inputs.snapshotVersion }}
            experimental: true
            name: Snapshot version

          - server_id: ${{ github.event.inputs.serverId }}
            experimental: true
            name: Server id

          - release_repo_id: ${{ github.event.inputs.releaseRepoId }}
            experimental: true
            name: The release repository to run on

          - mvn_flags: ${{ github.event.inputs.mvnFlags }}
            experimental: true
            name: Extra maven flags to use as part of the build

          - build_threads: ${{ github.event.inputs.buildThreads }}
            experimental: true
            name: The number of threads to build libnd4j with



    runs-on: ${{ matrix.runs_on }}
    steps:
      - name: Cancel Previous Runs
        uses: styfle/cancel-workflow-action@0.8.0
        with:
          access_token: ${{ github.token }}
      - uses: actions/checkout@v2
      - name: Set mvn build command based on matrix
        shell: powershell
        run: |
              if ( "${{ matrix.libnd4j_file_download }}" -ne "" ) {
                  $modules=" :nd4j-cuda-11.4-preset,:nd4j-cuda-11.4"
              } else {
                  $modules=":nd4j-cuda-11.4-preset,:nd4j-cuda-11.4,libnd4j"
              }
              
<<<<<<< HEAD
              $command="mvn ${{ matrix.mvn_ext }}  -Pcuda --also-make -pl  $modules -Dlibnd4j.compute=\"5.0 5.2 6.1 7.5 8.6\" -Dlibnd4j.cpu.compile.skip=true  -Dlibnd4j.buildthreads=${{ matrix.build_threads }} -Dhttp.keepAlive=false -Dmaven.wagon.http.pool=false -Dmaven.wagon.http.retryHandler.count=3  -Possrh  -Dlibnd4j.buildthreads=${{ github.event.inputs.buildThreads }} -Djavacpp.platform=windows-x86_64    -Dlibnd4j.platform=windows-x86_64  -Pcuda -Dlibnd4j.chip=cuda  deploy -DskipTests"
=======
              $command="mvn ${{ matrix.mvn_ext }}  -Pcuda --also-make -pl  $modules -Dlibnd4j.compute=`"5.0 5.2 6.1 7.5 8.6`" -Dlibnd4j.cpu.compile.skip=true  -Dlibnd4j.buildthreads=${{ matrix.build_threads }} -Dhttp.keepAlive=false -Dmaven.wagon.http.pool=false -Dmaven.wagon.http.retryHandler.count=3  -Possrh  -Dlibnd4j.buildthreads=${{ github.event.inputs.buildThreads }} -Djavacpp.platform=windows-x86_64    -Dlibnd4j.platform=windows-x86_64  -Pcuda -Dlibnd4j.chip=cuda  deploy -DskipTests"
>>>>>>> d636c714
    
              if ( "${{ matrix.helper }}" -ne "" -And "${{ matrix.extension }}" -ne "" ) {
                    $mvn_ext=" -Dlibnd4j.classifier=windows-x86_64-cuda-11.4-${{ matrix.helper }}-${{matrix.extension}} -Dlibnd4j.extension=${{ matrix.extension }} -Djavacpp.platform.extension=-${{ matrix.helper }}-${{ matrix.extension }}   -Dlibnd4j.helper=${{ matrix.helper }}   -Pcuda -Dlibnd4j.chip=cuda  deploy -DskipTests"
                    $libnd4j_download_file_url="windows-cuda-11-${{ matrix.extension }}-${{ matrix.helper }}"
               } elseif ( "${{ matrix.helper }}" -ne "" ) {
                    $mvn_ext=" -Dlibnd4j.classifier=windows-x86_64-cuda-11.4-${{ matrix.helper }} -Dlibnd4j.extension=${{ matrix.helper }} -Djavacpp.platform.extension=-${{ matrix.helper }} -Djavacpp.platform=windows-x86_64  -Dlibnd4j.helper=${{ matrix.helper }}  -Dlibnd4j.platform=windows-x86_64  -Pcuda -Dlibnd4j.chip=cuda  deploy -DskipTests"
                    $libnd4j_download_file_url="windows-cuda-11-${{ matrix.helper }}"
               } else {
                      $libnd4j_download_file_url="windows-cuda-11"
                      $mvn_ext=" -Dlibnd4j.classifier=windows-x86_64-cuda-11.4"
              }
    
              $command2= -join("$($command)","$($mvn_ext)");
              $to_write = -join("COMMAND=","$($command2)");
              if  (  "${{ matrix.libnd4j_file_download }}" -ne  "")  {
                  echo "Adding libnd4j download"
                  $libnd4j_url_to_write = -join("LIBND4J_FILE_NAME=","$(${{ matrix.libnd4j_file_download }}/$libnd4j_download_file_url)");
                  echo $libnd4j_url_to_write  | Out-File -FilePath  "$env:GITHUB_ENV" -Encoding utf8 -Append
              }
              echo "Setting command for helper ${{ matrix.helper }} and extension ${{ matrix.extension }} to $($command2) and the libnd4j bootstrap file name to $($libnd4j_download_file_url)"
              echo $command2  | Out-File -FilePath  "$env:GITHUB_WORKSPACE/mvn-command.bat" -Encoding utf8 -Append
              echo $to_write  | Out-File -FilePath  "$env:GITHUB_ENV" -Encoding utf8 -Append
              echo "CUDNN_ROOT_DIR=C:\Program Files\NVIDIA GPU Computing Toolkit\CUDA\v11.4"  | Out-File -FilePath  "$env:GITHUB_ENV" -Encoding utf8 -Append

      - uses: msys2/setup-msys2@v2
        with:
          msystem: MINGW64
          update: true
          install: base-devel  git tar pkg-config unzip p7zip zip autoconf autoconf-archive automake patch   mingw-w64-x86_64-make --noconfirm mingw-w64-x86_64-gnupg mingw-w64-x86_64-cmake mingw-w64-x86_64-nasm mingw-w64-x86_64-toolchain mingw-w64-x86_64-libtool mingw-w64-x86_64-gcc  mingw-w64-x86_64-gcc-fortran mingw-w64-x86_64-libwinpthread-git mingw-w64-x86_64-SDL mingw-w64-x86_64-ragel
      - name: Cache cuda install
        uses: actions/cache@v2
        id: cache-cuda-114
        with:
          path: C:\Program Files\NVIDIA GPU Computing Toolkit\CUDA\v11.4
          key: ${{ matrix.runs_on }}-cuda-11.4-${{ matrix.helper }}
          restore-keys: ${{ matrix.runs_on }}-cuda-11.4-${{ matrix.helper }}

      - uses: konduitai/cuda-install/.github/actions/install-cuda-windows@master
        env:
          cuda: 11.4.1
        if: steps. cache-cuda-114.outputs.cache-hit != 'true'

      - name: Set up Java for publishing to GitHub Packages
        uses: konduitai/setup-java@main
        with:
          java-version: 8
          distribution: 'temurin'
          server-id: ${{ github.event.inputs.serverId }}
          server-username: MAVEN_USERNAME
          server-password: MAVEN_PASSWORD
          gpg-private-key: ${{ secrets.SONATYPE_GPG_KEY }}
          gpg-passphrase: MAVEN_GPG_PASSPHRASE
          cache: 'maven'


      - name: Setup windows path
        shell: powershell
        run: |
            echo "C:\msys64\usr\bin;C:\Program Files\NVIDIA GPU Computing Toolkit\CUDA\v11.4\bin" | Out-File -FilePath $env:GITHUB_PATH -Encoding utf8 -Append
            echo "C:\Program Files\NVIDIA GPU Computing Toolkit\CUDA\v11.4\lib\x64" | Out-File -FilePath $env:GITHUB_PATH -Encoding utf8 -Append

      - name: Import GPG Key
        uses: crazy-max/ghaction-import-gpg@v1
        env:
            GPG_PRIVATE_KEY: ${{ secrets.SONATYPE_GPG_KEY }}
            PASSPHRASE: ${{ secrets.MAVEN_GPG_PASSPHRASE }}
      - name: Run windows build
        shell: cmd
        env:
          MAVEN_GPG_KEY: ${{ secrets.SONATYPE_GPG_KEY }}
          GITHUB_TOKEN: ${{ secrets.GITHUB_TOKEN }}
          PUBLISH_TO: ossrh
          MAVEN_USERNAME: ${{ secrets.SONATYPE_USER_1 }}
          MAVEN_PASSWORD: ${{ secrets.SONATYPE_USER1_PASS }}
          MAVEN_GPG_PASSPHRASE: ${{ secrets.PACKAGES_GPG_PASS }}
          PERFORM_RELEASE: ${{ matrix.deploy_to_release_staging }}
          RELEASE_VERSION: ${{ matrix.release_version }}
          SNAPSHOT_VERSION: ${{ matrix.snapshot_version }}
          RELEASE_REPO_ID: ${{ matrix.release_repo_id }}
          CUDA_PATH: C:\Program Files\NVIDIA GPU Computing Toolkit\CUDA\v11.4
          CUDNN_ROOT_DIR: C:\Program Files\NVIDIA GPU Computing Toolkit\CUDA\v11.4
          GPG_PASSPHRASE: ${{ secrets.MAVEN_GPG_PASSPHRASE }}
          GPG_SIGNING_KEY: ${{ secrets.SONATYPE_GPG_KEY }}
          MODULES: ${{ matrix.mvn_flags }}
          LIBND4J_HOME_SUFFIX: cuda
          HELPER: ${{ matrix.helper }}
          EXTENSION: ${{ matrix.extension }}
          MAVEN_OPTS: "-Xmx2g"
          LIBND4J_FILE_NAME: ${{ matrix.libnd4j_file_download }}



        run: |
          echo "libnd4j build threads ${{ matrix.build_threads }}"
          echo "deploy to release staging repo or not ${{ matrix.deploy_to_release_staging }}"
          echo "release version ${{ matrix.release_version }}"
          echo "snapshot version ${{ matrix.snapshot_version }}"
          echo "debug enabled ${{ matrix.debug_enabled }}"
          echo "libnd4j url ${{ matrix.libnd4j_file_download }}"
          echo "maven flags ${{ matrix.mvn_flags }}"
          echo "snapshot version ${{ matrix.snapshot_version }}"
          echo "server id ${{ matrix.server_id }}"
          echo "release repo id ${{ matrix.release_repo_id }}"

          call "C:\Program Files (x86)\Microsoft Visual Studio\2019\Enterprise\VC\Auxiliary\Build\vcvars64.bat"
          echo "Invoked vcvars64.bat"
          set MSYSTEM=MINGW64
          echo "Running cuda build"
          cd "%GITHUB_WORKSPACE%"
          bash ./change-cuda-versions.sh 11.4
          Rem  Note: we need this for the cudnn helpers, our cmake can't find it otherwise.
          Rem  See here: https://github.com/eclipse/deeplearning4j/blob/master/libnd4j/CMakeLists.txt#L298
          if "%PERFORM_RELEASE%"=="1" (
               echo "Running release"
               bash "%GITHUB_WORKSPACE%/bootstrap-libnd4j-from-url.sh" windows cuda 11.4 "${{ matrix.helper }}" "${{ matrix.extension }}"
               bash "./release-specified-component.sh"  "%RELEASE_VERSION%" "%SNAPSHOT_VERSION%" "%RELEASE_REPO_ID%"
          ) else (
             if "%PERFORM_RELEASE%"==1 (
                  echo "Running release"
                  bash "%GITHUB_WORKSPACE%/bootstrap-libnd4j-from-url.sh"
                  bash "./release-specified-component.sh"  "%RELEASE_VERSION%" "%SNAPSHOT_VERSION%" "%RELEASE_REPO_ID%"
            ) else (
                      echo "Running snapshots"
                      bash "%GITHUB_WORKSPACE%/bootstrap-libnd4j-from-url.sh"
                      call "%GITHUB_WORKSPACE%\mvn-command.bat"
            )
          )

      - name: Setup tmate session
        uses: mxschmitt/action-tmate@v3
        if: ${{ github.event_name == 'workflow_dispatch' && matrix.debug_enabled  }}
<|MERGE_RESOLUTION|>--- conflicted
+++ resolved
@@ -120,11 +120,9 @@
                   $modules=":nd4j-cuda-11.4-preset,:nd4j-cuda-11.4,libnd4j"
               }
               
-<<<<<<< HEAD
-              $command="mvn ${{ matrix.mvn_ext }}  -Pcuda --also-make -pl  $modules -Dlibnd4j.compute=\"5.0 5.2 6.1 7.5 8.6\" -Dlibnd4j.cpu.compile.skip=true  -Dlibnd4j.buildthreads=${{ matrix.build_threads }} -Dhttp.keepAlive=false -Dmaven.wagon.http.pool=false -Dmaven.wagon.http.retryHandler.count=3  -Possrh  -Dlibnd4j.buildthreads=${{ github.event.inputs.buildThreads }} -Djavacpp.platform=windows-x86_64    -Dlibnd4j.platform=windows-x86_64  -Pcuda -Dlibnd4j.chip=cuda  deploy -DskipTests"
-=======
+
               $command="mvn ${{ matrix.mvn_ext }}  -Pcuda --also-make -pl  $modules -Dlibnd4j.compute=`"5.0 5.2 6.1 7.5 8.6`" -Dlibnd4j.cpu.compile.skip=true  -Dlibnd4j.buildthreads=${{ matrix.build_threads }} -Dhttp.keepAlive=false -Dmaven.wagon.http.pool=false -Dmaven.wagon.http.retryHandler.count=3  -Possrh  -Dlibnd4j.buildthreads=${{ github.event.inputs.buildThreads }} -Djavacpp.platform=windows-x86_64    -Dlibnd4j.platform=windows-x86_64  -Pcuda -Dlibnd4j.chip=cuda  deploy -DskipTests"
->>>>>>> d636c714
+
     
               if ( "${{ matrix.helper }}" -ne "" -And "${{ matrix.extension }}" -ne "" ) {
                     $mvn_ext=" -Dlibnd4j.classifier=windows-x86_64-cuda-11.4-${{ matrix.helper }}-${{matrix.extension}} -Dlibnd4j.extension=${{ matrix.extension }} -Djavacpp.platform.extension=-${{ matrix.helper }}-${{ matrix.extension }}   -Dlibnd4j.helper=${{ matrix.helper }}   -Pcuda -Dlibnd4j.chip=cuda  deploy -DskipTests"
