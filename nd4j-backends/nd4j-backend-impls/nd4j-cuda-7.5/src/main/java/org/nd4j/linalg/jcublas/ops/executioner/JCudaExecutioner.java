/*
 *
 *  * Copyright 2015 Skymind,Inc.
 *  *
 *  *    Licensed under the Apache License, Version 2.0 (the "License");
 *  *    you may not use this file except in compliance with the License.
 *  *    You may obtain a copy of the License at
 *  *
 *  *        http://www.apache.org/licenses/LICENSE-2.0
 *  *
 *  *    Unless required by applicable law or agreed to in writing, software
 *  *    distributed under the License is distributed on an "AS IS" BASIS,
 *  *    WITHOUT WARRANTIES OR CONDITIONS OF ANY KIND, either express or implied.
 *  *    See the License for the specific language governing permissions and
 *  *    limitations under the License.
 *
 *
 */

package org.nd4j.linalg.jcublas.ops.executioner;


import org.nd4j.jita.allocator.Allocator;
import org.nd4j.jita.allocator.impl.AtomicAllocator;
import org.nd4j.linalg.api.buffer.DataBuffer;
import org.nd4j.linalg.api.complex.IComplexNDArray;
import org.nd4j.linalg.api.complex.IComplexNumber;
import org.nd4j.linalg.api.ndarray.INDArray;
import org.nd4j.linalg.api.ops.*;
import org.nd4j.linalg.api.ops.executioner.DefaultOpExecutioner;
import org.nd4j.linalg.api.ops.impl.accum.Variance;
import org.nd4j.linalg.api.ops.impl.transforms.arithmetic.CopyOp;
import org.nd4j.linalg.api.shape.Shape;
import org.nd4j.linalg.factory.Nd4j;
import org.nd4j.linalg.jcublas.buffer.AddressRetriever;
import org.nd4j.linalg.jcublas.context.CudaContext;
import org.nd4j.linalg.util.ArrayUtil;
import org.nd4j.nativeblas.NativeOps;
import org.slf4j.Logger;
import org.slf4j.LoggerFactory;


/**
 * JCuda executioner.
 * <p/>
 * Runs ops directly on the gpu
 *
 * If requested Op doesn't exist within GPU context, DefaultOpExecutioner will be used, with arrays/buffers updated after that.
 *
 * @author Adam Gibson
 * @author raver119@gmail.com
 */
public class JCudaExecutioner extends DefaultOpExecutioner {

    private static final Allocator allocator = AtomicAllocator.getInstance();
    private static NativeOps nativeOps = new NativeOps();
    private static Logger log = LoggerFactory.getLogger(JCudaExecutioner.class);
    public JCudaExecutioner() {
        nativeOps.initializeDevicesAndFunctions();
    }

    @Override
    protected void doBroadcastOp(BroadcastOp op) {
        exec(op);
    }

    @Override
    public INDArray exec(BroadcastOp op,int...dimension) {
<<<<<<< HEAD
        CudaContext context = (CudaContext) AtomicAllocator.getInstance().getDeviceContext().getContext();
        long x = AtomicAllocator.getInstance().getPointer(op.x()).address();
        long y = AtomicAllocator.getInstance().getPointer(op.y()).address();
        long z = AtomicAllocator.getInstance().getPointer(op.z()).address();
=======
        Arrays.sort(dimension);

        long x = AtomicAllocator.getInstance().getDevicePointer(op.x()).getNativePointer();
        long y = AtomicAllocator.getInstance().getDevicePointer(op.y()).getNativePointer();
        long z = AtomicAllocator.getInstance().getDevicePointer(op.z()).getNativePointer();
>>>>>>> cf9fe733
        long xShapeInfo = AddressRetriever.retrieveDeviceAddress(op.x().shapeInfoDataBuffer());
        long[] xShapeInfoHostPointer = new long[]{ AddressRetriever.retrieveHostAddress(op.x().shapeInfoDataBuffer()), context.getOldStream().getNativePointer(), allocator.getDeviceId()};
        long dimensionPointer = AddressRetriever.retrieveDeviceAddress(Nd4j.createBuffer(dimension));

        if(op.x().data().dataType() == DataBuffer.Type.DOUBLE) {
            nativeOps.execBroadcastDouble(
                    xShapeInfoHostPointer,
                    op.opNum(),
                    x,
                    xShapeInfo,
                    y,
                    AddressRetriever.retrieveDeviceAddress(op.y().shapeInfoDataBuffer()),
                    z,
                    AddressRetriever.retrieveDeviceAddress(op.z().shapeInfoDataBuffer()),
                    dimensionPointer, dimension.length);
        }
        else {
            nativeOps.execBroadcastFloat(
                    xShapeInfoHostPointer,
                    op.opNum(),
                    x,
                    xShapeInfo,
                    y,
                    AddressRetriever.retrieveDeviceAddress(op.y().shapeInfoDataBuffer()),
                    z,
                    AddressRetriever.retrieveDeviceAddress(op.z().shapeInfoDataBuffer()),
                    dimensionPointer, dimension.length);
        }

        return op.z();
    }

    @Override
    public INDArray exec(Accumulation op, int... dimension) {
        Arrays.sort(dimension);

//        log.info("A2 OpName: [" + op.getClass().getSimpleName() + "]; OpCode: [" + op.opNum() + "]");
//        log.info("op.x shape: " + Arrays.toString(op.x().shape()));

        CudaContext context = (CudaContext) AtomicAllocator.getInstance().getDeviceContext().getContext();
        for(int i = 0; i < dimension.length; i++) {
            if(dimension[i] < 0)
                dimension[i] += op.x().rank();
        }
        //do op along all dimensions
        if (dimension.length == op.x().rank())
            dimension = new int[]{Integer.MAX_VALUE};


        int[] retShape = Shape.wholeArrayDimension(dimension) ? new int[] {1,1} : ArrayUtil.removeIndex(op.x().shape(), dimension);
        //ensure vector is proper shape
        if (retShape.length == 1) {
            if (dimension[0] == 0)
                retShape = new int[]{1, retShape[0]};
            else
                retShape = new int[]{retShape[0], 1};
        } else if (retShape.length == 0) {
            retShape = new int[]{1, 1};
        }

        if(op.x().isVector() && op.x().length() == ArrayUtil.prod(retShape))
            return op.noOp();

        INDArray ret = Nd4j.valueArrayOf(retShape,op.zeroDouble());
        op.setZ(ret);

        long x = AtomicAllocator.getInstance().getPointer(op.x()).address();
        long xShapeInfo = AddressRetriever.retrieveDeviceAddress(op.x().shapeInfoDataBuffer());
        long[] xShapeInfoHostPointer = new long[]{ AddressRetriever.retrieveHostAddress(op.x().shapeInfoDataBuffer()), context.getOldStream().getNativePointer(), allocator.getDeviceId()};
        long extraArgs = op.extraArgs() != null ? AddressRetriever.retrieveDeviceAddress(op.extraArgsDataBuff()) : 0;
        long dimensionPointer = AddressRetriever.retrieveDeviceAddress(Nd4j.createBuffer(dimension));

        if(op.x().data().dataType() == DataBuffer.Type.DOUBLE) {
            if(op instanceof Variance) {
                if(ret.isScalar()) {
                    ret.putScalar(0, nativeOps.execSummaryStatsScalarDouble(xShapeInfoHostPointer, op.opNum(), x, xShapeInfo, extraArgs, true));
                    op.setFinalResult(ret.getDouble(0));
                } else {
                    nativeOps.execSummaryStatsDouble(
                            xShapeInfoHostPointer,
                            op.opNum(),
                            x,
                            xShapeInfo,
                            extraArgs,
                            AtomicAllocator.getInstance().getPointer(op.z()).address(),
                            AddressRetriever.retrieveDeviceAddress(op.z().shapeInfoDataBuffer()),
                            dimensionPointer,
                            dimension.length,
                            ((Variance) op).isBiasCorrected()
                    );
                }
            } else if (op.y() != null) {
                if (ret.isScalar()) {
                    ret.putScalar(0, nativeOps.execReduce3ScalarDouble(
                            xShapeInfoHostPointer,
                            op.opNum(),
                            x,
                            xShapeInfo,
                            extraArgs,
                            AtomicAllocator.getInstance().getPointer(op.y()).address(),
                            AddressRetriever.retrieveDeviceAddress(op.y().shapeInfoDataBuffer())
                    ));
                    op.setFinalResult(ret.getDouble(0));
                } else {
                    nativeOps.execReduce3Double(
                            xShapeInfoHostPointer,
                            op.opNum(),
                            x,
                            xShapeInfo,
                            extraArgs,
                            AtomicAllocator.getInstance().getPointer(op.y()).address(),
                            AddressRetriever.retrieveDeviceAddress(op.y().shapeInfoDataBuffer()),
                            AtomicAllocator.getInstance().getPointer(op.z()).address(),
                            AddressRetriever.retrieveDeviceAddress(op.z().shapeInfoDataBuffer()),
                            dimensionPointer,
                            dimension.length
                    );
                }
            } else {
                if (ret.isScalar()) {
                    ret.putScalar(0, nativeOps.execReduceScalarDouble(
                            xShapeInfoHostPointer,
                            op.opNum(),
                            x,
                            xShapeInfo,
                            extraArgs
                    ));
                    op.setFinalResult(ret.getDouble(0));
                } else {
                    nativeOps.execReduceDouble(
                            xShapeInfoHostPointer,
                            op.opNum(),
                            x,
                            xShapeInfo,
                            extraArgs,
                            AtomicAllocator.getInstance().getPointer(op.z()).address(),
                            AddressRetriever.retrieveDeviceAddress(op.z().shapeInfoDataBuffer()),
                            dimensionPointer,
                            dimension.length
                    );
                }
            }
        } else {
            if(op instanceof Variance) {
                if(ret.isScalar()) {
                    ret.putScalar(0, nativeOps.execSummaryStatsScalarFloat(xShapeInfoHostPointer, op.opNum(), x, xShapeInfo, extraArgs, true));
                    op.setFinalResult(ret.getFloat(0));
                } else {
                    nativeOps.execSummaryStatsFloat(
                            xShapeInfoHostPointer,
                            op.opNum(),
                            x,
                            xShapeInfo,
                            extraArgs,
                            AtomicAllocator.getInstance().getPointer(op.z()).address(),
                            AddressRetriever.retrieveDeviceAddress(op.z().shapeInfoDataBuffer()),
                            dimensionPointer,
                            dimension.length,
                            ((Variance) op).isBiasCorrected()
                    );
                }
            } else if (op.y() != null) {
                if (ret.isScalar()) {
                    ret.putScalar(0, nativeOps.execReduce3ScalarFloat(
                            xShapeInfoHostPointer,
                            op.opNum(),
                            x,
                            xShapeInfo,
                            extraArgs,
                            AtomicAllocator.getInstance().getPointer(op.y()).address(),
                            AddressRetriever.retrieveDeviceAddress(op.y().shapeInfoDataBuffer())
                    ));
                    op.setFinalResult(ret.getFloat(0));
                } else {
                    nativeOps.execReduce3Float(
                            xShapeInfoHostPointer,
                            op.opNum(),
                            x,
                            xShapeInfo,
                            extraArgs,
                            AtomicAllocator.getInstance().getPointer(op.y()).address(),
                            AddressRetriever.retrieveDeviceAddress(op.y().shapeInfoDataBuffer()),
                            AtomicAllocator.getInstance().getPointer(op.z()).address(),
                            AddressRetriever.retrieveDeviceAddress(op.z().shapeInfoDataBuffer()),
                            dimensionPointer,
                            dimension.length
                    );
                }
            } else {
                if (ret.isScalar()) {
                    ret.putScalar(0, nativeOps.execReduceScalarFloat(
                            xShapeInfoHostPointer,
                            op.opNum(),
                            x,
                            xShapeInfo,
                            extraArgs
                    ));
                    op.setFinalResult(ret.getFloat(0));
                } else {
                    nativeOps.execReduceFloat(
                            xShapeInfoHostPointer,
                            op.opNum(),
                            x,
                            xShapeInfo,
                            extraArgs,
                            AtomicAllocator.getInstance().getPointer(op.z()).address(),
                            AddressRetriever.retrieveDeviceAddress(op.z().shapeInfoDataBuffer()),
                            dimensionPointer,
                            dimension.length
                    );
                }
            }
        }

        return ret;
    }

    @Override
    public INDArray exec(IndexAccumulation op, int... dimension) {
        Arrays.sort(dimension);

//        log.info("OpName: [" + op.getClass().getSimpleName() + "]; OpCode: [" + op.opNum() + "]");
        for(int i = 0; i < dimension.length; i++) {
            if(dimension[i] < 0)
                dimension[i] += op.x().rank();
        }
        //do op along all dimensions
        if(dimension.length == op.x().rank())
            dimension = new int[] {Integer.MAX_VALUE};



        if(dimension[0] == Integer.MAX_VALUE) {
            if(op.x() instanceof IComplexNDArray)
                return Nd4j.scalar(execAndReturn(op).getFinalResult());
            return Nd4j.scalar(execAndReturn(op).getFinalResult());
        }

        if(op instanceof IComplexNDArray) {
            int[] retShape = ArrayUtil.removeIndex(op.x().shape(), dimension);
            //ensure vector is proper shape
            if(retShape.length == 1) {
                if(dimension[0] == 0)
                    retShape = new int[] {1,retShape[0]};
                else
                    retShape = new int[] {retShape[0],1};

            }
            else if(retShape.length == 0) {
                retShape = new int[] {1,1};
            }

            IComplexNDArray ret = Nd4j.createComplex(retShape);
            IComplexNDArray linear = ret;
            for (int i = 0; i < op.x().tensorssAlongDimension(dimension); i++) {
                Op op2 = op.opForDimension(i, dimension);
                IComplexNumber result = execAndReturn((Accumulation) op2).getFinalResultComplex();
                linear.putScalar(i, result);

            }

            if(ret.ordering() == 'c')
                ret.setStride(ArrayUtil.reverseCopy(ret.stride()));


            return ret;
        }

        else {
            int[] retShape = ArrayUtil.removeIndex(op.x().shape(), dimension);
            //ensure vector is proper shape
            if(retShape.length == 1) {
                if(dimension[0] == 0)
                    retShape = new int[] {1,retShape[0]};
                else
                    retShape = new int[] {retShape[0],1};

            }
            else if(retShape.length == 0) {
                retShape = new int[] {1,1};
            }

            //nothing to reduce
            if(ArrayUtil.prod(retShape) == op.x().length())
                return op.x();

            invoke(op,dimension);
            return op.z();
        }


    }


    @Override
    public INDArray execAndReturn(TransformOp op, int... dimension) {
        return super.execAndReturn(op, dimension);
    }



    @Override
    public INDArray execAndReturn(ScalarOp op, int... dimension) {
        return super.execAndReturn(op, dimension);
    }

    @Override
    public Op exec(Op op, int... dimension) {
        Arrays.sort(dimension);
        return super.exec(op, dimension);
    }


    @Override
    public Op exec(Op op) {
        //linear views and oblong offsets can't be handled by the gpu (due to the way the buffers are interpreted as vectors)
        if(op.x() instanceof IComplexNDArray || executionMode() == ExecutionMode.JAVA  || op instanceof CopyOp) {
                super.exec(op);
                return null;
        }

        if (op instanceof TransformOp) {
            TransformOp t = (TransformOp) op;
            invoke(t);
        } else if (op instanceof Accumulation) {
            Accumulation acc = (Accumulation) op;
            invoke(acc,null);
        } else if (op instanceof ScalarOp) {
            ScalarOp sc = (ScalarOp) op;
            invoke(sc);
        } else if(op instanceof BroadcastOp) {
            BroadcastOp broadcastOp = (BroadcastOp) op;
            invoke(broadcastOp);
        }
        else if(op instanceof IndexAccumulation) {
            IndexAccumulation indexAccumulation = (IndexAccumulation) op;
            invoke(indexAccumulation,null);
        }
        return op;
    }



    @Override
    public INDArray execAndReturn(TransformOp op) {
        invoke(op);
        return op.z();
    }







    private CudaContext invoke(BroadcastOp op) {
//        log.info("OpName: [" + op.getClass().getSimpleName() + "]; OpCode: [" + op.opNum() + "]");
        CudaContext context = (CudaContext) AtomicAllocator.getInstance().getDeviceContext().getContext();
        long x = AtomicAllocator.getInstance().getPointer(op.x()).address();
        long xShapeInfo = AddressRetriever.retrieveDeviceAddress(op.x().shapeInfoDataBuffer());
        long[] xShapeInfoHostPointer = new long[]{ AddressRetriever.retrieveHostAddress(op.x().shapeInfoDataBuffer()), context.getOldStream().getNativePointer(), allocator.getDeviceId()};

        long y = AtomicAllocator.getInstance().getPointer(op.y()).address();
        long yShapeInfo = AddressRetriever.retrieveDeviceAddress(op.y().shapeInfoDataBuffer());

        long z = AtomicAllocator.getInstance().getPointer(op.z()).address();
        long zShapeInfo = AddressRetriever.retrieveDeviceAddress(op.z().shapeInfoDataBuffer());
        long dimensionPointer = AddressRetriever.retrieveDeviceAddress(Nd4j.createBuffer(op.getDimension()));

        if(op.x().data().dataType() == DataBuffer.Type.DOUBLE) {
            nativeOps.execBroadcastDouble(
                    xShapeInfoHostPointer,
                    op.opNum(),
                    x,
                    xShapeInfo,
                    y,
                    yShapeInfo,
                    z,
                    zShapeInfo,
                    dimensionPointer,
                    op.getDimension().length);
        }
        else {
            nativeOps.execBroadcastFloat(
                    xShapeInfoHostPointer,
                    op.opNum(),
                    x,
                    xShapeInfo,
                    y,
                    yShapeInfo,
                    z,
                    zShapeInfo,
                    dimensionPointer,
                    op.getDimension().length);

        }

        return null;
    }



    private CudaContext invoke(IndexAccumulation op,int[] dimension)  {
        Arrays.sort(dimension);

//        log.info("OpName: [" + op.getClass().getSimpleName() + "]; OpCode: [" + op.opNum() + "]");
        CudaContext context = (CudaContext) AtomicAllocator.getInstance().getDeviceContext().getContext();

        long x = AtomicAllocator.getInstance().getPointer(op.x()).address();
        long xShapeInfo = AddressRetriever.retrieveDeviceAddress(op.x().shapeInfoDataBuffer());
        long extraArgs = op.extraArgs() != null ? AddressRetriever.retrieveDeviceAddress(op.extraArgsDataBuff()) : 0;

        long[] xShapeInfoHostPointer = new long[]{AddressRetriever.retrieveHostAddress(op.x().shapeInfoDataBuffer()),
                context.getOldStream().getNativePointer(), allocator.getDeviceId()};
        if(op.z().isScalar() || dimension == null || dimension[0] == Integer.MAX_VALUE) {
            if(op.x().data().dataType() == DataBuffer.Type.DOUBLE) {
                double result = nativeOps.execIndexReduceScalarDouble(
                        xShapeInfoHostPointer,
                        op.opNum(),
                        x,
                        xShapeInfo,
                        extraArgs);
                op.setFinalResult((int) result);
            }
            else {
                float result = nativeOps.execIndexReduceScalarFloat(
                        xShapeInfoHostPointer,
                        op.opNum(),
                        x,
                        xShapeInfo,
                        extraArgs);
                op.setFinalResult((int) result);
            }
        }
        else {
            if (dimension == null)
                dimension = new int[] {0};
            long z = AtomicAllocator.getInstance().getPointer(op.z()).address();
            long zShapeInfo = AddressRetriever.retrieveDeviceAddress(op.z().shapeInfoDataBuffer());
            long dimensionPointer = AddressRetriever.retrieveDeviceAddress(Nd4j.createBuffer(dimension));
            if(op.x().data().dataType() == DataBuffer.Type.DOUBLE) {
                nativeOps.execIndexReduceDouble(
                        xShapeInfoHostPointer,
                        op.opNum(),
                        x,
                        xShapeInfo,
                        extraArgs,
                        z,
                        zShapeInfo,
                        dimensionPointer,
                        dimension.length);
            }
            else {
                nativeOps.execIndexReduceFloat(
                        xShapeInfoHostPointer,
                        op.opNum(),
                        x,
                        xShapeInfo,
                        extraArgs,
                        z,
                        zShapeInfo,
                        dimensionPointer,
                        dimension.length);
            }
        }

        return null;

    }


    private CudaContext invoke(Accumulation op, int[] dimension) {
        Arrays.sort(dimension);

//        log.info("A OpName: [" + op.getClass().getSimpleName() + "]; OpCode: [" + op.opNum() + "]");
        // dimension is ALWAYS null here.
        CudaContext context = (CudaContext) AtomicAllocator.getInstance().getDeviceContext().getContext();
        if (dimension == null)
            dimension = new int[] {Integer.MAX_VALUE};
        CudaContext ctx = null;
        long[] xShapeInfoHostPointer = new long[]{AddressRetriever.retrieveHostAddress(op.x().shapeInfoDataBuffer()), context.getOldStream().getNativePointer(), allocator.getDeviceId()};
        long x = AtomicAllocator.getInstance().getPointer(op.x()).address();
        long xShapeInfo = AddressRetriever.retrieveDeviceAddress(op.x().shapeInfoDataBuffer());
        long extraArgs = op.extraArgs() != null ? AddressRetriever.retrieveDeviceAddress(op.extraArgsDataBuff()) : 0;

        int[] retShape = Shape.wholeArrayDimension(dimension) ? new int[] {1,1} : ArrayUtil.removeIndex(op.x().shape(), dimension);
        //ensure vector is proper shape
        if (retShape.length == 1) {
            if (dimension[0] == 0)
                retShape = new int[]{1, retShape[0]};
            else
                retShape = new int[]{retShape[0], 1};
        } else if (retShape.length == 0) {
            retShape = new int[]{1, 1};
        }

        if(op.x().isVector() && op.x().length() == ArrayUtil.prod(retShape))
            return null;

        INDArray ret = Nd4j.valueArrayOf(retShape,op.zeroDouble());
        op.setZ(ret);

        if(op.z().isScalar()) {
            if (op.x().data().dataType() == DataBuffer.Type.DOUBLE) {
                if(op instanceof Variance) {
                    double result = nativeOps.execSummaryStatsScalarDouble(
                            xShapeInfoHostPointer,
                            op.opNum(),
                            x
                            ,xShapeInfo,extraArgs, true);
                    op.setFinalResult(result);
                } else if (op.y() != null) {
                    long y = AtomicAllocator.getInstance().getPointer(op.y()).address();
                    long yShapeInfo = AddressRetriever.retrieveDeviceAddress(op.y().shapeInfoDataBuffer());
                    double result = nativeOps.execReduce3ScalarDouble(
                            xShapeInfoHostPointer,
                            op.opNum()
                            , x,
                            xShapeInfo,
                            extraArgs,
                            y,
                            yShapeInfo);
                    op.setFinalResult(result);
                } else {
                    double result = nativeOps.execReduceScalarDouble(
                            xShapeInfoHostPointer,
                            op.opNum(),
                            x,
                            xShapeInfo,
                            extraArgs);
                    op.setFinalResult(result);
                }
            } else {
                if(op instanceof Variance) {
                    float result = nativeOps.execSummaryStatsScalarFloat(
                            xShapeInfoHostPointer,
                            op.opNum(),
                            x
                            ,xShapeInfo,extraArgs, true);
                    op.setFinalResult(result);
                } else if (op.y() != null) {
                    long y = AtomicAllocator.getInstance().getPointer(op.y()).address();
                    long yShapeInfo = AddressRetriever.retrieveDeviceAddress(op.y().shapeInfoDataBuffer());
                    float result = nativeOps.execReduce3ScalarFloat(
                            xShapeInfoHostPointer,
                            op.opNum(),
                            x,
                            xShapeInfo,
                            extraArgs,
                            y,
                            yShapeInfo);
                    op.setFinalResult(result);
                } else {
                    float result = nativeOps.execReduceScalarFloat(
                            xShapeInfoHostPointer,
                            op.opNum(),
                            x,
                            xShapeInfo,
                            extraArgs);
                    op.setFinalResult(result);
                }
            }

        }
        else {
            long result = AtomicAllocator.getInstance().getPointer(op.z()).address();
            long resultShapeInfo = AddressRetriever.retrieveDeviceAddress(op.z().shapeInfoDataBuffer());
            long dimensionPointer = AddressRetriever.retrieveDeviceAddress(Nd4j.createBuffer(dimension));

            if(op.x().data().dataType() == DataBuffer.Type.DOUBLE) {
                if(op.y() != null) {
                    long y = AtomicAllocator.getInstance().getPointer(op.y()).address();
                    long yShapeInfo = AddressRetriever.retrieveDeviceAddress(op.y().shapeInfoDataBuffer());
                    nativeOps.execReduce3Double(
                            xShapeInfoHostPointer,
                            op.opNum(),
                            x,
                            xShapeInfo,
                            extraArgs,
                            y,
                            yShapeInfo,
                            result,
                            resultShapeInfo,
                            dimensionPointer,
                            dimension.length);
                }
                else {
                    if(op instanceof Variance) {
                       nativeOps.execSummaryStatsDouble(
                               xShapeInfoHostPointer,
                               op.opNum(),
                               x,
                               xShapeInfo,
                               extraArgs,
                               result,
                               resultShapeInfo,
                               dimensionPointer,
                               dimension.length,
                               ((Variance) op).isBiasCorrected());
                    }
                    else {
                        nativeOps.execReduceDouble(
                                xShapeInfoHostPointer,
                                op.opNum(),
                                x,
                                xShapeInfo,
                                extraArgs,
                                result,
                                resultShapeInfo,
                                dimensionPointer,
                                dimension.length);
                    }
                }

            }
            //float
            else {
                if(op.y() != null) {
                    long y = AtomicAllocator.getInstance().getPointer(op.y()).address();
                    long yShapeInfo = AddressRetriever.retrieveDeviceAddress(op.y().shapeInfoDataBuffer());
                    nativeOps.execReduce3Float(
                            xShapeInfoHostPointer,
                            op.opNum(),
                            x,
                            xShapeInfo,
                            extraArgs,
                            y,
                            yShapeInfo,
                            result,
                            resultShapeInfo,
                            dimensionPointer,
                            dimension.length);

                }
                else {
                    if(op instanceof Variance) {
                        nativeOps.execSummaryStatsFloat(
                                xShapeInfoHostPointer,
                                op.opNum(),
                                x,
                                xShapeInfo,
                                extraArgs,
                                result,
                                resultShapeInfo,
                                dimensionPointer,
                                dimension.length,
                                ((Variance) op).isBiasCorrected());
                    }
                    else {
                        nativeOps.execReduceFloat(
                                xShapeInfoHostPointer,
                                op.opNum(),
                                x,
                                xShapeInfo,
                                extraArgs,
                                result,
                                resultShapeInfo,
                                dimensionPointer,
                                dimension.length);
                    }
                }

            }

        }

        return ctx;
    }


    private CudaContext invoke(ScalarOp op) {
/*        log.info("OpName: [" + op.getClass().getSimpleName() + "]; OpCode: [" + op.opNum() + "]");
        if (op.x() != null) {
            if (op.opNum() == 3 && op.x().length() == 784 && op.scalar() != null && op.scalar().floatValue() == 255f) {
                log.info("op.x full array: " + Arrays.toString(op.x().data().asDouble()));
            } else log.info("op.x first 10: " + Arrays.toString(Arrays.copyOfRange(op.x().data().asDouble(), 0, 20)));
            log.info("op.x shape: " + Arrays.toString(op.x().shape()));
        }
        if (op.y() != null) log.info("op.y shape: " + Arrays.toString(op.y().shape()));
        if (op.z() != null) log.info("op.z shape: " + Arrays.toString(op.z().shape()));
        if (op.scalar() != null) log.info("op.scalar: " + op.scalar().doubleValue());
        */

        CudaContext context = (CudaContext) AtomicAllocator.getInstance().getDeviceContext().getContext();

        long x = AtomicAllocator.getInstance().getPointer(op.x()).address();
        long xShapeInfo = AddressRetriever.retrieveDeviceAddress(op.x().shapeInfoDataBuffer());
        long extraArgs = op.extraArgs() != null ? AddressRetriever.retrieveDeviceAddress(op.extraArgsDataBuff()) : 0;

        long z = AtomicAllocator.getInstance().getPointer(op.z()).address();
        long zShapeInfo = AddressRetriever.retrieveDeviceAddress(op.z().shapeInfoDataBuffer());
        long[] xShapeInfoHostPointer = new long[]{AddressRetriever.retrieveHostAddress(op.x().shapeInfoDataBuffer()), context.getOldStream().getNativePointer(), allocator.getDeviceId() };

        if(op.x().data().dataType() == DataBuffer.Type.DOUBLE) {
            nativeOps.execScalarDouble(
                    xShapeInfoHostPointer,
                    op.opNum(),
                    x,
                    xShapeInfo,
                    z,
                    zShapeInfo,
                    op.scalar().doubleValue(),
                    extraArgs);
        }
        else {
            nativeOps.execScalarFloat(
                    xShapeInfoHostPointer,
                    op.opNum(),
                    x,
                    xShapeInfo,
                    z,
                    zShapeInfo,
                    op.scalar().floatValue(),
                    extraArgs);
        }

        return  null;
    }

    private CudaContext invoke(TransformOp op) {
        log.info("T OpName: [" + op.getClass().getCanonicalName() + "]; OpCode: [" + op.opNum() + "]");

        CudaContext context = (CudaContext) AtomicAllocator.getInstance().getDeviceContext().getContext();
        long x = AtomicAllocator.getInstance().getPointer(op.x()).address();
        long xShapeInfo = AddressRetriever.retrieveDeviceAddress(op.x().shapeInfoDataBuffer());
        long extraArgs = op.extraArgs() != null ? AddressRetriever.retrieveDeviceAddress(op.extraArgsDataBuff()) : 0;

        long z = AtomicAllocator.getInstance().getPointer(op.z()).address();
        long zShapeInfo = AddressRetriever.retrieveDeviceAddress(op.z().shapeInfoDataBuffer());
        long[] xShapeInfoHostPointer = new long[]{AddressRetriever.retrieveHostAddress(op.x().shapeInfoDataBuffer()), context.getOldStream().getNativePointer(), allocator.getDeviceId()};


        if(op.y() != null) {
            long y = AtomicAllocator.getInstance().getPointer(op.y()).address();
            long yShapeInfo = AddressRetriever.retrieveDeviceAddress(op.y().shapeInfoDataBuffer());

            if(op.x().data().dataType() == DataBuffer.Type.DOUBLE) {
                if(op.x().elementWiseStride() >=1 && op.y(). elementWiseStride() >= 1 && !op.isExecSpecial() && op.x().ordering() == op.y().ordering() && op.x().ordering() == op.z().ordering()) {
                    nativeOps.execPairwiseTransformDouble(
                            xShapeInfoHostPointer,
                            op.opNum(),
                            x,
                            op.x().elementWiseStride(),
                            y,
                            op.y().elementWiseStride(),
                            z,
                            op.z().elementWiseStride(),
                            extraArgs,
                            op.n()
                    );
                } else {
                    nativeOps.execPairwiseTransformDouble(
                            xShapeInfoHostPointer,
                            op.opNum(),
                            x,
                            xShapeInfo,
                            y,
                            yShapeInfo,
                            z,
                            zShapeInfo,
                            extraArgs);
                }
            } else {
                if(op.x().elementWiseStride() >=1 && op.y(). elementWiseStride() >= 1 && !op.isExecSpecial() && op.x().ordering() == op.y().ordering() && op.x().ordering() == op.z().ordering()) {
                    nativeOps.execPairwiseTransformFloat(
                            xShapeInfoHostPointer,
                            op.opNum(),
                            x,
                            op.x().elementWiseStride(),
                            y,
                            op.y().elementWiseStride(),
                            z,
                            op.z().elementWiseStride(),
                            extraArgs,
                            op.n()
                    );
                } else {
                    nativeOps.execPairwiseTransformFloat(
                            xShapeInfoHostPointer,
                            op.opNum(),
                            x,
                            xShapeInfo,
                            y,
                            yShapeInfo,
                            z,
                            zShapeInfo,
                            extraArgs);
                }
            }
        }
        else {
            if(op.x().data().dataType() == DataBuffer.Type.DOUBLE) {
                if(op.x(). elementWiseStride() >= 1 && !op.isExecSpecial()) {
                    nativeOps.execTransformDouble(
                            xShapeInfoHostPointer,
                            op.opNum(),
                            x,
                            op.x().elementWiseStride(),
                            z,
                            op.z().elementWiseStride(),
                            extraArgs,
                            op.n()
                    );
                } else {
                    nativeOps.execTransformDouble(
                            xShapeInfoHostPointer,
                            op.opNum(),
                            x,
                            xShapeInfo,
                            z,
                            zShapeInfo,
                            extraArgs);
                }
            } else {
                if(op.x(). elementWiseStride() >= 1 && !op.isExecSpecial()) {
                    nativeOps.execTransformFloat(
                            xShapeInfoHostPointer,
                            op.opNum(),
                            x,
                            op.x().elementWiseStride(),
                            z,
                            op.z().elementWiseStride(),
                            extraArgs,
                            op.n()
                    );
                } else {
                    nativeOps.execTransformFloat(
                            xShapeInfoHostPointer,
                            op.opNum(),
                            x,
                            xShapeInfo,
                            z,
                            zShapeInfo,
                            extraArgs);
                }
            }
        }

        return null;
    }
}

<|MERGE_RESOLUTION|>--- conflicted
+++ resolved
@@ -20,8 +20,10 @@
 package org.nd4j.linalg.jcublas.ops.executioner;
 
 
+import jcuda.Pointer;
 import org.nd4j.jita.allocator.Allocator;
 import org.nd4j.jita.allocator.impl.AtomicAllocator;
+import org.nd4j.linalg.api.blas.BlasBufferUtil;
 import org.nd4j.linalg.api.buffer.DataBuffer;
 import org.nd4j.linalg.api.complex.IComplexNDArray;
 import org.nd4j.linalg.api.complex.IComplexNumber;
@@ -34,10 +36,15 @@
 import org.nd4j.linalg.factory.Nd4j;
 import org.nd4j.linalg.jcublas.buffer.AddressRetriever;
 import org.nd4j.linalg.jcublas.context.CudaContext;
+import org.nd4j.linalg.jcublas.util.PointerUtil;
 import org.nd4j.linalg.util.ArrayUtil;
+import org.nd4j.nativeblas.DefaultPointerConverter;
 import org.nd4j.nativeblas.NativeOps;
+import org.nd4j.nativeblas.PointerConverter;
 import org.slf4j.Logger;
 import org.slf4j.LoggerFactory;
+
+import java.util.Arrays;
 
 
 /**
@@ -66,20 +73,13 @@
 
     @Override
     public INDArray exec(BroadcastOp op,int...dimension) {
-<<<<<<< HEAD
-        CudaContext context = (CudaContext) AtomicAllocator.getInstance().getDeviceContext().getContext();
-        long x = AtomicAllocator.getInstance().getPointer(op.x()).address();
-        long y = AtomicAllocator.getInstance().getPointer(op.y()).address();
-        long z = AtomicAllocator.getInstance().getPointer(op.z()).address();
-=======
         Arrays.sort(dimension);
 
         long x = AtomicAllocator.getInstance().getDevicePointer(op.x()).getNativePointer();
         long y = AtomicAllocator.getInstance().getDevicePointer(op.y()).getNativePointer();
         long z = AtomicAllocator.getInstance().getDevicePointer(op.z()).getNativePointer();
->>>>>>> cf9fe733
         long xShapeInfo = AddressRetriever.retrieveDeviceAddress(op.x().shapeInfoDataBuffer());
-        long[] xShapeInfoHostPointer = new long[]{ AddressRetriever.retrieveHostAddress(op.x().shapeInfoDataBuffer()), context.getOldStream().getNativePointer(), allocator.getDeviceId()};
+        long[] xShapeInfoHostPointer = new long[]{ AddressRetriever.retrieveHostAddress(op.x().shapeInfoDataBuffer()), AtomicAllocator.getInstance().getCudaContext().getOldStream().getNativePointer(), allocator.getDeviceId()};
         long dimensionPointer = AddressRetriever.retrieveDeviceAddress(Nd4j.createBuffer(dimension));
 
         if(op.x().data().dataType() == DataBuffer.Type.DOUBLE) {
@@ -107,6 +107,17 @@
                     dimensionPointer, dimension.length);
         }
 
+        if (op.x() != null)
+            allocator.tackDevice(op.x());
+        if (op.y() != null)
+            allocator.tackDevice(op.y());
+        if (op.z() != null)
+            allocator.tackDevice(op.z());
+
+        // we notify allocator that op.Z was modified on device side
+        if (op.z() != null)
+            allocator.tickDeviceWrite(op.z());
+
         return op.z();
     }
 
@@ -116,8 +127,6 @@
 
 //        log.info("A2 OpName: [" + op.getClass().getSimpleName() + "]; OpCode: [" + op.opNum() + "]");
 //        log.info("op.x shape: " + Arrays.toString(op.x().shape()));
-
-        CudaContext context = (CudaContext) AtomicAllocator.getInstance().getDeviceContext().getContext();
         for(int i = 0; i < dimension.length; i++) {
             if(dimension[i] < 0)
                 dimension[i] += op.x().rank();
@@ -144,9 +153,9 @@
         INDArray ret = Nd4j.valueArrayOf(retShape,op.zeroDouble());
         op.setZ(ret);
 
-        long x = AtomicAllocator.getInstance().getPointer(op.x()).address();
+        long x = AtomicAllocator.getInstance().getDevicePointer(op.x()).getNativePointer();
         long xShapeInfo = AddressRetriever.retrieveDeviceAddress(op.x().shapeInfoDataBuffer());
-        long[] xShapeInfoHostPointer = new long[]{ AddressRetriever.retrieveHostAddress(op.x().shapeInfoDataBuffer()), context.getOldStream().getNativePointer(), allocator.getDeviceId()};
+        long[] xShapeInfoHostPointer = new long[]{ AddressRetriever.retrieveHostAddress(op.x().shapeInfoDataBuffer()), AtomicAllocator.getInstance().getCudaContext().getOldStream().getNativePointer(), allocator.getDeviceId()};
         long extraArgs = op.extraArgs() != null ? AddressRetriever.retrieveDeviceAddress(op.extraArgsDataBuff()) : 0;
         long dimensionPointer = AddressRetriever.retrieveDeviceAddress(Nd4j.createBuffer(dimension));
 
@@ -162,7 +171,7 @@
                             x,
                             xShapeInfo,
                             extraArgs,
-                            AtomicAllocator.getInstance().getPointer(op.z()).address(),
+                            AtomicAllocator.getInstance().getDevicePointer(op.z()).getNativePointer(),
                             AddressRetriever.retrieveDeviceAddress(op.z().shapeInfoDataBuffer()),
                             dimensionPointer,
                             dimension.length,
@@ -177,7 +186,7 @@
                             x,
                             xShapeInfo,
                             extraArgs,
-                            AtomicAllocator.getInstance().getPointer(op.y()).address(),
+                            AtomicAllocator.getInstance().getDevicePointer(op.y()).getNativePointer(),
                             AddressRetriever.retrieveDeviceAddress(op.y().shapeInfoDataBuffer())
                     ));
                     op.setFinalResult(ret.getDouble(0));
@@ -188,9 +197,9 @@
                             x,
                             xShapeInfo,
                             extraArgs,
-                            AtomicAllocator.getInstance().getPointer(op.y()).address(),
+                            AtomicAllocator.getInstance().getDevicePointer(op.y()).getNativePointer(),
                             AddressRetriever.retrieveDeviceAddress(op.y().shapeInfoDataBuffer()),
-                            AtomicAllocator.getInstance().getPointer(op.z()).address(),
+                            AtomicAllocator.getInstance().getDevicePointer(op.z()).getNativePointer(),
                             AddressRetriever.retrieveDeviceAddress(op.z().shapeInfoDataBuffer()),
                             dimensionPointer,
                             dimension.length
@@ -213,7 +222,7 @@
                             x,
                             xShapeInfo,
                             extraArgs,
-                            AtomicAllocator.getInstance().getPointer(op.z()).address(),
+                            AtomicAllocator.getInstance().getDevicePointer(op.z()).getNativePointer(),
                             AddressRetriever.retrieveDeviceAddress(op.z().shapeInfoDataBuffer()),
                             dimensionPointer,
                             dimension.length
@@ -232,7 +241,7 @@
                             x,
                             xShapeInfo,
                             extraArgs,
-                            AtomicAllocator.getInstance().getPointer(op.z()).address(),
+                            AtomicAllocator.getInstance().getDevicePointer(op.z()).getNativePointer(),
                             AddressRetriever.retrieveDeviceAddress(op.z().shapeInfoDataBuffer()),
                             dimensionPointer,
                             dimension.length,
@@ -247,7 +256,7 @@
                             x,
                             xShapeInfo,
                             extraArgs,
-                            AtomicAllocator.getInstance().getPointer(op.y()).address(),
+                            AtomicAllocator.getInstance().getDevicePointer(op.y()).getNativePointer(),
                             AddressRetriever.retrieveDeviceAddress(op.y().shapeInfoDataBuffer())
                     ));
                     op.setFinalResult(ret.getFloat(0));
@@ -258,9 +267,9 @@
                             x,
                             xShapeInfo,
                             extraArgs,
-                            AtomicAllocator.getInstance().getPointer(op.y()).address(),
+                            AtomicAllocator.getInstance().getDevicePointer(op.y()).getNativePointer(),
                             AddressRetriever.retrieveDeviceAddress(op.y().shapeInfoDataBuffer()),
-                            AtomicAllocator.getInstance().getPointer(op.z()).address(),
+                            AtomicAllocator.getInstance().getDevicePointer(op.z()).getNativePointer(),
                             AddressRetriever.retrieveDeviceAddress(op.z().shapeInfoDataBuffer()),
                             dimensionPointer,
                             dimension.length
@@ -283,7 +292,7 @@
                             x,
                             xShapeInfo,
                             extraArgs,
-                            AtomicAllocator.getInstance().getPointer(op.z()).address(),
+                            AtomicAllocator.getInstance().getDevicePointer(op.z()).getNativePointer(),
                             AddressRetriever.retrieveDeviceAddress(op.z().shapeInfoDataBuffer()),
                             dimensionPointer,
                             dimension.length
@@ -291,6 +300,17 @@
                 }
             }
         }
+
+        if (op.x() != null)
+            allocator.tackDevice(op.x());
+        if (op.y() != null)
+            allocator.tackDevice(op.y());
+        if (op.z() != null)
+            allocator.tackDevice(op.z());
+
+        // we notify allocator that op.Z was modified on device side
+        if (op.z() != null)
+            allocator.tickDeviceWrite(op.z());
 
         return ret;
     }
@@ -395,8 +415,20 @@
     public Op exec(Op op) {
         //linear views and oblong offsets can't be handled by the gpu (due to the way the buffers are interpreted as vectors)
         if(op.x() instanceof IComplexNDArray || executionMode() == ExecutionMode.JAVA  || op instanceof CopyOp) {
+            try {
+                // we dont' care about op.Z sync state, since it'll be overwritten
+                if (op.x() != null)
+                    allocator.synchronizeHostData(op.x());
+                if (op.y() != null)
+                    allocator.synchronizeHostData(op.y());
+
                 super.exec(op);
                 return null;
+            } finally {
+                // we notify allocator that op.Z was modified on host side
+                if (op.z() != null)
+                    allocator.tickHostWrite(op.z());
+            }
         }
 
         if (op instanceof TransformOp) {
@@ -435,15 +467,14 @@
 
     private CudaContext invoke(BroadcastOp op) {
 //        log.info("OpName: [" + op.getClass().getSimpleName() + "]; OpCode: [" + op.opNum() + "]");
-        CudaContext context = (CudaContext) AtomicAllocator.getInstance().getDeviceContext().getContext();
-        long x = AtomicAllocator.getInstance().getPointer(op.x()).address();
+        long x = AtomicAllocator.getInstance().getDevicePointer(op.x()).getNativePointer();
         long xShapeInfo = AddressRetriever.retrieveDeviceAddress(op.x().shapeInfoDataBuffer());
-        long[] xShapeInfoHostPointer = new long[]{ AddressRetriever.retrieveHostAddress(op.x().shapeInfoDataBuffer()), context.getOldStream().getNativePointer(), allocator.getDeviceId()};
-
-        long y = AtomicAllocator.getInstance().getPointer(op.y()).address();
+        long[] xShapeInfoHostPointer = new long[]{ AddressRetriever.retrieveHostAddress(op.x().shapeInfoDataBuffer()), AtomicAllocator.getInstance().getCudaContext().getOldStream().getNativePointer(), allocator.getDeviceId()};
+
+        long y = AtomicAllocator.getInstance().getDevicePointer(op.y()).getNativePointer();
         long yShapeInfo = AddressRetriever.retrieveDeviceAddress(op.y().shapeInfoDataBuffer());
 
-        long z = AtomicAllocator.getInstance().getPointer(op.z()).address();
+        long z = AtomicAllocator.getInstance().getDevicePointer(op.z()).getNativePointer();
         long zShapeInfo = AddressRetriever.retrieveDeviceAddress(op.z().shapeInfoDataBuffer());
         long dimensionPointer = AddressRetriever.retrieveDeviceAddress(Nd4j.createBuffer(op.getDimension()));
 
@@ -475,6 +506,16 @@
 
         }
 
+        if (op.x() != null)
+            allocator.tackDevice(op.x());
+        if (op.y() != null)
+            allocator.tackDevice(op.y());
+        if (op.z() != null)
+            allocator.tackDevice(op.z());
+
+        // we notify allocator that op.Z was modified on device side
+        if (op.z() != null)
+            allocator.tickDeviceWrite(op.z());
         return null;
     }
 
@@ -484,14 +525,14 @@
         Arrays.sort(dimension);
 
 //        log.info("OpName: [" + op.getClass().getSimpleName() + "]; OpCode: [" + op.opNum() + "]");
-        CudaContext context = (CudaContext) AtomicAllocator.getInstance().getDeviceContext().getContext();
-
-        long x = AtomicAllocator.getInstance().getPointer(op.x()).address();
+        long x = AtomicAllocator.getInstance().getDevicePointer(op.x()).getNativePointer();
         long xShapeInfo = AddressRetriever.retrieveDeviceAddress(op.x().shapeInfoDataBuffer());
         long extraArgs = op.extraArgs() != null ? AddressRetriever.retrieveDeviceAddress(op.extraArgsDataBuff()) : 0;
 
         long[] xShapeInfoHostPointer = new long[]{AddressRetriever.retrieveHostAddress(op.x().shapeInfoDataBuffer()),
-                context.getOldStream().getNativePointer(), allocator.getDeviceId()};
+                AtomicAllocator.getInstance().
+                        getCudaContext().
+                        getOldStream().getNativePointer(), allocator.getDeviceId()};
         if(op.z().isScalar() || dimension == null || dimension[0] == Integer.MAX_VALUE) {
             if(op.x().data().dataType() == DataBuffer.Type.DOUBLE) {
                 double result = nativeOps.execIndexReduceScalarDouble(
@@ -515,7 +556,7 @@
         else {
             if (dimension == null)
                 dimension = new int[] {0};
-            long z = AtomicAllocator.getInstance().getPointer(op.z()).address();
+            long z = AtomicAllocator.getInstance().getDevicePointer(op.z()).getNativePointer();
             long zShapeInfo = AddressRetriever.retrieveDeviceAddress(op.z().shapeInfoDataBuffer());
             long dimensionPointer = AddressRetriever.retrieveDeviceAddress(Nd4j.createBuffer(dimension));
             if(op.x().data().dataType() == DataBuffer.Type.DOUBLE) {
@@ -544,6 +585,16 @@
             }
         }
 
+        if (op.x() != null)
+            allocator.tackDevice(op.x());
+        if (op.y() != null)
+            allocator.tackDevice(op.y());
+        if (op.z() != null)
+            allocator.tackDevice(op.z());
+
+        // we notify allocator that op.Z was modified on device side
+         //if (op.x() != null) allocator.tickDeviceWrite(op.x());
+
         return null;
 
     }
@@ -554,12 +605,11 @@
 
 //        log.info("A OpName: [" + op.getClass().getSimpleName() + "]; OpCode: [" + op.opNum() + "]");
         // dimension is ALWAYS null here.
-        CudaContext context = (CudaContext) AtomicAllocator.getInstance().getDeviceContext().getContext();
         if (dimension == null)
             dimension = new int[] {Integer.MAX_VALUE};
         CudaContext ctx = null;
-        long[] xShapeInfoHostPointer = new long[]{AddressRetriever.retrieveHostAddress(op.x().shapeInfoDataBuffer()), context.getOldStream().getNativePointer(), allocator.getDeviceId()};
-        long x = AtomicAllocator.getInstance().getPointer(op.x()).address();
+        long[] xShapeInfoHostPointer = new long[]{AddressRetriever.retrieveHostAddress(op.x().shapeInfoDataBuffer()), AtomicAllocator.getInstance().getCudaContext().getOldStream().getNativePointer(), allocator.getDeviceId()};
+        long x = AtomicAllocator.getInstance().getDevicePointer(op.x()).getNativePointer();
         long xShapeInfo = AddressRetriever.retrieveDeviceAddress(op.x().shapeInfoDataBuffer());
         long extraArgs = op.extraArgs() != null ? AddressRetriever.retrieveDeviceAddress(op.extraArgsDataBuff()) : 0;
 
@@ -590,7 +640,7 @@
                             ,xShapeInfo,extraArgs, true);
                     op.setFinalResult(result);
                 } else if (op.y() != null) {
-                    long y = AtomicAllocator.getInstance().getPointer(op.y()).address();
+                    long y = AtomicAllocator.getInstance().getDevicePointer(op.y()).getNativePointer();
                     long yShapeInfo = AddressRetriever.retrieveDeviceAddress(op.y().shapeInfoDataBuffer());
                     double result = nativeOps.execReduce3ScalarDouble(
                             xShapeInfoHostPointer,
@@ -619,7 +669,7 @@
                             ,xShapeInfo,extraArgs, true);
                     op.setFinalResult(result);
                 } else if (op.y() != null) {
-                    long y = AtomicAllocator.getInstance().getPointer(op.y()).address();
+                    long y = AtomicAllocator.getInstance().getDevicePointer(op.y()).getNativePointer();
                     long yShapeInfo = AddressRetriever.retrieveDeviceAddress(op.y().shapeInfoDataBuffer());
                     float result = nativeOps.execReduce3ScalarFloat(
                             xShapeInfoHostPointer,
@@ -643,13 +693,13 @@
 
         }
         else {
-            long result = AtomicAllocator.getInstance().getPointer(op.z()).address();
+            long result = AtomicAllocator.getInstance().getDevicePointer(op.z()).getNativePointer();
             long resultShapeInfo = AddressRetriever.retrieveDeviceAddress(op.z().shapeInfoDataBuffer());
             long dimensionPointer = AddressRetriever.retrieveDeviceAddress(Nd4j.createBuffer(dimension));
 
             if(op.x().data().dataType() == DataBuffer.Type.DOUBLE) {
                 if(op.y() != null) {
-                    long y = AtomicAllocator.getInstance().getPointer(op.y()).address();
+                    long y = AtomicAllocator.getInstance().getDevicePointer(op.y()).getNativePointer();
                     long yShapeInfo = AddressRetriever.retrieveDeviceAddress(op.y().shapeInfoDataBuffer());
                     nativeOps.execReduce3Double(
                             xShapeInfoHostPointer,
@@ -696,7 +746,7 @@
             //float
             else {
                 if(op.y() != null) {
-                    long y = AtomicAllocator.getInstance().getPointer(op.y()).address();
+                    long y = AtomicAllocator.getInstance().getDevicePointer(op.y()).getNativePointer();
                     long yShapeInfo = AddressRetriever.retrieveDeviceAddress(op.y().shapeInfoDataBuffer());
                     nativeOps.execReduce3Float(
                             xShapeInfoHostPointer,
@@ -744,6 +794,18 @@
 
         }
 
+
+        if (op.x() != null)
+            allocator.tackDevice(op.x());
+        if (op.y() != null)
+            allocator.tackDevice(op.y());
+        if (op.z() != null)
+            allocator.tackDevice(op.z());
+
+        // we notify allocator that op.Z was modified on device side
+        if (op.z() != null)
+            allocator.tickDeviceWrite(op.z());
+
         return ctx;
     }
 
@@ -760,16 +822,13 @@
         if (op.z() != null) log.info("op.z shape: " + Arrays.toString(op.z().shape()));
         if (op.scalar() != null) log.info("op.scalar: " + op.scalar().doubleValue());
         */
-
-        CudaContext context = (CudaContext) AtomicAllocator.getInstance().getDeviceContext().getContext();
-
-        long x = AtomicAllocator.getInstance().getPointer(op.x()).address();
+        long x = AtomicAllocator.getInstance().getDevicePointer(op.x()).getNativePointer();
         long xShapeInfo = AddressRetriever.retrieveDeviceAddress(op.x().shapeInfoDataBuffer());
         long extraArgs = op.extraArgs() != null ? AddressRetriever.retrieveDeviceAddress(op.extraArgsDataBuff()) : 0;
 
-        long z = AtomicAllocator.getInstance().getPointer(op.z()).address();
+        long z = AtomicAllocator.getInstance().getDevicePointer(op.z()).getNativePointer();
         long zShapeInfo = AddressRetriever.retrieveDeviceAddress(op.z().shapeInfoDataBuffer());
-        long[] xShapeInfoHostPointer = new long[]{AddressRetriever.retrieveHostAddress(op.x().shapeInfoDataBuffer()), context.getOldStream().getNativePointer(), allocator.getDeviceId() };
+        long[] xShapeInfoHostPointer = new long[]{AddressRetriever.retrieveHostAddress(op.x().shapeInfoDataBuffer()), AtomicAllocator.getInstance().getCudaContext().getOldStream().getNativePointer(), allocator.getDeviceId() };
 
         if(op.x().data().dataType() == DataBuffer.Type.DOUBLE) {
             nativeOps.execScalarDouble(
@@ -794,24 +853,34 @@
                     extraArgs);
         }
 
+        if (op.x() != null) {
+            allocator.tackDevice(op.x());
+
+        }
+        if (op.y() != null)
+            allocator.tackDevice(op.y());
+        if (op.z() != null)
+            allocator.tackDevice(op.z());
+
+        // we notify allocator that op.Z was modified on device side
+        if (op.z() != null)
+            allocator.tickDeviceWrite(op.z());
         return  null;
     }
 
     private CudaContext invoke(TransformOp op) {
-        log.info("T OpName: [" + op.getClass().getCanonicalName() + "]; OpCode: [" + op.opNum() + "]");
-
-        CudaContext context = (CudaContext) AtomicAllocator.getInstance().getDeviceContext().getContext();
-        long x = AtomicAllocator.getInstance().getPointer(op.x()).address();
+//        log.info("T OpName: [" + op.getClass().getCanonicalName() + "]; OpCode: [" + op.opNum() + "]");
+        long x = AtomicAllocator.getInstance().getDevicePointer(op.x()).getNativePointer();
         long xShapeInfo = AddressRetriever.retrieveDeviceAddress(op.x().shapeInfoDataBuffer());
         long extraArgs = op.extraArgs() != null ? AddressRetriever.retrieveDeviceAddress(op.extraArgsDataBuff()) : 0;
 
-        long z = AtomicAllocator.getInstance().getPointer(op.z()).address();
+        long z = AtomicAllocator.getInstance().getDevicePointer(op.z()).getNativePointer();
         long zShapeInfo = AddressRetriever.retrieveDeviceAddress(op.z().shapeInfoDataBuffer());
-        long[] xShapeInfoHostPointer = new long[]{AddressRetriever.retrieveHostAddress(op.x().shapeInfoDataBuffer()), context.getOldStream().getNativePointer(), allocator.getDeviceId()};
+        long[] xShapeInfoHostPointer = new long[]{AddressRetriever.retrieveHostAddress(op.x().shapeInfoDataBuffer()), AtomicAllocator.getInstance().getCudaContext().getOldStream().getNativePointer(), allocator.getDeviceId()};
 
 
         if(op.y() != null) {
-            long y = AtomicAllocator.getInstance().getPointer(op.y()).address();
+            long y = AtomicAllocator.getInstance().getDevicePointer(op.y()).getNativePointer();
             long yShapeInfo = AddressRetriever.retrieveDeviceAddress(op.y().shapeInfoDataBuffer());
 
             if(op.x().data().dataType() == DataBuffer.Type.DOUBLE) {
@@ -915,6 +984,16 @@
                 }
             }
         }
+        if (op.x() != null)
+            allocator.tackDevice(op.x());
+        if (op.y() != null)
+            allocator.tackDevice(op.y());
+        if (op.z() != null)
+            allocator.tackDevice(op.z());
+
+        // we notify allocator that op.Z was modified on device side
+        if (op.z() != null)
+            allocator.tickDeviceWrite(op.z());
 
         return null;
     }
