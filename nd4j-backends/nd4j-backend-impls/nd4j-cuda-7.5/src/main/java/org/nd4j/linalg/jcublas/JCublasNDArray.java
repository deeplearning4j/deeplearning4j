--- conflicted
+++ resolved
@@ -449,7 +449,6 @@
         
         return super.toString();
     }
-<<<<<<< HEAD
 
     /**
      *
@@ -459,11 +458,10 @@
      */
     public void setShapeInfoDataBuffer(DataBuffer buffer) {
         this.shapeInformation = buffer;
-=======
+    }
 	
     private Object writeReplace()
         throws java.io.ObjectStreamException {
         return new BaseNDArrayProxy(this);
->>>>>>> feaaedae
     }
 }