--- conflicted
+++ resolved
@@ -1223,7 +1223,6 @@
         return createFromNpyPointer(pointer);
     }
 
-<<<<<<< HEAD
     @Override
     public INDArray createSparseCSR(double[] data, int[] columns, int[] pointerB, int[] pointerE, int[] shape) {
         throw new UnsupportedOperationException();
@@ -1262,7 +1261,7 @@
     @Override
     public INDArray createSparseCOO(DataBuffer values, DataBuffer indices, int[] sparseOffsets, int[] flags, int[] hiddenDimensions, int underlyingRank, int[] shape) {
         throw new UnsupportedOperationException();
-=======
+    }
 
     @Override
     public INDArray sort(INDArray x, boolean descending) {
@@ -1310,6 +1309,5 @@
         }
 
         return x;
->>>>>>> c73aed87
     }
 }