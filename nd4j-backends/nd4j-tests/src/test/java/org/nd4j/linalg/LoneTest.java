package org.nd4j.linalg;

import lombok.extern.slf4j.Slf4j;
import org.junit.Test;
import org.junit.runner.RunWith;
import org.junit.runners.Parameterized;
import org.nd4j.linalg.api.ndarray.INDArray;
import org.nd4j.linalg.api.ops.impl.transforms.SoftMax;
import org.nd4j.linalg.api.ops.impl.transforms.Tanh;
import org.nd4j.linalg.api.shape.Shape;
import org.nd4j.linalg.dataset.DataSet;
import org.nd4j.linalg.factory.Nd4j;
import org.nd4j.linalg.factory.Nd4jBackend;
import org.nd4j.linalg.indexing.NDArrayIndex;

import java.util.ArrayList;
import java.util.Arrays;
import java.util.List;

import static org.junit.Assert.assertEquals;
import static org.junit.Assert.assertTrue;


/**
 * Created by agibsonccc on 4/1/16.
 */
@Slf4j
@RunWith(Parameterized.class)
public class LoneTest extends BaseNd4jTest {
    public LoneTest(Nd4jBackend backend) {
        super(backend);
    }

    @Test
    public void testSoftmaxStability() {
        INDArray input = Nd4j.create(new double[] {-0.75, 0.58, 0.42, 1.03, -0.61, 0.19, -0.37, -0.40, -1.42, -0.04})
                        .transpose();
        System.out.println("Input transpose " + Shape.shapeToString(input.shapeInfo()));
        INDArray output = Nd4j.create(10, 1);
        System.out.println("Element wise stride of output " + output.elementWiseStride());
        Nd4j.getExecutioner().exec(new SoftMax(input, output));
    }

    @Override
    public char ordering() {
        return 'c';
    }

    @Test
    public void testFlattenedView() {
        int rows = 8;
        int cols = 8;
        int dim2 = 4;
        int length = rows * cols;
        int length3d = rows * cols * dim2;

        INDArray first = Nd4j.linspace(1, length, length).reshape('c', rows, cols);
        INDArray second = Nd4j.create(new int[] {rows, cols}, 'f').assign(first);
        INDArray third = Nd4j.linspace(1, length3d, length3d).reshape('c', rows, cols, dim2);
        first.addi(0.1);
        second.addi(0.2);
        third.addi(0.3);

        first = first.get(NDArrayIndex.interval(4, 8), NDArrayIndex.interval(0, 2, 8));
        for (int i = 0; i < first.tensorssAlongDimension(0); i++) {
            System.out.println(first.tensorAlongDimension(i, 0));
        }

        for (int i = 0; i < first.tensorssAlongDimension(1); i++) {
            System.out.println(first.tensorAlongDimension(i, 1));
        }
        second = second.get(NDArrayIndex.interval(3, 7), NDArrayIndex.all());
        third = third.permute(0, 2, 1);

        INDArray cAssertion = Nd4j.create(new double[] {33.10, 35.10, 37.10, 39.10, 41.10, 43.10, 45.10, 47.10, 49.10,
                        51.10, 53.10, 55.10, 57.10, 59.10, 61.10, 63.10});
        INDArray fAssertion = Nd4j.create(new double[] {33.10, 41.10, 49.10, 57.10, 35.10, 43.10, 51.10, 59.10, 37.10,
                        45.10, 53.10, 61.10, 39.10, 47.10, 55.10, 63.10});
        assertEquals(cAssertion, Nd4j.toFlattened('c', first));
        assertEquals(fAssertion, Nd4j.toFlattened('f', first));
    }

    @Test
    public void testIndexingColVec() {
        int elements = 5;
        INDArray rowVector = Nd4j.linspace(1, elements, elements).reshape(1, elements);
        INDArray colVector = rowVector.transpose();
        int j;
        INDArray jj;
        for (int i = 0; i < elements; i++) {
            j = i + 1;
            assertEquals(colVector.getRow(i).getInt(0), i + 1);
            assertEquals(rowVector.getColumn(i).getInt(0), i + 1);
            assertEquals(rowVector.get(NDArrayIndex.interval(i, j)).getInt(0), i + 1);
            assertEquals(colVector.get(NDArrayIndex.interval(i, j)).getInt(0), i + 1);
            System.out.println("Making sure index interval will not crash with begin/end vals...");
            jj = colVector.get(NDArrayIndex.interval(i, i + 10));
            jj = colVector.get(NDArrayIndex.interval(i, i + 10));
        }
    }

    @Test
    public void concatScalarVectorIssue() {
        //A bug was found when the first array that concat sees is a scalar and the rest vectors + scalars
        INDArray arr1 = Nd4j.create(1, 1);
        INDArray arr2 = Nd4j.create(1, 8);
        INDArray arr3 = Nd4j.create(1, 1);
        INDArray arr4 = Nd4j.concat(1, arr1, arr2, arr3);
        assertTrue(arr4.sumNumber().floatValue() <= Nd4j.EPS_THRESHOLD);
    }

    @Test
    public void reshapeTensorMmul() {
        INDArray a = Nd4j.linspace(1, 2, 12).reshape(2, 3, 2);
        INDArray b = Nd4j.linspace(3, 4, 4).reshape(2, 2);
        int[][] axes = new int[2][];
        axes[0] = new int[] {0, 1};
        axes[1] = new int[] {0, 2};

        //this was throwing an exception
        INDArray c = Nd4j.tensorMmul(b, a, axes);
    }

    @Test
    public void maskWhenMerge() {
        DataSet dsA = new DataSet(Nd4j.linspace(1, 15, 15).reshape(1, 3, 5), Nd4j.zeros(1, 3, 5));
        DataSet dsB = new DataSet(Nd4j.linspace(1, 9, 9).reshape(1, 3, 3), Nd4j.zeros(1, 3, 3));
        List<DataSet> dataSetList = new ArrayList<DataSet>();
        dataSetList.add(dsA);
        dataSetList.add(dsB);
        DataSet fullDataSet = DataSet.merge(dataSetList);
        assertTrue(fullDataSet.getFeaturesMaskArray() != null);

        DataSet fullDataSetCopy = fullDataSet.copy();
        assertTrue(fullDataSetCopy.getFeaturesMaskArray() != null);

    }

    @Test
    public void testRelu() {
        INDArray aA = Nd4j.linspace(-3, 4, 8).reshape(2, 4);
        INDArray aD = Nd4j.linspace(-3, 4, 8).reshape(2, 4);
        INDArray b = Nd4j.getExecutioner().execAndReturn(new Tanh(aA));
        //Nd4j.getExecutioner().execAndReturn(new TanhDerivative(aD));
        System.out.println(aA);
        System.out.println(aD);
        System.out.println(b);
    }

    @Test
    public void testTad() {
        int[] someShape = {2, 1, 3, 3};
        INDArray a = Nd4j.linspace(1, 18, 18).reshape(someShape);
        INDArray java = a.javaTensorAlongDimension(0, 2, 3);
        INDArray tad = a.tensorAlongDimension(0, 2, 3);
        //assertTrue(a.tensorAlongDimension(0,2,3).rank() == 2); //is rank 3 with an extra 1
        assertEquals(java, tad);
    }

    @Test(expected = IllegalStateException.class)
    public void opsNotAllowed() {
        INDArray A = Nd4j.ones(2, 3, 1);
        INDArray B = Nd4j.ones(2, 3);

        System.out.println(A.add(B));
        System.out.println(B.add(A));

    }

    @Test
    //broken at a threshold
    public void testArgMax() {
        int max = 512;
        INDArray A = Nd4j.linspace(1, max, max).reshape(1, max);
<<<<<<< HEAD
        INDArray am = Nd4j.argMax(A);
        log.info("am shape: {}", Arrays.toString(am.shapeInfoDataBuffer().asInt()));
        log.info("AM: {}", am);
        int currentArgMax = am.getInt(0);
        assertEquals(max - 1, currentArgMax); //passes
=======
        int currentArgMax = Nd4j.argMax(A).getInt(0, 0);
        assertEquals(max - 1, currentArgMax);
>>>>>>> 46bb9a4c

        max = 64;
        A = Nd4j.linspace(1, max, max).reshape(1, max);
        currentArgMax = Nd4j.argMax(A).getInt(0, 0);
        System.out.println("Returned argMax is " + currentArgMax);
<<<<<<< HEAD
        assertEquals(max - 1, currentArgMax); //fails and returns 31
=======
        assertEquals(max - 1, currentArgMax);
>>>>>>> 46bb9a4c
    }
}<|MERGE_RESOLUTION|>--- conflicted
+++ resolved
@@ -1,6 +1,5 @@
 package org.nd4j.linalg;
 
-import lombok.extern.slf4j.Slf4j;
 import org.junit.Test;
 import org.junit.runner.RunWith;
 import org.junit.runners.Parameterized;
@@ -14,7 +13,6 @@
 import org.nd4j.linalg.indexing.NDArrayIndex;
 
 import java.util.ArrayList;
-import java.util.Arrays;
 import java.util.List;
 
 import static org.junit.Assert.assertEquals;
@@ -24,7 +22,6 @@
 /**
  * Created by agibsonccc on 4/1/16.
  */
-@Slf4j
 @RunWith(Parameterized.class)
 public class LoneTest extends BaseNd4jTest {
     public LoneTest(Nd4jBackend backend) {
@@ -170,27 +167,15 @@
     @Test
     //broken at a threshold
     public void testArgMax() {
-        int max = 512;
+        int max = 63;
         INDArray A = Nd4j.linspace(1, max, max).reshape(1, max);
-<<<<<<< HEAD
-        INDArray am = Nd4j.argMax(A);
-        log.info("am shape: {}", Arrays.toString(am.shapeInfoDataBuffer().asInt()));
-        log.info("AM: {}", am);
-        int currentArgMax = am.getInt(0);
-        assertEquals(max - 1, currentArgMax); //passes
-=======
         int currentArgMax = Nd4j.argMax(A).getInt(0, 0);
         assertEquals(max - 1, currentArgMax);
->>>>>>> 46bb9a4c
 
         max = 64;
         A = Nd4j.linspace(1, max, max).reshape(1, max);
         currentArgMax = Nd4j.argMax(A).getInt(0, 0);
         System.out.println("Returned argMax is " + currentArgMax);
-<<<<<<< HEAD
-        assertEquals(max - 1, currentArgMax); //fails and returns 31
-=======
         assertEquals(max - 1, currentArgMax);
->>>>>>> 46bb9a4c
     }
 }