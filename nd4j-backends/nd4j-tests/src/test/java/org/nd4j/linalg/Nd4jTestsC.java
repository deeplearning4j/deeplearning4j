--- conflicted
+++ resolved
@@ -213,11 +213,7 @@
     public void testWriteTxt() throws Exception {
         INDArray row = Nd4j.create(new double[][]{{1, 2}, {3, 4}});
         ByteArrayOutputStream bos = new ByteArrayOutputStream();
-<<<<<<< HEAD
-        Nd4j.write(bos, row);
-=======
         Nd4j.write(row,new DataOutputStream(bos));
->>>>>>> 889d74f2
         ByteArrayInputStream bis = new ByteArrayInputStream(bos.toByteArray());
         INDArray ret = Nd4j.read(bis);
         assertEquals(row, ret);
