--- conflicted
+++ resolved
@@ -213,13 +213,8 @@
 
     @Override
     public void exec() {
-<<<<<<< HEAD
-        if (this.z != null)
-            x.mmul(y, z);
-=======
         if(this.z != null)
             x.mmul(y,z,mMulTranspose);
->>>>>>> c251b574
         else
             this.z = x.mmul(y,mMulTranspose);
     }
