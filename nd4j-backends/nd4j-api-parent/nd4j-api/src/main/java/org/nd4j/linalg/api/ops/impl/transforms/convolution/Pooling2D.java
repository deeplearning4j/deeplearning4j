package org.nd4j.linalg.api.ops.impl.transforms.convolution;

import lombok.Getter;
import lombok.extern.slf4j.Slf4j;
import org.nd4j.linalg.api.buffer.DataBuffer;
import org.nd4j.linalg.api.complex.IComplexNumber;
import org.nd4j.linalg.api.ndarray.INDArray;
import org.nd4j.linalg.api.ops.BaseTransformOp;
import org.nd4j.linalg.api.ops.Op;
import org.nd4j.linalg.convolution.Convolution;
import org.nd4j.linalg.factory.Nd4j;

import java.util.Arrays;


/**
 * Pooling2D operation
 */
@Slf4j
public class Pooling2D extends BaseTransformOp {
    public enum Pooling2DType {
        MAX, AVG, PNORM,
    }

    private int kh, kw, sy, sx, ph, pw, dh, dw;
    private Pooling2DType type;
    boolean isSameMode;
    double extra;
    @Getter
    protected DataBuffer im2colShape;

    public Pooling2D() {}

    /*
    public Pooling2D(INDArray x, int kh, int kw, int sy, int sx, int ph, int pw, boolean isSameMode, Pooling2DType type) {
        this(x, kh, kw, sy, sx, ph, pw, isSameMode, type, getNewOutputArray(x, kh, kw, sy, sx, ph, pw, false));
    }
<<<<<<< HEAD
    */
    public Pooling2D(INDArray x, int kh, int kw, int sy, int sx, int ph, int pw, boolean isSameMode, Pooling2DType type,
                    double extra, int virtualHeight, int virtualWidth, INDArray z) {
=======
*/
    public Pooling2D(INDArray x, int kh, int kw, int sy, int sx, int ph, int pw, int dh, int dw, boolean isSameMode,
                     Pooling2DType type, double extra,  int virtualHeight, int virtualWidth, INDArray z) {
>>>>>>> c251b574
        super(x);
        this.kh = kh;
        this.kw = kw;
        this.sy = sy;
        this.sx = sx;
        this.ph = ph;
        this.pw = pw;
        this.dh = dh;
        this.dw = dw;
        this.isSameMode = isSameMode;
        this.type = type;
        this.z = z;
        this.extra = extra;
        this.im2colShape = getNewOutputShape(x, kh, kw, sy, sx, ph, pw, virtualHeight, virtualWidth, false);
        extraArgs = this.extraArgs();
    }

    @Override
    public boolean isExecSpecial() {
        return true;
    }

    @Override
    public int opNum() {
        return 71;
    }

    @Override
    public String name() {
        return "pooling2d";
    }

    @Override
    public Object[] extraArgs() {
<<<<<<< HEAD
        return new Object[] {kw, kh, sx, sy, pw, ph, isSameMode ? 1.0 : 0.0, type.ordinal(), extra};
    }

    private static INDArray getNewOutputArray(INDArray img, int kernelHeight, int kernelWidth, int strideY, int strideX,
                    int padHeight, int padWidth, boolean coverAll) {

        // FIXME!!!

        //number of images
        int n = img.size(0);
        //number of channels (depth)
        int c = img.size(1);
        //image height
        int h = img.size(2);
        //image width
        int w = img.size(3);
        int outHeight = Convolution.outSize(h, kernelHeight, strideY, padHeight, coverAll);
        int outWidth = Convolution.outSize(w, kernelWidth, strideX, padWidth, coverAll);

        return Nd4j.createUninitialized(new int[] {n, c, kernelHeight, kernelWidth, outHeight, outWidth}, 'c');
=======
        return new Object[] {kw, kh, sx, sy, pw, ph, dw, dh, isSameMode ? 1.0 : 0.0, type.ordinal(), extra};
>>>>>>> c251b574
    }

    private static DataBuffer getNewOutputShape(INDArray img, int kernelHeight, int kernelWidth, int strideY,
                    int strideX, int padHeight, int padWidth, int outHeight, int outWidth, boolean coverAll) {
        //number of images
        int n = img.size(0);
        //number of channels (depth)
        int c = img.size(1);
        //image height
        int h = img.size(2);
        //image width
        int w = img.size(3);

        return Nd4j.getShapeInfoProvider()
                        .createShapeInformation(new int[] {n, c, kernelHeight, kernelWidth, outHeight, outWidth}, 'c')
                        .getFirst();
    }

    @Override
    public IComplexNumber op(IComplexNumber origin, double other) {
        return null;
    }

    @Override
    public IComplexNumber op(IComplexNumber origin, float other) {
        return null;
    }

    @Override
    public IComplexNumber op(IComplexNumber origin, IComplexNumber other) {
        return null;
    }

    @Override
    public float op(float origin, float other) {
        return 0;
    }

    @Override
    public double op(double origin, double other) {
        return 0;
    }

    @Override
    public double op(double origin) {
        return 0;
    }

    @Override
    public float op(float origin) {
        return 0;
    }

    @Override
    public IComplexNumber op(IComplexNumber origin) {
        return null;
    }

    @Override
    public Op opForDimension(int index, int dimension) {
        return null;
    }

    @Override
    public Op opForDimension(int index, int... dimension) {
        return null;
    }
}<|MERGE_RESOLUTION|>--- conflicted
+++ resolved
@@ -26,8 +26,7 @@
     private Pooling2DType type;
     boolean isSameMode;
     double extra;
-    @Getter
-    protected DataBuffer im2colShape;
+    @Getter protected DataBuffer im2colShape;
 
     public Pooling2D() {}
 
@@ -35,15 +34,9 @@
     public Pooling2D(INDArray x, int kh, int kw, int sy, int sx, int ph, int pw, boolean isSameMode, Pooling2DType type) {
         this(x, kh, kw, sy, sx, ph, pw, isSameMode, type, getNewOutputArray(x, kh, kw, sy, sx, ph, pw, false));
     }
-<<<<<<< HEAD
-    */
-    public Pooling2D(INDArray x, int kh, int kw, int sy, int sx, int ph, int pw, boolean isSameMode, Pooling2DType type,
-                    double extra, int virtualHeight, int virtualWidth, INDArray z) {
-=======
 */
     public Pooling2D(INDArray x, int kh, int kw, int sy, int sx, int ph, int pw, int dh, int dw, boolean isSameMode,
                      Pooling2DType type, double extra,  int virtualHeight, int virtualWidth, INDArray z) {
->>>>>>> c251b574
         super(x);
         this.kh = kh;
         this.kw = kw;
@@ -78,34 +71,11 @@
 
     @Override
     public Object[] extraArgs() {
-<<<<<<< HEAD
-        return new Object[] {kw, kh, sx, sy, pw, ph, isSameMode ? 1.0 : 0.0, type.ordinal(), extra};
+        return new Object[] {kw, kh, sx, sy, pw, ph, dw, dh, isSameMode ? 1.0 : 0.0, type.ordinal(), extra};
     }
 
-    private static INDArray getNewOutputArray(INDArray img, int kernelHeight, int kernelWidth, int strideY, int strideX,
-                    int padHeight, int padWidth, boolean coverAll) {
-
-        // FIXME!!!
-
-        //number of images
-        int n = img.size(0);
-        //number of channels (depth)
-        int c = img.size(1);
-        //image height
-        int h = img.size(2);
-        //image width
-        int w = img.size(3);
-        int outHeight = Convolution.outSize(h, kernelHeight, strideY, padHeight, coverAll);
-        int outWidth = Convolution.outSize(w, kernelWidth, strideX, padWidth, coverAll);
-
-        return Nd4j.createUninitialized(new int[] {n, c, kernelHeight, kernelWidth, outHeight, outWidth}, 'c');
-=======
-        return new Object[] {kw, kh, sx, sy, pw, ph, dw, dh, isSameMode ? 1.0 : 0.0, type.ordinal(), extra};
->>>>>>> c251b574
-    }
-
-    private static DataBuffer getNewOutputShape(INDArray img, int kernelHeight, int kernelWidth, int strideY,
-                    int strideX, int padHeight, int padWidth, int outHeight, int outWidth, boolean coverAll) {
+    private static DataBuffer getNewOutputShape(INDArray img, int kernelHeight, int kernelWidth, int strideY, int strideX,
+                                                int padHeight, int padWidth, int outHeight, int outWidth,  boolean coverAll) {
         //number of images
         int n = img.size(0);
         //number of channels (depth)
@@ -115,9 +85,7 @@
         //image width
         int w = img.size(3);
 
-        return Nd4j.getShapeInfoProvider()
-                        .createShapeInformation(new int[] {n, c, kernelHeight, kernelWidth, outHeight, outWidth}, 'c')
-                        .getFirst();
+        return Nd4j.getShapeInfoProvider().createShapeInformation(new int[] {n, c,  kernelHeight, kernelWidth, outHeight, outWidth}, 'c').getFirst();
     }
 
     @Override
