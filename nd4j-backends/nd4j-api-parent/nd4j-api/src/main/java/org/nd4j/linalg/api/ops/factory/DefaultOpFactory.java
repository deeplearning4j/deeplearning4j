/*-
 *
 *  * Copyright 2015 Skymind,Inc.
 *  *
 *  *    Licensed under the Apache License, Version 2.0 (the "License");
 *  *    you may not use this file except in compliance with the License.
 *  *    You may obtain a copy of the License at
 *  *
 *  *        http://www.apache.org/licenses/LICENSE-2.0
 *  *
 *  *    Unless required by applicable law or agreed to in writing, software
 *  *    distributed under the License is distributed on an "AS IS" BASIS,
 *  *    WITHOUT WARRANTIES OR CONDITIONS OF ANY KIND, either express or implied.
 *  *    See the License for the specific language governing permissions and
 *  *    limitations under the License.
 *
 *
 */

package org.nd4j.linalg.api.ops.factory;

import org.nd4j.linalg.api.blas.params.MMulTranspose;
import org.nd4j.linalg.api.ndarray.INDArray;
import org.nd4j.linalg.api.ops.*;
import org.nd4j.linalg.api.ops.impl.accum.*;
import org.nd4j.linalg.api.ops.impl.accum.distances.CosineDistance;
import org.nd4j.linalg.api.ops.impl.accum.distances.CosineSimilarity;
import org.nd4j.linalg.api.ops.impl.accum.distances.EuclideanDistance;
import org.nd4j.linalg.api.ops.impl.accum.distances.ManhattanDistance;
import org.nd4j.linalg.api.ops.impl.broadcast.*;
import org.nd4j.linalg.api.ops.impl.indexaccum.IAMax;
import org.nd4j.linalg.api.ops.impl.indexaccum.IMax;
import org.nd4j.linalg.api.ops.impl.indexaccum.IMin;
import org.nd4j.linalg.api.ops.impl.scalar.*;
import org.nd4j.linalg.api.ops.impl.scalar.comparison.*;
import org.nd4j.linalg.api.ops.impl.shape.Broadcast;
import org.nd4j.linalg.api.ops.impl.shape.Permute;
import org.nd4j.linalg.api.ops.impl.shape.Reshape;
import org.nd4j.linalg.api.ops.impl.shape.Transpose;
import org.nd4j.linalg.api.ops.impl.transforms.*;
import org.nd4j.linalg.api.ops.impl.transforms.arithmetic.*;
import org.nd4j.linalg.api.ops.impl.transforms.gradient.SoftMaxDerivative;
import org.nd4j.linalg.exception.ND4JIllegalStateException;
import org.reflections.Reflections;
import org.reflections.scanners.SubTypesScanner;
import org.reflections.util.ClasspathHelper;
import org.reflections.util.ConfigurationBuilder;
import org.reflections.util.FilterBuilder;

import java.lang.reflect.Constructor;
import java.lang.reflect.Modifier;
import java.util.HashMap;
import java.util.Map;
import java.util.Set;


/**
 * Default operations factory
 *
 * @author Adam Gibson
 */
public class DefaultOpFactory implements OpFactory {
    private Map<String, Class<? extends Op>> opClazzes;


    public DefaultOpFactory() {
        opClazzes = new HashMap<>();

        Reflections f = new Reflections(new ConfigurationBuilder().filterInputsBy(
                        new FilterBuilder().include(FilterBuilder.prefix("org.nd4j")).exclude("^(?!.*\\.class$).*$") //Consider only .class files (to avoid debug messages etc. on .dlls, etc
                                        .exclude("^(?!org\\.nd4j\\.linalg\\.api\\.ops).*") //Exclude any not in the ops directory
        )

                        .setUrls(ClasspathHelper.forPackage("org.nd4j")).setScanners(new SubTypesScanner()));

        Set<Class<? extends Op>> clazzes = f.getSubTypesOf(Op.class);

        for (Class<? extends Op> clazz : clazzes) {
            if (Modifier.isAbstract(clazz.getModifiers()) || clazz.isInterface())
                continue;

            try {
                opClazzes.put(clazz.newInstance().name(), clazz);
            } catch (Exception e) {
                throw new RuntimeException(e);
            }
        }
    }


    @Override
    public GradientOp createGradientOp(String name, INDArray x, INDArray y, INDArray z) {
        switch(name) {
            case "softmaxderivative":
                return new SoftMaxDerivative(x,y,z);
            case "sigmoidderivative":
                return new org.nd4j.linalg.api.ops.impl.transforms.gradient.SigmoidDerivative(x,y,z);
            case "tanhderivative":
                return new org.nd4j.linalg.api.ops.impl.transforms.gradient.TanhDerivative(x,y,z);
            default: throw new IllegalStateException("Illegal name " + name);
        }
    }

    /**
     *
     * @param name
     * @param x
     * @param z
     * @param extraArgs
     * @return
     */
    @Override
<<<<<<< HEAD
    public Op createShape(String name, INDArray x, INDArray z) {
        switch (name) {
=======
    public Op createShape(String name, INDArray x, INDArray z, Object[] extraArgs) {
        switch(name) {
>>>>>>> c251b574
            case "transpose":
                return new Transpose(x, z);
            case "reshape":
<<<<<<< HEAD
                return new Reshape(x, z);
=======
                Reshape ret2 = new Reshape(x,z);
                ret2.setExtraArgs(extraArgs);
                return ret2;
>>>>>>> c251b574
            case "permute":
                Permute ret = new Permute(x,z,x.lengthLong());
                ret.setExtraArgs(extraArgs);
                return ret;
            case "broadcast":
                return new Broadcast(x,z);
        }

        throw new IllegalArgumentException("Illegal name for create shape op" + name);
    }

    @Override
    public LossFunction createLossFunction(String name, INDArray x, INDArray y) {
        Class<? extends Op> clazz = opClazzes.get(name);
        try {
            Constructor<Op> constructor =
                            (Constructor<Op>) clazz.getDeclaredConstructor(INDArray.class, INDArray.class);
            Op create = constructor.newInstance(x, y);
            return (LossFunction) create;
        } catch (Exception e) {
            throw new IllegalArgumentException("Illegal op " + name);
        }

    }

    @Override
    public Accumulation createAccum(String name, INDArray x) {
        return createAccum(name, x, null, x, null);
    }

    @Override
    public Accumulation createAccum(String name, INDArray x, INDArray y, INDArray z) {
        return createAccum(name, x, y, z, null);
    }


    @Override
    public Accumulation createAccum(String name, INDArray x, INDArray y, INDArray z, Object[] extraArgs) {
        Accumulation ret = null;
        switch (name) {

            case "sum":
                ret = new Sum(x, y, z, x.length());
                break;
            case "max":
                ret = new Max(x, y, z, x.length());
                break;
            case "min":
                ret = new Min(x, y, z, x.length());
                break;
            case "norm1":
                ret = new Norm1(x, y, z, x.length());
                break;
            case "norm2":
                ret = new Norm2(x, y, z, x.length());
                break;
            case "prod":
                ret = new Prod(x, y, z, x.length());
                break;
            case "std":
                ret = new StandardDeviation(x, y, z, x.length(), (boolean) extraArgs[0]);
                break;
            case "var":
                ret = new Variance(x, y, z, x.length(), (boolean) extraArgs[0]);
                break;
            case "euclidean":
                ret = new EuclideanDistance(x, y, z, x.length());
                break;
            case "cosine":
            case "cosinesimilarity":
                ret = new CosineSimilarity(x, y, z, x.length());
                break;
            case "cosinedistance":
                ret = new CosineDistance(x,y,z,x.lengthLong());
                break;
            case "manhattan":
                ret = new ManhattanDistance(x, y, z, x.length());
                break;
            case "mmul":
<<<<<<< HEAD
                ret = new Mmul(x, y, z, x.length());
=======
                //of note here is that it's always the last arg
                /**
                 * The case to watch out for here is
                 * tensor matrix multiply which has an args format of:
                 * dimensions, mmul transpose
                 */
                MMulTranspose mMulTranspose = extraArgs != null  && extraArgs.length >= 1 ? (MMulTranspose) extraArgs[extraArgs.length - 1] : MMulTranspose.allFalse();
                ret = new Mmul(x,y,z,mMulTranspose);
>>>>>>> c251b574
                break;
            case "tensorMmul":
                ret = new TensorMmul(x, y, z, (int[][]) extraArgs[0]);
                break;


        }

        if (ret == null)
            throw new IllegalArgumentException("Illegal operation name " + name);

        ret.setExtraArgs(extraArgs);
        return ret;
    }


    @Override
    public Accumulation createAccum(String name, INDArray x, INDArray y) {
        return createAccum(name, x, y, x, null);
    }

    /**
     *
     * @param opName
     * @param x
     * @param y
     *@param z
     * @param extraArgs   @return
     */
    @Override
    public IndexAccumulation createIndexAccum(String opName, INDArray x, INDArray y, INDArray z, Object[] extraArgs) {
        IndexAccumulation ret = null;
        switch (opName) {
            case "iamax":
                ret = new IAMax(x, y);
                break;
            case "imax":
                ret = new IMax(x, y);
                break;
            case "imin":
                ret = new IMin(x, y);
                break;
        }

        ret.setExtraArgs(extraArgs);
        return ret;
    }

    @Override
    public IndexAccumulation createIndexAccum(String name, INDArray x) {
        return createIndexAccum(name, x, null, x, null);
    }

    @Override
    public IndexAccumulation createIndexAccum(String name, INDArray x, INDArray y) {
        return createIndexAccum(name, x, y, x, null);
    }

    @Override
    public TransformOp createTransform(String name, INDArray x, INDArray y) {
        return createTransform(name, x, y, x, null);

    }

    @Override
    public TransformOp createTransform(String name, INDArray x) {
        return createTransform(name, x, null, x, null);
    }

    @Override
    public TransformOp createTransform(String name, INDArray x, Object[] extraArgs) {
        return createTransform(name, x, null, x, extraArgs);
    }


    @Override
    public TransformOp createTransform(String name, INDArray x, INDArray y, INDArray z) {
        return createTransform(name, x, y, z, null);
    }

    /**
     * @param name
     * @param x
     * @param y
     * @param z
     * @param extraArgs
     * @return
     */
    @Override
    public TransformOp createTransform(String name, INDArray x, INDArray y, INDArray z, Object[] extraArgs) {
        TransformOp op = null;
        switch (name) {
            case "set":
                op = new org.nd4j.linalg.api.ops.impl.transforms.Set(x,y,z,z.length());
                break;
            case "relu":
                op = new RectifedLinear(x, z, x.length(),
                                extraArgs == null || extraArgs[0] == null ? 0.0 : (double) extraArgs[0]);
                break;
            case "step":
                op = new Step(x, y, z, x.length(),
                                extraArgs == null || extraArgs[0] == null ? 0.0 : (double) extraArgs[0]);
                break;
            case "abs":
                op = new Abs(x, z);
                break;
            case "acos":
                op = new ACos(x, z);
                break;
            case "asin":
                op = new ASin(x, z);
                break;
            case "atan":
                op = new ATan(x, z);
                break;
            case "ceil":
                op = new Ceil(x, z);
                break;
            case "cos":
                op = new Cos(x, z);
                break;
            case "exp":
                op = new Exp(x, z);
                break;
            case "elu":
                op = new ELU(x, z);
                break;
            case "floor":
                op = new Floor(x, z);
                break;
            case "hardtanh":
                op = new HardTanh(x, z);
                break;
            case "hardsigmoid":
                op = new HardSigmoid(x, z);
                break;
            case "identity":
                op = new Identity(x, z);
                break;
            case "leakyrelu":
                op = new LeakyReLU(x, z);
                break;
            case "log":
                op = new Log(x, z);
                break;
            case "logsoftmax":
                op = new LogSoftMax(x, z);
                break;
            case "maxout":
                op = new MaxOut(x, z);
                break;
            case "negative":
                op = new Negative(x, z);
                break;
            case "pow":
                op = new Pow(x, z, (double) extraArgs[0]);
                break;
            case "round":
                op = new Round(x, z);
                break;
            case "sigmoid":
                op = new Sigmoid(x, z);
                break;
            case "sign":
                op = new Sign(x, z);
                break;
            case "sin":
                op = new Sin(x, z);
                break;
            case "softsign":
                op = new SoftSign(x, z);
                break;
            case "sqrt":
                op = new Sqrt(x, z);
                break;
            case "stabilize":
                op = new Stabilize(x, z, 1);
                break;
            case "tanh":
                op = new Tanh(x, z);
                break;
            case "rationaltanh":
                op = new RationalTanh(x, z);
                break;
            case "timesoneminus":
                op = new TimesOneMinus(x, z);
                break;
            case "softmaxderivative":
                op = new org.nd4j.linalg.api.ops.impl.transforms.SoftMaxDerivative(x, z);
                break;
            case "softmax":
                op = new SoftMax(x, z);
                break;
            case "softplus":
                op = new SoftPlus(x, z);
                break;
            case "cube":
                op = new Cube(x, z);
                break;
            case "sigmoidderivative":
                op = new SigmoidDerivative(x, z);
                break;
            case "hard_sigmoidderivative":
                op = new HardSigmoidDerivative(x, z);
                break;
            case "hardtanhderivative":
                op = new HardTanhDerivative(x, z);
                break;
            case "tanhderivative":
                op = new TanhDerivative(x, z);
                break;
            case "leakyreluderivative":
                op = new LeakyReLUDerivative(x, z);
                break;
            case "mul":
                op = new MulOp(x, y, z);
                break;
            case "add":
                op = new AddOp(x, y, z);
                break;
            case "sub":
                op = new SubOp(x, y, z);
                break;
            case "div":
                op = new DivOp(x, y, z);
                break;
            case "rdiv":
                op = new RDivOp(x, y, z);
                break;
            case "rsub":
                op = new RSubOp(x, y, z);
                break;
            case "neg":
                op = new Negative(x, z);
                break;
            default:
                throw new ND4JIllegalStateException("No op found " + name);
        }



        op.setExtraArgs(extraArgs);
        return op;
    }

    /**
     * @param name
     * @param x
     * @param y
     * @param scalar
     * @return
     */
    @Override
    public ScalarOp createScalarTransform(String name, INDArray x, INDArray y, double scalar) {
        return createScalarTransform(name, x, y, x, null, scalar);
    }

    /**
     * @param name
     * @param x
     * @param scalar
     * @return
     */
    @Override
    public ScalarOp createScalarTransform(String name, INDArray x, double scalar) {
        return createScalarTransform(name, x, null, x, null, scalar);
    }

    /**
     * @param name
     * @param x
     * @param extraArgs
     * @param scalar
     * @return
     */
    @Override
    public ScalarOp createScalarTransform(String name, INDArray x, Object[] extraArgs, double scalar) {
        return createScalarTransform(name, x, null, x, null, scalar);
    }

    /**
     * @param name
     * @param x
     * @param y
     * @param z
     * @param scalar
     * @return
     */
    @Override
    public ScalarOp createScalarTransform(String name, INDArray x, INDArray y, INDArray z, double scalar) {
        return createScalarTransform(name, x, y, z, null, scalar);
    }

    /**
     * @param name
     * @param x
     * @param y
     * @param z
     * @param extraArgs
     * @param scalar
     * @return
     */
    @Override
    public ScalarOp createScalarTransform(String name, INDArray x, INDArray y, INDArray z, Object[] extraArgs,
                    double scalar) {
        ScalarOp ret = null;
        switch (name) {
            case "add_scalar":
                ret = new ScalarAdd(x, y, z, x.length(), scalar);
                break;
            case "sub_scalar":
                ret = new ScalarSubtraction(x, y, z, x.length(), scalar);
                break;
            case "mul_scalar":
                ret = new ScalarMultiplication(x, y, z, x.length(), scalar);
                break;
            case "div_scalar":
                ret = new ScalarDivision(x, y, z, x.length(), scalar);
                break;
            case "equals_scalar":
                ret = new ScalarEquals(x, y, z, x.length(), scalar);
                break;
            case "notequals_scalar":
                ret = new ScalarNotEquals(x, y, z, x.length(), scalar);
                break;
            case "fmod_scalar":
                ret = new ScalarFMod(x, y, z, x.length(), scalar);
                break;
            case "max_scalar":
                ret = new ScalarMax(x, y, z, x.length(), scalar);
                break;
            case "min_scalar":
                ret = new ScalarMin(x, y, z, x.length(), scalar);
                break;
            case "greaterthan_scalar":
                ret = new ScalarGreaterThan(x, y, z, x.length(), scalar);
                break;
            case "greaterthanorequal_scalar":
                ret = new ScalarGreaterThanOrEqual(x, y, z, x.length(), scalar);
                break;
            case "lessthan_scalar":
                ret = new ScalarLessThan(x, y, z, x.length(), scalar);
                break;
            case "lessthanorequal_scalar":
                ret = new ScalarLessThanOrEqual(x, y, z, x.length(), scalar);
                break;
            case "remainder_scalar":
                ret = new ScalarRemainder(x, y, z, x.length(), scalar);
                break;
            case "rdiv_scalar":
                ret = new ScalarReverseDivision(x, y, z, x.length(), scalar);
                break;
            case "rsub_scalar":
                ret = new ScalarReverseSubtraction(x, y, z, x.length(), scalar);
                break;
        }

        ret.setExtraArgs(extraArgs);
        return ret;
    }

    @Override
    public BroadcastOp createBroadcastOp(String name, INDArray x, INDArray y, INDArray z, int... dimension) {
        return createBroadcastOp(name, x, y, z, null, dimension);
    }

    @Override
    public BroadcastOp createBroadcastOp(String name, INDArray x, INDArray y, INDArray z, Object[] extraArgs,
                    int... dimension) {
        BroadcastOp broadcastOp = null;
        switch (name) {
            case "broadcastadd":
                broadcastOp = new BroadcastAddOp(x, y, z, dimension);
                break;
            case "broadcastsub":
                broadcastOp = new BroadcastSubOp(x, y, z, dimension);
                break;
            case "broadcastmul":
                broadcastOp = new BroadcastMulOp(x, y, z, dimension);
                break;
            case "broadcastdiv":
                broadcastOp = new BroadcastDivOp(x, y, z, dimension);
                break;
            case "broadcastrsub":
                broadcastOp = new BroadcastRSubOp(x, y, z, dimension);
                break;
            case "broadcastrdiv":
                broadcastOp = new BroadcastRDivOp(x, y, z, dimension);
                break;
            case "broadcastcopy":
                broadcastOp = new BroadcastCopyOp(x, y, z, dimension);
                break;
        }

        broadcastOp.setExtraArgs(extraArgs);
        return broadcastOp;
    }

    @Override
    public BroadcastOp createBroadcastOp(String name, INDArray x, INDArray y, int... dimension) {
        return createBroadcastOp(name, x, y, x, null, dimension);
    }
}<|MERGE_RESOLUTION|>--- conflicted
+++ resolved
@@ -67,11 +67,11 @@
         opClazzes = new HashMap<>();
 
         Reflections f = new Reflections(new ConfigurationBuilder().filterInputsBy(
-                        new FilterBuilder().include(FilterBuilder.prefix("org.nd4j")).exclude("^(?!.*\\.class$).*$") //Consider only .class files (to avoid debug messages etc. on .dlls, etc
-                                        .exclude("^(?!org\\.nd4j\\.linalg\\.api\\.ops).*") //Exclude any not in the ops directory
+                new FilterBuilder().include(FilterBuilder.prefix("org.nd4j")).exclude("^(?!.*\\.class$).*$") //Consider only .class files (to avoid debug messages etc. on .dlls, etc
+                        .exclude("^(?!org\\.nd4j\\.linalg\\.api\\.ops).*") //Exclude any not in the ops directory
         )
 
-                        .setUrls(ClasspathHelper.forPackage("org.nd4j")).setScanners(new SubTypesScanner()));
+                .setUrls(ClasspathHelper.forPackage("org.nd4j")).setScanners(new SubTypesScanner()));
 
         Set<Class<? extends Op>> clazzes = f.getSubTypesOf(Op.class);
 
@@ -110,23 +110,14 @@
      * @return
      */
     @Override
-<<<<<<< HEAD
-    public Op createShape(String name, INDArray x, INDArray z) {
-        switch (name) {
-=======
     public Op createShape(String name, INDArray x, INDArray z, Object[] extraArgs) {
         switch(name) {
->>>>>>> c251b574
             case "transpose":
-                return new Transpose(x, z);
+                return new Transpose(x,z);
             case "reshape":
-<<<<<<< HEAD
-                return new Reshape(x, z);
-=======
                 Reshape ret2 = new Reshape(x,z);
                 ret2.setExtraArgs(extraArgs);
                 return ret2;
->>>>>>> c251b574
             case "permute":
                 Permute ret = new Permute(x,z,x.lengthLong());
                 ret.setExtraArgs(extraArgs);
@@ -143,7 +134,7 @@
         Class<? extends Op> clazz = opClazzes.get(name);
         try {
             Constructor<Op> constructor =
-                            (Constructor<Op>) clazz.getDeclaredConstructor(INDArray.class, INDArray.class);
+                    (Constructor<Op>) clazz.getDeclaredConstructor(INDArray.class, INDArray.class);
             Op create = constructor.newInstance(x, y);
             return (LossFunction) create;
         } catch (Exception e) {
@@ -154,61 +145,62 @@
 
     @Override
     public Accumulation createAccum(String name, INDArray x) {
-        return createAccum(name, x, null, x, null);
+        return createAccum(name,x,null,x,null);
     }
 
     @Override
     public Accumulation createAccum(String name, INDArray x, INDArray y, INDArray z) {
-        return createAccum(name, x, y, z, null);
-    }
-
-
-    @Override
-    public Accumulation createAccum(String name, INDArray x, INDArray y, INDArray z, Object[] extraArgs) {
+        return createAccum(name,x,y,z,null);
+    }
+
+
+    @Override
+    public Accumulation createAccum(String name,
+                                    INDArray x,
+                                    INDArray y,
+                                    INDArray z,
+                                    Object[] extraArgs) {
         Accumulation ret = null;
         switch (name) {
 
             case "sum":
-                ret = new Sum(x, y, z, x.length());
+                ret = new Sum(x, y, z,x.length());
                 break;
             case "max":
-                ret = new Max(x, y, z, x.length());
+                ret = new Max(x, y, z,x.length());
                 break;
             case "min":
-                ret = new Min(x, y, z, x.length());
+                ret = new Min(x, y, z,x.length());
                 break;
             case "norm1":
-                ret = new Norm1(x, y, z, x.length());
+                ret = new Norm1(x, y,z, x.length());
                 break;
             case "norm2":
-                ret = new Norm2(x, y, z, x.length());
+                ret = new Norm2(x, y,z, x.length());
                 break;
             case "prod":
-                ret = new Prod(x, y, z, x.length());
+                ret = new Prod(x, y,z, x.length());
                 break;
             case "std":
-                ret = new StandardDeviation(x, y, z, x.length(), (boolean) extraArgs[0]);
+                ret = new StandardDeviation(x, y,z, x.length(),(boolean) extraArgs[0]);
                 break;
             case "var":
-                ret = new Variance(x, y, z, x.length(), (boolean) extraArgs[0]);
+                ret = new Variance(x, y,z, x.length(),(boolean) extraArgs[0]);
                 break;
             case "euclidean":
-                ret = new EuclideanDistance(x, y, z, x.length());
+                ret = new EuclideanDistance(x, y,z, x.length());
                 break;
             case "cosine":
             case "cosinesimilarity":
-                ret = new CosineSimilarity(x, y, z, x.length());
+                ret = new CosineSimilarity(x, y,z, x.length());
                 break;
             case "cosinedistance":
                 ret = new CosineDistance(x,y,z,x.lengthLong());
                 break;
             case "manhattan":
-                ret = new ManhattanDistance(x, y, z, x.length());
+                ret = new ManhattanDistance(x, y,z, x.length());
                 break;
             case "mmul":
-<<<<<<< HEAD
-                ret = new Mmul(x, y, z, x.length());
-=======
                 //of note here is that it's always the last arg
                 /**
                  * The case to watch out for here is
@@ -217,16 +209,15 @@
                  */
                 MMulTranspose mMulTranspose = extraArgs != null  && extraArgs.length >= 1 ? (MMulTranspose) extraArgs[extraArgs.length - 1] : MMulTranspose.allFalse();
                 ret = new Mmul(x,y,z,mMulTranspose);
->>>>>>> c251b574
                 break;
             case "tensorMmul":
-                ret = new TensorMmul(x, y, z, (int[][]) extraArgs[0]);
-                break;
-
-
-        }
-
-        if (ret == null)
+                ret = new TensorMmul(x, y,z,(int[][]) extraArgs[0]);
+                break;
+
+
+        }
+
+        if(ret == null)
             throw new IllegalArgumentException("Illegal operation name " + name);
 
         ret.setExtraArgs(extraArgs);
@@ -236,7 +227,7 @@
 
     @Override
     public Accumulation createAccum(String name, INDArray x, INDArray y) {
-        return createAccum(name, x, y, x, null);
+        return createAccum(name,x,y,x,null);
     }
 
     /**
@@ -252,13 +243,13 @@
         IndexAccumulation ret = null;
         switch (opName) {
             case "iamax":
-                ret = new IAMax(x, y);
+                ret = new IAMax(x,y);
                 break;
             case "imax":
-                ret = new IMax(x, y);
+                ret = new IMax(x,y);
                 break;
             case "imin":
-                ret = new IMin(x, y);
+                ret = new IMin(x,y);
                 break;
         }
 
@@ -268,34 +259,34 @@
 
     @Override
     public IndexAccumulation createIndexAccum(String name, INDArray x) {
-        return createIndexAccum(name, x, null, x, null);
+        return createIndexAccum(name,x,null , x, null);
     }
 
     @Override
     public IndexAccumulation createIndexAccum(String name, INDArray x, INDArray y) {
-        return createIndexAccum(name, x, y, x, null);
+        return createIndexAccum(name,x,y,x,null);
     }
 
     @Override
     public TransformOp createTransform(String name, INDArray x, INDArray y) {
-        return createTransform(name, x, y, x, null);
+        return createTransform(name,x,y,x,null);
 
     }
 
     @Override
     public TransformOp createTransform(String name, INDArray x) {
-        return createTransform(name, x, null, x, null);
+        return createTransform(name,x,null,x,null);
     }
 
     @Override
     public TransformOp createTransform(String name, INDArray x, Object[] extraArgs) {
-        return createTransform(name, x, null, x, extraArgs);
+        return createTransform(name,x,null,x,extraArgs);
     }
 
 
     @Override
     public TransformOp createTransform(String name, INDArray x, INDArray y, INDArray z) {
-        return createTransform(name, x, y, z, null);
+        return createTransform(name,x,y,z,null);
     }
 
     /**
@@ -307,19 +298,21 @@
      * @return
      */
     @Override
-    public TransformOp createTransform(String name, INDArray x, INDArray y, INDArray z, Object[] extraArgs) {
+    public TransformOp createTransform(String name,
+                                       INDArray x,
+                                       INDArray y,
+                                       INDArray z,
+                                       Object[] extraArgs) {
         TransformOp op = null;
         switch (name) {
             case "set":
                 op = new org.nd4j.linalg.api.ops.impl.transforms.Set(x,y,z,z.length());
                 break;
             case "relu":
-                op = new RectifedLinear(x, z, x.length(),
-                                extraArgs == null || extraArgs[0] == null ? 0.0 : (double) extraArgs[0]);
+                op = new RectifedLinear(x, z, x.length(),extraArgs == null || extraArgs[0] == null ? 0.0 : (double) extraArgs[0]);
                 break;
             case "step":
-                op = new Step(x, y, z, x.length(),
-                                extraArgs == null || extraArgs[0] == null ? 0.0 : (double) extraArgs[0]);
+                op = new Step(x,y,z,x.length(),extraArgs == null || extraArgs[0] == null  ? 0.0 : (double) extraArgs[0]);
                 break;
             case "abs":
                 op = new Abs(x, z);
@@ -418,40 +411,40 @@
                 op = new Cube(x, z);
                 break;
             case "sigmoidderivative":
-                op = new SigmoidDerivative(x, z);
+                op = new SigmoidDerivative(x,z);
                 break;
             case "hard_sigmoidderivative":
-                op = new HardSigmoidDerivative(x, z);
+                op = new HardSigmoidDerivative(x,z);
                 break;
             case "hardtanhderivative":
-                op = new HardTanhDerivative(x, z);
+                op = new HardTanhDerivative(x,z);
                 break;
             case "tanhderivative":
-                op = new TanhDerivative(x, z);
+                op = new TanhDerivative(x,z);
                 break;
             case "leakyreluderivative":
-                op = new LeakyReLUDerivative(x, z);
+                op = new LeakyReLUDerivative(x,z);
                 break;
             case "mul":
-                op = new MulOp(x, y, z);
+                op = new MulOp(x,y,z);
                 break;
             case "add":
-                op = new AddOp(x, y, z);
+                op = new AddOp(x,y,z);
                 break;
             case "sub":
-                op = new SubOp(x, y, z);
+                op = new SubOp(x,y,z);
                 break;
             case "div":
-                op = new DivOp(x, y, z);
+                op = new DivOp(x,y,z);
                 break;
             case "rdiv":
-                op = new RDivOp(x, y, z);
+                op = new RDivOp(x,y,z);
                 break;
             case "rsub":
-                op = new RSubOp(x, y, z);
+                op = new RSubOp(x,y,z);
                 break;
             case "neg":
-                op = new Negative(x, z);
+                op = new Negative(x,z);
                 break;
             default:
                 throw new ND4JIllegalStateException("No op found " + name);
@@ -472,7 +465,7 @@
      */
     @Override
     public ScalarOp createScalarTransform(String name, INDArray x, INDArray y, double scalar) {
-        return createScalarTransform(name, x, y, x, null, scalar);
+        return createScalarTransform(name,x,y,x,null,scalar);
     }
 
     /**
@@ -483,7 +476,7 @@
      */
     @Override
     public ScalarOp createScalarTransform(String name, INDArray x, double scalar) {
-        return createScalarTransform(name, x, null, x, null, scalar);
+        return createScalarTransform(name,x,null,x,null,scalar);
     }
 
     /**
@@ -494,8 +487,11 @@
      * @return
      */
     @Override
-    public ScalarOp createScalarTransform(String name, INDArray x, Object[] extraArgs, double scalar) {
-        return createScalarTransform(name, x, null, x, null, scalar);
+    public ScalarOp createScalarTransform(String name,
+                                          INDArray x,
+                                          Object[] extraArgs,
+                                          double scalar) {
+        return createScalarTransform(name,x,null,x,null,scalar);
     }
 
     /**
@@ -507,8 +503,12 @@
      * @return
      */
     @Override
-    public ScalarOp createScalarTransform(String name, INDArray x, INDArray y, INDArray z, double scalar) {
-        return createScalarTransform(name, x, y, z, null, scalar);
+    public ScalarOp createScalarTransform(String name,
+                                          INDArray x,
+                                          INDArray y,
+                                          INDArray z,
+                                          double scalar) {
+        return createScalarTransform(name,x,y,z,null,scalar);
     }
 
     /**
@@ -521,57 +521,61 @@
      * @return
      */
     @Override
-    public ScalarOp createScalarTransform(String name, INDArray x, INDArray y, INDArray z, Object[] extraArgs,
-                    double scalar) {
+    public ScalarOp createScalarTransform(String name,
+                                          INDArray x,
+                                          INDArray y,
+                                          INDArray z,
+                                          Object[] extraArgs,
+                                          double scalar) {
         ScalarOp ret = null;
-        switch (name) {
+        switch(name) {
             case "add_scalar":
-                ret = new ScalarAdd(x, y, z, x.length(), scalar);
+                ret = new ScalarAdd(x,y,z,x.length(),scalar);
                 break;
             case "sub_scalar":
-                ret = new ScalarSubtraction(x, y, z, x.length(), scalar);
+                ret = new ScalarSubtraction(x,y,z,x.length(),scalar);
                 break;
             case "mul_scalar":
-                ret = new ScalarMultiplication(x, y, z, x.length(), scalar);
+                ret = new ScalarMultiplication(x,y,z,x.length(),scalar);
                 break;
             case "div_scalar":
-                ret = new ScalarDivision(x, y, z, x.length(), scalar);
+                ret = new ScalarDivision(x,y,z,x.length(),scalar);
                 break;
             case "equals_scalar":
-                ret = new ScalarEquals(x, y, z, x.length(), scalar);
+                ret = new ScalarEquals(x,y,z,x.length(),scalar);
                 break;
             case "notequals_scalar":
-                ret = new ScalarNotEquals(x, y, z, x.length(), scalar);
+                ret = new ScalarNotEquals(x,y,z,x.length(),scalar);
                 break;
             case "fmod_scalar":
-                ret = new ScalarFMod(x, y, z, x.length(), scalar);
+                ret = new ScalarFMod(x,y,z,x.length(),scalar);
                 break;
             case "max_scalar":
-                ret = new ScalarMax(x, y, z, x.length(), scalar);
+                ret = new ScalarMax(x,y,z,x.length(),scalar);
                 break;
             case "min_scalar":
-                ret = new ScalarMin(x, y, z, x.length(), scalar);
+                ret = new ScalarMin(x,y,z,x.length(),scalar);
                 break;
             case "greaterthan_scalar":
-                ret = new ScalarGreaterThan(x, y, z, x.length(), scalar);
+                ret = new ScalarGreaterThan(x,y,z,x.length(),scalar);
                 break;
             case "greaterthanorequal_scalar":
-                ret = new ScalarGreaterThanOrEqual(x, y, z, x.length(), scalar);
+                ret = new ScalarGreaterThanOrEqual(x,y,z,x.length(),scalar);
                 break;
             case "lessthan_scalar":
-                ret = new ScalarLessThan(x, y, z, x.length(), scalar);
+                ret = new ScalarLessThan(x,y,z,x.length(),scalar);
                 break;
             case "lessthanorequal_scalar":
-                ret = new ScalarLessThanOrEqual(x, y, z, x.length(), scalar);
+                ret = new ScalarLessThanOrEqual(x,y,z,x.length(),scalar);
                 break;
             case "remainder_scalar":
-                ret = new ScalarRemainder(x, y, z, x.length(), scalar);
-                break;
-            case "rdiv_scalar":
-                ret = new ScalarReverseDivision(x, y, z, x.length(), scalar);
-                break;
-            case "rsub_scalar":
-                ret = new ScalarReverseSubtraction(x, y, z, x.length(), scalar);
+                ret = new ScalarRemainder(x,y,z,x.length(),scalar);
+                break;
+            case   "rdiv_scalar":
+                ret = new ScalarReverseDivision(x,y,z,x.length(),scalar);
+                break;
+            case   "rsub_scalar":
+                ret = new ScalarReverseSubtraction(x,y,z,x.length(),scalar);
                 break;
         }
 
@@ -581,12 +585,11 @@
 
     @Override
     public BroadcastOp createBroadcastOp(String name, INDArray x, INDArray y, INDArray z, int... dimension) {
-        return createBroadcastOp(name, x, y, z, null, dimension);
-    }
-
-    @Override
-    public BroadcastOp createBroadcastOp(String name, INDArray x, INDArray y, INDArray z, Object[] extraArgs,
-                    int... dimension) {
+        return createBroadcastOp(name,x,y,z,null,dimension);
+    }
+
+    @Override
+    public BroadcastOp createBroadcastOp(String name, INDArray x, INDArray y, INDArray z, Object[] extraArgs, int... dimension) {
         BroadcastOp broadcastOp = null;
         switch (name) {
             case "broadcastadd":
@@ -618,6 +621,6 @@
 
     @Override
     public BroadcastOp createBroadcastOp(String name, INDArray x, INDArray y, int... dimension) {
-        return createBroadcastOp(name, x, y, x, null, dimension);
+        return createBroadcastOp(name,x,y,x,null,dimension);
     }
 }