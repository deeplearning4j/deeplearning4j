--- conflicted
+++ resolved
@@ -99,13 +99,9 @@
             case "reshape":
                 return new Reshape(x, z);
             case "permute":
-<<<<<<< HEAD
-                return new Permute(x, z);
-=======
                 return new Permute(x,z);
             case "broadcast":
                 return new Broadcast(x,z);
->>>>>>> 7d147a04
         }
 
         throw new IllegalArgumentException("Illegal name for create shape op" + name);
