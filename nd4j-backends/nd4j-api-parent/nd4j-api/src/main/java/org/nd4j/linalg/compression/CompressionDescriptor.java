package org.nd4j.linalg.compression;

import lombok.Data;
import org.bytedeco.javacpp.indexer.IntIndexer;
import org.nd4j.linalg.api.buffer.DataBuffer;

import java.io.Serializable;
import java.nio.ByteBuffer;
import java.nio.ByteOrder;

/**
 * A compression descriptor containing the
 * compression type, compression algorithm,
 * original length, compressed length,
 * number of elements, and the original
 * element size
 *
 * @author raver119@gmail.com
 */
@Data
public class CompressionDescriptor implements Cloneable, Serializable {
    private CompressionType compressionType;
    private String compressionAlgorithm;
    private long originalLength;
    private long compressedLength;
    private long numberOfElements;
    private long originalElementSize;
    //40 bytes for the compression descriptor bytebuffer
    public final static int COMPRESSION_BYTE_BUFFER_LENGTH = 40;
    public CompressionDescriptor() {

    }

    /**
     * Create a  compression descriptor from the given
     * data buffer elements
     * @param buffer the databuffer to create
     *               the compression descriptor from
     */
    public CompressionDescriptor(DataBuffer buffer) {
        this.originalLength = buffer.length() * buffer.getElementSize();
        this.numberOfElements = buffer.length();
        this.originalElementSize = buffer.getElementSize();
    }

    /**
     * Initialize a compression descriptor
     * based on the given algorithm and data buffer
     * @param buffer the data buffer to base the sizes off of
     * @param algorithm the algorithm used
     *                  in the descriptor
     */
    public CompressionDescriptor(DataBuffer buffer, String algorithm) {
        this(buffer);
        this.compressionAlgorithm = algorithm;
    }

    /**
     * Initialize a compression descriptor
     * based on the given data buffer (for the sizes)
     * and the compressor to get the type
     * @param buffer
     * @param compressor
     */
    public CompressionDescriptor(DataBuffer buffer, NDArrayCompressor compressor) {
        this(buffer, compressor.getDescriptor());
        this.compressionType = compressor.getCompressionType();
    }


    /**
     * Instantiate a compression descriptor from
     * the given bytebuffer
     * @param byteBuffer the bytebuffer to instantiate
     *                   the descriptor from
     * @return the instantiated descriptor based on the given
     * bytebuffer
     */
    public static CompressionDescriptor fromByteBuffer(ByteBuffer byteBuffer) {
<<<<<<< HEAD
        //ensure position is at 0
        byteBuffer.rewind();
        CompressionDescriptor compressionDescriptor = new CompressionDescriptor();
        //compression type
        int compressionTypeOrdinal = byteBuffer.asIntBuffer().get(0);
=======
        CompressionDescriptor compressionDescriptor = new CompressionDescriptor();
        //compression type
        int compressionTypeOrdinal = byteBuffer.getInt();
>>>>>>> dc4378be
        CompressionType compressionType = CompressionType.values()[compressionTypeOrdinal];
        compressionDescriptor.setCompressionType(compressionType);

        //compression algo
<<<<<<< HEAD
        int compressionAlgoOrdinal = byteBuffer.asIntBuffer().get(1);
        CompressionAlgorithm compressionAlgorithm = CompressionAlgorithm.values()[compressionAlgoOrdinal];
        compressionDescriptor.setCompressionAlgorithm(compressionAlgorithm.name());
        //start 2 ints in from the 2 ordinal types of the compression type and algorithm
        byteBuffer.position(8);
        //from here everything is longs
        compressionDescriptor.setOriginalLength(byteBuffer.asLongBuffer().get(0));
        compressionDescriptor.setCompressedLength(byteBuffer.asLongBuffer().get(1));
        compressionDescriptor.setNumberOfElements(byteBuffer.asLongBuffer().get(2));
        compressionDescriptor.setOriginalElementSize(byteBuffer.asLongBuffer().get(3));
=======
        int compressionAlgoOrdinal = byteBuffer.getInt();
        CompressionAlgorithm compressionAlgorithm = CompressionAlgorithm.values()[compressionAlgoOrdinal];
        compressionDescriptor.setCompressionAlgorithm(compressionAlgorithm.name());
        //from here everything is longs
        compressionDescriptor.setOriginalLength(byteBuffer.getLong());
        compressionDescriptor.setCompressedLength(byteBuffer.getLong());
        compressionDescriptor.setNumberOfElements(byteBuffer.getLong());
        compressionDescriptor.setOriginalElementSize(byteBuffer.getLong());
>>>>>>> dc4378be
        return compressionDescriptor;
    }

    /**
     * Return a direct allocated
     * bytebuffer from the compression codec.
     * The size of the bytebuffer is calculated to be:
     * 40: 8 + 32
     * two ints representing their enum values
     * for the compression algorithm and type
     *
     * and 4 longs for the compressed and
     * original sizes
     * @return the bytebuffer described above
     */
    public ByteBuffer toByteBuffer() {
        //2 ints  at 4 bytes a piece, this includes the compression algorithm
        //that we convert to enum
        int enumSize = 2 * 4;
        //4 longs at 8 bytes a piece
        int sizesLength = 4 * 8;
        ByteBuffer directAlloc = ByteBuffer.allocateDirect(enumSize + sizesLength).order(ByteOrder.nativeOrder());
        directAlloc.putInt(compressionType.ordinal());
        directAlloc.putInt(CompressionAlgorithm.valueOf(compressionAlgorithm).ordinal());
        directAlloc.putLong(originalLength);
        directAlloc.putLong(compressedLength);
        directAlloc.putLong(numberOfElements);
        directAlloc.putLong(originalElementSize);
<<<<<<< HEAD
=======
        directAlloc.rewind();
>>>>>>> dc4378be
        return directAlloc;
    }

    @Override
    public CompressionDescriptor clone()  {
        CompressionDescriptor descriptor = new CompressionDescriptor();
        descriptor.compressionType = this.compressionType;
        descriptor.compressionAlgorithm = this.compressionAlgorithm;
        descriptor.originalLength = this.originalLength;
        descriptor.compressedLength = this.compressedLength;
        descriptor.numberOfElements = this.numberOfElements;
        descriptor.originalElementSize = this.originalElementSize;

        return descriptor;
    }
}<|MERGE_RESOLUTION|>--- conflicted
+++ resolved
@@ -77,33 +77,13 @@
      * bytebuffer
      */
     public static CompressionDescriptor fromByteBuffer(ByteBuffer byteBuffer) {
-<<<<<<< HEAD
-        //ensure position is at 0
-        byteBuffer.rewind();
-        CompressionDescriptor compressionDescriptor = new CompressionDescriptor();
-        //compression type
-        int compressionTypeOrdinal = byteBuffer.asIntBuffer().get(0);
-=======
         CompressionDescriptor compressionDescriptor = new CompressionDescriptor();
         //compression type
         int compressionTypeOrdinal = byteBuffer.getInt();
->>>>>>> dc4378be
         CompressionType compressionType = CompressionType.values()[compressionTypeOrdinal];
         compressionDescriptor.setCompressionType(compressionType);
 
         //compression algo
-<<<<<<< HEAD
-        int compressionAlgoOrdinal = byteBuffer.asIntBuffer().get(1);
-        CompressionAlgorithm compressionAlgorithm = CompressionAlgorithm.values()[compressionAlgoOrdinal];
-        compressionDescriptor.setCompressionAlgorithm(compressionAlgorithm.name());
-        //start 2 ints in from the 2 ordinal types of the compression type and algorithm
-        byteBuffer.position(8);
-        //from here everything is longs
-        compressionDescriptor.setOriginalLength(byteBuffer.asLongBuffer().get(0));
-        compressionDescriptor.setCompressedLength(byteBuffer.asLongBuffer().get(1));
-        compressionDescriptor.setNumberOfElements(byteBuffer.asLongBuffer().get(2));
-        compressionDescriptor.setOriginalElementSize(byteBuffer.asLongBuffer().get(3));
-=======
         int compressionAlgoOrdinal = byteBuffer.getInt();
         CompressionAlgorithm compressionAlgorithm = CompressionAlgorithm.values()[compressionAlgoOrdinal];
         compressionDescriptor.setCompressionAlgorithm(compressionAlgorithm.name());
@@ -112,7 +92,6 @@
         compressionDescriptor.setCompressedLength(byteBuffer.getLong());
         compressionDescriptor.setNumberOfElements(byteBuffer.getLong());
         compressionDescriptor.setOriginalElementSize(byteBuffer.getLong());
->>>>>>> dc4378be
         return compressionDescriptor;
     }
 
@@ -141,10 +120,7 @@
         directAlloc.putLong(compressedLength);
         directAlloc.putLong(numberOfElements);
         directAlloc.putLong(originalElementSize);
-<<<<<<< HEAD
-=======
         directAlloc.rewind();
->>>>>>> dc4378be
         return directAlloc;
     }
 
