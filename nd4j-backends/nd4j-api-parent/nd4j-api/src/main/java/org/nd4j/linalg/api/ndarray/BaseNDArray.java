--- conflicted
+++ resolved
@@ -2116,17 +2116,8 @@
 //        if (offset() + resolution.getOffset() >= Integer.MAX_VALUE)
 //            throw new IllegalArgumentException("Offset of array can not be >= Integer.MAX_VALUE");
 
-<<<<<<< HEAD
-        //System.out.println("DENSE: offsets ["+offsets[0]+", "+offsets[1]+
-        //"], shape [+"+shape[0]+", "+ shape[1]+"],"
-        //+" stride [" + stride[0]+", "+ stride[1]+"], offset "+ resolution.getOffset());
-
-        if (offset() + resolution.getOffset() >= Integer.MAX_VALUE)
-            throw new IllegalArgumentException("Offset of array can not be >= Integer.MAX_VALUE");
-        int offset = (int) (offset() + resolution.getOffset());
-=======
         long offset = (offset() + resolution.getOffset());
->>>>>>> 239e57db
+
 
         int n = shape.length;
 
@@ -4211,10 +4202,6 @@
 
         }
 
-<<<<<<< HEAD
-
-=======
->>>>>>> 239e57db
         INDArray ret = subArray(resolution);
         return ret;
     }
