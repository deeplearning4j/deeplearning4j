/*
 *
 *  * Copyright 2015 Skymind,Inc.
 *  *
 *  *    Licensed under the Apache License, Version 2.0 (the "License");
 *  *    you may not use this file except in compliance with the License.
 *  *    You may obtain a copy of the License at
 *  *
 *  *        http://www.apache.org/licenses/LICENSE-2.0
 *  *
 *  *    Unless required by applicable law or agreed to in writing, software
 *  *    distributed under the License is distributed on an "AS IS" BASIS,
 *  *    WITHOUT WARRANTIES OR CONDITIONS OF ANY KIND, either express or implied.
 *  *    See the License for the specific language governing permissions and
 *  *    limitations under the License.
 *
 *
 */

package org.nd4j.linalg.api.ops.executioner;

import org.apache.commons.math3.util.Pair;
import org.nd4j.linalg.api.complex.IComplexNDArray;
import org.nd4j.linalg.api.complex.IComplexNumber;
import org.nd4j.linalg.api.ndarray.INDArray;
import org.nd4j.linalg.api.ops.*;
import org.nd4j.linalg.api.ops.impl.accum.Variance;
import org.nd4j.linalg.api.parallel.ParallelExecutioner;
import org.nd4j.linalg.api.parallel.tasks.Task;
import org.nd4j.linalg.api.parallel.tasks.TaskFactory;
import org.nd4j.linalg.factory.Nd4j;
import org.nd4j.linalg.util.ArrayUtil;

/**
 * Basic op executioner. Knows how to iterate over
 * the buffers of each respective ndarray and apply transformations
 *
 * @author Adam Gibson
 */
public  class DefaultOpExecutioner implements OpExecutioner {


    protected ExecutionMode executionMode = ExecutionMode.JAVA;
    protected TaskFactory taskFactory;

    public DefaultOpExecutioner() {
        taskFactory = Nd4j.getTaskFactory();
    }

    @Override
    public ParallelExecutioner parallelExecutioner() {
        throw new UnsupportedOperationException();
    }

    @Override
    public Op exec(Op op) {
        if (op.isPassThrough()) {
            op.exec();
            return op;
        }

        if (op instanceof TransformOp) {
            doTransformOp((TransformOp) op);
        } else if (op instanceof Accumulation) {
            doAccumulationOp((Accumulation) op);
        } else if (op instanceof ScalarOp) {
            doScalarOp((ScalarOp) op);
        } else if (op instanceof IndexAccumulation) {
            doIndexAccumulationOp((IndexAccumulation) op);
        } else if (op instanceof BroadcastOp){
            doBroadcastOp((BroadcastOp) op);
        }
        return op;
    }

    @Override
    public INDArray execAndReturn(Op op) {
        if (op instanceof TransformOp) {
            return execAndReturn((TransformOp) op);
        } else if (op instanceof ScalarOp) {
            return execAndReturn((ScalarOp) op);
        } else if (op instanceof Accumulation) {
            return Nd4j.scalar(execAndReturn((Accumulation) op).getFinalResult());
        } else if (op instanceof IndexAccumulation) {
            return Nd4j.scalar(execAndReturn((IndexAccumulation) op).getFinalResult());
        }

        throw new IllegalArgumentException("Illegal type of op: " + op.getClass());
    }

    @Override
    public void iterateOverAllRows(Op op) {
        //column and row vectors should be treated the same
        if (op.x().isVector()) {
            //reset the op in case
            op.setX(op.x());
            if (op.y() != null)
                op.setY(op.y());
            op.setZ(op.z());
            exec(op);
        }
        //execute row wise
        else if (op.x().isMatrix()) {
            if (op.x() instanceof IComplexNDArray) {
                IComplexNDArray original = (IComplexNDArray) op.x();
                IComplexNDArray originalZ = (IComplexNDArray) op.z();
                IComplexNDArray y = (IComplexNDArray) op.y();

                for (int i = 0; i < original.rows(); i++) {
                    IComplexNDArray row = original.slice(i);
                    IComplexNDArray zRow = originalZ.slice(i);
                    op.setX(row.dup());
                    op.setZ(zRow.dup());
                    if (y != null)
                        op.setY(y.slice(i));
                    exec(op);
                    originalZ.slice(i).assign(op.z());

                }
            } else {
                INDArray original = op.x();
                INDArray originalZ = op.z();
                INDArray y = op.y();

                for (int i = 0; i < original.rows(); i++) {
                    INDArray row = original.getRow(i);
                    INDArray zRow = originalZ.getRow(i);
                    op.setX(row.dup());
                    op.setZ(zRow.dup());
                    if (y != null)
                        op.setY(y.getRow(i).dup());
                    exec(op);
                    zRow.assign(op.z());
                }
            }
        } else {
            INDArray originalX = op.x();
            INDArray originalZ = op.z();
            for (int i = 0; i < originalX.slices(); i++) {
                INDArray slice = originalX.slice(i);
                INDArray zSlice = originalZ.slice(i);
                op.setX(slice);
                op.setZ(zSlice);
                iterateOverAllRows(op);
            }
        }
    }

    @Override
    public void iterateOverAllColumns(Op op) {
        if (op.x().isVector()) {
            exec(op);
        }
        //execute row wise
        else if (op.x().isMatrix() || op.x().isColumnVector()) {
            exec(op, 1);
        } else {
            if (op.x() instanceof IComplexNDArray) {
                IComplexNDArray originalX = (IComplexNDArray) op.x();
                IComplexNDArray originalZ = (IComplexNDArray) op.z();
                IComplexNDArray y = (IComplexNDArray) op.y();
                for (int i = 0; i < op.x().slices(); i++) {
                    op.setX(originalX.getColumn(i));
                    op.setZ(originalZ.getColumn(i));
                    if (y != null)
                        op.setY(y.getColumn(i));
                    iterateOverAllColumns(op);
                }
            } else {
                INDArray originalX = op.x();
                INDArray originalZ = op.z();
                INDArray y = op.y();
                for (int i = 0; i < op.x().slices(); i++) {
                    op.setX(originalX.getColumn(i));
                    op.setZ(originalZ.getColumn(i));
                    if (y != null)
                        op.setY(y.getColumn(i));
                    iterateOverAllColumns(op);
                }
            }
        }
    }


    @Override
    public INDArray execAndReturn(TransformOp op) {
        Op result = exec(op);
        TransformOp t = (TransformOp) result;
        return t.z();
    }


    @Override
    public Accumulation execAndReturn(Accumulation op) {
        return (Accumulation) exec(op);
    }

    @Override
    public Accumulation execAndReturn(Variance op, boolean biasCorrected) {
        return null;
    }

    @Override
    public INDArray execAndReturn(ScalarOp op) {
        return exec(op).z();
    }

    @Override
    public IndexAccumulation execAndReturn(IndexAccumulation op) {
        return (IndexAccumulation) exec(op);
    }

    @Override
    public INDArray execAndReturn(BroadcastOp op){
        return exec(op).z();
    }

    @Override
    public Op exec(Op op, int... dimension) {
        //do op along all dimensions
        if (dimension.length == op.x().rank())
            dimension = new int[]{Integer.MAX_VALUE};

        if (op.isPassThrough()) {
            op.exec(dimension);
            return op;
        }

        if (op instanceof Accumulation || op instanceof IndexAccumulation) {
            //Overloaded exec(Accumulation,int...) and exec(IndexAccumulation,int...) should always be called instead of this
            throw new IllegalStateException("exec(Op,int...) should never be invoked for Accumulation/IndexAccumulation");
        } else if (op instanceof ScalarOp) {
            //Scalar op along dimension should be same as on the entire NDArray
            doScalarOp((ScalarOp) op);
            return op;
        }else if (op instanceof TransformOp) {
            throw new UnsupportedOperationException("Executing transform ops along a dimension should be done via exec special");
        } else {
            throw new UnsupportedOperationException("Unknown op type");
        }
    }

    @Override
    public INDArray exec(Accumulation op, int... dimension) {
        //do op along all dimensions
        if (dimension.length == op.x().rank())
            dimension = new int[]{Integer.MAX_VALUE};

        if (op.isPassThrough()) {
            op.exec(dimension);
            return op.z();
        }


        if (dimension[0] == Integer.MAX_VALUE) {
            if (op.x() instanceof IComplexNDArray)
                return Nd4j.scalar(execAndReturn(op).getFinalResultComplex());
            return Nd4j.scalar(execAndReturn(op).getFinalResult().doubleValue());
        }

        if (op instanceof IComplexNDArray) {
            int[] retShape = ArrayUtil.removeIndex(op.x().shape(), dimension);
            //ensure vector is proper shape
            if (retShape.length == 1) {
                if (dimension[0] == 0)
                    retShape = new int[]{1, retShape[0]};
                else
                    retShape = new int[]{retShape[0], 1};
            } else if (retShape.length == 0) {
                retShape = new int[]{1, 1};
            }

            IComplexNDArray ret = Nd4j.createComplex(retShape);
            for (int i = 0; i < op.x().tensorssAlongDimension(dimension); i++) {
                Op op2 = op.opForDimension(i, dimension);
                IComplexNumber result = execAndReturn((Accumulation) op2).getFinalResultComplex();
                ret.putScalar(i, result);
            }

            if (ret.ordering() == 'c')
                ret.setStride(ArrayUtil.reverseCopy(ret.stride()));

            return ret;
        } else {
            Task<INDArray> task = taskFactory.getAccumulationTask(op, dimension);
            return task.invokeBlocking();
        }
    }

    @Override
    public INDArray exec(Variance accumulation, boolean biasCorrected, int... dimension) {
        accumulation.setBiasCorrected(biasCorrected);
        return exec(accumulation,dimension);
    }

    @Override
    public INDArray exec(IndexAccumulation op, int... dimension) {
        throw new UnsupportedOperationException("Operation should use exec special");

    }

    @Override
<<<<<<< HEAD
=======
    public INDArray execAndReturn(TransformOp op, int... dimension) {
        throw new UnsupportedOperationException("Operation should use exec special");
    }

    @Override
    public INDArray execAndReturn(ScalarOp op, int... dimension) {
        return exec(op, dimension);
    }

    @Override
>>>>>>> 5265a4a6
    public ExecutionMode executionMode() {
        return executionMode;
    }

    @Override
    public void setExecutionMode(ExecutionMode executionMode) {
        this.executionMode = executionMode;
    }

    protected void doTransformOp(TransformOp op) {
        INDArray x = op.x();
        INDArray y = op.y();
        INDArray z = op.z();

        if(x instanceof IComplexNDArray || y instanceof IComplexNDArray || z instanceof IComplexNDArray ){
            //Complex
            if(y != null){
                //Complex: x, y and/or z are complex
                if (z instanceof IComplexNDArray) {
                    IComplexNDArray cz = (IComplexNDArray) z;
                    if (x instanceof IComplexNDArray) {
                        IComplexNDArray cx = (IComplexNDArray) x;
                        if (y instanceof IComplexNDArray) {
                            IComplexNDArray cy = (IComplexNDArray) y;
                            //x,y,z all complex
                            for (int i = 0; i < op.n(); i++) {
                                cz.putScalar(i, op.op(cx.getComplex(i), cy.getComplex(i)));
                            }
                        } else {
                            //x,z complex, y real
                            for (int i = 0; i < op.n(); i++) {
                                cz.putScalar(i, op.op(cx.getComplex(i), y.getDouble(i)));
                            }
                        }
                    }
                } else {
                    //IComplexNDArray in, but real out
                    throw new UnsupportedOperationException("Invalid op: z is real but x.class=" + x.getClass().getName() + ", y.class=" + y.getClass().getName());
                }
            } else {
                //x and/or z are complex
                if (z instanceof IComplexNDArray) {
                    IComplexNDArray cz = (IComplexNDArray) z;
                    if (x instanceof IComplexNDArray) {
                        IComplexNDArray cx = (IComplexNDArray) x;
                        for (int i = 0; i < op.n(); i++) {
                            cz.putScalar(i, op.op(cx.getComplex(i)));
                        }
                    } else {
                        for (int i = 0; i < op.n(); i++) {
                            cz.putScalar(i, op.op(x.getDouble(i)));
                        }
                    }
                }
            }
        } else {
            Task task = taskFactory.getTransformAction(op);
            task.invokeBlocking();
        }
    }


    protected void doAccumulationOp(Accumulation op) {
        INDArray x = op.x();
        INDArray y = op.y();
        if (!(x instanceof IComplexNDArray) && !(y instanceof IComplexNDArray)) {
            Task<Double> task = taskFactory.getAccumulationTask(op);
            task.invokeBlocking();
        } else {
            //Complex
            if (y == null) {
                //Accumulation(x)
                //x must be complex
                IComplexNDArray cx = (IComplexNDArray) x;
                IComplexNumber accum = op.zeroComplex();
                for (int i = 0; i < op.n(); i++) {
                    accum = op.update(accum, cx.getComplex(i), i);
                }
                op.setFinalResultComplex(accum);
            } else {
                //Accumulation(x,y)
                if (!(x instanceof IComplexNDArray) || !(y instanceof IComplexNDArray)) {
                    throw new UnsupportedOperationException("Invalid input for accumulation op: x.class=" + x.getClass().getName() + ", y.class=" + y.getClass().getName());
                }
                IComplexNDArray cx = (IComplexNDArray) x;
                IComplexNDArray cy = (IComplexNDArray) y;
                IComplexNumber accum = op.zeroComplex();
                for (int i = 0; i < op.n(); i++) {
                    accum = op.update(accum, cx.getComplex(i), cy.getComplex(i));
                }
                op.setFinalResultComplex(accum);
            }
        }
    }

    protected void doScalarOp(ScalarOp op) {
        INDArray x = op.x();
        INDArray z = op.z();

        if (!(x instanceof IComplexNDArray) && !(z instanceof IComplexNDArray)) {
            Task task = taskFactory.getScalarAction(op);
            task.invokeBlocking();
        } else {
            //Complex
            if (z instanceof IComplexNDArray) {
                IComplexNDArray cz = (IComplexNDArray) z;
                if (x instanceof IComplexNDArray) {
                    IComplexNDArray cx = (IComplexNDArray) x;
                    for (int i = 0; i < op.n(); i++) cz.putScalar(i, op.op(cx.getComplex(i)));
                } else {
                    for (int i = 0; i < op.n(); i++) cz.putScalar(i, op.op(x.getDouble(i)));
                }
            } else {
                //Put complex into real -> not supported
                throw new UnsupportedOperationException("Scalar op with complex x but real z: not supported");
            }
        }
    }

    protected void doIndexAccumulationOp(IndexAccumulation op) {
        INDArray x = op.x();
        INDArray y = op.y();

        if (!(x instanceof IComplexNDArray) && !(y instanceof IComplexNDArray)) {
            Task<Pair<Double,Integer>> task = taskFactory.getIndexAccumulationTask(op);
            task.invokeBlocking();
        } else {
            //Complex
            if (y == null) {
                //IndexAccumulation(x)
                //x must be complex
                int accumIdx = -1;
                IComplexNDArray cx = (IComplexNDArray) x;
                IComplexNumber accum = op.zeroComplex();
                for (int i = 0; i < op.n(); i++) {
                    accumIdx = op.update(accum, accumIdx, cx.getComplex(i), i);
                    if (accumIdx == i) accum = op.op(cx.getComplex(i));
                }
                op.setFinalResult(accumIdx);
            } else {
                //IndexAccumulation(x,y)
                if (!(x instanceof IComplexNDArray) || !(y instanceof IComplexNDArray)) {
                    throw new UnsupportedOperationException("Invalid input for index accumulation op: x.class=" + x.getClass().getName() + ", y.class=" + y.getClass().getName());
                }
                int accumIdx = -1;
                IComplexNDArray cx = (IComplexNDArray) x;
                IComplexNDArray cy = (IComplexNDArray) y;
                IComplexNumber accum = op.zeroComplex();
                for (int i = 0; i < op.n(); i++) {
                    accumIdx = op.update(accum, accumIdx, cx.getComplex(i), cy.getComplex(i), i);
                    if (accumIdx == i) accum = op.op(cx.getComplex(i), cy.getComplex(i));
                }
                op.setFinalResult(accumIdx);
            }
        }
    }

    protected void doBroadcastOp(BroadcastOp op) {
        INDArray x = op.x();
        INDArray y = op.y();
        INDArray z = op.z();
        if(!(x instanceof IComplexNDArray) && !(y instanceof IComplexNDArray) && !(z instanceof IComplexNDArray)) {
            taskFactory.getBroadcastOpAction(op).invokeBlocking();
        } else {
            //Complex vector op
            int nTensors = x.tensorssAlongDimension(op.getDimension());
            if(x instanceof IComplexNDArray){
                IComplexNDArray cx = (IComplexNDArray)x;
                IComplexNDArray cz = (IComplexNDArray)z;
                if(y instanceof IComplexNDArray){
                    IComplexNDArray cy = (IComplexNDArray)y;
                    for( int i = 0; i<nTensors; i++ ){
                        IComplexNDArray tx = (IComplexNDArray)cx.tensorAlongDimension(i,op.getDimension());
                        IComplexNDArray tz = (IComplexNDArray)cz.tensorAlongDimension(i,op.getDimension());
                        for( int j = 0; j < tx.length(); j++ ){
                            tz.put(j,Nd4j.scalar(op.op(tx.getComplex(j),cy.getComplex(j))));
                        }
                    }
                } else {
                    if(y == null) {
                        for (int i = 0; i < nTensors; i++) {
                            IComplexNDArray tx = (IComplexNDArray) cx.tensorAlongDimension(i,op.getDimension());
                            IComplexNDArray tz = (IComplexNDArray) cz.tensorAlongDimension(i,op.getDimension());
                            for( int j = 0; j < tz.length(); j++) {
                                tz.put(i,Nd4j.scalar(op.op(tx.getComplex(i))));
                            }
                        }
                    } else {
                        //Y is real
                        for( int i = 0; i < nTensors; i++) {
                            IComplexNDArray tx = (IComplexNDArray)cx.tensorAlongDimension(i,op.getDimension());
                            IComplexNDArray tz = (IComplexNDArray)cz.tensorAlongDimension(i,op.getDimension());
                            for( int j = 0; j<tx.length(); j++ ){
                                tz.put(j,Nd4j.scalar(op.op(tx.getComplex(j),y.getDouble(j))));
                            }
                        }
                    }
                }
            } else {
                throw new UnsupportedOperationException("Complex vector op with real x not supported/implemented");
            }
        }
    }

    @Override
    public INDArray exec(BroadcastOp broadcast, int... dimension) {
        if (dimension.length == broadcast.x().rank()) {
            dimension = new int[]{Integer.MAX_VALUE};
        }

        if(broadcast.isPassThrough()){
            broadcast.exec(dimension);
            return broadcast.z();
        }

        Task<Void> task = taskFactory.getBroadcastOpAction(broadcast);
        task.invokeBlocking();
        return broadcast.z();
    }
}<|MERGE_RESOLUTION|>--- conflicted
+++ resolved
@@ -298,21 +298,7 @@
         throw new UnsupportedOperationException("Operation should use exec special");
 
     }
-
-    @Override
-<<<<<<< HEAD
-=======
-    public INDArray execAndReturn(TransformOp op, int... dimension) {
-        throw new UnsupportedOperationException("Operation should use exec special");
-    }
-
-    @Override
-    public INDArray execAndReturn(ScalarOp op, int... dimension) {
-        return exec(op, dimension);
-    }
-
-    @Override
->>>>>>> 5265a4a6
+    
     public ExecutionMode executionMode() {
         return executionMode;
     }
