--- conflicted
+++ resolved
@@ -39,17 +39,8 @@
         __host__ __device__ ihalf() : half() {
             //
         }
-<<<<<<< HEAD
-/*
-        inline void assign(__half f) {
-            this->__x = ((__half_raw *) &f)->x;
-        }
-*/
+
         inline __host__ __device__ unsigned short * getXP() {
-=======
-
-        inline unsigned short * getXP() {
->>>>>>> 377bd8b5
            return &this->__x;
         }
 
