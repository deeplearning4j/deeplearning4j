--- conflicted
+++ resolved
@@ -30,10 +30,9 @@
 
 #include <vector>
 
-<<<<<<< HEAD
-=======
+
 #include "legacy/NativeOps.h"
->>>>>>> 9ed39ba7
+
 
 namespace sd {
 class NDArray;
