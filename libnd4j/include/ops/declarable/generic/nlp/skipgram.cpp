/* ******************************************************************************
 *
 *
 * This program and the accompanying materials are made available under the
 * terms of the Apache License, Version 2.0 which is available at
 * https://www.apache.org/licenses/LICENSE-2.0.
 *
 *  See the NOTICE file distributed with this work for additional
 *  information regarding copyright ownership.
 * Unless required by applicable law or agreed to in writing, software
 * distributed under the License is distributed on an "AS IS" BASIS, WITHOUT
 * WARRANTIES OR CONDITIONS OF ANY KIND, either express or implied. See the
 * License for the specific language governing permissions and limitations
 * under the License.
 *
 * SPDX-License-Identifier: Apache-2.0
 ******************************************************************************/

//
//  @author raver119@gmail.com
//

#include <system/op_boilerplate.h>
#if NOT_EXCLUDED(OP_skipgram)

#include <ops/declarable/CustomOperations.h>
#include <ops/declarable/helpers/sg_cb.h>

namespace sd {
namespace ops {


CONFIGURABLE_OP_IMPL(skipgram_inference, 6, 6, true, -2, -2) {
 //construct codes and indices from the IARGS
 //we do this to avoid serialization overhead from the JVM for frequently created small arrays
  auto numCodes = I_ARG(0);
  auto numIndices = I_ARG(1);
  auto numIterations = I_ARG(2);
  //2 for the number of indices/codes 1 for the iteration 3 for the mandatory args
 auto numMin = numIndices + numCodes + 2  + 1 + 3;
   std::vector<sd::LongType> *codes = new std::vector<sd::LongType>();
   std::vector<sd::LongType> *indices = new std::vector<sd::LongType>();

  int currIdx = 3;
  for(int i = 0; i < numCodes; i++) {
    codes->push_back(I_ARG(currIdx));
    currIdx++;
  }

  for(int i = 0; i < numIndices; i++) {
    indices->push_back(I_ARG(currIdx));
    currIdx++;
  }

  const std::vector<sd::LongType> *indicesVec = indices;
  const std::vector<sd::LongType> *codesVec = codes;

  std::vector<sd::LongType> *indicesSize = new std::vector<sd::LongType>();
  indicesSize->push_back(indices->size());
  const std::vector<sd::LongType> *indicesShape = indicesSize;


  std::vector<sd::LongType> *codesSize = new std::vector<sd::LongType>();
  codesSize->push_back(codes->size());
  const std::vector<sd::LongType> *codesShape = codesSize;


  auto indicesArrOne = NDArrayFactory::create('c',*indicesShape,*indicesVec);
  auto indicesArr = new NDArray(indicesArrOne);
  auto codesArrOne = NDArrayFactory::create('c',*codesShape,*codesVec);
  auto codesArr = new NDArray(codesArrOne);


  auto target = I_ARG(currIdx++);
  auto ngStarter = I_ARG(currIdx++);
  auto randomValue = I_ARG(currIdx++);
  auto numWorkers = block.numI() > numMin ? INT_ARG(currIdx++) : omp_get_max_threads();
  auto nsRounds = block.numI() > numMin + 1 ? INT_ARG(currIdx++) : 0;

  auto alpha = T_ARG(0);
<<<<<<< HEAD
=======

>>>>>>> 03e11c72
  // required part


  auto syn0 = INPUT_VARIABLE(0);
  auto syn1 = INPUT_VARIABLE(1);
  auto syn1neg = INPUT_VARIABLE(2);

  auto expTable = INPUT_VARIABLE(3);
  auto negTable = INPUT_VARIABLE(4);


  auto inferenceVector = INPUT_VARIABLE(5);





  auto isInference = block.numB() > 0 ? B_ARG(0) : false;
  auto isPreciseMode = block.numB() > 1 ? B_ARG(1) : false;

  REQUIRE_TRUE(block.isInplace(), 0, "SkipGram: this operation requires inplace execution only");

  REQUIRE_TRUE(syn0->dataType() == syn1->dataType() && syn0->dataType() == syn1neg->dataType(), 0,
               "SkipGram: all syn tables must have the same data type");
  REQUIRE_TRUE(syn0->dataType() == expTable->dataType(), 0,
               "SkipGram: expTable must have the same data type as syn0 table");





  sd::ops::helpers::skipgramInference(*syn0,
                                      *syn1,
                                      *syn1neg,
                                      *expTable,
                                      *negTable,
                                      target,
                                      ngStarter,
                                      nsRounds,
                                      *indicesArr,
                                      *codesArr,
                                      alpha,
                                      randomValue,
                                      *inferenceVector,
                                      isPreciseMode,
<<<<<<< HEAD
                                      numWorkers,1e-4,numIterations);
=======
                                      numWorkers,1e-3,numIterations);
>>>>>>> 03e11c72

 delete codes;
 delete indices;
  delete indicesArr;
  delete codesArr;

  return sd::Status::OK;
}


DECLARE_TYPES(skipgram_inference) {
  getOpDescriptor()
      ->setAllowedInputTypes(0, {ALL_FLOATS})
      ->setAllowedInputTypes(1, {ALL_FLOATS})
      ->setAllowedInputTypes(2, {ALL_FLOATS})
      ->setAllowedInputTypes(3, {ALL_FLOATS})
      ->setAllowedInputTypes(4, {ALL_FLOATS})
      ->setAllowedInputTypes(5, {ALL_FLOATS})
      ->setAllowedOutputTypes(sd::DataType::ANY);
}


CONFIGURABLE_OP_IMPL(skipgram, 12, 12, true, 0, 0) {
  auto target = INPUT_VARIABLE(0);
  auto ngStarter = INPUT_VARIABLE(1);

  // required part
  auto indices = INPUT_VARIABLE(2);
  auto codes = INPUT_VARIABLE(3);

  auto syn0 = INPUT_VARIABLE(4);
  auto syn1 = INPUT_VARIABLE(5);
  auto syn1neg = INPUT_VARIABLE(6);

  auto expTable = INPUT_VARIABLE(7);
  auto negTable = INPUT_VARIABLE(8);

  auto alpha = INPUT_VARIABLE(9);
  auto randomValue = INPUT_VARIABLE(10);

  auto inferenceVector = INPUT_VARIABLE(11);


  auto numWorkers = block.numI() > 0 ? INT_ARG(0) : omp_get_max_threads();
  auto nsRounds = block.numI() > 1 ? INT_ARG(1) : 0;
  auto iterations = block.numI() > 2  && inferenceVector != nullptr ? INT_ARG(2) : 1;

  auto isInference = block.numB() > 0 ? B_ARG(0) : false;
  auto isPreciseMode = block.numB() > 1 ? B_ARG(1) : false;

  auto minLearningRate = block.numT() > 0 ? T_ARG(0) : 1e-3;


  REQUIRE_TRUE(block.isInplace(), 0, "SkipGram: this operation requires inplace execution only");

  REQUIRE_TRUE(syn0->dataType() == syn1->dataType() && syn0->dataType() == syn1neg->dataType(), 0,
               "SkipGram: all syn tables must have the same data type");
  REQUIRE_TRUE(syn0->dataType() == expTable->dataType(), 0,
               "SkipGram: expTable must have the same data type as syn0 table");

    sd::ops::helpers::skipgram(*syn0, *syn1, *syn1neg, *expTable, *negTable, *target, *ngStarter, nsRounds, *indices,
                               *codes, *alpha, *randomValue, *inferenceVector, isPreciseMode, numWorkers,iterations,minLearningRate);

  return sd::Status::OK;
}

DECLARE_TYPES(skipgram) {
  getOpDescriptor()
      ->setAllowedInputTypes(0, sd::DataType::INT32)
      ->setAllowedInputTypes(1, sd::DataType::INT32)
      ->setAllowedInputTypes(2, sd::DataType::INT32)
      ->setAllowedInputTypes(3, sd::DataType::INT32)
      ->setAllowedInputTypes(4, {ALL_FLOATS})
      ->setAllowedInputTypes(5, {ALL_FLOATS})
      ->setAllowedInputTypes(6, {ALL_FLOATS})
      ->setAllowedInputTypes(7, {ALL_FLOATS})
      ->setAllowedInputTypes(8, {ALL_FLOATS})
      ->setAllowedInputTypes(9, {ALL_FLOATS})
      ->setAllowedInputTypes(10, sd::DataType::INT64)
      ->setAllowedInputTypes(11, {ALL_FLOATS})
      ->setAllowedOutputTypes(sd::DataType::ANY);
}


}  // namespace ops
}  // namespace sd

#endif<|MERGE_RESOLUTION|>--- conflicted
+++ resolved
@@ -78,10 +78,7 @@
   auto nsRounds = block.numI() > numMin + 1 ? INT_ARG(currIdx++) : 0;
 
   auto alpha = T_ARG(0);
-<<<<<<< HEAD
-=======
-
->>>>>>> 03e11c72
+
   // required part
 
 
@@ -127,11 +124,8 @@
                                       randomValue,
                                       *inferenceVector,
                                       isPreciseMode,
-<<<<<<< HEAD
                                       numWorkers,1e-4,numIterations);
-=======
-                                      numWorkers,1e-3,numIterations);
->>>>>>> 03e11c72
+
 
  delete codes;
  delete indices;
