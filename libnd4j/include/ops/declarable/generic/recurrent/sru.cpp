/*******************************************************************************
 * Copyright (c) 2015-2018 Skymind, Inc.
 *
 * This program and the accompanying materials are made available under the
 * terms of the Apache License, Version 2.0 which is available at
 * https://www.apache.org/licenses/LICENSE-2.0.
 *
 * Unless required by applicable law or agreed to in writing, software
 * distributed under the License is distributed on an "AS IS" BASIS, WITHOUT
 * WARRANTIES OR CONDITIONS OF ANY KIND, either express or implied. See the
 * License for the specific language governing permissions and limitations
 * under the License.
 *
 * SPDX-License-Identifier: Apache-2.0
 ******************************************************************************/

//
// implementation of operations for Simple Recurrent Unit: arXiv:1709.02755v2 [cs.CL] 12 Sep 2017
//
//@author Yurii Shyrma
//

#include <op_boilerplate.h>
#if NOT_EXCLUDED(OP_sru)

#include <ops/declarable/CustomOperations.h>
#include <ops/declarable/helpers/sru.h>
#include <MmulHelper.h>

namespace nd4j {
namespace ops  {

// return 2d array evaluated though last dimension interval t1-t2
static NDArray* timestep(const NDArray* arr, const int t1, const int t2) {

        NDArray* result = new NDArray((*arr)({0,0, 0,0, t1,t2}, true));
        result->reshapei(result->ordering(), {arr->shapeOf()[0], arr->shapeOf()[1]} );

        return result;
}

static NDArray sigmoid_(const NDArray& arr) {
    NDArray result(arr.getShapeInfo(), arr.getContext());
    (const_cast<NDArray&>(arr)).applyTransform(transform::Sigmoid, &result);

    return result;
}


/////////////////////////////////////////////////////////////////////////
CUSTOM_OP_IMPL(sru_logic, 5, 2, false, 0, 0) {    
    
    auto input   = INPUT_VARIABLE(0);                // X, input 3d tensor [bS x K x N], N - number of time steps, bS - batch size, K - number of features
    auto weights = INPUT_VARIABLE(1);                // W, 2d tensor of weights [3K x K]
    auto bias    = INPUT_VARIABLE(2);                // B, row of biases with twice length [1 × 2*K]
    auto init    = INPUT_VARIABLE(3);                // C_{0}, 2d tensor of initial state [bS x K] at time t=0
    NDArray* mask    = nullptr;                          // optional,  2d tensor of dropout mask [bS x K]

    bool applyMask = false;        
    if (block.width() > 4) {
        mask = INPUT_VARIABLE(4);   
        applyMask = true;
    }

    auto output = OUTPUT_VARIABLE(0);                // h_t, [bS x K x N]
    auto state  = OUTPUT_VARIABLE(1);                // c_t, [bS x K x N]
    
    const int bS     = input->shapeOf()[0];                     // bS - batch size
    const int K      = input->shapeOf()[1];                     // K - number of features
    const int N      = input->shapeOf()[2];                     // N - number of time steps
        
    const auto wi = mmul(*weights, *input);                    //  U [bS x 3K x N]
    const auto bF = (*bias)({0,0,  0,  K});                       // biases for forget gate [1 x K]
    const auto bR = (*bias)({0,0,  K,2*K});                       // biases for reset  gate [1 x K]

    NDArray xt(input->dataType(), block.getVariableSpace()->launchContext());
    NDArray zt(input->dataType(), block.getVariableSpace()->launchContext());
    NDArray ft(input->dataType(), block.getVariableSpace()->launchContext());
    NDArray rt(input->dataType(), block.getVariableSpace()->launchContext());
    NDArray ht(input->dataType(), block.getVariableSpace()->launchContext());
    NDArray ct = *init;
    NDArray gct(state->ordering(), {bS, K}, input->dataType(), block.getVariableSpace()->launchContext());
    NDArray xmt = *input;
    //  input = input * mask
    if(applyMask)
        xmt.applyBroadcast(broadcast::Multiply, {0, 1}, mask, &xmt, nullptr);
    
    for (int t = 0; t < N; ++t) {
  
        xt = xmt({0,0, 0,0,     t,t+1}); xt.reshapei(xt.ordering(), {bS, K});       // [bS x  K x N] -> [bS x K x 1] -> [bS x K]
        zt =  wi({0,0, 0,    K, t,t+1}); zt.reshapei(zt.ordering(), {bS, K});       // [bS x 3K x N] -> [bS x K x 1] -> [bS x K]
        ft =  wi({0,0, K,  2*K, t,t+1}); ft.reshapei(ft.ordering(), {bS, K});       // [bS x 3K x N] -> [bS x K x 1] -> [bS x K]
        rt =  wi({0,0, 2*K,3*K, t,t+1}); rt.reshapei(rt.ordering(), {bS, K});       // [bS x 3K x N] -> [bS x K x 1] -> [bS x K]

        ft = sigmoid_(ft + bF);
        rt = sigmoid_(rt + bR);
        ct = ft * (ct - zt) + zt;                
        // TODO T val = (activation_type == 1) ? tanh(cur) : ((activation_type == 2) ? reluf(cur) : cur );
        ct.applyTransform(transform::Tanh, &gct);
        ht = rt * (gct - xt) + xt;

        // save results
        (*output)({0,0, 0,0, t,t+1}, true).assign(ht);
        (*state)({0,0, 0,0, t,t+1}, true).assign(ct);
    }    
    
    return Status::OK();
}

        DECLARE_TYPES(sru_logic) {
            getOpDescriptor()
                    ->setAllowedInputTypes(nd4j::DataType::ANY)
                    ->setAllowedOutputTypes({ALL_FLOATS});
        }

DECLARE_SHAPE_FN(sru_logic) {
    auto inShape = inputShape->at(0);   // [bS x K x N]
    int rank = inShape[0];              // = 3
    int size = rank*2 + 4;
    int bS   = inShape[1];
    int K    = inShape[2];
    int N    = inShape[3];
    char order = (char)(inShape[size-1]);

    Nd4jLong* newShapeInfo1 = nullptr;
    ALLOCATE(newShapeInfo1, block.getWorkspace(), size, Nd4jLong);
    
    newShapeInfo1[0] = rank;        
    newShapeInfo1[1] = bS;
    newShapeInfo1[2] = K;
    newShapeInfo1[3] = N;
    
    ShapeUtils::updateStridesAndType(newShapeInfo1, inShape, order);

    Nd4jLong* newShapeInfo2 = ShapeBuilders::copyShapeInfo(newShapeInfo1, true, block.getWorkspace());
    
    return SHAPELIST(newShapeInfo1, newShapeInfo2);
}   


//////////////////////////////////////////////////////////////////////////
CUSTOM_OP_IMPL(sru_old, 5, 2, false, 0, 0) {
    auto x   = INPUT_VARIABLE(0);                // X, input 3d tensor [bS x inSize x time], time - number of time steps, bS - batch size, inSize - number of features
    auto w = INPUT_VARIABLE(1);                // W, 2d tensor of weights [3K x inSize]
    auto b    = INPUT_VARIABLE(2);                // B, row of biases with twice length [1 × 2*inSize]
    auto c0    = INPUT_VARIABLE(3);                // C_{0}, 2d tensor of initial state [bS x inSize] at time t=0
    NDArray* mask    = nullptr;                          // optional,  2d tensor of dropout mask [bS x inSize]

    bool applyMask = false;
    if (block.width() > 4) {
        mask = INPUT_VARIABLE(4);
        applyMask = true;
    }

    auto h = OUTPUT_VARIABLE(0);                // h_t, [bS x inSize x time]
    auto state  = OUTPUT_VARIABLE(1);                // c_t, [bS x inSize x time]

    const int bS     = x->shapeOf()[0];                     // bS - batch size
    const int inSize      = x->shapeOf()[1];                     // inSize - number of features
    const int time      = x->shapeOf()[2];                     // time - number of time steps

<<<<<<< HEAD
    // multiplication matrix = matmul(w,x)
    auto wi = MmulHelper::mmul(w, x, nullptr, 1., 0.);            // U [bS x 3K x time]
=======
      // multiplication matrix = matmul(w,x)
    auto wi = MmulHelper::mmul(w, x, nullptr, 1., 0.);            // U [bS x 3K x time]    
>>>>>>> a794015f
    auto wiZ = (*wi)({0,0,  0,inSize,          0,0}, true);       // [bS x inSize x time]
    auto wiF = (*wi)({0,0,  inSize,2*inSize,   0,0}, true);       // forget gate [bS x inSize x time]
    auto wiR = (*wi)({0,0,  2*inSize,3*inSize, 0,0}, true);       // reset gate [bS x inSize x time]
    auto bF  = (*b) ({0,0,  0,inSize       }, true);              // biases for forget gate [1 x inSize]
    auto bR  = (*b) ({0,0,  inSize,2*inSize}, true);              // biases for reset gate [1 x inSize]

    NDArray* xt(nullptr), *zt(nullptr), *ft(nullptr), *rt(nullptr), *ct(nullptr), *ht(nullptr);
    auto ct_1 = c0->dup(c0->ordering());
    auto gct  = NDArrayFactory::create_(state->ordering(), {bS, inSize}, state->dataType(), state->getContext());
    auto xmt  = x->dup(x->ordering());
    //  x = x * mask
    if(applyMask)
        xmt->applyBroadcast(broadcast::Multiply, {0, 1}, mask, xmt, nullptr);            // apply mask

    for (int t = 0; t < time; ++t) {
        xt = timestep(xmt, t, t+1);         // [bS x inSize x time] -> [bS x inSize x 1] -> [bS x inSize]
        zt = timestep(&wiZ, t, t+1);        // [bS x inSize x time] -> [bS x inSize x 1] -> [bS x inSize]
        ft = timestep(&wiF, t, t+1);        // [bS x inSize x time] -> [bS x inSize x 1] -> [bS x inSize]
        rt = timestep(&wiR, t, t+1);        // [bS x inSize x time] -> [bS x inSize x 1] -> [bS x inSize]
        ct = timestep(state, t, t+1);       // [bS x inSize x time] -> [bS x inSize x 1] -> [bS x inSize]
        ht = timestep(h, t, t+1);           // [bS x inSize x time] -> [bS x inSize x 1] -> [bS x inSize]

        // ft = sigmoid(ft + bf), rt = sigmoid(rt + bR)
        ft->addRowVector(&bF, ft);
        rt->addRowVector(&bR, rt);
        ft->applyTransform(transform::Sigmoid, ft, nullptr);
        rt->applyTransform(transform::Sigmoid, rt, nullptr);
        // ct = ft * c_t-1 + (1 - ft) * zt,
        ft->applyPairwiseTransform(pairwise::Multiply, ct_1, ct, nullptr);
        ft->applyTransform(transform::OneMinus, ft);
        ft->applyPairwiseTransform(pairwise::Multiply, *zt, nullptr);
        ct->applyPairwiseTransform(pairwise::Add, *ft, nullptr);
        // TODO T val = (activation_type == 1) ? tanh(cur) : ((activation_type == 2) ? reluf(cur) : cur );
        ct->applyTransform(transform::Tanh, gct);

        // ht = rt * gct + (1 - rt) * xt
        rt->applyPairwiseTransform(pairwise::Multiply, gct, ht, nullptr);
        rt->applyTransform(transform::OneMinus, rt);
        rt->applyPairwiseTransform(pairwise::Multiply, *xt, nullptr);
        ht->applyPairwiseTransform(pairwise::Add, *rt, nullptr);

        delete xt; delete zt; delete ft; delete rt; delete ht; delete ct_1;
        ct_1 = ct;
    }

    delete wi; delete ct_1; delete gct; delete xmt;

    return Status::OK();
}

        DECLARE_TYPES(sru_old) {
            getOpDescriptor()
                    ->setAllowedInputTypes(nd4j::DataType::ANY)
                    ->setAllowedOutputTypes({ALL_FLOATS});
        }

DECLARE_SHAPE_FN(sru_old) {
    auto inShape = inputShape->at(0);   // [bS x inSize x time]
    int rank = inShape[0];              // = 3
    int size = rank*2 + 4;
    auto bS   = inShape[1];
    auto inSize    = inShape[2];
    int time    = inShape[3];
    char order = (char)(inShape[size-1]);

    Nd4jLong *newShapeInfo1 = nullptr, *newShapeInfo2 = nullptr;
    ALLOCATE(newShapeInfo1, block.getWorkspace(), size, Nd4jLong);

    newShapeInfo1[0] = rank;
    newShapeInfo1[1] = bS;
    newShapeInfo1[2] = inSize;
    newShapeInfo1[3] = time;

    ShapeUtils::updateStridesAndType(newShapeInfo1, inShape, order);

    COPY_SHAPE(newShapeInfo1, newShapeInfo2);

    return SHAPELIST(newShapeInfo1, newShapeInfo2);
}

//////////////////////////////////////////////////////////////////////////
CUSTOM_OP_IMPL(sru, 5, 2, false, 0, 0) {
    auto x    = INPUT_VARIABLE(0);                                   // X, input 3d tensor [bS x inSize x time], time - number of time steps, bS - batch size, inSize - number of features
    auto w    = INPUT_VARIABLE(1);                                   // W, 2d tensor of weights [3*inSize x inSize]
    auto b    = INPUT_VARIABLE(2);                                   // B, row of biases with twice length [2*inSize]
    auto c0   = INPUT_VARIABLE(3);                                   // C_{0}, 2d tensor of initial state [bS x inSize] at time t=0
    auto mask = block.width() > 4 ? INPUT_VARIABLE(4) : nullptr;     // optional,  2d tensor of dropout mask [bS x inSize]

    auto h = OUTPUT_VARIABLE(0);                                     // cell outputs, [bS x inSize x time]
    auto c = OUTPUT_VARIABLE(1);                                     // cell states,  [bS x inSize x time]

    const int rank   = x->rankOf();              // = 3
    const auto bS     = x->sizeAt(0);
    const auto inSize = x->sizeAt(1);
    const auto time   = x->sizeAt(2);

    // input shapes validation
    REQUIRE_TRUE(w->rankOf()  == rank-1, 0, "SRU operation: wrong rank of weights array, expected is %i, but got %i instead !", rank-1, w->rankOf());
    REQUIRE_TRUE(b->rankOf()  == 1,      0, "SRU operation: wrong rank of biases  array, expected is %i, but got %i instead !", 1, b->rankOf());
    REQUIRE_TRUE(c0->rankOf() == rank-1, 0, "SRU operation: wrong rank of initial state array, expected is %i, but got %i instead !", rank-1, c0->rankOf());
    if(mask)
        REQUIRE_TRUE(mask->rankOf() == rank-1, 0, "SRU operation: wrong rank of mask array, expected is %i, but got %i instead !", rank-1, mask->rankOf());

    const std::string wShape         = ShapeUtils::shapeAsString(w);
    const std::string wCorrectShape  = ShapeUtils::shapeAsString({3*inSize, inSize});
    const std::string bShape         = ShapeUtils::shapeAsString(b);
    const std::string bCorrectShape  = ShapeUtils::shapeAsString({2*inSize});
    const std::string c0Shape        = ShapeUtils::shapeAsString(c0);
    const std::string c0CorrectShape = ShapeUtils::shapeAsString({bS, inSize});

    REQUIRE_TRUE(wShape  == wCorrectShape,  0, "SRU operation: wrong shape of weights array, expected is %s, but got %s instead !", wCorrectShape.c_str(), wShape.c_str());
    REQUIRE_TRUE(bShape  == bCorrectShape,  0, "SRU operation: wrong shape of biases  array, expected is %s, but got %s instead !", bCorrectShape.c_str(), bShape.c_str());
    REQUIRE_TRUE(c0Shape == c0CorrectShape, 0, "SRU operation: wrong shape of initial state array, expected is %s, but got %s instead !", c0CorrectShape.c_str(), c0Shape.c_str());
    if(mask) {
        const std::string maskShape         = ShapeUtils::shapeAsString(mask);
        REQUIRE_TRUE(maskShape == c0CorrectShape, 0, "SRU operation: wrong shape of mask array, expected is %s, but got %s instead !", c0CorrectShape.c_str(), maskShape.c_str());
    }

    //  xm = x * mask
    auto xm = x;
    if(mask) {
        xm = new NDArray(x->getShapeInfo(), true, block.getVariableSpace()->launchContext());
        x->applyBroadcast(broadcast::Multiply, {0, 1}, mask, xm, nullptr);
    }

    // time loop
    helpers::sruTimeLoop(block.launchContext(), xm, c0, w, b, h, c);

    if(mask)
        delete xm;

    return Status::OK();
}

        DECLARE_TYPES(sru) {
            getOpDescriptor()
                    ->setAllowedInputTypes(nd4j::DataType::ANY)
                    ->setAllowedOutputTypes({ALL_FLOATS});
        }

DECLARE_SHAPE_FN(sru) {

    auto xShapeInfo    = inputShape->at(0);                                   // X, input 3d tensor [bS x inSize x time], time - number of time steps, bS - batch size, inSize - number of features
    auto wShapeInfo    = inputShape->at(1);                                   // W, 2d tensor of weights [3*inSize x inSize]
    auto bShapeInfo    = inputShape->at(2);                                   // B, row of biases with twice length [2*inSize]
    auto c0ShapeInfo   = inputShape->at(3);                                   // C_{0}, 2d tensor of initial state [bS x inSize] at time t=0
    Nd4jLong* maskShapeInfo = block.width() > 4 ? inputShape->at(4) : nullptr;     // optional,  2d tensor of dropout mask [bS x inSize]

    const int rank   = xShapeInfo[0];              // = 3
    const int bS     = xShapeInfo[1];
    const int inSize = xShapeInfo[2];
    const int time   = xShapeInfo[3];

    // input shapes validation
    REQUIRE_TRUE(wShapeInfo[0]  == rank-1, 0, "SRU operation: wrong rank of weights array, expected is %i, but got %i instead !", rank-1, wShapeInfo[0]);
    REQUIRE_TRUE(bShapeInfo[0]  == 1,      0, "SRU operation: wrong rank of biases  array, expected is %i, but got %i instead !", 1, bShapeInfo[0]);
    REQUIRE_TRUE(c0ShapeInfo[0] == rank-1, 0, "SRU operation: wrong rank of initial state array, expected is %i, but got %i instead !", rank-1, c0ShapeInfo[0]);
    if(maskShapeInfo)
        REQUIRE_TRUE(maskShapeInfo[0] == rank-1, 0, "SRU operation: wrong rank of mask array, expected is %i, but got %i instead !", rank-1, maskShapeInfo[0]);

    const std::string wShape         = ShapeUtils::shapeAsString(wShapeInfo);
    const std::string wCorrectShape  = ShapeUtils::shapeAsString({3*inSize, inSize});
    const std::string bShape         = ShapeUtils::shapeAsString(bShapeInfo);
    const std::string bCorrectShape  = ShapeUtils::shapeAsString({2*inSize});
    const std::string c0Shape        = ShapeUtils::shapeAsString(c0ShapeInfo);
    const std::string c0CorrectShape = ShapeUtils::shapeAsString({bS, inSize});

    REQUIRE_TRUE(wShape  == wCorrectShape,  0, "SRU operation: wrong shape of weights array, expected is %s, but got %s instead !", wCorrectShape.c_str(), wShape.c_str());
    REQUIRE_TRUE(bShape  == bCorrectShape,  0, "SRU operation: wrong shape of biases  array, expected is %s, but got %s instead !", bCorrectShape.c_str(), bShape.c_str());
    REQUIRE_TRUE(c0Shape == c0CorrectShape, 0, "SRU operation: wrong shape of initial state array, expected is %s, but got %s instead !", c0CorrectShape.c_str(), c0Shape.c_str());
    if(maskShapeInfo) {
        const std::string maskShape = ShapeUtils::shapeAsString(maskShapeInfo);
        REQUIRE_TRUE(maskShape == c0CorrectShape, 0, "SRU operation: wrong shape of mask array, expected is %s, but got %s instead !", c0CorrectShape.c_str(), maskShape.c_str());
    }

    Nd4jLong* newShapeInfo1 = nullptr, *newShapeInfo2;
    ALLOCATE(newShapeInfo1, block.getWorkspace(), shape::shapeInfoLength(rank), Nd4jLong);       // [bS x inSize x time]

    newShapeInfo1[0] = rank;
    newShapeInfo1[1] = bS;
    newShapeInfo1[2] = inSize;
    newShapeInfo1[3] = time;

    ShapeUtils::updateStridesAndType(newShapeInfo1, xShapeInfo, shape::order(xShapeInfo));
    
    COPY_SHAPE(newShapeInfo1,newShapeInfo2);

    return SHAPELIST(newShapeInfo1, newShapeInfo2);
}

//////////////////////////////////////////////////////////////////////////
CUSTOM_OP_IMPL(sru_bp, 8, 4, true, 0, 0) {
    auto x        = INPUT_VARIABLE(0);                // X, input 3d tensor [bS x K x N], N - number of time steps, bS - batch size, K - number of features
    auto w        = INPUT_VARIABLE(1);                // W, 2d tensor of weights [3K x K]
    auto b        = INPUT_VARIABLE(2);                // B, row of biases with twice length [1 × 2*K]
    auto c0       = INPUT_VARIABLE(3);                // C_{0}, 2d tensor of initial state [bS x K] at time t=0
    auto c        = INPUT_VARIABLE(4);                // C, [bS x K x N]
    auto inGradCt = INPUT_VARIABLE(5);                // [bS x K]
    auto inGradH  = INPUT_VARIABLE(6);                // [bS x K x N]
    NDArray* mask     = nullptr;                      // optional,  2d tensor of dropout mask [bS x K]

    bool applyMask = false;        
    if (block.width() > 7) {
        mask = INPUT_VARIABLE(7);   
        applyMask = true;
    }

    auto gradX    = OUTPUT_VARIABLE(0);              // [bS x K x N]
    auto gradW    = OUTPUT_VARIABLE(1);              // [bS x 3K x K]
    auto gradB    = OUTPUT_VARIABLE(2);              // [1 x 2K]
    auto gradInit = OUTPUT_VARIABLE(3);              // [bS x K]

    const int bS      = x->shapeOf()[0];
    const int K       = x->shapeOf()[1];
    const int N       = x->shapeOf()[2];                     // N - number of time steps
    
    auto gradBias = NDArrayFactory::create_(x->ordering(), {bS, 2*K, N}, gradX->dataType(), block.getVariableSpace()->launchContext());
    auto gradU    = NDArrayFactory::create_(x->ordering(), {bS, 3*K, N}, gradX->dataType(), block.getVariableSpace()->launchContext());
    auto gradHX   = NDArrayFactory::create_(x->ordering(), {bS, K, N}, gradX->dataType(), block.getVariableSpace()->launchContext());
    auto gct      = NDArrayFactory::create_(c->ordering(), {bS, K}, gradX->dataType(), block.getVariableSpace()->launchContext());
    auto gradTanh = NDArrayFactory::create_(c->ordering(), {bS, K}, gradX->dataType(), block.getVariableSpace()->launchContext());
    auto gradCt   = NDArrayFactory::create_(c->ordering(), {bS, K}, gradX->dataType(), block.getVariableSpace()->launchContext());
    auto ftMinus  = NDArrayFactory::create_(c->ordering(), {bS, K}, gradX->dataType(), block.getVariableSpace()->launchContext());
    auto rtMinus  = NDArrayFactory::create_(c->ordering(), {bS, K}, gradX->dataType(), block.getVariableSpace()->launchContext());
    auto temp1    = NDArrayFactory::create_(c->ordering(), {bS, K}, gradX->dataType(), block.getVariableSpace()->launchContext());
    auto temp2    = NDArrayFactory::create_(c->ordering(), {bS, K}, gradX->dataType(), block.getVariableSpace()->launchContext());

    //  x = x * mask
    if(applyMask)
        x->applyBroadcast(broadcast::Multiply, {0, 1}, mask, x, nullptr);            // apply mask
    // multiplication matrix wi = matmul(w,x), U = WX
    auto wi = MmulHelper::mmul(w, x, nullptr, 1., 0.);      // U [bS x 3K x N]

    auto wiZ = (*wi)({0,0,  0,K,     0,0}, true);           // [bS x K x N]
    auto wiF = (*wi)({0,0,  K,2*K,   0,0}, true);           // forget gate [bS x K x N]
    auto wiR = (*wi)({0,0,  2*K,3*K, 0,0}, true);           // reset gate [bS x K x N]
    auto bF  = (*b) ({0,0,  0,K  }, true);                  // biases for forget gate [1 x K]
    auto bR  = (*b) ({0,0,  K,2*K}, true);                  // biases for reset gate [1 x K]
    auto gradBF = (*gradBias)({0,0,  0,K,     0,0}, true);  // [bS x K x N]
    auto gradBR = (*gradBias)({0,0,  K,2*K,   0,0}, true);  // [bS x K x N]
    auto gradUZ = (*gradU)   ({0,0,  0,K,     0,0}, true ); // [bS x K x N]
    auto gradUF = (*gradU)   ({0,0,  K,2*K,   0,0}, true ); // [bS x K x N]
    auto gradUR = (*gradU)   ({0,0,  2*K,3*K, 0,0}, true ); // [bS x K x N]


    NDArray* xt(nullptr), *zt(nullptr), *ft(nullptr), *rt(nullptr), *ct(nullptr), *inGradHt(nullptr), *gradBFt(nullptr),
                *gradBRt(nullptr), *ct_1(nullptr), *gradHXt(nullptr), *gradURt(nullptr), *gradUFt(nullptr), *gradUZt(nullptr);

    for (int t = N-1; t >=0 ; --t) {           
        // initialization
        xt = timestep(x, t, t+1);               // [bS x K x N] -> [bS x K x 1] -> [bS x K]
        zt = timestep(&wiZ, t, t+1);                 // [bS x K x N] -> [bS x K x 1] -> [bS x K]
        ft = timestep(&wiF, t, t+1);                 // [bS x K x N] -> [bS x K x 1] -> [bS x K]
        rt = timestep(&wiR, t, t+1);                 // [bS x K x N] -> [bS x K x 1] -> [bS x K]
        ct = timestep(c, t, t+1);               // [bS x K x N] -> [bS x K x 1] -> [bS x K]
        inGradHt = timestep(inGradH, t, t+1);       // [bS x K x N] -> [bS x K x 1] -> [bS x K]
        gradBRt  = timestep(&gradBR, t, t+1);        // [bS x K x N] -> [bS x K x 1] -> [bS x K]
        gradBFt  = timestep(&gradBF, t, t+1);        // [bS x K x N] -> [bS x K x 1] -> [bS x K]
        gradHXt  = timestep(gradHX,  t, t+1);        // [bS x K x N] -> [bS x K x 1] -> [bS x K]
        gradUZt  = timestep(&gradUZ, t, t+1);        // [bS x K x N] -> [bS x K x 1] -> [bS x K]
        gradUFt  = timestep(&gradUF, t, t+1);        // [bS x K x N] -> [bS x K x 1] -> [bS x K]
<<<<<<< HEAD
        gradURt  = timestep(&gradUR, t, t+1);        // [bS x K x N] -> [bS x K x 1] -> [bS x K]
=======
        gradURt  = timestep(&gradUR, t, t+1);        // [bS x K x N] -> [bS x K x 1] -> [bS x K]                        
>>>>>>> a794015f

        if(t != 0)
            ct_1  = timestep(c, t-1, t);        // previous c_{t-1}
        else
            ct_1 = c0->dup(c0->ordering());
        
        ///////////////// forward
        // ft = sigmoid(ft + bf), rt = sigmoid(rt + bR)
        ft->addRowVector(&bF, ft);
        rt->addRowVector(&bR, rt);
        ft->applyTransform(transform::Sigmoid, nullptr, nullptr);
        rt->applyTransform(transform::Sigmoid, nullptr, nullptr);
        
        // TODO T val = (activation_type == 1) ? tanh(cur) : ((activation_type == 2) ? reluf(cur) : cur );
        ct->applyTransform(transform::Tanh, gct);
        // ftMinus = 1-ft,  rtMinus = 1-rt
        ft->applyTransform(transform::OneMinus, ftMinus);
        rt->applyTransform(transform::OneMinus, rtMinus);

        ///////////////// backward
        // bR, *grad_brt_ptr = inGradHt * (g_ct - xt) * (1.0f - rt) * rt;
        gct->applyPairwiseTransform(pairwise::Subtract, xt, temp1, nullptr);                 // temp1 = (g_ct - xt)
        rtMinus->applyPairwiseTransform(pairwise::Multiply, rt, temp2, nullptr);             // temp2 = (1.0f - rt) * rt;
        temp1->applyPairwiseTransform(pairwise::Multiply, *temp2, nullptr);                   // temp1 = (g_ct - xt) * (1.0f - rt) * rt;
        inGradHt->applyPairwiseTransform(pairwise::Multiply, temp1, gradBRt, nullptr);       // = inGradHt * (g_ct - xt) * (1.0f - rt) * rt;
        
        // bF, TODO - tanh
        // gradTanh = (1.0f - g_ct * g_ct);
        gct->applyPairwiseTransform(pairwise::Multiply, gct, gradTanh, nullptr);             // gradTanh = g_ct * g_ct
        gradTanh->applyTransform(transform::OneMinus, gradTanh);                              // gradTanh = (1.0f - g_ct * g_ct)
        // gradCt  = inGradHt * rt * gradTanh                
        rt->applyPairwiseTransform(pairwise::Multiply, gradTanh, gradCt, nullptr);           // gradCt = rt * gradTanh
        inGradHt->applyPairwiseTransform(pairwise::Multiply, gradCt, gradCt, nullptr);       // gradCt = inGradHt * rt * gradTanh
        // gradBFt = (gradCt + inGradCt) * (ct_1 - zt) * (1 - ft) * ft;
        gradCt->applyPairwiseTransform(pairwise::Add, inGradCt, temp1, nullptr);              // temp1 = (gradCt + inGradCt)
        ct_1->applyPairwiseTransform(pairwise::Subtract, zt, temp2, nullptr);                // temp2 = (ct_1 - zt)
        temp1->applyPairwiseTransform(pairwise::Multiply, ftMinus, temp1, nullptr);          // temp1 = (gradCt + inGradCt)*(1-ft)
        temp1->applyPairwiseTransform(pairwise::Multiply, ft, temp1, nullptr);               // temp1 = (gradCt + inGradCt)*(1-ft)*ft
        temp1->applyPairwiseTransform(pairwise::Multiply, temp2, gradBFt, nullptr);          // gradBFt = (gradCt + inGradCt) * (ct_1 - zt) * (1 - ft) * ft;

        // x_t (highway connection), gradHXt = inGradHt * (1.0f - rt);
        inGradHt->applyPairwiseTransform(pairwise::Multiply, rtMinus, gradHXt, nullptr);

        // U_t, gradUZt = (inGradHt * rt * grad_tanh + inGradCt) * (1.0f - ft);
        rt->applyPairwiseTransform(pairwise::Multiply, gradTanh, temp1, nullptr);        // temp1 = rt * grad_tanh
        inGradHt->applyPairwiseTransform(pairwise::Multiply, temp1, temp1, nullptr);     // temp1 = inGradHt * rt * grad_tanh
        temp1->applyPairwiseTransform(pairwise::Add, inGradCt, temp1, nullptr);          // temp1 = inGradHt * rt * grad_tanh + inGradCt
        temp1->applyPairwiseTransform(pairwise::Multiply, ftMinus, gradUZt, nullptr);    // gradUZt = (inGradHt * rt * grad_tanh + inGradCt) * (1.0f - ft);
        gradUFt->assign(gradBFt);
        gradURt->assign(gradBRt);

        // c_{t-1}, inGradCt = (gradCt + inGradCt) * ft;
        gradCt->applyPairwiseTransform(pairwise::Add, inGradCt, temp1, nullptr);         // temp1 = (gradCt + inGradCt)
        temp1->applyPairwiseTransform(pairwise::Multiply, ft, inGradCt, nullptr);        // inGradCt = (gradCt + inGradCt) * ft;
        
        delete xt; delete zt; delete ft; delete rt; delete ct; delete inGradHt; delete ct_1; delete gradBRt; 
        delete gradBFt; delete gradHXt; delete gradUZt; delete gradUFt; delete gradURt;
    }

    // gradInit
    gradInit->assign(inGradCt);

    // gradX 
    auto weightsT = w->transpose();                                            // [K x 3K]
    MmulHelper::mmul(weightsT, gradU, gradX, 1., 0.);                    // [bS x K x N]    
    gradX->applyPairwiseTransform(pairwise::Add, gradHX, gradX, nullptr);        // + grad_highway_x
    if(applyMask)
        gradX->applyBroadcast(broadcast::Multiply, {0,1}, mask, gradX, nullptr);  // apply mask

    // gradB    
    auto temp3 = gradBias->reduceAlongDimension(reduce::Sum, {0,2}, false, true);    // [1 x 2K]
    gradB->assign(temp3);

    // gradW [bS x 3K x K]
    x->permutei({0, 2, 1});                                               // [bS x N x K]
    MmulHelper::mmul(gradU, x, gradW, 1., 0.);          // [bS x 3K x K]

    delete gct;   delete gradU; delete gradHX;
    delete temp1; delete temp2; delete temp3; delete gradCt; delete wi;
    delete gradTanh; delete ftMinus; delete rtMinus; delete weightsT; delete gradBias;
    
    return Status::OK();
}

        DECLARE_TYPES(sru_bp) {
            getOpDescriptor()
                    ->setAllowedInputTypes(nd4j::DataType::ANY)
                    ->setAllowedOutputTypes({ALL_FLOATS});
        }

DECLARE_SHAPE_FN(sru_bp) {

    auto inShape = inputShape->at(0);   // [bS x inSize x time]
    auto bS   = inShape[1];
    auto inSize    = inShape[2];
    auto time    = inShape[3];
    char order = (char)(inShape[9]);

    Nd4jLong *newShapeInfo1(nullptr), *newShapeInfo2(nullptr), *newShapeInfo3(nullptr), *newShapeInfo4(nullptr);
    ALLOCATE(newShapeInfo1, block.getWorkspace(), 10, Nd4jLong);
    ALLOCATE(newShapeInfo2, block.getWorkspace(), 10, Nd4jLong);
    ALLOCATE(newShapeInfo3, block.getWorkspace(), 8, Nd4jLong);
    ALLOCATE(newShapeInfo4, block.getWorkspace(), 8,  Nd4jLong);    
    
    newShapeInfo1[0] = 3;
    newShapeInfo1[1] = bS;
    newShapeInfo1[2] = inSize;
    newShapeInfo1[3] = time;
    ShapeUtils::updateStridesAndType(newShapeInfo1, inShape, order);

    newShapeInfo2[0] = 3;        
    newShapeInfo2[1] = bS;
    newShapeInfo2[2] = 3*inSize;
    newShapeInfo2[3] = inSize;
    ShapeUtils::updateStridesAndType(newShapeInfo2, inShape, order);

    newShapeInfo3[0] = 2;
    newShapeInfo3[1] = 1;
    newShapeInfo3[2] = 2*inSize;
    ShapeUtils::updateStridesAndType(newShapeInfo3, inShape, order);

    newShapeInfo4[0] = 2;        
    newShapeInfo4[1] = bS;
    newShapeInfo4[2] = inSize;
    ShapeUtils::updateStridesAndType(newShapeInfo4, inShape, order);
    
    return SHAPELIST(newShapeInfo1, newShapeInfo2, newShapeInfo3, newShapeInfo4);
}   
 

//////////////////////////////////////////////////////////////////////////
CUSTOM_OP_IMPL(sru_bp_logic, 8, 4, true, 0, 0) {

    auto x        = INPUT_VARIABLE(0);                                   // X, input 3d tensor [bS x inSize x time], time - number of time steps, bS - batch size, inSize - number of features
    auto w        = INPUT_VARIABLE(1);                                   // W, 2d tensor of weights [3*inSize x inSize]
    auto b        = INPUT_VARIABLE(2);                                   // B, row of biases with twice length [1 × 2*inSize]
    auto c0       = INPUT_VARIABLE(3);                                   // C_{0}, 2d tensor of initial state [bS x inSize] at time t=0
    auto c        = INPUT_VARIABLE(4);                                   // C, [bS x inSize x time]
    auto inGradCt = INPUT_VARIABLE(5);                                   // [bS x inSize]
    auto inGradH  = INPUT_VARIABLE(6);                                   // [bS x inSize x time]
    auto mask     = block.width() > 7 ? INPUT_VARIABLE(7) : nullptr;     // optional,  2d tensor of dropout mask [bS x inSize]

    auto gradX    = OUTPUT_VARIABLE(0);              // [bS x inSize x time]
    auto gradW    = OUTPUT_VARIABLE(1);              // [bS x 3*inSize x inSize]
    auto gradB    = OUTPUT_VARIABLE(2);              // [2*inSize]
    auto gradInit = OUTPUT_VARIABLE(3);              // [bS x inSize]

    // input shapes validation
    const int rank = 3;
    REQUIRE_TRUE(x->rankOf()  == rank,   0, "SRU_BP operation: wrong rank of input array, expected is %i, but got %i instead !", rank, x->rankOf());
    REQUIRE_TRUE(w->rankOf()  == rank-1, 0, "SRU_BP operation: wrong rank of weights array, expected is %i, but got %i instead !", rank-1, w->rankOf());
    REQUIRE_TRUE(b->rankOf()  <= 2,      0, "SRU_BP operation: wrong rank of biases  array, expected is <=2, but got %i instead !", b->rankOf());
    REQUIRE_TRUE(c0->rankOf() == rank-1, 0, "SRU_BP operation: wrong rank of initial state array, expected is %i, but got %i instead !", rank-1, c0->rankOf());
    REQUIRE_TRUE(c->rankOf()  == rank,   0, "SRU_BP operation: wrong rank of cell states array, expected is %i, but got %i instead !", rank, c->rankOf());
    REQUIRE_TRUE(inGradCt->rankOf() == rank-1, 0, "SRU_BP operation: wrong rank of array of cell state gradient, expected is %i, but got %i instead !", rank-1, inGradCt->rankOf());
    REQUIRE_TRUE(inGradH->rankOf()  == rank,   0, "SRU_BP operation: wrong rank of array of cell outputs gradients, expected is %i, but got %i instead !", rank, inGradH->rankOf());
    if(mask)
        REQUIRE_TRUE(mask->rankOf() == rank-1, 0, "SRU_BP operation: wrong rank of mask array, expected is %i, but got %i instead !", rank-1, mask->rankOf());

    const int bS      = x->shapeOf()[0];
    const int inSize  = x->shapeOf()[1];
    const int time    = x->shapeOf()[2];                     // time - number of time steps

    const std::string wShape               = ShapeUtils::shapeAsString(w);
    const std::string wCorrectShape        = ShapeUtils::shapeAsString({3*inSize, inSize});
    // const std::string bShape               = ShapeUtils::shapeAsString(b);
    // const std::string bCorrectShape        = ShapeUtils::shapeAsString({2*inSize});
    const std::string c0Shape              = ShapeUtils::shapeAsString(c0);
    const std::string c0CorrectShape       = ShapeUtils::shapeAsString({bS, inSize});
    const std::string cShape               = ShapeUtils::shapeAsString(c);
    const std::string cCorrectShape        = ShapeUtils::shapeAsString({bS, inSize, time});
    const std::string inGradCtShape        = ShapeUtils::shapeAsString(inGradCt);
    const std::string inGradCtCorrectShape = ShapeUtils::shapeAsString({bS, inSize});
    const std::string inGradHShape         = ShapeUtils::shapeAsString(inGradH);
    const std::string inGradHCorrectShape  = ShapeUtils::shapeAsString({bS, inSize, time});
    
    REQUIRE_TRUE(wShape  == wCorrectShape,  0, "SRU_BP operation: wrong shape of weights array, expected is %s, but got %s instead !", wCorrectShape.c_str(), wShape.c_str());
    // REQUIRE_TRUE(bShape  == bCorrectShape,  0, "SRU_BP operation: wrong shape of biases  array, expected is %s, but got %s instead !", bCorrectShape.c_str(), bShape.c_str());
    REQUIRE_TRUE(c0Shape == c0CorrectShape, 0, "SRU_BP operation: wrong shape of initial state array, expected is %s, but got %s instead !", c0CorrectShape.c_str(), c0Shape.c_str());
    REQUIRE_TRUE(cShape == cCorrectShape, 0, "SRU_BP operation: wrong shape of cell states array, expected is %s, but got %s instead !", cCorrectShape.c_str(), cShape.c_str());
    REQUIRE_TRUE(inGradCtShape == inGradCtCorrectShape, 0, "SRU_BP operation: wrong shape of array of cell state gradient, expected is %s, but got %s instead !", inGradCtCorrectShape.c_str(), inGradCtShape.c_str());
    REQUIRE_TRUE(inGradHShape == inGradHCorrectShape, 0, "SRU_BP operation: wrong shape of array of cell outputs gradients, expected is %s, but got %s instead !", inGradHCorrectShape.c_str(), inGradHShape.c_str());
    if(mask) {
        const std::string maskShape = ShapeUtils::shapeAsString(mask);
        REQUIRE_TRUE(maskShape == c0CorrectShape, 0, "SRU_BP operation: wrong shape of mask array, expected is %s, but got %s instead !", c0CorrectShape.c_str(), maskShape.c_str());
    }


    const auto bF = (*b)({0,0,  0,       inSize});                                 // biases for forget gate [1 x inSize]
    const auto bR = (*b)({0,0,  inSize,2*inSize});                                 // biases for reset  gate [1 x inSize]
    NDArray gradBias(x->ordering(),   {bS, 2*inSize, time}, x->dataType(), block.getVariableSpace()->launchContext());
    NDArray gradU   (x->ordering(),   {bS, 3*inSize, time}, x->dataType(), block.getVariableSpace()->launchContext());
    NDArray gradHX  (x->ordering(),   {bS,   inSize, time}, x->dataType(), block.getVariableSpace()->launchContext());
    NDArray gct     (c->ordering(),   {bS, inSize},         x->dataType(), block.getVariableSpace()->launchContext());

    //  x = x * mask
    if(mask)
        x->applyBroadcast(broadcast::Multiply, {0, 1}, mask, x, nullptr);             // apply mask
    // multiplication matrix wi = matmul(w,x), U = WX
    const auto wi = mmul(*w, *x);                                                   //  U [bS x 3K x time]

    for (int t = time-1; t >=0 ; --t) {
        // initialization
        auto xt =         (*x)({0,0, 0,0,                   t,t+1});    // [bS x inSize  x time] -> [bS x inSize]
        auto zt =               wi({0,0, 0,         inSize, t,t+1});    // [bS x 3K x time] -> [bS x inSize]
        auto ft =               wi({0,0, inSize,  2*inSize, t,t+1});    // [bS x 3K x time] -> [bS x inSize]
        auto rt =               wi({0,0, 2*inSize,3*inSize, t,t+1});    // [bS x 3K x time] -> [bS x inSize]
        auto ct =         (*c)({0,0, 0,0,                   t,t+1});    // [bS x inSize  x time] -> [bS x inSize]
        auto inGradHt = (*inGradH)({ 0,0, 0,0,              t,t+1});    // [bS x inSize  x time] -> [bS x inSize]

        auto ct_1 = t ? (*c)({ 0,0, 0,0, t-1,t}) : *c0;                                                // previous c_{t-1}
        
        ///////////////// forward
        // ft = sigmoid(ft + bf), rt = sigmoid(rt + bR)
        ft = sigmoid_(ft + bF);
        rt = sigmoid_(rt + bR);        
        // TODO T val = (activation_type == 1) ? tanh(cur) : ((activation_type == 2) ? reluf(cur) : cur );
        ct.applyTransform(transform::Tanh, &gct);

        ///////////////// backward
        // bR, *grad_brt_ptr = inGradHt * (g_ct - xt) * (1.0f - rt) * rt;
        // ftMinus = -ft + (T)1.;
        NDArray ftMinus = 1. - ft;
        NDArray rtMinus = 1. - rt;
        NDArray gradBRt = inGradHt * (gct - xt) * rtMinus * rt;
        // bF, TODO - tanh            
        NDArray gradTanh = 1. - gct * gct;
        NDArray gradCt = inGradHt * rt * gradTanh;
        NDArray gradBFt = (gradCt + *inGradCt) * (ct_1 - zt) * ftMinus * ft;
        // x_t (highway connection), gradHXt = inGradHt * (1.0f - rt);
        NDArray gradHXt = inGradHt * rtMinus;

        // U_t, gradUZt = (inGradHt * rt * grad_tanh + inGradCt) * (1.0f - ft);
        NDArray gradUZt = (inGradHt * rt * gradTanh + *inGradCt) * ftMinus;

        // c_{t-1}, inGradCt = (gradCt + inGradCt) * ft;
        *inGradCt = (gradCt + *inGradCt) * ft;

        // save results        
        gradBias({0,0, 0,inSize, t,t+1}, true).assign(gradBFt);
        gradBias({0,0, inSize,2*inSize, t,t+1}, true).assign(gradBRt);
        gradU({0,0, 0,inSize, t,t+1}, true).assign(gradUZt);
        gradU({0,0, inSize,2*inSize, t,t+1}, true).assign(gradBFt);
        gradU({0,0, 2*inSize, 3*inSize, t,t+1}, true).assign(gradBRt);
        gradHX({0,0, 0,0, t,t+1}, true).assign(gradHXt);
    }

    // gradInit
    gradInit->assign(inGradCt);
    // gradX 
    w->transposei();                                                               // [inSize x 3K]
    gradX->assign( mmul(*w, gradU) + gradHX);
    if(mask)
        gradX->applyBroadcast(broadcast::Multiply, {0,1}, mask, gradX, nullptr);       // apply mask

    // gradB    
    gradBias.reduceAlongDimension(reduce::Sum, gradB, {0,2}, false, true);    // [1 x 2K]

    // gradW [bS x 3K x inSize]
    x->permutei({0, 2, 1});                                               // [bS x time x inSize]
    gradW->assign( mmul(gradU, *x) );
    
    return Status::OK();
}

        DECLARE_TYPES(sru_bp_logic) {
            getOpDescriptor()
                    ->setAllowedInputTypes(nd4j::DataType::ANY)
                    ->setAllowedOutputTypes({ALL_FLOATS});
        }

DECLARE_SHAPE_FN(sru_bp_logic) {
    auto inShape = inputShape->at(0);   // [bS x inSize x time]
    auto bS   = inShape[1];
    auto inSize    = inShape[2];
    auto time    = inShape[3];
    char order = shape::order(inShape);

    Nd4jLong *newShapeInfo1(nullptr), *newShapeInfo2(nullptr), *newShapeInfo3(nullptr), *newShapeInfo4(nullptr);
    ALLOCATE(newShapeInfo1, block.getWorkspace(), 10, Nd4jLong);
    ALLOCATE(newShapeInfo2, block.getWorkspace(), 10, Nd4jLong);
    ALLOCATE(newShapeInfo3, block.getWorkspace(), 8, Nd4jLong);
    ALLOCATE(newShapeInfo4, block.getWorkspace(), 8,  Nd4jLong);    
    
    newShapeInfo1[0] = 3;
    newShapeInfo1[1] = bS;
    newShapeInfo1[2] = inSize;
    newShapeInfo1[3] = time;
    ShapeUtils::updateStridesAndType(newShapeInfo1, inShape, order);

    newShapeInfo2[0] = 3;        
    newShapeInfo2[1] = bS;
    newShapeInfo2[2] = 3*inSize;
    newShapeInfo2[3] = inSize;
    ShapeUtils::updateStridesAndType(newShapeInfo2, inShape, order);

    newShapeInfo3[0] = 2;
    newShapeInfo3[1] = 1;
    newShapeInfo3[2] = 2*inSize;
    ShapeUtils::updateStridesAndType(newShapeInfo3, inShape, order);

    newShapeInfo4[0] = 2;        
    newShapeInfo4[1] = bS;
    newShapeInfo4[2] = inSize;
    ShapeUtils::updateStridesAndType(newShapeInfo4, inShape, order);
    
    return SHAPELIST(newShapeInfo1, newShapeInfo2, newShapeInfo3, newShapeInfo4);
}   

//////////////////////////////////////////////////////////////////////////
CUSTOM_OP_IMPL(sru_bi, 5, 2, true, 0, 0) {    
    
    auto x  = INPUT_VARIABLE(0);                                      // X, input 3d tensor [time x bS x 2*inSize], time - number of time steps, bS - batch size, inSize - number of features
    auto w  = INPUT_VARIABLE(1);                                      // W, 2d tensor of weights [2*inSize x 6*inSize]
    auto b  = INPUT_VARIABLE(2);                                      // B, row of biases with twice length [1 × 4*inSize]
    auto c0 = INPUT_VARIABLE(3);                                      // C_{0}, 2d tensor of initial state [bS x 2*inSize] at time t=0
    NDArray* mask = block.width() > 4 ? INPUT_VARIABLE(4) : nullptr;  // optional, 2d tensor of dropout mask [bS x 2*inSize]
       
    auto ht = OUTPUT_VARIABLE(0);             // h_t, [time x bS x 2*inSize]
    auto ct = OUTPUT_VARIABLE(1);             // c_t, [time x bS x 2*inSize]    

    // input shapes validation
    const int rank = x->rankOf();
    const Nd4jLong bS     = x->sizeAt(1);
    const Nd4jLong inSize = x->sizeAt(2) / 2;

    REQUIRE_TRUE(x->rankOf()  == rank,   0, "SRU_BI operation: wrong rank of input array, expected is %i, but got %i instead !", rank, x->rankOf());
    REQUIRE_TRUE(w->rankOf()  == rank-1, 0, "SRU_BI operation: wrong rank of weights array, expected is %i, but got %i instead !", rank-1, w->rankOf());
    REQUIRE_TRUE(b->rankOf()  <= rank-1, 0, "SRU_BI operation: wrong rank of biases  array, expected is <=2, but got %i instead !", b->rankOf());
    REQUIRE_TRUE(c0->rankOf() == rank-1, 0, "SRU_BI operation: wrong rank of initial state array, expected is %i, but got %i instead !", rank-1, c0->rankOf());    
    if(mask)
        REQUIRE_TRUE(mask->rankOf() == rank-1, 0, "SRU_BI operation: wrong rank of mask array, expected is %i, but got %i instead !", rank-1, mask->rankOf());

    const std::string wShape         = ShapeUtils::shapeAsString(w);
    const std::string wCorrectShape  = ShapeUtils::shapeAsString({2*inSize, 6*inSize});
    const std::string bShape         = ShapeUtils::shapeAsString(b);
    const std::string bCorrectShape  = ShapeUtils::shapeAsString({1, 4*inSize});
    const std::string c0Shape        = ShapeUtils::shapeAsString(c0);
    const std::string c0CorrectShape = ShapeUtils::shapeAsString({bS, 2*inSize});

    REQUIRE_TRUE(wShape  == wCorrectShape,  0, "SRU_BI operation: wrong shape of weights array, expected is %s, but got %s instead !", wCorrectShape.c_str(), wShape.c_str());
    REQUIRE_TRUE(bShape  == bCorrectShape,  0, "SRU_BI operation: wrong shape of biases  array, expected is %s, but got %s instead !", bCorrectShape.c_str(), bShape.c_str());
    REQUIRE_TRUE(c0Shape == c0CorrectShape, 0, "SRU_BI operation: wrong shape of initial state array, expected is %s, but got %s instead !", c0CorrectShape.c_str(), c0Shape.c_str());
    if(mask) {
        const std::string maskShape = ShapeUtils::shapeAsString(mask);
        REQUIRE_TRUE(maskShape == c0CorrectShape, 0, "SRU_BI operation: wrong shape of mask array, expected is %s, but got %s instead !", c0CorrectShape.c_str(), maskShape.c_str());
    }

    helpers::sruBI(block.launchContext(), x, w, b, c0, mask, ht, ct);
    
    return Status::OK();
}

        DECLARE_TYPES(sru_bi) {
            getOpDescriptor()
                    ->setAllowedInputTypes(nd4j::DataType::ANY)
                    ->setAllowedOutputTypes({ALL_FLOATS});
        }

DECLARE_SHAPE_FN(sru_bi) {

    auto xShapeInfo    = inputShape->at(0);         // [time x bS x 2K ]
    auto wShapeInfo    = inputShape->at(1); 
    auto bShapeInfo    = inputShape->at(2); 
    auto c0ShapeInfo   = inputShape->at(3); 
    Nd4jLong* maskShapeInfo = block.width() > 4 ? inputShape->at(4) : nullptr;     // optional,  2d tensor of dropout mask [bS x inSize]

    const int      rank   = xShapeInfo[0];              // = 3
    const Nd4jLong time   = xShapeInfo[1];
    const Nd4jLong bS     = xShapeInfo[2];
    const Nd4jLong inSize = xShapeInfo[3] / 2;    


      // input shapes validation
    REQUIRE_TRUE(wShapeInfo[0]  == rank-1, 0, "SRU_BI operation: wrong rank of weights array, expected is %i, but got %i instead !", rank-1, wShapeInfo[0]);
    REQUIRE_TRUE(bShapeInfo[0]  == rank-1,      0, "SRU_BI operation: wrong rank of biases  array, expected is <=2, but got %i instead !", rank-1, bShapeInfo[0]);
    REQUIRE_TRUE(c0ShapeInfo[0] == rank-1, 0, "SRU_BI operation: wrong rank of initial state array, expected is %i, but got %i instead !", rank-1, c0ShapeInfo[0]);
    if(maskShapeInfo)
        REQUIRE_TRUE(maskShapeInfo[0] == rank-1, 0, "SRU_BI operation: wrong rank of mask array, expected is %i, but got %i instead !", rank-1, maskShapeInfo[0]);

    const std::string wShape         = ShapeUtils::shapeAsString(wShapeInfo);
    const std::string wCorrectShape  = ShapeUtils::shapeAsString({2*inSize, 6*inSize});
    const std::string bShape         = ShapeUtils::shapeAsString(bShapeInfo);
    const std::string bCorrectShape  = ShapeUtils::shapeAsString({1, 4*inSize});
    const std::string c0Shape        = ShapeUtils::shapeAsString(c0ShapeInfo);
    const std::string c0CorrectShape = ShapeUtils::shapeAsString({bS, 2*inSize});

    REQUIRE_TRUE(wShape  == wCorrectShape,  0, "SRU_BI operation: wrong shape of weights array, expected is %s, but got %s instead !", wCorrectShape.c_str(), wShape.c_str());
    REQUIRE_TRUE(bShape  == bCorrectShape,  0, "SRU_BI operation: wrong shape of biases  array, expected is %s, but got %s instead !", bCorrectShape.c_str(), bShape.c_str());
    REQUIRE_TRUE(c0Shape == c0CorrectShape, 0, "SRU_BI operation: wrong shape of initial state array, expected is %s, but got %s instead !", c0CorrectShape.c_str(), c0Shape.c_str());
    if(maskShapeInfo) {
        const std::string maskShape = ShapeUtils::shapeAsString(maskShapeInfo);
        REQUIRE_TRUE(maskShape == c0CorrectShape, 0, "SRU_BI operation: wrong shape of mask array, expected is %s, but got %s instead !", c0CorrectShape.c_str(), maskShape.c_str());
    }

    char order = shape::order(xShapeInfo);

    Nd4jLong* newShapeInfo1 = nullptr, *newShapeInfo2;
    ALLOCATE(newShapeInfo1, block.getWorkspace(), shape::shapeInfoLength(rank), Nd4jLong);

    newShapeInfo1[0] = rank;
    newShapeInfo1[1] = time;
    newShapeInfo1[2] = bS;
    newShapeInfo1[3] = 2*inSize;

    ShapeUtils::updateStridesAndType(newShapeInfo1, xShapeInfo, order);
    
    COPY_SHAPE(newShapeInfo1, newShapeInfo2);

    return SHAPELIST(newShapeInfo1, newShapeInfo2);
}


        DECLARE_TYPES(sru_bi_bp) {
            getOpDescriptor()
                    ->setAllowedInputTypes(nd4j::DataType::ANY)
                    ->setAllowedOutputTypes({ALL_FLOATS});
        }

//////////////////////////////////////////////////////////////////////////
CUSTOM_OP_IMPL(sru_bi_bp, 8, 4, true, 0, 0) {
    
    auto x        = INPUT_VARIABLE(0);                // X, input 3d tensor [time x bS x 2*inSize], time - number of time steps, bS - batch size, inSize - number of features
    auto w        = INPUT_VARIABLE(1);                // W, 2d tensor of weights [2*inSize x 6*inSize]
    auto b        = INPUT_VARIABLE(2);                // B, row of biases with twice length [1 × 4*inSize]
    auto c0       = INPUT_VARIABLE(3);                // C_{0}, 2d tensor of initial state [bS x 2*inSize] at time t=0
    auto ct       = INPUT_VARIABLE(4);                // C, [time x bS x 2*inSize]
    auto inGradC0 = INPUT_VARIABLE(5);                // [bS x 2*inSize]
    auto inGradHt = INPUT_VARIABLE(6);                // [time x bS x 2*inSize]
    NDArray* mask = block.width() > 7 ? INPUT_VARIABLE(7) : nullptr;  // optional,  2d tensor of dropout mask [bS x 2*inSize]    

    // input shapes validation
    const int rank = x->rankOf();
    const Nd4jLong time   = x->sizeAt(0);
    const Nd4jLong bS     = x->sizeAt(1);
    const Nd4jLong inSize = x->sizeAt(2) / 2;

    REQUIRE_TRUE(w->rankOf()        == rank-1, 0, "SRU_BI_BP operation: wrong rank of weights array, expected is %i, but got %i instead !", rank-1, w->rankOf());
    REQUIRE_TRUE(b->rankOf()        <= rank-1, 0, "SRU_BI_BP operation: wrong rank of biases  array, expected is <=2, but got %i instead !", b->rankOf());
    REQUIRE_TRUE(c0->rankOf()       == rank-1, 0, "SRU_BI_BP operation: wrong rank of initial state array, expected is %i, but got %i instead !", rank-1, c0->rankOf());
    REQUIRE_TRUE(ct->rankOf()       == rank,   0, "SRU_BI_BP operation: wrong rank of state array, expected is %i, but got %i instead !", rank, ct->rankOf());
    REQUIRE_TRUE(inGradC0->rankOf() == rank-1, 0, "SRU_BI_BP operation: wrong rank of gradient c0, expected is %i, but got %i instead !", rank-1, inGradC0->rankOf());
    REQUIRE_TRUE(inGradHt->rankOf() == rank,   0, "SRU_BI_BP operation: wrong rank of gradient ht, expected is %i, but got %i instead !", rank, inGradHt->rankOf());
    if(mask)
        REQUIRE_TRUE(mask->rankOf() == rank-1, 0, "SRU_BI_BP operation: wrong rank of mask array, expected is %i, but got %i instead !", rank-1, mask->rankOf());

    const std::string wShape         = ShapeUtils::shapeAsString(w);
    const std::string wCorrectShape  = ShapeUtils::shapeAsString({2*inSize, 6*inSize});
    const std::string bShape         = ShapeUtils::shapeAsString(b);
    const std::string bCorrectShape  = ShapeUtils::shapeAsString({1, 4*inSize});
    const std::string c0Shape        = ShapeUtils::shapeAsString(c0);
    const std::string c0CorrectShape = ShapeUtils::shapeAsString({bS, 2*inSize});
    const std::string ctShape        = ShapeUtils::shapeAsString(ct);
    const std::string ctCorrectShape = ShapeUtils::shapeAsString({time, bS, 2*inSize});

    REQUIRE_TRUE(wShape  == wCorrectShape,  0, "SRU_BI operation: wrong shape of weights array, expected is %s, but got %s instead !", wCorrectShape.c_str(), wShape.c_str());
    REQUIRE_TRUE(bShape  == bCorrectShape,  0, "SRU_BI operation: wrong shape of biases  array, expected is %s, but got %s instead !", bCorrectShape.c_str(), bShape.c_str());
    REQUIRE_TRUE(c0Shape == c0CorrectShape, 0, "SRU_BI operation: wrong shape of initial state array, expected is %s, but got %s instead !", c0CorrectShape.c_str(), c0Shape.c_str());
    REQUIRE_TRUE(ctShape == ctCorrectShape, 0, "SRU_BI operation: wrong shape of state array, expected is %s, but got %s instead !", ctCorrectShape.c_str(), ctShape.c_str());
    if(mask) {
        const std::string maskShape = ShapeUtils::shapeAsString(mask);
        REQUIRE_TRUE(maskShape == c0CorrectShape, 0, "SRU_BI operation: wrong shape of mask array, expected is %s, but got %s instead !", c0CorrectShape.c_str(), maskShape.c_str());
    }
   
    auto gradI  = OUTPUT_VARIABLE(0);              // [time x bS x 2*inSize]
    auto gradW  = OUTPUT_VARIABLE(1);              // [time x 2*inSize x 6*inSize]
    auto gradB  = OUTPUT_VARIABLE(2);              // [1 x 4*inSize]
    auto gradC0 = OUTPUT_VARIABLE(3);              // [bS x 2*inSize]

    helpers::sruBIBP(block.launchContext(), x, w, b, c0, ct, inGradC0, inGradHt, mask, gradI, gradW, gradB, gradC0);

    return Status::OK();
}

DECLARE_SHAPE_FN(sru_bi_bp) {

    auto xShapeInfo        = inputShape->at(0);         // [time x bS x 2K ]
    auto wShapeInfo        = inputShape->at(1); 
    auto bShapeInfo        = inputShape->at(2); 
    auto c0ShapeInfo       = inputShape->at(3); 
    auto ctShapeInfo       = inputShape->at(4);
    auto inGradC0ShapeInfo = inputShape->at(5);
    auto inGradHtShapeInfo = inputShape->at(6);
    Nd4jLong* maskShapeInfo = block.width() > 7 ? inputShape->at(7) : nullptr;     // optional,  2d tensor of dropout mask [bS x inSize]

    // input shapes validation
    const int rank        = xShapeInfo[0];
    const Nd4jLong time   = xShapeInfo[1];
    const Nd4jLong bS     = xShapeInfo[2];
    const Nd4jLong inSize = xShapeInfo[3] / 2;

    REQUIRE_TRUE(wShapeInfo[0]        == rank-1, 0, "SRU_BI_BP operation: wrong rank of weights array, expected is %i, but got %i instead !", rank-1, wShapeInfo[0]);
    REQUIRE_TRUE(bShapeInfo[0]        <= rank-1, 0, "SRU_BI_BP operation: wrong rank of biases  array, expected is <=2, but got %i instead !", bShapeInfo);
    REQUIRE_TRUE(c0ShapeInfo[0]       == rank-1, 0, "SRU_BI_BP operation: wrong rank of initial state array, expected is %i, but got %i instead !", rank-1, c0ShapeInfo);
    REQUIRE_TRUE(ctShapeInfo[0]       == rank,   0, "SRU_BI_BP operation: wrong rank of state array, expected is %i, but got %i instead !", rank, ctShapeInfo);
    REQUIRE_TRUE(inGradC0ShapeInfo[0] == rank-1, 0, "SRU_BI_BP operation: wrong rank of gradient c0, expected is %i, but got %i instead !", rank-1, inGradC0ShapeInfo[0]);
    REQUIRE_TRUE(inGradHtShapeInfo[0] == rank,   0, "SRU_BI_BP operation: wrong rank of gradient ht, expected is %i, but got %i instead !", rank, inGradHtShapeInfo[0]);
    if(maskShapeInfo)
        REQUIRE_TRUE(maskShapeInfo[0] == rank-1, 0, "SRU_BI_BP operation: wrong rank of mask array, expected is %i, but got %i instead !", rank-1, maskShapeInfo[0]);

    const std::string wShape               = ShapeUtils::shapeAsString(wShapeInfo);
    const std::string wCorrectShape        = ShapeUtils::shapeAsString({2*inSize, 6*inSize});
    const std::string bShape               = ShapeUtils::shapeAsString(bShapeInfo);
    const std::string bCorrectShape        = ShapeUtils::shapeAsString({1, 4*inSize});
    const std::string c0Shape              = ShapeUtils::shapeAsString(c0ShapeInfo);
    const std::string c0CorrectShape       = ShapeUtils::shapeAsString({bS, 2*inSize});
    const std::string ctShape              = ShapeUtils::shapeAsString(ctShapeInfo);
    const std::string ctCorrectShape       = ShapeUtils::shapeAsString({time, bS, 2*inSize});
    const std::string inGradC0Shape        = ShapeUtils::shapeAsString(inGradC0ShapeInfo);
    const std::string inGradC0CorrectShape = ShapeUtils::shapeAsString({bS, 2*inSize});
    const std::string inGradHtShape        = ShapeUtils::shapeAsString(inGradHtShapeInfo);
    const std::string inGradHtCorrectShape = ShapeUtils::shapeAsString({time, bS, 2*inSize});

    REQUIRE_TRUE(wShape        == wCorrectShape,        0, "SRU_BI operation: wrong shape of weights array, expected is %s, but got %s instead !", wCorrectShape.c_str(), wShape.c_str());
    REQUIRE_TRUE(bShape        == bCorrectShape,        0, "SRU_BI operation: wrong shape of biases  array, expected is %s, but got %s instead !", bCorrectShape.c_str(), bShape.c_str());
    REQUIRE_TRUE(c0Shape       == c0CorrectShape,       0, "SRU_BI operation: wrong shape of initial state array, expected is %s, but got %s instead !", c0CorrectShape.c_str(), c0Shape.c_str());
    REQUIRE_TRUE(ctShape       == ctCorrectShape,       0, "SRU_BI operation: wrong shape of state array, expected is %s, but got %s instead !", ctCorrectShape.c_str(), ctShape.c_str());
    REQUIRE_TRUE(inGradC0Shape == inGradC0CorrectShape, 0, "SRU_BI operation: wrong shape of gradient c0 array, expected is %s, but got %s instead !", inGradC0CorrectShape.c_str(), inGradC0Shape.c_str());
    REQUIRE_TRUE(inGradHtShape == inGradHtCorrectShape, 0, "SRU_BI operation: wrong shape of gradient ht array, expected is %s, but got %s instead !", inGradHtCorrectShape.c_str(), inGradHtShape.c_str());
    if(maskShapeInfo) {
        const std::string maskShape = ShapeUtils::shapeAsString(maskShapeInfo);
        REQUIRE_TRUE(maskShape == c0CorrectShape, 0, "SRU_BI operation: wrong shape of mask array, expected is %s, but got %s instead !", c0CorrectShape.c_str(), maskShape.c_str());
    }

    const char order = shape::order(xShapeInfo);

    Nd4jLong *newShapeInfo1(nullptr), *newShapeInfo2(nullptr), *newShapeInfo3(nullptr), *newShapeInfo4(nullptr);
    ALLOCATE(newShapeInfo1, block.getWorkspace(), shape::shapeInfoLength(rank),   Nd4jLong);
    ALLOCATE(newShapeInfo2, block.getWorkspace(), shape::shapeInfoLength(rank),   Nd4jLong);
    ALLOCATE(newShapeInfo3, block.getWorkspace(), shape::shapeInfoLength(rank-1), Nd4jLong);
    ALLOCATE(newShapeInfo4, block.getWorkspace(), shape::shapeInfoLength(rank-1), Nd4jLong);    
    
    // gradInput
    newShapeInfo1[0] = 3;
    newShapeInfo1[1] = time;
    newShapeInfo1[2] = bS;
    newShapeInfo1[3] = 2*inSize;
    ShapeUtils::updateStridesAndType(newShapeInfo1, xShapeInfo, order);
    // gradWeights
    newShapeInfo2[0] = 3;        
    newShapeInfo2[1] = time;
    newShapeInfo2[2] = 2*inSize;
    newShapeInfo2[3] = 6*inSize;
    ShapeUtils::updateStridesAndType(newShapeInfo2, xShapeInfo, order);
    // gradB
    newShapeInfo3[0] = 2;
    newShapeInfo3[1] = 1;
    newShapeInfo3[2] = 4*inSize;
    ShapeUtils::updateStridesAndType(newShapeInfo3, xShapeInfo, order);
    // gradInit
    newShapeInfo4[0] = 2;        
    newShapeInfo4[1] = bS;
    newShapeInfo4[2] = 2*inSize;
    ShapeUtils::updateStridesAndType(newShapeInfo4, xShapeInfo, order);
    
    return SHAPELIST(newShapeInfo1, newShapeInfo2, newShapeInfo3, newShapeInfo4);
}   

}
}

#endif<|MERGE_RESOLUTION|>--- conflicted
+++ resolved
@@ -159,13 +159,8 @@
     const int inSize      = x->shapeOf()[1];                     // inSize - number of features
     const int time      = x->shapeOf()[2];                     // time - number of time steps
 
-<<<<<<< HEAD
-    // multiplication matrix = matmul(w,x)
+      // multiplication matrix = matmul(w,x)
     auto wi = MmulHelper::mmul(w, x, nullptr, 1., 0.);            // U [bS x 3K x time]
-=======
-      // multiplication matrix = matmul(w,x)
-    auto wi = MmulHelper::mmul(w, x, nullptr, 1., 0.);            // U [bS x 3K x time]    
->>>>>>> a794015f
     auto wiZ = (*wi)({0,0,  0,inSize,          0,0}, true);       // [bS x inSize x time]
     auto wiF = (*wi)({0,0,  inSize,2*inSize,   0,0}, true);       // forget gate [bS x inSize x time]
     auto wiR = (*wi)({0,0,  2*inSize,3*inSize, 0,0}, true);       // reset gate [bS x inSize x time]
@@ -427,11 +422,7 @@
         gradHXt  = timestep(gradHX,  t, t+1);        // [bS x K x N] -> [bS x K x 1] -> [bS x K]
         gradUZt  = timestep(&gradUZ, t, t+1);        // [bS x K x N] -> [bS x K x 1] -> [bS x K]
         gradUFt  = timestep(&gradUF, t, t+1);        // [bS x K x N] -> [bS x K x 1] -> [bS x K]
-<<<<<<< HEAD
         gradURt  = timestep(&gradUR, t, t+1);        // [bS x K x N] -> [bS x K x 1] -> [bS x K]
-=======
-        gradURt  = timestep(&gradUR, t, t+1);        // [bS x K x N] -> [bS x K x 1] -> [bS x K]                        
->>>>>>> a794015f
 
         if(t != 0)
             ct_1  = timestep(c, t-1, t);        // previous c_{t-1}
