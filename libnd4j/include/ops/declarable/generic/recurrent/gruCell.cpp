--- conflicted
+++ resolved
@@ -115,17 +115,8 @@
     Nd4jLong* s2 = ShapeBuilders::copyShapeInfo(s0, true, block.getWorkspace());
     Nd4jLong* s3 = ShapeBuilders::copyShapeInfo(s0, true, block.getWorkspace());
 
-<<<<<<< HEAD
-    Nd4jLong *s1, *s2, *s3;
-    COPY_SHAPE(s, s1);
-    COPY_SHAPE(s, s2);
-    COPY_SHAPE(s, s3);
-
-    return SHAPELIST(s, s1, s2, s3);
-=======
     //4 output shapes, all [bs, numUnits]
     return SHAPELIST(s0, s1, s2, s3);
->>>>>>> a794015f
 }
 
 
