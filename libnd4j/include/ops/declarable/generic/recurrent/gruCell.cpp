--- conflicted
+++ resolved
@@ -58,12 +58,7 @@
     REQUIRE_TRUE(whShape == whCorrectShape, 0, "GRUCELL operation: wrong shape of hidden-to-hidden weights array, expected is %s, but got %s instead !", whCorrectShape.c_str(), whShape.c_str());
     REQUIRE_TRUE(bShape  == bCorrectShape,  0, "GRUCELL operation: wrong shape of biases  array, expected is %s, but got %s instead !", bCorrectShape.c_str(), bShape.c_str());
 
-<<<<<<< HEAD
-    helpers::gruCell(x, h0, Wx, Wh, b, h);
-=======
-
-    helpers::gruCell<T>({x, h0, Wx, Wh, b}, h);
->>>>>>> 39049a37
+    helpers::gruCell<T>(x, h0, Wx, Wh, b, h);
 
     return Status::OK();
 }
@@ -111,94 +106,27 @@
     hShapeInfo[0] = rank;
     hShapeInfo[1] = bS;
     hShapeInfo[2] = numUnits;
-    
+
     ShapeUtils::updateStridesAndType(hShapeInfo, xShapeInfo, shape::order(h0ShapeInfo));
 
     return SHAPELIST(hShapeInfo);
+}
+
 }
 
 //////////////////////////////////////////////////////////////////////////
 CUSTOM_OP_IMPL(gruCell_bp, 6, 5, false, 0, 0) {
 
-    NDArray<T>* x      = INPUT_VARIABLE(0);                                 // input [bS x iS]
-    NDArray<T>* hi     = INPUT_VARIABLE(1);                                 // previous cell output [bS x nU]     
-    NDArray<T>* Wx     = INPUT_VARIABLE(2);                                 // input-to-hidden  weights, [iS x 3*nU] 
-    NDArray<T>* Wh     = INPUT_VARIABLE(3);                                 // hidden-to-hidden weights, [nU x 3*nU] 
-    NDArray<T>* b      = INPUT_VARIABLE(4);                                 // biases, [3*nU] 
-    NDArray<T>* dLdh   = INPUT_VARIABLE(5);                                 // gradient wrt output, [bS,nU], that is epsilon_next
-    NDArray<T> *dLdWxi = block.width() > 6 ? INPUT_VARIABLE(6) : nullptr;   // gradient wrt Wx at previous time step, [iS, 3*nU]
-    NDArray<T> *dLdWhi = block.width() > 7 ? INPUT_VARIABLE(7) : nullptr;   // gradient wrt Wh at previous time step, [nU, 3*nU]
-    NDArray<T> *dLdbi  = block.width() > 8 ? INPUT_VARIABLE(8) : nullptr;   // gradient wrt b at previous time step,  [3*nU]
-    
-    NDArray<T>* dLdx   = OUTPUT_VARIABLE(0);                                // gradient wrt x,  [bS, iS], that is epsilon
-    NDArray<T>* dLdhi  = OUTPUT_VARIABLE(1);                                // gradient wrt hi, [bS, nU]
-    NDArray<T>* dLdWx  = OUTPUT_VARIABLE(2);                                // gradient wrt Wx, [iS, 3*nU]
-    NDArray<T>* dLdWh  = OUTPUT_VARIABLE(3);                                // gradient wrt Wh, [nU, 3*nU]
-    NDArray<T>* dLdb   = OUTPUT_VARIABLE(4);                                // gradient wrt biases,  [3*nU]
-
-    const int rank     = x->rankOf();                               // = 2
-    const Nd4jLong bS  = x->sizeAt(0);
-    const Nd4jLong iS  = x->sizeAt(1);
-    const Nd4jLong nU  = hi->sizeAt(1);    
-
-    const std::string hiShape          = ShapeUtils<T>::shapeAsString(hi); 
-    const std::string hiCorrectShape   = ShapeUtils<T>::shapeAsString({bS, nU});
-    const std::string wxShape          = ShapeUtils<T>::shapeAsString(Wx); 
-    const std::string wxCorrectShape   = ShapeUtils<T>::shapeAsString({iS, 3*nU}); 
-    const std::string whShape          = ShapeUtils<T>::shapeAsString(Wh); 
-    const std::string whCorrectShape   = ShapeUtils<T>::shapeAsString({nU, 3*nU}); 
-    const std::string bShape           = ShapeUtils<T>::shapeAsString(b); 
-    const std::string bCorrectShape    = ShapeUtils<T>::shapeAsString({3*nU});    
-    const std::string dLdhShape        = ShapeUtils<T>::shapeAsString(dLdh);
-    const std::string dLdhCorrectShape = ShapeUtils<T>::shapeAsString({bS, nU});
-    
-    REQUIRE_TRUE(hiShape   == hiCorrectShape,    0, "GRU_CELL_BP op: wrong shape of previous cell output array, expected is %s, but got %s instead !", hiCorrectShape.c_str(), hiShape.c_str()); 
-    REQUIRE_TRUE(wxShape   == wxCorrectShape,    0, "GRU_CELL_BP op: wrong shape of input-to-hidden weights array, expected is %s, but got %s instead !", wxCorrectShape.c_str(), wxShape.c_str()); 
-    REQUIRE_TRUE(whShape   == whCorrectShape,    0, "GRU_CELL_BP op: wrong shape of hidden-to-hidden weights array, expected is %s, but got %s instead !", whCorrectShape.c_str(), whShape.c_str());     
-    REQUIRE_TRUE(bShape    == bCorrectShape,     0, "GRU_CELL_BP op: wrong shape of biases array, expected is %s, but got %s instead !", bCorrectShape.c_str(), bShape.c_str());     
-    REQUIRE_TRUE(dLdhShape == dLdhCorrectShape,  0, "GRU_CELL_BP op: wrong shape of dLdh array (epsilon_next), expected is %s, but got %s instead !", dLdhCorrectShape.c_str(), dLdhShape.c_str());     
-
-    if(dLdWxi != nullptr) {
-        const std::string dLdWxiShape        = ShapeUtils<T>::shapeAsString(dLdWxi);
-        const std::string dLdWxiCorrectShape = ShapeUtils<T>::shapeAsString({iS, 3*nU});
-        REQUIRE_TRUE(dLdWxiShape == dLdWxiCorrectShape,  0, "GRU_CELL_BP op: wrong shape of dLdWxi array (gradient wrt Wx at previous time step), expected is %s, but got %s instead !", dLdWxiCorrectShape.c_str(), dLdWxiShape.c_str());
-    }
-
-    if(dLdWhi != nullptr) {
-        const std::string dLdWhiShape        = ShapeUtils<T>::shapeAsString(dLdWhi);
-        const std::string dLdWhiCorrectShape = ShapeUtils<T>::shapeAsString({nU, 3*nU});
-        REQUIRE_TRUE(dLdWhiShape == dLdWhiCorrectShape,  0, "GRU_CELL_BP op: wrong shape of dLdWhi array (gradient wrt Wh at previous time step), expected is %s, but got %s instead !", dLdWhiCorrectShape.c_str(), dLdWhiShape.c_str());
-    }
-
-    if(dLdbi != nullptr) {
-        const std::string dLdbiShape        = ShapeUtils<T>::shapeAsString(dLdbi);
-        const std::string dLdbiCorrectShape = ShapeUtils<T>::shapeAsString({3*nU});
-        REQUIRE_TRUE(dLdbiShape == dLdbiCorrectShape,  0, "GRU_CELL_BP op: wrong shape of dLdbi array (gradient wrt biases at previous time step), expected is %s, but got %s instead !", dLdbiCorrectShape.c_str(), dLdbiShape.c_str());
-    }
-
-    const std::vector<NDArray<T>*> inArrs  = {x, hi, Wx, Wh, b, dLdh, dLdWxi, dLdWhi, dLdbi};
-    const std::vector<NDArray<T>*> outArrs = {dLdx, dLdhi, dLdWx, dLdWh, dLdb};
-
-    helpers::gruCellBP<T>(inArrs, outArrs);
-    
-    return Status::OK();
-}
-
-}
-
-//////////////////////////////////////////////////////////////////////////
-CUSTOM_OP_IMPL(gruCell_bp, 6, 5, false, 0, 0) {
-
     auto x      = INPUT_VARIABLE(0);                                 // input [bS x iS]
-    auto hi     = INPUT_VARIABLE(1);                                 // previous cell output [bS x nU]     
-    auto Wx     = INPUT_VARIABLE(2);                                 // input-to-hidden  weights, [iS x 3*nU] 
-    auto Wh     = INPUT_VARIABLE(3);                                 // hidden-to-hidden weights, [nU x 3*nU] 
-    auto b      = INPUT_VARIABLE(4);                                 // biases, [3*nU] 
+    auto hi     = INPUT_VARIABLE(1);                                 // previous cell output [bS x nU]
+    auto Wx     = INPUT_VARIABLE(2);                                 // input-to-hidden  weights, [iS x 3*nU]
+    auto Wh     = INPUT_VARIABLE(3);                                 // hidden-to-hidden weights, [nU x 3*nU]
+    auto b      = INPUT_VARIABLE(4);                                 // biases, [3*nU]
     auto dLdh   = INPUT_VARIABLE(5);                                 // gradient wrt output, [bS,nU], that is epsilon_next
     auto dLdWxi = block.width() > 6 ? INPUT_VARIABLE(6) : nullptr;   // gradient wrt Wx at previous time step, [iS, 3*nU]
     auto dLdWhi = block.width() > 7 ? INPUT_VARIABLE(7) : nullptr;   // gradient wrt Wh at previous time step, [nU, 3*nU]
     auto dLdbi  = block.width() > 8 ? INPUT_VARIABLE(8) : nullptr;   // gradient wrt b at previous time step,  [3*nU]
-    
+
     auto dLdx   = OUTPUT_VARIABLE(0);                                // gradient wrt x,  [bS, iS], that is epsilon
     auto dLdhi  = OUTPUT_VARIABLE(1);                                // gradient wrt hi, [bS, nU]
     auto dLdWx  = OUTPUT_VARIABLE(2);                                // gradient wrt Wx, [iS, 3*nU]
@@ -208,24 +136,24 @@
     const int rank     = x->rankOf();                               // = 2
     const Nd4jLong bS  = x->sizeAt(0);
     const Nd4jLong iS  = x->sizeAt(1);
-    const Nd4jLong nU  = hi->sizeAt(1);    
-
-    const std::string hiShape          = ShapeUtils::shapeAsString(hi); 
+    const Nd4jLong nU  = hi->sizeAt(1);
+
+    const std::string hiShape          = ShapeUtils::shapeAsString(hi);
     const std::string hiCorrectShape   = ShapeUtils::shapeAsString({bS, nU});
-    const std::string wxShape          = ShapeUtils::shapeAsString(Wx); 
-    const std::string wxCorrectShape   = ShapeUtils::shapeAsString({iS, 3*nU}); 
-    const std::string whShape          = ShapeUtils::shapeAsString(Wh); 
-    const std::string whCorrectShape   = ShapeUtils::shapeAsString({nU, 3*nU}); 
-    const std::string bShape           = ShapeUtils::shapeAsString(b); 
-    const std::string bCorrectShape    = ShapeUtils::shapeAsString({3*nU});    
+    const std::string wxShape          = ShapeUtils::shapeAsString(Wx);
+    const std::string wxCorrectShape   = ShapeUtils::shapeAsString({iS, 3*nU});
+    const std::string whShape          = ShapeUtils::shapeAsString(Wh);
+    const std::string whCorrectShape   = ShapeUtils::shapeAsString({nU, 3*nU});
+    const std::string bShape           = ShapeUtils::shapeAsString(b);
+    const std::string bCorrectShape    = ShapeUtils::shapeAsString({3*nU});
     const std::string dLdhShape        = ShapeUtils::shapeAsString(dLdh);
     const std::string dLdhCorrectShape = ShapeUtils::shapeAsString({bS, nU});
-    
-    REQUIRE_TRUE(hiShape   == hiCorrectShape,    0, "GRU_CELL_BP op: wrong shape of previous cell output array, expected is %s, but got %s instead !", hiCorrectShape.c_str(), hiShape.c_str()); 
-    REQUIRE_TRUE(wxShape   == wxCorrectShape,    0, "GRU_CELL_BP op: wrong shape of input-to-hidden weights array, expected is %s, but got %s instead !", wxCorrectShape.c_str(), wxShape.c_str()); 
-    REQUIRE_TRUE(whShape   == whCorrectShape,    0, "GRU_CELL_BP op: wrong shape of hidden-to-hidden weights array, expected is %s, but got %s instead !", whCorrectShape.c_str(), whShape.c_str());     
-    REQUIRE_TRUE(bShape    == bCorrectShape,     0, "GRU_CELL_BP op: wrong shape of biases array, expected is %s, but got %s instead !", bCorrectShape.c_str(), bShape.c_str());     
-    REQUIRE_TRUE(dLdhShape == dLdhCorrectShape,  0, "GRU_CELL_BP op: wrong shape of dLdh array (epsilon_next), expected is %s, but got %s instead !", dLdhCorrectShape.c_str(), dLdhShape.c_str());     
+
+    REQUIRE_TRUE(hiShape   == hiCorrectShape,    0, "GRU_CELL_BP op: wrong shape of previous cell output array, expected is %s, but got %s instead !", hiCorrectShape.c_str(), hiShape.c_str());
+    REQUIRE_TRUE(wxShape   == wxCorrectShape,    0, "GRU_CELL_BP op: wrong shape of input-to-hidden weights array, expected is %s, but got %s instead !", wxCorrectShape.c_str(), wxShape.c_str());
+    REQUIRE_TRUE(whShape   == whCorrectShape,    0, "GRU_CELL_BP op: wrong shape of hidden-to-hidden weights array, expected is %s, but got %s instead !", whCorrectShape.c_str(), whShape.c_str());
+    REQUIRE_TRUE(bShape    == bCorrectShape,     0, "GRU_CELL_BP op: wrong shape of biases array, expected is %s, but got %s instead !", bCorrectShape.c_str(), bShape.c_str());
+    REQUIRE_TRUE(dLdhShape == dLdhCorrectShape,  0, "GRU_CELL_BP op: wrong shape of dLdh array (epsilon_next), expected is %s, but got %s instead !", dLdhCorrectShape.c_str(), dLdhShape.c_str());
 
     if(dLdWxi != nullptr) {
         const std::string dLdWxiShape        = ShapeUtils::shapeAsString(dLdWxi);
@@ -239,7 +167,6 @@
         REQUIRE_TRUE(dLdWhiShape == dLdWhiCorrectShape,  0, "GRU_CELL_BP op: wrong shape of dLdWhi array (gradient wrt Wh at previous time step), expected is %s, but got %s instead !", dLdWhiCorrectShape.c_str(), dLdWhiShape.c_str());
     }
 
-<<<<<<< HEAD
     if(dLdbi != nullptr) {
         const std::string dLdbiShape        = ShapeUtils::shapeAsString(dLdbi);
         const std::string dLdbiCorrectShape = ShapeUtils::shapeAsString({3*nU});
@@ -247,7 +174,7 @@
     }
 
     helpers::gruCellBP(x,  hi, Wx, Wh, b, dLdh, dLdWxi, dLdWhi, dLdbi, dLdx, dLdhi, dLdWx, dLdWh, dLdb);
-    
+
     return Status::OK();
 }
 
@@ -273,33 +200,33 @@
     auto whShapeInfo     = inputShape->at(3);                                              // [nU x 3*nU]
     auto bShapeInfo      = inputShape->at(4);                                              // [3*nU]
     auto dLdhShapeInfo   = inputShape->at(5);                                              // [bS x nU]
-    
+
     const int rank    = xShapeInfo[0];                               // = 2
     const Nd4jLong bS = xShapeInfo[1];
     const Nd4jLong iS = xShapeInfo[2];
-    const Nd4jLong nU = hiShapeInfo[2];    
-
-    const std::string hiShape          = ShapeUtils::shapeAsString(hiShapeInfo); 
+    const Nd4jLong nU = hiShapeInfo[2];
+
+    const std::string hiShape          = ShapeUtils::shapeAsString(hiShapeInfo);
     const std::string hiCorrectShape   = ShapeUtils::shapeAsString({bS, nU});
-    const std::string wxShape          = ShapeUtils::shapeAsString(wxShapeInfo); 
-    const std::string wxCorrectShape   = ShapeUtils::shapeAsString({iS, 3*nU}); 
-    const std::string whShape          = ShapeUtils::shapeAsString(whShapeInfo); 
-    const std::string whCorrectShape   = ShapeUtils::shapeAsString({nU, 3*nU}); 
-    const std::string bShape           = ShapeUtils::shapeAsString(bShapeInfo); 
-    const std::string bCorrectShape    = ShapeUtils::shapeAsString({3*nU});    
+    const std::string wxShape          = ShapeUtils::shapeAsString(wxShapeInfo);
+    const std::string wxCorrectShape   = ShapeUtils::shapeAsString({iS, 3*nU});
+    const std::string whShape          = ShapeUtils::shapeAsString(whShapeInfo);
+    const std::string whCorrectShape   = ShapeUtils::shapeAsString({nU, 3*nU});
+    const std::string bShape           = ShapeUtils::shapeAsString(bShapeInfo);
+    const std::string bCorrectShape    = ShapeUtils::shapeAsString({3*nU});
     const std::string dLdhShape        = ShapeUtils::shapeAsString(dLdhShapeInfo);
     const std::string dLdhCorrectShape = ShapeUtils::shapeAsString({bS, nU});
-    
-    REQUIRE_TRUE(hiShape   == hiCorrectShape,    0, "GRU_CELL_BP op: wrong shape of previous cell output array, expected is %s, but got %s instead !", hiCorrectShape.c_str(), hiShape.c_str()); 
-    REQUIRE_TRUE(wxShape   == wxCorrectShape,    0, "GRU_CELL_BP op: wrong shape of input-to-hidden weights array, expected is %s, but got %s instead !", wxCorrectShape.c_str(), wxShape.c_str()); 
-    REQUIRE_TRUE(whShape   == whCorrectShape,    0, "GRU_CELL_BP op: wrong shape of hidden-to-hidden weights array, expected is %s, but got %s instead !", whCorrectShape.c_str(), whShape.c_str());     
-    REQUIRE_TRUE(bShape    == bCorrectShape,     0, "GRU_CELL_BP op: wrong shape of biases array, expected is %s, but got %s instead !", bCorrectShape.c_str(), bShape.c_str());     
-    REQUIRE_TRUE(dLdhShape == dLdhCorrectShape,  0, "GRU_CELL_BP op: wrong shape of dLdh array (epsilon_next), expected is %s, but got %s instead !", dLdhCorrectShape.c_str(), dLdhShape.c_str());     
+
+    REQUIRE_TRUE(hiShape   == hiCorrectShape,    0, "GRU_CELL_BP op: wrong shape of previous cell output array, expected is %s, but got %s instead !", hiCorrectShape.c_str(), hiShape.c_str());
+    REQUIRE_TRUE(wxShape   == wxCorrectShape,    0, "GRU_CELL_BP op: wrong shape of input-to-hidden weights array, expected is %s, but got %s instead !", wxCorrectShape.c_str(), wxShape.c_str());
+    REQUIRE_TRUE(whShape   == whCorrectShape,    0, "GRU_CELL_BP op: wrong shape of hidden-to-hidden weights array, expected is %s, but got %s instead !", whCorrectShape.c_str(), whShape.c_str());
+    REQUIRE_TRUE(bShape    == bCorrectShape,     0, "GRU_CELL_BP op: wrong shape of biases array, expected is %s, but got %s instead !", bCorrectShape.c_str(), bShape.c_str());
+    REQUIRE_TRUE(dLdhShape == dLdhCorrectShape,  0, "GRU_CELL_BP op: wrong shape of dLdh array (epsilon_next), expected is %s, but got %s instead !", dLdhCorrectShape.c_str(), dLdhShape.c_str());
 
     if(block.width() > 6) {
         Nd4jLong* dLdWxiShapeInfo = inputShape->at(6);                                              // [iS x 3*nU]
         const std::string dLdWxiShape        = ShapeUtils::shapeAsString(dLdWxiShapeInfo);
-        const std::string dLdWxiCorrectShape = ShapeUtils::shapeAsString({iS, 3*nU});    
+        const std::string dLdWxiCorrectShape = ShapeUtils::shapeAsString({iS, 3*nU});
         REQUIRE_TRUE(dLdWxiShape == dLdWxiCorrectShape,  0, "GRU_CELL_BP op: wrong shape of dLdWxi array (gradient wrt Wx at previous time step), expected is %s, but got %s instead !", dLdWxiCorrectShape.c_str(), dLdWxiShape.c_str());
     }
 
@@ -319,7 +246,7 @@
 
     Nd4jLong *dLdxShapeInfo = nullptr;
     COPY_SHAPE(xShapeInfo, dLdxShapeInfo);
-    
+
     Nd4jLong *dLdhiShapeInfo = nullptr;
     COPY_SHAPE(hiShapeInfo, dLdhiShapeInfo);
 
@@ -332,84 +259,13 @@
     Nd4jLong *dLdbShapeInfo = nullptr;
     COPY_SHAPE(bShapeInfo, dLdbShapeInfo);
 
-=======
-DECLARE_SHAPE_FN(gruCell_bp) {
-
-    Nd4jLong* xShapeInfo      = inputShape->at(0);                                              // [bS x iS]
-    Nd4jLong* hiShapeInfo     = inputShape->at(1);                                              // [bS x nU]
-    Nd4jLong* wxShapeInfo     = inputShape->at(2);                                              // [iS x 3*nU]
-    Nd4jLong* whShapeInfo     = inputShape->at(3);                                              // [nU x 3*nU]
-    Nd4jLong* bShapeInfo      = inputShape->at(4);                                              // [3*nU]
-    Nd4jLong* dLdhShapeInfo   = inputShape->at(5);                                              // [bS x nU]
-    
-    const int rank    = xShapeInfo[0];                               // = 2
-    const Nd4jLong bS = xShapeInfo[1];
-    const Nd4jLong iS = xShapeInfo[2];
-    const Nd4jLong nU = hiShapeInfo[2];    
-
-    const std::string hiShape          = ShapeUtils<T>::shapeAsString(hiShapeInfo); 
-    const std::string hiCorrectShape   = ShapeUtils<T>::shapeAsString({bS, nU});
-    const std::string wxShape          = ShapeUtils<T>::shapeAsString(wxShapeInfo); 
-    const std::string wxCorrectShape   = ShapeUtils<T>::shapeAsString({iS, 3*nU}); 
-    const std::string whShape          = ShapeUtils<T>::shapeAsString(whShapeInfo); 
-    const std::string whCorrectShape   = ShapeUtils<T>::shapeAsString({nU, 3*nU}); 
-    const std::string bShape           = ShapeUtils<T>::shapeAsString(bShapeInfo); 
-    const std::string bCorrectShape    = ShapeUtils<T>::shapeAsString({3*nU});    
-    const std::string dLdhShape        = ShapeUtils<T>::shapeAsString(dLdhShapeInfo);
-    const std::string dLdhCorrectShape = ShapeUtils<T>::shapeAsString({bS, nU});
-    
-    REQUIRE_TRUE(hiShape   == hiCorrectShape,    0, "GRU_CELL_BP op: wrong shape of previous cell output array, expected is %s, but got %s instead !", hiCorrectShape.c_str(), hiShape.c_str()); 
-    REQUIRE_TRUE(wxShape   == wxCorrectShape,    0, "GRU_CELL_BP op: wrong shape of input-to-hidden weights array, expected is %s, but got %s instead !", wxCorrectShape.c_str(), wxShape.c_str()); 
-    REQUIRE_TRUE(whShape   == whCorrectShape,    0, "GRU_CELL_BP op: wrong shape of hidden-to-hidden weights array, expected is %s, but got %s instead !", whCorrectShape.c_str(), whShape.c_str());     
-    REQUIRE_TRUE(bShape    == bCorrectShape,     0, "GRU_CELL_BP op: wrong shape of biases array, expected is %s, but got %s instead !", bCorrectShape.c_str(), bShape.c_str());     
-    REQUIRE_TRUE(dLdhShape == dLdhCorrectShape,  0, "GRU_CELL_BP op: wrong shape of dLdh array (epsilon_next), expected is %s, but got %s instead !", dLdhCorrectShape.c_str(), dLdhShape.c_str());     
-
-    if(block.width() > 6) {
-        Nd4jLong* dLdWxiShapeInfo = inputShape->at(6);                                              // [iS x 3*nU]
-        const std::string dLdWxiShape        = ShapeUtils<T>::shapeAsString(dLdWxiShapeInfo);
-        const std::string dLdWxiCorrectShape = ShapeUtils<T>::shapeAsString({iS, 3*nU});    
-        REQUIRE_TRUE(dLdWxiShape == dLdWxiCorrectShape,  0, "GRU_CELL_BP op: wrong shape of dLdWxi array (gradient wrt Wx at previous time step), expected is %s, but got %s instead !", dLdWxiCorrectShape.c_str(), dLdWxiShape.c_str());
-    }
-
-    if(block.width() > 7) {
-        Nd4jLong* dLdWhiShapeInfo = inputShape->at(7);                                              // [nU x 3*nU]
-        const std::string dLdWhiShape        = ShapeUtils<T>::shapeAsString(dLdWhiShapeInfo);
-        const std::string dLdWhiCorrectShape = ShapeUtils<T>::shapeAsString({nU, 3*nU});
-        REQUIRE_TRUE(dLdWhiShape == dLdWhiCorrectShape,  0, "GRU_CELL_BP op: wrong shape of dLdWhi array (gradient wrt Wh at previous time step), expected is %s, but got %s instead !", dLdWhiCorrectShape.c_str(), dLdWhiShape.c_str());
-    }
-
-    if(block.width() > 8) {
-        Nd4jLong* dLdbiShapeInfo  = inputShape->at(8);                                              // [3*nU]
-        const std::string dLdbiShape        = ShapeUtils<T>::shapeAsString(dLdbiShapeInfo);
-        const std::string dLdbiCorrectShape = ShapeUtils<T>::shapeAsString({3*nU});
-        REQUIRE_TRUE(dLdbiShape == dLdbiCorrectShape,  0, "GRU_CELL_BP op: wrong shape of dLdbi array (gradient wrt biases at previous time step), expected is %s, but got %s instead !", dLdbiCorrectShape.c_str(), dLdbiShape.c_str());
-    }
-    
-    Nd4jLong *dLdxShapeInfo = nullptr;
-    COPY_SHAPE(xShapeInfo, dLdxShapeInfo);
-    
-    Nd4jLong *dLdhiShapeInfo = nullptr;
-    COPY_SHAPE(hiShapeInfo, dLdhiShapeInfo);
-
-    Nd4jLong *dLdWxShapeInfo = nullptr;
-    COPY_SHAPE(wxShapeInfo, dLdWxShapeInfo);
-
-    Nd4jLong *dLdWhShapeInfo = nullptr;
-    COPY_SHAPE(whShapeInfo, dLdWhShapeInfo);
-
-    Nd4jLong *dLdbShapeInfo = nullptr;
-    COPY_SHAPE(bShapeInfo, dLdbShapeInfo);
-
->>>>>>> 39049a37
     return SHAPELIST(dLdxShapeInfo, dLdhiShapeInfo, dLdWxShapeInfo, dLdWhShapeInfo, dLdbShapeInfo);
-    
-}
-
-<<<<<<< HEAD
-=======
-
-
->>>>>>> 39049a37
+
+}
+
+
+
+
 }
 }
 
