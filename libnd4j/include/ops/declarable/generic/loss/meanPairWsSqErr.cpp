--- conflicted
+++ resolved
@@ -33,71 +33,6 @@
 
 
 //////////////////////////////////////////////////////////////////////////
-<<<<<<< HEAD
-CUSTOM_OP_IMPL(mean_pairwssqerr_loss, 3, 1, false, 0, 0) {
-  	auto predictions = INPUT_VARIABLE(0);
-    auto weights     = INPUT_VARIABLE(1);
-    auto labels      = INPUT_VARIABLE(2);
-    auto output      = OUTPUT_VARIABLE(0);
-
-	// input validation    
-    REQUIRE_TRUE(labels->isSameShape(predictions), 0, "MEAN_PAIRWSSQERR_LOSS OP: labels and predictions arrays must have the same shapes, but got %s and %s correspondingly !", ShapeUtils::shapeAsString(labels).c_str(), ShapeUtils::shapeAsString(predictions).c_str());
-    // weights array can be single scalar or has the same rank as labels, and must be broadcastable to labels
-	REQUIRE_TRUE(weights->isScalar() || weights->rankOf() == labels->rankOf(), 0, "MEAN_PAIRWSSQERR_LOSS OP: weights array should be scalar or have the same rank as labels array, but got %i and %i correspondingly!", weights->rankOf(), labels->rankOf());
-	    // check whether broadcast operation is possible for weights array
-    REQUIRE_TRUE(weights->isScalar() || ShapeUtils::areShapesBroadcastable(*weights, *labels), 0, "MEAN_PAIRWSSQERR_LOSS OP: shapes of weights and labels arrays should be broadcastable, but got weights = %s and labels = %s instead!", ShapeUtils::shapeAsString(weights).c_str(), ShapeUtils::shapeAsString(labels).c_str());
-
-    if(labels->rankOf() == 1) { // If labels and predictions are of rank 1, it means that all data entries are 0-tensor (scalar) so that the result of becomes always zero.
-    	*output = 0.;
-    	return Status::OK();
-    }
-    
-    // perform weights broadcasting/tile to predictions if needed
-	auto weightsBroad = weights;
-	if(!weights->isScalar() && !weights->isSameShape(predictions))
-		weightsBroad = new NDArray(weights->tileToShape(predictions->getShapeInfo()));	
-	
-	NDArray diffs = *predictions - *labels;		
-
-	std::vector<int> reductionIdx = ShapeUtils::evalDimsToExclude(diffs.rankOf(), {0});	
-	NDArray sumSqrsDiffPerBatch = (diffs*diffs).reduceAlongDims(reduce::Sum, reductionIdx, true);
-
-	NDArray numOfNonZeroWeights(sumSqrsDiffPerBatch.getShapeInfo(), nd4j::DataType::INT64, false, block.launchContext());
-	if(weights->isScalar()) {
-		if((*weights).e<double>(0) != 0.)
-			numOfNonZeroWeights.assign((labels->lengthOf()/labels->sizeAt(0)));
-	}
-	else 		
-		numOfNonZeroWeights.assign(weightsBroad->reduceAlongDims(reduce::CountNonZero, reductionIdx));	
-
-	NDArray numOfNonZeroWeightsMinusOne = numOfNonZeroWeights;// - 1LL;
-	numOfNonZeroWeightsMinusOne -= 1LL;
-	
-	sumSqrsDiffPerBatch.applyPairwiseTransform(pairwise::SafeDivide, numOfNonZeroWeightsMinusOne, nullptr);
-
-	auto sumDiff = diffs.reduceAlongDims(reduce::Sum, reductionIdx, true);
-	
-	auto nonZerosSquared = numOfNonZeroWeights;
-	nonZerosSquared.applyPairwiseTransform(pairwise::Multiply, numOfNonZeroWeightsMinusOne, nullptr);
-	(sumDiff*sumDiff).applyPairwiseTransform(pairwise::SafeDivide, &nonZerosSquared, &sumDiff, nullptr);
-	
-	auto E = (sumSqrsDiffPerBatch - sumDiff);
-	E *= 2.f;
-
-    // multiply E on weights
-    E *= *weights;
-
-	if(numOfNonZeroWeights.reduceNumber(reduce::Sum).e<double>(0) == 0.)
-		*output = 0.;
-	else
-		*output = E.reduceNumber(reduce::Sum);
-    
-    if(weightsBroad != weights)
-    	delete weightsBroad;
-	
-    return Status::OK();
-}
-=======
         CUSTOM_OP_IMPL(mean_pairwssqerr_loss, 3, 1, false, 0, 1) {
             /*
              * Implementation of mean pairwise squared error loss
@@ -241,7 +176,6 @@
 
             return Status::OK();
         }
->>>>>>> cd8f9db5
 
 //////////////////////////////////////////////////////////////////////////
         DECLARE_TYPES(mean_pairwssqerr_loss) {
