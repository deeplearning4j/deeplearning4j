/* ******************************************************************************
 *
 *
 * This program and the accompanying materials are made available under the
 * terms of the Apache License, Version 2.0 which is available at
 * https://www.apache.org/licenses/LICENSE-2.0.
 *
 *  See the NOTICE file distributed with this work for additional
 *  information regarding copyright ownership.
 * Unless required by applicable law or agreed to in writing, software
 * distributed under the License is distributed on an "AS IS" BASIS, WITHOUT
 * WARRANTIES OR CONDITIONS OF ANY KIND, either express or implied. See the
 * License for the specific language governing permissions and limitations
 * under the License.
 *
 * SPDX-License-Identifier: Apache-2.0
 ******************************************************************************/

//
// @author Yurii Shyrma (iuriish@yahoo.com), created on 18.06.2018
//

#include <system/op_boilerplate.h>
#if NOT_EXCLUDED(OP_softmax_cross_entropy_loss_with_logits)

#include <ops/declarable/CustomOperations.h>

namespace sd {
namespace ops {

//////////////////////////////////////////////////////////////////////////
CUSTOM_OP_IMPL(softmax_cross_entropy_loss_with_logits, 2, 1, false, 0, 0) {
  auto logits = INPUT_VARIABLE(0);
  auto labels = INPUT_VARIABLE(1);
  auto output = OUTPUT_VARIABLE(0);

  const int classesDim = block.getIArguments()->size() > 0 ? INT_ARG(0) : logits->rankOf() - 1;

  // input validation
  REQUIRE_TRUE(labels->isSameShape(logits), 0,
               "SOFTMAX_CROSS_ENTROPY_LOSS_WITH_LOGITS OP: labels and logits arrays must have the same shapes, but got "
               "%s and %s correspondingly !",
               ShapeUtils::shapeAsString(labels).c_str(), ShapeUtils::shapeAsString(logits).c_str());
  REQUIRE_TRUE(classesDim < logits->rankOf(), 0,
               "SOFTMAX_CROSS_ENTROPY_LOSS_WITH_LOGITS OP: class dimension must be smaller than rank of logits, but "
               "got %i and %i correspondingly !",
               classesDim, logits->rankOf());

  std::vector<int> dimension = {classesDim};

  auto maxAlongDim = logits->reduceAlongDimension(reduce::Max, {classesDim}, true);
  auto logExp = (*logits - maxAlongDim).transform(transform::Exp);
  auto logSoftMax = (logExp / logExp.reduceAlongDimension(reduce::Sum, {classesDim}, true)).transform(transform::Log);

  (-(*labels) * logSoftMax).reduceAlongDimension(reduce::Sum, *output, dimension);

  return sd::Status::OK;
}

//////////////////////////////////////////////////////////////////////////
DECLARE_TYPES(softmax_cross_entropy_loss_with_logits) {
  getOpDescriptor()->setAllowedInputTypes(sd::DataType::ANY)->setAllowedOutputTypes({ALL_FLOATS});
}

//////////////////////////////////////////////////////////////////////////
DECLARE_SHAPE_FN(softmax_cross_entropy_loss_with_logits) {
  auto logitsShapeInfo = inputShape->at(0);
  auto labelsShapeInfo = inputShape->at(1);

  const int classesDim = block.getIArguments()->size() > 0 ? INT_ARG(0) : -1;
  std::vector<int> dimensions = {classesDim};

  // labels and logits must have the same shapes
  REQUIRE_TRUE(shape::shapeEquals(logitsShapeInfo, labelsShapeInfo), 0,
               "SOFTMAX_CROSS_ENTROPY_LOSS_WITH_LOGITS OP: labels and logits arrays must have the same shapes, but got "
               "%s and %s correspondingly!",
               ShapeUtils::shapeAsString(labelsShapeInfo).c_str(), ShapeUtils::shapeAsString(logitsShapeInfo).c_str());

  auto outType = DataTypeUtils::pickFloatingType(ArrayOptions::dataType(logitsShapeInfo));
  auto reducedShapeInfo = ShapeUtils::evalReduceShapeInfo(shape::order(labelsShapeInfo), dimensions, labelsShapeInfo,
                                                          outType, false, false, block.getWorkspace());

  return SHAPELIST(reducedShapeInfo);
}

//////////////////////////////////////////////////////////////////////////
CUSTOM_OP_IMPL(softmax_cross_entropy_loss_with_logits_grad, 2, 2, false, 0, 0) {
  auto logits = INPUT_VARIABLE(0);
  auto labels = INPUT_VARIABLE(1);
  auto output = OUTPUT_VARIABLE(0);

  auto dLdp = OUTPUT_VARIABLE(0);  // dL/dlogits
  auto dLdl = OUTPUT_VARIABLE(1);  // dL/dlabels

<<<<<<< HEAD
    auto dLdp = OUTPUT_VARIABLE(0);     // dL/dlogits
    auto dLdl = OUTPUT_VARIABLE(1);     // dL/dlabels
    const int classesDim = block.getIArguments()->size() > 0 ? INT_ARG(0) : logits->rankOf()-1;
=======
  const int classesDim = block.getIArguments()->size() > 0 ? INT_ARG(0) : logits->rankOf() - 1;

  // input validation
  REQUIRE_TRUE(labels->isSameShape(logits), 0,
               "SOFTMAX_CROSS_ENTROPY_LOSS_WITH_LOGITS_GRAD OP: labels and logits arrays must have the same shapes, "
               "but got %s and %s correspondingly !",
               ShapeUtils::shapeAsString(labels).c_str(), ShapeUtils::shapeAsString(logits).c_str());
  REQUIRE_TRUE(classesDim < logits->rankOf(), 0,
               "SOFTMAX_CROSS_ENTROPY_LOSS_WITH_LOGITS_GRAD OP: class dimension must be smaller than rank of logits, "
               "but got %i and %i correspondingly !",
               classesDim, logits->rankOf());
>>>>>>> 2f8487ea

  std::vector<int> dimension = {classesDim};

  NDArray softmax = (*logits - logits->reduceAlongDimension(reduce::Max, dimension, true)).transform(transform::Exp);
  softmax /= softmax.reduceAlongDimension(reduce::Sum, dimension, true);

<<<<<<< HEAD
    NDArray softmax = (*logits - logits->reduceAlongDimension(reduce::Max, dimension, true)).transform(transform::Exp);
    softmax /= (softmax.reduceAlongDimension(reduce::Sum, dimension, true) + 1e-6);

    // dEdp = softmax * sum_i(labels_i) - labels
    //note the eps is to account for exact 0s in the log calculation being nan
    auto labelsPlusEps = *labels + 1e-6;
    labelsPlusEps.printBuffer("Labels plus eps");
    dLdp->assign(((softmax * labelsPlusEps.reduceAlongDimension(reduce::Sum, dimension, true) - labelsPlusEps)));
    auto negSoftmax = softmax;


    // dEdl = -log(softmax)
    softmax.applyTransform(transform::Log, *dLdl);
    dLdl->applyTransform(transform::Neg,*dLdl);
    return Status::OK();
=======
  // dEdp = softmax * sum_i(labels_i) - labels
  dLdp->assign(softmax * labels->reduceAlongDimension(reduce::Sum, dimension, true) - *labels);

  // dEdl = -log(softmax)
  (-softmax).applyTransform(transform::Log, *dLdl);

  return sd::Status::OK;
>>>>>>> 2f8487ea
}

//////////////////////////////////////////////////////////////////////////
DECLARE_TYPES(softmax_cross_entropy_loss_with_logits_grad) {
  getOpDescriptor()->setAllowedInputTypes(sd::DataType::ANY)->setAllowedOutputTypes({ALL_FLOATS});
}

//////////////////////////////////////////////////////////////////////////
DECLARE_SHAPE_FN(softmax_cross_entropy_loss_with_logits_grad) {
  auto logitsShapeInfo = inputShape->at(0);
  auto labelsShapeInfo = inputShape->at(1);

  // labels and logits must have the same shapes
  REQUIRE_TRUE(shape::shapeEquals(logitsShapeInfo, labelsShapeInfo), 0,
               "SOFTMAX_CROSS_ENTROPY_LOSS_WITH_LOGITS_GRAD OP: labels and logits arrays must have the same shapes, "
               "but got %s and %s correspondingly!",
               ShapeUtils::shapeAsString(labelsShapeInfo).c_str(), ShapeUtils::shapeAsString(logitsShapeInfo).c_str());

  DataType outType = DataTypeUtils::pickFloatingType(ArrayOptions::dataType(logitsShapeInfo));

  auto dLdpShapeInfo = ConstantShapeHelper::getInstance().createShapeInfo(ShapeDescriptor(
      outType, shape::order(logitsShapeInfo), shape::shapeOf(logitsShapeInfo), shape::rank(logitsShapeInfo)));
  auto dLdlShapeInfo = ConstantShapeHelper::getInstance().createShapeInfo(ShapeDescriptor(
      outType, shape::order(labelsShapeInfo), shape::shapeOf(labelsShapeInfo), shape::rank(labelsShapeInfo)));

  return SHAPELIST(dLdpShapeInfo, dLdlShapeInfo);
}

}  // namespace ops
}  // namespace sd

#endif<|MERGE_RESOLUTION|>--- conflicted
+++ resolved
@@ -92,12 +92,7 @@
   auto dLdp = OUTPUT_VARIABLE(0);  // dL/dlogits
   auto dLdl = OUTPUT_VARIABLE(1);  // dL/dlabels
 
-<<<<<<< HEAD
-    auto dLdp = OUTPUT_VARIABLE(0);     // dL/dlogits
-    auto dLdl = OUTPUT_VARIABLE(1);     // dL/dlabels
-    const int classesDim = block.getIArguments()->size() > 0 ? INT_ARG(0) : logits->rankOf()-1;
-=======
-  const int classesDim = block.getIArguments()->size() > 0 ? INT_ARG(0) : logits->rankOf() - 1;
+  const int classesDim = block.getIArguments()->size() > 0 ? INT_ARG(0) : logits->rankOf()-1;
 
   // input validation
   REQUIRE_TRUE(labels->isSameShape(logits), 0,
@@ -108,14 +103,13 @@
                "SOFTMAX_CROSS_ENTROPY_LOSS_WITH_LOGITS_GRAD OP: class dimension must be smaller than rank of logits, "
                "but got %i and %i correspondingly !",
                classesDim, logits->rankOf());
->>>>>>> 2f8487ea
+
 
   std::vector<int> dimension = {classesDim};
 
   NDArray softmax = (*logits - logits->reduceAlongDimension(reduce::Max, dimension, true)).transform(transform::Exp);
   softmax /= softmax.reduceAlongDimension(reduce::Sum, dimension, true);
 
-<<<<<<< HEAD
     NDArray softmax = (*logits - logits->reduceAlongDimension(reduce::Max, dimension, true)).transform(transform::Exp);
     softmax /= (softmax.reduceAlongDimension(reduce::Sum, dimension, true) + 1e-6);
 
@@ -131,15 +125,7 @@
     softmax.applyTransform(transform::Log, *dLdl);
     dLdl->applyTransform(transform::Neg,*dLdl);
     return Status::OK();
-=======
-  // dEdp = softmax * sum_i(labels_i) - labels
-  dLdp->assign(softmax * labels->reduceAlongDimension(reduce::Sum, dimension, true) - *labels);
 
-  // dEdl = -log(softmax)
-  (-softmax).applyTransform(transform::Log, *dLdl);
-
-  return sd::Status::OK;
->>>>>>> 2f8487ea
 }
 
 //////////////////////////////////////////////////////////////////////////
