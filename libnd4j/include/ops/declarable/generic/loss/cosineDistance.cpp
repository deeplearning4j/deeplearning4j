/*******************************************************************************
 * Copyright (c) 2015-2018 Skymind, Inc.
 *
 * This program and the accompanying materials are made available under the
 * terms of the Apache License, Version 2.0 which is available at
 * https://www.apache.org/licenses/LICENSE-2.0.
 *
 * Unless required by applicable law or agreed to in writing, software
 * distributed under the License is distributed on an "AS IS" BASIS, WITHOUT
 * WARRANTIES OR CONDITIONS OF ANY KIND, either express or implied. See the
 * License for the specific language governing permissions and limitations
 * under the License.
 *
 * SPDX-License-Identifier: Apache-2.0
 ******************************************************************************/

//
// @author Yurii Shyrma (iuriish@yahoo.com), created on 22.11.2017
//

#include <op_boilerplate.h>
#if NOT_EXCLUDED(OP_cosine_distance_loss)

#include <ops/declarable/CustomOperations.h>
#include <helpers/ShapeUtils.h>

namespace nd4j {
namespace ops  {


//////////////////////////////////////////////////////////////////////////
CUSTOM_OP_IMPL(cosine_distance_loss, 3, 1, false, 0, 2) {
  	
  	auto predictions = INPUT_VARIABLE(0);
    auto weights 	 = INPUT_VARIABLE(1);
    auto labels      = INPUT_VARIABLE(2);    
    
    auto output      = OUTPUT_VARIABLE(0);

    int reductionMode = INT_ARG(0);			// 0 - "none"; 1 - "weighted_sum";  2 - "weighted_mean";  3 - "weighted_sum_by_nonzero_weights"
    int dim = INT_ARG(1);					// axis along which sum will be made
    if(dim < 0)
    	dim += labels->rankOf();

    // labels and predictions must have the same shapes
    REQUIRE_TRUE(labels->isSameShape(predictions), 0, "COSINE_DISTANCE_LOSS OP: labels and predictions arrays must have the same shapes, but got %s and %s correspondingly !", ShapeUtils::shapeAsString(labels).c_str(), ShapeUtils::shapeAsString(predictions).c_str());
    // regard 4 possible reduction modes below
    REQUIRE_TRUE(reductionMode==0 || reductionMode==1 || reductionMode==2 || reductionMode==3, 0, "COSINE_DISTANCE_LOSS OP: reduction mode value is not acceptable, possible values are 0, 1, 2, 3, but got %i instead!", reductionMode);
	// input dimension can't be larger than labels/predictions/weights rank
    REQUIRE_TRUE(dim < labels->rankOf(), 0, "COSINE_DISTANCE_LOSS OP: input reduction dimension (got %i) must be < labels rank %i!", dim, labels->rankOf());

    if(!output->isScalar()) {
    	// weights array can be single scalar or has the same shape as output, and must be broadcastable to output shape
    	REQUIRE_TRUE(weights->isScalar() || weights->rankOf() == output->rankOf(), 0, "SOFTMAX_CROSS_ENTROPY_LOSS OP: weights array should be scalar or have the same rank as output array, but got %i and %i correspondingly!", weights->rankOf(), output->rankOf());
    	// check whether broadcast operation is possible for weights array
	    REQUIRE_TRUE(weights->isScalar() || ShapeUtils::areShapesBroadcastable(*weights, *output), 0, "COSINE_DISTANCE_LOSS OP: shapes of weights and output arrays should be broadcastable, but got weights = %s and output = %s instead!", ShapeUtils::shapeAsString(weights).c_str(), ShapeUtils::shapeAsString(labels).c_str());
    }

<<<<<<< HEAD
	auto ts = NDArrayFactory::create(weights->dataType(), 1.f, block.getVariableSpace()->launchContext());
=======
    NDArray E = 1. - (*predictions * *labels).reduceAlongDims(reduce::Sum, {dim}, true);
>>>>>>> 1bf8a7ba

	// perform weights broadcasting/tile to E if it is necessary
	auto weightsBroad = weights;
	if(!weights->isScalar() && !weights->isSameShape(&E))
			weightsBroad = new NDArray(weights->tileToShape(E.getShapeInfo()));	

 	// multiply E on weights
 	E *= (*weightsBroad);
 	 	
	switch (reductionMode) {
		case 0:												// 0 - "none", un-reduced weighted losses with the same shape as labels.
			output->assign(&E);
			break;
		
		case 1: {											// 1 - "weighted_sum", output is scalar and equal to sum of all elements of E array
			output->assign(E.reduceNumber(reduce::Sum));
			break;
		}
		case 2: {											// 2 - "weighted_mean", output is scalar and equal to sum of all elements of E array divided by sum of all elements of weightsBroad array
			NDArray sum;
			if (weights->isScalar())
				sum = *weights * E.lengthOf();
			else 
				sum = weightsBroad->reduceNumber(reduce::Sum);
			
			if (sum.e<double>(0) == 0.)
				*output = 0.;
			else 
				output->assign(E.reduceNumber(reduce::Sum) / sum);
			break;
		}
		case 3: {											// 3 - "weighted_sum_by_nonzero_weights", output is scalar and equal to scalar sum of all elements of E array divided by number of non-zero weights
			Nd4jLong numOfNonZeroWeights = 0;
			if(weights->isScalar()) {
				if(weights->e<double>(0) != 0.)
					numOfNonZeroWeights = E.lengthOf();
			}
			else 
				numOfNonZeroWeights = E.reduceNumber(reduce::CountNonZero).e<Nd4jLong>(0);			

			if (numOfNonZeroWeights == 0)
				*output = 0.;
			else 
				output->assign(E.reduceNumber(reduce::Sum) / numOfNonZeroWeights);		
			
			break;
		}
	}


    STORE_RESULT(*output);

    if(weightsBroad != weights)
    	delete weightsBroad;
	
    return Status::OK();
}

//////////////////////////////////////////////////////////////////////////
DECLARE_TYPES(cosine_distance_loss) {
	
	getOpDescriptor()->setAllowedInputTypes(nd4j::DataType::ANY)->setAllowedOutputTypes({ALL_FLOATS});
}

//////////////////////////////////////////////////////////////////////////
DECLARE_SHAPE_FN(cosine_distance_loss) {

	// labels and predictions must have the same shapes 
	auto predictionsShapeInfo = inputShape->at(0);
	auto weightsShapeInfo     = inputShape->at(1);
    auto labelsShapeInfo  	  = inputShape->at(2);

    int dim = INT_ARG(1);
    if(dim < 0)
    	dim += labelsShapeInfo[0];

    // labels and predictions must have the same shapes
    REQUIRE_TRUE(shape::shapeEquals(labelsShapeInfo, predictionsShapeInfo), 0, "COSINE_DISTANCE_LOSS OP: labels and predictions arrays must have the same shapes, but got %s and %s correspondingly !", ShapeUtils::shapeAsString(labelsShapeInfo).c_str(), ShapeUtils::shapeAsString(predictionsShapeInfo).c_str());        
    // input dimension can't be larger than labels/predictions/weights rank
    REQUIRE_TRUE(dim < labelsShapeInfo[0], 0, "COSINE_DISTANCE_LOSS OP: input reduction dimension (got %i) must be < labels rank %i!", dim, labelsShapeInfo[0]);     	

    DataType outType = DataTypeUtils::pickFloatingType(ArrayOptions::dataType(predictionsShapeInfo));

 	// evaluate output shapeInfo
    Nd4jLong* outShapeInfo = nullptr;
    if(INT_ARG(0) != 0) 			// in this case output is scalar
        outShapeInfo = ShapeBuilders::createScalarShapeInfo(outType, block.getWorkspace());    
    else { 							// in this case output has the same shape as labels reduced  by dim axis    	    	
    	
    	std::vector<int> dimensions = {dim};
    	outShapeInfo = ShapeUtils::evalReduceShapeInfo(shape::order(predictionsShapeInfo), dimensions, predictionsShapeInfo, true, false, block.getWorkspace());
    	ArrayOptions::setDataType(outShapeInfo, outType);

    	// weights array can be single scalar or has the same rank as output, and must be broadcastable to output
    	REQUIRE_TRUE(shape::isScalar(weightsShapeInfo) || shape::rank(weightsShapeInfo) == shape::rank(outShapeInfo), 0, "COSINE_DISTANCE_LOSS OP: weights array should be scalar or have the same rank as output array, but got %i and %i correspondingly!", shape::rank(weightsShapeInfo), shape::rank(outShapeInfo));
    	// check whether broadcast operation is possible for weights array    
	    REQUIRE_TRUE(shape::isScalar(weightsShapeInfo) || ShapeUtils::areShapesBroadcastable(weightsShapeInfo, outShapeInfo), 0, "COSINE_DISTANCE_LOSS OP: shapes of weights and output arrays should be broadcastable, but got weights = %s and output = %s instead!", ShapeUtils::shapeAsString(weightsShapeInfo).c_str(), ShapeUtils::shapeAsString(outShapeInfo).c_str());
    }
    
    return SHAPELIST(outShapeInfo);
}



//////////////////////////////////////////////////////////////////////////
CUSTOM_OP_IMPL(cosine_distance_loss_grad, 3, 3, false, 0, 2) {
  	
  	auto predictions = INPUT_VARIABLE(0);
    auto weights     = INPUT_VARIABLE(1);
    auto labels      = INPUT_VARIABLE(2);
    
    auto dLdp = OUTPUT_VARIABLE(0);		// dL/dpredictions
    auto dLdw = OUTPUT_VARIABLE(1);		// dL/dweights
    auto dLdl = OUTPUT_VARIABLE(2);		// dL/dlabels

    int reductionMode = INT_ARG(0);			// 0 - "none"; 1 - "weighted_sum";  2 - "weighted_mean";  3 - "weighted_sum_by_nonzero_weights"  
    // take into account Alex's proposition to treat "none" the same as "weighted_sum" mode when calculating gradients
    if(reductionMode == 0)
    	reductionMode = 1;

    int dim = INT_ARG(1);					// axis along which sum will be made
    if(dim < 0)
    	dim += labels->rankOf();

    std::vector<int> dimensions = {dim};

    // input validation
    REQUIRE_TRUE(labels->isSameShape(predictions), 0, "COSINE_DISTANCE_LOSS_GRAD OP: labels and predictions arrays must have the same shapes, but got %s and %s correspondingly !", ShapeUtils::shapeAsString(labels).c_str(), ShapeUtils::shapeAsString(predictions).c_str());
	// only 4 possible reduction modes exist
    REQUIRE_TRUE(reductionMode==0 || reductionMode==1 || reductionMode==2 || reductionMode==3, 0, "COSINE_DISTANCE_LOSS_GRAD OP: reduction mode value is not acceptable, possible values are 0, 1, 2, 3, but got %i instead!", reductionMode);       
   	auto lossShapeInfo = ShapeUtils::evalReduceShapeInfo(predictions->ordering(), dimensions, predictions->getShapeInfo(), true, false, block.getWorkspace());
   	// weights array can be single scalar or has the same shape as loss, and must be broadcastable to loss shape
   	REQUIRE_TRUE(weights->isScalar() || weights->rankOf() == shape::rank(lossShapeInfo), 0, "COSINE_DISTANCE_LOSS_GRAD OP: weights array should be scalar or have the same rank as loss array, but got %i and %i correspondingly!", weights->rankOf(), shape::rank(lossShapeInfo));       	
   	// check whether broadcast operation is possible for weights array
    REQUIRE_TRUE(weights->isScalar() || ShapeUtils::areShapesBroadcastable(weights->getShapeInfo(), lossShapeInfo), 0, "COSINE_DISTANCE_LOSS_GRAD OP: shapes of weights and loss arrays should be broadcastable, but got weights = %s and loss = %s instead!", ShapeUtils::shapeAsString(weights).c_str(), ShapeUtils::shapeAsString(lossShapeInfo).c_str());
    // input dimension can't be larger than labels/predictions/weights rank
    REQUIRE_TRUE(dim < labels->rankOf(), 0, "COSINE_DISTANCE_LOSS_GRAD OP: input reduction dimension (got %i) must be < labels rank %i!", dim, labels->rankOf());

    NDArray E = 1. - (*predictions * *labels).reduceAlongDims(reduce::Sum, {dim}, true);

	// perform weights broadcasting/tile to E if it is necessary
	auto weightsBroad = weights;
	if(!weights->isScalar() && !weights->isSameShape(&E))
			weightsBroad = new NDArray(weights->tileToShape(E.getShapeInfo()));	

	dLdp->assign(-*labels);
	dLdl->assign(-*predictions);	

	switch (reductionMode) {
		case 1: {											// 1 - "none" and "weighted_sum", output is scalar and equal to sum of all elements of E array
						
			*dLdp *= *weightsBroad;
			*dLdl *= *weightsBroad;

			if(weights->isScalar() || weights->lengthOf() == 1) {
				dLdw->assign(E.reduceNumber(reduce::Sum));				
			}
			else {				
				if(weights != weightsBroad) {
					std::vector<int> axesToReduceAlong = ShapeUtils::evalBroadcastBackwardAxis(weights->getShapeInfo(), weightsBroad->getShapeInfo());
					E.reduceAlongDimension(reduce::Sum, dLdw, axesToReduceAlong, true, false, false);
				}
				else 
					dLdw->assign(E);
			}
			
			break;
		}
		case 2: {											// 2 - "weighted_mean", output is scalar and equal to sum of all elements of E array divided by sum of all elements of weightsBroad array
			NDArray sum;
			if (weights->isScalar())
				sum = (*weights) * E.lengthOf();
			else 
				sum = weightsBroad->reduceNumber(reduce::Sum);
			
			if (sum.e<double>(0) == 0.) {
				*dLdp = 0.;
				*dLdl = 0.;
				*dLdw = 0.;
			}
			else {
		
				NDArray temp = *weightsBroad / sum;				
				*dLdp *= temp;
				*dLdl *= temp;
		
				if(weights->isScalar() || weights->lengthOf() == 1) {				
					*dLdw = 0.;
				}
				else {
					
					if(weights != weightsBroad) {
						std::vector<int> axesToReduceAlong = ShapeUtils::evalBroadcastBackwardAxis(weights->getShapeInfo(), weightsBroad->getShapeInfo());				
						((E * sum - (E * *weightsBroad).reduceNumber(reduce::Sum)) / (sum*sum)).reduceAlongDimension(reduce::Sum, dLdw, axesToReduceAlong, true, false, false);
					}					
					else
						dLdw->assign((E * sum - (E * *weightsBroad).reduceNumber(reduce::Sum)) / (sum*sum));
				}				
			}
			break;
		}
		case 3: {											// 3 - "weighted_sum_by_nonzero_weights", output is scalar and equal to scalar sum of all elements of E array divided by number of non-zero weights
			Nd4jLong numOfNonZeroWeights = 0;
			if(weights->isScalar()) {
				if(weights->e<double>(0) != 0.)
					numOfNonZeroWeights = E.lengthOf();
			}
			else 
				numOfNonZeroWeights = weightsBroad->reduceNumber(reduce::CountNonZero).e<Nd4jLong>(0);			

			if (numOfNonZeroWeights == 0) {
				*dLdp = 0.;
				*dLdl = 0.;
				*dLdw = 0.;
			}
			else {
				
				NDArray temp = *weightsBroad / numOfNonZeroWeights;
				*dLdp *= temp;
				*dLdl *= temp;

				if(weights->isScalar() || weights->lengthOf() == 1) {				
					dLdw->assign(E.reduceNumber(reduce::Sum) / numOfNonZeroWeights);
				}
				else {	

					if(weights != weightsBroad) {
						std::vector<int> axesToReduceAlong = ShapeUtils::evalBroadcastBackwardAxis(weights->getShapeInfo(), weightsBroad->getShapeInfo());
						E.reduceAlongDimension(reduce::Sum, dLdw, axesToReduceAlong, true, false, false);
						*dLdw /= numOfNonZeroWeights;
					}
					else
						dLdw->assign(E / numOfNonZeroWeights);
				}				
			}
			break;
		}
	} 	 		
	
	if(weightsBroad != weights)
    	delete weightsBroad;
	
    return Status::OK();
}

//////////////////////////////////////////////////////////////////////////
DECLARE_TYPES(cosine_distance_loss_grad) {
	
	getOpDescriptor()->setAllowedInputTypes(nd4j::DataType::ANY)->setAllowedOutputTypes({ALL_FLOATS});
}

//////////////////////////////////////////////////////////////////////////
DECLARE_SHAPE_FN(cosine_distance_loss_grad) {

	/// labels and predictions must have the same shapes 
	auto predictionsShapeInfo = inputShape->at(0);
	auto weightsShapeInfo     = inputShape->at(1);
    auto labelsShapeInfo  	  = inputShape->at(2);

    int dim = INT_ARG(1);
    if(dim < 0)
    	dim += labelsShapeInfo[0];

    std::vector<int> dimensions = {dim};

    // labels and predictions must have the same shapes
    REQUIRE_TRUE(shape::shapeEquals(labelsShapeInfo, predictionsShapeInfo), 0, "COSINE_DISTANCE_LOSS_GRAD OP: labels and predictions arrays must have the same shapes, but got %s and %s correspondingly !", ShapeUtils::shapeAsString(labelsShapeInfo).c_str(), ShapeUtils::shapeAsString(predictionsShapeInfo).c_str());    
    auto lossShapeInfo = ShapeUtils::evalReduceShapeInfo(shape::order(predictionsShapeInfo), dimensions, predictionsShapeInfo, true, false, block.getWorkspace());	    
	// weights array can be single scalar or has the same rank as loss, and must be broadcastable to loss
    REQUIRE_TRUE(shape::isScalar(weightsShapeInfo) || shape::rank(weightsShapeInfo) == shape::rank(lossShapeInfo), 0, "COSINE_DISTANCE_LOSS_GRAD OP: weights array should be scalar or have the same rank as loss array, but got %i and %i correspondingly!", shape::rank(weightsShapeInfo), shape::rank(lossShapeInfo));
    // check whether broadcast operation is possible for weights array
	REQUIRE_TRUE(shape::isScalar(weightsShapeInfo) || ShapeUtils::areShapesBroadcastable(weightsShapeInfo, lossShapeInfo), 0, "COSINE_DISTANCE_LOSS_GRAD OP: shapes of weights and loss arrays should be broadcastable, but got weights = %s and loss = %s instead!", ShapeUtils::shapeAsString(weightsShapeInfo).c_str(), ShapeUtils::shapeAsString(lossShapeInfo).c_str());    
	// input dimension can't be larger than labels/predictions/weights rank
    REQUIRE_TRUE(dim < labelsShapeInfo[0], 0, "COSINE_DISTANCE_LOSS_GRAD OP: input reduction dimension (got %i) must be < labels rank %i!", dim, labelsShapeInfo[0]);        
 
 	DataType outType = DataTypeUtils::pickFloatingType(ArrayOptions::dataType(predictionsShapeInfo));

    Nd4jLong *dLdpShapeInfo = ShapeBuilders::copyShapeInfoAndType(predictionsShapeInfo, outType, false, block.getWorkspace());    
    Nd4jLong *dLdwShapeInfo = ShapeBuilders::copyShapeInfoAndType(weightsShapeInfo, outType, false, block.getWorkspace());    
    Nd4jLong *dLdlShapeInfo = ShapeBuilders::copyShapeInfoAndType(labelsShapeInfo, outType, false, block.getWorkspace());    
	
    return SHAPELIST(dLdpShapeInfo, dLdwShapeInfo, dLdlShapeInfo);
}



}
}

#endif<|MERGE_RESOLUTION|>--- conflicted
+++ resolved
@@ -30,11 +30,11 @@
 
 //////////////////////////////////////////////////////////////////////////
 CUSTOM_OP_IMPL(cosine_distance_loss, 3, 1, false, 0, 2) {
-  	
+
   	auto predictions = INPUT_VARIABLE(0);
     auto weights 	 = INPUT_VARIABLE(1);
-    auto labels      = INPUT_VARIABLE(2);    
-    
+    auto labels      = INPUT_VARIABLE(2);
+
     auto output      = OUTPUT_VARIABLE(0);
 
     int reductionMode = INT_ARG(0);			// 0 - "none"; 1 - "weighted_sum";  2 - "weighted_mean";  3 - "weighted_sum_by_nonzero_weights"
@@ -56,20 +56,16 @@
 	    REQUIRE_TRUE(weights->isScalar() || ShapeUtils::areShapesBroadcastable(*weights, *output), 0, "COSINE_DISTANCE_LOSS OP: shapes of weights and output arrays should be broadcastable, but got weights = %s and output = %s instead!", ShapeUtils::shapeAsString(weights).c_str(), ShapeUtils::shapeAsString(labels).c_str());
     }
 
-<<<<<<< HEAD
-	auto ts = NDArrayFactory::create(weights->dataType(), 1.f, block.getVariableSpace()->launchContext());
-=======
     NDArray E = 1. - (*predictions * *labels).reduceAlongDims(reduce::Sum, {dim}, true);
->>>>>>> 1bf8a7ba
 
 	// perform weights broadcasting/tile to E if it is necessary
 	auto weightsBroad = weights;
 	if(!weights->isScalar() && !weights->isSameShape(&E))
-			weightsBroad = new NDArray(weights->tileToShape(E.getShapeInfo()));	
+			weightsBroad = new NDArray(weights->tileToShape(E.getShapeInfo()));
 
  	// multiply E on weights
  	E *= (*weightsBroad);
- 	 	
+
 	switch (reductionMode) {
 		case 0:												// 0 - "none", un-reduced weighted losses with the same shape as labels.
 			output->assign(&E);
@@ -98,14 +94,14 @@
 				if(weights->e<double>(0) != 0.)
 					numOfNonZeroWeights = E.lengthOf();
 			}
-			else 
-				numOfNonZeroWeights = E.reduceNumber(reduce::CountNonZero).e<Nd4jLong>(0);			
+			else
+				numOfNonZeroWeights = E.reduceNumber(reduce::CountNonZero).e<Nd4jLong>(0);
 
 			if (numOfNonZeroWeights == 0)
 				*output = 0.;
-			else 
-				output->assign(E.reduceNumber(reduce::Sum) / numOfNonZeroWeights);		
-			
+			else
+				output->assign(E.reduceNumber(reduce::Sum) / numOfNonZeroWeights);
+
 			break;
 		}
 	}
@@ -121,7 +117,7 @@
 
 //////////////////////////////////////////////////////////////////////////
 DECLARE_TYPES(cosine_distance_loss) {
-	
+
 	getOpDescriptor()->setAllowedInputTypes(nd4j::DataType::ANY)->setAllowedOutputTypes({ALL_FLOATS});
 }
 
@@ -138,28 +134,28 @@
     	dim += labelsShapeInfo[0];
 
     // labels and predictions must have the same shapes
-    REQUIRE_TRUE(shape::shapeEquals(labelsShapeInfo, predictionsShapeInfo), 0, "COSINE_DISTANCE_LOSS OP: labels and predictions arrays must have the same shapes, but got %s and %s correspondingly !", ShapeUtils::shapeAsString(labelsShapeInfo).c_str(), ShapeUtils::shapeAsString(predictionsShapeInfo).c_str());        
+    REQUIRE_TRUE(shape::shapeEquals(labelsShapeInfo, predictionsShapeInfo), 0, "COSINE_DISTANCE_LOSS OP: labels and predictions arrays must have the same shapes, but got %s and %s correspondingly !", ShapeUtils::shapeAsString(labelsShapeInfo).c_str(), ShapeUtils::shapeAsString(predictionsShapeInfo).c_str());
     // input dimension can't be larger than labels/predictions/weights rank
-    REQUIRE_TRUE(dim < labelsShapeInfo[0], 0, "COSINE_DISTANCE_LOSS OP: input reduction dimension (got %i) must be < labels rank %i!", dim, labelsShapeInfo[0]);     	
+    REQUIRE_TRUE(dim < labelsShapeInfo[0], 0, "COSINE_DISTANCE_LOSS OP: input reduction dimension (got %i) must be < labels rank %i!", dim, labelsShapeInfo[0]);
 
     DataType outType = DataTypeUtils::pickFloatingType(ArrayOptions::dataType(predictionsShapeInfo));
 
  	// evaluate output shapeInfo
     Nd4jLong* outShapeInfo = nullptr;
     if(INT_ARG(0) != 0) 			// in this case output is scalar
-        outShapeInfo = ShapeBuilders::createScalarShapeInfo(outType, block.getWorkspace());    
-    else { 							// in this case output has the same shape as labels reduced  by dim axis    	    	
-    	
+        outShapeInfo = ShapeBuilders::createScalarShapeInfo(outType, block.getWorkspace());
+    else { 							// in this case output has the same shape as labels reduced  by dim axis
+
     	std::vector<int> dimensions = {dim};
     	outShapeInfo = ShapeUtils::evalReduceShapeInfo(shape::order(predictionsShapeInfo), dimensions, predictionsShapeInfo, true, false, block.getWorkspace());
     	ArrayOptions::setDataType(outShapeInfo, outType);
 
     	// weights array can be single scalar or has the same rank as output, and must be broadcastable to output
     	REQUIRE_TRUE(shape::isScalar(weightsShapeInfo) || shape::rank(weightsShapeInfo) == shape::rank(outShapeInfo), 0, "COSINE_DISTANCE_LOSS OP: weights array should be scalar or have the same rank as output array, but got %i and %i correspondingly!", shape::rank(weightsShapeInfo), shape::rank(outShapeInfo));
-    	// check whether broadcast operation is possible for weights array    
+    	// check whether broadcast operation is possible for weights array
 	    REQUIRE_TRUE(shape::isScalar(weightsShapeInfo) || ShapeUtils::areShapesBroadcastable(weightsShapeInfo, outShapeInfo), 0, "COSINE_DISTANCE_LOSS OP: shapes of weights and output arrays should be broadcastable, but got weights = %s and output = %s instead!", ShapeUtils::shapeAsString(weightsShapeInfo).c_str(), ShapeUtils::shapeAsString(outShapeInfo).c_str());
     }
-    
+
     return SHAPELIST(outShapeInfo);
 }
 
@@ -167,16 +163,16 @@
 
 //////////////////////////////////////////////////////////////////////////
 CUSTOM_OP_IMPL(cosine_distance_loss_grad, 3, 3, false, 0, 2) {
-  	
+
   	auto predictions = INPUT_VARIABLE(0);
     auto weights     = INPUT_VARIABLE(1);
     auto labels      = INPUT_VARIABLE(2);
-    
+
     auto dLdp = OUTPUT_VARIABLE(0);		// dL/dpredictions
     auto dLdw = OUTPUT_VARIABLE(1);		// dL/dweights
     auto dLdl = OUTPUT_VARIABLE(2);		// dL/dlabels
 
-    int reductionMode = INT_ARG(0);			// 0 - "none"; 1 - "weighted_sum";  2 - "weighted_mean";  3 - "weighted_sum_by_nonzero_weights"  
+    int reductionMode = INT_ARG(0);			// 0 - "none"; 1 - "weighted_sum";  2 - "weighted_mean";  3 - "weighted_sum_by_nonzero_weights"
     // take into account Alex's proposition to treat "none" the same as "weighted_sum" mode when calculating gradients
     if(reductionMode == 0)
     	reductionMode = 1;
@@ -190,10 +186,10 @@
     // input validation
     REQUIRE_TRUE(labels->isSameShape(predictions), 0, "COSINE_DISTANCE_LOSS_GRAD OP: labels and predictions arrays must have the same shapes, but got %s and %s correspondingly !", ShapeUtils::shapeAsString(labels).c_str(), ShapeUtils::shapeAsString(predictions).c_str());
 	// only 4 possible reduction modes exist
-    REQUIRE_TRUE(reductionMode==0 || reductionMode==1 || reductionMode==2 || reductionMode==3, 0, "COSINE_DISTANCE_LOSS_GRAD OP: reduction mode value is not acceptable, possible values are 0, 1, 2, 3, but got %i instead!", reductionMode);       
+    REQUIRE_TRUE(reductionMode==0 || reductionMode==1 || reductionMode==2 || reductionMode==3, 0, "COSINE_DISTANCE_LOSS_GRAD OP: reduction mode value is not acceptable, possible values are 0, 1, 2, 3, but got %i instead!", reductionMode);
    	auto lossShapeInfo = ShapeUtils::evalReduceShapeInfo(predictions->ordering(), dimensions, predictions->getShapeInfo(), true, false, block.getWorkspace());
    	// weights array can be single scalar or has the same shape as loss, and must be broadcastable to loss shape
-   	REQUIRE_TRUE(weights->isScalar() || weights->rankOf() == shape::rank(lossShapeInfo), 0, "COSINE_DISTANCE_LOSS_GRAD OP: weights array should be scalar or have the same rank as loss array, but got %i and %i correspondingly!", weights->rankOf(), shape::rank(lossShapeInfo));       	
+   	REQUIRE_TRUE(weights->isScalar() || weights->rankOf() == shape::rank(lossShapeInfo), 0, "COSINE_DISTANCE_LOSS_GRAD OP: weights array should be scalar or have the same rank as loss array, but got %i and %i correspondingly!", weights->rankOf(), shape::rank(lossShapeInfo));
    	// check whether broadcast operation is possible for weights array
     REQUIRE_TRUE(weights->isScalar() || ShapeUtils::areShapesBroadcastable(weights->getShapeInfo(), lossShapeInfo), 0, "COSINE_DISTANCE_LOSS_GRAD OP: shapes of weights and loss arrays should be broadcastable, but got weights = %s and loss = %s instead!", ShapeUtils::shapeAsString(weights).c_str(), ShapeUtils::shapeAsString(lossShapeInfo).c_str());
     // input dimension can't be larger than labels/predictions/weights rank
@@ -204,61 +200,61 @@
 	// perform weights broadcasting/tile to E if it is necessary
 	auto weightsBroad = weights;
 	if(!weights->isScalar() && !weights->isSameShape(&E))
-			weightsBroad = new NDArray(weights->tileToShape(E.getShapeInfo()));	
+			weightsBroad = new NDArray(weights->tileToShape(E.getShapeInfo()));
 
 	dLdp->assign(-*labels);
-	dLdl->assign(-*predictions);	
+	dLdl->assign(-*predictions);
 
 	switch (reductionMode) {
 		case 1: {											// 1 - "none" and "weighted_sum", output is scalar and equal to sum of all elements of E array
-						
+
 			*dLdp *= *weightsBroad;
 			*dLdl *= *weightsBroad;
 
 			if(weights->isScalar() || weights->lengthOf() == 1) {
-				dLdw->assign(E.reduceNumber(reduce::Sum));				
-			}
-			else {				
+				dLdw->assign(E.reduceNumber(reduce::Sum));
+			}
+			else {
 				if(weights != weightsBroad) {
 					std::vector<int> axesToReduceAlong = ShapeUtils::evalBroadcastBackwardAxis(weights->getShapeInfo(), weightsBroad->getShapeInfo());
 					E.reduceAlongDimension(reduce::Sum, dLdw, axesToReduceAlong, true, false, false);
 				}
-				else 
+				else
 					dLdw->assign(E);
 			}
-			
+
 			break;
 		}
 		case 2: {											// 2 - "weighted_mean", output is scalar and equal to sum of all elements of E array divided by sum of all elements of weightsBroad array
 			NDArray sum;
 			if (weights->isScalar())
 				sum = (*weights) * E.lengthOf();
-			else 
+			else
 				sum = weightsBroad->reduceNumber(reduce::Sum);
-			
+
 			if (sum.e<double>(0) == 0.) {
 				*dLdp = 0.;
 				*dLdl = 0.;
 				*dLdw = 0.;
 			}
 			else {
-		
-				NDArray temp = *weightsBroad / sum;				
+
+				NDArray temp = *weightsBroad / sum;
 				*dLdp *= temp;
 				*dLdl *= temp;
-		
-				if(weights->isScalar() || weights->lengthOf() == 1) {				
+
+				if(weights->isScalar() || weights->lengthOf() == 1) {
 					*dLdw = 0.;
 				}
 				else {
-					
+
 					if(weights != weightsBroad) {
-						std::vector<int> axesToReduceAlong = ShapeUtils::evalBroadcastBackwardAxis(weights->getShapeInfo(), weightsBroad->getShapeInfo());				
+						std::vector<int> axesToReduceAlong = ShapeUtils::evalBroadcastBackwardAxis(weights->getShapeInfo(), weightsBroad->getShapeInfo());
 						((E * sum - (E * *weightsBroad).reduceNumber(reduce::Sum)) / (sum*sum)).reduceAlongDimension(reduce::Sum, dLdw, axesToReduceAlong, true, false, false);
-					}					
+					}
 					else
 						dLdw->assign((E * sum - (E * *weightsBroad).reduceNumber(reduce::Sum)) / (sum*sum));
-				}				
+				}
 			}
 			break;
 		}
@@ -268,8 +264,8 @@
 				if(weights->e<double>(0) != 0.)
 					numOfNonZeroWeights = E.lengthOf();
 			}
-			else 
-				numOfNonZeroWeights = weightsBroad->reduceNumber(reduce::CountNonZero).e<Nd4jLong>(0);			
+			else
+				numOfNonZeroWeights = weightsBroad->reduceNumber(reduce::CountNonZero).e<Nd4jLong>(0);
 
 			if (numOfNonZeroWeights == 0) {
 				*dLdp = 0.;
@@ -277,15 +273,15 @@
 				*dLdw = 0.;
 			}
 			else {
-				
+
 				NDArray temp = *weightsBroad / numOfNonZeroWeights;
 				*dLdp *= temp;
 				*dLdl *= temp;
 
-				if(weights->isScalar() || weights->lengthOf() == 1) {				
+				if(weights->isScalar() || weights->lengthOf() == 1) {
 					dLdw->assign(E.reduceNumber(reduce::Sum) / numOfNonZeroWeights);
 				}
-				else {	
+				else {
 
 					if(weights != weightsBroad) {
 						std::vector<int> axesToReduceAlong = ShapeUtils::evalBroadcastBackwardAxis(weights->getShapeInfo(), weightsBroad->getShapeInfo());
@@ -294,28 +290,28 @@
 					}
 					else
 						dLdw->assign(E / numOfNonZeroWeights);
-				}				
-			}
-			break;
-		}
-	} 	 		
-	
+				}
+			}
+			break;
+		}
+	}
+
 	if(weightsBroad != weights)
     	delete weightsBroad;
-	
+
     return Status::OK();
 }
 
 //////////////////////////////////////////////////////////////////////////
 DECLARE_TYPES(cosine_distance_loss_grad) {
-	
+
 	getOpDescriptor()->setAllowedInputTypes(nd4j::DataType::ANY)->setAllowedOutputTypes({ALL_FLOATS});
 }
 
 //////////////////////////////////////////////////////////////////////////
 DECLARE_SHAPE_FN(cosine_distance_loss_grad) {
 
-	/// labels and predictions must have the same shapes 
+	/// labels and predictions must have the same shapes
 	auto predictionsShapeInfo = inputShape->at(0);
 	auto weightsShapeInfo     = inputShape->at(1);
     auto labelsShapeInfo  	  = inputShape->at(2);
@@ -327,21 +323,21 @@
     std::vector<int> dimensions = {dim};
 
     // labels and predictions must have the same shapes
-    REQUIRE_TRUE(shape::shapeEquals(labelsShapeInfo, predictionsShapeInfo), 0, "COSINE_DISTANCE_LOSS_GRAD OP: labels and predictions arrays must have the same shapes, but got %s and %s correspondingly !", ShapeUtils::shapeAsString(labelsShapeInfo).c_str(), ShapeUtils::shapeAsString(predictionsShapeInfo).c_str());    
-    auto lossShapeInfo = ShapeUtils::evalReduceShapeInfo(shape::order(predictionsShapeInfo), dimensions, predictionsShapeInfo, true, false, block.getWorkspace());	    
+    REQUIRE_TRUE(shape::shapeEquals(labelsShapeInfo, predictionsShapeInfo), 0, "COSINE_DISTANCE_LOSS_GRAD OP: labels and predictions arrays must have the same shapes, but got %s and %s correspondingly !", ShapeUtils::shapeAsString(labelsShapeInfo).c_str(), ShapeUtils::shapeAsString(predictionsShapeInfo).c_str());
+    auto lossShapeInfo = ShapeUtils::evalReduceShapeInfo(shape::order(predictionsShapeInfo), dimensions, predictionsShapeInfo, true, false, block.getWorkspace());
 	// weights array can be single scalar or has the same rank as loss, and must be broadcastable to loss
     REQUIRE_TRUE(shape::isScalar(weightsShapeInfo) || shape::rank(weightsShapeInfo) == shape::rank(lossShapeInfo), 0, "COSINE_DISTANCE_LOSS_GRAD OP: weights array should be scalar or have the same rank as loss array, but got %i and %i correspondingly!", shape::rank(weightsShapeInfo), shape::rank(lossShapeInfo));
     // check whether broadcast operation is possible for weights array
-	REQUIRE_TRUE(shape::isScalar(weightsShapeInfo) || ShapeUtils::areShapesBroadcastable(weightsShapeInfo, lossShapeInfo), 0, "COSINE_DISTANCE_LOSS_GRAD OP: shapes of weights and loss arrays should be broadcastable, but got weights = %s and loss = %s instead!", ShapeUtils::shapeAsString(weightsShapeInfo).c_str(), ShapeUtils::shapeAsString(lossShapeInfo).c_str());    
+	REQUIRE_TRUE(shape::isScalar(weightsShapeInfo) || ShapeUtils::areShapesBroadcastable(weightsShapeInfo, lossShapeInfo), 0, "COSINE_DISTANCE_LOSS_GRAD OP: shapes of weights and loss arrays should be broadcastable, but got weights = %s and loss = %s instead!", ShapeUtils::shapeAsString(weightsShapeInfo).c_str(), ShapeUtils::shapeAsString(lossShapeInfo).c_str());
 	// input dimension can't be larger than labels/predictions/weights rank
-    REQUIRE_TRUE(dim < labelsShapeInfo[0], 0, "COSINE_DISTANCE_LOSS_GRAD OP: input reduction dimension (got %i) must be < labels rank %i!", dim, labelsShapeInfo[0]);        
- 
+    REQUIRE_TRUE(dim < labelsShapeInfo[0], 0, "COSINE_DISTANCE_LOSS_GRAD OP: input reduction dimension (got %i) must be < labels rank %i!", dim, labelsShapeInfo[0]);
+
  	DataType outType = DataTypeUtils::pickFloatingType(ArrayOptions::dataType(predictionsShapeInfo));
 
-    Nd4jLong *dLdpShapeInfo = ShapeBuilders::copyShapeInfoAndType(predictionsShapeInfo, outType, false, block.getWorkspace());    
-    Nd4jLong *dLdwShapeInfo = ShapeBuilders::copyShapeInfoAndType(weightsShapeInfo, outType, false, block.getWorkspace());    
-    Nd4jLong *dLdlShapeInfo = ShapeBuilders::copyShapeInfoAndType(labelsShapeInfo, outType, false, block.getWorkspace());    
-	
+    Nd4jLong *dLdpShapeInfo = ShapeBuilders::copyShapeInfoAndType(predictionsShapeInfo, outType, false, block.getWorkspace());
+    Nd4jLong *dLdwShapeInfo = ShapeBuilders::copyShapeInfoAndType(weightsShapeInfo, outType, false, block.getWorkspace());
+    Nd4jLong *dLdlShapeInfo = ShapeBuilders::copyShapeInfoAndType(labelsShapeInfo, outType, false, block.getWorkspace());
+
     return SHAPELIST(dLdpShapeInfo, dLdwShapeInfo, dLdlShapeInfo);
 }
 
