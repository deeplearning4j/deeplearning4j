--- conflicted
+++ resolved
@@ -121,21 +121,12 @@
 	auto weightsShapeInfo 	  = inputShape->at(1);
     auto labelsShapeInfo  	  = inputShape->at(2);
 
-<<<<<<< HEAD
      // labels and predictions must have the same shapes
-    REQUIRE_TRUE(shape::shapeEquals(labelsShapeInfo, predictionsShapeInfo), 0, "LOG_LOSS OP: labels and predictions arrays must have the same shapes, but got %s and %s correspondingly !", ShapeUtils::shapeAsString(labelsShapeInfo).c_str(), ShapeUtils::shapeAsString(predictionsShapeInfo).c_str());
-    // weights array can be single scalar or has the same rank as labels, and must be broadcastable to labels
-    REQUIRE_TRUE(shape::isScalar(weightsShapeInfo) || shape::rank(weightsShapeInfo) == shape::rank(labelsShapeInfo), 0, "LOG_LOSS OP: weights array should be scalar or have the same rank as labels array, but got %i and %i correspondingly!", shape::rank(weightsShapeInfo), shape::rank(labelsShapeInfo));
-    // check whether broadcast operation is possible for weights array
-    REQUIRE_TRUE(shape::isScalar(weightsShapeInfo) || ShapeUtils::areShapesBroadcastable(weightsShapeInfo, labelsShapeInfo), 0, "LOG_LOSS OP: shapes of weights and labels arrays should be broadcastable, but got weights = %s and labels = %s instead!", ShapeUtils::shapeAsString(weightsShapeInfo).c_str(), ShapeUtils::shapeAsString(labelsShapeInfo).c_str());
-=======
-     // labels and predictions must have the same shapes 
     REQUIRE_TRUE(shape::shapeEquals(labelsShapeInfo, predictionsShapeInfo), 0, "HUBER_LOSS OP: labels and predictions arrays must have the same shapes, but got %s and %s correspondingly !", ShapeUtils::shapeAsString(labelsShapeInfo).c_str(), ShapeUtils::shapeAsString(predictionsShapeInfo).c_str());
     // weights array can be single scalar or has the same rank as labels, and must be broadcastable to labels
     REQUIRE_TRUE(shape::isScalar(weightsShapeInfo) || shape::rank(weightsShapeInfo) == shape::rank(labelsShapeInfo), 0, "HUBER_LOSS OP: weights array should be scalar or have the same rank as labels array, but got %i and %i correspondingly!", shape::rank(weightsShapeInfo), shape::rank(labelsShapeInfo));
-    // check whether broadcast operation is possible for weights array    
+    // check whether broadcast operation is possible for weights array
     REQUIRE_TRUE(shape::isScalar(weightsShapeInfo) || ShapeUtils::areShapesBroadcastable(weightsShapeInfo, labelsShapeInfo), 0, "HUBER_LOSS OP: shapes of weights and labels arrays should be broadcastable, but got weights = %s and labels = %s instead!", ShapeUtils::shapeAsString(weightsShapeInfo).c_str(), ShapeUtils::shapeAsString(labelsShapeInfo).c_str());
->>>>>>> cd8f9db5
 
     DataType outType = DataTypeUtils::pickFloatingType(ArrayOptions::dataType(predictionsShapeInfo));
     Nd4jLong* outShapeInfo = nullptr;
