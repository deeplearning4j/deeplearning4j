--- conflicted
+++ resolved
@@ -31,10 +31,7 @@
     namespace ops {
         class BroadcastHelper {
         public: 
-<<<<<<< HEAD
             static FORCEINLINE NDArray* broadcastApply(nd4j::BroadcastOpsTuple op, NDArray* x, NDArray* y, NDArray* z, ExtraArguments *extraArgs = nullptr) {
-=======
-            static FORCEINLINE NDArray* broadcastApply(nd4j::BroadcastOpsTuple op, NDArray* x, NDArray* y, NDArray* z, void *extraArgs = nullptr) {
 
                 if(x->isEmpty() || y->isEmpty()) {
                     if(!z->isEmpty())
@@ -42,7 +39,6 @@
                     return z;
                 }
 
->>>>>>> 43c553a0
                 std::unique_ptr<NDArray> ptr;
                 if (!Environment::getInstance()->isExperimentalBuild()) {
                     if (y->dataType() != x->dataType()) {
