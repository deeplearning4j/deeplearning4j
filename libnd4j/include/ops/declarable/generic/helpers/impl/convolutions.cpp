//
// @author raver119@gmail.com, created on 07.10.2017.
// @author Yurii Shyrma (iuriish@yahoo.com)
//

#include <ops/declarable/generic/helpers/convolutions.h>
#include <NDArrayFactory.h>

namespace nd4j {
namespace ops  {


//////////////////////////////////////////////////////////////////////////
        template<typename T>
        void ConvolutionUtils<T>::calcPadding2D(int& pH, int& pW, int oH, int oW, int iH, int iW, int kH, int kW, int sH, int sW, int dH, int dW) {
            int eKH, eKW;

            if (dH == 1 && dW == 1) {
                eKH = kH;
                eKW = kW;
            } else {
                eKH = kH + (kH - 1) * (dH - 1);
                eKW = kW + (kW - 1) * (dW - 1);
            }

            pH = ((oH - 1) * sH + eKH - iH) / 2; //Note that padBottom is 1 bigger than this if bracketed term is not divisible by 2
            pW = ((oW - 1) * sW + eKW - iW) / 2;
        }

//////////////////////////////////////////////////////////////////////////
        template<typename T>
        void ConvolutionUtils<T>::calcPadding3D(int& pD, int& pH, int& pW, const int oD, const int oH, const int oW, const int iD, const int iH, const int iW, const int kD, const int kH, const int kW, const int sD, const int sH, const int sW, const int dD, const int dH, const int dW) {

            int eKD, eKH, eKW;
            
            if (dD == 1 && dH == 1 && dW == 1) {
                eKD = kD;
                eKH = kH;
                eKW = kW;
            } else {
                eKD = kD + (kD - 1) * (dD - 1);
                eKH = kH + (kH - 1) * (dH - 1);
                eKW = kW + (kW - 1) * (dW - 1);
            }

            pD = ((oD - 1) * sD + eKD - iD) / 2;       // Note that padBottom is 1 bigger than this if bracketed term is not divisible by 2
            pH = ((oH - 1) * sH + eKH - iH) / 2; 
            pW = ((oW - 1) * sW + eKW - iW) / 2;

        }

//////////////////////////////////////////////////////////////////////////
template<typename T>
void ConvolutionUtils<T>::avgPool3DBP(NDArray<T>& gradO, NDArray<T>& gradI, const int kD, const int kH, const int kW, const int sD, const int sH, const int sW, const int pD, const int pH, const int pW, const bool count_include_pad) {
    
    T* pO = gradO.getBuffer();
    T* pI = gradI.getBuffer();

    const Nd4jLong bS = gradI.sizeAt(0);
    const Nd4jLong iC = gradI.sizeAt(1);
    const Nd4jLong iD = gradI.sizeAt(2);
    const Nd4jLong iH = gradI.sizeAt(3);
    const Nd4jLong iW = gradI.sizeAt(4);

    const Nd4jLong oD = gradO.sizeAt(2);
    const Nd4jLong oH = gradO.sizeAt(3);
    const Nd4jLong oW = gradO.sizeAt(4);        

    const Nd4jLong iStride1 = iD * iH * iW;
    const Nd4jLong oStride1 = oD * oH * oW;
    const Nd4jLong iStride0 = iC * iStride1;
    const Nd4jLong oStride0 = iC * oStride1;
    const Nd4jLong size0 = bS * iC;
        
#pragma omp parallel for if(size0 > Environment::getInstance()->elementwiseThreshold()) schedule(guided) collapse(2)        
    for (int s = 0; s < bS; ++s) {
        for (int k = 0; k < iC; ++k) {

            /* local pointers */
            T *ip = pI + s*iStride0 + k*iStride1;
            T *op = pO + s*oStride0 + k*oStride1;
            
#pragma omp parallel for simd                
            for (int i = 0; i < iStride1; i++)
                *(ip + i) = 0;

#pragma omp parallel for if(oStride1 > Environment::getInstance()->elementwiseThreshold()) schedule(guided) collapse(3)
            /* loop over output */
            for (int ti = 0; ti < oD; ti++) {
                for (int i = 0; i < oH; i++) {
                    for (int j = 0; j < oW; j++) {
                            
                        int cstart = ti * sD - pD;
                        int hstart = i  * sH - pH;
                        int wstart = j  * sW - pW;
                        int cend = nd4j::math::nd4j_min<int>(cstart + kD, iD + pD);
                        int hend = nd4j::math::nd4j_min<int>(hstart + kH, iH + pH);
                        int wend = nd4j::math::nd4j_min<int>(wstart + kW, iW + pW);
                        int pool_size = (cend -cstart) * (hend - hstart) * (wend - wstart);
                        cstart = nd4j::math::nd4j_max<int>(cstart, 0);
                        hstart = nd4j::math::nd4j_max<int>(hstart, 0);
                        wstart = nd4j::math::nd4j_max<int>(wstart, 0);
                        cend = nd4j::math::nd4j_min<int>(cend, iD);
                        hend = nd4j::math::nd4j_min<int>(hend, iH);
                        wend = nd4j::math::nd4j_min<int>(wend, iW);

                        int divide_factor;
                        if (count_include_pad)
                            divide_factor = pool_size;
                        else
                            divide_factor = (cend - cstart) * (hend - hstart) * (wend - wstart);

                        /* scatter gradients out to footprint: */
                        T val  = *op++;
                        
                        for (int z = cstart; z < cend; z++)
                            for (int y = hstart; y < hend; y++)
                                for (int x = wstart; x < wend; x++)
                                    *(ip + z * iH * iW + y * iW + x) += val / divide_factor;
                    }
                }
            }
        }
    }
}

//////////////////////////////////////////////////////////////////////////
template<typename T>
void ConvolutionUtils<T>::avgPool3D(NDArray<T>& input, NDArray<T>& output, const int kD, const int kH, const int kW, const int sD, const int sH, const int sW, const int pD, const int pH, const int pW, const bool count_include_pad) {

    T* in  = input.getBuffer();
    T* out = output.getBuffer();
    
    const Nd4jLong bS = input.sizeAt(0);
    const Nd4jLong iC = input.sizeAt(1);
    const Nd4jLong iD = input.sizeAt(2);
    const Nd4jLong iH = input.sizeAt(3);
    const Nd4jLong iW = input.sizeAt(4);

    const Nd4jLong oD = output.sizeAt(2);
    const Nd4jLong oH = output.sizeAt(3);
    const Nd4jLong oW = output.sizeAt(4);    

    const Nd4jLong inStride1  = iD * iH * iW;
    const Nd4jLong outStride1 = oD * oH * oW;
    const Nd4jLong inStride0  = iC * inStride1;
    const Nd4jLong outStride0 = iC * outStride1;
    const Nd4jLong size0 = bS * iC;
        
#pragma omp parallel for if(size0 > Environment::getInstance()->elementwiseThreshold()) schedule(guided) collapse(2)
    for(int s = 0; s < bS; ++s)  {            
        for (int k = 0; k < iC; k++) {
                
            /* local pointers. */
            T *ip = in  + s*inStride0  + k*inStride1;
            T *op = out + s*outStride0 + k*outStride1;
#pragma omp parallel for simd
            for (int i = 0; i < outStride1; ++i)
                *(op + i) = static_cast<T>(0.);

            /* loop over output */
#pragma omp parallel for if(outStride1 > Environment::getInstance()->elementwiseThreshold()) schedule(guided) collapse(3)
            for (int ti = 0; ti < oD; ti++) {
                for (int i = 0; i < oH; i++) {
                    for (int j = 0; j < oW; j++) {

                        /* compute pool range. */
                        int cstart = ti * sD - pD;
                        int hstart = i  * sH - pH;
                        int wstart = j  * sW - pW;
                        int cend = nd4j::math::nd4j_min<int>(cstart + kD, iD + pD);
                        int hend = nd4j::math::nd4j_min<int>(hstart + kH, iH + pH);
                        int wend = nd4j::math::nd4j_min<int>(wstart + kW, iW + pW);
                        int pool_size = (cend - cstart) * (hend - hstart) * (wend - wstart);
                        cstart = nd4j::math::nd4j_max<int>(cstart, 0);
                        hstart = nd4j::math::nd4j_max<int>(hstart, 0);
                        wstart = nd4j::math::nd4j_max<int>(wstart, 0);
                        cend = nd4j::math::nd4j_min<int>(cend, iD);
                        hend = nd4j::math::nd4j_min<int>(hend, iH);
                        wend = nd4j::math::nd4j_min<int>(wend, iW);

                        int divide_factor;
                        if (count_include_pad)
                            divide_factor = pool_size;
                        else
                            divide_factor = (cend - cstart) * (hend - hstart) * (wend - wstart);

                        /* compute local sum: */
                        T sum = static_cast<T>(0.);

                        for (int z = cstart; z < cend; z++) 
                            for (int y = hstart; y < hend; y++) 
                                for (int x = wstart; x < wend; x++) 
                                    sum +=  *(ip + z * iW * iH + y * iW + x);

                        /* set output to local max */
                        *op++ += sum / divide_factor;
                    }
                }
            }
        }
    }
}

//////////////////////////////////////////////////////////////////////////
        template<typename T>
        void ConvolutionUtils<T>::_dilatedMaxPool3D_bp(T *gradInput_p, T *gradOutput_p, T *indBuff, Nd4jLong nslices, Nd4jLong  itime, Nd4jLong  iwidth, Nd4jLong  iheight, Nd4jLong otime, Nd4jLong owidth, Nd4jLong oheight, int dT, int dW, int dH, int pT, int pW, int pH, int dilationT, int dilationW, int dilationH) {
            for (int k = 0; k < nslices; k++)
            {
                T *gradInput_p_k  = gradInput_p  + k * itime * iwidth * iheight;
                T *gradOutput_p_k = gradOutput_p + k * otime * owidth * oheight;
                T *indz_p_k = indBuff + k * otime * owidth * oheight;

                /* calculate max points */
                long ti, i, j;
                for (ti = 0; ti < otime; ti++)
                {
                    for (i = 0; i < oheight; i++)
                    {
                        for (j = 0; j < owidth; j++)
                        {
                            /* retrieve position of max */
                            T * indP = &indz_p_k[ti * oheight * owidth + i * owidth + j];
                            long maxti = ((unsigned char*)(indP))[0] * dilationT + ti * dT - pT;
                            long maxi  = ((unsigned char*)(indP))[1] * dilationH + i * dH - pH;
                            long maxj  = ((unsigned char*)(indP))[2] * dilationW + j * dW - pW;

                            if (maxti != -1) {
                                /* update gradient */
                                gradInput_p_k[maxti * iheight * iwidth + maxi * iwidth + maxj] += gradOutput_p_k[ti * oheight * owidth + i * owidth + j];
                            }
                        }
                    }
                }
            }
        }

//////////////////////////////////////////////////////////////////////////
        template<typename T>
        void ConvolutionUtils<T>::_dilatedMaxPool3D(T *input_p, T *output_p, T *indBuff, Nd4jLong nslices, Nd4jLong itime, Nd4jLong iwidth, Nd4jLong iheight, Nd4jLong otime, Nd4jLong owidth, Nd4jLong oheight, int kD, int kW, int kH, int dT, int dW, int dH, int pT, int pW, int pH, int dilationT, int dilationW, int dilationH) {
            Nd4jLong k;
#pragma omp parallel for private(k)
            for (k = 0; k < nslices; k++)
            {
                /* loop over output */
                Nd4jLong i, j, ti;
                for (ti = 0; ti < otime; ti++)
                {
                    for (i = 0; i < oheight; i++)
                    {
                        for (j = 0; j < owidth; j++)
                        {
                            /* local pointers */

                            Nd4jLong start_t = ti * dT - pT;
                            Nd4jLong start_h = i * dH - pH;
                            Nd4jLong start_w = j * dW - pW;

                            Nd4jLong kernel_d = nd4j::math::nd4j_min<Nd4jLong>(kD, kD + start_t);
                            Nd4jLong kernel_h = nd4j::math::nd4j_min<Nd4jLong>(kH, kH + start_h);
                            Nd4jLong kernel_w = nd4j::math::nd4j_min<Nd4jLong>(kW, kW + start_w);

                            while(start_t < 0)
                                start_t += dilationT;
                            while(start_h < 0)
                                start_h += dilationH;
                            while(start_w < 0)
                                start_w += dilationW;

                            T *ip = input_p + k * itime * iwidth * iheight + start_t * iwidth * iheight + start_h * iwidth + start_w;
                            T *op = output_p + k * otime * owidth * oheight + ti * owidth * oheight + i * owidth + j;
                            T *indP = indBuff + k * otime * owidth * oheight + ti * owidth * oheight + i * owidth + j;

                            /* compute local max: */
                            T maxval = -MAX_FLOAT;
                            int x,y,z;
                            int mx, my, mz;
                            mx = my = mz = -1;

                            for (z = 0; z < kernel_d; z++)
                            {
                                for (y = 0; y < kernel_h; y++)
                                {
                                    for (x = 0; x < kernel_w; x++)
                                    {
                                        if ((start_t + z * dilationT < itime) && (start_h + y * dilationH < iheight) && (start_w + x * dilationW < iwidth))
                                        {
                                            T val = *(ip + z * dilationT * iwidth * iheight + y * dilationH * iwidth + x * dilationW);
                                            if (val > maxval)
                                            {
                                                maxval = val;
                                                // Store indices w.r.t the kernel dimension
                                                mz = z + (kD - kernel_d);
                                                my = y + (kH - kernel_h);
                                                mx = x + (kW - kernel_w);
                                            }
                                        }
                                    }
                                }
                            }

                            // set max values
                            ((unsigned char*)(indP))[0] = mz;
                            ((unsigned char*)(indP))[1] = my;
                            ((unsigned char*)(indP))[2] = mx;
                            ((unsigned char*)(indP))[3] = 0;

                            /* set output to local max */
                            *op = maxval;
                        }
                    }
                }
            }
        }

//////////////////////////////////////////////////////////////////////////
        template<typename T>
        void ConvolutionUtils<T>::validXCorr3Dptr(T*r_, T alpha, T *t_, Nd4jLong it, Nd4jLong ir, Nd4jLong ic, T *k_, Nd4jLong kt, Nd4jLong kr, Nd4jLong kc, Nd4jLong st, Nd4jLong sr, Nd4jLong sc) {
            Nd4jLong tot = (it - kt) / st + 1;
            Nd4jLong tor = (ir - kr) / sr + 1;
            Nd4jLong toc = (ic - kc) / sc + 1;

            Nd4jLong zz, xx, yy;

            for (zz = 0; zz < tot; zz++) {
                for(yy = 0; yy < tor; yy++) {
                    for(xx = 0; xx < toc; xx++) {
                        /* Dot product in two dimensions... (between input image and the mask) */
                        T *pi_ = t_ + zz*st*ir*ic + yy*sr*ic + xx*sc;
                        T *pw_ = k_;
                        T sum = 0;
                        Nd4jLong kz, kx, ky;
                        for(kz = 0; kz < kt; kz++) {
                            for(ky = 0; ky < kr; ky++) {
                                for(kx = 0; kx < kc; kx++) {
                                    sum += pi_[kx]*pw_[kx];
                                }
                                pi_ += ic; /* next input line */
                                pw_ += kc; /* next mask line */
                            }
                            pi_ += (ir-kr)*ic; /* next input slice */
                        }
                        /* Update output */
                        *r_++ += sum*alpha;
                    }
                }
            }
        }

//////////////////////////////////////////////////////////////////////////
        template<typename T>
        void ConvolutionUtils<T>::validConv3Dptr(T*r_, T alpha, T *t_, Nd4jLong it, Nd4jLong ir, Nd4jLong ic, T *k_, Nd4jLong kt, Nd4jLong kr, Nd4jLong kc, Nd4jLong st, Nd4jLong sr, Nd4jLong sc) {
            Nd4jLong tot = (it - kt) / st + 1;
            Nd4jLong tor = (ir - kr) / sr + 1;
            Nd4jLong toc = (ic - kc) / sc + 1;

            Nd4jLong zz, xx, yy;

            for(zz = 0; zz < tot; zz++) {
                for(yy = 0; yy < tor; yy++) {
                    for(xx = 0; xx < toc; xx++) {
                        /* Dot product in two dimensions... (between input image and the mask) */
                        T *pi_ = t_ + zz*st*ir*ic + yy*sr*ic + xx*sc;
                        T *pw_ = k_ + kt*kr*kc - 1;
                        T sum = 0;
                        Nd4jLong kz, kx, ky;
                        for(kz = 0; kz < kt; kz++) {
                            for(ky = 0; ky < kr; ky++) {
                                for(kx = 0; kx < kc; kx++) {
                                    sum += pi_[kx]*pw_[-kx];
                                }
                                pi_ += ic; /* next input line */
                                pw_ -= kc; /* next mask line */
                            }
                            pi_ += (ir-kr)*ic; /* next input slice */
                        }
                        /* Update output */
                        *r_++ += alpha*sum;
                    }
                }
            }
        }

//////////////////////////////////////////////////////////////////////////
        template<typename T>
        void ConvolutionUtils<T>::fullConv3Dptr(T*r_, T alpha, T *t_, Nd4jLong it, Nd4jLong ir, Nd4jLong ic, T *k_, Nd4jLong kt, Nd4jLong kr, Nd4jLong kc, Nd4jLong st, Nd4jLong sr, Nd4jLong sc) {
            Nd4jLong tor = (ir - 1) * sr + kr;
            Nd4jLong toc = (ic - 1) * sc + kc;

            Nd4jLong zz, xx, yy;

            for(zz = 0; zz < it; zz++) {
                for(yy = 0; yy < ir; yy++) {
                    for(xx = 0; xx < ic; xx++) {
                        /* Outer product in two dimensions... (between input image and the mask) */
                        T *po_ = r_ + zz*st*tor*toc + yy*sr*toc + xx*sc;
                        T *pw_ = k_;
                        Nd4jLong kz, kx, ky;
                        /* printf("Output Plane : %ld,%ld,%ld, input val=%g\n",zz,yy,xx,*t_); */
                        for(kz = 0; kz < kt; kz++) {
                            for(ky = 0; ky < kr; ky++) {
                                T z = *t_ * alpha;
                                for(kx = 0; kx < kc; kx++) {
                                    /* printf("o=%g,k=%g," , po_[kx],pw_[kx]); */
                                    po_[kx] += z * pw_[kx];
                                    /* printf("o=%g " , po_[kx]); */
                                }
                                /* printf("\n"); */
                                po_ += toc; /* next input line */
                                pw_ += kc; /* next mask line */
                            }
                            po_ += (tor-kr)*toc; /* next output slice */
                            /* printf("\n"); */
                        }
                        t_++;
                    }
                }
            }
        }

//////////////////////////////////////////////////////////////////////////
        template<typename T>
        void ConvolutionUtils<T>::fullXCorr3Dptr(T*r_, T alpha, T *t_, Nd4jLong it, Nd4jLong ir, Nd4jLong ic, T *k_, Nd4jLong kt, Nd4jLong kr, Nd4jLong kc, Nd4jLong st, Nd4jLong sr, Nd4jLong sc) {
            Nd4jLong tor = (ir - 1) * sr + kr;
            Nd4jLong toc = (ic - 1) * sc + kc;

            Nd4jLong zz, xx, yy;

            for(zz = 0; zz < it; zz++) {
                for(yy = 0; yy < ir; yy++) {
                    for(xx = 0; xx < ic; xx++) {
                        /* Outer product in two dimensions... (between input image and the mask) */
                        T *po_ = r_ + zz * st * tor * toc + yy*sr*toc + xx*sc;
                        T *pw_ = k_ + kt*kr*kc -1;
                        Nd4jLong kz, kx, ky;
                        for(kz = 0; kz < kt; kz++) {
                            for(ky = 0; ky < kr; ky++) {
                                T z = *t_ * alpha;
                                for(kx = 0; kx < kc; kx++) {
                                    po_[kx] += z * pw_[-kx];
                                }
                                po_ += toc; /* next input line */
                                pw_ -= kc; /* next mask line */
                            }
                            po_ += (tor-kr)*toc; /* next output slice */
                        }
                        t_++;
                    }
                }
            }
        }

//////////////////////////////////////////////////////////////////////////
        template<typename T>
        Nd4jLong ConvolutionUtils<T>::convsize(Nd4jLong x, Nd4jLong k, Nd4jLong s, const char* vf) {
            if (*vf == 'V')
                return (x-k)/s + 1;
            else
                return (x-1)*s + k;
        }

//////////////////////////////////////////////////////////////////////////
        template<typename T>
        Nd4jStatus ConvolutionUtils<T>::conv3Dmv(NDArray<T>* r_, T beta, T alpha, NDArray<T>* t_, NDArray<T>* k_,
                                       Nd4jLong sdepth, Nd4jLong srow, Nd4jLong scol, const char *vf, const char *xc) {

            Nd4jLong nInputPlane, nInputDepth, nInputRows, nInputCols;
            Nd4jLong nKernelDepth, nKernelRows, nKernelCols;
            Nd4jLong nOutputPlane, nOutputDepth, nOutputRows, nOutputCols;
            Nd4jLong istride0, kstride0, kstride1;
            NDArray<T> *input;
            NDArray<T> *kernel;
            T* input_data;
            T* weight_data;
            T* output_data;
            Nd4jLong nelem;
            Nd4jLong k, i;

            if (t_->rankOf() != 4)
                throw "Boom";
            //return ND4J_STATUS_BAD_DIMENSIONS;

            if (k_->rankOf() != 5)
                throw "Boom";
            //return ND4J_STATUS_BAD_DIMENSIONS;

            if (sdepth < 1 || srow < 1 || scol < 1)
                throw "Boom";
            //return ND4J_STATUS_BAD_PARAMS;

            if (!(*vf == 'V' || *vf == 'F'))
                throw "Boom";
            //return ND4J_STATUS_BAD_PARAMS;

            if (!(*xc == 'X' || *xc == 'C'))
                throw "Boom";
            //return ND4J_STATUS_BAD_PARAMS;

            bool kD = false;
            input = t_->isContiguous() ? t_ : t_->dup(t_->ordering());
            if (!(k_->stridesOf()[4] == 1 || k_->stridesOf()[3] == k_->sizeAt(4))) {
                kernel = k_->isContiguous() ? k_ : k_->dup(k_->ordering());
                kD = true;
            } else {
                kernel = k_;
            }


            nInputPlane = input->sizeAt(0);
            istride0    = input->stridesOf()[0];
            nInputDepth = input->sizeAt(1);
            nInputRows  = input->sizeAt(2);
            nInputCols  = input->sizeAt(3);

            kstride0    = kernel->stridesOf()[0];
            kstride1    = kernel->stridesOf()[1];
            nKernelDepth = kernel->sizeAt(2);
            nKernelRows = kernel->sizeAt(3);
            nKernelCols = kernel->sizeAt(4);
            nOutputPlane = kernel->sizeAt(0);

            if (kernel->sizeAt(1) != nInputPlane)
                throw "Boom";
            //return ND4J_STATUS_BAD_DIMENSIONS;


            if (!((nInputDepth >= nKernelDepth && nInputRows >= nKernelRows && nInputCols >= nKernelCols) || *vf == 'F'))
                throw "Boom";
            //return ND4J_STATUS_BAD_PARAMS;

            nOutputDepth = convsize(nInputDepth, nKernelDepth, sdepth, vf);
            nOutputRows = convsize(nInputRows, nKernelRows, srow, vf);
            nOutputCols = convsize(nInputCols, nKernelCols, scol, vf);

            nelem = r_->lengthOf();

            if (r_->sizeAt(0) != nOutputPlane || r_->sizeAt(1) != nOutputDepth || r_->sizeAt(2) != nOutputRows || r_->sizeAt(3)!= nOutputCols) {
                nd4j_printf("Failed at r_ size: {%i, %i, %i, %i} vs {}", r_->sizeAt(0), r_->sizeAt(1), r_->sizeAt(2), r_->sizeAt(3), nOutputPlane, nOutputDepth, nOutputRows, nOutputCols);
                throw "Boom";
                //return ND4J_STATUS_BAD_DIMENSIONS;
            }

            if (nelem == 0 || beta == (T) 0.0f || nelem != r_->lengthOf()) {
                r_->assign((T) 0.0f);
            }
            else if (beta != (T) 1.0f) // stupid comparison
                r_->template applyScalar<simdOps::Multiply<T>>(beta);


            input_data = input->getBuffer();
            weight_data = kernel->getBuffer();
            output_data = r_->getBuffer();

            for(k = 0; k < nOutputPlane; k++) {
                for(i = 0; i < nInputPlane; i++) {
                    /* get kernel */
                    T* ptr_weight = weight_data + k*kstride0 + i*kstride1;
                    /* get input */
                    T* pIn = input_data + i*istride0;

                    /* do image, kernel convolution */
                    ConvolutionUtils<T>::conv3D(output_data,
                           alpha,
                           pIn,  nInputDepth, nInputRows,  nInputCols,
                           ptr_weight, nKernelDepth, nKernelRows, nKernelCols,
                           sdepth, srow, scol, vf, xc);
                }
                /* Next output plane */
                output_data += nOutputDepth*nOutputCols*nOutputRows;
            }

            if (kD)
                delete kernel;

            return ND4J_STATUS_OK;
        }

//////////////////////////////////////////////////////////////////////////
        template<typename T>
        Nd4jStatus ConvolutionUtils<T>::conv3D(T* output_data,
                                     T alpha,
                                     T* pIn, Nd4jLong nInputDepth, Nd4jLong nInputRows, Nd4jLong nInputCols,
                                     T* ptr_weight, Nd4jLong nKernelDepth, Nd4jLong nKernelRows, Nd4jLong nKernelCols,
                                     Nd4jLong sdepth, Nd4jLong srow, Nd4jLong scol,
                                     const char *vf, const char *xc) {

            if (!(*vf == 'V' || *vf == 'F'))
                return ND4J_STATUS_BAD_PARAMS;

            if (!(*xc == 'X' || *xc == 'C'))
                return ND4J_STATUS_BAD_PARAMS;


            if (*vf == 'F')
                if (*xc == 'X') {
                    ConvolutionUtils<T>::fullXCorr3Dptr(output_data,
                                                 alpha,
                                                 pIn, nInputDepth, nInputRows,  nInputCols,
                                                 ptr_weight, nKernelDepth, nKernelRows, nKernelCols,
                                                 sdepth, srow, scol);
                } else {
                    ConvolutionUtils<T>::fullConv3Dptr(output_data,
                                                alpha,
                                                pIn, nInputDepth, nInputRows,  nInputCols,
                                                ptr_weight, nKernelDepth, nKernelRows, nKernelCols,
                                                sdepth, srow, scol);
                }
            else
            if (*xc == 'X') {
                ConvolutionUtils<T>::validXCorr3Dptr(output_data,
                                              alpha,
                                              pIn, nInputDepth, nInputRows,  nInputCols,
                                              ptr_weight, nKernelDepth, nKernelRows, nKernelCols,
                                              sdepth, srow, scol);
            } else {
                ConvolutionUtils<T>::validConv3Dptr(output_data,
                                             alpha,
                                             pIn, nInputDepth, nInputRows,  nInputCols,
                                             ptr_weight, nKernelDepth, nKernelRows, nKernelCols,
                                             sdepth, srow, scol);
            }

            return ND4J_STATUS_OK;
        }

//////////////////////////////////////////////////////////////////////////
// calculation of output height and width in 2D pooling procedure
        template<typename T>
        void ConvolutionUtils<T>::calcOutSizePool2D(int& oH, int& oW, const int kH, const int kW, const int sH, const int sW, const int pH, const int pW, const int dH, const int dW, const int iH, const int iW, const int isSameMode) {
            if(isSameMode > 0) {
                oH = (int) nd4j::math::nd4j_ceil(iH * 1.f / sH);
                oW = (int) nd4j::math::nd4j_ceil(iW * 1.f / sW);
            }
            else {
                oH = (iH - (kH + (kH-1)*(dH-1)) + 2*pH)/sH + 1;
                oW = (iW - (kW + (kW-1)*(dW-1)) + 2*pW)/sW + 1;
            }
        }

//////////////////////////////////////////////////////////////////////////
// calculation of output depth, height and width in conv3d procedure        
        template<typename T>
        void ConvolutionUtils<T>::calcOutSizePool3D(int& oD, int& oH, int& oW, const int kD, const int kH, const int kW, const int sD, const int sH, const int sW, const int pD, const int pH, const int pW, const int dD, const int dH, const int dW, const int iD, const int iH, const int iW, const int isSameMode) {

            if(!isSameMode) {                                           // valid
                
                oD = (iD - (kD + (kD - 1) * (dD - 1)) + 2 * pD) / sD + 1;
                oH = (iH - (kH + (kH - 1) * (dH - 1)) + 2 * pH) / sH + 1;
                oW = (iW - (kW + (kW - 1) * (dW - 1)) + 2 * pW) / sW + 1;
            }
            else {                                                      // same
                
                oD = (int) nd4j::math::nd4j_ceil(iD * 1.f / sD);
                oH = (int) nd4j::math::nd4j_ceil(iH * 1.f / sH);
                oW = (int) nd4j::math::nd4j_ceil(iW * 1.f / sW);
            }
        }

//////////////////////////////////////////////////////////////////////////
        template<typename T>
        void ConvolutionUtils<T>::calcOutSizeDeconv2D(int& oH, int& oW, const int kH, const int kW, const int sH, const int sW, const int pH, const int pW, const int dH, const int dW, const int iH, const int iW, const int isSameMode) {
            
            if (isSameMode) {
                oH = sH * iH;
                oW = sW * iW;
            } 
            else {
                int ekH, ekW;
                if (dH == 1 && dW == 1) {
                    ekH = kH;
                    ekW = kW;
                } else {
                    ekH = kH + (kH - 1) * (dH - 1);
                    ekW = kW + (kW - 1) * (dW - 1);
                }

                oH = sH * (iH - 1) + ekH - 2 * pH;
                oW = sW * (iW - 1) + ekW - 2 * pW;
            }
        }
       

//////////////////////////////////////////////////////////////////////////
template<typename T>
void ConvolutionUtils<T>::getSizesAndIndexesConv2d(const bool isNCHW, const Nd4jLong* inShapeInfo, const Nd4jLong* outShapeInfo, int& bS, int& iC, int& iH, int& iW, int& oC, int& oH, int& oW, int& indIOioC, int& indIiH, int& indWiC, int& indWoC, int& indWkH, int& indOoH) {

    // input   [bS, iH, iW, iC] (NHWC) or [bS, iC, iH, iW] (NCHW)
    // weights [kH, kW, iC, oC] (NHWC) or [oC, iC, kH, kW] (NCHW)
    // output  [bS, oH, oW, oC] (NHWC) or [bS, oC, oH, oW] (NCHW)

    if(!isNCHW) {
        indIOioC = 3; indIiH = 1; indWkH = 0; indOoH = 1; indWoC = 3; indWiC = 2;
    }
    else {        
        indIOioC = 1; indIiH = 2; indWkH = 2; indOoH = 2; indWoC = 0; indWiC = 1;              
    }    

    bS = inShapeInfo[1];                          // batch size
    iC = inShapeInfo[indIOioC+1];                   // input channels        
    iH = inShapeInfo[indIiH+1];                     // input height
    iW = inShapeInfo[indIiH+2];                   // input width
    oC = outShapeInfo[indIOioC+1];                  // output channels
    oH = outShapeInfo[indOoH+1];                    // output height
    oW = outShapeInfo[indOoH+2];                  // output width    
}

//////////////////////////////////////////////////////////////////////////
template<typename T>
void ConvolutionUtils<T>::getSizesAndIndexesConv2d(const bool isNCHW, const NDArray<T>& input, const NDArray<T>& output, int& bS, int& iC, int& iH, int& iW, int& oC, int& oH, int& oW, int& indIOioC, int& indIiH, int& indWiC, int& indWoC, int& indWkH, int& indOoH) {

    getSizesAndIndexesConv2d(isNCHW, input.getShapeInfo(), output.getShapeInfo(), bS, iC, iH, iW, oC, oH, oW, indIOioC, indIiH, indWiC, indWoC, indWkH, indOoH);
}

//////////////////////////////////////////////////////////////////////////
template<typename T>
void ConvolutionUtils<T>::getSizesAndIndexesConv3d(const bool isNCDHW, const NDArray<T>& input, const NDArray<T>& output, int& bS, int& iC, int& iD, int& iH, int& iW, int& oC, int& oD, int& oH, int& oW, int& indIOioC, int& indIOioD, int& indWiC, int& indWoC, int& indWkD) {
    
    // input   [bS, iD, iH, iW, iC] (NDHWC) or [bS, iC, iD, iH, iW] (NCDHW)
    // weights [kD, kH, kW, iC, oC] (NDHWC) or [oC, iC, kD, kH, kW] (NCDHW)    
    // output  [bS, oD, oH, oW, oC] (NDHWC) or [bS, oC, oD, oH, oW] (NCDHW)

    if(!isNCDHW) {
        indIOioC = 4; indIOioD = 1; indWkD = 0; indWoC = 4; indWiC = 3; 
    }
    else {        
        indIOioC = 1; indIOioD = 2; indWkD = 2; indWoC = 0; indWiC = 1;
    }    

    bS = input.sizeAt(0);                          // batch size
    iC = input.sizeAt(indIOioC);                   // input channels        
    iD = input.sizeAt(indIOioD);                   // input depth
    iH = input.sizeAt(indIOioD+1);                 // input height
    iW = input.sizeAt(indIOioD+2);                 // input width
    oC = output.sizeAt(indIOioC);                  // output channels    
    oD = output.sizeAt(indIOioD);                  // output depth
    oH = output.sizeAt(indIOioD+1);                // output height
    oW = output.sizeAt(indIOioD+2);                // output width    

}
 
//////////////////////////////////////////////////////////////////////////
template <typename T>
void ConvolutionUtils<T>::conv2d(const std::vector<NDArray<T>*>& inArrs, NDArray<T>* output, const std::vector<int>& intArgs) {

    NDArray<T> *input   = inArrs[0];                                    // [bS, iH, iW, iC] (NHWC) or [bS, iC, iH, iW] (NCHW)
    NDArray<T> *weights = inArrs[1];                                    // [kH, kW, iC, oC] (NHWC) or [oC, iC, kH, kW] (NCHW)
    NDArray<T> *bias    = inArrs[2];                                    // [oC]
    
    // output [bS, oH, oW, oC] (NHWC) or [bS, oC, oH, oW] (NCHW)
                                         
    int kH = intArgs[0];                                                        // filter(kernel) height
    int kW = intArgs[1];                                                        // filter(kernel) width
    int sH = intArgs[2];                                                        // strides height
    int sW = intArgs[3];                                                        // strides width
    int pH = intArgs[4];                                                        // paddings height
    int pW = intArgs[5];                                                        // paddings width
    int dH = intArgs[6];                                                        // dilations height
    int dW = intArgs[7];                                                        // dilations width
    int isSameMode = intArgs[8];                                                // 0-VALID, 1-SAME
    int isNCHW     = intArgs[9];                                                // 1-NCHW,  0-NHWC
    
    int bS, iC, iH, iW, oC, oH, oW;                             // batch size, input channels, input height/width, output channels, output height/width;
    int indIOioC, indIiH, indWoC, indWiC, indWkH, indOoH;       // corresponding indexes
    ConvolutionUtils<T>::getSizesAndIndexesConv2d(isNCHW, *input, *output, bS, iC, iH, iW, oC, oH, oW, indIOioC, indIiH, indWiC, indWoC, indWkH, indOoH);
    
    std::vector<int> weightsAxesForDot = {indWiC, indWkH, indWkH+1};                                                        // iC, kH, kW
    
    std::vector<int> permutForOutput;
    if(!isNCHW)
        input = input->permute({0, 3, 1, 2});                                       // [bS, iH, iW, iC] -> [bS, iC, iH, iW] if NHWC
    else
        permutForOutput = {0, indOoH, indOoH+1, indIOioC};                          // [bS, oC, oH, oW] -> [bS, oH, oW, oC]
     
    if(isSameMode)                       // SAME        
        ConvolutionUtils<T>::calcPadding2D(pH, pW, oH, oW, iH, iW, kH, kW, sH, sW, dH, dW);

    NDArray<T> columns(input->ordering(), {bS, iC, kH, kW, oH, oW}, input->getWorkspace());        

    //----- calculation of output -----//
    std::vector<T> extrasIm2Col({(T) kH, (T) kW, (T) sH, (T) sW, (T) pH, (T) pW, (T) dH, (T) dW});
    input->template applyTransform<simdOps::Im2col<T>>(&columns, extrasIm2Col.data());                    // [bS, iC, iH, iW] is convoluted to [bS, iC, kH, kW, oH, oW]
    NDArrayFactory<T>::tensorDot(&columns, weights, output, {1,2,3}, weightsAxesForDot, permutForOutput); // [bS, iC, kH, kW, oH, oW] x [kH, kW, iC, oC]/[oC, iC, kH, kW] = [bS, oH, oW, oC]

    //----- add biases if required -----//
    if(bias)
        output->template applyBroadcast<simdOps::Add<T>>({indIOioC}, bias);

    if(!isNCHW)
        delete input;                
}

//////////////////////////////////////////////////////////////////////////
template <typename T>
void ConvolutionUtils<T>::conv2dBP(const std::vector<NDArray<T>*>& inArrs, const std::vector<NDArray<T>*>& outArrs, const std::vector<int>& intArgs) {

    NDArray<T> *input   = inArrs[0];                        // [bS, iH, iW, iC] (NHWC) or [bS, iC, iH, iW] (NCHW)
    NDArray<T> *weights = inArrs[1];                        // [kH, kW, iC, oC] (NHWC) or [oC, iC, kH, kW] (NCHW)
    NDArray<T> *bias    = inArrs[2];                        // [oC]
    NDArray<T> *gradO   = inArrs[3];                        // [bS, oH, oW, oC] (NHWC) or [bS, oC, oH, oW] (NCHW), epsilon_next
    
    NDArray<T> *gradI = outArrs[0];                         // [bS, iH, iW, iC] (NHWC) or [bS, iC, iH, iW] (NCHW), epsilon
    NDArray<T> *gradW = outArrs[1];                         // [kH, kW, iC, oC] (NHWC) or [oC, iC, kH, kW] (NCHW)
    NDArray<T> *gradB = outArrs[2];                         // [oC]
                                     
    int kH = intArgs[0];                                                        // filter(kernel) height
    int kW = intArgs[1];                                                        // filter(kernel) width
    int sH = intArgs[2];                                                        // strides height
    int sW = intArgs[3];                                                        // strides width
    int pH = intArgs[4];                                                        // paddings height
    int pW = intArgs[5];                                                        // paddings width
    int dH = intArgs[6];                                                        // dilations height
    int dW = intArgs[7];                                                        // dilations width
    int isSameMode = intArgs[8];                                                // 0-VALID, 1-SAME
    int isNCHW     = intArgs[9];                                                // 0-NHWC, 1-NCHW    

    int bS, iC, iH, iW, oC, oH, oW;                             // batch size, input channels, input height/width, output channels, output height/width;
    int indIOioC, indIiH, indWoC, indWiC, indWkH, indOoH;       // corresponding indexes
    getSizesAndIndexesConv2d(isNCHW, *input, *gradO, bS, iC, iH, iW, oC, oH, oW, indIOioC, indIiH, indWiC, indWoC, indWkH, indOoH);

    std::vector<int> gradOaxesForDot, permutForGradW, permutForColumns;    

    if(!isNCHW) {
        input = input->permute({0, 3, 1, 2});                                   // [bS, iH, iW, iC] -> [bS, iC, iH, iW]                        
        gradI = gradI->permute({0, 3, 1, 2});                                   // [bS, iH, iW, iC] -> [bS, iC, iH, iW]                        
        gradOaxesForDot  = {0, 1, 2};                                           // bS, oH, oW        
        permutForGradW   = {2, 0, 1, 3};                                        // [kH, kW, iC, oC] -> [iC, kH, kW, oC]        
        permutForColumns = {2, 3, 1, 0, 4, 5};                                  // [bS, iC, kH, kW, oH, oW] -> [kH, kW, iC, bS, oH, oW]
    }
    else {
        gradOaxesForDot  = {0, 2, 3};                                           // bS, oH, oW
        permutForGradW   = {1, 2, 3, 0};                                        // [oC, iC, kH, kW] -> [iC, kH, kW, oC]
        permutForColumns = {1, 2, 3, 0, 4, 5};                                  // [bS, iC, kH, kW, oH, oW] -> [iC, kH, kW, bS, oH, oW]
    }
    
    if(isSameMode)                       // SAME        
        calcPadding2D(pH, pW, oH, oW, iH, iW, kH, kW, sH, sW, dH, dW);

    // ----- calculation of gradW and gradB ----- // 
    NDArray<T> columns(input->ordering(), {bS, iC, kH, kW, oH, oW}, input->getWorkspace());
    std::vector<T> extrasIm2Col({(T) kH, (T) kW, (T) sH, (T) sW, (T) pH, (T) pW, (T) dH, (T) dW});
    input->template applyTransform<simdOps::Im2col<T>>(&columns, extrasIm2Col.data());                          // [bS, iC, iH, iW] is convoluted to [bS, iC, kH, kW, oH, oW]        
    nd4j::NDArrayFactory<T>::tensorDot(&columns, gradO, gradW, {0,4,5}, gradOaxesForDot, permutForGradW);       // [bS, iC, kH, kW, oH, oW] x [bS, oH, oW, oC]/[bS, oC, oH, oW] = [iC, kH, kW, oC]

    if(gradB) {        
        if(gradB->rankOf() == 2) 
            gradB = gradB->reshape(gradB->ordering(), {(int)gradB->lengthOf()});
        gradO->template reduceAlongDimension<simdOps::Sum<T>>(gradB, gradOaxesForDot);                          // sum over bS, oH, oW
        if(gradB != outArrs[2]) 
            delete gradB;
    }

    //----- calculation of gradI -----//
    nd4j::NDArrayFactory<T>::tensorDot(weights, gradO, &columns, {indWoC}, {indIOioC}, permutForColumns);       // [kH, kW, iC, oC]/[oC, iC, kH, kW]] x [bS, oH, oW, oC]/[bS, oC, oH, oW] = [kH, kW, iC, bS, oH, oW]/[iC, kH, kW, bS, oH, oW]
    std::vector<T> extrasCol2Im({(T) sH, (T) sW, (T) pH, (T) pW, (T) iH, (T) iW, (T) dH, (T) dW});
    columns.template applyTransform<simdOps::Col2Im<T>>(gradI, extrasCol2Im.data());                            // [bS, iC, kH, kW, oH, oW] is de-convoluted to [bS, iC, iH, iW]
  
    if(!isNCHW) {
        delete input;
        delete gradI;
    }
}


//////////////////////////////////////////////////////////////////////////
template <typename T>
void ConvolutionUtils<T>::depthwiseConv2d(const std::vector<NDArray<T>*>& inArrs, NDArray<T>* output, const std::vector<int>& intArgs) {

    NDArray<T> *input   = inArrs[0];                                    // [bS, iH, iW, iC] (NHWC) or [bS, iC, iH, iW] (NCHW)
    NDArray<T> *weights = inArrs[1];                                    // [kH, kW, iC, mC] (NHWC) or [mC, iC, kH, kW] (NCHW)
    NDArray<T> *bias    = inArrs[2];                                    // [oC] = iC*mC
    
    // output is [bS, oH, oW, iC*mC] (NHWC) or [bS, iC*mC, oH, oW] (NCHW)        
                                     
    int kH = intArgs[0];                                                        // filter(kernel) height
    int kW = intArgs[1];                                                        // filter(kernel) width
    int sH = intArgs[2];                                                        // strides height
    int sW = intArgs[3];                                                        // strides width
    int pH = intArgs[4];                                                        // paddings height
    int pW = intArgs[5];                                                        // paddings width
    int dH = intArgs[6];                                                        // dilations height
    int dW = intArgs[7];                                                        // dilations width
    int isSameMode = intArgs[8];                                                // 0-VALID, 1-SAME
    int isNCHW     = intArgs[9];                                                // 0-NCHW,  1-NHWC

    int bS, iC, iH, iW, mC, oC, oH, oW;                     // batch size, input channels, input height/width, channels multiplier(oC = iC*mC), output channels, output height/width
    int indIOioC, indIiH, indWmC, indWiC, indWkH, indOoH;   // corresponding indexes
    getSizesAndIndexesConv2d(isNCHW, *input, *output, bS, iC, iH, iW, oC, oH, oW, indIOioC, indIiH, indWiC, indWmC, indWkH, indOoH);    
    mC = weights->sizeAt(indWmC);                           // channels multiplier
    
    std::vector<std::vector<Nd4jLong>> modifColumns = {{1,0,4,5,2,3}, {iC,bS*oH*oW,kH*kW}};  // [bS,iC,kH,kW,oH,oW] -> [iC,bS,oH,oW,kH,kW] -> [iC,bS*oH*oW,kH*kW]
    std::vector<std::vector<Nd4jLong>> modifWeights, modifOutput;
    std::vector<Nd4jLong> outReShape;

    if(!isNCHW) {        
        input = input->permute({0, 3, 1, 2});                                           // [bS,iH,iW,iC]    -> [bS,iC,iH,iW] 
        outReShape = {bS, oH, oW, iC, mC};                                              // [bS,oH,oW,iC*mC] -> [bS,oH,oW,iC,mC]
        modifOutput = {{3,0,1,2,4},{iC, bS*oH*oW, mC}};                                 // [bS,oH,oW,iC,mC] -> [iC,bS,oH,oW,mC] -> [iC,bS*oH*oW,mC]
        modifWeights = {{2,0,1,3},{iC,kH*kW,mC}};                                       // [kH,kW,iC,mC]    -> [iC,kH,kW,mC]    -> [iC,kH*kW,mC]
    }
    else {
        outReShape = {bS, iC, mC, oH, oW};                                              // [bS,iC*mC,oH,oW] -> [bS,iC,mC,oH,oW]
        modifOutput = {{1,0,3,4,2},{iC, bS*oH*oW, mC}};                                 // [bS,iC,mC,oH,oW] -> [iC,bS,oH,oW,mC] -> [iC,bS*oH*oW,mC]
        modifWeights = {{1,2,3,0},{iC,kH*kW,mC}};                                       // [mC,iC,kH,kW]    -> [iC,kH,kW,mC]    -> [iC,kH*kW,mC]           
    }

    if(isSameMode)                       // SAME        
        ConvolutionUtils<T>::calcPadding2D(pH, pW, oH, oW, iH, iW, kH, kW, sH, sW, dH, dW);

    NDArray<T> columns(input->ordering(), {bS, iC, kH, kW, oH, oW}, input->getWorkspace());                
    NDArray<T>* outputReshaped = output->reshape(output->ordering(), outReShape);
    std::vector<T> extrasIm2Col({(T) kH, (T) kW, (T) sH, (T) sW, (T) pH, (T) pW, (T) dH, (T) dW});

    input->template applyTransform<simdOps::Im2col<T>>(&columns, extrasIm2Col.data());                                 // [bS, iC, iH, iW] is convoluted to [bS, iC, kH, kW, oH, oW]    
    nd4j::NDArrayFactory<T>::tensorDot(&columns, weights, outputReshaped, modifColumns, modifWeights, modifOutput);    // [iC, bS*oH*oW, kW*kH] x [iC, kH*kW, mC] = [iC, bS*oH*oW, mC]
    
    if(bias)
        output->template applyBroadcast<simdOps::Add<T>>({indIOioC}, bias);

    if(!isNCHW)
        delete input;                  
    
    delete outputReshaped;
}

//////////////////////////////////////////////////////////////////////////
template <typename T>
void ConvolutionUtils<T>::depthwiseConv2dBP(const std::vector<NDArray<T>*>& inArrs, const std::vector<NDArray<T>*>& outArrs, const std::vector<int>& intArgs) {

    NDArray<T> *input   = inArrs[0];                            // [bS, iH, iW, iC] (NDHWC) or [bS, iC, iH, iW] (NCDHW)
    NDArray<T> *weights = inArrs[1];                            // [kH, kW, iC, mC] (NDHWC) or [mC, iC, kH, kW] (NCDHW)
    NDArray<T> *bias    = inArrs[2];                            // [oC] = [iC*mC]
    NDArray<T> *gradO   = inArrs[3];                            // [bS, oH, oW, oC] (NDHWC) or [bS, oC, oH, oW] (NCDHW), epsilon_next
    
    NDArray<T> *gradI = outArrs[0];                             // [bS, iH, iW, iC] (NDHWC) or [bS, iC, iH, iW] (NCDHW), epsilon
    NDArray<T> *gradW = outArrs[1];                             // [kH, kW, iC, mC] (NDHWC) or [mC, iC, kH, kW] (NCDHW)
    NDArray<T> *gradB = outArrs[2];                             // [oC]        
                                     
    int kH = intArgs[0];                                                        // filter(kernel) height
    int kW = intArgs[1];                                                        // filter(kernel) width
    int sH = intArgs[2];                                                        // strides height
    int sW = intArgs[3];                                                        // strides width
    int pH = intArgs[4];                                                        // paddings height
    int pW = intArgs[5];                                                        // paddings width
    int dH = intArgs[6];                                                        // dilations height
    int dW = intArgs[7];                                                        // dilations width
    int isSameMode = intArgs[8];                                                // 0-VALID, 1-SAME
    int isNCHW     = intArgs[9];                                                // 0-NHWC, 1-NCHW    

    int bS, iC, iH, iW, mC, oC, oH, oW;                     // batch size, input channels, input height/width, channels multiplier(oC = iC*mC), output channels, output height/width
    int indIOioC, indIiH, indWmC, indWiC, indWkH, indOoH;   // corresponding indexes
    ConvolutionUtils<T>::getSizesAndIndexesConv2d(isNCHW, *input, *gradO, bS, iC, iH, iW, oC, oH, oW, indIOioC, indIiH, indWiC, indWmC, indWkH, indOoH);    
    mC = weights->sizeAt(indWmC);                           // channels multiplier    

    std::vector<std::vector<Nd4jLong>> modifColumns = {{1,2,3,0,4,5}, {iC, kH*kW, bS*oH*oW}};      // [bS,iC,kH,kW,oH,oW] -> [iC, kH*kW, bS*oH*oW]
    std::vector<std::vector<Nd4jLong>> modifGradW, modifGradO1, modifGradO2;
    std::vector<Nd4jLong> gradOreShape;

    if(!isNCHW) {        
        input = input->permute({0, 3, 1, 2});                                           // [bS,iH,iW,iC]    -> [bS,iC,iH,iW] 
        gradI = gradI->permute({0, 3, 1, 2});                                           // [bS,iH,iW,iC]    -> [bS,iC,iH,iW] 
        gradOreShape = {bS, oH, oW, iC, mC};                                            // [bS,oH,oW,iC*mC] -> [bS,oH,oW,iC,mC]
        modifGradO1 = {{3,0,1,2,4},{iC, bS*oH*oW, mC}};                                 // [bS,oH,oW,iC,mC] -> [iC,bS,oH,oW,mC] -> [iC,bS*oH*oW,mC]
        modifGradO2 = {{3,0,1,2},{iC, mC, bS*oH*oW}};                                   // [bS,oH,oW,iC*mC] -> [iC*mC,bS,oH,oW] -> [iC,mC,bS*oH*oW]
        modifGradW = {{2,0,1,3},{iC,kH*kW,mC}};                                         // [kH,kW,iC,mC]    -> [iC,kH,kW,mC]    -> [iC,kH*kW,mC]
    }
    else {
        gradOreShape = {bS, iC, mC, oH, oW};                                            // [bS,iC*mC,oH,oW] -> [bS,iC,mC,oH,oW]
        modifGradO1 = {{1,0,3,4,2},{iC, bS*oH*oW, mC}};                                 // [bS,iC,mC,oH,oW] -> [iC,bS,oH,oW,mC] -> [iC,bS*oH*oW,mC]
        modifGradO2 = {{1,0,2,3},{iC, mC, bS*oH*oW}};                                   // [bS,iC*mC,oH,oW] -> [iC*mC,bS,oH,oW] -> [iC,mC,bS*oH*oW]
        modifGradW = {{1,2,3,0},{iC,kH*kW,mC}};                                         // [mC,iC,kH,kW]    -> [iC,kH,kW,mC]    -> [iC,kH*kW,mC]           
    }

    if(isSameMode)                       // SAME        
        ConvolutionUtils<T>::calcPadding2D(pH, pW, oH, oW, iH, iW, kH, kW, sH, sW, dH, dW);

    NDArray<T>  columns(input->ordering(), {bS, iC, kH, kW, oH, oW}, input->getWorkspace());        
    NDArray<T>* gradOreshaped = gradO->reshape(gradO->ordering(), gradOreShape);
    std::vector<T> extrasIm2Col({(T) kH, (T) kW, (T) sH, (T) sW, (T) pH, (T) pW, (T) dH, (T) dW});
    std::vector<T> extrasCol2Im({(T) sH, (T) sW, (T) pH, (T) pW, (T) iH, (T) iW, (T) dH, (T) dW});
    
    // ----- calculation of gradW and gradB ----- //            
    input->template applyTransform<simdOps::Im2col<T>>(&columns, extrasIm2Col.data());                          // [bS, iC, iH, iW] is convoluted to [bS, iC, kH, kW, oH, oW]    
    nd4j::NDArrayFactory<T>::tensorDot(&columns, gradOreshaped, gradW, modifColumns, modifGradO1, modifGradW);  // [iC, kW*kH, bS*oH*oW] x [iC, bS*oH*oW, mC] = [iC, kH*kW, mC]

    // ----- calculation of gradB ----- //
    if(gradB) {        
        if(gradB->rankOf() == 2) 
            gradB = gradB->reshape(gradB->ordering(), {(int)gradB->lengthOf()});
        gradO->template reduceAlongDimension<simdOps::Sum<T>>(gradB, {0,indOoH,indOoH+1});                      // sum over bS, oH, oW
        if(gradB != outArrs[2]) 
            delete gradB;
    }

    //----- calculation of gradI -----//                
    nd4j::NDArrayFactory<T>::tensorDot(weights, gradO, &columns, modifGradW, modifGradO2, modifColumns); // [iC, kH*kW, mC] x [iC, mC, bS*oH*oW] = [iC, kW*kH, bS*oH*oW]    
    columns.template applyTransform<simdOps::Col2Im<T>>(gradI, extrasCol2Im.data());                     // [bS, iC, kH, kW, oH, oW] is de-convoluted to [bS, iC, iH, iW]

    if(!isNCHW) {        
        delete input;        
        delete gradI;
    }

    delete gradOreshaped;      
}


//////////////////////////////////////////////////////////////////////////
template <typename T>
void ConvolutionUtils<T>::sconv2d(const std::vector<NDArray<T>*>& inArrs, NDArray<T>* output, const std::vector<int>& intArgs) {

    NDArray<T> *input        = inArrs[0];                                           // [bS, iH, iW, iC]  (NHWC) or [bS, iC, iH, iW]  (NCHW)
    NDArray<T> *weightsDepth = inArrs[1];                                           // [kH, kW, iC, mC]  (NHWC) or [mC, iC, kH, kW]  (NCHW)
    NDArray<T> *weightsPoint = inArrs[2];                                           // [1, 1, iC*mC, oC] (NHWC) or [oC, iC*mC, 1, 1] (NCHW)
    NDArray<T> *bias         = inArrs[3];                                           // [oC], oC = iC*mC if weightsPoint=nullptr
    
    // output is [bS, oH, oW, oC]  (NHWC) or [bS, oC, oH, oW]  (NCHW)

    int kH = intArgs[0];                                                        // filter(kernel) height
    int kW = intArgs[1];                                                        // filter(kernel) width
    int sH = intArgs[2];                                                        // strides height
    int sW = intArgs[3];                                                        // strides width
    int pH = intArgs[4];                                                        // paddings height
    int pW = intArgs[5];                                                        // paddings width
    int dH = intArgs[6];                                                        // dilations height
    int dW = intArgs[7];                                                        // dilations width
    int isSameMode = intArgs[8];                                                // 0-VALID, 1-SAME
    int isNCHW     = intArgs[9];                                                // 1-NCHW,  0-NHWC
    
    int bS, iC, iH, iW, mC, oC, oH, oW;                     // batch size, input channels, input height/width, channels multiplier, output channels, output height/width
    int indIOioC, indIiH, indWmC, indWiC, indWkH, indOoH;   // corresponding indexes
    ConvolutionUtils<T>::getSizesAndIndexesConv2d(isNCHW, *input, *output, bS, iC, iH, iW, oC, oH, oW, indIOioC, indIiH, indWiC, indWmC, indWkH, indOoH);    
    mC = weightsDepth->sizeAt(indWmC);                      // channels multiplier

    NDArray<T>* outputDepth = output;
    if(weightsPoint)                        // if pointwise convolution is expected
        outputDepth = new NDArray<T>(output->ordering(), !isNCHW ? std::vector<Nd4jLong>({bS, oH, oW, iC*mC}) : std::vector<Nd4jLong>({bS, iC*mC, oH, oW}));    

    // ----- perform depthwise convolution (if weightsPoint is absent then oC = iC*mC) ----- //    
    ConvolutionUtils<T>::depthwiseConv2d({input, weightsDepth, weightsPoint ? nullptr : bias}, outputDepth, {kH,kW, sH,sW, pH,pW, dH,dW, isSameMode, isNCHW});                                   
    
    // ----- perform pointwise convolution (oH = iH, oW = iW) ----- //
    if (weightsPoint) {
        ConvolutionUtils<T>::conv2d({outputDepth, weightsPoint, bias}, output, {1,1, 1,1, 0,0, 1,1, isSameMode, isNCHW});             // in this case oH=iH, oW=iW                
        delete outputDepth;
    }
}


//////////////////////////////////////////////////////////////////////////
// [bS, iC, iD, iH, iW] is convoluted to [bS, iC, kD, kH, kW, oD, oH, oW]        
template <typename T>
void ConvolutionUtils<T>::vol2col(NDArray<T>& volume, NDArray<T>& columns, const int sD, const int sH, const int sW, const int pD, const int pH, const int pW, const int dD, const int dH, const int dW) {

    const Nd4jLong bS = volume.sizeAt(0);
    const Nd4jLong iC = volume.sizeAt(1);
    const Nd4jLong iD = volume.sizeAt(2);
    const Nd4jLong iH = volume.sizeAt(3);
    const Nd4jLong iW = volume.sizeAt(4);
    const Nd4jLong kD = columns.sizeAt(2);
    const Nd4jLong kH = columns.sizeAt(3);
    const Nd4jLong kW = columns.sizeAt(4);
    const Nd4jLong oD = columns.sizeAt(5);
    const Nd4jLong oH = columns.sizeAt(6);
    const Nd4jLong oW = columns.sizeAt(7);
    const Nd4jLong colStride0 = columns.stridesOf()[0];
    const Nd4jLong colStride1 = columns.stridesOf()[1];
    const Nd4jLong colStride2 = columns.stridesOf()[2];
    const Nd4jLong colStride3 = columns.stridesOf()[3];
    const Nd4jLong colStride4 = columns.stridesOf()[4];
    const Nd4jLong colStride5 = columns.stridesOf()[5];
    const Nd4jLong colStride6 = columns.stridesOf()[6];
    const Nd4jLong colStride7 = columns.stridesOf()[7];  
    const Nd4jLong volStride0 = volume.stridesOf()[0];
    const Nd4jLong volStride1 = volume.stridesOf()[1];
    const Nd4jLong volStride2 = volume.stridesOf()[2];
    const Nd4jLong volStride3 = volume.stridesOf()[3];
    const Nd4jLong volStride4 = volume.stridesOf()[4];    
    
    T* volBuff = volume.getBuffer();
    T* colBuff = columns.getBuffer();

    T *col, *vol;
    int volDep, volRow, volCol;

if (volume.ordering() == 'c' &&  columns.ordering() == 'c' && shape::strideDescendingCAscendingF(volume.getShapeInfo()) && shape::strideDescendingCAscendingF(columns.getShapeInfo()))

#pragma omp parallel for schedule(static) proc_bind(close) private(col, vol, volDep, volRow, volCol)
    for (int b = 0; b < bS; b++) {
        for (int c = 0; c < iC; ++c) {        
            for (int kDep = 0; kDep < kD; ++kDep) { 
                for (int kRow = 0; kRow < kH; ++kRow) {                        
                    for (int kCol = 0; kCol < kW; ++kCol) {                            
                        for (int colD = 0; colD < oD; ++colD) {
                            for (int colH = 0; colH < oH; ++colH) {
                                for (int colW = 0; colW < oW; ++colW) {                    
                                
                                    volDep = (-pD + kDep * dD) + colD*sD;
                                    volRow = (-pH + kRow * dH) + colH*sH;
                                    volCol = (-pW + kCol * dW) + colW*sW;
                                        
                                    col = colBuff + b*colStride0 + c*colStride1 + kDep*colStride2 + kRow*colStride3 + kCol*colStride4 + colD*colStride5 + colH*colStride6 + colW*colStride7;
                                    vol = volBuff + b*volStride0 + c*volStride1 + volDep*volStride2 + volRow*volStride3 + volCol*volStride4;
                                                    
                                    if (static_cast<unsigned>(volDep) >= static_cast<unsigned>(iD) || static_cast<unsigned>(volRow) >= static_cast<unsigned>(iH) || static_cast<unsigned>(volCol) >= static_cast<unsigned>(iW))
                                        *col = static_cast<T>(0.);
                                    else 
                                        *col = *vol;
                                }
                            }
                        }
                    }
                }
            }
        }
    }  

else 

#pragma omp parallel for schedule(static) proc_bind(close) private(vol, col, volDep, volRow, volCol)    
    for (int b = 0; b < bS; b++) {
        for (int colD = 0; colD < oD; ++colD) {
            for (int colH = 0; colH < oH; ++colH) {
                for (int colW = 0; colW < oW; ++colW) {
                    for (int c = 0; c < iC; ++c) {
                        for (int kDep = 0; kDep < kD; ++kDep) { 
                            for (int kRow = 0; kRow < kH; ++kRow) {                        
                                for (int kCol = 0; kCol < kW; ++kCol) {                            
                        
                                    volDep = (-pD + kDep * dD) + colD*sD;
                                    volRow = (-pH + kRow * dH) + colH*sH;
                                    volCol = (-pW + kCol * dW) + colW*sW;
                                        
                                    col = colBuff + b*colStride0 + c*colStride1 + kDep*colStride2 + kRow*colStride3 + kCol*colStride4 + colD*colStride5 + colH*colStride6 + colW*colStride7;
                                    vol = volBuff + b*volStride0 + c*volStride1 + volDep*volStride2 + volRow*volStride3 + volCol*volStride4;
                                                    
                                    if (static_cast<unsigned>(volDep) >= static_cast<unsigned>(iD) || static_cast<unsigned>(volRow) >= static_cast<unsigned>(iH) || static_cast<unsigned>(volCol) >= static_cast<unsigned>(iW))
                                        *col = static_cast<T>(0.);
                                    else 
                                        *col = *vol;
                                }
                            }
                        }
                    }
                }
            }
        }
    }  
}

//////////////////////////////////////////////////////////////////////////
// [bS, iC, kD, kH, kW, oD, oH, oW] is de-convoluted to [bS, iC, iD, iH, iW]
template <typename T>
void ConvolutionUtils<T>::col2vol(NDArray<T>& columns, NDArray<T>& volume, const int sD, const int sH, const int sW, const int pD, const int pH, const int pW, const int dD, const int dH, const int dW) {

    const Nd4jLong bS = volume.sizeAt(0);
    const Nd4jLong iC = volume.sizeAt(1);
    const Nd4jLong iD = volume.sizeAt(2);
    const Nd4jLong iH = volume.sizeAt(3);
    const Nd4jLong iW = volume.sizeAt(4);
    const Nd4jLong kD = columns.sizeAt(2);
    const Nd4jLong kH = columns.sizeAt(3);
    const Nd4jLong kW = columns.sizeAt(4);
    const Nd4jLong oD = columns.sizeAt(5);
    const Nd4jLong oH = columns.sizeAt(6);
    const Nd4jLong oW = columns.sizeAt(7);
    const Nd4jLong colStride0 = columns.stridesOf()[0];
    const Nd4jLong colStride1 = columns.stridesOf()[1];
    const Nd4jLong colStride2 = columns.stridesOf()[2];
    const Nd4jLong colStride3 = columns.stridesOf()[3];
    const Nd4jLong colStride4 = columns.stridesOf()[4];
    const Nd4jLong colStride5 = columns.stridesOf()[5];
    const Nd4jLong colStride6 = columns.stridesOf()[6];
    const Nd4jLong colStride7 = columns.stridesOf()[7];  
    const Nd4jLong volStride0 = volume.stridesOf()[0];
    const Nd4jLong volStride1 = volume.stridesOf()[1];
    const Nd4jLong volStride2 = volume.stridesOf()[2];
    const Nd4jLong volStride3 = volume.stridesOf()[3];
    const Nd4jLong volStride4 = volume.stridesOf()[4];    
    
    T* volBuff = volume.getBuffer();
    T* colBuff = columns.getBuffer();

    // initial zeroing of volume content
    volume.assign(0.f);

    T* col, *vol;
    int volDep, volRow, volCol;

if (volume.ordering() == 'c' &&  columns.ordering() == 'c' && shape::strideDescendingCAscendingF(volume.getShapeInfo()) && shape::strideDescendingCAscendingF(columns.getShapeInfo())) 

#pragma omp parallel for schedule(static) proc_bind(close) private(col, vol, volDep, volRow, volCol)    
    for (int b = 0; b < bS; b++) {        
        for (int c = 0; c < iC; ++c) {        
            for (int kDep = 0; kDep < kD; ++kDep) { 
                for (int kRow = 0; kRow < kH; ++kRow) {                        
                    for (int kCol = 0; kCol < kW; ++kCol) {                            
                        for (int colD = 0; colD < oD; ++colD) {
                            for (int colH = 0; colH < oH; ++colH) {
                                for (int colW = 0; colW < oW; ++colW) {                    

                                    volDep = (-pD + kDep * dD) + colD*sD;
                                    volRow = (-pH + kRow * dH) + colH*sH;
                                    volCol = (-pW + kCol * dW) + colW*sW;

                                    col = colBuff + b*colStride0 + c*colStride1 + kDep*colStride2 + kRow*colStride3 + kCol*colStride4 + colD*colStride5 + colH*colStride6 + colW*colStride7;
                                    vol = volBuff + b*volStride0 + c*volStride1 + volDep*volStride2 + volRow*volStride3 + volCol*volStride4;

                                    if (static_cast<unsigned>(volDep) < static_cast<unsigned>(iD) && static_cast<unsigned>(volRow) < static_cast<unsigned>(iH) && static_cast<unsigned>(volCol) < static_cast<unsigned>(iW))
                                        *vol += *col;
                                }
                            }
                        }
                    }
                }
            }
        }
    }  

else 

#pragma omp parallel for schedule(static) proc_bind(close) private(vol, col, volDep, volRow, volCol)    
    for (int b = 0; b < bS; b++) {
        for (int colD = 0; colD < oD; ++colD) {
            for (int colH = 0; colH < oH; ++colH) {
                for (int colW = 0; colW < oW; ++colW) {
                    for (int c = 0; c < iC; ++c) {
                        for (int kDep = 0; kDep < kD; ++kDep) { 
                            for (int kRow = 0; kRow < kH; ++kRow) {                        
                                for (int kCol = 0; kCol < kW; ++kCol) {                            
                        
                                    volDep = (-pD + kDep * dD) + colD*sD;
                                    volRow = (-pH + kRow * dH) + colH*sH;
                                    volCol = (-pW + kCol * dW) + colW*sW;
                                        
                                    col = colBuff + b*colStride0 + c*colStride1 + kDep*colStride2 + kRow*colStride3 + kCol*colStride4 + colD*colStride5 + colH*colStride6 + colW*colStride7;
                                    vol = volBuff + b*volStride0 + c*volStride1 + volDep*volStride2 + volRow*volStride3 + volCol*volStride4;
                                                    
                                    if (static_cast<unsigned>(volDep) < static_cast<unsigned>(iD) && static_cast<unsigned>(volRow) < static_cast<unsigned>(iH) && static_cast<unsigned>(volCol) < static_cast<unsigned>(iW))
                                        *vol += *col;
                                }
                            }
                        }
                    }
                }
            }
        }
    }  
}


//////////////////////////////////////////////////////////////////////////
template <typename T>
void ConvolutionUtils<T>::upsampling2d(const NDArray<T>& input, NDArray<T>& output, const int factorH, const int factorW, const bool isNCHW) {
    // input  has shape [bS, iC, iH, iW] (NCHW) or [bS, iH, iW, iC] (NHWC) 
    // output has shape [bS, iC, factorH*iH, factorW*iW ] (NCHW) or [bS, factorH*iH, factorW*iW, iC] (NHWC)
    
    int indIn[8]  = {0,0,  0,0,  0,0,  0,0};
    int indOut[8] = {0,0,  0,0,  0,0,  0,0};
    const int dimIH = isNCHW ? 2 : 1;    
    const int j0 = 2*dimIH;
    const int j1 = j0+1, j2 = j0+2, j3 = j0+3;
    const int size0 = input.sizeAt(dimIH) * input.sizeAt(dimIH+1);
    // const int size1 = factorH * factorW;

#pragma omp parallel for if(size0 > Environment::getInstance()->elementwiseThreshold()) schedule(guided) collapse(2) firstprivate(indIn, indOut) 
    for(int ih = 0; ih < input.sizeAt(dimIH); ++ih) {
        for(int iw = 0; iw < input.sizeAt(dimIH+1); ++iw) {
            indIn[j0] = ih; indIn[j1] = ih+1; 
            indIn[j2] = iw; indIn[j3] = iw+1; 

// #pragma omp parallel for if(size1 > Environment::getInstance()->elementwiseThreshold()) schedule(guided) collapse(2) firstprivate(indOut) 
            for(int fh = 0; fh < factorH; ++fh) {
                for(int fw = 0; fw < factorW; ++fw) {
                    
                    indOut[j0] = ih * factorH + fh; indOut[j1] = indOut[j0] + 1; 
                    indOut[j2] = iw * factorW + fw; indOut[j3] = indOut[j2] + 1;                     
                    auto i = input(indIn);                    
                    auto o = output(indOut);
                    o.assign(i);
                }
            }
        }
    }
}


//////////////////////////////////////////////////////////////////////////
template <typename T>
void ConvolutionUtils<T>::upsampling3d(const NDArray<T>& input, NDArray<T>& output, const int factorD, const int factorH, const int factorW, const bool isNCDHW) {
    // input  has shape [bS, iC, iD, iH, iW] (NCDHW) or [bS, iD, iH, iW, iC] (NDHWC) 
    // output has shape [bS, iC, factorD*iD, factorH*iH, factorW*iW ] (NCDHW) or [bS, factorD*iD, factorH*iH, factorW*iW, iC] (NDHWC)
    int indIn[10]  = {0,0,  0,0,  0,0,  0,0,  0,0};
    int indOut[10] = {0,0,  0,0,  0,0,  0,0,  0,0};
    const int dimID = isNCDHW ? 2 : 1;    
    const int j0 = 2*dimID;
    const int j1 = j0+1, j2 = j0+2, j3 = j0+3, j4 = j0+4, j5 = j0+5;;
    const int size0 = input.sizeAt(dimID) * input.sizeAt(dimID+1) * input.sizeAt(dimID+2);
    // const int size1 = factorD * factorH * factorW;

#pragma omp parallel for if(size0 > Environment::getInstance()->elementwiseThreshold()) schedule(guided) collapse(2) firstprivate(indIn, indOut) 
    for(int id = 0; id < input.sizeAt(dimID); ++id) {
        for(int ih = 0; ih < input.sizeAt(dimID+1); ++ih) {
            for(int iw = 0; iw < input.sizeAt(dimID+2); ++iw) {
                indIn[j0] = id; indIn[j1] = id+1;
                indIn[j2] = ih; indIn[j3] = ih+1;
                indIn[j4] = iw; indIn[j5] = iw+1;

// #pragma omp parallel for if(size1 > Environment::getInstance()->elementwiseThreshold()) schedule(guided) collapse(2) firstprivate(indOut) 
            for(int fd = 0; fd < factorD; ++fd) {
                for(int fh = 0; fh < factorH; ++fh) {
                    for(int fw = 0; fw < factorW; ++fw) {
                            indOut[j0] = id * factorD + fd; indOut[j1] = indOut[j0] + 1; 
                            indOut[j2] = ih * factorH + fh; indOut[j3] = indOut[j2] + 1; 
                            indOut[j4] = iw * factorW + fw; indOut[j5] = indOut[j4] + 1;                     
                            auto i = input(indIn);                    
                            auto o = output(indOut);
                            o.assign(i);
                        }
                    }
                }
            }
        }
    }    
}


//////////////////////////////////////////////////////////////////////////
template <typename T>
void ConvolutionUtils<T>::upsampling2dBP(const NDArray<T>& gradO, NDArray<T>& gradI, const bool isNCHW) {
    // gradO has shape [bS, iC, factorH*iH, factorW*iW ] (NCHW) or [bS, factorH*iH, factorW*iW, iC] (NHWC)
    // gradI has shape [bS, iC, iH, iW] (NCHW) or [bS, iH, iW, iC] (NHWC)     
    int indIn[8]  = {0,0,  0,0,  0,0,  0,0};
    int indOut[8] = {0,0,  0,0,  0,0,  0,0};
    const int dimIH = isNCHW ? 2 : 1;    
    const int factorH = gradO.sizeAt(dimIH)   / gradI.sizeAt(dimIH);
    const int factorW = gradO.sizeAt(dimIH+1) / gradI.sizeAt(dimIH+1);
    const int j0 = 2*dimIH;
    const int j1 = j0+1, j2 = j0+2, j3 = j0+3;
    const int size0 = gradI.sizeAt(dimIH) * gradI.sizeAt(dimIH+1);

#pragma omp parallel for if(size0 > Environment::getInstance()->elementwiseThreshold()) schedule(guided) collapse(2) firstprivate(indIn, indOut) 
    for(int ih = 0; ih < gradI.sizeAt(dimIH); ++ih) {
        for(int iw = 0; iw < gradI.sizeAt(dimIH+1); ++iw) {
            indIn[j0] = ih; indIn[j1] = ih+1; 
            indIn[j2] = iw; indIn[j3] = iw+1; 
            NDArray<T> subGradI = gradI(indIn);

            for(int fh = 0; fh < factorH; ++fh) {
                for(int fw = 0; fw < factorW; ++fw) {                    
                    indOut[j0] = ih * factorH + fh; indOut[j1] = indOut[j0] + 1; 
                    indOut[j2] = iw * factorW + fw; indOut[j3] = indOut[j2] + 1;                     
                    auto o = gradO(indOut);
                    if(!fh && !fw) {                        
                        subGradI.assign(o);
                    }
                    else
                        subGradI += o;
                }
            }
        }
    }
}


//////////////////////////////////////////////////////////////////////////
template <typename T>
void ConvolutionUtils<T>::upsampling3dBP(const NDArray<T>& gradO, NDArray<T>& gradI, const bool isNCDHW) {
    // input  has shape [bS, iC, iD, iH, iW] (NCDHW) or [bS, iD, iH, iW, iC] (NDHWC) 
    // output has shape [bS, iC, factorD*iD, factorH*iH, factorW*iW ] (NCDHW) or [bS, factorD*iD, factorH*iH, factorW*iW, iC] (NDHWC)
    int indIn[10]  = {0,0,  0,0,  0,0,  0,0,  0,0};
    int indOut[10] = {0,0,  0,0,  0,0,  0,0,  0,0};
    const int dimID = isNCDHW ? 2 : 1;
    const int factorD = gradO.sizeAt(dimID)   / gradI.sizeAt(dimID);
    const int factorH = gradO.sizeAt(dimID+1) / gradI.sizeAt(dimID+1);
    const int factorW = gradO.sizeAt(dimID+2) / gradI.sizeAt(dimID+2);
    const int j0 = 2*dimID;
    const int j1 = j0+1, j2 = j0+2, j3 = j0+3, j4 = j0+4, j5 = j0+5;;
    const int size0 = gradI.sizeAt(dimID) * gradI.sizeAt(dimID+1) * gradI.sizeAt(dimID+2);

#pragma omp parallel for if(size0 > Environment::getInstance()->elementwiseThreshold()) schedule(guided) collapse(3) firstprivate(indOut, indIn) 
    for(int id = 0; id < gradI.sizeAt(dimID); ++id) {
        for(int ih = 0; ih < gradI.sizeAt(dimID+1); ++ih) {
            for(int iw = 0; iw < gradI.sizeAt(dimID+2); ++iw) {
                indIn[j0] = id; indIn[j1] = id+1;
                indIn[j2] = ih; indIn[j3] = ih+1;
                indIn[j4] = iw; indIn[j5] = iw+1;
                NDArray<T> subGradI = gradI(indIn);

            for(int fd = 0; fd < factorD; ++fd) {
                for(int fh = 0; fh < factorH; ++fh) {
                    for(int fw = 0; fw < factorW; ++fw) {
                            indOut[j0] = id * factorD + fd; indOut[j1] = indOut[j0] + 1; 
                            indOut[j2] = ih * factorH + fh; indOut[j3] = indOut[j2] + 1; 
                            indOut[j4] = iw * factorW + fw; indOut[j5] = indOut[j4] + 1;                     
                            auto o = gradO(indOut);
                            if(!fd && !fh && !fw)
                                subGradI.assign(o);
                            else
                                subGradI += o;
                        }
                    }
                }
            }
        }
    }    
}

//////////////////////////////////////////////////////////////////////////
template <typename T>
void ConvolutionUtils<T>::maxPool2d(NDArray<T>* input, NDArray<T>* output, const std::vector<int>& params, NDArray<T>* indices) {

    int kH = params[0];
    int kW = params[1];
    int sH = params[2];
    int sW = params[3];
    int pH = params[4];
    int pW = params[5];
    int dH = params[6];
    int dW = params[7];

    const Nd4jLong bS  = input->sizeAt(0);
    const Nd4jLong inD = input->sizeAt(1);
    const Nd4jLong iH = input->sizeAt(2);
    const Nd4jLong iW = input->sizeAt(3);
    const Nd4jLong oH  = output->sizeAt(2);
    const Nd4jLong oW  = output->sizeAt(3);

    const bool isSameMode = params[8];

    if (isSameMode)
        ConvolutionUtils<T>::calcPadding2D(pH, pW, oH, oW, iH, iW, kH, kW, sH, sW, pH, pW);                    

    // 0,1 - kernel Height/Width; 2,3 - stride Height/Width; 4,5 - pad Height/Width; 6,7 - dilation Height/Width; poolingMode; 9 - divisor;
    std::vector<T> argT = {(T) kH, (T) kW, (T) sH, (T) sW, (T) pH, (T) pW, (T) dH, (T)dW, 0., 1.};

    ConvolutionUtils<T>::pooling2d(*input, *output, argT.data());
    
    if (indices != nullptr) {
        // for max_pool_with_argmax 
        int part = input->lengthOf() / bS;
#pragma omp parallel for if(input->lengthOf() > Environment::getInstance()->elementwiseThreshold()) schedule(guided) collapse(2)
        for (int b = 0; b < input->lengthOf(); b += part) 
            for (int i = 0; i < part; i++)
                (*indices)(b+i) = i;                
    }
}

//////////////////////////////////////////////////////////////////////////
template <typename T>
void ConvolutionUtils<T>::pooling2d(NDArray<T>& input, NDArray<T>& output, const T* extraParams) {
    // input is  [bS, iC, iH, iW]
    // output is [bS, iC, oH, oW]
    T* out = output.getBuffer();
    T* in  = input.getBuffer();

    const auto kH = static_cast<Nd4jLong>(extraParams[0]);
    const auto kW = static_cast<Nd4jLong>(extraParams[1]);
    const auto sH = static_cast<Nd4jLong>(extraParams[2]);
    const auto sW = static_cast<Nd4jLong>(extraParams[3]);
    const auto pH = static_cast<Nd4jLong>(extraParams[4]);
    const auto pW = static_cast<Nd4jLong>(extraParams[5]);
    const auto dH = static_cast<Nd4jLong>(extraParams[6]);
    const auto dW = static_cast<Nd4jLong>(extraParams[7]);
    auto poolingMode = static_cast<Nd4jLong>(extraParams[8]);
    T extraParam0 = extraParams[9];

    const auto kHEff = kH + (kH-1)*(dH-1);
    const auto kWEff = kW + (kW-1)*(dW-1);

    const auto bS = input.sizeAt(0);
    const auto iC = input.sizeAt(1);
    const auto iH = input.sizeAt(2);
    const auto iW = input.sizeAt(3);
    const auto oH = output.sizeAt(2);
    const auto oW = output.sizeAt(3);
    const auto iStride0 = input.stridesOf()[0];
    const auto iStride1 = input.stridesOf()[1];
    const auto iStride2 = input.stridesOf()[2];
    const auto iStride3 = input.stridesOf()[3];
    const auto oStride0 = output.stridesOf()[0];
    const auto oStride1 = output.stridesOf()[1];
    const auto oStride2 = output.stridesOf()[2];
    const auto oStride3 = output.stridesOf()[3];
    
    const auto iStep2   = dH*iStride2;
    const auto iStep3   = dW*iStride3;
    const auto kProd   = kH*kW;

    Nd4jLong hstart, wstart, hend, wend;
    T sum, *pIn;

    if(poolingMode == 0) {        // max 
#pragma omp parallel for schedule(guided) private(pIn, sum, hstart, wstart, hend, wend)
        for(int b = 0; b < bS; ++b) {
            for(int c = 0; c < iC; ++c) {                                                            
                for(int oh = 0; oh < oH; ++oh) {
                    for(int ow = 0; ow < oW; ++ow) {
                        
                        pIn  = in  + b * iStride0 + c * iStride1;
                        
                        hstart = oh * sH - pH;
                        wstart = ow * sW - pW;                        
                        hend = hstart + kHEff;
                        wend = wstart + kWEff;
                        
                        if(hstart < 0)
<<<<<<< HEAD
                            hstart += dH * (Nd4jLong)nd4j::math::nd4j_ceil<T>(static_cast<T>(-hstart) / static_cast<T>(dH));
                        if(wstart < 0)
                            wstart += dW * (Nd4jLong)nd4j::math::nd4j_ceil<T>(static_cast<T>(-wstart) / static_cast<T>(dW));                            
                        if(hend > iH)
                            hend -= dH * (Nd4jLong)nd4j::math::nd4j_ceil<T>(static_cast<T>(hend-iH) / static_cast<T>(dH));
                        if(wend > iW)
                            wend -= dW * (Nd4jLong)nd4j::math::nd4j_ceil<T>(static_cast<T>(wend-iW) / static_cast<T>(dW));                            
=======
                            hstart += dH * static_cast<Nd4jLong>(nd4j::math::nd4j_ceil<T>((T)-hstart / dH));
                        if(wstart < 0)
                            wstart += dW * static_cast<Nd4jLong>(nd4j::math::nd4j_ceil<T>((T)-wstart / dW));
                        if(hend > iH)
                            hend -= dH * static_cast<Nd4jLong>(nd4j::math::nd4j_ceil<T>((T)(hend-iH) / dH));
                        if(wend > iW)
                            wend -= dW * static_cast<Nd4jLong>(nd4j::math::nd4j_ceil<T>((T)(wend-iW) / dW));
>>>>>>> d7b5306e

                        hstart *= iStride2;
                        hend   *= iStride2;
                        wstart *= iStride3;
                        wend   *= iStride3;

                        sum = -nd4j::DataTypeUtils::max<T>();
                                                                    
                        for (Nd4jLong kh = hstart; kh < hend; kh += iStep2) 
                            for (Nd4jLong kw = wstart; kw < wend; kw += iStep3) {
                                T val = pIn[kh + kw];
                                    if (val > sum)
                                        sum = val;
                                    }
                        out[b * oStride0 + c * oStride1 + oh * oStride2 + ow * oStride3] = sum;
                    }
                }
            }
        }    
    }
/*************************************************************************/    
    else if(poolingMode == 1) {      // avg
//#pragma omp parallel for schedule(guided) private(pIn, sum, hstart, wstart, hend, wend)
        for(int b = 0; b < bS; ++b) {
            for(int c = 0; c < iC; ++c) {                                                            
                for(int oh = 0; oh < oH; ++oh) {
                    for(int ow = 0; ow < oW; ++ow) {
                        
                        pIn  = in  + b * iStride0 + c * iStride1;

                        hstart = oh * sH - pH;
                        wstart = ow * sW - pW;
                        hend = hstart + kHEff;
                        wend = wstart + kWEff;

                        if(hstart < 0)
<<<<<<< HEAD
                            hstart += dH * (Nd4jLong)nd4j::math::nd4j_ceil<T>(static_cast<T>(-hstart) / static_cast<T>(dH));
                        if(wstart < 0)
                            wstart += dW * (Nd4jLong)nd4j::math::nd4j_ceil<T>(static_cast<T>(-wstart) / static_cast<T>(dW));
                        if(hend > iH)
                            hend -= dH * (Nd4jLong)nd4j::math::nd4j_ceil<T>(static_cast<T>(hend-iH) / static_cast<T>(dH));
                        if(wend > iW)
                            wend -= dW * (Nd4jLong)nd4j::math::nd4j_ceil<T>(static_cast<T>(wend-iW) / static_cast<T>(dW));
=======
                            hstart += dH * static_cast<Nd4jLong>(nd4j::math::nd4j_ceil<T>(static_cast<T>(-hstart) / dH));
                        if(wstart < 0)
                            wstart += dW * static_cast<Nd4jLong>(nd4j::math::nd4j_ceil<T>(static_cast<T>(-wstart) / dW));
                        if(hend > iH)
                            hend -= dH * static_cast<Nd4jLong>(nd4j::math::nd4j_ceil<T>(static_cast<T>(hend-iH) / dH));
                        if(wend > iW)
                            wend -= dW * static_cast<Nd4jLong>(nd4j::math::nd4j_ceil<T>(static_cast<T>(wend-iW) / dW));
>>>>>>> d7b5306e

                        hstart *= iStride2;
                        hend   *= iStride2;
                        wstart *= iStride3;
                        wend   *= iStride3;

                        sum = static_cast<T>(0.f);
                                            
                        for (Nd4jLong kh = hstart; kh < hend; kh += iStep2) 
                            for (Nd4jLong kw = wstart; kw < wend; kw += iStep3)
                                sum += pIn[kh + kw];
<<<<<<< HEAD
                                
                        if ((int) extraParam0 == 0)         //Exclude padding
                            sum /= (Nd4jLong)nd4j::math::nd4j_ceil<T>(static_cast<T>(hend-hstart) / static_cast<T>(iStep2)) * (Nd4jLong)nd4j::math::nd4j_ceil<T>(static_cast<T>(wend-wstart) / static_cast<T>(iStep3));   //Accounts for dilation
                            else if ((int) extraParam0 == 1)    //Include padding
                                sum /= kProd;
                
=======

                        if (static_cast<int>(extraParam0) == 0) {      //Exclude padding
                            auto s2 = nd4j::math::nd4j_ceil<T>(static_cast<T>(hend - hstart) / (dH));
                            auto s3 = nd4j::math::nd4j_ceil<T>(static_cast<T>(wend - wstart) / (dW));
                            T d = static_cast<T>(s2 / iStep2 * s3 / iStep3);
                            //nd4j_printf("BCHW: [%i, %i, %i, %i]; %f /= %f; Step2: %i; Step3: %i; S2: %f; S3: %f\n", b, c, oh, ow, (float) sum, (float) d, (int) iStep2, (int) iStep3, (float) s2, (float) s3);
                            sum /= d;
                        } else if (static_cast<int>(extraParam0) == 1)    //Include padding
                            sum /= static_cast<T>(kProd);
                    
>>>>>>> d7b5306e
                            out[b * oStride0 + c * oStride1 + oh * oStride2 + ow * oStride3] = sum;
                    }
                }
            }
        }
    }    
/*************************************************************************/    
    else if(poolingMode == 2) {  // pnorm
#pragma omp parallel for schedule(guided) private(pIn, sum, hstart, wstart, hend, wend)    
        for(int b = 0; b < bS; ++b) {
            for(int c = 0; c < iC; ++c) {                                                            
                for(int oh = 0; oh < oH; ++oh) {
                    for(int ow = 0; ow < oW; ++ow) {
                        
                        pIn  = in  + b * iStride0 + c * iStride1;

                        hstart = oh * sH - pH;
                        wstart = ow * sW - pW;
                        hend = hstart + kHEff;
                        wend = wstart + kWEff;

                        if(hstart < 0)
                            hstart += dH * (Nd4jLong)nd4j::math::nd4j_ceil<T>(static_cast<T>(-hstart) / static_cast<T>(dH));
                        if(wstart < 0)
                            wstart += dW * (Nd4jLong)nd4j::math::nd4j_ceil<T>(static_cast<T>(-wstart) / static_cast<T>(dW));
                        if(hend > iH)
                            hend -= dH * (Nd4jLong)nd4j::math::nd4j_ceil<T>(static_cast<T>(hend-iH) / static_cast<T>(dH));
                        if(wend > iW)
                            wend -= dW * (Nd4jLong)nd4j::math::nd4j_ceil<T>(static_cast<T>(wend-iW) / static_cast<T>(dW));

                        hstart *= iStride2;
                        hend   *= iStride2;
                        wstart *= iStride3;
                        wend   *= iStride3;

                        sum = static_cast<T>(0.f);
                                                                    
                        for (Nd4jLong kh = hstart; kh < hend; kh += iStep2) 
                            for (Nd4jLong kw = wstart; kw < wend; kw += iStep3)
                                sum += nd4j::math::nd4j_pow<T>(nd4j::math::nd4j_abs<T>(pIn[kh + kw]), extraParam0);
                                
                        sum = nd4j::math::nd4j_pow<T>(sum, static_cast<T>(1.f) / extraParam0);
                                                          
                        out[b * oStride0 + c * oStride1 + oh * oStride2 + ow * oStride3] = sum;
                    }
                }
            }
        }
    }
    else {
        nd4j_printf("ConvolutionUtils::pooling2d: pooling mode argument can take three values only: 0, 1, 2, but got %i instead !\n", poolingMode);
        throw "";
    }
}


//////////////////////////////////////////////////////////////////////////
template <typename T>
void ConvolutionUtils<T>::pooling3d(NDArray<T>& input, NDArray<T>& output, const T* extraParams) {
    // input is  [bS, iC, iD, iH, iW]
    // output is [bS, iC, oD, oH, oW]
    T* out = output.getBuffer();
    T* in  = input.getBuffer();

    const Nd4jLong kD = (int)extraParams[0];
    const Nd4jLong kH = (int)extraParams[1];
    const Nd4jLong kW = (int)extraParams[2];
    const Nd4jLong sD = (int)extraParams[3];
    const Nd4jLong sH = (int)extraParams[4];
    const Nd4jLong sW = (int)extraParams[5];
    const Nd4jLong pD = (int)extraParams[6];
    const Nd4jLong pH = (int)extraParams[7];
    const Nd4jLong pW = (int)extraParams[8];
    const Nd4jLong dD = (int)extraParams[9]; 
    const Nd4jLong dH = (int)extraParams[10];
    const Nd4jLong dW = (int)extraParams[11];

    int poolingMode = (int)extraParams[12];
    T extraParam0 = extraParams[13];

    const Nd4jLong kDEff = kD + (kD-1)*(dD-1);
    const Nd4jLong kHEff = kH + (kH-1)*(dH-1);
    const Nd4jLong kWEff = kW + (kW-1)*(dW-1);

    const Nd4jLong bS = input.sizeAt(0);
    const Nd4jLong iC = input.sizeAt(1);
    const Nd4jLong iD = input.sizeAt(2);
    const Nd4jLong iH = input.sizeAt(3);
    const Nd4jLong iW = input.sizeAt(4);
    const Nd4jLong oD = output.sizeAt(2);
    const Nd4jLong oH = output.sizeAt(3);
    const Nd4jLong oW = output.sizeAt(4);
    const Nd4jLong iStride0 = input.stridesOf()[0];
    const Nd4jLong iStride1 = input.stridesOf()[1];
    const Nd4jLong iStride2 = input.stridesOf()[2];
    const Nd4jLong iStride3 = input.stridesOf()[3];
    const Nd4jLong iStride4 = input.stridesOf()[4];
    const Nd4jLong oStride0 = output.stridesOf()[0];
    const Nd4jLong oStride1 = output.stridesOf()[1];
    const Nd4jLong oStride2 = output.stridesOf()[2];
    const Nd4jLong oStride3 = output.stridesOf()[3];
    const Nd4jLong oStride4 = output.stridesOf()[4];
    const Nd4jLong iStep2   = dD*iStride2;
    const Nd4jLong iStep3   = dH*iStride3;
    const Nd4jLong iStep4   = dW*iStride4;
    const Nd4jLong kProd    = kD*kH*kW;
    const T iStep2Inv = 1./iStep2;
    const T iStep3Inv = 1./iStep3;
    const T iStep4Inv = 1./iStep4;

    Nd4jLong dstart, hstart, wstart, dend, hend, wend;
    T sum, *pIn;

    if(poolingMode == 0) {        // max 
#pragma omp parallel for schedule(guided) private(pIn, sum, dstart, hstart, wstart, dend, hend, wend)
        for(int b = 0; b < bS; ++b) {
            for(int c = 0; c < iC; ++c) {                                            
                for(int od = 0; od < oD; ++od) {
                    for(int oh = 0; oh < oH; ++oh) {
                        for(int ow = 0; ow < oW; ++ow) {
                        
                            pIn  = in  + b * iStride0 + c * iStride1;

                            dstart = od * sD - pD;
                            hstart = oh * sH - pH;
                            wstart = ow * sW - pW;
                            dend = dstart + kDEff;
                            hend = hstart + kHEff;
                            wend = wstart + kWEff;

                            if(dstart < 0)
                                dstart += dD * (Nd4jLong)nd4j::math::nd4j_ceil<T>(static_cast<T>(-dstart) / static_cast<T>(dD));
                            if(hstart < 0)
                                hstart += dH * (Nd4jLong)nd4j::math::nd4j_ceil<T>(static_cast<T>(-hstart) / static_cast<T>(dH));
                            if(wstart < 0)
                                wstart += dW * (Nd4jLong)nd4j::math::nd4j_ceil<T>(static_cast<T>(-wstart) / static_cast<T>(dW));
                            if(dend > iD)
                                dend -= dD * (Nd4jLong)nd4j::math::nd4j_ceil<T>(static_cast<T>(dend-iD) / static_cast<T>(dD));
                            if(hend > iH)
                                hend -= dH * (Nd4jLong)nd4j::math::nd4j_ceil<T>(static_cast<T>(hend-iH) / static_cast<T>(dH));
                            if(wend > iW)
                                wend -= dW * (Nd4jLong)nd4j::math::nd4j_ceil<T>(static_cast<T>(wend-iW) / static_cast<T>(dW));                            

                            dstart *= iStride2;
                            dend   *= iStride2;
                            hstart *= iStride3;
                            hend   *= iStride3;
                            wstart *= iStride4;
                            wend   *= iStride4;

                            sum = -MAX_FLOAT;
                                            
                            for (Nd4jLong kd = dstart; kd < dend; kd += iStep2) 
                                for (Nd4jLong kh = hstart; kh < hend; kh += iStep3) 
                                    for (Nd4jLong kw = wstart; kw < wend; kw += iStep4) {
                                        T val = pIn[kd + kh + kw];
                                            if (val > sum)
                                            sum = val;
                                    }
                            out[b * oStride0 + c * oStride1 + od * oStride2 + oh * oStride3 + ow * oStride4] = sum;
                        }
                    }
                }
            }
        }
    }  
/*************************************************************************/    
    else if(poolingMode == 1) {     // avg
#pragma omp parallel for schedule(guided) private(pIn, sum, dstart, hstart, wstart, dend, hend, wend)        
        for(int b = 0; b < bS; ++b) {
            for(int c = 0; c < iC; ++c) {                                            
                for(int od = 0; od < oD; ++od) {
                    for(int oh = 0; oh < oH; ++oh) {
                        for(int ow = 0; ow < oW; ++ow) {
                        
                            pIn  = in  + b * iStride0 + c * iStride1;

                            dstart = od * sD - pD;
                            hstart = oh * sH - pH;
                            wstart = ow * sW - pW;
                            dend = dstart + kDEff;
                            hend = hstart + kHEff;
                            wend = wstart + kWEff;

                            if(dstart < 0)
                                dstart += dD * (Nd4jLong)nd4j::math::nd4j_ceil<T>(static_cast<T>(-dstart) / static_cast<T>(dD));
                            if(hstart < 0)
                                hstart += dH * (Nd4jLong)nd4j::math::nd4j_ceil<T>(static_cast<T>(-hstart) / static_cast<T>(dH));
                            if(wstart < 0)
                                wstart += dW * (Nd4jLong)nd4j::math::nd4j_ceil<T>(static_cast<T>(-wstart) / static_cast<T>(dW));
                            if(dend > iD)
                                dend -= dD * (Nd4jLong)nd4j::math::nd4j_ceil<T>(static_cast<T>(dend-iD) / static_cast<T>(dD));
                            if(hend > iH)
                                hend -= dH * (Nd4jLong)nd4j::math::nd4j_ceil<T>(static_cast<T>(hend-iH) / static_cast<T>(dH));
                            if(wend > iW)
                                wend -= dW * (Nd4jLong)nd4j::math::nd4j_ceil<T>(static_cast<T>(wend-iW) / static_cast<T>(dW));

                            dstart *= iStride2;
                            dend   *= iStride2;
                            hstart *= iStride3;
                            hend   *= iStride3;
                            wstart *= iStride4;
                            wend   *= iStride4;

                            sum = static_cast<T>(0.);
                                            
                            for (Nd4jLong kd = dstart; kd < dend; kd += iStep2) 
                                for (Nd4jLong kh = hstart; kh < hend; kh += iStep3) 
                                    for (Nd4jLong kw = wstart; kw < wend; kw += iStep4)
                                        sum += pIn[kd + kh + kw];
                                
                            if ((int) extraParam0 == 0)         //Exclude padding
                                sum /= (Nd4jLong)nd4j::math::nd4j_ceil<T>(static_cast<T>(dend-dstart) / static_cast<T>(iStep2)) * (Nd4jLong)nd4j::math::nd4j_ceil<T>(static_cast<T>(hend-hstart) / static_cast<T>(iStep3)) * (Nd4jLong)nd4j::math::nd4j_ceil<T>(static_cast<T>(wend-wstart) / static_cast<T>(iStep4));   //Accounts for dilation
                            else if ((int) extraParam0 == 1)    //Include padding
                                sum /= kProd;
                    
                            out[b * oStride0 + c * oStride1 + od * oStride2 + oh * oStride3 + ow * oStride4] = sum;
                        }
                    }
                }
            }
        }
    }
/*************************************************************************/    
    else if(poolingMode == 2) {  // pnorm
#pragma omp parallel for schedule(guided) private(pIn, sum, dstart, hstart, wstart, dend, hend, wend)    
        for(int b = 0; b < bS; ++b) {
            for(int c = 0; c < iC; ++c) {                                            
                for(int od = 0; od < oD; ++od) {
                    for(int oh = 0; oh < oH; ++oh) {
                        for(int ow = 0; ow < oW; ++ow) {
                        
                            pIn  = in  + b * iStride0 + c * iStride1;

                            dstart = od * sD - pD;
                            hstart = oh * sH - pH;
                            wstart = ow * sW - pW;
                            dend = dstart + kDEff;
                            hend = hstart + kHEff;
                            wend = wstart + kWEff;

                            if(dstart < 0)
                                dstart += dD * (Nd4jLong)nd4j::math::nd4j_ceil<T>(static_cast<T>(-dstart) / static_cast<T>(dD));
                            if(hstart < 0)
                                hstart += dH * (Nd4jLong)nd4j::math::nd4j_ceil<T>(static_cast<T>(-hstart) / static_cast<T>(dH));
                            if(wstart < 0)
                                wstart += dW * (Nd4jLong)nd4j::math::nd4j_ceil<T>(static_cast<T>(-wstart) / static_cast<T>(dW));
                            if(dend > iD)
                                dend -= dD * (Nd4jLong)nd4j::math::nd4j_ceil<T>(static_cast<T>(dend-iD) / static_cast<T>(dD));                            
                            if(hend > iH)
                                hend -= dH * (Nd4jLong)nd4j::math::nd4j_ceil<T>(static_cast<T>(hend-iH) / static_cast<T>(dH));
                            if(wend > iW)
                                wend -= dW * (Nd4jLong)nd4j::math::nd4j_ceil<T>(static_cast<T>(wend-iW) / static_cast<T>(dW));

                            dstart *= iStride2;
                            dend   *= iStride2;
                            hstart *= iStride3;
                            hend   *= iStride3;
                            wstart *= iStride4;
                            wend   *= iStride4;

                            sum = static_cast<T>(0.);
                                            
                            for (Nd4jLong kd = dstart; kd < dend; kd += iStep2) 
                                for (Nd4jLong kh = hstart; kh < hend; kh += iStep3) 
                                    for (Nd4jLong kw = wstart; kw < wend; kw += iStep4)
                                        sum += nd4j::math::nd4j_pow<T>(nd4j::math::nd4j_abs<T>(pIn[kd + kh + kw]), extraParam0);
                                
                            sum = nd4j::math::nd4j_pow<T>(sum, (T) 1.f / extraParam0);
                                                          
                            out[b * oStride0 + c * oStride1 + od * oStride2 + oh * oStride3 + ow * oStride4] = sum;
                        }
                    }
                }
            }
        }
    }
    else {
        nd4j_printf("ConvolutionUtils::pooling3d: pooling mode argument can take three values only: 0, 1, 2, but got %i instead !\n", poolingMode);
        throw "";
    }
}

//////////////////////////////////////////////////////////////////////////
template <typename T>
void ConvolutionUtils<T>::pooling2dBP(NDArray<T>& input, NDArray<T>& gradO, NDArray<T>& gradI, const T* extraParams) {
    // input [bS, iC, iH, iW]
    // gradI [bS, iC, iH, iW] -> gradI is output in this function
    // gradO [bS, iC, oH, oW]    
    
    // TO DO: try to optimize initial zeroing using nested loops below
    gradI.assign(0.f);

    T* in = input.getBuffer();
    T* gI = gradI.getBuffer();
    T* gO = gradO.getBuffer();

    const Nd4jLong kH = (int)extraParams[0];
    const Nd4jLong kW = (int)extraParams[1];
    const Nd4jLong sH = (int)extraParams[2];
    const Nd4jLong sW = (int)extraParams[3];
    const Nd4jLong pH = (int)extraParams[4];
    const Nd4jLong pW = (int)extraParams[5];
    const Nd4jLong dH = (int)extraParams[6];
    const Nd4jLong dW = (int)extraParams[7];
    int poolingMode = (int)extraParams[8];
    T extraParam0 = extraParams[9];

    const Nd4jLong kHEff = kH + (kH-1)*(dH-1);
    const Nd4jLong kWEff = kW + (kW-1)*(dW-1);

    const Nd4jLong bS = gradI.sizeAt(0);
    const Nd4jLong iC = gradI.sizeAt(1);
    const Nd4jLong iH = gradI.sizeAt(2);
    const Nd4jLong iW = gradI.sizeAt(3);
    const Nd4jLong oH = gradO.sizeAt(2);
    const Nd4jLong oW = gradO.sizeAt(3);
    const Nd4jLong iStride0 = gradI.stridesOf()[0];
    const Nd4jLong iStride1 = gradI.stridesOf()[1];
    const Nd4jLong iStride2 = gradI.stridesOf()[2];
    const Nd4jLong iStride3 = gradI.stridesOf()[3];
    const Nd4jLong oStride0 = gradO.stridesOf()[0];
    const Nd4jLong oStride1 = gradO.stridesOf()[1];
    const Nd4jLong oStride2 = gradO.stridesOf()[2];
    const Nd4jLong oStride3 = gradO.stridesOf()[3];
    const Nd4jLong iStep2   = dH*iStride2;
    const Nd4jLong iStep3   = dW*iStride3;
    const Nd4jLong kProd    = kH*kW;
    const T iStep2Inv = 1./iStep2;
    const T iStep3Inv = 1./iStep3;

    Nd4jLong hstart, wstart,hend, wend, maxKH, maxKW;
    T sum, valO, *pIn, *pgI;

    if(poolingMode == 0) {        // max 
#pragma omp parallel for schedule(guided) private(pIn, valO, sum, hstart, wstart, hend, wend, maxKH, maxKW)
        for(int b = 0; b < bS; ++b) {
            for(int c = 0; c < iC; ++c) {                                            
                for(int oh = 0; oh < oH; ++oh) {
                    for(int ow = 0; ow < oW; ++ow) {
                    
                        pIn = in + b * iStride0 + c * iStride1;

                        hstart = oh * sH - pH;
                        wstart = ow * sW - pW;
                        hend = hstart + kHEff;
                        wend = wstart + kWEff;

                        if(hstart < 0)
                            hstart += dH * (Nd4jLong)nd4j::math::nd4j_ceil<T>(static_cast<T>(-hstart) / static_cast<T>(dH));
                        if(wstart < 0)
                            wstart += dW * (Nd4jLong)nd4j::math::nd4j_ceil<T>(static_cast<T>(-wstart) / static_cast<T>(dW));
                        if(hend > iH)
                            hend -= dH * (Nd4jLong)nd4j::math::nd4j_ceil<T>(static_cast<T>(hend-iH) / static_cast<T>(dH));
                        if(wend > iW)
                            wend -= dW * (Nd4jLong)nd4j::math::nd4j_ceil<T>(static_cast<T>(wend-iW) / static_cast<T>(dW));

                        hstart *= iStride2;
                        hend   *= iStride2;
                        wstart *= iStride3;
                        wend   *= iStride3;

                        sum = -MAX_FLOAT;
                        valO = gO[b*oStride0 + c*oStride1 + oh*oStride2 + ow*oStride3];
                                                    
                        for (Nd4jLong kh = hstart; kh < hend; kh += iStep2)
                            for (Nd4jLong kw = wstart; kw < wend; kw += iStep3) {
                                T valIn = pIn[kh + kw];
                                if (valIn > sum) {
                                    sum = valIn;
                                    maxKH = kh;
                                    maxKW = kw;
                                }
                            }
                        gI[pIn - in + maxKH + maxKW] += valO;
                    }
                }
            }
        }
    }  
/*************************************************************************/    
    else if(poolingMode == 1) {     // avg        
#pragma omp parallel for schedule(guided) private(pgI, valO, hstart, wstart, hend, wend)        
        for(int b = 0; b < bS; ++b) {
            for(int c = 0; c < iC; ++c) {                                            
                for(int oh = 0; oh < oH; ++oh) {
                    for(int ow = 0; ow < oW; ++ow) {
                        
                        pgI  = gI + b * iStride0 + c * iStride1;

                        hstart = oh * sH - pH;
                        wstart = ow * sW - pW;
                        hend = hstart + kHEff;
                        wend = wstart + kWEff;

                        if(hstart < 0)
                            hstart += dH * (Nd4jLong)nd4j::math::nd4j_ceil<T>(static_cast<T>(-hstart) / static_cast<T>(dH));
                        if(wstart < 0)
                            wstart += dW * (Nd4jLong)nd4j::math::nd4j_ceil<T>(static_cast<T>(-wstart) / static_cast<T>(dW));
                        if(hend > iH)
                            hend -= dH * (Nd4jLong)nd4j::math::nd4j_ceil<T>(static_cast<T>(hend-iH) / static_cast<T>(dH));
                        if(wend > iW)
                            wend -= dW * (Nd4jLong)nd4j::math::nd4j_ceil<T>(static_cast<T>(wend-iW) / static_cast<T>(dW));

                        hstart *= iStride2;
                        hend   *= iStride2;
                        wstart *= iStride3;
                        wend   *= iStride3;

                        valO = gO[b*oStride0 + c*oStride1 + oh*oStride2 + ow*oStride3];
                                            
                        if ((int) extraParam0 == 0)         //Exclude padding
                            valO /= (Nd4jLong)nd4j::math::nd4j_ceil<T>(static_cast<T>(hend-hstart) / static_cast<T>(iStep2)) * (Nd4jLong)nd4j::math::nd4j_ceil<T>(static_cast<T>(wend-wstart) / static_cast<T>(iStep3));   //Accounts for dilation
                        else if ((int) extraParam0 == 1)    //Include padding
                            valO /= kProd;

                        for (Nd4jLong kh = hstart; kh < hend; kh += iStep2) 
                            for (Nd4jLong kw = wstart; kw < wend; kw += iStep3)
                                pgI[kh + kw] += valO;
                    }
                }
            }
        }
    }
/*************************************************************************/    
    else if(poolingMode == 2) {  // pnorm
#pragma omp parallel for schedule(guided) private(pIn, valO, pgI, sum, hstart, wstart, hend, wend)    
        for(int b = 0; b < bS; ++b) {
            for(int c = 0; c < iC; ++c) {                                            
                for(int oh = 0; oh < oH; ++oh) {
                    for(int ow = 0; ow < oW; ++ow) {
                        
                        pIn  = in + b * iStride0 + c * iStride1;
                        pgI  = gI + (pIn - in);

                        hstart = oh * sH - pH;
                        wstart = ow * sW - pW;
                        hend = hstart + kHEff;
                        wend = wstart + kWEff;

                        if(hstart < 0)
                            hstart += dH * (Nd4jLong)nd4j::math::nd4j_ceil<T>(static_cast<T>(-hstart) / static_cast<T>(dH));
                        if(wstart < 0)
                            wstart += dW * (Nd4jLong)nd4j::math::nd4j_ceil<T>(static_cast<T>(-wstart) / static_cast<T>(dW));
                        if(hend > iH)
                            hend -= dH * (Nd4jLong)nd4j::math::nd4j_ceil<T>(static_cast<T>(hend-iH) / static_cast<T>(dH));
                        if(wend > iW)
                            wend -= dW * (Nd4jLong)nd4j::math::nd4j_ceil<T>(static_cast<T>(wend-iW) / static_cast<T>(dW));

                        hstart *= iStride2;
                        hend   *= iStride2;
                        wstart *= iStride3;
                        wend   *= iStride3;

                        sum = static_cast<T>(0.f);
                        valO = gO[b*oStride0 + c*oStride1 + oh*oStride2 + ow*oStride3];
                                            
                        for (Nd4jLong kh = hstart; kh < hend; kh += iStep2) 
                            for (Nd4jLong kw = wstart; kw < wend; kw += iStep3)
                                sum += nd4j::math::nd4j_pow<T>(nd4j::math::nd4j_abs<T>(pIn[kh + kw]), extraParam0);
                                
                        valO *= nd4j::math::nd4j_pow<T>(sum, ((T)1. - extraParam0) / extraParam0);

                        for (Nd4jLong kh = hstart; kh < hend; kh += iStep2) 
                            for (Nd4jLong kw = wstart; kw < wend; kw += iStep3)
                                pgI[kh + kw] += valO * nd4j::math::nd4j_pow<T>(nd4j::math::nd4j_abs<T>(pIn[kh + kw]), extraParam0 - 1.f);
                    }
                }
            }
        }
    }
    else {
        nd4j_printf("ConvolutionUtils::pooling2dBP: pooling mode argument can take three values only: 0, 1, 2, but got %i instead !\n", poolingMode);
        throw "";
    }
}

//////////////////////////////////////////////////////////////////////////
template <typename T>
void ConvolutionUtils<T>::pooling3dBP(NDArray<T>& input, NDArray<T>& gradO, NDArray<T>& gradI, const T* extraParams) {
    // input [bS, iC, iD, iH, iW]
    // gradI [bS, iC, iD, iH, iW] -> gradI is output in this function
    // gradO [bS, iC, oD, oH, oW]    

    // TO DO: try to optimize initial zeroing using nested loops below
    gradI.assign(0.f);
    
    T* in = input.getBuffer();
    T* gI = gradI.getBuffer();
    T* gO = gradO.getBuffer();

    const Nd4jLong kD = (int)extraParams[0];
    const Nd4jLong kH = (int)extraParams[1];
    const Nd4jLong kW = (int)extraParams[2];
    const Nd4jLong sD = (int)extraParams[3];
    const Nd4jLong sH = (int)extraParams[4];
    const Nd4jLong sW = (int)extraParams[5];
    const Nd4jLong pD = (int)extraParams[6];
    const Nd4jLong pH = (int)extraParams[7];
    const Nd4jLong pW = (int)extraParams[8];
    const Nd4jLong dD = (int)extraParams[9]; 
    const Nd4jLong dH = (int)extraParams[10];
    const Nd4jLong dW = (int)extraParams[11];

    Nd4jLong poolingMode = (int)extraParams[12];
    T extraParam0 = extraParams[13];

    const Nd4jLong kDEff = kD + (kD-1)*(dD-1);
    const Nd4jLong kHEff = kH + (kH-1)*(dH-1);
    const Nd4jLong kWEff = kW + (kW-1)*(dW-1);

    const Nd4jLong bS = gradI.sizeAt(0);
    const Nd4jLong iC = gradI.sizeAt(1);
    const Nd4jLong iD = gradI.sizeAt(2);
    const Nd4jLong iH = gradI.sizeAt(3);
    const Nd4jLong iW = gradI.sizeAt(4);
    const Nd4jLong oD = gradO.sizeAt(2);
    const Nd4jLong oH = gradO.sizeAt(3);
    const Nd4jLong oW = gradO.sizeAt(4);
    const Nd4jLong iStride0 = gradI.stridesOf()[0];
    const Nd4jLong iStride1 = gradI.stridesOf()[1];
    const Nd4jLong iStride2 = gradI.stridesOf()[2];
    const Nd4jLong iStride3 = gradI.stridesOf()[3];
    const Nd4jLong iStride4 = gradI.stridesOf()[4];
    const Nd4jLong oStride0 = gradO.stridesOf()[0];
    const Nd4jLong oStride1 = gradO.stridesOf()[1];
    const Nd4jLong oStride2 = gradO.stridesOf()[2];
    const Nd4jLong oStride3 = gradO.stridesOf()[3];
    const Nd4jLong oStride4 = gradO.stridesOf()[4];
    const Nd4jLong iStep2   = dD*iStride2;
    const Nd4jLong iStep3   = dH*iStride3;
    const Nd4jLong iStep4   = dW*iStride4;
    const Nd4jLong kProd    = kD*kH*kW;
    const T iStep2Inv = 1./iStep2;
    const T iStep3Inv = 1./iStep3;
    const T iStep4Inv = 1./iStep4;

    Nd4jLong dstart, hstart, wstart, dend, hend, wend, maxKD, maxKH, maxKW;
    T sum, valO, *pIn, *pgI;

    if(poolingMode == 0) {        // max 
#pragma omp parallel for schedule(guided) private(pIn, valO, sum, dstart, hstart, wstart, dend, hend, wend, maxKD, maxKH, maxKW)
        for(int b = 0; b < bS; ++b) {
            for(int c = 0; c < iC; ++c) {                                            
                for(int od = 0; od < oD; ++od) {
                    for(int oh = 0; oh < oH; ++oh) {
                        for(int ow = 0; ow < oW; ++ow) {
                                                    
                            pIn = in + b * iStride0 + c * iStride1;

                            dstart = od * sD - pD;
                            hstart = oh * sH - pH;
                            wstart = ow * sW - pW;
                            dend = dstart + kDEff;
                            hend = hstart + kHEff;
                            wend = wstart + kWEff;

                            if(dstart < 0)
                                dstart += dD * (Nd4jLong)nd4j::math::nd4j_ceil<T>(static_cast<T>(-dstart) / static_cast<T>(dD));
                            if(hstart < 0)
                                hstart += dH * (Nd4jLong)nd4j::math::nd4j_ceil<T>(static_cast<T>(-hstart) / static_cast<T>(dH));
                            if(wstart < 0)
                                wstart += dW * (Nd4jLong)nd4j::math::nd4j_ceil<T>(static_cast<T>(-wstart) / static_cast<T>(dW));
                            if(dend > iD)
                                dend -= dD * (Nd4jLong)nd4j::math::nd4j_ceil<T>(static_cast<T>(dend-iD) / static_cast<T>(dD));                            
                            if(hend > iH)
                                hend -= dH * (Nd4jLong)nd4j::math::nd4j_ceil<T>(static_cast<T>(hend-iH) / static_cast<T>(dH));
                            if(wend > iW)
                                wend -= dW * (Nd4jLong)nd4j::math::nd4j_ceil<T>(static_cast<T>(wend-iW) / static_cast<T>(dW));                            

                            dstart *= iStride2;
                            dend   *= iStride2;
                            hstart *= iStride3;
                            hend   *= iStride3;
                            wstart *= iStride4;
                            wend   *= iStride4;

                            sum = -MAX_FLOAT;
                            valO = gO[b*oStride0 + c*oStride1+ od*oStride2 + oh*oStride3 + ow*oStride4];
                            
                            for (Nd4jLong kd = dstart; kd < dend; kd += iStep2)
                                for (Nd4jLong kh = hstart; kh < hend; kh += iStep3)
                                    for (Nd4jLong kw = wstart; kw < wend; kw += iStep4) {
                                        T valIn = pIn[kd + kh + kw];
                                        if (valIn > sum) {
                                            sum = valIn;
                                            maxKD = kd;
                                            maxKH = kh;
                                            maxKW = kw;
                                        }
                                    }
                            gI[pIn - in + maxKD + maxKH + maxKW] += valO;
                        }
                    }
                }
            }
        }
    }  
/*************************************************************************/    
    else if(poolingMode == 1) {     // avg        
#pragma omp parallel for schedule(guided) private(pgI, valO, dstart, hstart, wstart, dend, hend, wend)        
        for(int b = 0; b < bS; ++b) {
            for(int c = 0; c < iC; ++c) {                                            
                for(int od = 0; od < oD; ++od) {
                    for(int oh = 0; oh < oH; ++oh) {
                        for(int ow = 0; ow < oW; ++ow) {
                        
                            pgI  = gI + b * iStride0 + c * iStride1;

                            dstart = od * sD - pD;
                            hstart = oh * sH - pH;
                            wstart = ow * sW - pW;
                            dend = dstart + kDEff;
                            hend = hstart + kHEff;
                            wend = wstart + kWEff;

                            if(dstart < 0)
                                dstart += dD * (Nd4jLong)nd4j::math::nd4j_ceil<T>(static_cast<T>(-dstart) / static_cast<T>(dD));
                            if(hstart < 0)
                                hstart += dH * (Nd4jLong)nd4j::math::nd4j_ceil<T>(static_cast<T>(-hstart) / static_cast<T>(dH));
                            if(wstart < 0)
                                wstart += dW * (Nd4jLong)nd4j::math::nd4j_ceil<T>(static_cast<T>(-wstart) / static_cast<T>(dW));
                            if(dend > iD)
                                dend -= dD * (Nd4jLong)nd4j::math::nd4j_ceil<T>(static_cast<T>(dend-iD) / static_cast<T>(dD));
                            if(hend > iH)
                                hend -= dH * (Nd4jLong)nd4j::math::nd4j_ceil<T>(static_cast<T>(hend-iH) / static_cast<T>(dH));
                            if(wend > iW)
                                wend -= dW * (Nd4jLong)nd4j::math::nd4j_ceil<T>(static_cast<T>(wend-iW) / static_cast<T>(dW));

                            dstart *= iStride2;
                            dend   *= iStride2;
                            hstart *= iStride3;
                            hend   *= iStride3;
                            wstart *= iStride4;
                            wend   *= iStride4;

                            valO = gO[b*oStride0 + c*oStride1+ od*oStride2 + oh*oStride3 + ow*oStride4];
                                            
                            if ((int) extraParam0 == 0)         //Exclude padding
                                valO /= (Nd4jLong)nd4j::math::nd4j_ceil<T>(static_cast<T>(dend-dstart) / static_cast<T>(iStep2)) * (Nd4jLong)nd4j::math::nd4j_ceil<T>(static_cast<T>(hend-hstart) / static_cast<T>(iStep3)) * (Nd4jLong)nd4j::math::nd4j_ceil<T>(static_cast<T>(wend-wstart) / static_cast<T>(iStep4));   //Accounts for dilation
                            else if ((int) extraParam0 == 1)    //Include padding
                                valO /= kProd;

                            for (Nd4jLong kd = dstart; kd < dend; kd += iStep2) 
                                for (Nd4jLong kh = hstart; kh < hend; kh += iStep3) 
                                    for (Nd4jLong kw = wstart; kw < wend; kw += iStep4)
                                        pgI[kd + kh + kw] += valO;
                        }
                    }
                }
            }
        }
    }
/*************************************************************************/    
    else if(poolingMode == 2) {  // pnorm
#pragma omp parallel for schedule(guided) private(pIn, pgI, valO, sum, dstart, hstart, wstart, dend, hend, wend)    
        for(int b = 0; b < bS; ++b) {
            for(int c = 0; c < iC; ++c) {                                            
                for(int od = 0; od < oD; ++od) {
                    for(int oh = 0; oh < oH; ++oh) {
                        for(int ow = 0; ow < oW; ++ow) {
                        
                            pIn  = in + b * iStride0 + c * iStride1;
                            pgI  = gI + (pIn - in);

                            dstart = od * sD - pD;
                            hstart = oh * sH - pH;
                            wstart = ow * sW - pW;
                            dend = dstart + kDEff;
                            hend = hstart + kHEff;
                            wend = wstart + kWEff;

                            if(dstart < 0)
                                dstart += dD * (Nd4jLong)nd4j::math::nd4j_ceil<T>(static_cast<T>(-dstart) / static_cast<T>(dD));
                            if(hstart < 0)
                                hstart += dH * (Nd4jLong)nd4j::math::nd4j_ceil<T>(static_cast<T>(-hstart) / static_cast<T>(dH));
                            if(wstart < 0)
                                wstart += dW * (Nd4jLong)nd4j::math::nd4j_ceil<T>(static_cast<T>(-wstart) / static_cast<T>(dW));
                            if(dend > iD)
                                dend -= dD * (Nd4jLong)nd4j::math::nd4j_ceil<T>(static_cast<T>(dend-iD) / static_cast<T>(dD));
                            if(hend > iH)
                                hend -= dH * (Nd4jLong)nd4j::math::nd4j_ceil<T>(static_cast<T>(hend-iH) / static_cast<T>(dH));
                            if(wend > iW)
                                wend -= dW * (Nd4jLong)nd4j::math::nd4j_ceil<T>(static_cast<T>(wend-iW) / static_cast<T>(dW));

                            dstart *= iStride2;
                            dend   *= iStride2;
                            hstart *= iStride3;
                            hend   *= iStride3;
                            wstart *= iStride4;
                            wend   *= iStride4;

                            sum = static_cast<T>(0.);
                            valO = gO[b*oStride0 + c*oStride1+ od*oStride2 + oh*oStride3 + ow*oStride4];

                            for (Nd4jLong kd = dstart; kd < dend; kd += iStep2) 
                                for (Nd4jLong kh = hstart; kh < hend; kh += iStep3) 
                                    for (Nd4jLong kw = wstart; kw < wend; kw += iStep4)
                                        sum += nd4j::math::nd4j_pow<T>(nd4j::math::nd4j_abs<T>(pIn[kd + kh + kw]), extraParam0);

                            valO *= nd4j::math::nd4j_pow<T>(sum, ((T)1.f - extraParam0) / extraParam0);

                            for (Nd4jLong kd = dstart; kd < dend; kd += iStep2) 
                                for (Nd4jLong kh = hstart; kh < hend; kh += iStep3) 
                                    for (Nd4jLong kw = wstart; kw < wend; kw += iStep4)
                                        pgI[kd + kh + kw] += valO * nd4j::math::nd4j_pow<T>(nd4j::math::nd4j_abs<T>(pIn[kd + kh + kw]), extraParam0 - 1.f);
                        }
                    }
                }
            }
        }
    }
    else {
        nd4j_printf("ConvolutionUtils::pooling3dBP: pooling mode argument can take three values only: 0, 1, 2, but got %i instead !\n", poolingMode);
        throw "";
    }
}

template class ND4J_EXPORT ConvolutionUtils<float>;
template class ND4J_EXPORT ConvolutionUtils<float16>;
template class ND4J_EXPORT ConvolutionUtils<double>;
    
}
}<|MERGE_RESOLUTION|>--- conflicted
+++ resolved
@@ -1453,38 +1453,38 @@
     T* out = output.getBuffer();
     T* in  = input.getBuffer();
 
-    const auto kH = static_cast<Nd4jLong>(extraParams[0]);
-    const auto kW = static_cast<Nd4jLong>(extraParams[1]);
-    const auto sH = static_cast<Nd4jLong>(extraParams[2]);
-    const auto sW = static_cast<Nd4jLong>(extraParams[3]);
-    const auto pH = static_cast<Nd4jLong>(extraParams[4]);
-    const auto pW = static_cast<Nd4jLong>(extraParams[5]);
-    const auto dH = static_cast<Nd4jLong>(extraParams[6]);
-    const auto dW = static_cast<Nd4jLong>(extraParams[7]);
-    auto poolingMode = static_cast<Nd4jLong>(extraParams[8]);
+    const Nd4jLong kH = (int)extraParams[0];
+    const Nd4jLong kW = (int)extraParams[1];
+    const Nd4jLong sH = (int)extraParams[2];
+    const Nd4jLong sW = (int)extraParams[3];
+    const Nd4jLong pH = (int)extraParams[4];
+    const Nd4jLong pW = (int)extraParams[5];    
+    const Nd4jLong dH = (int)extraParams[6];
+    const Nd4jLong dW = (int)extraParams[7];
+    Nd4jLong poolingMode = (int)extraParams[8];
     T extraParam0 = extraParams[9];
 
-    const auto kHEff = kH + (kH-1)*(dH-1);
-    const auto kWEff = kW + (kW-1)*(dW-1);
-
-    const auto bS = input.sizeAt(0);
-    const auto iC = input.sizeAt(1);
-    const auto iH = input.sizeAt(2);
-    const auto iW = input.sizeAt(3);
-    const auto oH = output.sizeAt(2);
-    const auto oW = output.sizeAt(3);
-    const auto iStride0 = input.stridesOf()[0];
-    const auto iStride1 = input.stridesOf()[1];
-    const auto iStride2 = input.stridesOf()[2];
-    const auto iStride3 = input.stridesOf()[3];
-    const auto oStride0 = output.stridesOf()[0];
-    const auto oStride1 = output.stridesOf()[1];
-    const auto oStride2 = output.stridesOf()[2];
-    const auto oStride3 = output.stridesOf()[3];
-    
-    const auto iStep2   = dH*iStride2;
-    const auto iStep3   = dW*iStride3;
-    const auto kProd   = kH*kW;
+    const Nd4jLong kHEff = kH + (kH-1)*(dH-1);
+    const Nd4jLong kWEff = kW + (kW-1)*(dW-1);
+
+    const Nd4jLong bS = input.sizeAt(0);
+    const Nd4jLong iC = input.sizeAt(1);    
+    const Nd4jLong iH = input.sizeAt(2);
+    const Nd4jLong iW = input.sizeAt(3);    
+    const Nd4jLong oH = output.sizeAt(2);
+    const Nd4jLong oW = output.sizeAt(3);
+    const Nd4jLong iStride0 = input.stridesOf()[0];
+    const Nd4jLong iStride1 = input.stridesOf()[1];
+    const Nd4jLong iStride2 = input.stridesOf()[2];
+    const Nd4jLong iStride3 = input.stridesOf()[3];    
+    const Nd4jLong oStride0 = output.stridesOf()[0];
+    const Nd4jLong oStride1 = output.stridesOf()[1];
+    const Nd4jLong oStride2 = output.stridesOf()[2];
+    const Nd4jLong oStride3 = output.stridesOf()[3];
+    
+    const Nd4jLong iStep2   = dH*iStride2;
+    const Nd4jLong iStep3   = dW*iStride3;    
+    const Nd4jLong kProd   = kH*kW;
 
     Nd4jLong hstart, wstart, hend, wend;
     T sum, *pIn;
@@ -1504,7 +1504,6 @@
                         wend = wstart + kWEff;
                         
                         if(hstart < 0)
-<<<<<<< HEAD
                             hstart += dH * (Nd4jLong)nd4j::math::nd4j_ceil<T>(static_cast<T>(-hstart) / static_cast<T>(dH));
                         if(wstart < 0)
                             wstart += dW * (Nd4jLong)nd4j::math::nd4j_ceil<T>(static_cast<T>(-wstart) / static_cast<T>(dW));                            
@@ -1512,22 +1511,13 @@
                             hend -= dH * (Nd4jLong)nd4j::math::nd4j_ceil<T>(static_cast<T>(hend-iH) / static_cast<T>(dH));
                         if(wend > iW)
                             wend -= dW * (Nd4jLong)nd4j::math::nd4j_ceil<T>(static_cast<T>(wend-iW) / static_cast<T>(dW));                            
-=======
-                            hstart += dH * static_cast<Nd4jLong>(nd4j::math::nd4j_ceil<T>((T)-hstart / dH));
-                        if(wstart < 0)
-                            wstart += dW * static_cast<Nd4jLong>(nd4j::math::nd4j_ceil<T>((T)-wstart / dW));
-                        if(hend > iH)
-                            hend -= dH * static_cast<Nd4jLong>(nd4j::math::nd4j_ceil<T>((T)(hend-iH) / dH));
-                        if(wend > iW)
-                            wend -= dW * static_cast<Nd4jLong>(nd4j::math::nd4j_ceil<T>((T)(wend-iW) / dW));
->>>>>>> d7b5306e
 
                         hstart *= iStride2;
                         hend   *= iStride2;
                         wstart *= iStride3;
                         wend   *= iStride3;
 
-                        sum = -nd4j::DataTypeUtils::max<T>();
+                        sum = -MAX_FLOAT;
                                                                     
                         for (Nd4jLong kh = hstart; kh < hend; kh += iStep2) 
                             for (Nd4jLong kw = wstart; kw < wend; kw += iStep3) {
@@ -1543,7 +1533,7 @@
     }
 /*************************************************************************/    
     else if(poolingMode == 1) {      // avg
-//#pragma omp parallel for schedule(guided) private(pIn, sum, hstart, wstart, hend, wend)
+#pragma omp parallel for schedule(guided) private(pIn, sum, hstart, wstart, hend, wend)        
         for(int b = 0; b < bS; ++b) {
             for(int c = 0; c < iC; ++c) {                                                            
                 for(int oh = 0; oh < oH; ++oh) {
@@ -1557,7 +1547,6 @@
                         wend = wstart + kWEff;
 
                         if(hstart < 0)
-<<<<<<< HEAD
                             hstart += dH * (Nd4jLong)nd4j::math::nd4j_ceil<T>(static_cast<T>(-hstart) / static_cast<T>(dH));
                         if(wstart < 0)
                             wstart += dW * (Nd4jLong)nd4j::math::nd4j_ceil<T>(static_cast<T>(-wstart) / static_cast<T>(dW));
@@ -1565,15 +1554,6 @@
                             hend -= dH * (Nd4jLong)nd4j::math::nd4j_ceil<T>(static_cast<T>(hend-iH) / static_cast<T>(dH));
                         if(wend > iW)
                             wend -= dW * (Nd4jLong)nd4j::math::nd4j_ceil<T>(static_cast<T>(wend-iW) / static_cast<T>(dW));
-=======
-                            hstart += dH * static_cast<Nd4jLong>(nd4j::math::nd4j_ceil<T>(static_cast<T>(-hstart) / dH));
-                        if(wstart < 0)
-                            wstart += dW * static_cast<Nd4jLong>(nd4j::math::nd4j_ceil<T>(static_cast<T>(-wstart) / dW));
-                        if(hend > iH)
-                            hend -= dH * static_cast<Nd4jLong>(nd4j::math::nd4j_ceil<T>(static_cast<T>(hend-iH) / dH));
-                        if(wend > iW)
-                            wend -= dW * static_cast<Nd4jLong>(nd4j::math::nd4j_ceil<T>(static_cast<T>(wend-iW) / dW));
->>>>>>> d7b5306e
 
                         hstart *= iStride2;
                         hend   *= iStride2;
@@ -1585,25 +1565,12 @@
                         for (Nd4jLong kh = hstart; kh < hend; kh += iStep2) 
                             for (Nd4jLong kw = wstart; kw < wend; kw += iStep3)
                                 sum += pIn[kh + kw];
-<<<<<<< HEAD
                                 
                         if ((int) extraParam0 == 0)         //Exclude padding
                             sum /= (Nd4jLong)nd4j::math::nd4j_ceil<T>(static_cast<T>(hend-hstart) / static_cast<T>(iStep2)) * (Nd4jLong)nd4j::math::nd4j_ceil<T>(static_cast<T>(wend-wstart) / static_cast<T>(iStep3));   //Accounts for dilation
                             else if ((int) extraParam0 == 1)    //Include padding
                                 sum /= kProd;
                 
-=======
-
-                        if (static_cast<int>(extraParam0) == 0) {      //Exclude padding
-                            auto s2 = nd4j::math::nd4j_ceil<T>(static_cast<T>(hend - hstart) / (dH));
-                            auto s3 = nd4j::math::nd4j_ceil<T>(static_cast<T>(wend - wstart) / (dW));
-                            T d = static_cast<T>(s2 / iStep2 * s3 / iStep3);
-                            //nd4j_printf("BCHW: [%i, %i, %i, %i]; %f /= %f; Step2: %i; Step3: %i; S2: %f; S3: %f\n", b, c, oh, ow, (float) sum, (float) d, (int) iStep2, (int) iStep3, (float) s2, (float) s3);
-                            sum /= d;
-                        } else if (static_cast<int>(extraParam0) == 1)    //Include padding
-                            sum /= static_cast<T>(kProd);
-                    
->>>>>>> d7b5306e
                             out[b * oStride0 + c * oStride1 + oh * oStride2 + ow * oStride3] = sum;
                     }
                 }
@@ -1645,7 +1612,7 @@
                             for (Nd4jLong kw = wstart; kw < wend; kw += iStep3)
                                 sum += nd4j::math::nd4j_pow<T>(nd4j::math::nd4j_abs<T>(pIn[kh + kw]), extraParam0);
                                 
-                        sum = nd4j::math::nd4j_pow<T>(sum, static_cast<T>(1.f) / extraParam0);
+                        sum = nd4j::math::nd4j_pow<T>(sum, static_cast<T>((T)1.f) / extraParam0);
                                                           
                         out[b * oStride0 + c * oStride1 + oh * oStride2 + ow * oStride3] = sum;
                     }
@@ -1658,7 +1625,6 @@
         throw "";
     }
 }
-
 
 //////////////////////////////////////////////////////////////////////////
 template <typename T>
@@ -2273,7 +2239,7 @@
                             hstart = oh * sH - pH;
                             wstart = ow * sW - pW;
                             dend = dstart + kDEff;
-                            hend = hstart + kHEff;
+                            hend = hstart + kHEff; 
                             wend = wstart + kWEff;
 
                             if(dstart < 0)
