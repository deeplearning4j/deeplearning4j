/*******************************************************************************
 * Copyright (c) 2015-2018 Skymind, Inc.
 *
 * This program and the accompanying materials are made available under the
 * terms of the Apache License, Version 2.0 which is available at
 * https://www.apache.org/licenses/LICENSE-2.0.
 *
 * Unless required by applicable law or agreed to in writing, software
 * distributed under the License is distributed on an "AS IS" BASIS, WITHOUT
 * WARRANTIES OR CONDITIONS OF ANY KIND, either express or implied. See the
 * License for the specific language governing permissions and limitations
 * under the License.
 *
 * SPDX-License-Identifier: Apache-2.0
 ******************************************************************************/

//
// @author Yurii Shyrma (iuriish@yahoo.com), created on 18.09.2018
//

#include <ops/declarable/generic/helpers/convolutions.h>
#include <ops/declarable/helpers/im2col.h>
#include <ops/declarable/helpers/col2im.h>
#include <NDArrayFactory.h>
#include <MmulHelper.h>

namespace nd4j {
namespace ops  {

//////////////////////////////////////////////////////////////////////////
void ConvolutionUtils::calcPadding2D(int& pH, int& pW, int oH, int oW, int iH, int iW, int kH, int kW, int sH, int sW, int dH, int dW) {
    
    int eKH, eKW;
    if (dH == 1 && dW == 1) {
        eKH = kH;
        eKW = kW;
    } else {
        eKH = kH + (kH - 1) * (dH - 1);
        eKW = kW + (kW - 1) * (dW - 1);
    }

    pH = ((oH - 1) * sH + eKH - iH) / 2; //Note that padBottom is 1 bigger than this if bracketed term is not divisible by 2
    pW = ((oW - 1) * sW + eKW - iW) / 2;
}

//////////////////////////////////////////////////////////////////////////
void ConvolutionUtils::calcPadding3D(int& pD, int& pH, int& pW, const int oD, const int oH, const int oW, const int iD, const int iH, const int iW, const int kD, const int kH, const int kW, const int sD, const int sH, const int sW, const int dD, const int dH, const int dW) {

    int eKD, eKH, eKW;            
    if (dD == 1 && dH == 1 && dW == 1) {
        eKD = kD;
        eKH = kH;
        eKW = kW;
    } else {
        eKD = kD + (kD - 1) * (dD - 1);
        eKH = kH + (kH - 1) * (dH - 1);
        eKW = kW + (kW - 1) * (dW - 1);
    }

    pD = ((oD - 1) * sD + eKD - iD) / 2;       // Note that padBottom is 1 bigger than this if bracketed term is not divisible by 2
    pH = ((oH - 1) * sH + eKH - iH) / 2; 
    pW = ((oW - 1) * sW + eKW - iW) / 2;

<<<<<<< HEAD
}
=======
            if(!isSameMode) {                                           // valid
                
                oD = (iD - (kD + (kD - 1) * (dD - 1)) + 2 * pD) / sD + 1;
                oH = (iH - (kH + (kH - 1) * (dH - 1)) + 2 * pH) / sH + 1;
                oW = (iW - (kW + (kW - 1) * (dW - 1)) + 2 * pW) / sW + 1;
            }
            else {                                                      // same
                
                oD = (int) nd4j::math::nd4j_ceil(iD * 1.f / sD);
                oH = (int) nd4j::math::nd4j_ceil(iH * 1.f / sH);
                oW = (int) nd4j::math::nd4j_ceil(iW * 1.f / sW);
            }
        }

//////////////////////////////////////////////////////////////////////////
        template<typename T>
        void ConvolutionUtils<T>::calcOutSizeDeconv2D(int& oH, int& oW, const int kH, const int kW, const int sH, const int sW, const int pH, const int pW, const int dH, const int dW, const int iH, const int iW, const int isSameMode) {
            
            if (isSameMode) {
                oH = sH * iH;
                oW = sW * iW;
            } 
            else {
                int ekH, ekW;
                if (dH == 1 && dW == 1) {
                    ekH = kH;
                    ekW = kW;
                } else {
                    ekH = kH + (kH - 1) * (dH - 1);
                    ekW = kW + (kW - 1) * (dW - 1);
                }

                oH = sH * (iH - 1) + ekH - 2 * pH;
                oW = sW * (iW - 1) + ekW - 2 * pW;
            }
        }
       
//////////////////////////////////////////////////////////////////////////
        template<typename T>
        void ConvolutionUtils<T>::calcOutSizeDeconv3D(int& oD, int& oH, int& oW, const int kD, const int kH, const int kW, const int sD, const int sH, const int sW, const int pD, const int pH, const int pW, const int dD, const int dH, const int dW, const int iD, const int iH, const int iW, const int isSameMode) {
            
            if (isSameMode) {
                oD = sD * iD;
                oH = sH * iH;
                oW = sW * iW;
            } 
            else {
                int ekD, ekH, ekW;
                if (dD == 1 && dH == 1 && dW == 1) {
                    ekD = kD;
                    ekH = kH;
                    ekW = kW;
                } else {
                    ekD = kD + (kD - 1) * (dD - 1);
                    ekH = kH + (kH - 1) * (dH - 1);
                    ekW = kW + (kW - 1) * (dW - 1);
                }

                oD = sD * (iD - 1) + ekD - 2 * pD;
                oH = sH * (iH - 1) + ekH - 2 * pH;
                oW = sW * (iW - 1) + ekW - 2 * pW;
            }
        }

>>>>>>> 39049a37

//////////////////////////////////////////////////////////////////////////
void ConvolutionUtils::getSizesAndIndexesConv2d(const bool isNCHW, const Nd4jLong* inShapeInfo, const Nd4jLong* outShapeInfo, int& bS, int& iC, int& iH, int& iW, int& oC, int& oH, int& oW, int& indIOioC, int& indIiH, int& indWiC, int& indWoC, int& indWkH, int& indOoH) {

    // input   [bS, iH, iW, iC] (NHWC) or [bS, iC, iH, iW] (NCHW)
    // weights [kH, kW, iC, oC] always
    // output  [bS, oH, oW, oC] (NHWC) or [bS, oC, oH, oW] (NCHW)
    indWkH = 0; indWiC = 2; indWoC = 3; 

    if(!isNCHW) {
        indIOioC = 3; indIiH = 1; indOoH = 1; 
    }
    else {        
        indIOioC = 1; indIiH = 2; indOoH = 2;
    }    

    bS = inShapeInfo[1];                          // batch size
    iC = inShapeInfo[indIOioC+1];                 // input channels        
    iH = inShapeInfo[indIiH+1];                   // input height
    iW = inShapeInfo[indIiH+2];                   // input width
    oC = outShapeInfo[indIOioC+1];                // output channels
    oH = outShapeInfo[indOoH+1];                  // output height
    oW = outShapeInfo[indOoH+2];                  // output width    
}

//////////////////////////////////////////////////////////////////////////
void ConvolutionUtils::getSizesAndIndexesConv2d(const bool isNCHW, const NDArray& input, const NDArray& output, int& bS, int& iC, int& iH, int& iW, int& oC, int& oH, int& oW, int& indIOioC, int& indIiH, int& indWiC, int& indWoC, int& indWkH, int& indOoH) {

    getSizesAndIndexesConv2d(isNCHW, input.getShapeInfo(), output.getShapeInfo(), bS, iC, iH, iW, oC, oH, oW, indIOioC, indIiH, indWiC, indWoC, indWkH, indOoH);
}

//////////////////////////////////////////////////////////////////////////
void ConvolutionUtils::getSizesAndIndexesConv3d(const bool isNCDHW, const NDArray& input, const NDArray& output, int& bS, int& iC, int& iD, int& iH, int& iW, int& oC, int& oD, int& oH, int& oW, int& indIOioC, int& indIOioD, int& indWiC, int& indWoC, int& indWkD) {
    
    // input   [bS, iD, iH, iW, iC] (NDHWC) or [bS, iC, iD, iH, iW] (NCDHW)
    // weights [kD, kH, kW, iC, oC] (NDHWC) or [oC, iC, kD, kH, kW] (NCDHW)    
    // output  [bS, oD, oH, oW, oC] (NDHWC) or [bS, oC, oD, oH, oW] (NCDHW)

    indWkD = 0; indWiC = 3; indWoC = 4;
    if(!isNCDHW) {
        indIOioC = 4; indIOioD = 1; 
    }
    else {        
        indIOioC = 1; indIOioD = 2;
    }    

    bS = input.sizeAt(0);                          // batch size
    iC = input.sizeAt(indIOioC);                   // input channels        
    iD = input.sizeAt(indIOioD);                   // input depth
    iH = input.sizeAt(indIOioD+1);                 // input height
    iW = input.sizeAt(indIOioD+2);                 // input width
    oC = output.sizeAt(indIOioC);                  // output channels    
    oD = output.sizeAt(indIOioD);                  // output depth
    oH = output.sizeAt(indIOioD+1);                // output height
    oW = output.sizeAt(indIOioD+2);                // output width    

}
<<<<<<< HEAD
=======
 
//////////////////////////////////////////////////////////////////////////
template <typename T>
void ConvolutionUtils<T>::conv2d(const std::vector<NDArray<T>*>& inArrs, NDArray<T>* output, const std::vector<int>& intArgs) {

    NDArray<T> *input   = inArrs[0];                                    // [bS, iH, iW, iC] (NHWC) or [bS, iC, iH, iW] (NCHW)
    NDArray<T> *weights = inArrs[1];                                    // [kH, kW, iC, oC] always
    NDArray<T> *bias    = inArrs[2];                                    // [oC]
    
    // output [bS, oH, oW, oC] (NHWC) or [bS, oC, oH, oW] (NCHW)
                                         
    int kH = intArgs[0];                                                        // filter(kernel) height
    int kW = intArgs[1];                                                        // filter(kernel) width
    int sH = intArgs[2];                                                        // strides height
    int sW = intArgs[3];                                                        // strides width
    int pH = intArgs[4];                                                        // paddings height
    int pW = intArgs[5];                                                        // paddings width
    int dH = intArgs[6];                                                        // dilations height
    int dW = intArgs[7];                                                        // dilations width
    int isSameMode = intArgs[8];                                                // 0-VALID, 1-SAME
    int isNCHW     = intArgs[9];                                                
    
    int bS, iC, iH, iW, oC, oH, oW;                             // batch size, input channels, input height/width, output channels, output height/width;
    int indIOioC, indIiH, indWoC, indWiC, indWkH, indOoH;       // corresponding indexes
    ConvolutionUtils<T>::getSizesAndIndexesConv2d(isNCHW, *input, *output, bS, iC, iH, iW, oC, oH, oW, indIOioC, indIiH, indWiC, indWoC, indWkH, indOoH);
    
    std::vector<int> weightsAxesForDot = {indWiC, indWkH, indWkH+1};                                                        // iC, kH, kW
    
    std::vector<int> permutForOutput;
    if(!isNCHW)
        input = input->permute({0, 3, 1, 2});                                       // [bS, iH, iW, iC] -> [bS, iC, iH, iW] if NHWC
    else
        permutForOutput = {0, indOoH, indOoH+1, indIOioC};                          // [bS, oC, oH, oW] -> [bS, oH, oW, oC]
     
    if(isSameMode)                       // SAME        
        ConvolutionUtils<T>::calcPadding2D(pH, pW, oH, oW, iH, iW, kH, kW, sH, sW, dH, dW);

    NDArray<T> columns(input->ordering(), {bS, iC, kH, kW, oH, oW}, input->getWorkspace());        

    //----- calculation of output -----//
    std::vector<T> extrasIm2Col({(T) kH, (T) kW, (T) sH, (T) sW, (T) pH, (T) pW, (T) dH, (T) dW, (T)0.f, (T)0.f});
    input->template applyTransform<simdOps::Im2col<T>>(&columns, extrasIm2Col.data());                    // [bS, iC, iH, iW] is convoluted to [bS, iC, kH, kW, oH, oW]
    MmulHelper<T>::tensorDot(&columns, weights, output, {1,2,3}, weightsAxesForDot, permutForOutput); // [bS, iC, kH, kW, oH, oW] x [kH, kW, iC, oC]/[oC, iC, kH, kW] = [bS, oH, oW, oC]

    //----- add biases if required -----//
    if(bias)
        output->template applyBroadcast<simdOps::Add<T>>({indIOioC}, bias);

    if(!isNCHW)
        delete input;                
}

#ifdef HAVE_MKLDNN
using namespace mkldnn;

template <typename T>
void ConvolutionUtils<T>::mkldnn_conv2d(MKLDNNStream<T> &stream, const std::vector<NDArray<T>*>& inArrs, NDArray<T>* output, const std::vector<int>& intArgs) {

    NDArray<T> *input   = inArrs[0];                                    // [bS, iH, iW, iC] (NHWC) or [bS, iC, iH, iW] (NCHW)
    NDArray<T> *weights = inArrs[1];                                    // [kH, kW, iC, oC] always
    NDArray<T> *bias    = inArrs[2];                                    // [oC]

    // output [bS, oH, oW, oC] (NHWC) or [bS, oC, oH, oW] (NCHW)

    int kH = intArgs[0];                                                        // filter(kernel) height
    int kW = intArgs[1];                                                        // filter(kernel) width
    int sH = intArgs[2];                                                        // strides height
    int sW = intArgs[3];                                                        // strides width
    int pH = intArgs[4];                                                        // paddings height
    int pW = intArgs[5];                                                        // paddings width
    int dH = intArgs[6];                                                        // dilations height
    int dW = intArgs[7];                                                        // dilations width
    int isSameMode = intArgs[8];                                                // 0-VALID, 1-SAME
    int isNCHW     = intArgs[9];                                                

    int bS, iC, iH, iW, oC, oH, oW;                             // batch size, input channels, input height/width, output channels, output height/width;
    int indIOioC, indIiH, indWoC, indWiC, indWkH, indOoH;       // corresponding indexes
    ConvolutionUtils<T>::getSizesAndIndexesConv2d(isNCHW, *input, *output, bS, iC, iH, iW, oC, oH, oW, indIOioC, indIiH, indWiC, indWoC, indWkH, indOoH);

    if(isSameMode)                       // SAME
        ConvolutionUtils<T>::calcPadding2D(pH, pW, oH, oW, iH, iW, kH, kW, sH, sW, dH, dW);

    if (stream.checkAndReset(inArrs, {output}, {}, intArgs)) {
        mkldnn::memory::dims conv_src_tz = { bS, iC, iH, iW };
        mkldnn::memory::dims conv_weights_tz = { oC, iC, kH, kW };
        mkldnn::memory::dims conv_bias_tz = { oC };
        mkldnn::memory::dims conv_dst_tz = { bS, oC, oH, oW };
        mkldnn::memory::dims conv_strides = { sH, sW };
        mkldnn::memory::dims conv_padding = { pH, pW };
        mkldnn::memory::dims conv_padding_r = { (oH - 1) * sH - iH + kH - pH,
                                                (oW - 1) * sW - iW + kW - pW };

        auto type = mkldnn::memory::data_type::f32;
        auto format = isNCHW ? mkldnn::memory::format::nchw : mkldnn::memory::format::nhwc;
        auto formatw = mkldnn::memory::format::hwio;
        auto conv_src_md = mkldnn::memory::desc({ conv_src_tz }, type, format);
        auto conv_weights_md = mkldnn::memory::desc({ conv_weights_tz }, type, formatw);
        auto conv_bias_md = mkldnn::memory::desc({ conv_bias_tz }, type, mkldnn::memory::format::x);
        auto conv_dst_md = mkldnn::memory::desc({ conv_dst_tz }, type, format);

        conv_src_md.data.format = mkldnn_blocked; // overrides "format = isNCHW ? nchw : nhwc"
        conv_src_md.data.layout_desc.blocking.strides[0][0] = input->stridesOf()[isNCHW ? 0 : 0];
        conv_src_md.data.layout_desc.blocking.strides[0][1] = input->stridesOf()[isNCHW ? 1 : 3];
        conv_src_md.data.layout_desc.blocking.strides[0][2] = input->stridesOf()[isNCHW ? 2 : 1];
        conv_src_md.data.layout_desc.blocking.strides[0][3] = input->stridesOf()[isNCHW ? 3 : 2];

        conv_weights_md.data.format = mkldnn_blocked; // overrides "formatw = hwio"
        conv_weights_md.data.layout_desc.blocking.strides[0][0] = weights->stridesOf()[3];
        conv_weights_md.data.layout_desc.blocking.strides[0][1] = weights->stridesOf()[2];
        conv_weights_md.data.layout_desc.blocking.strides[0][2] = weights->stridesOf()[0];
        conv_weights_md.data.layout_desc.blocking.strides[0][3] = weights->stridesOf()[1];

        conv_dst_md.data.format = mkldnn_blocked; // overrides "format = isNCHW ? nchw : nhwc"
        conv_dst_md.data.layout_desc.blocking.strides[0][0] = output->stridesOf()[isNCHW ? 0 : 0];
        conv_dst_md.data.layout_desc.blocking.strides[0][1] = output->stridesOf()[isNCHW ? 1 : 3];
        conv_dst_md.data.layout_desc.blocking.strides[0][2] = output->stridesOf()[isNCHW ? 2 : 1];
        conv_dst_md.data.layout_desc.blocking.strides[0][3] = output->stridesOf()[isNCHW ? 3 : 2];

        auto conv_desc = bias != nullptr
                ? convolution_forward::desc(prop_kind::forward,
                        convolution_direct, conv_src_md, conv_weights_md, conv_bias_md,
                        conv_dst_md, conv_strides, conv_padding, conv_padding_r, padding_kind::zero)
                : convolution_forward::desc(prop_kind::forward,
                        convolution_direct, conv_src_md, conv_weights_md,
                        conv_dst_md, conv_strides, conv_padding, conv_padding_r, padding_kind::zero);

        auto conv_prim_desc = convolution_forward::primitive_desc(conv_desc, stream.getEngine());
        auto conv_src_memory = mkldnn::memory(conv_prim_desc.src_primitive_desc(), input->buffer());
        auto conv_weights_memory = mkldnn::memory(conv_prim_desc.weights_primitive_desc(), weights->buffer());
        auto conv_dst_memory = mkldnn::memory(conv_prim_desc.dst_primitive_desc(), output->buffer());
        if (bias != nullptr) {
            auto conv_bias_memory = mkldnn::memory(conv_prim_desc.bias_primitive_desc(), bias->buffer());
            stream.setMemory({conv_src_memory, conv_weights_memory, conv_bias_memory, conv_dst_memory});
            stream.setOperation(convolution_forward(conv_prim_desc, conv_src_memory, conv_weights_memory, conv_bias_memory, conv_dst_memory));
        } else {
            stream.setMemory({conv_src_memory, conv_weights_memory, conv_dst_memory});
            stream.setOperation(convolution_forward(conv_prim_desc, conv_src_memory, conv_weights_memory, conv_dst_memory));
        }
    }

    stream.submitAndWait();
}
#endif

//////////////////////////////////////////////////////////////////////////
template <typename T>
void ConvolutionUtils<T>::conv2dBP(const std::vector<NDArray<T>*>& inArrs, const std::vector<NDArray<T>*>& outArrs, const std::vector<int>& intArgs) {

    NDArray<T> *input   = inArrs[0];                        // [bS, iH, iW, iC] (NHWC) or [bS, iC, iH, iW] (NCHW)
    NDArray<T> *weights = inArrs[1];                        // [kH, kW, iC, oC] always
    NDArray<T> *bias    = inArrs[2];                        // [oC]
    NDArray<T> *gradO   = inArrs[3];                        // [bS, oH, oW, oC] (NHWC) or [bS, oC, oH, oW] (NCHW), epsilon_next
    
    NDArray<T> *gradI = outArrs[0];                         // [bS, iH, iW, iC] (NHWC) or [bS, iC, iH, iW] (NCHW), epsilon
    NDArray<T> *gradW = outArrs[1];                         // [kH, kW, iC, oC] always
    NDArray<T> *gradB = outArrs[2];                         // [oC]
                                     
    int kH = intArgs[0];                                                        // filter(kernel) height
    int kW = intArgs[1];                                                        // filter(kernel) width
    int sH = intArgs[2];                                                        // strides height
    int sW = intArgs[3];                                                        // strides width
    int pH = intArgs[4];                                                        // paddings height
    int pW = intArgs[5];                                                        // paddings width
    int dH = intArgs[6];                                                        // dilations height
    int dW = intArgs[7];                                                        // dilations width
    int isSameMode = intArgs[8];                                                // 0-VALID, 1-SAME
    int isNCHW     = intArgs[9];                                                

    int bS, iC, iH, iW, oC, oH, oW;                             // batch size, input channels, input height/width, output channels, output height/width;
    int indIOioC, indIiH, indWoC, indWiC, indWkH, indOoH;       // corresponding indexes
    getSizesAndIndexesConv2d(isNCHW, *input, *gradO, bS, iC, iH, iW, oC, oH, oW, indIOioC, indIiH, indWiC, indWoC, indWkH, indOoH);

    std::vector<int> gradOaxesForDot; 

    if(!isNCHW) {
        input = input->permute({0, 3, 1, 2});                                   // [bS, iH, iW, iC] -> [bS, iC, iH, iW]                        
        gradI = gradI->permute({0, 3, 1, 2});                                   // [bS, iH, iW, iC] -> [bS, iC, iH, iW]                        
        gradOaxesForDot  = {0, 1, 2};                                           // bS, oH, oW        
    }
    else
        gradOaxesForDot  = {0, 2, 3};                                           // bS, oH, oW
    
    if(isSameMode)                       // SAME        
        calcPadding2D(pH, pW, oH, oW, iH, iW, kH, kW, sH, sW, dH, dW);

    
    NDArray<T> columns(input->ordering(), {bS, iC, kH, kW, oH, oW}, input->getWorkspace());
    
    // ----- calculation of gradW ----- // 
    if(gradW) {
        std::vector<T> extrasIm2Col({(T) kH, (T) kW, (T) sH, (T) sW, (T) pH, (T) pW, (T) dH, (T) dW, (T)0.f, (T)0.f});
        input->template applyTransform<simdOps::Im2col<T>>(&columns, extrasIm2Col.data());                    // [bS, iC, iH, iW] is convoluted to [bS, iC, kH, kW, oH, oW]        
        nd4j::MmulHelper<T>::tensorDot(&columns, gradO, gradW, {0,4,5}, gradOaxesForDot, {2, 0, 1, 3});       // [bS, iC, kH, kW, oH, oW] x [bS, oH, oW, oC]/[bS, oC, oH, oW] = [iC, kH, kW, oC]
    }

    // ----- calculation of gradB ----- // 
    if(gradB) {        
        if(gradB->rankOf() == 2) 
            gradB = gradB->reshape(gradB->ordering(), {(int)gradB->lengthOf()});
        gradO->template reduceAlongDimension<simdOps::Sum<T>>(gradB, gradOaxesForDot);                          // sum over bS, oH, oW
        if(gradB != outArrs[2]) 
            delete gradB;
    }

    //----- calculation of gradI -----//
    nd4j::MmulHelper<T>::tensorDot(weights, gradO, &columns, {indWoC}, {indIOioC}, {2, 3, 1, 0, 4, 5});       // [kH, kW, iC, oC]/[oC, iC, kH, kW]] x [bS, oH, oW, oC]/[bS, oC, oH, oW] = [kH, kW, iC, bS, oH, oW]
    std::vector<T> extrasCol2Im({(T) sH, (T) sW, (T) pH, (T) pW, (T) iH, (T) iW, (T) dH, (T) dW});
    columns.template applyTransform<simdOps::Col2Im<T>>(gradI, extrasCol2Im.data());                            // [bS, iC, kH, kW, oH, oW] is de-convoluted to [bS, iC, iH, iW]
  
    if(!isNCHW) {
        delete input;
        delete gradI;
    }
}

//////////////////////////////////////////////////////////////////////////
template <typename T>
void ConvolutionUtils<T>::depthwiseConv2d(const std::vector<NDArray<T>*>& inArrs, NDArray<T>* output, const std::vector<int>& intArgs) {

    NDArray<T> *input   = inArrs[0];                                    // [bS, iH, iW, iC] (NHWC) or [bS, iC, iH, iW] (NCHW)
    NDArray<T> *weights = inArrs[1];                                    // [kH, kW, iC, mC] always
    NDArray<T> *bias    = inArrs[2];                                    // [oC] = iC*mC
    
    // output is [bS, oH, oW, iC*mC] (NHWC) or [bS, iC*mC, oH, oW] (NCHW)        
                                     
    int kH = intArgs[0];                                                        // filter(kernel) height
    int kW = intArgs[1];                                                        // filter(kernel) width
    int sH = intArgs[2];                                                        // strides height
    int sW = intArgs[3];                                                        // strides width
    int pH = intArgs[4];                                                        // paddings height
    int pW = intArgs[5];                                                        // paddings width
    int dH = intArgs[6];                                                        // dilations height 
    int dW = intArgs[7];                                                        // dilations width
    int isSameMode = intArgs[8];                                                // 0-VALID, 1-SAME
    int isNCHW     = intArgs[9];                                                

    int bS, iC, iH, iW, mC, oC, oH, oW;                     // batch size, input channels, input height/width, channels multiplier(oC = iC*mC), output channels, output height/width
    int indIOioC, indIiH, indWmC, indWiC, indWkH, indOoH;   // corresponding indexes
    getSizesAndIndexesConv2d(isNCHW, *input, *output, bS, iC, iH, iW, oC, oH, oW, indIOioC, indIiH, indWiC, indWmC, indWkH, indOoH);    
    mC = weights->sizeAt(indWmC);                           // channels multiplier
    
    std::vector<std::vector<Nd4jLong>> modifColumns = {{1,0,4,5,2,3}, {iC,bS*oH*oW,kH*kW}};  // [bS,iC,kH,kW,oH,oW] -> [iC,bS,oH,oW,kH,kW] -> [iC,bS*oH*oW,kH*kW]
    std::vector<std::vector<Nd4jLong>> modifOutput;
    std::vector<Nd4jLong> outReShape;

    if(!isNCHW) {        
        input = input->permute({0, 3, 1, 2});                                           // [bS,iH,iW,iC]    -> [bS,iC,iH,iW] 
        outReShape = {bS, oH, oW, iC, mC};                                              // [bS,oH,oW,iC*mC] -> [bS,oH,oW,iC,mC]
        modifOutput = {{3,0,1,2,4},{iC, bS*oH*oW, mC}};                                 // [bS,oH,oW,iC,mC] -> [iC,bS,oH,oW,mC] -> [iC,bS*oH*oW,mC]
    }
    else {
        outReShape = {bS, iC, mC, oH, oW};                                              // [bS,iC*mC,oH,oW] -> [bS,iC,mC,oH,oW]
        modifOutput = {{1,0,3,4,2},{iC, bS*oH*oW, mC}};                                 // [bS,iC,mC,oH,oW] -> [iC,bS,oH,oW,mC] -> [iC,bS*oH*oW,mC]
    }

    if(isSameMode)                       // SAME        
        ConvolutionUtils<T>::calcPadding2D(pH, pW, oH, oW, iH, iW, kH, kW, sH, sW, dH, dW);

    NDArray<T> columns(input->ordering(), {bS, iC, kH, kW, oH, oW}, input->getWorkspace());                
    NDArray<T>* outputReshaped = output->reshape(output->ordering(), outReShape);
    std::vector<T> extrasIm2Col({(T) kH, (T) kW, (T) sH, (T) sW, (T) pH, (T) pW, (T) dH, (T) dW, (T)0.f, (T)0.f});

    input->template applyTransform<simdOps::Im2col<T>>(&columns, extrasIm2Col.data());                                 // [bS, iC, iH, iW] is convoluted to [bS, iC, kH, kW, oH, oW]
    nd4j::MmulHelper<T>::tensorDot(&columns, weights, outputReshaped, modifColumns, {{2,0,1,3},{iC,kH*kW,mC}}, modifOutput);    // [iC, bS*oH*oW, kW*kH] x [iC, kH*kW, mC] = [iC, bS*oH*oW, mC]
    
    if(bias)
        output->template applyBroadcast<simdOps::Add<T>>({indIOioC}, bias);

    if(!isNCHW)
        delete input;                  
    
    delete outputReshaped;
}

//////////////////////////////////////////////////////////////////////////
template <typename T>
void ConvolutionUtils<T>::depthwiseConv2dBP(const std::vector<NDArray<T>*>& inArrs, const std::vector<NDArray<T>*>& outArrs, const std::vector<int>& intArgs) {

    NDArray<T> *input   = inArrs[0];                            // [bS, iH, iW, iC] (NDHWC) or [bS, iC, iH, iW] (NCDHW)
    NDArray<T> *weights = inArrs[1];                            // [kH, kW, iC, mC] always
    NDArray<T> *bias    = inArrs[2];                            // [oC] = [iC*mC]
    NDArray<T> *gradO   = inArrs[3];                            // [bS, oH, oW, oC] (NDHWC) or [bS, oC, oH, oW] (NCDHW), epsilon_next
    
    NDArray<T> *gradI = outArrs[0];                             // [bS, iH, iW, iC] (NDHWC) or [bS, iC, iH, iW] (NCDHW), epsilon
    NDArray<T> *gradW = outArrs[1];                             // [kH, kW, iC, mC] always
    NDArray<T> *gradB = outArrs[2];                             // [oC]        
                                     
    int kH = intArgs[0];                                                        // filter(kernel) height
    int kW = intArgs[1];                                                        // filter(kernel) width
    int sH = intArgs[2];                                                        // strides height
    int sW = intArgs[3];                                                        // strides width
    int pH = intArgs[4];                                                        // paddings height
    int pW = intArgs[5];                                                        // paddings width
    int dH = intArgs[6];                                                        // dilations height
    int dW = intArgs[7];                                                        // dilations width
    int isSameMode = intArgs[8];                                                // 0-VALID, 1-SAME
    int isNCHW     = intArgs[9];                                                

    int bS, iC, iH, iW, mC, oC, oH, oW;                     // batch size, input channels, input height/width, channels multiplier(oC = iC*mC), output channels, output height/width
    int indIOioC, indIiH, indWmC, indWiC, indWkH, indOoH;   // corresponding indexes
    ConvolutionUtils<T>::getSizesAndIndexesConv2d(isNCHW, *input, *gradO, bS, iC, iH, iW, oC, oH, oW, indIOioC, indIiH, indWiC, indWmC, indWkH, indOoH);    
    mC = weights->sizeAt(indWmC);                           // channels multiplier    

    std::vector<std::vector<Nd4jLong>> modifColumns = {{1,2,3,0,4,5}, {iC, kH*kW, bS*oH*oW}};      // [bS,iC,kH,kW,oH,oW] -> [iC, kH*kW, bS*oH*oW]
    std::vector<std::vector<Nd4jLong>> modifGradO1, modifGradO2;
    std::vector<Nd4jLong> gradOreShape;

    if(!isNCHW) {        
        input = input->permute({0, 3, 1, 2});                                           // [bS,iH,iW,iC]    -> [bS,iC,iH,iW]
        gradI = gradI->permute({0, 3, 1, 2});                                           // [bS,iH,iW,iC]    -> [bS,iC,iH,iW]
        gradOreShape = {bS, oH, oW, iC, mC};                                            // [bS,oH,oW,iC*mC] -> [bS,oH,oW,iC,mC]
        modifGradO1 = {{3,0,1,2,4},{iC, bS*oH*oW, mC}};                                 // [bS,oH,oW,iC,mC] -> [iC,bS,oH,oW,mC] -> [iC,bS*oH*oW,mC]
        modifGradO2 = {{3,0,1,2},{iC, mC, bS*oH*oW}};                                   // [bS,oH,oW,iC*mC] -> [iC*mC,bS,oH,oW] -> [iC,mC,bS*oH*oW]
    }
    else {
        gradOreShape = {bS, iC, mC, oH, oW};                                            // [bS,iC*mC,oH,oW] -> [bS,iC,mC,oH,oW]
        modifGradO1 = {{1,0,3,4,2},{iC, bS*oH*oW, mC}};                                 // [bS,iC,mC,oH,oW] -> [iC,bS,oH,oW,mC] -> [iC,bS*oH*oW,mC]
        modifGradO2 = {{1,0,2,3},{iC, mC, bS*oH*oW}};                                   // [bS,iC*mC,oH,oW] -> [iC*mC,bS,oH,oW] -> [iC,mC,bS*oH*oW]
    }

    if(isSameMode)                       // SAME        
        ConvolutionUtils<T>::calcPadding2D(pH, pW, oH, oW, iH, iW, kH, kW, sH, sW, dH, dW);

    NDArray<T>  columns(input->ordering(), {bS, iC, kH, kW, oH, oW}, input->getWorkspace());        
    NDArray<T>* gradOreshaped = gradO->reshape(gradO->ordering(), gradOreShape);
    std::vector<T> extrasIm2Col({(T) kH, (T) kW, (T) sH, (T) sW, (T) pH, (T) pW, (T) dH, (T) dW, (T)0.f, (T)0.f});
    std::vector<T> extrasCol2Im({(T) sH, (T) sW, (T) pH, (T) pW, (T) iH, (T) iW, (T) dH, (T) dW});
    
    // ----- calculation of gradW and gradB ----- //            
    input->template applyTransform<simdOps::Im2col<T>>(&columns, extrasIm2Col.data());                          // [bS, iC, iH, iW] is convoluted to [bS, iC, kH, kW, oH, oW]    
    nd4j::MmulHelper<T>::tensorDot(&columns, gradOreshaped, gradW, modifColumns, modifGradO1, {{2,0,1,3},{iC,kH*kW,mC}});  // [iC, kW*kH, bS*oH*oW] x [iC, bS*oH*oW, mC] = [iC, kH*kW, mC]

    // ----- calculation of gradB ----- //
    if(gradB) {        
        if(gradB->rankOf() == 2) 
            gradB = gradB->reshape(gradB->ordering(), {(int)gradB->lengthOf()});
        gradO->template reduceAlongDimension<simdOps::Sum<T>>(gradB, {0,indOoH,indOoH+1});                      // sum over bS, oH, oW
        if(gradB != outArrs[2]) 
            delete gradB;
    }

    //----- calculation of gradI -----//                
    nd4j::MmulHelper<T>::tensorDot(weights, gradO, &columns, {{2,0,1,3},{iC,kH*kW,mC}}, modifGradO2, modifColumns); // [iC, kH*kW, mC] x [iC, mC, bS*oH*oW] = [iC, kW*kH, bS*oH*oW]    
    columns.template applyTransform<simdOps::Col2Im<T>>(gradI, extrasCol2Im.data());                     // [bS, iC, kH, kW, oH, oW] is de-convoluted to [bS, iC, iH, iW]
>>>>>>> 39049a37

//////////////////////////////////////////////////////////////////////////
void ConvolutionUtils::calcOutSizeDeconv2D(int& oH, int& oW, const int kH, const int kW, const int sH, const int sW, const int pH, const int pW, const int dH, const int dW, const int iH, const int iW, const int isSameMode) {
            
    if (isSameMode) {
        oH = sH * iH;
        oW = sW * iW;
    } 
    else {
        int ekH, ekW;
        if (dH == 1 && dW == 1) {
            ekH = kH;
            ekW = kW;
        } else {
            ekH = kH + (kH - 1) * (dH - 1);
            ekW = kW + (kW - 1) * (dW - 1);
        }

        oH = sH * (iH - 1) + ekH - 2 * pH;
        oW = sW * (iW - 1) + ekW - 2 * pW;
   }
}

//////////////////////////////////////////////////////////////////////////
<<<<<<< HEAD
// calculation of output height and width in 2D pooling procedure
void ConvolutionUtils::calcOutSizePool2D(int& oH, int& oW, const int kH, const int kW, const int sH, const int sW, const int pH, const int pW, const int dH, const int dW, const int iH, const int iW, const int isSameMode) {
=======
template <typename T>
void ConvolutionUtils<T>::sconv2d(const std::vector<NDArray<T>*>& inArrs, NDArray<T>* output, const std::vector<int>& intArgs) {

    NDArray<T> *input        = inArrs[0];                                           // [bS, iH, iW, iC]  (NHWC) or [bS, iC, iH, iW]  (NCHW)
    NDArray<T> *weightsDepth = inArrs[1];                                           // [kH, kW, iC, mC]  always
    NDArray<T> *weightsPoint = inArrs[2];                                           // [1, 1, iC*mC, oC] always
    NDArray<T> *bias         = inArrs[3];                                           // [oC], oC = iC*mC if weightsPoint=nullptr
    
    // output is [bS, oH, oW, oC]  (NHWC) or [bS, oC, oH, oW]  (NCHW)

    int kH = intArgs[0];                                                        // filter(kernel) height
    int kW = intArgs[1];                                                        // filter(kernel) width
    int sH = intArgs[2];                                                        // strides height
    int sW = intArgs[3];                                                        // strides width
    int pH = intArgs[4];                                                        // paddings height
    int pW = intArgs[5];                                                        // paddings width
    int dH = intArgs[6];                                                        // dilations height
    int dW = intArgs[7];                                                        // dilations width
    int isSameMode = intArgs[8];                                                // 0-VALID, 1-SAME
    int isNCHW     = intArgs[9];                                                
>>>>>>> 39049a37
    
    if(isSameMode > 0) {
        oH = (int) math::nd4j_ceil<double, int>(iH * 1.f / sH);
        oW = (int) math::nd4j_ceil<double, int>(iW * 1.f / sW);
    }
    else {
        oH = (iH - (kH + (kH-1)*(dH-1)) + 2*pH)/sH + 1;
        oW = (iW - (kW + (kW-1)*(dW-1)) + 2*pW)/sW + 1;
    }
}

//////////////////////////////////////////////////////////////////////////
// calculation of output depth, height and width in conv3d procedure
void ConvolutionUtils::calcOutSizePool3D(int& oD, int& oH, int& oW, const int kD, const int kH, const int kW, const int sD, const int sH, const int sW, const int pD, const int pH, const int pW, const int dD, const int dH, const int dW, const int iD, const int iH, const int iW, const int isSameMode) {

    if(!isSameMode) {                                           // valid
                
        oD = (iD - (kD + (kD - 1) * (dD - 1)) + 2 * pD) / sD + 1;
        oH = (iH - (kH + (kH - 1) * (dH - 1)) + 2 * pH) / sH + 1;
        oW = (iW - (kW + (kW - 1) * (dW - 1)) + 2 * pW) / sW + 1;
    }
    else {                                                      // same
                
        oD = (int) nd4j::math::nd4j_ceil<double, int>(iD * 1.f / sD);
        oH = (int) nd4j::math::nd4j_ceil<double, int>(iH * 1.f / sH);
        oW = (int) nd4j::math::nd4j_ceil<double, int>(iW * 1.f / sW);
        }
}

//////////////////////////////////////////////////////////////////////////
// [bS, iC, iD, iH, iW] is convoluted to [bS, iC, kD, kH, kW, oD, oH, oW]        
template <typename T>
static void vol2col_(const NDArray& volume, NDArray& columns, const int sD, const int sH, const int sW, const int pD, const int pH, const int pW, const int dD, const int dH, const int dW) {

    const Nd4jLong bS = volume.sizeAt(0);
    const Nd4jLong iC = volume.sizeAt(1);
    const Nd4jLong iD = volume.sizeAt(2);
    const Nd4jLong iH = volume.sizeAt(3);
    const Nd4jLong iW = volume.sizeAt(4);
    const Nd4jLong kD = columns.sizeAt(2);
    const Nd4jLong kH = columns.sizeAt(3);
    const Nd4jLong kW = columns.sizeAt(4);
    const Nd4jLong oD = columns.sizeAt(5);
    const Nd4jLong oH = columns.sizeAt(6);
    const Nd4jLong oW = columns.sizeAt(7);
    const Nd4jLong colStride0 = columns.stridesOf()[0];
    const Nd4jLong colStride1 = columns.stridesOf()[1];
    const Nd4jLong colStride2 = columns.stridesOf()[2];
    const Nd4jLong colStride3 = columns.stridesOf()[3];
    const Nd4jLong colStride4 = columns.stridesOf()[4];
    const Nd4jLong colStride5 = columns.stridesOf()[5];
    const Nd4jLong colStride6 = columns.stridesOf()[6];
    const Nd4jLong colStride7 = columns.stridesOf()[7];  
    const Nd4jLong volStride0 = volume.stridesOf()[0];
    const Nd4jLong volStride1 = volume.stridesOf()[1];
    const Nd4jLong volStride2 = volume.stridesOf()[2];
    const Nd4jLong volStride3 = volume.stridesOf()[3];
    const Nd4jLong volStride4 = volume.stridesOf()[4];    
    
    T* colBuff = columns.bufferAsT<T>();
    T* volBuff = const_cast<NDArray&>(volume).bufferAsT<T>();

    T *col, *vol;
    int volDep, volRow, volCol;

if (volume.ordering() == 'c' &&  columns.ordering() == 'c' && shape::strideDescendingCAscendingF(volume.getShapeInfo()) && shape::strideDescendingCAscendingF(columns.getShapeInfo()))

#pragma omp parallel for schedule(static) proc_bind(close) private(col, vol, volDep, volRow, volCol)
    for (int b = 0; b < bS; b++) {
        for (int c = 0; c < iC; ++c) {        
            for (int kDep = 0; kDep < kD; ++kDep) { 
                for (int kRow = 0; kRow < kH; ++kRow) {                        
                    for (int kCol = 0; kCol < kW; ++kCol) {                            
                        for (int colD = 0; colD < oD; ++colD) {
                            for (int colH = 0; colH < oH; ++colH) {
                                for (int colW = 0; colW < oW; ++colW) {                    
                                
                                    volDep = (-pD + kDep * dD) + colD*sD;
                                    volRow = (-pH + kRow * dH) + colH*sH;
                                    volCol = (-pW + kCol * dW) + colW*sW;
                                        
                                    col = colBuff + b*colStride0 + c*colStride1 + kDep*colStride2 + kRow*colStride3 + kCol*colStride4 + colD*colStride5 + colH*colStride6 + colW*colStride7;
                                    vol = volBuff + b*volStride0 + c*volStride1 + volDep*volStride2 + volRow*volStride3 + volCol*volStride4;
                                                    
                                    if (static_cast<unsigned>(volDep) >= static_cast<unsigned>(iD) || static_cast<unsigned>(volRow) >= static_cast<unsigned>(iH) || static_cast<unsigned>(volCol) >= static_cast<unsigned>(iW))
                                        *col = static_cast<T>(0.);
                                    else 
                                        *col = *vol;
                                }
                            }
                        }
                    }
                }
            }
        }
    }  

else 

#pragma omp parallel for schedule(static) proc_bind(close) private(vol, col, volDep, volRow, volCol)    
    for (int b = 0; b < bS; b++) {
        for (int colD = 0; colD < oD; ++colD) {
            for (int colH = 0; colH < oH; ++colH) {
                for (int colW = 0; colW < oW; ++colW) {
                    for (int c = 0; c < iC; ++c) {
                        for (int kDep = 0; kDep < kD; ++kDep) { 
                            for (int kRow = 0; kRow < kH; ++kRow) {                        
                                for (int kCol = 0; kCol < kW; ++kCol) {                            
                        
                                    volDep = (-pD + kDep * dD) + colD*sD;
                                    volRow = (-pH + kRow * dH) + colH*sH;
                                    volCol = (-pW + kCol * dW) + colW*sW;
                                        
                                    col = colBuff + b*colStride0 + c*colStride1 + kDep*colStride2 + kRow*colStride3 + kCol*colStride4 + colD*colStride5 + colH*colStride6 + colW*colStride7;
                                    vol = volBuff + b*volStride0 + c*volStride1 + volDep*volStride2 + volRow*volStride3 + volCol*volStride4;
                                                    
                                    if (static_cast<unsigned>(volDep) >= static_cast<unsigned>(iD) || static_cast<unsigned>(volRow) >= static_cast<unsigned>(iH) || static_cast<unsigned>(volCol) >= static_cast<unsigned>(iW))
                                        *col = static_cast<T>(0.);
                                    else 
                                        *col = *vol;
                                }
                            }
                        }
                    }
                }
            }
        }
    }  
}

//////////////////////////////////////////////////////////////////////////
// [bS, iC, kD, kH, kW, oD, oH, oW] is de-convoluted to [bS, iC, iD, iH, iW]
template <typename T>
static void col2vol_(const NDArray& columns, NDArray& volume, const int sD, const int sH, const int sW, const int pD, const int pH, const int pW, const int dD, const int dH, const int dW) {

    const Nd4jLong bS = volume.sizeAt(0);
    const Nd4jLong iC = volume.sizeAt(1);
    const Nd4jLong iD = volume.sizeAt(2);
    const Nd4jLong iH = volume.sizeAt(3);
    const Nd4jLong iW = volume.sizeAt(4);
    const Nd4jLong kD = columns.sizeAt(2);
    const Nd4jLong kH = columns.sizeAt(3);
    const Nd4jLong kW = columns.sizeAt(4);
    const Nd4jLong oD = columns.sizeAt(5);
    const Nd4jLong oH = columns.sizeAt(6);
    const Nd4jLong oW = columns.sizeAt(7);
    const Nd4jLong colStride0 = columns.stridesOf()[0];
    const Nd4jLong colStride1 = columns.stridesOf()[1];
    const Nd4jLong colStride2 = columns.stridesOf()[2];
    const Nd4jLong colStride3 = columns.stridesOf()[3];
    const Nd4jLong colStride4 = columns.stridesOf()[4];
    const Nd4jLong colStride5 = columns.stridesOf()[5];
    const Nd4jLong colStride6 = columns.stridesOf()[6];
    const Nd4jLong colStride7 = columns.stridesOf()[7];  
    const Nd4jLong volStride0 = volume.stridesOf()[0];
    const Nd4jLong volStride1 = volume.stridesOf()[1];
    const Nd4jLong volStride2 = volume.stridesOf()[2];
    const Nd4jLong volStride3 = volume.stridesOf()[3];
    const Nd4jLong volStride4 = volume.stridesOf()[4];    
    
    T* volBuff = volume.bufferAsT<T>();
    T* colBuff = const_cast<NDArray&>(columns).bufferAsT<T>();

    // initial zeroing of volume content
    const Nd4jLong volEWS = volume.ews();
    const auto volLen = volume.lengthOf();
    if(volEWS == 1)
        memset(volBuff, 0, volLen * sizeof(T));
    else if(volEWS > 1) {
#pragma omp parallel for schedule(static) proc_bind(close)
        for (Nd4jLong i = 0; i < volLen * volEWS; i += volEWS)
            volBuff[i] = static_cast<T>(0.f);
    }
    else {
        Nd4jLong idx[MAX_RANK];
        for (Nd4jLong i = 0; i < volLen; i++) {
            shape::ind2subC(volume.rankOf(), volume.shapeOf(), i, volLen, idx);
            auto volOffset = shape::getOffset(0, volume.shapeOf(), volume.stridesOf(), idx, volume.rankOf());

            volBuff[volOffset] = static_cast<T>(0.f);
        }
    }
    
    T* col, *vol;
    int volDep, volRow, volCol;

if (volume.ordering() == 'c' &&  columns.ordering() == 'c' && shape::strideDescendingCAscendingF(volume.getShapeInfo()) && shape::strideDescendingCAscendingF(columns.getShapeInfo())) 

#pragma omp parallel for schedule(static) proc_bind(close) private(col, vol, volDep, volRow, volCol)    
    for (int b = 0; b < bS; b++) {        
        for (int c = 0; c < iC; ++c) {        
            for (int kDep = 0; kDep < kD; ++kDep) { 
                for (int kRow = 0; kRow < kH; ++kRow) {                        
                    for (int kCol = 0; kCol < kW; ++kCol) {                            
                        for (int colD = 0; colD < oD; ++colD) {
                            for (int colH = 0; colH < oH; ++colH) {
                                for (int colW = 0; colW < oW; ++colW) {                    

                                    volDep = (-pD + kDep * dD) + colD*sD;
                                    volRow = (-pH + kRow * dH) + colH*sH;
                                    volCol = (-pW + kCol * dW) + colW*sW;

                                    col = colBuff + b*colStride0 + c*colStride1 + kDep*colStride2 + kRow*colStride3 + kCol*colStride4 + colD*colStride5 + colH*colStride6 + colW*colStride7;
                                    vol = volBuff + b*volStride0 + c*volStride1 + volDep*volStride2 + volRow*volStride3 + volCol*volStride4;

                                    if (static_cast<unsigned>(volDep) < static_cast<unsigned>(iD) && static_cast<unsigned>(volRow) < static_cast<unsigned>(iH) && static_cast<unsigned>(volCol) < static_cast<unsigned>(iW))
                                        *vol += *col;
                                }
                            }
                        }
                    }
                }
            }
        }
    }  

else 

#pragma omp parallel for schedule(static) proc_bind(close) private(vol, col, volDep, volRow, volCol)    
    for (int b = 0; b < bS; b++) {
        for (int colD = 0; colD < oD; ++colD) {
            for (int colH = 0; colH < oH; ++colH) {
                for (int colW = 0; colW < oW; ++colW) {
                    for (int c = 0; c < iC; ++c) {
                        for (int kDep = 0; kDep < kD; ++kDep) { 
                            for (int kRow = 0; kRow < kH; ++kRow) {                        
                                for (int kCol = 0; kCol < kW; ++kCol) {                            
                        
                                    volDep = (-pD + kDep * dD) + colD*sD;
                                    volRow = (-pH + kRow * dH) + colH*sH;
                                    volCol = (-pW + kCol * dW) + colW*sW;
                                        
                                    col = colBuff + b*colStride0 + c*colStride1 + kDep*colStride2 + kRow*colStride3 + kCol*colStride4 + colD*colStride5 + colH*colStride6 + colW*colStride7;
                                    vol = volBuff + b*volStride0 + c*volStride1 + volDep*volStride2 + volRow*volStride3 + volCol*volStride4;
                                                    
                                    if (static_cast<unsigned>(volDep) < static_cast<unsigned>(iD) && static_cast<unsigned>(volRow) < static_cast<unsigned>(iH) && static_cast<unsigned>(volCol) < static_cast<unsigned>(iW))
                                        *vol += *col;
                                }
                            }
                        }
                    }
                }
            }
        }
    }  
}


//////////////////////////////////////////////////////////////////////////
template <typename X, typename Y>
static void conv2d_(const NDArray* input, const NDArray* weights, const NDArray* bias, NDArray* output, const int kH, const int kW, const int sH, const int sW, int pH, int pW, const int dH, const int dW, const int isSameMode, const int isNCHW) {

    // input   [bS, iH, iW, iC] (NHWC) or [bS, iC, iH, iW] (NCHW)
    // weights [kH, kW, iC, oC] always
    // bias    [oC]    
    // output  [bS, oH, oW, oC] (NHWC) or [bS, oC, oH, oW] (NCHW)
                                         
    // kH  filter(kernel) height
    // kW  filter(kernel) width
    // sH  strides height
    // sW  strides width
    // pH  paddings height
    // pW  paddings width
    // dH  dilations height
    // dW  dilations width
    // isSameMode 0-VALID, 1-SAME
    // isNCHW     1-NCHW,  0-NHWC
    
    int bS, iC, iH, iW, oC, oH, oW;                             // batch size, input channels, input height/width, output channels, output height/width;
    int indIOioC, indIiH, indWoC, indWiC, indWkH, indOoH;       // corresponding indexes
    ConvolutionUtils::getSizesAndIndexesConv2d(isNCHW, *input, *output, bS, iC, iH, iW, oC, oH, oW, indIOioC, indIiH, indWiC, indWoC, indWkH, indOoH);
    
    std::vector<int> permutForOutput;
    if(!isNCHW)
        input = input->permute({0, 3, 1, 2});                                       // [bS, iH, iW, iC] -> [bS, iC, iH, iW] if NHWC
    else
        permutForOutput = {0, indOoH, indOoH+1, indIOioC};                          // [bS, oC, oH, oW] -> [bS, oH, oW, oC]
     
    if(isSameMode)                       // SAME        
        ConvolutionUtils::calcPadding2D(pH, pW, oH, oW, iH, iW, kH, kW, sH, sW, dH, dW);

    NDArray columns(input->ordering(), {bS, iC, kH, kW, oH, oW}, input->dataType(), input->getWorkspace());

    //----- calculation of output -----//
    graph::LaunchContext ctx;
    helpers::im2col(ctx, *input, columns, kH, kW, sH, sW, pH, pW, dH, dW, NDArrayFactory::create(0.f, input->getWorkspace()));  // [bS, iC, iH, iW] is convoluted to [bS, iC, kH, kW, oH, oW]
    MmulHelper::tensorDot(&columns, weights, output, {1,2,3}, {indWiC, indWkH, indWkH+1}, permutForOutput); // [bS, iC, kH, kW, oH, oW] x [kH, kW, iC, oC]/[oC, iC, kH, kW] = [bS, oH, oW, oC]

    //----- add biases if required -----//
    if(bias)
        output->applyBroadcast(broadcast::Add, {indIOioC}, bias);

    if(!isNCHW)
        delete input;
}

//////////////////////////////////////////////////////////////////////////
template <typename X, typename Y>
static void conv2dBP_(const NDArray* input, const NDArray* weights, const NDArray* bias, const NDArray* gradO, NDArray* gradI, NDArray* gradW, NDArray* gradB, const int kH, const int kW, const int sH, const int sW, int pH, int pW, const int dH, const int dW, const int isSameMode, const int isNCHW) {

    // input   [bS, iH, iW, iC] (NHWC) or [bS, iC, iH, iW] (NCHW)
    // weights [kH, kW, iC, oC] always
    // bias    [oC]
    // gradO   [bS, oH, oW, oC] (NHWC) or [bS, oC, oH, oW] (NCHW), epsilon_next
    
    // gradI    [bS, iH, iW, iC] (NHWC) or [bS, iC, iH, iW] (NCHW), epsilon
    // gradW    [kH, kW, iC, oC] always
    // gradB    [oC]
                                     
    // kH         filter(kernel) height
    // kW         filter(kernel) width
    // sH         strides height
    // sW         strides width
    // pH         paddings height
    // pW         paddings width
    // dH         dilations height
    // dW         dilations width
    // isSameMode 0-VALID, 1-SAME
    // isNCHW     0-NHWC, 1-NCHW    

    int bS, iC, iH, iW, oC, oH, oW;                             // batch size, input channels, input height/width, output channels, output height/width;
    int indIOioC, indIiH, indWoC, indWiC, indWkH, indOoH;       // corresponding indexes
    ConvolutionUtils::getSizesAndIndexesConv2d(isNCHW, *input, *gradO, bS, iC, iH, iW, oC, oH, oW, indIOioC, indIiH, indWiC, indWoC, indWkH, indOoH);

    std::vector<int> gradOaxesForDot;    

    if(!isNCHW) {
        input = input->permute({0, 3, 1, 2});                                   // [bS, iH, iW, iC] -> [bS, iC, iH, iW]                        
        gradI = gradI->permute({0, 3, 1, 2});                                   // [bS, iH, iW, iC] -> [bS, iC, iH, iW]                        
        gradOaxesForDot  = {0, 1, 2};                                           // bS, oH, oW        
    }
    else
        gradOaxesForDot  = {0, 2, 3};                                           // bS, oH, oW
    
    if(isSameMode)                       // SAME        
        ConvolutionUtils::calcPadding2D(pH, pW, oH, oW, iH, iW, kH, kW, sH, sW, dH, dW);
   
    NDArray columns(input->ordering(), {bS, iC, kH, kW, oH, oW}, input->dataType(), input->getWorkspace());
    
    // ----- calculation of gradW ----- // 
    if(gradW) {
        graph::LaunchContext ctx;
        helpers::im2col(ctx, *input, columns, kH, kW, sH, sW, pH, pW, dH, dW, NDArrayFactory::create(0.f, input->getWorkspace()));   // [bS, iC, iH, iW] is convoluted to [bS, iC, kH, kW, oH, oW]        
        nd4j::MmulHelper::tensorDot(&columns, gradO, gradW, {0,4,5}, gradOaxesForDot, {2, 0, 1, 3});       // [bS, iC, kH, kW, oH, oW] x [bS, oH, oW, oC]/[bS, oC, oH, oW] = [iC, kH, kW, oC]
    }

    // ----- calculation of gradB ----- // 
    if(gradB) {        
        NDArray* gradBR = gradB;
        if(gradB->rankOf() == 2) 
            gradBR = gradB->reshape(gradB->ordering(), {(int)gradB->lengthOf()});
        gradO->reduceAlongDimension(reduce::Sum, gradBR, gradOaxesForDot);                          // sum over bS, oH, oW
        if(gradBR != gradB) 
            delete gradBR;
    }

    //----- calculation of gradI -----//
    nd4j::MmulHelper::tensorDot(weights, gradO, &columns, {indWoC}, {indIOioC}, {2, 3, 1, 0, 4, 5});  // [kH, kW, iC, oC]/[oC, iC, kH, kW]] x [bS, oH, oW, oC]/[bS, oC, oH, oW] = [kH, kW, iC, bS, oH, oW]
    graph::LaunchContext ctx;
    helpers::col2im(ctx, columns, *gradI, sH, sW, pH, pW, iH, iW, dH, dW);                          // [bS, iC, kH, kW, oH, oW] is de-convoluted to [bS, iC, iH, iW]    
  
    if(!isNCHW) {
        delete input;
        delete gradI;
    }
}

//////////////////////////////////////////////////////////////////////////
template <typename X, typename Y>
static void depthwiseConv2d_(const NDArray* input, const NDArray* weights, const NDArray* bias, NDArray* output, const int kH, const int kW, const int sH, const int sW, int pH, int pW, const int dH, const int dW, const int isSameMode, const int isNCHW) {    

    // input     [bS, iH, iW, iC] (NHWC) or [bS, iC, iH, iW] (NCHW)
    // weights   [kH, kW, iC, mC] always
    // bias      [oC] = iC*mC
    // output    [bS, oH, oW, iC*mC] (NHWC) or [bS, iC*mC, oH, oW] (NCHW)        
                                     
    // kH           filter(kernel) height
    // kW           filter(kernel) width
    // sH           strides height
    // sW           strides width
    // pH           paddings height
    // pW           paddings width
    // dH           dilations height
    // dW           dilations width
    // isSameMode   0-VALID, 1-SAME
    // isNCHW       0-NCHW,  1-NHWC

    int bS, iC, iH, iW, mC, oC, oH, oW;                     // batch size, input channels, input height/width, channels multiplier(oC = iC*mC), output channels, output height/width
    int indIOioC, indIiH, indWmC, indWiC, indWkH, indOoH;   // corresponding indexes
    ConvolutionUtils::getSizesAndIndexesConv2d(isNCHW, *input, *output, bS, iC, iH, iW, oC, oH, oW, indIOioC, indIiH, indWiC, indWmC, indWkH, indOoH);    
    mC = weights->sizeAt(indWmC);                           // channels multiplier
    
    std::vector<std::vector<Nd4jLong>> modifColumns = {{1,0,4,5,2,3}, {iC,bS*oH*oW,kH*kW}};  // [bS,iC,kH,kW,oH,oW] -> [iC,bS,oH,oW,kH,kW] -> [iC,bS*oH*oW,kH*kW]
    std::vector<std::vector<Nd4jLong>> modifOutput;
    std::vector<Nd4jLong> outReShape;

    if(!isNCHW) {        
        input = input->permute({0, 3, 1, 2});                                           // [bS,iH,iW,iC]    -> [bS,iC,iH,iW] 
        outReShape = {bS, oH, oW, iC, mC};                                              // [bS,oH,oW,iC*mC] -> [bS,oH,oW,iC,mC]
        modifOutput = {{3,0,1,2,4},{iC, bS*oH*oW, mC}};                                 // [bS,oH,oW,iC,mC] -> [iC,bS,oH,oW,mC] -> [iC,bS*oH*oW,mC]
    }
    else {
        outReShape = {bS, iC, mC, oH, oW};                                              // [bS,iC*mC,oH,oW] -> [bS,iC,mC,oH,oW]
        modifOutput = {{1,0,3,4,2},{iC, bS*oH*oW, mC}};                                 // [bS,iC,mC,oH,oW] -> [iC,bS,oH,oW,mC] -> [iC,bS*oH*oW,mC]
    }

    if(isSameMode)                       // SAME        
        ConvolutionUtils::calcPadding2D(pH, pW, oH, oW, iH, iW, kH, kW, sH, sW, dH, dW);

    NDArray columns(input->ordering(), {bS, iC, kH, kW, oH, oW}, input->dataType(), input->getWorkspace());
    NDArray* outputReshaped = output->reshape(output->ordering(), outReShape);
    
    graph::LaunchContext ctx;
    helpers::im2col(ctx, *input, columns, kH, kW, sH, sW, pH, pW, dH, dW, NDArrayFactory::create(0.f, input->getWorkspace()));  // [bS, iC, iH, iW] is convoluted to [bS, iC, kH, kW, oH, oW]    
    MmulHelper::tensorDot(&columns, weights, outputReshaped, modifColumns, {{2,0,1,3},{iC,kH*kW,mC}}, modifOutput);              // [iC, bS*oH*oW, kW*kH] x [iC, kH*kW, mC] = [iC, bS*oH*oW, mC]
    
    if(bias)
        output->applyBroadcast(broadcast::Add, {indIOioC}, bias);    
    
    if(!isNCHW)
        delete input;                  
    
    delete outputReshaped;
}

//////////////////////////////////////////////////////////////////////////
template <typename X, typename Y>
static void depthwiseConv2dBP_(const NDArray* input, const NDArray* weights, const NDArray* bias, const NDArray* gradO, NDArray* gradI, NDArray* gradW, NDArray* gradB, const int kH, const int kW, const int sH, const int sW, int pH, int pW, const int dH, const int dW, const int isSameMode, const int isNCHW) {

    // input    [bS, iH, iW, iC] (NDHWC) or [bS, iC, iH, iW] (NCDHW)
    // weights  [kH, kW, iC, mC] always
    // bias     [oC] = [iC*mC]
    // gradO    [bS, oH, oW, oC] (NDHWC) or [bS, oC, oH, oW] (NCDHW), epsilon_next
    // gradI    [bS, iH, iW, iC] (NDHWC) or [bS, iC, iH, iW] (NCDHW), epsilon
    // gradW    [kH, kW, iC, mC] always
    // gradB    [oC]        
                                     
    //  kH          filter(kernel) height
    //  kW          filter(kernel) width
    //  sH          strides height
    //  sW          strides width
    //  pH          paddings height
    //  pW          paddings width
    //  dH          dilations height
    //  dW          dilations width
    //  isSameMode  0-VALID, 1-SAME
    //  isNCHW      0-NHWC, 1-NCHW    

    int bS, iC, iH, iW, mC, oC, oH, oW;                     // batch size, input channels, input height/width, channels multiplier(oC = iC*mC), output channels, output height/width
    int indIOioC, indIiH, indWmC, indWiC, indWkH, indOoH;   // corresponding indexes
    ConvolutionUtils::getSizesAndIndexesConv2d(isNCHW, *input, *gradO, bS, iC, iH, iW, oC, oH, oW, indIOioC, indIiH, indWiC, indWmC, indWkH, indOoH);    
    mC = weights->sizeAt(indWmC);                           // channels multiplier    

    std::vector<std::vector<Nd4jLong>> modifColumns = {{1,2,3,0,4,5}, {iC, kH*kW, bS*oH*oW}};      // [bS,iC,kH,kW,oH,oW] -> [iC, kH*kW, bS*oH*oW]
    std::vector<std::vector<Nd4jLong>> modifGradO1, modifGradO2;
    std::vector<Nd4jLong> gradOreShape;

    if(!isNCHW) {        
        input = input->permute({0, 3, 1, 2});                                           // [bS,iH,iW,iC]    -> [bS,iC,iH,iW] 
        gradI = gradI->permute({0, 3, 1, 2});                                           // [bS,iH,iW,iC]    -> [bS,iC,iH,iW] 
        gradOreShape = {bS, oH, oW, iC, mC};                                            // [bS,oH,oW,iC*mC] -> [bS,oH,oW,iC,mC]
        modifGradO1 = {{3,0,1,2,4},{iC, bS*oH*oW, mC}};                                 // [bS,oH,oW,iC,mC] -> [iC,bS,oH,oW,mC] -> [iC,bS*oH*oW,mC]
        modifGradO2 = {{3,0,1,2},{iC, mC, bS*oH*oW}};                                   // [bS,oH,oW,iC*mC] -> [iC*mC,bS,oH,oW] -> [iC,mC,bS*oH*oW]
    }
    else {
        gradOreShape = {bS, iC, mC, oH, oW};                                            // [bS,iC*mC,oH,oW] -> [bS,iC,mC,oH,oW]
        modifGradO1 = {{1,0,3,4,2},{iC, bS*oH*oW, mC}};                                 // [bS,iC,mC,oH,oW] -> [iC,bS,oH,oW,mC] -> [iC,bS*oH*oW,mC]
        modifGradO2 = {{1,0,2,3},{iC, mC, bS*oH*oW}};                                   // [bS,iC*mC,oH,oW] -> [iC*mC,bS,oH,oW] -> [iC,mC,bS*oH*oW]
    }

    if(isSameMode)                       // SAME        
        ConvolutionUtils::calcPadding2D(pH, pW, oH, oW, iH, iW, kH, kW, sH, sW, dH, dW);

    NDArray  columns(input->ordering(), {bS, iC, kH, kW, oH, oW}, input->dataType(), input->getWorkspace());
    NDArray* gradOreshaped = gradO->reshape(gradO->ordering(), gradOreShape);    
    
    // ----- calculation of gradW and gradB ----- //            
    
    graph::LaunchContext ctx;
    helpers::im2col(ctx, *input, columns, kH, kW, sH, sW, pH, pW, dH, dW, NDArrayFactory::create(0.f, input->getWorkspace()));  // [bS, iC, iH, iW] is convoluted to [bS, iC, kH, kW, oH, oW]    
    nd4j::MmulHelper::tensorDot(&columns, gradOreshaped, gradW, modifColumns, modifGradO1, {{2,0,1,3},{iC,kH*kW,mC}});  // [iC, kW*kH, bS*oH*oW] x [iC, bS*oH*oW, mC] = [iC, kH*kW, mC]

    // ----- calculation of gradB ----- //
    if(gradB) {        
        NDArray* gradBR = gradB;
        if(gradB->rankOf() == 2) 
            gradBR = gradB->reshape(gradB->ordering(), {(int)gradB->lengthOf()});
        gradO->reduceAlongDimension(reduce::Sum, gradBR, {0,indOoH,indOoH+1});                      // sum over bS, oH, oW
        if(gradBR != gradB) 
            delete gradBR;
    }

    //----- calculation of gradI -----//                
    nd4j::MmulHelper::tensorDot(weights, gradO, &columns, {{2,0,1,3},{iC,kH*kW,mC}}, modifGradO2, modifColumns); // [iC, kH*kW, mC] x [iC, mC, bS*oH*oW] = [iC, kW*kH, bS*oH*oW]    
    helpers::col2im(ctx, columns, *gradI, sH, sW, pH, pW, iH, iW, dH, dW);                                       // [bS, iC, kH, kW, oH, oW] is de-convoluted to [bS, iC, iH, iW]

    if(!isNCHW) {        
        delete input;        
        delete gradI;
    }

    delete gradOreshaped;      
}

//////////////////////////////////////////////////////////////////////////
template <typename X, typename Y>
static void sconv2d_(const NDArray* input, const NDArray* weightsDepth, const NDArray* weightsPoint, const NDArray* bias,  NDArray* output, const int kH, const int kW, const int sH, const int sW, int pH, int pW, const int dH, const int dW, const int isSameMode, const int isNCHW) {

    // input         [bS, iH, iW, iC]  (NHWC) or [bS, iC, iH, iW]  (NCHW)
    // weightsDepth  [kH, kW, iC, mC]  always
    // weightsPoint  [1, 1, iC*mC, oC] always
    // bias          [oC], oC = iC*mC if weightsPoint=nullptr
    // output is     [bS, oH, oW, oC]  (NHWC) or [bS, oC, oH, oW]  (NCHW)

    //  kH         filter(kernel) height
    //  kW         filter(kernel) width
    //  sH         strides height
    //  sW         strides width
    //  pH         paddings height
    //  pW         paddings width
    //  dH         dilations height
    //  dW         dilations width
    //  isSameMode 0-VALID, 1-SAME
    //  isNCHW     1-NCHW,  0-NHWC
    
    int bS, iC, iH, iW, mC, oC, oH, oW;                     // batch size, input channels, input height/width, channels multiplier, output channels, output height/width
    int indIOioC, indIiH, indWmC, indWiC, indWkH, indOoH;   // corresponding indexes
    ConvolutionUtils::getSizesAndIndexesConv2d(isNCHW, *input, *output, bS, iC, iH, iW, oC, oH, oW, indIOioC, indIiH, indWiC, indWmC, indWkH, indOoH);    
    mC = weightsDepth->sizeAt(indWmC);                      // channels multiplier

    NDArray* outputDepth = output;
    if(weightsPoint)                        // if pointwise convolution is expected
        outputDepth = new NDArray(output->ordering(), !isNCHW ? std::vector<Nd4jLong>({bS, oH, oW, iC*mC}) : std::vector<Nd4jLong>({bS, iC*mC, oH, oW}), input->dataType(), input->getWorkspace());

    // ----- perform depthwise convolution (if weightsPoint is absent then oC = iC*mC) ----- //    
    ConvolutionUtils::depthwiseConv2d(input, weightsDepth, weightsPoint ? nullptr : bias, outputDepth, kH,kW, sH,sW, pH,pW, dH,dW, isSameMode, isNCHW);
    
    // ----- perform pointwise convolution (oH = iH, oW = iW) ----- //
    if (weightsPoint) {
        ConvolutionUtils::conv2d(outputDepth, weightsPoint, bias, output, 1,1, 1,1, 0,0, 1,1, isSameMode, isNCHW);             // in this case oH=iH, oW=iW                
        delete outputDepth;
    }
}

//////////////////////////////////////////////////////////////////////////
template <typename T>
static void upsampling2d_(const NDArray& input, NDArray& output, const int factorH, const int factorW, const bool isNCHW) {
    // input  has shape [bS, iC, iH, iW] (NCHW) or [bS, iH, iW, iC] (NHWC) 
    // output has shape [bS, iC, factorH*iH, factorW*iW ] (NCHW) or [bS, factorH*iH, factorW*iW, iC] (NHWC)
    
    std::vector<Nd4jLong> indIn  = {0,0,  0,0,  0,0,  0,0};
    std::vector<Nd4jLong> indOut = {0,0,  0,0,  0,0,  0,0};
    const int dimIH = isNCHW ? 2 : 1;    
    const int j0 = 2*dimIH;
    const int j1 = j0+1, j2 = j0+2, j3 = j0+3;
    const int size0 = input.sizeAt(dimIH) * input.sizeAt(dimIH+1);
    // const int size1 = factorH * factorW;

#pragma omp parallel for if(size0 > Environment::getInstance()->elementwiseThreshold()) schedule(guided) collapse(2) firstprivate(indIn, indOut) 
    for(int ih = 0; ih < input.sizeAt(dimIH); ++ih) {
        for(int iw = 0; iw < input.sizeAt(dimIH+1); ++iw) {
            indIn[j0] = ih; indIn[j1] = ih+1; 
            indIn[j2] = iw; indIn[j3] = iw+1; 

// #pragma omp parallel for if(size1 > Environment::getInstance()->elementwiseThreshold()) schedule(guided) collapse(2) firstprivate(indOut) 
            for(int fh = 0; fh < factorH; ++fh) {
                for(int fw = 0; fw < factorW; ++fw) {
                    
                    indOut[j0] = ih * factorH + fh; indOut[j1] = indOut[j0] + 1; 
                    indOut[j2] = iw * factorW + fw; indOut[j3] = indOut[j2] + 1;                     
                    auto i = input(indIn);
                    auto o = output(indOut);
                    o.assign(i);
                }
            }
        }
    }
}

//////////////////////////////////////////////////////////////////////////
template <typename T>
static void upsampling3d_(const NDArray& input, NDArray& output, const int factorD, const int factorH, const int factorW, const bool isNCDHW) {
    // input  has shape [bS, iC, iD, iH, iW] (NCDHW) or [bS, iD, iH, iW, iC] (NDHWC) 
    // output has shape [bS, iC, factorD*iD, factorH*iH, factorW*iW ] (NCDHW) or [bS, factorD*iD, factorH*iH, factorW*iW, iC] (NDHWC)
    std::vector<Nd4jLong> indIn  = {0,0,  0,0,  0,0,  0,0,  0,0};
    std::vector<Nd4jLong> indOut = {0,0,  0,0,  0,0,  0,0,  0,0};
    const int dimID = isNCDHW ? 2 : 1;    
    const int j0 = 2*dimID;
    const int j1 = j0+1, j2 = j0+2, j3 = j0+3, j4 = j0+4, j5 = j0+5;;
    const int size0 = input.sizeAt(dimID) * input.sizeAt(dimID+1) * input.sizeAt(dimID+2);
    // const int size1 = factorD * factorH * factorW;

#pragma omp parallel for if(size0 > Environment::getInstance()->elementwiseThreshold()) schedule(guided) collapse(2) firstprivate(indIn, indOut) 
    for(int id = 0; id < input.sizeAt(dimID); ++id) {
        for(int ih = 0; ih < input.sizeAt(dimID+1); ++ih) {
            for(int iw = 0; iw < input.sizeAt(dimID+2); ++iw) {
                indIn[j0] = id; indIn[j1] = id+1;
                indIn[j2] = ih; indIn[j3] = ih+1;
                indIn[j4] = iw; indIn[j5] = iw+1;

// #pragma omp parallel for if(size1 > Environment::getInstance()->elementwiseThreshold()) schedule(guided) collapse(2) firstprivate(indOut) 
            for(int fd = 0; fd < factorD; ++fd) {
                for(int fh = 0; fh < factorH; ++fh) {
                    for(int fw = 0; fw < factorW; ++fw) {
                            indOut[j0] = id * factorD + fd; indOut[j1] = indOut[j0] + 1; 
                            indOut[j2] = ih * factorH + fh; indOut[j3] = indOut[j2] + 1; 
                            indOut[j4] = iw * factorW + fw; indOut[j5] = indOut[j4] + 1;                     
                            auto i = input(indIn);                    
                            auto o = output(indOut);
                            o.assign(i);
                        }
                    }
                }
            }
        }
    }    
}

//////////////////////////////////////////////////////////////////////////
template <typename T>
static void upsampling2dBP_(const NDArray& gradO, NDArray& gradI, const bool isNCHW) {
    // gradO has shape [bS, iC, factorH*iH, factorW*iW ] (NCHW) or [bS, factorH*iH, factorW*iW, iC] (NHWC)
    // gradI has shape [bS, iC, iH, iW] (NCHW) or [bS, iH, iW, iC] (NHWC)     
    std::vector<Nd4jLong> indIn  = {0,0,  0,0,  0,0,  0,0};
    std::vector<Nd4jLong> indOut = {0,0,  0,0,  0,0,  0,0};
    const int dimIH = isNCHW ? 2 : 1;    
    const int factorH = gradO.sizeAt(dimIH)   / gradI.sizeAt(dimIH);
    const int factorW = gradO.sizeAt(dimIH+1) / gradI.sizeAt(dimIH+1);
    const int j0 = 2*dimIH;
    const int j1 = j0+1, j2 = j0+2, j3 = j0+3;
    const int size0 = gradI.sizeAt(dimIH) * gradI.sizeAt(dimIH+1);

#pragma omp parallel for if(size0 > Environment::getInstance()->elementwiseThreshold()) schedule(guided) collapse(2) firstprivate(indIn, indOut) 
    for(int ih = 0; ih < gradI.sizeAt(dimIH); ++ih) {
        for(int iw = 0; iw < gradI.sizeAt(dimIH+1); ++iw) {
            indIn[j0] = ih; indIn[j1] = ih+1; 
            indIn[j2] = iw; indIn[j3] = iw+1; 
            NDArray subGradI = gradI(indIn);

            for(int fh = 0; fh < factorH; ++fh) {
                for(int fw = 0; fw < factorW; ++fw) {                    
                    indOut[j0] = ih * factorH + fh; indOut[j1] = indOut[j0] + 1; 
                    indOut[j2] = iw * factorW + fw; indOut[j3] = indOut[j2] + 1;                     
                    auto o = gradO(indOut);
                    if(!fh && !fw) {                        
                        subGradI.assign(o);
                    }
                    else
                        subGradI += o;
                }
            }
        }
    }
}

//////////////////////////////////////////////////////////////////////////
template <typename T>
static void upsampling3dBP_(const NDArray& gradO, NDArray& gradI, const bool isNCDHW) {
    // input  has shape [bS, iC, iD, iH, iW] (NCDHW) or [bS, iD, iH, iW, iC] (NDHWC) 
    // output has shape [bS, iC, factorD*iD, factorH*iH, factorW*iW ] (NCDHW) or [bS, factorD*iD, factorH*iH, factorW*iW, iC] (NDHWC)
    std::vector<Nd4jLong> indIn  = {0,0,  0,0,  0,0,  0,0,  0,0};
    std::vector<Nd4jLong> indOut = {0,0,  0,0,  0,0,  0,0,  0,0};
    const int dimID = isNCDHW ? 2 : 1;
    const int factorD = gradO.sizeAt(dimID)   / gradI.sizeAt(dimID);
    const int factorH = gradO.sizeAt(dimID+1) / gradI.sizeAt(dimID+1);
    const int factorW = gradO.sizeAt(dimID+2) / gradI.sizeAt(dimID+2);
    const int j0 = 2*dimID;
    const int j1 = j0+1, j2 = j0+2, j3 = j0+3, j4 = j0+4, j5 = j0+5;;
    const int size0 = gradI.sizeAt(dimID) * gradI.sizeAt(dimID+1) * gradI.sizeAt(dimID+2);

#pragma omp parallel for if(size0 > Environment::getInstance()->elementwiseThreshold()) schedule(guided) collapse(3) firstprivate(indOut, indIn) 
    for(int id = 0; id < gradI.sizeAt(dimID); ++id) {
        for(int ih = 0; ih < gradI.sizeAt(dimID+1); ++ih) {
            for(int iw = 0; iw < gradI.sizeAt(dimID+2); ++iw) {
                indIn[j0] = id; indIn[j1] = id+1;
                indIn[j2] = ih; indIn[j3] = ih+1;
                indIn[j4] = iw; indIn[j5] = iw+1;
                NDArray subGradI = gradI(indIn);

            for(int fd = 0; fd < factorD; ++fd) {
                for(int fh = 0; fh < factorH; ++fh) {
                    for(int fw = 0; fw < factorW; ++fw) {
                            indOut[j0] = id * factorD + fd; indOut[j1] = indOut[j0] + 1; 
                            indOut[j2] = ih * factorH + fh; indOut[j3] = indOut[j2] + 1; 
                            indOut[j4] = iw * factorW + fw; indOut[j5] = indOut[j4] + 1;                     
                            auto o = gradO(indOut);
                            if(!fd && !fh && !fw)
                                subGradI.assign(o);
                            else
                                subGradI += o;
                        }
                    }
                }
            }
        }
    }    
}


//////////////////////////////////////////////////////////////////////////
template <typename T>
static void pooling2d_(const NDArray& input, NDArray& output, const int kH, const int kW, const int sH, const int sW, const int pH, const int pW, const int dH, const int dW, const int poolingMode, const int extraParam0) {
    // input is  [bS, iC, iH, iW]
    // output is [bS, iC, oH, oW]
    T* out = output.bufferAsT<T>();
    T* in  = const_cast<NDArray&>(input).bufferAsT<T>();

    const int kHEff = kH + (kH-1)*(dH-1);
    const int kWEff = kW + (kW-1)*(dW-1);

    const Nd4jLong bS = input.sizeAt(0);
    const Nd4jLong iC = input.sizeAt(1);
    const Nd4jLong iH = input.sizeAt(2);
    const Nd4jLong iW = input.sizeAt(3);
    const Nd4jLong oH = output.sizeAt(2);
    const Nd4jLong oW = output.sizeAt(3);
    const Nd4jLong iStride0 = input.stridesOf()[0];
    const Nd4jLong iStride1 = input.stridesOf()[1];
    const Nd4jLong iStride2 = input.stridesOf()[2];
    const Nd4jLong iStride3 = input.stridesOf()[3];    
    const Nd4jLong oStride0 = output.stridesOf()[0];
    const Nd4jLong oStride1 = output.stridesOf()[1];
    const Nd4jLong oStride2 = output.stridesOf()[2];
    const Nd4jLong oStride3 = output.stridesOf()[3];
    
    const Nd4jLong iStep2   = dH*iStride2;
    const Nd4jLong iStep3   = dW*iStride3;    
    const Nd4jLong kProd   = kH*kW;

    Nd4jLong hstart, wstart, hend, wend;
    T sum, *pIn;

    if(poolingMode == 0) {        // max 
#pragma omp parallel for schedule(guided) private(pIn, sum, hstart, wstart, hend, wend)
        for(int b = 0; b < bS; ++b) {
            for(int c = 0; c < iC; ++c) {                                                            
                for(int oh = 0; oh < oH; ++oh) {
                    for(int ow = 0; ow < oW; ++ow) {
                        
                        pIn  = in  + b * iStride0 + c * iStride1;
                        
                        hstart = oh * sH - pH;
                        wstart = ow * sW - pW;                        
                        hend = hstart + kHEff;
                        wend = wstart + kWEff;
                        
                        if(hstart < 0)
                            hstart += dH * (Nd4jLong)nd4j::math::nd4j_ceil<T,Nd4jLong>(static_cast<T>(-hstart) / static_cast<T>(dH));
                        if(wstart < 0)
                            wstart += dW * (Nd4jLong)nd4j::math::nd4j_ceil<T,Nd4jLong>(static_cast<T>(-wstart) / static_cast<T>(dW));
                        if(hend > iH)
                            hend -= dH * (Nd4jLong)nd4j::math::nd4j_ceil<T,Nd4jLong>(static_cast<T>(hend-iH) / static_cast<T>(dH));
                        if(wend > iW)
                            wend -= dW * (Nd4jLong)nd4j::math::nd4j_ceil<T,Nd4jLong>(static_cast<T>(wend-iW) / static_cast<T>(dW));

                        hstart *= iStride2;
                        hend   *= iStride2;
                        wstart *= iStride3;
                        wend   *= iStride3;

                        sum = -DataTypeUtils::max<T>();
                                                                    
                        for (Nd4jLong kh = hstart; kh < hend; kh += iStep2) 
                            for (Nd4jLong kw = wstart; kw < wend; kw += iStep3) {
                                T val = pIn[kh + kw];
                                    if (val > sum)
                                        sum = val;
                                    }
                        out[b * oStride0 + c * oStride1 + oh * oStride2 + ow * oStride3] = sum;
                    }
                }
            }
        }    
    }
/*************************************************************************/    
    else if(poolingMode == 1) {      // avg
// #pragma omp parallel for schedule(guided) private(pIn, sum, hstart, wstart, hend, wend)        
        for(int b = 0; b < bS; ++b) {
            for(int c = 0; c < iC; ++c) {                                                            
                for(int oh = 0; oh < oH; ++oh) {
                    for(int ow = 0; ow < oW; ++ow) {
                        
                        pIn  = in  + b * iStride0 + c * iStride1;

                        hstart = oh * sH - pH;
                        wstart = ow * sW - pW;
                        hend = hstart + kHEff;
                        wend = wstart + kWEff;

                        if(hstart < 0)
                            hstart += dH * (Nd4jLong)nd4j::math::nd4j_ceil<T,Nd4jLong>(static_cast<T>(-hstart) / static_cast<T>(dH));
                        if(wstart < 0)
                            wstart += dW * (Nd4jLong)nd4j::math::nd4j_ceil<T,Nd4jLong>(static_cast<T>(-wstart) / static_cast<T>(dW));
                        if(hend > iH)
                            hend -= dH * (Nd4jLong)nd4j::math::nd4j_ceil<T,Nd4jLong>(static_cast<T>(hend-iH) / static_cast<T>(dH));
                        if(wend > iW)
                            wend -= dW * (Nd4jLong)nd4j::math::nd4j_ceil<T,Nd4jLong>(static_cast<T>(wend-iW) / static_cast<T>(dW));

                        hstart *= iStride2;
                        hend   *= iStride2;
                        wstart *= iStride3;
                        wend   *= iStride3;

                        sum = static_cast<T>(0.f);
                                            
                        for (Nd4jLong kh = hstart; kh < hend; kh += iStep2) 
                            for (Nd4jLong kw = wstart; kw < wend; kw += iStep3)
                                sum += pIn[kh + kw];
                                
                        if (extraParam0 == 0)         //Exclude padding
                            sum /= static_cast<T>(nd4j::math::nd4j_ceil<double,T>(static_cast<double>(hend-hstart) / static_cast<double>(iStep2))) * static_cast<T>(nd4j::math::nd4j_ceil<double,T>(static_cast<double>(wend-wstart) / static_cast<double>(iStep3)));   //Accounts for dilation

                        else if (extraParam0 == 1)    //Include padding
                            sum /= kProd;
                
                        out[b * oStride0 + c * oStride1 + oh * oStride2 + ow * oStride3] = sum;
                    }
                }
            }
        }
    }    
/*************************************************************************/    
    else if(poolingMode == 2) {  // pnorm
#pragma omp parallel for schedule(guided) private(pIn, sum, hstart, wstart, hend, wend)    
        for(int b = 0; b < bS; ++b) {
            for(int c = 0; c < iC; ++c) {                                                            
                for(int oh = 0; oh < oH; ++oh) {
                    for(int ow = 0; ow < oW; ++ow) {
                        
                        pIn  = in  + b * iStride0 + c * iStride1;

                        hstart = oh * sH - pH;
                        wstart = ow * sW - pW;
                        hend = hstart + kHEff;
                        wend = wstart + kWEff;

                        if(hstart < 0)
                            hstart += dH * (Nd4jLong)nd4j::math::nd4j_ceil<T,Nd4jLong>(static_cast<T>(-hstart) / static_cast<T>(dH));
                        if(wstart < 0)
                            wstart += dW * (Nd4jLong)nd4j::math::nd4j_ceil<T,Nd4jLong>(static_cast<T>(-wstart) / static_cast<T>(dW));
                        if(hend > iH)
                            hend -= dH * (Nd4jLong)nd4j::math::nd4j_ceil<T,Nd4jLong>(static_cast<T>(hend-iH) / static_cast<T>(dH));
                        if(wend > iW)
                            wend -= dW * (Nd4jLong)nd4j::math::nd4j_ceil<T,Nd4jLong>(static_cast<T>(wend-iW) / static_cast<T>(dW));

                        hstart *= iStride2;
                        hend   *= iStride2;
                        wstart *= iStride3;
                        wend   *= iStride3;

                        sum = static_cast<T>(0.f);
                                                                    
                        for (Nd4jLong kh = hstart; kh < hend; kh += iStep2) 
                            for (Nd4jLong kw = wstart; kw < wend; kw += iStep3)
                                sum += nd4j::math::nd4j_pow<T,T,T>(nd4j::math::nd4j_abs<T>(pIn[kh + kw]), extraParam0);
                                
                        sum = nd4j::math::nd4j_pow<T,T,T>(sum, static_cast<T>((T)1.f) / extraParam0);
                                                          
                        out[b * oStride0 + c * oStride1 + oh * oStride2 + ow * oStride3] = sum;
                    }
                }
            }
        }
    }
    else {
        nd4j_printf("ConvolutionUtils::pooling2d: pooling mode argument can take three values only: 0, 1, 2, but got %i instead !\n", poolingMode);
        throw "";
    }
}

//////////////////////////////////////////////////////////////////////////
template <typename T>
static void pooling3d_(const NDArray& input, NDArray& output, const int kD, const int kH, const int kW, const int sD, const int sH, const int sW, const int pD, const int pH, const int pW, const int dD, const int dH, const int dW, const int poolingMode, const int extraParam0) {
    // input is  [bS, iC, iD, iH, iW]
    // output is [bS, iC, oD, oH, oW]
    T* out = output.bufferAsT<T>();
    T* in  = const_cast<NDArray&>(input).bufferAsT<T>();

    const int kDEff = kD + (kD-1)*(dD-1);
    const int kHEff = kH + (kH-1)*(dH-1);
    const int kWEff = kW + (kW-1)*(dW-1);

    const Nd4jLong bS = input.sizeAt(0);
    const Nd4jLong iC = input.sizeAt(1);
    const Nd4jLong iD = input.sizeAt(2);
    const Nd4jLong iH = input.sizeAt(3);
    const Nd4jLong iW = input.sizeAt(4);
    const Nd4jLong oD = output.sizeAt(2);
    const Nd4jLong oH = output.sizeAt(3);
    const Nd4jLong oW = output.sizeAt(4);
    const Nd4jLong iStride0 = input.stridesOf()[0];
    const Nd4jLong iStride1 = input.stridesOf()[1];
    const Nd4jLong iStride2 = input.stridesOf()[2];
    const Nd4jLong iStride3 = input.stridesOf()[3];
    const Nd4jLong iStride4 = input.stridesOf()[4];
    const Nd4jLong oStride0 = output.stridesOf()[0];
    const Nd4jLong oStride1 = output.stridesOf()[1];
    const Nd4jLong oStride2 = output.stridesOf()[2];
    const Nd4jLong oStride3 = output.stridesOf()[3];
    const Nd4jLong oStride4 = output.stridesOf()[4];
    const Nd4jLong iStep2   = dD*iStride2;
    const Nd4jLong iStep3   = dH*iStride3;
    const Nd4jLong iStep4   = dW*iStride4;
    const Nd4jLong kProd    = kD*kH*kW;
    const T iStep2Inv = 1./iStep2;
    const T iStep3Inv = 1./iStep3;
    const T iStep4Inv = 1./iStep4;

    Nd4jLong dstart, hstart, wstart, dend, hend, wend;
    T sum, *pIn;

    if(poolingMode == 0) {        // max 
#pragma omp parallel for schedule(guided) private(pIn, sum, dstart, hstart, wstart, dend, hend, wend)
        for(int b = 0; b < bS; ++b) {
            for(int c = 0; c < iC; ++c) {                                            
                for(int od = 0; od < oD; ++od) {
                    for(int oh = 0; oh < oH; ++oh) {
                        for(int ow = 0; ow < oW; ++ow) {
                        
                            pIn  = in  + b * iStride0 + c * iStride1;

                            dstart = od * sD - pD;
                            hstart = oh * sH - pH;
                            wstart = ow * sW - pW;
                            dend = dstart + kDEff;
                            hend = hstart + kHEff;
                            wend = wstart + kWEff;

                            if(dstart < 0)
                                dstart += dD * (Nd4jLong)nd4j::math::nd4j_ceil<T,Nd4jLong>(static_cast<T>(-dstart) / static_cast<T>(dD));
                            if(hstart < 0)
                                hstart += dH * (Nd4jLong)nd4j::math::nd4j_ceil<T,Nd4jLong>(static_cast<T>(-hstart) / static_cast<T>(dH));
                            if(wstart < 0)
                                wstart += dW * (Nd4jLong)nd4j::math::nd4j_ceil<T,Nd4jLong>(static_cast<T>(-wstart) / static_cast<T>(dW));
                            if(dend > iD)
                                dend -= dD * (Nd4jLong)nd4j::math::nd4j_ceil<T,Nd4jLong>(static_cast<T>(dend-iD) / static_cast<T>(dD));
                            if(hend > iH)
                                hend -= dH * (Nd4jLong)nd4j::math::nd4j_ceil<T,Nd4jLong>(static_cast<T>(hend-iH) / static_cast<T>(dH));
                            if(wend > iW)
                                wend -= dW * (Nd4jLong)nd4j::math::nd4j_ceil<T,Nd4jLong>(static_cast<T>(wend-iW) / static_cast<T>(dW));

                            dstart *= iStride2;
                            dend   *= iStride2;
                            hstart *= iStride3;
                            hend   *= iStride3;
                            wstart *= iStride4;
                            wend   *= iStride4;

                            sum = -DataTypeUtils::max<T>();
                                            
                            for (Nd4jLong kd = dstart; kd < dend; kd += iStep2) 
                                for (Nd4jLong kh = hstart; kh < hend; kh += iStep3) 
                                    for (Nd4jLong kw = wstart; kw < wend; kw += iStep4) {
                                        T val = pIn[kd + kh + kw];
                                            if (val > sum)
                                            sum = val;
                                    }
                            out[b * oStride0 + c * oStride1 + od * oStride2 + oh * oStride3 + ow * oStride4] = sum;
                        }
                    }
                }
            }
        }
    }  
/*************************************************************************/    
    else if(poolingMode == 1) {     // avg
#pragma omp parallel for schedule(guided) private(pIn, sum, dstart, hstart, wstart, dend, hend, wend)        
        for(int b = 0; b < bS; ++b) {
            for(int c = 0; c < iC; ++c) {                                            
                for(int od = 0; od < oD; ++od) {
                    for(int oh = 0; oh < oH; ++oh) {
                        for(int ow = 0; ow < oW; ++ow) {
                        
                            pIn  = in  + b * iStride0 + c * iStride1;

                            dstart = od * sD - pD;
                            hstart = oh * sH - pH;
                            wstart = ow * sW - pW;
                            dend = dstart + kDEff;
                            hend = hstart + kHEff;
                            wend = wstart + kWEff;

                            if(dstart < 0)
                                dstart += dD * (Nd4jLong)nd4j::math::nd4j_ceil<T,Nd4jLong>(static_cast<T>(-dstart) / static_cast<T>(dD));
                            if(hstart < 0)
                                hstart += dH * (Nd4jLong)nd4j::math::nd4j_ceil<T,Nd4jLong>(static_cast<T>(-hstart) / static_cast<T>(dH));
                            if(wstart < 0)
                                wstart += dW * (Nd4jLong)nd4j::math::nd4j_ceil<T,Nd4jLong>(static_cast<T>(-wstart) / static_cast<T>(dW));
                            if(dend > iD)
                                dend -= dD * (Nd4jLong)nd4j::math::nd4j_ceil<T,Nd4jLong>(static_cast<T>(dend-iD) / static_cast<T>(dD));
                            if(hend > iH)
                                hend -= dH * (Nd4jLong)nd4j::math::nd4j_ceil<T,Nd4jLong>(static_cast<T>(hend-iH) / static_cast<T>(dH));
                            if(wend > iW)
                                wend -= dW * (Nd4jLong)nd4j::math::nd4j_ceil<T,Nd4jLong>(static_cast<T>(wend-iW) / static_cast<T>(dW));

                            dstart *= iStride2;
                            dend   *= iStride2;
                            hstart *= iStride3;
                            hend   *= iStride3;
                            wstart *= iStride4;
                            wend   *= iStride4;

                            sum = static_cast<T>(0.);
                                            
                            for (Nd4jLong kd = dstart; kd < dend; kd += iStep2) 
                                for (Nd4jLong kh = hstart; kh < hend; kh += iStep3) 
                                    for (Nd4jLong kw = wstart; kw < wend; kw += iStep4)
                                        sum += pIn[kd + kh + kw];
                                
                            if ((int) extraParam0 == 0)         //Exclude padding
                                sum /= static_cast<T>(nd4j::math::nd4j_ceil<double,T>(static_cast<double>(dend-dstart) / static_cast<double>(iStep2))) * static_cast<T>(nd4j::math::nd4j_ceil<double,T>(static_cast<double>(hend-hstart) / static_cast<double>(iStep3))) * static_cast<double>(nd4j::math::nd4j_ceil<double,double>(static_cast<double>(wend-wstart) / static_cast<double>(iStep4)));   //Accounts for dilation
                            else if ((int) extraParam0 == 1)    //Include padding
                                sum /= kProd;
                    
                            out[b * oStride0 + c * oStride1 + od * oStride2 + oh * oStride3 + ow * oStride4] = sum;
                        }
                    }
                }
            }
        }
    }
/*************************************************************************/    
    else if(poolingMode == 2) {  // pnorm
#pragma omp parallel for schedule(guided) private(pIn, sum, dstart, hstart, wstart, dend, hend, wend)    
        for(int b = 0; b < bS; ++b) {
            for(int c = 0; c < iC; ++c) {                                            
                for(int od = 0; od < oD; ++od) {
                    for(int oh = 0; oh < oH; ++oh) {
                        for(int ow = 0; ow < oW; ++ow) {
                        
                            pIn  = in  + b * iStride0 + c * iStride1;

                            dstart = od * sD - pD;
                            hstart = oh * sH - pH;
                            wstart = ow * sW - pW;
                            dend = dstart + kDEff;
                            hend = hstart + kHEff;
                            wend = wstart + kWEff;

                            if(dstart < 0)
                                dstart += dD * (Nd4jLong)nd4j::math::nd4j_ceil<T,Nd4jLong>(static_cast<T>(-dstart) / static_cast<T>(dD));
                            if(hstart < 0)
                                hstart += dH * (Nd4jLong)nd4j::math::nd4j_ceil<T,Nd4jLong>(static_cast<T>(-hstart) / static_cast<T>(dH));
                            if(wstart < 0)
                                wstart += dW * (Nd4jLong)nd4j::math::nd4j_ceil<T,Nd4jLong>(static_cast<T>(-wstart) / static_cast<T>(dW));
                            if(dend > iD)
                                dend -= dD * (Nd4jLong)nd4j::math::nd4j_ceil<T,Nd4jLong>(static_cast<T>(dend-iD) / static_cast<T>(dD));
                            if(hend > iH)
                                hend -= dH * (Nd4jLong)nd4j::math::nd4j_ceil<T,Nd4jLong>(static_cast<T>(hend-iH) / static_cast<T>(dH));
                            if(wend > iW)
                                wend -= dW * (Nd4jLong)nd4j::math::nd4j_ceil<T,Nd4jLong>(static_cast<T>(wend-iW) / static_cast<T>(dW));

                            dstart *= iStride2;
                            dend   *= iStride2;
                            hstart *= iStride3;
                            hend   *= iStride3;
                            wstart *= iStride4;
                            wend   *= iStride4;

                            sum = static_cast<T>(0.);
                                            
                            for (Nd4jLong kd = dstart; kd < dend; kd += iStep2) 
                                for (Nd4jLong kh = hstart; kh < hend; kh += iStep3) 
                                    for (Nd4jLong kw = wstart; kw < wend; kw += iStep4)
                                        sum += nd4j::math::nd4j_pow<T,T,T>(nd4j::math::nd4j_abs<T>(pIn[kd + kh + kw]), extraParam0);
                                
                            sum = nd4j::math::nd4j_pow<T,T,T>(sum, (T) 1.f / extraParam0);
                                                          
                            out[b * oStride0 + c * oStride1 + od * oStride2 + oh * oStride3 + ow * oStride4] = sum;
                        }
                    }
                }
            }
        }
    }
    else {
        nd4j_printf("ConvolutionUtils::pooling3d: pooling mode argument can take three values only: 0, 1, 2, but got %i instead !\n", poolingMode);
        throw "";
    }
}


//////////////////////////////////////////////////////////////////////////
template <typename T>
static void pooling2dBP_(const NDArray& input, const NDArray& gradO, NDArray& gradI, const int kH, const int kW, const int sH, const int sW, const int pH, const int pW, const int dH, const int dW, const int poolingMode, const int extraParam0) {
    // input [bS, iC, iH, iW]
    // gradI [bS, iC, iH, iW] -> gradI is output in this function
    // gradO [bS, iC, oH, oW]    

    T* in = const_cast<NDArray&>(input).bufferAsT<T>();
    T* gO = const_cast<NDArray&>(gradO).bufferAsT<T>();
    T* gI = gradI.bufferAsT<T>();

    // initial zeroing of gradI
    const Nd4jLong gradIEWS = gradI.ews();
    const Nd4jLong gradILen = gradI.lengthOf();
    if(gradIEWS == 1)
        memset(gI, 0, gradILen * sizeof(T));
    else if (gradIEWS > 1) {
        for (Nd4jLong i = 0; i < gradILen * gradIEWS; i += gradIEWS)
            gI[i] = static_cast<T>(0.f);
    }
    else {
        Nd4jLong idx[MAX_RANK];        
#pragma omp parallel for schedule(static) proc_bind(close) private(idx)
        for (Nd4jLong i = 0; i < gradILen; i++) {
            shape::ind2subC(gradI.rankOf(), gradI.shapeOf(), i, gradILen, idx);
            auto offset = shape::getOffset(0, gradI.shapeOf(), gradI.stridesOf(), idx, gradI.rankOf());

            gI[offset] = static_cast<T>(0.f);
        }
    }    
 
    const int kHEff = kH + (kH-1)*(dH-1);
    const int kWEff = kW + (kW-1)*(dW-1);

    const Nd4jLong bS = gradI.sizeAt(0);
    const Nd4jLong iC = gradI.sizeAt(1);
    const Nd4jLong iH = gradI.sizeAt(2);
    const Nd4jLong iW = gradI.sizeAt(3);
    const Nd4jLong oH = gradO.sizeAt(2);
    const Nd4jLong oW = gradO.sizeAt(3);
    const Nd4jLong iStride0 = gradI.stridesOf()[0];
    const Nd4jLong iStride1 = gradI.stridesOf()[1];
    const Nd4jLong iStride2 = gradI.stridesOf()[2];
    const Nd4jLong iStride3 = gradI.stridesOf()[3];
    const Nd4jLong oStride0 = gradO.stridesOf()[0];
    const Nd4jLong oStride1 = gradO.stridesOf()[1];
    const Nd4jLong oStride2 = gradO.stridesOf()[2];
    const Nd4jLong oStride3 = gradO.stridesOf()[3];
    const Nd4jLong iStep2   = dH*iStride2;
    const Nd4jLong iStep3   = dW*iStride3;
    const Nd4jLong kProd    = kH*kW;
    const T iStep2Inv = 1./iStep2;
    const T iStep3Inv = 1./iStep3;

    Nd4jLong hstart, wstart,hend, wend, maxKH, maxKW;
    T sum, valO, *pIn, *pgI;

    if(poolingMode == 0) {        // max 
#pragma omp parallel for schedule(guided) private(pIn, valO, sum, hstart, wstart, hend, wend, maxKH, maxKW)
        for(int b = 0; b < bS; ++b) {
            for(int c = 0; c < iC; ++c) {                                            
                for(int oh = 0; oh < oH; ++oh) {
                    for(int ow = 0; ow < oW; ++ow) {
                    
                        pIn = in + b * iStride0 + c * iStride1;

                        hstart = oh * sH - pH;
                        wstart = ow * sW - pW;
                        hend = hstart + kHEff;
                        wend = wstart + kWEff;

                        if(hstart < 0)
                            hstart += dH * (Nd4jLong)nd4j::math::nd4j_ceil<T,Nd4jLong>(static_cast<T>(-hstart) / static_cast<T>(dH));
                        if(wstart < 0)
                            wstart += dW * (Nd4jLong)nd4j::math::nd4j_ceil<T,Nd4jLong>(static_cast<T>(-wstart) / static_cast<T>(dW));
                        if(hend > iH)
                            hend -= dH * (Nd4jLong)nd4j::math::nd4j_ceil<T,Nd4jLong>(static_cast<T>(hend-iH) / static_cast<T>(dH));
                        if(wend > iW)
                            wend -= dW * (Nd4jLong)nd4j::math::nd4j_ceil<T,Nd4jLong>(static_cast<T>(wend-iW) / static_cast<T>(dW));

                        hstart *= iStride2;
                        hend   *= iStride2;
                        wstart *= iStride3;
                        wend   *= iStride3;

                        sum = -DataTypeUtils::max<T>();
                        valO = gO[b*oStride0 + c*oStride1 + oh*oStride2 + ow*oStride3];
                                                    
                        for (Nd4jLong kh = hstart; kh < hend; kh += iStep2)
                            for (Nd4jLong kw = wstart; kw < wend; kw += iStep3) {
                                T valIn = pIn[kh + kw];
                                if (valIn > sum) {
                                    sum = valIn;
                                    maxKH = kh;
                                    maxKW = kw;
                                }
                            }
                        gI[pIn - in + maxKH + maxKW] += valO;
                    }
                }
            }
        }
    }  
/*************************************************************************/    
    else if(poolingMode == 1) {     // avg        
#pragma omp parallel for schedule(guided) private(pgI, valO, hstart, wstart, hend, wend)        
        for(int b = 0; b < bS; ++b) {
            for(int c = 0; c < iC; ++c) {                                            
                for(int oh = 0; oh < oH; ++oh) {
                    for(int ow = 0; ow < oW; ++ow) {
                        
                        pgI  = gI + b * iStride0 + c * iStride1;

                        hstart = oh * sH - pH;
                        wstart = ow * sW - pW;
                        hend = hstart + kHEff;
                        wend = wstart + kWEff;

                        if(hstart < 0)
                            hstart += dH * (Nd4jLong)nd4j::math::nd4j_ceil<T,Nd4jLong>(static_cast<T>(-hstart) / static_cast<T>(dH));
                        if(wstart < 0)
                            wstart += dW * (Nd4jLong)nd4j::math::nd4j_ceil<T,Nd4jLong>(static_cast<T>(-wstart) / static_cast<T>(dW));
                        if(hend > iH)
                            hend -= dH * (Nd4jLong)nd4j::math::nd4j_ceil<T,Nd4jLong>(static_cast<T>(hend-iH) / static_cast<T>(dH));
                        if(wend > iW)
                            wend -= dW * (Nd4jLong)nd4j::math::nd4j_ceil<T,Nd4jLong>(static_cast<T>(wend-iW) / static_cast<T>(dW));

                        hstart *= iStride2;
                        hend   *= iStride2;
                        wstart *= iStride3;
                        wend   *= iStride3;

                        valO = gO[b*oStride0 + c*oStride1 + oh*oStride2 + ow*oStride3];
                                            
                        if ((int) extraParam0 == 0)         //Exclude padding                            
                            valO /= static_cast<T>(nd4j::math::nd4j_ceil<double,T>(static_cast<double>(hend-hstart) / static_cast<double>(iStep2))) * static_cast<T>(nd4j::math::nd4j_ceil<double,T>(static_cast<double>(wend-wstart) / static_cast<double>(iStep3)));   //Accounts for dilation
                        else if ((int) extraParam0 == 1)    //Include padding
                            valO /= kProd;

                        for (Nd4jLong kh = hstart; kh < hend; kh += iStep2) 
                            for (Nd4jLong kw = wstart; kw < wend; kw += iStep3)
                                pgI[kh + kw] += valO;
                    }
                }
            }
        }
    }
/*************************************************************************/    
    else if(poolingMode == 2) {  // pnorm
#pragma omp parallel for schedule(guided) private(pIn, valO, pgI, sum, hstart, wstart, hend, wend)    
        for(int b = 0; b < bS; ++b) {
            for(int c = 0; c < iC; ++c) {                                            
                for(int oh = 0; oh < oH; ++oh) {
                    for(int ow = 0; ow < oW; ++ow) {
                        
                        pIn  = in + b * iStride0 + c * iStride1;
                        pgI  = gI + (pIn - in);

                        hstart = oh * sH - pH;
                        wstart = ow * sW - pW;
                        hend = hstart + kHEff;
                        wend = wstart + kWEff;

                        if(hstart < 0)
                            hstart += dH * (Nd4jLong)nd4j::math::nd4j_ceil<T,Nd4jLong>(static_cast<T>(-hstart) / static_cast<T>(dH));
                        if(wstart < 0)
                            wstart += dW * (Nd4jLong)nd4j::math::nd4j_ceil<T,Nd4jLong>(static_cast<T>(-wstart) / static_cast<T>(dW));
                        if(hend > iH)
                            hend -= dH * (Nd4jLong)nd4j::math::nd4j_ceil<T,Nd4jLong>(static_cast<T>(hend-iH) / static_cast<T>(dH));
                        if(wend > iW)
                            wend -= dW * (Nd4jLong)nd4j::math::nd4j_ceil<T,Nd4jLong>(static_cast<T>(wend-iW) / static_cast<T>(dW));

                        hstart *= iStride2;
                        hend   *= iStride2;
                        wstart *= iStride3;
                        wend   *= iStride3;

                        sum = static_cast<T>(0.f);
                        valO = gO[b*oStride0 + c*oStride1 + oh*oStride2 + ow*oStride3];
                                            
                        for (Nd4jLong kh = hstart; kh < hend; kh += iStep2) 
                            for (Nd4jLong kw = wstart; kw < wend; kw += iStep3)
                                sum += nd4j::math::nd4j_pow<T,T,T>(nd4j::math::nd4j_abs<T>(pIn[kh + kw]), extraParam0);
                                
                        valO *= nd4j::math::nd4j_pow<T,T,T>(sum, ((T)1. - extraParam0) / extraParam0);

                        for (Nd4jLong kh = hstart; kh < hend; kh += iStep2) 
                            for (Nd4jLong kw = wstart; kw < wend; kw += iStep3)
                                pgI[kh + kw] += valO * nd4j::math::nd4j_pow<T,T,T>(nd4j::math::nd4j_abs<T>(pIn[kh + kw]), extraParam0 - 1.f);
                    }
                }
            }
        }
    }
    else {
        nd4j_printf("ConvolutionUtils::pooling2dBP: pooling mode argument can take three values only: 0, 1, 2, but got %i instead !\n", poolingMode);
        throw "";
    }
}

//////////////////////////////////////////////////////////////////////////
template <typename T>
static void pooling3dBP_(const NDArray& input, const NDArray& gradO, NDArray& gradI, const int kD, const int kH, const int kW, const int sD, const int sH, const int sW, const int pD, const int pH, const int pW, const int dD, const int dH, const int dW, const int poolingMode, const int extraParam0) {
    // input [bS, iC, iD, iH, iW]
    // gradI [bS, iC, iD, iH, iW] -> gradI is output in this function
    // gradO [bS, iC, oD, oH, oW]    
    
    T* in = const_cast<NDArray&>(input).bufferAsT<T>();    
    T* gO = const_cast<NDArray&>(gradO).bufferAsT<T>();
    T* gI = gradI.bufferAsT<T>();

    // initial zeroing of gradI
    const Nd4jLong gradIEWS = gradI.ews();
    const Nd4jLong gradILen = gradI.lengthOf();
    if(gradIEWS == 1) {
        memset(gI, 0, gradILen * sizeof(T));
    }
    else if (gradIEWS > 1) {
#pragma omp parallel for schedule(static) proc_bind(close)
        for (Nd4jLong i = 0; i < gradILen * gradIEWS; i += gradIEWS)
            gI[i] = static_cast<T>(0.f);
    }
    else {
        Nd4jLong idx[MAX_RANK];        
#pragma omp parallel for schedule(static) proc_bind(close) private(idx)
        for (Nd4jLong i = 0; i < gradILen; i++) {
            shape::ind2subC(gradI.rankOf(), gradI.shapeOf(), i, gradILen, idx);
            auto offset = shape::getOffset(0, gradI.shapeOf(), gradI.stridesOf(), idx, gradI.rankOf());

            gI[offset] = static_cast<T>(0.f);
        }
    }
    const int kDEff = kD + (kD-1)*(dD-1);
    const int kHEff = kH + (kH-1)*(dH-1);
    const int kWEff = kW + (kW-1)*(dW-1);

    const Nd4jLong bS = gradI.sizeAt(0);
    const Nd4jLong iC = gradI.sizeAt(1);
    const Nd4jLong iD = gradI.sizeAt(2);
    const Nd4jLong iH = gradI.sizeAt(3);
    const Nd4jLong iW = gradI.sizeAt(4);
    const Nd4jLong oD = gradO.sizeAt(2);
    const Nd4jLong oH = gradO.sizeAt(3);
    const Nd4jLong oW = gradO.sizeAt(4);
    const Nd4jLong iStride0 = gradI.stridesOf()[0];
    const Nd4jLong iStride1 = gradI.stridesOf()[1];
    const Nd4jLong iStride2 = gradI.stridesOf()[2];
    const Nd4jLong iStride3 = gradI.stridesOf()[3];
    const Nd4jLong iStride4 = gradI.stridesOf()[4];
    const Nd4jLong oStride0 = gradO.stridesOf()[0];
    const Nd4jLong oStride1 = gradO.stridesOf()[1];
    const Nd4jLong oStride2 = gradO.stridesOf()[2];
    const Nd4jLong oStride3 = gradO.stridesOf()[3];
    const Nd4jLong oStride4 = gradO.stridesOf()[4];
    const Nd4jLong iStep2   = dD*iStride2;
    const Nd4jLong iStep3   = dH*iStride3;
    const Nd4jLong iStep4   = dW*iStride4;
    const Nd4jLong kProd    = kD*kH*kW;
    const T iStep2Inv = 1./iStep2;
    const T iStep3Inv = 1./iStep3;
    const T iStep4Inv = 1./iStep4;

    Nd4jLong dstart, hstart, wstart, dend, hend, wend, maxKD, maxKH, maxKW;
    T sum, valO, *pIn, *pgI;

    if(poolingMode == 0) {        // max 
#pragma omp parallel for schedule(guided) private(pIn, valO, sum, dstart, hstart, wstart, dend, hend, wend, maxKD, maxKH, maxKW)
        for(int b = 0; b < bS; ++b) {
            for(int c = 0; c < iC; ++c) {                                            
                for(int od = 0; od < oD; ++od) {
                    for(int oh = 0; oh < oH; ++oh) {
                        for(int ow = 0; ow < oW; ++ow) {
                                                    
                            pIn = in + b * iStride0 + c * iStride1;

                            dstart = od * sD - pD;
                            hstart = oh * sH - pH;
                            wstart = ow * sW - pW;
                            dend = dstart + kDEff;
                            hend = hstart + kHEff;
                            wend = wstart + kWEff;

                            if(dstart < 0)
                                dstart += dD * (Nd4jLong)nd4j::math::nd4j_ceil<T,Nd4jLong>(static_cast<T>(-dstart) / static_cast<T>(dD));
                            if(hstart < 0)
                                hstart += dH * (Nd4jLong)nd4j::math::nd4j_ceil<T,Nd4jLong>(static_cast<T>(-hstart) / static_cast<T>(dH));
                            if(wstart < 0)
                                wstart += dW * (Nd4jLong)nd4j::math::nd4j_ceil<T,Nd4jLong>(static_cast<T>(-wstart) / static_cast<T>(dW));
                            if(dend > iD)
                                dend -= dD * (Nd4jLong)nd4j::math::nd4j_ceil<T,Nd4jLong>(static_cast<T>(dend-iD) / static_cast<T>(dD));
                            if(hend > iH)
                                hend -= dH * (Nd4jLong)nd4j::math::nd4j_ceil<T,Nd4jLong>(static_cast<T>(hend-iH) / static_cast<T>(dH));
                            if(wend > iW)
                                wend -= dW * (Nd4jLong)nd4j::math::nd4j_ceil<T,Nd4jLong>(static_cast<T>(wend-iW) / static_cast<T>(dW));

                            dstart *= iStride2;
                            dend   *= iStride2;
                            hstart *= iStride3;
                            hend   *= iStride3;
                            wstart *= iStride4;
                            wend   *= iStride4;

                            sum = -DataTypeUtils::max<T>();
                            valO = gO[b*oStride0 + c*oStride1+ od*oStride2 + oh*oStride3 + ow*oStride4];
                            
                            for (Nd4jLong kd = dstart; kd < dend; kd += iStep2)
                                for (Nd4jLong kh = hstart; kh < hend; kh += iStep3)
                                    for (Nd4jLong kw = wstart; kw < wend; kw += iStep4) {
                                        T valIn = pIn[kd + kh + kw];
                                        if (valIn > sum) {
                                            sum = valIn;
                                            maxKD = kd;
                                            maxKH = kh;
                                            maxKW = kw;
                                        }
                                    }
                            gI[pIn - in + maxKD + maxKH + maxKW] += valO;
                        }
                    }
                }
            }
        }
    }  
/*************************************************************************/    
    else if(poolingMode == 1) {     // avg        
#pragma omp parallel for schedule(guided) private(pgI, valO, dstart, hstart, wstart, dend, hend, wend)        
        for(int b = 0; b < bS; ++b) {
            for(int c = 0; c < iC; ++c) {                                            
                for(int od = 0; od < oD; ++od) {
                    for(int oh = 0; oh < oH; ++oh) {
                        for(int ow = 0; ow < oW; ++ow) {
                        
                            pgI  = gI + b * iStride0 + c * iStride1;

                            dstart = od * sD - pD;
                            hstart = oh * sH - pH;
                            wstart = ow * sW - pW;
                            dend = dstart + kDEff;
                            hend = hstart + kHEff;
                            wend = wstart + kWEff;

                            if(dstart < 0)
                                dstart += dD * (Nd4jLong)nd4j::math::nd4j_ceil<T,Nd4jLong>(static_cast<T>(-dstart) / static_cast<T>(dD));
                            if(hstart < 0)
                                hstart += dH * (Nd4jLong)nd4j::math::nd4j_ceil<T,Nd4jLong>(static_cast<T>(-hstart) / static_cast<T>(dH));
                            if(wstart < 0)
                                wstart += dW * (Nd4jLong)nd4j::math::nd4j_ceil<T,Nd4jLong>(static_cast<T>(-wstart) / static_cast<T>(dW));
                            if(dend > iD)
                                dend -= dD * (Nd4jLong)nd4j::math::nd4j_ceil<T,Nd4jLong>(static_cast<T>(dend-iD) / static_cast<T>(dD));
                            if(hend > iH)
                                hend -= dH * (Nd4jLong)nd4j::math::nd4j_ceil<T,Nd4jLong>(static_cast<T>(hend-iH) / static_cast<T>(dH));
                            if(wend > iW)
                                wend -= dW * (Nd4jLong)nd4j::math::nd4j_ceil<T,Nd4jLong>(static_cast<T>(wend-iW) / static_cast<T>(dW));

                            dstart *= iStride2;
                            dend   *= iStride2;
                            hstart *= iStride3;
                            hend   *= iStride3;
                            wstart *= iStride4;
                            wend   *= iStride4;

                            valO = gO[b*oStride0 + c*oStride1+ od*oStride2 + oh*oStride3 + ow*oStride4];
                                            
                            if ((int) extraParam0 == 0)         //Exclude padding
                                valO /= static_cast<T>(nd4j::math::nd4j_ceil<double,T>(static_cast<double>(dend-dstart) / static_cast<double>(iStep2))) * static_cast<T>(nd4j::math::nd4j_ceil<double,T>(static_cast<double>(hend-hstart) / static_cast<double>(iStep3))) * static_cast<double>(nd4j::math::nd4j_ceil<double,double>(static_cast<double>(wend-wstart) / static_cast<double>(iStep4)));   //Accounts for dilation
                            else if ((int) extraParam0 == 1)    //Include padding
                                valO /= kProd;

                            for (Nd4jLong kd = dstart; kd < dend; kd += iStep2) 
                                for (Nd4jLong kh = hstart; kh < hend; kh += iStep3) 
                                    for (Nd4jLong kw = wstart; kw < wend; kw += iStep4)
                                        pgI[kd + kh + kw] += valO;
                        }
                    }
                }
            }
        }
    }
/*************************************************************************/    
    else if(poolingMode == 2) {  // pnorm
#pragma omp parallel for schedule(guided) private(pIn, pgI, valO, sum, dstart, hstart, wstart, dend, hend, wend)    
        for(int b = 0; b < bS; ++b) {
            for(int c = 0; c < iC; ++c) {                                            
                for(int od = 0; od < oD; ++od) {
                    for(int oh = 0; oh < oH; ++oh) {
                        for(int ow = 0; ow < oW; ++ow) {
                        
                            pIn  = in + b * iStride0 + c * iStride1;
                            pgI  = gI + (pIn - in);

                            dstart = od * sD - pD;
                            hstart = oh * sH - pH;
                            wstart = ow * sW - pW;
                            dend = dstart + kDEff;
                            hend = hstart + kHEff; 
                            wend = wstart + kWEff;

                            if(dstart < 0)
                                dstart += dD * (Nd4jLong)nd4j::math::nd4j_ceil<T,Nd4jLong>(static_cast<T>(-dstart) / static_cast<T>(dD));
                            if(hstart < 0)
                                hstart += dH * (Nd4jLong)nd4j::math::nd4j_ceil<T,Nd4jLong>(static_cast<T>(-hstart) / static_cast<T>(dH));
                            if(wstart < 0)
                                wstart += dW * (Nd4jLong)nd4j::math::nd4j_ceil<T,Nd4jLong>(static_cast<T>(-wstart) / static_cast<T>(dW));
                            if(dend > iD)
                                dend -= dD * (Nd4jLong)nd4j::math::nd4j_ceil<T,Nd4jLong>(static_cast<T>(dend-iD) / static_cast<T>(dD));
                            if(hend > iH)
                                hend -= dH * (Nd4jLong)nd4j::math::nd4j_ceil<T,Nd4jLong>(static_cast<T>(hend-iH) / static_cast<T>(dH));
                            if(wend > iW)
                                wend -= dW * (Nd4jLong)nd4j::math::nd4j_ceil<T,Nd4jLong>(static_cast<T>(wend-iW) / static_cast<T>(dW));

                            dstart *= iStride2;
                            dend   *= iStride2;
                            hstart *= iStride3;
                            hend   *= iStride3;
                            wstart *= iStride4;
                            wend   *= iStride4;

                            sum = static_cast<T>(0.);
                            valO = gO[b*oStride0 + c*oStride1+ od*oStride2 + oh*oStride3 + ow*oStride4];

                            for (Nd4jLong kd = dstart; kd < dend; kd += iStep2) 
                                for (Nd4jLong kh = hstart; kh < hend; kh += iStep3) 
                                    for (Nd4jLong kw = wstart; kw < wend; kw += iStep4)
                                        sum += nd4j::math::nd4j_pow<T,T,T>(nd4j::math::nd4j_abs<T>(pIn[kd + kh + kw]), extraParam0);

                            valO *= nd4j::math::nd4j_pow<T,T,T>(sum, ((T)1.f - extraParam0) / extraParam0);

                            for (Nd4jLong kd = dstart; kd < dend; kd += iStep2) 
                                for (Nd4jLong kh = hstart; kh < hend; kh += iStep3) 
                                    for (Nd4jLong kw = wstart; kw < wend; kw += iStep4)
                                        pgI[kd + kh + kw] += valO * nd4j::math::nd4j_pow<T,T,T>(nd4j::math::nd4j_abs<T>(pIn[kd + kh + kw]), extraParam0 - 1.f);
                        }
                    }
                }
            }
        }
    }
    else {
        nd4j_printf("ConvolutionUtils::pooling3dBP: pooling mode argument can take three values only: 0, 1, 2, but got %i instead !\n", poolingMode);
        throw "";
    }
}




void ConvolutionUtils::conv2d(const NDArray* input, const NDArray* weights, const NDArray* bias, NDArray* output, const int kH, const int kW, const int sH, const int sW, int pH, int pW, const int dH, const int dW, const int isSameMode, const int isNCHW) {   
    BUILD_DOUBLE_SELECTOR(input->dataType(), output->dataType(), conv2d_, (input, weights, bias, output, kH, kW, sH, sW, pH, pW, dH, dW, isSameMode, isNCHW), LIBND4J_TYPES, FLOAT_TYPES);
}
void ConvolutionUtils::conv2dBP(const NDArray* input, const NDArray* weights, const NDArray* bias, const NDArray* gradO, NDArray* gradI, NDArray* gradW, NDArray* gradB, const int kH, const int kW, const int sH, const int sW, int pH, int pW, const int dH, const int dW, const int isSameMode, const int isNCHW) {  
    BUILD_DOUBLE_SELECTOR(input->dataType(), gradO->dataType(), conv2dBP_, (input, weights, bias, gradO, gradI, gradW, gradB, kH, kW, sH, sW, pH, pW, dH, dW, isSameMode, isNCHW), LIBND4J_TYPES, FLOAT_TYPES);
}
void ConvolutionUtils::depthwiseConv2d(const NDArray* input, const NDArray* weights, const NDArray* bias, NDArray* output, const int kH, const int kW, const int sH, const int sW, int pH, int pW, const int dH, const int dW, const int isSameMode, const int isNCHW) {    
    BUILD_DOUBLE_SELECTOR(input->dataType(), output->dataType(), depthwiseConv2d_, (input, weights, bias, output, kH, kW, sH, sW, pH, pW, dH, dW, isSameMode, isNCHW), LIBND4J_TYPES, FLOAT_TYPES);
}
void ConvolutionUtils::depthwiseConv2dBP(const NDArray* input, const NDArray* weights, const NDArray* bias, const NDArray* gradO, NDArray* gradI, NDArray* gradW, NDArray* gradB, const int kH, const int kW, const int sH, const int sW, int pH, int pW, const int dH, const int dW, const int isSameMode, const int isNCHW) {    
    BUILD_DOUBLE_SELECTOR(input->dataType(), gradO->dataType(), depthwiseConv2dBP_, (input, weights, bias, gradO, gradI, gradW, gradB, kH, kW, sH, sW, pH, pW, dH, dW, isSameMode, isNCHW), LIBND4J_TYPES, FLOAT_TYPES);
}
void ConvolutionUtils::sconv2d(const NDArray* input, const NDArray* weightsDepth, const NDArray* weightsPoint, const NDArray* bias,  NDArray* output, const int kH, const int kW, const int sH, const int sW, int pH, int pW, const int dH, const int dW, const int isSameMode, const int isNCHW) {    
    BUILD_DOUBLE_SELECTOR(input->dataType(), output->dataType(), sconv2d_, (input, weightsDepth, weightsPoint, bias, output, kH, kW, sH, sW, pH, pW, dH, dW, isSameMode, isNCHW), LIBND4J_TYPES, FLOAT_TYPES);
}
void ConvolutionUtils::vol2col(const NDArray& volume, NDArray& columns, const int sD, const int sH, const int sW, const int pD, const int pH, const int pW, const int dD, const int dH, const int dW) {
    BUILD_SINGLE_SELECTOR(volume.dataType(), vol2col_, (volume, columns, sD, sH, sW, pD, pH, pW, dD, dH, dW), LIBND4J_TYPES);
}
void ConvolutionUtils::col2vol(const NDArray& columns, NDArray& volume, const int sD, const int sH, const int sW, const int pD, const int pH, const int pW, const int dD, const int dH, const int dW) {
    BUILD_SINGLE_SELECTOR(volume.dataType(), col2vol_, (columns, volume, sD, sH, sW, pD, pH, pW, dD, dH, dW), LIBND4J_TYPES);
}
void ConvolutionUtils::upsampling2d(const NDArray& input, NDArray& output, const int factorH, const int factorW, const bool isNCHW) {
    BUILD_SINGLE_SELECTOR(input.dataType(), upsampling2d_, (input, output, factorH, factorW, isNCHW), LIBND4J_TYPES);
}
void ConvolutionUtils::upsampling3d(const NDArray& input, NDArray& output, const int factorD, const int factorH, const int factorW, const bool isNCDHW) {
    BUILD_SINGLE_SELECTOR(input.dataType(), upsampling3d_, (input, output, factorD, factorH, factorW, isNCDHW), LIBND4J_TYPES);
}
void ConvolutionUtils::upsampling2dBP(const NDArray& gradO, NDArray& gradI, const bool isNCHW) {
    BUILD_SINGLE_SELECTOR(gradO.dataType(), upsampling2dBP_, (gradO, gradI, isNCHW), LIBND4J_TYPES);
}
void ConvolutionUtils::upsampling3dBP(const NDArray& gradO, NDArray& gradI, const bool isNCHW) {
    BUILD_SINGLE_SELECTOR(gradO.dataType(), upsampling3dBP_, (gradO, gradI, isNCHW), LIBND4J_TYPES);
}



void ConvolutionUtils::pooling2d(const NDArray& input, NDArray& output, const int kH, const int kW, const int sH, const int sW, const int pH, const int pW, const int dH, const int dW, const int poolingMode, const int extraParam0) {    
    BUILD_SINGLE_SELECTOR(input.dataType(), pooling2d_, (input, output, kH, kW, sH, sW, pH, pW, dH, dW, poolingMode, extraParam0), LIBND4J_TYPES);
}
void ConvolutionUtils::pooling3d(const NDArray& input, NDArray& output, const int kD, const int kH, const int kW, const int sD, const int sH, const int sW, const int pD, const int pH, const int pW, const int dD, const int dH, const int dW, const int poolingMode, const int extraParam0) {    
    BUILD_SINGLE_SELECTOR(input.dataType(), pooling3d_, (input, output, kD, kH, kW, sD, sH, sW, pD, pH, pW, dD, dH, dW, poolingMode, extraParam0), LIBND4J_TYPES);
}
void ConvolutionUtils::pooling2dBP(const NDArray& input, const NDArray& gradO, NDArray& gradI, const int kH, const int kW, const int sH, const int sW, const int pH, const int pW, const int dH, const int dW, const int poolingMode, const int extraParam0) {    
    BUILD_SINGLE_SELECTOR(input.dataType(), pooling2dBP_, (input, gradO, gradI, kH, kW, sH, sW, pH, pW, dH, dW, poolingMode, extraParam0), LIBND4J_TYPES);
}
void ConvolutionUtils::pooling3dBP(const NDArray& input, const NDArray& gradO, NDArray& gradI, const int kD, const int kH, const int kW, const int sD, const int sH, const int sW, const int pD, const int pH, const int pW, const int dD, const int dH, const int dW, const int poolingMode, const int extraParam0) {    
    BUILD_SINGLE_SELECTOR(input.dataType(), pooling3dBP_, (input, gradO, gradI, kD, kH, kW, sD, sH, sW, pD, pH, pW, dD, dH, dW, poolingMode, extraParam0), LIBND4J_TYPES);
}


BUILD_DOUBLE_TEMPLATE(template void conv2d_,            (const NDArray* input, const NDArray* weights, const NDArray* bias, NDArray* output, const int kH, const int kW, const int sH, const int sW, int pH, int pW, const int dH, const int dW, const int isSameMode, const int isNCHW), LIBND4J_TYPES, FLOAT_TYPES);
BUILD_DOUBLE_TEMPLATE(template void conv2dBP_,          (const NDArray* input, const NDArray* weights, const NDArray* bias, const NDArray* gradO, NDArray* gradI, NDArray* gradW, NDArray* gradB, const int kH, const int kW, const int sH, const int sW, int pH, int pW, const int dH, const int dW, const int isSameMode, const int isNCHW), LIBND4J_TYPES, FLOAT_TYPES);
BUILD_DOUBLE_TEMPLATE(template void depthwiseConv2d_,   (const NDArray* input, const NDArray* weights, const NDArray* bias, NDArray* output, const int kH, const int kW, const int sH, const int sW, int pH, int pW, const int dH, const int dW, const int isSameMode, const int isNCHW), LIBND4J_TYPES, FLOAT_TYPES);
BUILD_DOUBLE_TEMPLATE(template void depthwiseConv2dBP_, (const NDArray* input, const NDArray* weights, const NDArray* bias, const NDArray* gradO, NDArray* gradI, NDArray* gradW, NDArray* gradB, const int kH, const int kW, const int sH, const int sW, int pH, int pW, const int dH, const int dW, const int isSameMode, const int isNCHW), LIBND4J_TYPES, FLOAT_TYPES);
BUILD_DOUBLE_TEMPLATE(template void sconv2d_,           (const NDArray* input, const NDArray* weightsDepth, const NDArray* weightsPoint, const NDArray* bias,  NDArray* output, const int kH, const int kW, const int sH, const int sW, int pH, int pW, const int dH, const int dW, const int isSameMode, const int isNCHW), LIBND4J_TYPES, FLOAT_TYPES);

BUILD_SINGLE_TEMPLATE(template void upsampling2d_,   (const NDArray& input, NDArray& output, const int factorH, const int factorW, const bool isNCHW), LIBND4J_TYPES);
BUILD_SINGLE_TEMPLATE(template void upsampling3d_,   (const NDArray& input, NDArray& output, const int factorD, const int factorH, const int factorW, const bool isNCDHW), LIBND4J_TYPES);
BUILD_SINGLE_TEMPLATE(template void upsampling2dBP_, (const NDArray& gradO, NDArray& gradI, const bool isNCHW), LIBND4J_TYPES);
BUILD_SINGLE_TEMPLATE(template void upsampling3dBP_, (const NDArray& gradO, NDArray& gradI, const bool isNCHW), LIBND4J_TYPES);
BUILD_SINGLE_TEMPLATE(template void vol2col_,        (const NDArray& volume, NDArray& columns, const int sD, const int sH, const int sW, const int pD, const int pH, const int pW, const int dD, const int dH, const int dW), LIBND4J_TYPES);
BUILD_SINGLE_TEMPLATE(template void col2vol_,        (const NDArray& columns, NDArray& volume, const int sD, const int sH, const int sW, const int pD, const int pH, const int pW, const int dD, const int dH, const int dW), LIBND4J_TYPES);
BUILD_SINGLE_TEMPLATE(template void pooling2d_,      (const NDArray& input, NDArray& output, const int kH, const int kW, const int sH, const int sW, const int pH, const int pW, const int dH, const int dW, const int poolingMode, const int extraParam0), LIBND4J_TYPES);
BUILD_SINGLE_TEMPLATE(template void pooling3d_,      (const NDArray& input, NDArray& output, const int kD, const int kH, const int kW, const int sD, const int sH, const int sW, const int pD, const int pH, const int pW, const int dD, const int dH, const int dW, const int poolingMode, const int extraParam0), LIBND4J_TYPES);
BUILD_SINGLE_TEMPLATE(template void pooling2dBP_,    (const NDArray& input, const NDArray& gradO, NDArray& gradI, const int kH, const int kW, const int sH, const int sW, const int pH, const int pW, const int dH, const int dW, const int poolingMode, const int extraParam0), LIBND4J_TYPES);
BUILD_SINGLE_TEMPLATE(template void pooling3dBP_,    (const NDArray& input, const NDArray& gradO, NDArray& gradI, const int kD, const int kH, const int kW, const int sD, const int sH, const int sW, const int pD, const int pH, const int pW, const int dD, const int dH, const int dW, const int poolingMode, const int extraParam0), LIBND4J_TYPES);

}
}<|MERGE_RESOLUTION|>--- conflicted
+++ resolved
@@ -29,7 +29,7 @@
 
 //////////////////////////////////////////////////////////////////////////
 void ConvolutionUtils::calcPadding2D(int& pH, int& pW, int oH, int oW, int iH, int iW, int kH, int kW, int sH, int sW, int dH, int dW) {
-    
+
     int eKH, eKW;
     if (dH == 1 && dW == 1) {
         eKH = kH;
@@ -46,7 +46,7 @@
 //////////////////////////////////////////////////////////////////////////
 void ConvolutionUtils::calcPadding3D(int& pD, int& pH, int& pW, const int oD, const int oH, const int oW, const int iD, const int iH, const int iW, const int kD, const int kH, const int kW, const int sD, const int sH, const int sW, const int dD, const int dH, const int dW) {
 
-    int eKD, eKH, eKW;            
+    int eKD, eKH, eKW;
     if (dD == 1 && dH == 1 && dW == 1) {
         eKD = kD;
         eKH = kH;
@@ -58,77 +58,10 @@
     }
 
     pD = ((oD - 1) * sD + eKD - iD) / 2;       // Note that padBottom is 1 bigger than this if bracketed term is not divisible by 2
-    pH = ((oH - 1) * sH + eKH - iH) / 2; 
+    pH = ((oH - 1) * sH + eKH - iH) / 2;
     pW = ((oW - 1) * sW + eKW - iW) / 2;
 
-<<<<<<< HEAD
-}
-=======
-            if(!isSameMode) {                                           // valid
-                
-                oD = (iD - (kD + (kD - 1) * (dD - 1)) + 2 * pD) / sD + 1;
-                oH = (iH - (kH + (kH - 1) * (dH - 1)) + 2 * pH) / sH + 1;
-                oW = (iW - (kW + (kW - 1) * (dW - 1)) + 2 * pW) / sW + 1;
-            }
-            else {                                                      // same
-                
-                oD = (int) nd4j::math::nd4j_ceil(iD * 1.f / sD);
-                oH = (int) nd4j::math::nd4j_ceil(iH * 1.f / sH);
-                oW = (int) nd4j::math::nd4j_ceil(iW * 1.f / sW);
-            }
-        }
-
-//////////////////////////////////////////////////////////////////////////
-        template<typename T>
-        void ConvolutionUtils<T>::calcOutSizeDeconv2D(int& oH, int& oW, const int kH, const int kW, const int sH, const int sW, const int pH, const int pW, const int dH, const int dW, const int iH, const int iW, const int isSameMode) {
-            
-            if (isSameMode) {
-                oH = sH * iH;
-                oW = sW * iW;
-            } 
-            else {
-                int ekH, ekW;
-                if (dH == 1 && dW == 1) {
-                    ekH = kH;
-                    ekW = kW;
-                } else {
-                    ekH = kH + (kH - 1) * (dH - 1);
-                    ekW = kW + (kW - 1) * (dW - 1);
-                }
-
-                oH = sH * (iH - 1) + ekH - 2 * pH;
-                oW = sW * (iW - 1) + ekW - 2 * pW;
-            }
-        }
-       
-//////////////////////////////////////////////////////////////////////////
-        template<typename T>
-        void ConvolutionUtils<T>::calcOutSizeDeconv3D(int& oD, int& oH, int& oW, const int kD, const int kH, const int kW, const int sD, const int sH, const int sW, const int pD, const int pH, const int pW, const int dD, const int dH, const int dW, const int iD, const int iH, const int iW, const int isSameMode) {
-            
-            if (isSameMode) {
-                oD = sD * iD;
-                oH = sH * iH;
-                oW = sW * iW;
-            } 
-            else {
-                int ekD, ekH, ekW;
-                if (dD == 1 && dH == 1 && dW == 1) {
-                    ekD = kD;
-                    ekH = kH;
-                    ekW = kW;
-                } else {
-                    ekD = kD + (kD - 1) * (dD - 1);
-                    ekH = kH + (kH - 1) * (dH - 1);
-                    ekW = kW + (kW - 1) * (dW - 1);
-                }
-
-                oD = sD * (iD - 1) + ekD - 2 * pD;
-                oH = sH * (iH - 1) + ekH - 2 * pH;
-                oW = sW * (iW - 1) + ekW - 2 * pW;
-            }
-        }
-
->>>>>>> 39049a37
+}
 
 //////////////////////////////////////////////////////////////////////////
 void ConvolutionUtils::getSizesAndIndexesConv2d(const bool isNCHW, const Nd4jLong* inShapeInfo, const Nd4jLong* outShapeInfo, int& bS, int& iC, int& iH, int& iW, int& oC, int& oH, int& oW, int& indIOioC, int& indIiH, int& indWiC, int& indWoC, int& indWkH, int& indOoH) {
@@ -136,17 +69,17 @@
     // input   [bS, iH, iW, iC] (NHWC) or [bS, iC, iH, iW] (NCHW)
     // weights [kH, kW, iC, oC] always
     // output  [bS, oH, oW, oC] (NHWC) or [bS, oC, oH, oW] (NCHW)
-    indWkH = 0; indWiC = 2; indWoC = 3; 
+    indWkH = 0; indWiC = 2; indWoC = 3;
 
     if(!isNCHW) {
-        indIOioC = 3; indIiH = 1; indOoH = 1; 
+        indIOioC = 3; indIiH = 1; indOoH = 1;
     }
     else {        
         indIOioC = 1; indIiH = 2; indOoH = 2;
     }    
 
     bS = inShapeInfo[1];                          // batch size
-    iC = inShapeInfo[indIOioC+1];                 // input channels        
+    iC = inShapeInfo[indIOioC+1];                 // input channels
     iH = inShapeInfo[indIiH+1];                   // input height
     iW = inShapeInfo[indIiH+2];                   // input width
     oC = outShapeInfo[indIOioC+1];                // output channels
@@ -169,7 +102,7 @@
 
     indWkD = 0; indWiC = 3; indWoC = 4;
     if(!isNCDHW) {
-        indIOioC = 4; indIOioD = 1; 
+        indIOioC = 4; indIOioD = 1;
     }
     else {        
         indIOioC = 1; indIOioD = 2;
@@ -186,361 +119,14 @@
     oW = output.sizeAt(indIOioD+2);                // output width    
 
 }
-<<<<<<< HEAD
-=======
- 
-//////////////////////////////////////////////////////////////////////////
-template <typename T>
-void ConvolutionUtils<T>::conv2d(const std::vector<NDArray<T>*>& inArrs, NDArray<T>* output, const std::vector<int>& intArgs) {
-
-    NDArray<T> *input   = inArrs[0];                                    // [bS, iH, iW, iC] (NHWC) or [bS, iC, iH, iW] (NCHW)
-    NDArray<T> *weights = inArrs[1];                                    // [kH, kW, iC, oC] always
-    NDArray<T> *bias    = inArrs[2];                                    // [oC]
-    
-    // output [bS, oH, oW, oC] (NHWC) or [bS, oC, oH, oW] (NCHW)
-                                         
-    int kH = intArgs[0];                                                        // filter(kernel) height
-    int kW = intArgs[1];                                                        // filter(kernel) width
-    int sH = intArgs[2];                                                        // strides height
-    int sW = intArgs[3];                                                        // strides width
-    int pH = intArgs[4];                                                        // paddings height
-    int pW = intArgs[5];                                                        // paddings width
-    int dH = intArgs[6];                                                        // dilations height
-    int dW = intArgs[7];                                                        // dilations width
-    int isSameMode = intArgs[8];                                                // 0-VALID, 1-SAME
-    int isNCHW     = intArgs[9];                                                
-    
-    int bS, iC, iH, iW, oC, oH, oW;                             // batch size, input channels, input height/width, output channels, output height/width;
-    int indIOioC, indIiH, indWoC, indWiC, indWkH, indOoH;       // corresponding indexes
-    ConvolutionUtils<T>::getSizesAndIndexesConv2d(isNCHW, *input, *output, bS, iC, iH, iW, oC, oH, oW, indIOioC, indIiH, indWiC, indWoC, indWkH, indOoH);
-    
-    std::vector<int> weightsAxesForDot = {indWiC, indWkH, indWkH+1};                                                        // iC, kH, kW
-    
-    std::vector<int> permutForOutput;
-    if(!isNCHW)
-        input = input->permute({0, 3, 1, 2});                                       // [bS, iH, iW, iC] -> [bS, iC, iH, iW] if NHWC
-    else
-        permutForOutput = {0, indOoH, indOoH+1, indIOioC};                          // [bS, oC, oH, oW] -> [bS, oH, oW, oC]
-     
-    if(isSameMode)                       // SAME        
-        ConvolutionUtils<T>::calcPadding2D(pH, pW, oH, oW, iH, iW, kH, kW, sH, sW, dH, dW);
-
-    NDArray<T> columns(input->ordering(), {bS, iC, kH, kW, oH, oW}, input->getWorkspace());        
-
-    //----- calculation of output -----//
-    std::vector<T> extrasIm2Col({(T) kH, (T) kW, (T) sH, (T) sW, (T) pH, (T) pW, (T) dH, (T) dW, (T)0.f, (T)0.f});
-    input->template applyTransform<simdOps::Im2col<T>>(&columns, extrasIm2Col.data());                    // [bS, iC, iH, iW] is convoluted to [bS, iC, kH, kW, oH, oW]
-    MmulHelper<T>::tensorDot(&columns, weights, output, {1,2,3}, weightsAxesForDot, permutForOutput); // [bS, iC, kH, kW, oH, oW] x [kH, kW, iC, oC]/[oC, iC, kH, kW] = [bS, oH, oW, oC]
-
-    //----- add biases if required -----//
-    if(bias)
-        output->template applyBroadcast<simdOps::Add<T>>({indIOioC}, bias);
-
-    if(!isNCHW)
-        delete input;                
-}
-
-#ifdef HAVE_MKLDNN
-using namespace mkldnn;
-
-template <typename T>
-void ConvolutionUtils<T>::mkldnn_conv2d(MKLDNNStream<T> &stream, const std::vector<NDArray<T>*>& inArrs, NDArray<T>* output, const std::vector<int>& intArgs) {
-
-    NDArray<T> *input   = inArrs[0];                                    // [bS, iH, iW, iC] (NHWC) or [bS, iC, iH, iW] (NCHW)
-    NDArray<T> *weights = inArrs[1];                                    // [kH, kW, iC, oC] always
-    NDArray<T> *bias    = inArrs[2];                                    // [oC]
-
-    // output [bS, oH, oW, oC] (NHWC) or [bS, oC, oH, oW] (NCHW)
-
-    int kH = intArgs[0];                                                        // filter(kernel) height
-    int kW = intArgs[1];                                                        // filter(kernel) width
-    int sH = intArgs[2];                                                        // strides height
-    int sW = intArgs[3];                                                        // strides width
-    int pH = intArgs[4];                                                        // paddings height
-    int pW = intArgs[5];                                                        // paddings width
-    int dH = intArgs[6];                                                        // dilations height
-    int dW = intArgs[7];                                                        // dilations width
-    int isSameMode = intArgs[8];                                                // 0-VALID, 1-SAME
-    int isNCHW     = intArgs[9];                                                
-
-    int bS, iC, iH, iW, oC, oH, oW;                             // batch size, input channels, input height/width, output channels, output height/width;
-    int indIOioC, indIiH, indWoC, indWiC, indWkH, indOoH;       // corresponding indexes
-    ConvolutionUtils<T>::getSizesAndIndexesConv2d(isNCHW, *input, *output, bS, iC, iH, iW, oC, oH, oW, indIOioC, indIiH, indWiC, indWoC, indWkH, indOoH);
-
-    if(isSameMode)                       // SAME
-        ConvolutionUtils<T>::calcPadding2D(pH, pW, oH, oW, iH, iW, kH, kW, sH, sW, dH, dW);
-
-    if (stream.checkAndReset(inArrs, {output}, {}, intArgs)) {
-        mkldnn::memory::dims conv_src_tz = { bS, iC, iH, iW };
-        mkldnn::memory::dims conv_weights_tz = { oC, iC, kH, kW };
-        mkldnn::memory::dims conv_bias_tz = { oC };
-        mkldnn::memory::dims conv_dst_tz = { bS, oC, oH, oW };
-        mkldnn::memory::dims conv_strides = { sH, sW };
-        mkldnn::memory::dims conv_padding = { pH, pW };
-        mkldnn::memory::dims conv_padding_r = { (oH - 1) * sH - iH + kH - pH,
-                                                (oW - 1) * sW - iW + kW - pW };
-
-        auto type = mkldnn::memory::data_type::f32;
-        auto format = isNCHW ? mkldnn::memory::format::nchw : mkldnn::memory::format::nhwc;
-        auto formatw = mkldnn::memory::format::hwio;
-        auto conv_src_md = mkldnn::memory::desc({ conv_src_tz }, type, format);
-        auto conv_weights_md = mkldnn::memory::desc({ conv_weights_tz }, type, formatw);
-        auto conv_bias_md = mkldnn::memory::desc({ conv_bias_tz }, type, mkldnn::memory::format::x);
-        auto conv_dst_md = mkldnn::memory::desc({ conv_dst_tz }, type, format);
-
-        conv_src_md.data.format = mkldnn_blocked; // overrides "format = isNCHW ? nchw : nhwc"
-        conv_src_md.data.layout_desc.blocking.strides[0][0] = input->stridesOf()[isNCHW ? 0 : 0];
-        conv_src_md.data.layout_desc.blocking.strides[0][1] = input->stridesOf()[isNCHW ? 1 : 3];
-        conv_src_md.data.layout_desc.blocking.strides[0][2] = input->stridesOf()[isNCHW ? 2 : 1];
-        conv_src_md.data.layout_desc.blocking.strides[0][3] = input->stridesOf()[isNCHW ? 3 : 2];
-
-        conv_weights_md.data.format = mkldnn_blocked; // overrides "formatw = hwio"
-        conv_weights_md.data.layout_desc.blocking.strides[0][0] = weights->stridesOf()[3];
-        conv_weights_md.data.layout_desc.blocking.strides[0][1] = weights->stridesOf()[2];
-        conv_weights_md.data.layout_desc.blocking.strides[0][2] = weights->stridesOf()[0];
-        conv_weights_md.data.layout_desc.blocking.strides[0][3] = weights->stridesOf()[1];
-
-        conv_dst_md.data.format = mkldnn_blocked; // overrides "format = isNCHW ? nchw : nhwc"
-        conv_dst_md.data.layout_desc.blocking.strides[0][0] = output->stridesOf()[isNCHW ? 0 : 0];
-        conv_dst_md.data.layout_desc.blocking.strides[0][1] = output->stridesOf()[isNCHW ? 1 : 3];
-        conv_dst_md.data.layout_desc.blocking.strides[0][2] = output->stridesOf()[isNCHW ? 2 : 1];
-        conv_dst_md.data.layout_desc.blocking.strides[0][3] = output->stridesOf()[isNCHW ? 3 : 2];
-
-        auto conv_desc = bias != nullptr
-                ? convolution_forward::desc(prop_kind::forward,
-                        convolution_direct, conv_src_md, conv_weights_md, conv_bias_md,
-                        conv_dst_md, conv_strides, conv_padding, conv_padding_r, padding_kind::zero)
-                : convolution_forward::desc(prop_kind::forward,
-                        convolution_direct, conv_src_md, conv_weights_md,
-                        conv_dst_md, conv_strides, conv_padding, conv_padding_r, padding_kind::zero);
-
-        auto conv_prim_desc = convolution_forward::primitive_desc(conv_desc, stream.getEngine());
-        auto conv_src_memory = mkldnn::memory(conv_prim_desc.src_primitive_desc(), input->buffer());
-        auto conv_weights_memory = mkldnn::memory(conv_prim_desc.weights_primitive_desc(), weights->buffer());
-        auto conv_dst_memory = mkldnn::memory(conv_prim_desc.dst_primitive_desc(), output->buffer());
-        if (bias != nullptr) {
-            auto conv_bias_memory = mkldnn::memory(conv_prim_desc.bias_primitive_desc(), bias->buffer());
-            stream.setMemory({conv_src_memory, conv_weights_memory, conv_bias_memory, conv_dst_memory});
-            stream.setOperation(convolution_forward(conv_prim_desc, conv_src_memory, conv_weights_memory, conv_bias_memory, conv_dst_memory));
-        } else {
-            stream.setMemory({conv_src_memory, conv_weights_memory, conv_dst_memory});
-            stream.setOperation(convolution_forward(conv_prim_desc, conv_src_memory, conv_weights_memory, conv_dst_memory));
-        }
-    }
-
-    stream.submitAndWait();
-}
-#endif
-
-//////////////////////////////////////////////////////////////////////////
-template <typename T>
-void ConvolutionUtils<T>::conv2dBP(const std::vector<NDArray<T>*>& inArrs, const std::vector<NDArray<T>*>& outArrs, const std::vector<int>& intArgs) {
-
-    NDArray<T> *input   = inArrs[0];                        // [bS, iH, iW, iC] (NHWC) or [bS, iC, iH, iW] (NCHW)
-    NDArray<T> *weights = inArrs[1];                        // [kH, kW, iC, oC] always
-    NDArray<T> *bias    = inArrs[2];                        // [oC]
-    NDArray<T> *gradO   = inArrs[3];                        // [bS, oH, oW, oC] (NHWC) or [bS, oC, oH, oW] (NCHW), epsilon_next
-    
-    NDArray<T> *gradI = outArrs[0];                         // [bS, iH, iW, iC] (NHWC) or [bS, iC, iH, iW] (NCHW), epsilon
-    NDArray<T> *gradW = outArrs[1];                         // [kH, kW, iC, oC] always
-    NDArray<T> *gradB = outArrs[2];                         // [oC]
-                                     
-    int kH = intArgs[0];                                                        // filter(kernel) height
-    int kW = intArgs[1];                                                        // filter(kernel) width
-    int sH = intArgs[2];                                                        // strides height
-    int sW = intArgs[3];                                                        // strides width
-    int pH = intArgs[4];                                                        // paddings height
-    int pW = intArgs[5];                                                        // paddings width
-    int dH = intArgs[6];                                                        // dilations height
-    int dW = intArgs[7];                                                        // dilations width
-    int isSameMode = intArgs[8];                                                // 0-VALID, 1-SAME
-    int isNCHW     = intArgs[9];                                                
-
-    int bS, iC, iH, iW, oC, oH, oW;                             // batch size, input channels, input height/width, output channels, output height/width;
-    int indIOioC, indIiH, indWoC, indWiC, indWkH, indOoH;       // corresponding indexes
-    getSizesAndIndexesConv2d(isNCHW, *input, *gradO, bS, iC, iH, iW, oC, oH, oW, indIOioC, indIiH, indWiC, indWoC, indWkH, indOoH);
-
-    std::vector<int> gradOaxesForDot; 
-
-    if(!isNCHW) {
-        input = input->permute({0, 3, 1, 2});                                   // [bS, iH, iW, iC] -> [bS, iC, iH, iW]                        
-        gradI = gradI->permute({0, 3, 1, 2});                                   // [bS, iH, iW, iC] -> [bS, iC, iH, iW]                        
-        gradOaxesForDot  = {0, 1, 2};                                           // bS, oH, oW        
-    }
-    else
-        gradOaxesForDot  = {0, 2, 3};                                           // bS, oH, oW
-    
-    if(isSameMode)                       // SAME        
-        calcPadding2D(pH, pW, oH, oW, iH, iW, kH, kW, sH, sW, dH, dW);
-
-    
-    NDArray<T> columns(input->ordering(), {bS, iC, kH, kW, oH, oW}, input->getWorkspace());
-    
-    // ----- calculation of gradW ----- // 
-    if(gradW) {
-        std::vector<T> extrasIm2Col({(T) kH, (T) kW, (T) sH, (T) sW, (T) pH, (T) pW, (T) dH, (T) dW, (T)0.f, (T)0.f});
-        input->template applyTransform<simdOps::Im2col<T>>(&columns, extrasIm2Col.data());                    // [bS, iC, iH, iW] is convoluted to [bS, iC, kH, kW, oH, oW]        
-        nd4j::MmulHelper<T>::tensorDot(&columns, gradO, gradW, {0,4,5}, gradOaxesForDot, {2, 0, 1, 3});       // [bS, iC, kH, kW, oH, oW] x [bS, oH, oW, oC]/[bS, oC, oH, oW] = [iC, kH, kW, oC]
-    }
-
-    // ----- calculation of gradB ----- // 
-    if(gradB) {        
-        if(gradB->rankOf() == 2) 
-            gradB = gradB->reshape(gradB->ordering(), {(int)gradB->lengthOf()});
-        gradO->template reduceAlongDimension<simdOps::Sum<T>>(gradB, gradOaxesForDot);                          // sum over bS, oH, oW
-        if(gradB != outArrs[2]) 
-            delete gradB;
-    }
-
-    //----- calculation of gradI -----//
-    nd4j::MmulHelper<T>::tensorDot(weights, gradO, &columns, {indWoC}, {indIOioC}, {2, 3, 1, 0, 4, 5});       // [kH, kW, iC, oC]/[oC, iC, kH, kW]] x [bS, oH, oW, oC]/[bS, oC, oH, oW] = [kH, kW, iC, bS, oH, oW]
-    std::vector<T> extrasCol2Im({(T) sH, (T) sW, (T) pH, (T) pW, (T) iH, (T) iW, (T) dH, (T) dW});
-    columns.template applyTransform<simdOps::Col2Im<T>>(gradI, extrasCol2Im.data());                            // [bS, iC, kH, kW, oH, oW] is de-convoluted to [bS, iC, iH, iW]
-  
-    if(!isNCHW) {
-        delete input;
-        delete gradI;
-    }
-}
-
-//////////////////////////////////////////////////////////////////////////
-template <typename T>
-void ConvolutionUtils<T>::depthwiseConv2d(const std::vector<NDArray<T>*>& inArrs, NDArray<T>* output, const std::vector<int>& intArgs) {
-
-    NDArray<T> *input   = inArrs[0];                                    // [bS, iH, iW, iC] (NHWC) or [bS, iC, iH, iW] (NCHW)
-    NDArray<T> *weights = inArrs[1];                                    // [kH, kW, iC, mC] always
-    NDArray<T> *bias    = inArrs[2];                                    // [oC] = iC*mC
-    
-    // output is [bS, oH, oW, iC*mC] (NHWC) or [bS, iC*mC, oH, oW] (NCHW)        
-                                     
-    int kH = intArgs[0];                                                        // filter(kernel) height
-    int kW = intArgs[1];                                                        // filter(kernel) width
-    int sH = intArgs[2];                                                        // strides height
-    int sW = intArgs[3];                                                        // strides width
-    int pH = intArgs[4];                                                        // paddings height
-    int pW = intArgs[5];                                                        // paddings width
-    int dH = intArgs[6];                                                        // dilations height 
-    int dW = intArgs[7];                                                        // dilations width
-    int isSameMode = intArgs[8];                                                // 0-VALID, 1-SAME
-    int isNCHW     = intArgs[9];                                                
-
-    int bS, iC, iH, iW, mC, oC, oH, oW;                     // batch size, input channels, input height/width, channels multiplier(oC = iC*mC), output channels, output height/width
-    int indIOioC, indIiH, indWmC, indWiC, indWkH, indOoH;   // corresponding indexes
-    getSizesAndIndexesConv2d(isNCHW, *input, *output, bS, iC, iH, iW, oC, oH, oW, indIOioC, indIiH, indWiC, indWmC, indWkH, indOoH);    
-    mC = weights->sizeAt(indWmC);                           // channels multiplier
-    
-    std::vector<std::vector<Nd4jLong>> modifColumns = {{1,0,4,5,2,3}, {iC,bS*oH*oW,kH*kW}};  // [bS,iC,kH,kW,oH,oW] -> [iC,bS,oH,oW,kH,kW] -> [iC,bS*oH*oW,kH*kW]
-    std::vector<std::vector<Nd4jLong>> modifOutput;
-    std::vector<Nd4jLong> outReShape;
-
-    if(!isNCHW) {        
-        input = input->permute({0, 3, 1, 2});                                           // [bS,iH,iW,iC]    -> [bS,iC,iH,iW] 
-        outReShape = {bS, oH, oW, iC, mC};                                              // [bS,oH,oW,iC*mC] -> [bS,oH,oW,iC,mC]
-        modifOutput = {{3,0,1,2,4},{iC, bS*oH*oW, mC}};                                 // [bS,oH,oW,iC,mC] -> [iC,bS,oH,oW,mC] -> [iC,bS*oH*oW,mC]
-    }
-    else {
-        outReShape = {bS, iC, mC, oH, oW};                                              // [bS,iC*mC,oH,oW] -> [bS,iC,mC,oH,oW]
-        modifOutput = {{1,0,3,4,2},{iC, bS*oH*oW, mC}};                                 // [bS,iC,mC,oH,oW] -> [iC,bS,oH,oW,mC] -> [iC,bS*oH*oW,mC]
-    }
-
-    if(isSameMode)                       // SAME        
-        ConvolutionUtils<T>::calcPadding2D(pH, pW, oH, oW, iH, iW, kH, kW, sH, sW, dH, dW);
-
-    NDArray<T> columns(input->ordering(), {bS, iC, kH, kW, oH, oW}, input->getWorkspace());                
-    NDArray<T>* outputReshaped = output->reshape(output->ordering(), outReShape);
-    std::vector<T> extrasIm2Col({(T) kH, (T) kW, (T) sH, (T) sW, (T) pH, (T) pW, (T) dH, (T) dW, (T)0.f, (T)0.f});
-
-    input->template applyTransform<simdOps::Im2col<T>>(&columns, extrasIm2Col.data());                                 // [bS, iC, iH, iW] is convoluted to [bS, iC, kH, kW, oH, oW]
-    nd4j::MmulHelper<T>::tensorDot(&columns, weights, outputReshaped, modifColumns, {{2,0,1,3},{iC,kH*kW,mC}}, modifOutput);    // [iC, bS*oH*oW, kW*kH] x [iC, kH*kW, mC] = [iC, bS*oH*oW, mC]
-    
-    if(bias)
-        output->template applyBroadcast<simdOps::Add<T>>({indIOioC}, bias);
-
-    if(!isNCHW)
-        delete input;                  
-    
-    delete outputReshaped;
-}
-
-//////////////////////////////////////////////////////////////////////////
-template <typename T>
-void ConvolutionUtils<T>::depthwiseConv2dBP(const std::vector<NDArray<T>*>& inArrs, const std::vector<NDArray<T>*>& outArrs, const std::vector<int>& intArgs) {
-
-    NDArray<T> *input   = inArrs[0];                            // [bS, iH, iW, iC] (NDHWC) or [bS, iC, iH, iW] (NCDHW)
-    NDArray<T> *weights = inArrs[1];                            // [kH, kW, iC, mC] always
-    NDArray<T> *bias    = inArrs[2];                            // [oC] = [iC*mC]
-    NDArray<T> *gradO   = inArrs[3];                            // [bS, oH, oW, oC] (NDHWC) or [bS, oC, oH, oW] (NCDHW), epsilon_next
-    
-    NDArray<T> *gradI = outArrs[0];                             // [bS, iH, iW, iC] (NDHWC) or [bS, iC, iH, iW] (NCDHW), epsilon
-    NDArray<T> *gradW = outArrs[1];                             // [kH, kW, iC, mC] always
-    NDArray<T> *gradB = outArrs[2];                             // [oC]        
-                                     
-    int kH = intArgs[0];                                                        // filter(kernel) height
-    int kW = intArgs[1];                                                        // filter(kernel) width
-    int sH = intArgs[2];                                                        // strides height
-    int sW = intArgs[3];                                                        // strides width
-    int pH = intArgs[4];                                                        // paddings height
-    int pW = intArgs[5];                                                        // paddings width
-    int dH = intArgs[6];                                                        // dilations height
-    int dW = intArgs[7];                                                        // dilations width
-    int isSameMode = intArgs[8];                                                // 0-VALID, 1-SAME
-    int isNCHW     = intArgs[9];                                                
-
-    int bS, iC, iH, iW, mC, oC, oH, oW;                     // batch size, input channels, input height/width, channels multiplier(oC = iC*mC), output channels, output height/width
-    int indIOioC, indIiH, indWmC, indWiC, indWkH, indOoH;   // corresponding indexes
-    ConvolutionUtils<T>::getSizesAndIndexesConv2d(isNCHW, *input, *gradO, bS, iC, iH, iW, oC, oH, oW, indIOioC, indIiH, indWiC, indWmC, indWkH, indOoH);    
-    mC = weights->sizeAt(indWmC);                           // channels multiplier    
-
-    std::vector<std::vector<Nd4jLong>> modifColumns = {{1,2,3,0,4,5}, {iC, kH*kW, bS*oH*oW}};      // [bS,iC,kH,kW,oH,oW] -> [iC, kH*kW, bS*oH*oW]
-    std::vector<std::vector<Nd4jLong>> modifGradO1, modifGradO2;
-    std::vector<Nd4jLong> gradOreShape;
-
-    if(!isNCHW) {        
-        input = input->permute({0, 3, 1, 2});                                           // [bS,iH,iW,iC]    -> [bS,iC,iH,iW]
-        gradI = gradI->permute({0, 3, 1, 2});                                           // [bS,iH,iW,iC]    -> [bS,iC,iH,iW]
-        gradOreShape = {bS, oH, oW, iC, mC};                                            // [bS,oH,oW,iC*mC] -> [bS,oH,oW,iC,mC]
-        modifGradO1 = {{3,0,1,2,4},{iC, bS*oH*oW, mC}};                                 // [bS,oH,oW,iC,mC] -> [iC,bS,oH,oW,mC] -> [iC,bS*oH*oW,mC]
-        modifGradO2 = {{3,0,1,2},{iC, mC, bS*oH*oW}};                                   // [bS,oH,oW,iC*mC] -> [iC*mC,bS,oH,oW] -> [iC,mC,bS*oH*oW]
-    }
-    else {
-        gradOreShape = {bS, iC, mC, oH, oW};                                            // [bS,iC*mC,oH,oW] -> [bS,iC,mC,oH,oW]
-        modifGradO1 = {{1,0,3,4,2},{iC, bS*oH*oW, mC}};                                 // [bS,iC,mC,oH,oW] -> [iC,bS,oH,oW,mC] -> [iC,bS*oH*oW,mC]
-        modifGradO2 = {{1,0,2,3},{iC, mC, bS*oH*oW}};                                   // [bS,iC*mC,oH,oW] -> [iC*mC,bS,oH,oW] -> [iC,mC,bS*oH*oW]
-    }
-
-    if(isSameMode)                       // SAME        
-        ConvolutionUtils<T>::calcPadding2D(pH, pW, oH, oW, iH, iW, kH, kW, sH, sW, dH, dW);
-
-    NDArray<T>  columns(input->ordering(), {bS, iC, kH, kW, oH, oW}, input->getWorkspace());        
-    NDArray<T>* gradOreshaped = gradO->reshape(gradO->ordering(), gradOreShape);
-    std::vector<T> extrasIm2Col({(T) kH, (T) kW, (T) sH, (T) sW, (T) pH, (T) pW, (T) dH, (T) dW, (T)0.f, (T)0.f});
-    std::vector<T> extrasCol2Im({(T) sH, (T) sW, (T) pH, (T) pW, (T) iH, (T) iW, (T) dH, (T) dW});
-    
-    // ----- calculation of gradW and gradB ----- //            
-    input->template applyTransform<simdOps::Im2col<T>>(&columns, extrasIm2Col.data());                          // [bS, iC, iH, iW] is convoluted to [bS, iC, kH, kW, oH, oW]    
-    nd4j::MmulHelper<T>::tensorDot(&columns, gradOreshaped, gradW, modifColumns, modifGradO1, {{2,0,1,3},{iC,kH*kW,mC}});  // [iC, kW*kH, bS*oH*oW] x [iC, bS*oH*oW, mC] = [iC, kH*kW, mC]
-
-    // ----- calculation of gradB ----- //
-    if(gradB) {        
-        if(gradB->rankOf() == 2) 
-            gradB = gradB->reshape(gradB->ordering(), {(int)gradB->lengthOf()});
-        gradO->template reduceAlongDimension<simdOps::Sum<T>>(gradB, {0,indOoH,indOoH+1});                      // sum over bS, oH, oW
-        if(gradB != outArrs[2]) 
-            delete gradB;
-    }
-
-    //----- calculation of gradI -----//                
-    nd4j::MmulHelper<T>::tensorDot(weights, gradO, &columns, {{2,0,1,3},{iC,kH*kW,mC}}, modifGradO2, modifColumns); // [iC, kH*kW, mC] x [iC, mC, bS*oH*oW] = [iC, kW*kH, bS*oH*oW]    
-    columns.template applyTransform<simdOps::Col2Im<T>>(gradI, extrasCol2Im.data());                     // [bS, iC, kH, kW, oH, oW] is de-convoluted to [bS, iC, iH, iW]
->>>>>>> 39049a37
 
 //////////////////////////////////////////////////////////////////////////
 void ConvolutionUtils::calcOutSizeDeconv2D(int& oH, int& oW, const int kH, const int kW, const int sH, const int sW, const int pH, const int pW, const int dH, const int dW, const int iH, const int iW, const int isSameMode) {
-            
+
     if (isSameMode) {
         oH = sH * iH;
         oW = sW * iW;
-    } 
+    }
     else {
         int ekH, ekW;
         if (dH == 1 && dW == 1) {
@@ -557,31 +143,8 @@
 }
 
 //////////////////////////////////////////////////////////////////////////
-<<<<<<< HEAD
 // calculation of output height and width in 2D pooling procedure
 void ConvolutionUtils::calcOutSizePool2D(int& oH, int& oW, const int kH, const int kW, const int sH, const int sW, const int pH, const int pW, const int dH, const int dW, const int iH, const int iW, const int isSameMode) {
-=======
-template <typename T>
-void ConvolutionUtils<T>::sconv2d(const std::vector<NDArray<T>*>& inArrs, NDArray<T>* output, const std::vector<int>& intArgs) {
-
-    NDArray<T> *input        = inArrs[0];                                           // [bS, iH, iW, iC]  (NHWC) or [bS, iC, iH, iW]  (NCHW)
-    NDArray<T> *weightsDepth = inArrs[1];                                           // [kH, kW, iC, mC]  always
-    NDArray<T> *weightsPoint = inArrs[2];                                           // [1, 1, iC*mC, oC] always
-    NDArray<T> *bias         = inArrs[3];                                           // [oC], oC = iC*mC if weightsPoint=nullptr
-    
-    // output is [bS, oH, oW, oC]  (NHWC) or [bS, oC, oH, oW]  (NCHW)
-
-    int kH = intArgs[0];                                                        // filter(kernel) height
-    int kW = intArgs[1];                                                        // filter(kernel) width
-    int sH = intArgs[2];                                                        // strides height
-    int sW = intArgs[3];                                                        // strides width
-    int pH = intArgs[4];                                                        // paddings height
-    int pW = intArgs[5];                                                        // paddings width
-    int dH = intArgs[6];                                                        // dilations height
-    int dW = intArgs[7];                                                        // dilations width
-    int isSameMode = intArgs[8];                                                // 0-VALID, 1-SAME
-    int isNCHW     = intArgs[9];                                                
->>>>>>> 39049a37
     
     if(isSameMode > 0) {
         oH = (int) math::nd4j_ceil<double, int>(iH * 1.f / sH);
@@ -598,13 +161,13 @@
 void ConvolutionUtils::calcOutSizePool3D(int& oD, int& oH, int& oW, const int kD, const int kH, const int kW, const int sD, const int sH, const int sW, const int pD, const int pH, const int pW, const int dD, const int dH, const int dW, const int iD, const int iH, const int iW, const int isSameMode) {
 
     if(!isSameMode) {                                           // valid
-                
+
         oD = (iD - (kD + (kD - 1) * (dD - 1)) + 2 * pD) / sD + 1;
         oH = (iH - (kH + (kH - 1) * (dH - 1)) + 2 * pH) / sH + 1;
         oW = (iW - (kW + (kW - 1) * (dW - 1)) + 2 * pW) / sW + 1;
     }
     else {                                                      // same
-                
+
         oD = (int) nd4j::math::nd4j_ceil<double, int>(iD * 1.f / sD);
         oH = (int) nd4j::math::nd4j_ceil<double, int>(iH * 1.f / sH);
         oW = (int) nd4j::math::nd4j_ceil<double, int>(iW * 1.f / sW);
@@ -764,7 +327,7 @@
             volBuff[volOffset] = static_cast<T>(0.f);
         }
     }
-    
+
     T* col, *vol;
     int volDep, volRow, volCol;
 
@@ -836,9 +399,9 @@
 
     // input   [bS, iH, iW, iC] (NHWC) or [bS, iC, iH, iW] (NCHW)
     // weights [kH, kW, iC, oC] always
-    // bias    [oC]    
+    // bias    [oC]
     // output  [bS, oH, oW, oC] (NHWC) or [bS, oC, oH, oW] (NCHW)
-                                         
+
     // kH  filter(kernel) height
     // kW  filter(kernel) width
     // sH  strides height
@@ -849,18 +412,18 @@
     // dW  dilations width
     // isSameMode 0-VALID, 1-SAME
     // isNCHW     1-NCHW,  0-NHWC
-    
+
     int bS, iC, iH, iW, oC, oH, oW;                             // batch size, input channels, input height/width, output channels, output height/width;
     int indIOioC, indIiH, indWoC, indWiC, indWkH, indOoH;       // corresponding indexes
     ConvolutionUtils::getSizesAndIndexesConv2d(isNCHW, *input, *output, bS, iC, iH, iW, oC, oH, oW, indIOioC, indIiH, indWiC, indWoC, indWkH, indOoH);
-    
+
     std::vector<int> permutForOutput;
     if(!isNCHW)
         input = input->permute({0, 3, 1, 2});                                       // [bS, iH, iW, iC] -> [bS, iC, iH, iW] if NHWC
     else
         permutForOutput = {0, indOoH, indOoH+1, indIOioC};                          // [bS, oC, oH, oW] -> [bS, oH, oW, oC]
-     
-    if(isSameMode)                       // SAME        
+
+    if(isSameMode)                       // SAME
         ConvolutionUtils::calcPadding2D(pH, pW, oH, oW, iH, iW, kH, kW, sH, sW, dH, dW);
 
     NDArray columns(input->ordering(), {bS, iC, kH, kW, oH, oW}, input->dataType(), input->getWorkspace());
@@ -886,11 +449,11 @@
     // weights [kH, kW, iC, oC] always
     // bias    [oC]
     // gradO   [bS, oH, oW, oC] (NHWC) or [bS, oC, oH, oW] (NCHW), epsilon_next
-    
+
     // gradI    [bS, iH, iW, iC] (NHWC) or [bS, iC, iH, iW] (NCHW), epsilon
     // gradW    [kH, kW, iC, oC] always
     // gradB    [oC]
-                                     
+
     // kH         filter(kernel) height
     // kW         filter(kernel) width
     // sH         strides height
@@ -900,49 +463,49 @@
     // dH         dilations height
     // dW         dilations width
     // isSameMode 0-VALID, 1-SAME
-    // isNCHW     0-NHWC, 1-NCHW    
+    // isNCHW     0-NHWC, 1-NCHW
 
     int bS, iC, iH, iW, oC, oH, oW;                             // batch size, input channels, input height/width, output channels, output height/width;
     int indIOioC, indIiH, indWoC, indWiC, indWkH, indOoH;       // corresponding indexes
     ConvolutionUtils::getSizesAndIndexesConv2d(isNCHW, *input, *gradO, bS, iC, iH, iW, oC, oH, oW, indIOioC, indIiH, indWiC, indWoC, indWkH, indOoH);
 
-    std::vector<int> gradOaxesForDot;    
+    std::vector<int> gradOaxesForDot;
 
     if(!isNCHW) {
-        input = input->permute({0, 3, 1, 2});                                   // [bS, iH, iW, iC] -> [bS, iC, iH, iW]                        
-        gradI = gradI->permute({0, 3, 1, 2});                                   // [bS, iH, iW, iC] -> [bS, iC, iH, iW]                        
-        gradOaxesForDot  = {0, 1, 2};                                           // bS, oH, oW        
+        input = input->permute({0, 3, 1, 2});                                   // [bS, iH, iW, iC] -> [bS, iC, iH, iW]
+        gradI = gradI->permute({0, 3, 1, 2});                                   // [bS, iH, iW, iC] -> [bS, iC, iH, iW]
+        gradOaxesForDot  = {0, 1, 2};                                           // bS, oH, oW
     }
     else
         gradOaxesForDot  = {0, 2, 3};                                           // bS, oH, oW
-    
-    if(isSameMode)                       // SAME        
+
+    if(isSameMode)                       // SAME
         ConvolutionUtils::calcPadding2D(pH, pW, oH, oW, iH, iW, kH, kW, sH, sW, dH, dW);
-   
+
     NDArray columns(input->ordering(), {bS, iC, kH, kW, oH, oW}, input->dataType(), input->getWorkspace());
-    
-    // ----- calculation of gradW ----- // 
+
+    // ----- calculation of gradW ----- //
     if(gradW) {
         graph::LaunchContext ctx;
-        helpers::im2col(ctx, *input, columns, kH, kW, sH, sW, pH, pW, dH, dW, NDArrayFactory::create(0.f, input->getWorkspace()));   // [bS, iC, iH, iW] is convoluted to [bS, iC, kH, kW, oH, oW]        
+        helpers::im2col(ctx, *input, columns, kH, kW, sH, sW, pH, pW, dH, dW, NDArrayFactory::create(0.f, input->getWorkspace()));   // [bS, iC, iH, iW] is convoluted to [bS, iC, kH, kW, oH, oW]
         nd4j::MmulHelper::tensorDot(&columns, gradO, gradW, {0,4,5}, gradOaxesForDot, {2, 0, 1, 3});       // [bS, iC, kH, kW, oH, oW] x [bS, oH, oW, oC]/[bS, oC, oH, oW] = [iC, kH, kW, oC]
     }
 
-    // ----- calculation of gradB ----- // 
-    if(gradB) {        
+    // ----- calculation of gradB ----- //
+    if(gradB) {
         NDArray* gradBR = gradB;
-        if(gradB->rankOf() == 2) 
+        if(gradB->rankOf() == 2)
             gradBR = gradB->reshape(gradB->ordering(), {(int)gradB->lengthOf()});
         gradO->reduceAlongDimension(reduce::Sum, gradBR, gradOaxesForDot);                          // sum over bS, oH, oW
-        if(gradBR != gradB) 
+        if(gradBR != gradB)
             delete gradBR;
     }
 
     //----- calculation of gradI -----//
     nd4j::MmulHelper::tensorDot(weights, gradO, &columns, {indWoC}, {indIOioC}, {2, 3, 1, 0, 4, 5});  // [kH, kW, iC, oC]/[oC, iC, kH, kW]] x [bS, oH, oW, oC]/[bS, oC, oH, oW] = [kH, kW, iC, bS, oH, oW]
     graph::LaunchContext ctx;
-    helpers::col2im(ctx, columns, *gradI, sH, sW, pH, pW, iH, iW, dH, dW);                          // [bS, iC, kH, kW, oH, oW] is de-convoluted to [bS, iC, iH, iW]    
-  
+    helpers::col2im(ctx, columns, *gradI, sH, sW, pH, pW, iH, iW, dH, dW);                          // [bS, iC, kH, kW, oH, oW] is de-convoluted to [bS, iC, iH, iW]
+
     if(!isNCHW) {
         delete input;
         delete gradI;
@@ -951,13 +514,13 @@
 
 //////////////////////////////////////////////////////////////////////////
 template <typename X, typename Y>
-static void depthwiseConv2d_(const NDArray* input, const NDArray* weights, const NDArray* bias, NDArray* output, const int kH, const int kW, const int sH, const int sW, int pH, int pW, const int dH, const int dW, const int isSameMode, const int isNCHW) {    
+static void depthwiseConv2d_(const NDArray* input, const NDArray* weights, const NDArray* bias, NDArray* output, const int kH, const int kW, const int sH, const int sW, int pH, int pW, const int dH, const int dW, const int isSameMode, const int isNCHW) {
 
     // input     [bS, iH, iW, iC] (NHWC) or [bS, iC, iH, iW] (NCHW)
     // weights   [kH, kW, iC, mC] always
     // bias      [oC] = iC*mC
-    // output    [bS, oH, oW, iC*mC] (NHWC) or [bS, iC*mC, oH, oW] (NCHW)        
-                                     
+    // output    [bS, oH, oW, iC*mC] (NHWC) or [bS, iC*mC, oH, oW] (NCHW)
+
     // kH           filter(kernel) height
     // kW           filter(kernel) width
     // sH           strides height
@@ -971,15 +534,15 @@
 
     int bS, iC, iH, iW, mC, oC, oH, oW;                     // batch size, input channels, input height/width, channels multiplier(oC = iC*mC), output channels, output height/width
     int indIOioC, indIiH, indWmC, indWiC, indWkH, indOoH;   // corresponding indexes
-    ConvolutionUtils::getSizesAndIndexesConv2d(isNCHW, *input, *output, bS, iC, iH, iW, oC, oH, oW, indIOioC, indIiH, indWiC, indWmC, indWkH, indOoH);    
+    ConvolutionUtils::getSizesAndIndexesConv2d(isNCHW, *input, *output, bS, iC, iH, iW, oC, oH, oW, indIOioC, indIiH, indWiC, indWmC, indWkH, indOoH);
     mC = weights->sizeAt(indWmC);                           // channels multiplier
-    
+
     std::vector<std::vector<Nd4jLong>> modifColumns = {{1,0,4,5,2,3}, {iC,bS*oH*oW,kH*kW}};  // [bS,iC,kH,kW,oH,oW] -> [iC,bS,oH,oW,kH,kW] -> [iC,bS*oH*oW,kH*kW]
     std::vector<std::vector<Nd4jLong>> modifOutput;
     std::vector<Nd4jLong> outReShape;
 
-    if(!isNCHW) {        
-        input = input->permute({0, 3, 1, 2});                                           // [bS,iH,iW,iC]    -> [bS,iC,iH,iW] 
+    if(!isNCHW) {
+        input = input->permute({0, 3, 1, 2});                                           // [bS,iH,iW,iC]    -> [bS,iC,iH,iW]
         outReShape = {bS, oH, oW, iC, mC};                                              // [bS,oH,oW,iC*mC] -> [bS,oH,oW,iC,mC]
         modifOutput = {{3,0,1,2,4},{iC, bS*oH*oW, mC}};                                 // [bS,oH,oW,iC,mC] -> [iC,bS,oH,oW,mC] -> [iC,bS*oH*oW,mC]
     }
@@ -988,22 +551,22 @@
         modifOutput = {{1,0,3,4,2},{iC, bS*oH*oW, mC}};                                 // [bS,iC,mC,oH,oW] -> [iC,bS,oH,oW,mC] -> [iC,bS*oH*oW,mC]
     }
 
-    if(isSameMode)                       // SAME        
+    if(isSameMode)                       // SAME
         ConvolutionUtils::calcPadding2D(pH, pW, oH, oW, iH, iW, kH, kW, sH, sW, dH, dW);
 
     NDArray columns(input->ordering(), {bS, iC, kH, kW, oH, oW}, input->dataType(), input->getWorkspace());
     NDArray* outputReshaped = output->reshape(output->ordering(), outReShape);
-    
+
     graph::LaunchContext ctx;
-    helpers::im2col(ctx, *input, columns, kH, kW, sH, sW, pH, pW, dH, dW, NDArrayFactory::create(0.f, input->getWorkspace()));  // [bS, iC, iH, iW] is convoluted to [bS, iC, kH, kW, oH, oW]    
+    helpers::im2col(ctx, *input, columns, kH, kW, sH, sW, pH, pW, dH, dW, NDArrayFactory::create(0.f, input->getWorkspace()));  // [bS, iC, iH, iW] is convoluted to [bS, iC, kH, kW, oH, oW]
     MmulHelper::tensorDot(&columns, weights, outputReshaped, modifColumns, {{2,0,1,3},{iC,kH*kW,mC}}, modifOutput);              // [iC, bS*oH*oW, kW*kH] x [iC, kH*kW, mC] = [iC, bS*oH*oW, mC]
-    
+
     if(bias)
-        output->applyBroadcast(broadcast::Add, {indIOioC}, bias);    
-    
+        output->applyBroadcast(broadcast::Add, {indIOioC}, bias);
+
     if(!isNCHW)
-        delete input;                  
-    
+        delete input;
+
     delete outputReshaped;
 }
 
@@ -1017,8 +580,8 @@
     // gradO    [bS, oH, oW, oC] (NDHWC) or [bS, oC, oH, oW] (NCDHW), epsilon_next
     // gradI    [bS, iH, iW, iC] (NDHWC) or [bS, iC, iH, iW] (NCDHW), epsilon
     // gradW    [kH, kW, iC, mC] always
-    // gradB    [oC]        
-                                     
+    // gradB    [oC]
+
     //  kH          filter(kernel) height
     //  kW          filter(kernel) width
     //  sH          strides height
@@ -1028,20 +591,20 @@
     //  dH          dilations height
     //  dW          dilations width
     //  isSameMode  0-VALID, 1-SAME
-    //  isNCHW      0-NHWC, 1-NCHW    
+    //  isNCHW      0-NHWC, 1-NCHW
 
     int bS, iC, iH, iW, mC, oC, oH, oW;                     // batch size, input channels, input height/width, channels multiplier(oC = iC*mC), output channels, output height/width
     int indIOioC, indIiH, indWmC, indWiC, indWkH, indOoH;   // corresponding indexes
-    ConvolutionUtils::getSizesAndIndexesConv2d(isNCHW, *input, *gradO, bS, iC, iH, iW, oC, oH, oW, indIOioC, indIiH, indWiC, indWmC, indWkH, indOoH);    
-    mC = weights->sizeAt(indWmC);                           // channels multiplier    
+    ConvolutionUtils::getSizesAndIndexesConv2d(isNCHW, *input, *gradO, bS, iC, iH, iW, oC, oH, oW, indIOioC, indIiH, indWiC, indWmC, indWkH, indOoH);
+    mC = weights->sizeAt(indWmC);                           // channels multiplier
 
     std::vector<std::vector<Nd4jLong>> modifColumns = {{1,2,3,0,4,5}, {iC, kH*kW, bS*oH*oW}};      // [bS,iC,kH,kW,oH,oW] -> [iC, kH*kW, bS*oH*oW]
     std::vector<std::vector<Nd4jLong>> modifGradO1, modifGradO2;
     std::vector<Nd4jLong> gradOreShape;
 
-    if(!isNCHW) {        
-        input = input->permute({0, 3, 1, 2});                                           // [bS,iH,iW,iC]    -> [bS,iC,iH,iW] 
-        gradI = gradI->permute({0, 3, 1, 2});                                           // [bS,iH,iW,iC]    -> [bS,iC,iH,iW] 
+    if(!isNCHW) {
+        input = input->permute({0, 3, 1, 2});                                           // [bS,iH,iW,iC]    -> [bS,iC,iH,iW]
+        gradI = gradI->permute({0, 3, 1, 2});                                           // [bS,iH,iW,iC]    -> [bS,iC,iH,iW]
         gradOreShape = {bS, oH, oW, iC, mC};                                            // [bS,oH,oW,iC*mC] -> [bS,oH,oW,iC,mC]
         modifGradO1 = {{3,0,1,2,4},{iC, bS*oH*oW, mC}};                                 // [bS,oH,oW,iC,mC] -> [iC,bS,oH,oW,mC] -> [iC,bS*oH*oW,mC]
         modifGradO2 = {{3,0,1,2},{iC, mC, bS*oH*oW}};                                   // [bS,oH,oW,iC*mC] -> [iC*mC,bS,oH,oW] -> [iC,mC,bS*oH*oW]
@@ -1052,38 +615,38 @@
         modifGradO2 = {{1,0,2,3},{iC, mC, bS*oH*oW}};                                   // [bS,iC*mC,oH,oW] -> [iC*mC,bS,oH,oW] -> [iC,mC,bS*oH*oW]
     }
 
-    if(isSameMode)                       // SAME        
+    if(isSameMode)                       // SAME
         ConvolutionUtils::calcPadding2D(pH, pW, oH, oW, iH, iW, kH, kW, sH, sW, dH, dW);
 
     NDArray  columns(input->ordering(), {bS, iC, kH, kW, oH, oW}, input->dataType(), input->getWorkspace());
-    NDArray* gradOreshaped = gradO->reshape(gradO->ordering(), gradOreShape);    
-    
-    // ----- calculation of gradW and gradB ----- //            
-    
+    NDArray* gradOreshaped = gradO->reshape(gradO->ordering(), gradOreShape);
+
+    // ----- calculation of gradW and gradB ----- //
+
     graph::LaunchContext ctx;
-    helpers::im2col(ctx, *input, columns, kH, kW, sH, sW, pH, pW, dH, dW, NDArrayFactory::create(0.f, input->getWorkspace()));  // [bS, iC, iH, iW] is convoluted to [bS, iC, kH, kW, oH, oW]    
+    helpers::im2col(ctx, *input, columns, kH, kW, sH, sW, pH, pW, dH, dW, NDArrayFactory::create(0.f, input->getWorkspace()));  // [bS, iC, iH, iW] is convoluted to [bS, iC, kH, kW, oH, oW]
     nd4j::MmulHelper::tensorDot(&columns, gradOreshaped, gradW, modifColumns, modifGradO1, {{2,0,1,3},{iC,kH*kW,mC}});  // [iC, kW*kH, bS*oH*oW] x [iC, bS*oH*oW, mC] = [iC, kH*kW, mC]
 
     // ----- calculation of gradB ----- //
-    if(gradB) {        
+    if(gradB) {
         NDArray* gradBR = gradB;
-        if(gradB->rankOf() == 2) 
+        if(gradB->rankOf() == 2)
             gradBR = gradB->reshape(gradB->ordering(), {(int)gradB->lengthOf()});
         gradO->reduceAlongDimension(reduce::Sum, gradBR, {0,indOoH,indOoH+1});                      // sum over bS, oH, oW
-        if(gradBR != gradB) 
+        if(gradBR != gradB)
             delete gradBR;
     }
 
-    //----- calculation of gradI -----//                
-    nd4j::MmulHelper::tensorDot(weights, gradO, &columns, {{2,0,1,3},{iC,kH*kW,mC}}, modifGradO2, modifColumns); // [iC, kH*kW, mC] x [iC, mC, bS*oH*oW] = [iC, kW*kH, bS*oH*oW]    
+    //----- calculation of gradI -----//
+    nd4j::MmulHelper::tensorDot(weights, gradO, &columns, {{2,0,1,3},{iC,kH*kW,mC}}, modifGradO2, modifColumns); // [iC, kH*kW, mC] x [iC, mC, bS*oH*oW] = [iC, kW*kH, bS*oH*oW]
     helpers::col2im(ctx, columns, *gradI, sH, sW, pH, pW, iH, iW, dH, dW);                                       // [bS, iC, kH, kW, oH, oW] is de-convoluted to [bS, iC, iH, iW]
 
-    if(!isNCHW) {        
-        delete input;        
+    if(!isNCHW) {
+        delete input;
         delete gradI;
     }
 
-    delete gradOreshaped;      
+    delete gradOreshaped;
 }
 
 //////////////////////////////////////////////////////////////////////////
@@ -1106,22 +669,22 @@
     //  dW         dilations width
     //  isSameMode 0-VALID, 1-SAME
     //  isNCHW     1-NCHW,  0-NHWC
-    
+
     int bS, iC, iH, iW, mC, oC, oH, oW;                     // batch size, input channels, input height/width, channels multiplier, output channels, output height/width
     int indIOioC, indIiH, indWmC, indWiC, indWkH, indOoH;   // corresponding indexes
-    ConvolutionUtils::getSizesAndIndexesConv2d(isNCHW, *input, *output, bS, iC, iH, iW, oC, oH, oW, indIOioC, indIiH, indWiC, indWmC, indWkH, indOoH);    
+    ConvolutionUtils::getSizesAndIndexesConv2d(isNCHW, *input, *output, bS, iC, iH, iW, oC, oH, oW, indIOioC, indIiH, indWiC, indWmC, indWkH, indOoH);
     mC = weightsDepth->sizeAt(indWmC);                      // channels multiplier
 
     NDArray* outputDepth = output;
     if(weightsPoint)                        // if pointwise convolution is expected
         outputDepth = new NDArray(output->ordering(), !isNCHW ? std::vector<Nd4jLong>({bS, oH, oW, iC*mC}) : std::vector<Nd4jLong>({bS, iC*mC, oH, oW}), input->dataType(), input->getWorkspace());
 
-    // ----- perform depthwise convolution (if weightsPoint is absent then oC = iC*mC) ----- //    
+    // ----- perform depthwise convolution (if weightsPoint is absent then oC = iC*mC) ----- //
     ConvolutionUtils::depthwiseConv2d(input, weightsDepth, weightsPoint ? nullptr : bias, outputDepth, kH,kW, sH,sW, pH,pW, dH,dW, isSameMode, isNCHW);
-    
+
     // ----- perform pointwise convolution (oH = iH, oW = iW) ----- //
     if (weightsPoint) {
-        ConvolutionUtils::conv2d(outputDepth, weightsPoint, bias, output, 1,1, 1,1, 0,0, 1,1, isSameMode, isNCHW);             // in this case oH=iH, oW=iW                
+        ConvolutionUtils::conv2d(outputDepth, weightsPoint, bias, output, 1,1, 1,1, 0,0, 1,1, isSameMode, isNCHW);             // in this case oH=iH, oW=iW
         delete outputDepth;
     }
 }
@@ -1685,7 +1248,7 @@
             gI[i] = static_cast<T>(0.f);
     }
     else {
-        Nd4jLong idx[MAX_RANK];        
+        Nd4jLong idx[MAX_RANK];
 #pragma omp parallel for schedule(static) proc_bind(close) private(idx)
         for (Nd4jLong i = 0; i < gradILen; i++) {
             shape::ind2subC(gradI.rankOf(), gradI.shapeOf(), i, gradILen, idx);
@@ -1693,8 +1256,8 @@
 
             gI[offset] = static_cast<T>(0.f);
         }
-    }    
- 
+    }
+
     const int kHEff = kH + (kH-1)*(dH-1);
     const int kWEff = kW + (kW-1)*(dW-1);
 
@@ -1869,9 +1432,9 @@
 static void pooling3dBP_(const NDArray& input, const NDArray& gradO, NDArray& gradI, const int kD, const int kH, const int kW, const int sD, const int sH, const int sW, const int pD, const int pH, const int pW, const int dD, const int dH, const int dW, const int poolingMode, const int extraParam0) {
     // input [bS, iC, iD, iH, iW]
     // gradI [bS, iC, iD, iH, iW] -> gradI is output in this function
-    // gradO [bS, iC, oD, oH, oW]    
+    // gradO [bS, iC, oD, oH, oW]
     
-    T* in = const_cast<NDArray&>(input).bufferAsT<T>();    
+    T* in = const_cast<NDArray&>(input).bufferAsT<T>();
     T* gO = const_cast<NDArray&>(gradO).bufferAsT<T>();
     T* gI = gradI.bufferAsT<T>();
 
@@ -1887,7 +1450,7 @@
             gI[i] = static_cast<T>(0.f);
     }
     else {
-        Nd4jLong idx[MAX_RANK];        
+        Nd4jLong idx[MAX_RANK];
 #pragma omp parallel for schedule(static) proc_bind(close) private(idx)
         for (Nd4jLong i = 0; i < gradILen; i++) {
             shape::ind2subC(gradI.rankOf(), gradI.shapeOf(), i, gradILen, idx);
@@ -2110,19 +1673,19 @@
 
 
 
-void ConvolutionUtils::conv2d(const NDArray* input, const NDArray* weights, const NDArray* bias, NDArray* output, const int kH, const int kW, const int sH, const int sW, int pH, int pW, const int dH, const int dW, const int isSameMode, const int isNCHW) {   
+void ConvolutionUtils::conv2d(const NDArray* input, const NDArray* weights, const NDArray* bias, NDArray* output, const int kH, const int kW, const int sH, const int sW, int pH, int pW, const int dH, const int dW, const int isSameMode, const int isNCHW) {
     BUILD_DOUBLE_SELECTOR(input->dataType(), output->dataType(), conv2d_, (input, weights, bias, output, kH, kW, sH, sW, pH, pW, dH, dW, isSameMode, isNCHW), LIBND4J_TYPES, FLOAT_TYPES);
 }
-void ConvolutionUtils::conv2dBP(const NDArray* input, const NDArray* weights, const NDArray* bias, const NDArray* gradO, NDArray* gradI, NDArray* gradW, NDArray* gradB, const int kH, const int kW, const int sH, const int sW, int pH, int pW, const int dH, const int dW, const int isSameMode, const int isNCHW) {  
+void ConvolutionUtils::conv2dBP(const NDArray* input, const NDArray* weights, const NDArray* bias, const NDArray* gradO, NDArray* gradI, NDArray* gradW, NDArray* gradB, const int kH, const int kW, const int sH, const int sW, int pH, int pW, const int dH, const int dW, const int isSameMode, const int isNCHW) {
     BUILD_DOUBLE_SELECTOR(input->dataType(), gradO->dataType(), conv2dBP_, (input, weights, bias, gradO, gradI, gradW, gradB, kH, kW, sH, sW, pH, pW, dH, dW, isSameMode, isNCHW), LIBND4J_TYPES, FLOAT_TYPES);
 }
-void ConvolutionUtils::depthwiseConv2d(const NDArray* input, const NDArray* weights, const NDArray* bias, NDArray* output, const int kH, const int kW, const int sH, const int sW, int pH, int pW, const int dH, const int dW, const int isSameMode, const int isNCHW) {    
+void ConvolutionUtils::depthwiseConv2d(const NDArray* input, const NDArray* weights, const NDArray* bias, NDArray* output, const int kH, const int kW, const int sH, const int sW, int pH, int pW, const int dH, const int dW, const int isSameMode, const int isNCHW) {
     BUILD_DOUBLE_SELECTOR(input->dataType(), output->dataType(), depthwiseConv2d_, (input, weights, bias, output, kH, kW, sH, sW, pH, pW, dH, dW, isSameMode, isNCHW), LIBND4J_TYPES, FLOAT_TYPES);
 }
-void ConvolutionUtils::depthwiseConv2dBP(const NDArray* input, const NDArray* weights, const NDArray* bias, const NDArray* gradO, NDArray* gradI, NDArray* gradW, NDArray* gradB, const int kH, const int kW, const int sH, const int sW, int pH, int pW, const int dH, const int dW, const int isSameMode, const int isNCHW) {    
+void ConvolutionUtils::depthwiseConv2dBP(const NDArray* input, const NDArray* weights, const NDArray* bias, const NDArray* gradO, NDArray* gradI, NDArray* gradW, NDArray* gradB, const int kH, const int kW, const int sH, const int sW, int pH, int pW, const int dH, const int dW, const int isSameMode, const int isNCHW) {
     BUILD_DOUBLE_SELECTOR(input->dataType(), gradO->dataType(), depthwiseConv2dBP_, (input, weights, bias, gradO, gradI, gradW, gradB, kH, kW, sH, sW, pH, pW, dH, dW, isSameMode, isNCHW), LIBND4J_TYPES, FLOAT_TYPES);
 }
-void ConvolutionUtils::sconv2d(const NDArray* input, const NDArray* weightsDepth, const NDArray* weightsPoint, const NDArray* bias,  NDArray* output, const int kH, const int kW, const int sH, const int sW, int pH, int pW, const int dH, const int dW, const int isSameMode, const int isNCHW) {    
+void ConvolutionUtils::sconv2d(const NDArray* input, const NDArray* weightsDepth, const NDArray* weightsPoint, const NDArray* bias,  NDArray* output, const int kH, const int kW, const int sH, const int sW, int pH, int pW, const int dH, const int dW, const int isSameMode, const int isNCHW) {
     BUILD_DOUBLE_SELECTOR(input->dataType(), output->dataType(), sconv2d_, (input, weightsDepth, weightsPoint, bias, output, kH, kW, sH, sW, pH, pW, dH, dW, isSameMode, isNCHW), LIBND4J_TYPES, FLOAT_TYPES);
 }
 void ConvolutionUtils::vol2col(const NDArray& volume, NDArray& columns, const int sD, const int sH, const int sW, const int pD, const int pH, const int pW, const int dD, const int dH, const int dW) {
@@ -2146,16 +1709,16 @@
 
 
 
-void ConvolutionUtils::pooling2d(const NDArray& input, NDArray& output, const int kH, const int kW, const int sH, const int sW, const int pH, const int pW, const int dH, const int dW, const int poolingMode, const int extraParam0) {    
+void ConvolutionUtils::pooling2d(const NDArray& input, NDArray& output, const int kH, const int kW, const int sH, const int sW, const int pH, const int pW, const int dH, const int dW, const int poolingMode, const int extraParam0) {
     BUILD_SINGLE_SELECTOR(input.dataType(), pooling2d_, (input, output, kH, kW, sH, sW, pH, pW, dH, dW, poolingMode, extraParam0), LIBND4J_TYPES);
 }
-void ConvolutionUtils::pooling3d(const NDArray& input, NDArray& output, const int kD, const int kH, const int kW, const int sD, const int sH, const int sW, const int pD, const int pH, const int pW, const int dD, const int dH, const int dW, const int poolingMode, const int extraParam0) {    
+void ConvolutionUtils::pooling3d(const NDArray& input, NDArray& output, const int kD, const int kH, const int kW, const int sD, const int sH, const int sW, const int pD, const int pH, const int pW, const int dD, const int dH, const int dW, const int poolingMode, const int extraParam0) {
     BUILD_SINGLE_SELECTOR(input.dataType(), pooling3d_, (input, output, kD, kH, kW, sD, sH, sW, pD, pH, pW, dD, dH, dW, poolingMode, extraParam0), LIBND4J_TYPES);
 }
-void ConvolutionUtils::pooling2dBP(const NDArray& input, const NDArray& gradO, NDArray& gradI, const int kH, const int kW, const int sH, const int sW, const int pH, const int pW, const int dH, const int dW, const int poolingMode, const int extraParam0) {    
+void ConvolutionUtils::pooling2dBP(const NDArray& input, const NDArray& gradO, NDArray& gradI, const int kH, const int kW, const int sH, const int sW, const int pH, const int pW, const int dH, const int dW, const int poolingMode, const int extraParam0) {
     BUILD_SINGLE_SELECTOR(input.dataType(), pooling2dBP_, (input, gradO, gradI, kH, kW, sH, sW, pH, pW, dH, dW, poolingMode, extraParam0), LIBND4J_TYPES);
 }
-void ConvolutionUtils::pooling3dBP(const NDArray& input, const NDArray& gradO, NDArray& gradI, const int kD, const int kH, const int kW, const int sD, const int sH, const int sW, const int pD, const int pH, const int pW, const int dD, const int dH, const int dW, const int poolingMode, const int extraParam0) {    
+void ConvolutionUtils::pooling3dBP(const NDArray& input, const NDArray& gradO, NDArray& gradI, const int kD, const int kH, const int kW, const int sD, const int sH, const int sW, const int pD, const int pH, const int pW, const int dD, const int dH, const int dW, const int poolingMode, const int extraParam0) {
     BUILD_SINGLE_SELECTOR(input.dataType(), pooling3dBP_, (input, gradO, gradI, kD, kH, kW, sD, sH, sW, pD, pH, pW, dD, dH, dW, poolingMode, extraParam0), LIBND4J_TYPES);
 }
 
