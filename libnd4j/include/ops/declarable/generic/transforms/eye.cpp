//
// @author Yurii Shyrma (iuriish@yahoo.com), created on 22.01.2018
//
#include <op_boilerplate.h>
#if NOT_EXCLUDED(OP_eye)

#include <ops/declarable/CustomOperations.h>
#include<ops/declarable/helpers/transforms.h>

namespace nd4j {
namespace ops {

<<<<<<< HEAD
CUSTOM_OP_IMPL(eye, -2, 1, false, 0, -2) {
=======
CUSTOM_OP_IMPL(eye, 0, 1, false, 0, 2) {

>>>>>>> 1fd9d5d2
    helpers::eye(*OUTPUT_VARIABLE(0));

    return Status::OK();
}


DECLARE_SHAPE_FN(eye) {

    std::vector<int> params;
    params.emplace_back(99);
    if(block.width() == 0) {
        params = *block.getIArguments();
        REQUIRE_TRUE(params.size() > 0, 0, "Size not provided for eye op.");
    }
    else{
        auto input = INPUT_VARIABLE(0);
        REQUIRE_TRUE(input->rankOf() == 1, 0, "Input to eye should be 1D");
        for(int e=0; e<input->lengthOf(); e++){
            params.emplace_back(input->getScalar(e));
        }
    }

    Nd4jLong* outShapeInfo(nullptr);

    const bool ordered = (params[0] == -99 || params[0] == -102); // -99 :'c', -102 : 'f'
    if (!ordered){
        params.insert(params.begin(), -99);
    }

    const int size = params.size();

    switch(size) {
        
        case 2:
            ALLOCATE(outShapeInfo, block.getWorkspace(), shape::shapeInfoLength(2), Nd4jLong);
            outShapeInfo[0] = 2;
            outShapeInfo[1] = params[1];
            outShapeInfo[2] = params[1];
            break;

        case 3:
            ALLOCATE(outShapeInfo, block.getWorkspace(), shape::shapeInfoLength(2), Nd4jLong);
            outShapeInfo[0] = 2;
            outShapeInfo[1] = params[1];
            outShapeInfo[2] = params[2];
            break;

        default:
            int rank = size-1;
            ALLOCATE(outShapeInfo, block.getWorkspace(), shape::shapeInfoLength(rank), Nd4jLong);
            outShapeInfo[0] = rank;
            outShapeInfo[rank-1] = params[1];
            outShapeInfo[rank] = params[2];
            for(int i = 1; i < rank-1; ++i)
                outShapeInfo[i] = params[i+2];
            break;
    }
        
    shape::updateStrides(outShapeInfo, (char)(-params[0]));
        
    return SHAPELIST(outShapeInfo);
}


}
}

#endif<|MERGE_RESOLUTION|>--- conflicted
+++ resolved
@@ -10,12 +10,9 @@
 namespace nd4j {
 namespace ops {
 
-<<<<<<< HEAD
+
 CUSTOM_OP_IMPL(eye, -2, 1, false, 0, -2) {
-=======
-CUSTOM_OP_IMPL(eye, 0, 1, false, 0, 2) {
 
->>>>>>> 1fd9d5d2
     helpers::eye(*OUTPUT_VARIABLE(0));
 
     return Status::OK();
