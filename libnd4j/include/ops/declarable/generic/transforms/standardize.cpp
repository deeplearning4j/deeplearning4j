/*******************************************************************************
 * Copyright (c) 2015-2019 Skymind, Inc.
 *
 * This program and the accompanying materials are made available under the
 * terms of the Apache License, Version 2.0 which is available at
 * https://www.apache.org/licenses/LICENSE-2.0.
 *
 * Unless required by applicable law or agreed to in writing, software
 * distributed under the License is distributed on an "AS IS" BASIS, WITHOUT
 * WARRANTIES OR CONDITIONS OF ANY KIND, either express or implied. See the
 * License for the specific language governing permissions and limitations
 * under the License.
 *
 * SPDX-License-Identifier: Apache-2.0
 ******************************************************************************/

//
// @author Paul Dubs
//

#include <op_boilerplate.h>
#if NOT_EXCLUDED(OP_standardize)

#include <ops/declarable/CustomOperations.h>
#include <ops/declarable/helpers/reverse.h>


namespace nd4j {
namespace ops  {

    CONFIGURABLE_OP_IMPL(standardize, 1, 1, true, 0, -2) {
        
        auto input = INPUT_VARIABLE(0);
        auto output = OUTPUT_VARIABLE(0);
        
        std::vector<int> axis;        

        if (block.width() > 1)            
            axis = INPUT_VARIABLE(1)->template asVectorT<int>();
        else if (block.numI() > 0) 
            axis = *block.getIArguments();        

        REQUIRE_TRUE(!axis.empty(), 0, "STANDARDIZE OP: axis has to be non-empty")

        shape::checkDimensions(input->rankOf(), axis);

        auto means = input->reduceAlongDims(reduce::Mean, axis, true);
<<<<<<< HEAD
        auto stdev = input->varianceAlongDimension(variance::SummaryStatsStandardDeviation, false, axis);
        stdev->reshapei(means.getShapeAsVector());
=======
        auto stdev = input->varianceAlongDims(variance::SummaryStatsStandardDeviation, false, axis);
        stdev.reshapei(means.getShapeAsVector());
>>>>>>> fe9cb927

        input->applyTrueBroadcast(nd4j::BroadcastOpsTuple::Subtract(), &means, output, false);
        output->applyTrueBroadcast(nd4j::BroadcastOpsTuple::Divide(), stdev, output, false);
        output->applyScalar(nd4j::scalar::ReplaceNans, 0, output, nullptr);

        delete stdev;
   
        return Status::OK();
    }


    DECLARE_TYPES(standardize) {
        getOpDescriptor()->setAllowedInputTypes(0, {ALL_FLOATS});
        getOpDescriptor()->setAllowedInputTypes(1, {DataType::INT32, DataType::INT64});
        getOpDescriptor()->setAllowedOutputTypes(0, DataType::INHERIT);
    }

    CUSTOM_OP_IMPL(standardize_bp, 2, 1, false, 0, -2) {
        auto input = INPUT_VARIABLE(0);
        auto eps = block.width() == 3 ? INPUT_VARIABLE(2) : INPUT_VARIABLE(1);

        auto output = OUTPUT_VARIABLE(0);
        std::vector<int> axis;

        if (block.width() == 3)             
            axis = INPUT_VARIABLE(1)->template asVectorT<int>();
        else if (block.numI() > 0) 
            axis = *block.getIArguments();

        REQUIRE_TRUE(!axis.empty(), 0, "STANDARDIZE OP: axis has to be non-empty")


        shape::checkDimensions(input->rankOf(), axis);
        auto longAxis = ArrayUtils::toLongVector(axis);

        auto means = input->reduceAlongDims(reduce::Mean, axis, true);
        auto stdev = input->varianceAlongDimension(variance::SummaryStatsStandardDeviation, false, axis);
        stdev->reshapei(means.getShapeAsVector());

        eps->applyTrueBroadcast(nd4j::BroadcastOpsTuple::Divide(), stdev, output, false);

        auto dldu_sum = -output->reduceAlongDims(reduce::Sum, axis, true);
        nd4j::ops::reduce_mean_bp meanBp;
        auto meanBpRes = meanBp.execute({input, &dldu_sum}, {}, longAxis);
        auto dldx_u = *meanBpRes->at(0);
        *output += dldx_u;

        // (eps * (means - input) / (stdev * stdev))
        NDArray tmp(eps);
        means.applyTrueBroadcast(nd4j::BroadcastOpsTuple::Subtract(), input, &tmp, false);
        tmp.applyPairwiseTransform(nd4j::pairwise::Multiply, eps, &tmp, nullptr);
        stdev->applyPairwiseTransform(nd4j::pairwise::Multiply, stdev, stdev, nullptr);
        tmp.applyTrueBroadcast(nd4j::BroadcastOpsTuple::Divide(), stdev, &tmp, false);

        auto dlds_sum = tmp.reduceAlongDims(reduce::Sum, axis, true);
        nd4j::ops::reduce_stdev_bp stdevBp;
        auto stdevBpRes = stdevBp.execute({input, &dlds_sum}, {}, longAxis);
        auto dldx_s = *stdevBpRes->at(0);
        *output += dldx_s;

        output->applyScalar(nd4j::scalar::ReplaceNans, 0, output, nullptr);

        delete stdev;
        delete stdevBpRes;
        delete meanBpRes;

        return Status::OK();
    }

    DECLARE_TYPES(standardize_bp) {
        getOpDescriptor()
                ->setAllowedInputTypes(nd4j::DataType::ANY)
                ->setAllowedOutputTypes({ALL_FLOATS});
    }

    DECLARE_SHAPE_FN(standardize_bp) {
        auto in = inputShape->at(0);
        Nd4jLong *out;
        COPY_SHAPE(in, out);

        return SHAPELIST(out);
    }

}
}

#endif<|MERGE_RESOLUTION|>--- conflicted
+++ resolved
@@ -45,20 +45,13 @@
         shape::checkDimensions(input->rankOf(), axis);
 
         auto means = input->reduceAlongDims(reduce::Mean, axis, true);
-<<<<<<< HEAD
-        auto stdev = input->varianceAlongDimension(variance::SummaryStatsStandardDeviation, false, axis);
-        stdev->reshapei(means.getShapeAsVector());
-=======
         auto stdev = input->varianceAlongDims(variance::SummaryStatsStandardDeviation, false, axis);
         stdev.reshapei(means.getShapeAsVector());
->>>>>>> fe9cb927
 
         input->applyTrueBroadcast(nd4j::BroadcastOpsTuple::Subtract(), &means, output, false);
-        output->applyTrueBroadcast(nd4j::BroadcastOpsTuple::Divide(), stdev, output, false);
+        output->applyTrueBroadcast(nd4j::BroadcastOpsTuple::Divide(), &stdev, output, false);
         output->applyScalar(nd4j::scalar::ReplaceNans, 0, output, nullptr);
 
-        delete stdev;
-   
         return Status::OK();
     }
 
@@ -88,10 +81,10 @@
         auto longAxis = ArrayUtils::toLongVector(axis);
 
         auto means = input->reduceAlongDims(reduce::Mean, axis, true);
-        auto stdev = input->varianceAlongDimension(variance::SummaryStatsStandardDeviation, false, axis);
-        stdev->reshapei(means.getShapeAsVector());
+        auto stdev = input->varianceAlongDims(variance::SummaryStatsStandardDeviation, false, axis);
+        stdev.reshapei(means.getShapeAsVector());
 
-        eps->applyTrueBroadcast(nd4j::BroadcastOpsTuple::Divide(), stdev, output, false);
+        eps->applyTrueBroadcast(nd4j::BroadcastOpsTuple::Divide(), &stdev, output, false);
 
         auto dldu_sum = -output->reduceAlongDims(reduce::Sum, axis, true);
         nd4j::ops::reduce_mean_bp meanBp;
@@ -103,8 +96,8 @@
         NDArray tmp(eps);
         means.applyTrueBroadcast(nd4j::BroadcastOpsTuple::Subtract(), input, &tmp, false);
         tmp.applyPairwiseTransform(nd4j::pairwise::Multiply, eps, &tmp, nullptr);
-        stdev->applyPairwiseTransform(nd4j::pairwise::Multiply, stdev, stdev, nullptr);
-        tmp.applyTrueBroadcast(nd4j::BroadcastOpsTuple::Divide(), stdev, &tmp, false);
+        stdev.applyPairwiseTransform(nd4j::pairwise::Multiply, &stdev, &stdev, nullptr);
+        tmp.applyTrueBroadcast(nd4j::BroadcastOpsTuple::Divide(), &stdev, &tmp, false);
 
         auto dlds_sum = tmp.reduceAlongDims(reduce::Sum, axis, true);
         nd4j::ops::reduce_stdev_bp stdevBp;
@@ -114,7 +107,6 @@
 
         output->applyScalar(nd4j::scalar::ReplaceNans, 0, output, nullptr);
 
-        delete stdev;
         delete stdevBpRes;
         delete meanBpRes;
 
