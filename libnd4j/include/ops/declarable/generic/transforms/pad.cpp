/*******************************************************************************
 * Copyright (c) 2015-2018 Skymind, Inc.
 *
 * This program and the accompanying materials are made available under the
 * terms of the Apache License, Version 2.0 which is available at
 * https://www.apache.org/licenses/LICENSE-2.0.
 *
 * Unless required by applicable law or agreed to in writing, software
 * distributed under the License is distributed on an "AS IS" BASIS, WITHOUT
 * WARRANTIES OR CONDITIONS OF ANY KIND, either express or implied. See the
 * License for the specific language governing permissions and limitations
 * under the License.
 *
 * SPDX-License-Identifier: Apache-2.0
 ******************************************************************************/

//
// @author Shyrma Yurii (iuriish@yahoo.com), created on 06.11.2017.
//

#include <op_boilerplate.h>
#if NOT_EXCLUDED(OP_pad)

#include <ops/declarable/CustomOperations.h>
#include<ops/declarable/helpers/transforms.h>
#include <numeric>

namespace nd4j {
namespace ops  {


//////////////////////////////////////////////////////////////////////////
CUSTOM_OP_IMPL(pad, 2, 1, false, 0, 1) {

<<<<<<< HEAD
    auto input    = INPUT_VARIABLE(0);
    auto paddings = INPUT_VARIABLE(1);
    auto output   = OUTPUT_VARIABLE(0);
=======
    NDArray<T>* input    = INPUT_VARIABLE(0);
    NDArray<T>* paddings = INPUT_VARIABLE(1);
    NDArray<T>* output   = OUTPUT_VARIABLE(0);    
    
>>>>>>> 39049a37
    std::vector<int>* argI = block.getIArguments();

    const int rank =  input->rankOf();    	

	// input validation
	std::string expectedPaddingsShape = ShapeUtils::shapeAsString({rank, 2});
	std::string currentPaddingsShape  = ShapeUtils::shapeAsString(paddings);
	REQUIRE_TRUE(expectedPaddingsShape == currentPaddingsShape, 0, "PAD op: wrong shape of paddings array, expected is %s, but got %s instead !", expectedPaddingsShape.c_str(), currentPaddingsShape.c_str());
<<<<<<< HEAD

	// FIXME: double
	auto padValue = NDArrayFactory::create(0., block.getWorkspace());
=======
	T padValue = T(0.f);
	
>>>>>>> 39049a37
	// in case of REFLECT and SYMMETRIC modes paddings must obey additional shape requirements 
	// REFLECT case
	if (INT_ARG(0) == 0) { // CONSTAND mode
	    if (!block.getTArguments()->empty())
	        padValue = T_ARG(0);
    }
    else if(INT_ARG(0) == 1) {		// REFLECT mode
		for(int dim=0; dim < rank; ++dim)
<<<<<<< HEAD
			REQUIRE_TRUE(paddings->e<Nd4jLong>(dim,0) <= (input->shapeOf()[dim]-1) && paddings->e<Nd4jLong>(dim,1) <= (input->shapeOf()[dim]-1), 0, "PAD op: wrong content of paddings array for REFLECT mode !");
	// SYMMETRIC case
	if(argI->at(0) == 2)				
		for(int dim=0; dim < rank; ++dim)
			REQUIRE_TRUE(paddings->e<Nd4jLong>(dim,0) <= input->shapeOf()[dim] && paddings->e<Nd4jLong>(dim,1)  <= input->shapeOf()[dim], 0, "PAD op: wrong content of paddings array for SYMMETRIC mode !");
=======
			REQUIRE_TRUE((*paddings)(dim,0) <= (input->shapeOf()[dim]-1) && (*paddings)(dim,1) <= (input->shapeOf()[dim]-1), 0, "PAD op: wrong content of paddings array for REFLECT mode !");
    }	
	if(INT_ARG(0) == 2) {		// SYMMETRIC mode
		for(int dim=0; dim < rank; ++dim)
			REQUIRE_TRUE((*paddings)(dim,0) <= input->shapeOf()[dim] && (*paddings)(dim,1)  <= input->shapeOf()[dim], 0, "PAD op: wrong content of paddings array for SYMMETRIC mode !");
	}
	
>>>>>>> 39049a37
	// CONSTANT->0, REFLECT->1, SYMMETRIC->2
    REQUIRE_TRUE(INT_ARG(0) >= 0 && INT_ARG(0) <= 2, 0, "PAD op: unknown padding mode, there are only three possible legal values -> 0,1,2, but got %i instead !", INT_ARG(0));

	std::vector<int> dimensions(input->rankOf());
    std::iota(dimensions.begin(), dimensions.end(), 0);   			// fill with 0, 1, ... rank-1
    
<<<<<<< HEAD
	helpers::recursiveLoopForPad(argI->at(0), *input, *paddings, *output, dimensions, 0, 0, 0, padValue);
=======
	// helpers::recursiveLoopForPad<T>(INT_ARG(0), *input, *paddings, *output, dimensions, 0, 0, 0, padValue);
	helpers::pad(INT_ARG(0), *input, *paddings, *output, padValue);
>>>>>>> 39049a37
	
    return Status::OK();
}

DECLARE_TYPES(pad) {
    getOpDescriptor()->setAllowedInputTypes(0, {ALL_FLOATS});
    getOpDescriptor()->setAllowedInputTypes(1, {DataType::INT32, DataType::INT64}); // INT32 with TF, but used also INT64 due long shapes
    getOpDescriptor()->setAllowedOutputTypes(0, {ALL_FLOATS});
}

DECLARE_SHAPE_FN(pad) {

	// check shape of paddings 
	auto inputShapeInfo = inputShape->at(0);
    auto paddings = INPUT_VARIABLE(1);
    const int rank =  inputShapeInfo[0];    	

    // paddings validation
    std::string expectedPaddingsShape = ShapeUtils::shapeAsString({rank, 2});
	std::string currentPaddingsShape  = ShapeUtils::shapeAsString(paddings);
	REQUIRE_TRUE(expectedPaddingsShape == currentPaddingsShape, 0, "PAD op: wrong shape of paddings array, expected is %s, but got %s instead !", expectedPaddingsShape.c_str(), currentPaddingsShape.c_str());
		
	Nd4jLong* outShapeInfo = nullptr;
    ALLOCATE(outShapeInfo, block.getWorkspace(), shape::shapeInfoLength(rank), Nd4jLong);
    outShapeInfo[0] = rank;
    for(int i=1; i <= rank; ++i)
    	outShapeInfo[i] = inputShapeInfo[i] + paddings->e<Nd4jLong>(i-1,0) + paddings->e<Nd4jLong>(i-1,1);
	
    ShapeUtils::updateStridesAndType(outShapeInfo, inputShapeInfo, shape::order(inputShapeInfo));

    return SHAPELIST(outShapeInfo);
    
}



}
}

#endif<|MERGE_RESOLUTION|>--- conflicted
+++ resolved
@@ -32,16 +32,10 @@
 //////////////////////////////////////////////////////////////////////////
 CUSTOM_OP_IMPL(pad, 2, 1, false, 0, 1) {
 
-<<<<<<< HEAD
     auto input    = INPUT_VARIABLE(0);
     auto paddings = INPUT_VARIABLE(1);
     auto output   = OUTPUT_VARIABLE(0);
-=======
-    NDArray<T>* input    = INPUT_VARIABLE(0);
-    NDArray<T>* paddings = INPUT_VARIABLE(1);
-    NDArray<T>* output   = OUTPUT_VARIABLE(0);    
-    
->>>>>>> 39049a37
+
     std::vector<int>* argI = block.getIArguments();
 
     const int rank =  input->rankOf();    	
@@ -50,14 +44,10 @@
 	std::string expectedPaddingsShape = ShapeUtils::shapeAsString({rank, 2});
 	std::string currentPaddingsShape  = ShapeUtils::shapeAsString(paddings);
 	REQUIRE_TRUE(expectedPaddingsShape == currentPaddingsShape, 0, "PAD op: wrong shape of paddings array, expected is %s, but got %s instead !", expectedPaddingsShape.c_str(), currentPaddingsShape.c_str());
-<<<<<<< HEAD
 
 	// FIXME: double
 	auto padValue = NDArrayFactory::create(0., block.getWorkspace());
-=======
-	T padValue = T(0.f);
-	
->>>>>>> 39049a37
+
 	// in case of REFLECT and SYMMETRIC modes paddings must obey additional shape requirements 
 	// REFLECT case
 	if (INT_ARG(0) == 0) { // CONSTAND mode
@@ -66,33 +56,21 @@
     }
     else if(INT_ARG(0) == 1) {		// REFLECT mode
 		for(int dim=0; dim < rank; ++dim)
-<<<<<<< HEAD
 			REQUIRE_TRUE(paddings->e<Nd4jLong>(dim,0) <= (input->shapeOf()[dim]-1) && paddings->e<Nd4jLong>(dim,1) <= (input->shapeOf()[dim]-1), 0, "PAD op: wrong content of paddings array for REFLECT mode !");
-	// SYMMETRIC case
-	if(argI->at(0) == 2)				
+    }
+	if(INT_ARG(0) == 2) {		// SYMMETRIC mode
 		for(int dim=0; dim < rank; ++dim)
 			REQUIRE_TRUE(paddings->e<Nd4jLong>(dim,0) <= input->shapeOf()[dim] && paddings->e<Nd4jLong>(dim,1)  <= input->shapeOf()[dim], 0, "PAD op: wrong content of paddings array for SYMMETRIC mode !");
-=======
-			REQUIRE_TRUE((*paddings)(dim,0) <= (input->shapeOf()[dim]-1) && (*paddings)(dim,1) <= (input->shapeOf()[dim]-1), 0, "PAD op: wrong content of paddings array for REFLECT mode !");
-    }	
-	if(INT_ARG(0) == 2) {		// SYMMETRIC mode
-		for(int dim=0; dim < rank; ++dim)
-			REQUIRE_TRUE((*paddings)(dim,0) <= input->shapeOf()[dim] && (*paddings)(dim,1)  <= input->shapeOf()[dim], 0, "PAD op: wrong content of paddings array for SYMMETRIC mode !");
 	}
-	
->>>>>>> 39049a37
+
 	// CONSTANT->0, REFLECT->1, SYMMETRIC->2
     REQUIRE_TRUE(INT_ARG(0) >= 0 && INT_ARG(0) <= 2, 0, "PAD op: unknown padding mode, there are only three possible legal values -> 0,1,2, but got %i instead !", INT_ARG(0));
 
 	std::vector<int> dimensions(input->rankOf());
     std::iota(dimensions.begin(), dimensions.end(), 0);   			// fill with 0, 1, ... rank-1
     
-<<<<<<< HEAD
-	helpers::recursiveLoopForPad(argI->at(0), *input, *paddings, *output, dimensions, 0, 0, 0, padValue);
-=======
-	// helpers::recursiveLoopForPad<T>(INT_ARG(0), *input, *paddings, *output, dimensions, 0, 0, 0, padValue);
+	// helpers::recursiveLoopForPad(INT_ARG(0), *input, *paddings, *output, dimensions, 0, 0, 0, padValue);
 	helpers::pad(INT_ARG(0), *input, *paddings, *output, padValue);
->>>>>>> 39049a37
 	
     return Status::OK();
 }
