/* ******************************************************************************
 *
 *
 * This program and the accompanying materials are made available under the
 * terms of the Apache License, Version 2.0 which is available at
 * https://www.apache.org/licenses/LICENSE-2.0.
 *
 *  See the NOTICE file distributed with this work for additional
 *  information regarding copyright ownership.
 * Unless required by applicable law or agreed to in writing, software
 * distributed under the License is distributed on an "AS IS" BASIS, WITHOUT
 * WARRANTIES OR CONDITIONS OF ANY KIND, either express or implied. See the
 * License for the specific language governing permissions and limitations
 * under the License.
 *
 * SPDX-License-Identifier: Apache-2.0
 ******************************************************************************/

//
// @author raver119@gmail.com
//

#include <system/op_boilerplate.h>
#if NOT_EXCLUDED(OP_depth_to_space)

#include <ops/declarable/headers/parity_ops.h>
#include <ops/declarable/helpers/d_t_s.h>

#include <array>

namespace sd {
namespace ops {
<<<<<<< HEAD
    CUSTOM_OP_IMPL(depth_to_space, 1, 1, false, 0, 2) {
        int block_size = INT_ARG(0);
        REQUIRE_TRUE(block_size > 0,0, "DepthToSpace: block_size should be > 0");
        bool isNHWC = INT_ARG(1) == 1;

        auto input = INPUT_VARIABLE(0);

        REQUIRE_TRUE(input->rankOf() == 4, 0, "DepthToSpace: input should be 4D array, but got %f instead", input->rankOf());

        int bS = input->sizeAt(0);
        int iD = isNHWC ? input->sizeAt(3) : input->sizeAt(1);
        int iH = isNHWC ? input->sizeAt(1) : input->sizeAt(2);
        int iW = isNHWC ? input->sizeAt(2) : input->sizeAt(3);

        REQUIRE_TRUE(iD % (block_size * block_size) == 0, 0, "DepthToSpace: input number of channels should be divisible by square(block_size)");

        auto output = OUTPUT_VARIABLE(0);

        if (shape::strideDescendingCAscendingF(input->shapeInfo()))
            helpers::_depthToSpace(block.launchContext(), *input, output, block_size, isNHWC);
        else
            helpers::_depthToSpace(block.launchContext(), input->dup(), output, block_size, isNHWC);

        STORE_RESULT(output);     

        return ND4J_STATUS_OK;
    }

    DECLARE_TYPES(depth_to_space) {
        getOpDescriptor()
                ->setAllowedInputTypes(sd::DataType::ANY)
                ->setSameMode(true);
    }
    

    DECLARE_SHAPE_FN(depth_to_space) {
        auto in = inputShape->at(0);
        auto block_size = INT_ARG(0);
        REQUIRE_TRUE(block_size > 0,0, "DepthToSpace: input should be > 0");

        bool isNHWC = INT_ARG(1) == 1;

        int bS = shape::sizeAt(in, 0);
        int iD = isNHWC ? shape::sizeAt(in, 3) : shape::sizeAt(in, 1);
        int iH = isNHWC ? shape::sizeAt(in, 1) : shape::sizeAt(in, 2);
        int iW = isNHWC ? shape::sizeAt(in, 2) : shape::sizeAt(in, 3);

        int oD = iD / (block_size * block_size);
        int oH = iH * block_size;
        int oW = iW * block_size;

        
        std::array<Nd4jLong, 4> shape;
        if (isNHWC) 
            shape = {{bS, oH, oW, oD }};
        else 
            shape = {{bS, oD, oH, oW }};
        
        auto newShape = ConstantShapeHelper::getInstance().createShapeInfo(ArrayOptions::dataType(in), 'c', 4, shape.data());
        return SHAPELIST(newShape);
    }
=======
CUSTOM_OP_IMPL(depth_to_space, 1, 1, false, 0, 2) {
  int block_size = INT_ARG(0);
  bool isNHWC = INT_ARG(1) == 1;

  auto input = INPUT_VARIABLE(0);

  REQUIRE_TRUE(input->rankOf() == 4, 0, "DepthToSpace: input should be 4D array, but got %f instead", input->rankOf());

  int bS = input->sizeAt(0);
  int iD = isNHWC ? input->sizeAt(3) : input->sizeAt(1);
  int iH = isNHWC ? input->sizeAt(1) : input->sizeAt(2);
  int iW = isNHWC ? input->sizeAt(2) : input->sizeAt(3);

  REQUIRE_TRUE(iD % (block_size * block_size) == 0, 0,
               "DepthToSpace: input number of channels should be divisible by square(block_size)");

  auto output = OUTPUT_VARIABLE(0);

  if (shape::strideDescendingCAscendingF(input->shapeInfo()))
    helpers::_depthToSpace(block.launchContext(), *input, output, block_size, isNHWC);
  else
    helpers::_depthToSpace(block.launchContext(), input->dup(), output, block_size, isNHWC);

  STORE_RESULT(output);

  return sd::Status::OK;
>>>>>>> 2f8487ea
}

DECLARE_TYPES(depth_to_space) { getOpDescriptor()->setAllowedInputTypes(sd::DataType::ANY)->setSameMode(true); }

DECLARE_SHAPE_FN(depth_to_space) {
  auto in = inputShape->at(0);
  auto block_size = INT_ARG(0);
  bool isNHWC = INT_ARG(1) == 1;

  int bS = shape::sizeAt(in, 0);
  int iD = isNHWC ? shape::sizeAt(in, 3) : shape::sizeAt(in, 1);
  int iH = isNHWC ? shape::sizeAt(in, 1) : shape::sizeAt(in, 2);
  int iW = isNHWC ? shape::sizeAt(in, 2) : shape::sizeAt(in, 3);

  int oD = iD / (block_size * block_size);
  int oH = iH * block_size;
  int oW = iW * block_size;

  std::array<sd::LongType, 4> shape;
  if (isNHWC)
    shape = {{bS, oH, oW, oD}};
  else
    shape = {{bS, oD, oH, oW}};

  auto newShape = ConstantShapeHelper::getInstance().createShapeInfo(ArrayOptions::dataType(in), 'c', 4, shape.data());
  return SHAPELIST(newShape);
}
}  // namespace ops
}  // namespace sd

#endif<|MERGE_RESOLUTION|>--- conflicted
+++ resolved
@@ -30,7 +30,6 @@
 
 namespace sd {
 namespace ops {
-<<<<<<< HEAD
     CUSTOM_OP_IMPL(depth_to_space, 1, 1, false, 0, 2) {
         int block_size = INT_ARG(0);
         REQUIRE_TRUE(block_size > 0,0, "DepthToSpace: block_size should be > 0");
@@ -92,34 +91,7 @@
         auto newShape = ConstantShapeHelper::getInstance().createShapeInfo(ArrayOptions::dataType(in), 'c', 4, shape.data());
         return SHAPELIST(newShape);
     }
-=======
-CUSTOM_OP_IMPL(depth_to_space, 1, 1, false, 0, 2) {
-  int block_size = INT_ARG(0);
-  bool isNHWC = INT_ARG(1) == 1;
 
-  auto input = INPUT_VARIABLE(0);
-
-  REQUIRE_TRUE(input->rankOf() == 4, 0, "DepthToSpace: input should be 4D array, but got %f instead", input->rankOf());
-
-  int bS = input->sizeAt(0);
-  int iD = isNHWC ? input->sizeAt(3) : input->sizeAt(1);
-  int iH = isNHWC ? input->sizeAt(1) : input->sizeAt(2);
-  int iW = isNHWC ? input->sizeAt(2) : input->sizeAt(3);
-
-  REQUIRE_TRUE(iD % (block_size * block_size) == 0, 0,
-               "DepthToSpace: input number of channels should be divisible by square(block_size)");
-
-  auto output = OUTPUT_VARIABLE(0);
-
-  if (shape::strideDescendingCAscendingF(input->shapeInfo()))
-    helpers::_depthToSpace(block.launchContext(), *input, output, block_size, isNHWC);
-  else
-    helpers::_depthToSpace(block.launchContext(), input->dup(), output, block_size, isNHWC);
-
-  STORE_RESULT(output);
-
-  return sd::Status::OK;
->>>>>>> 2f8487ea
 }
 
 DECLARE_TYPES(depth_to_space) { getOpDescriptor()->setAllowedInputTypes(sd::DataType::ANY)->setSameMode(true); }
