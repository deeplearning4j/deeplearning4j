--- conflicted
+++ resolved
@@ -39,12 +39,8 @@
             if (output->isSameShape(input))
                 output->assign(input);
             else {
-<<<<<<< HEAD
-                helpers::extractPatches(block.launchContext(), input, output, ksizeRows, ksizeCols, kstrideRows, kstrideCols, krateRows, krateCols, isSame);
-=======
                 output->nullify();
                 helpers::extractPatches(input, output, ksizeRows, ksizeCols, kstrideRows, kstrideCols, krateRows, krateCols, isSame);
->>>>>>> 43c553a0
             }
             return Status::OK();
         }
