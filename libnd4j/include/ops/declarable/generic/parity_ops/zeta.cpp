/*******************************************************************************
 * Copyright (c) 2015-2018 Skymind, Inc.
 *
 * This program and the accompanying materials are made available under the
 * terms of the Apache License, Version 2.0 which is available at
 * https://www.apache.org/licenses/LICENSE-2.0.
 *
 * Unless required by applicable law or agreed to in writing, software
 * distributed under the License is distributed on an "AS IS" BASIS, WITHOUT
 * WARRANTIES OR CONDITIONS OF ANY KIND, either express or implied. See the
 * License for the specific language governing permissions and limitations
 * under the License.
 *
 * SPDX-License-Identifier: Apache-2.0
 ******************************************************************************/

//
// @author Yurii Shyrma (iuriish@yahoo.com), created on 12.12.2017
//

#include <op_boilerplate.h>
#if NOT_EXCLUDED(OP_zeta)

#include <ops/declarable/CustomOperations.h>
#include <ops/declarable/helpers/zeta.h>

namespace nd4j {
    namespace ops {
        CONFIGURABLE_OP_IMPL(zeta, 2, 1, false, 0, 0) {
            auto x = INPUT_VARIABLE(0);
            auto q = INPUT_VARIABLE(1);

            auto output   = OUTPUT_VARIABLE(0);

            REQUIRE_TRUE(x->isSameShape(q), 0, "ZETA op: two input arrays must have the same shapes, bot got x=%s and q=%s !", ShapeUtils::shapeAsString(x).c_str(), ShapeUtils::shapeAsString(q).c_str());

            int arrLen = x->lengthOf();

            // FIXME: this should NOT be loop.
            for(int i = 0; i < arrLen; ++i ) {
                REQUIRE_TRUE(x->e<float>(i) > 1.f, 0, "ZETA op: all elements of x array must be > 1 !");
                REQUIRE_TRUE(q->e<float>(i) > 0.f, 0, "ZETA op: all elements of q array must be > 0 !");
            }

<<<<<<< HEAD
            *output = helpers::zeta(block.launchContext(), *x, *q);
=======
            helpers::zeta(*x, *q, output);
>>>>>>> cd8f9db5

            return Status::OK();
        }
        DECLARE_SYN(Zeta, zeta);

        DECLARE_TYPES(zeta) {
            getOpDescriptor()
                    ->setAllowedInputTypes({ALL_FLOATS})
                    ->setAllowedOutputTypes({ALL_FLOATS});
        }
    }
}

#endif<|MERGE_RESOLUTION|>--- conflicted
+++ resolved
@@ -42,11 +42,7 @@
                 REQUIRE_TRUE(q->e<float>(i) > 0.f, 0, "ZETA op: all elements of q array must be > 0 !");
             }
 
-<<<<<<< HEAD
-            *output = helpers::zeta(block.launchContext(), *x, *q);
-=======
-            helpers::zeta(*x, *q, output);
->>>>>>> cd8f9db5
+            *output = helpers::zeta(block.launchContext(), *x, *q, output);
 
             return Status::OK();
         }
