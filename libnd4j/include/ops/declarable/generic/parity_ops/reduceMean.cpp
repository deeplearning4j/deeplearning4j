--- conflicted
+++ resolved
@@ -53,7 +53,7 @@
 }
 
 DECLARE_SHAPE_FN(reduce_mean) {
-    
+
     auto dimensions = *block.getIArguments();
     auto in = inputShape->at(0);
     if (block.width() > 1) {
@@ -106,7 +106,7 @@
     REQUIRE_TRUE(dimensions.size() <= input->rankOf(), 0, "REDUCE_MEAN_BP OP: the number of dimensions to reduce along must be <= input array rank, but got %i instead" , dimensions.size());
 
     for(const auto& item : dimensions)
-        REQUIRE_TRUE(item >= -input->rankOf() && item < input->rankOf(), 0, "REDUCE_MEAN_BP OP: the input dimension to reduce along must be in range [-%i, %i), but got %i instead !" , input->rankOf(), input->rankOf(), item);    
+        REQUIRE_TRUE(item >= -input->rankOf() && item < input->rankOf(), 0, "REDUCE_MEAN_BP OP: the input dimension to reduce along must be in range [-%i, %i), but got %i instead !" , input->rankOf(), input->rankOf(), item);
     
     if(gradO->lengthOf() == 1) {
         gradI->assign(gradO->e(0) / input->lengthOf());
@@ -116,7 +116,7 @@
         (*gradI).assign((gradO->lengthOf() + 0.) / input->lengthOf());
 
         if(!keepDims) {
-            Nd4jLong* gradOShapeKeepDims = ShapeUtils::evalReduceShapeInfo(gradO->ordering(), dimensions, *input, true, false, block.getWorkspace());                    
+            Nd4jLong* gradOShapeKeepDims = ShapeUtils::evalReduceShapeInfo(gradO->ordering(), dimensions, *input, true, false, block.getWorkspace());
             gradO = gradO->reshape(gradO->ordering(), ShapeUtils::pullShapeFromShapeInfo(gradOShapeKeepDims));  // for example could be something like [a,b] -> [1,a,1,b]
             RELEASE(gradOShapeKeepDims, block.getWorkspace());
         }
@@ -130,14 +130,8 @@
     return Status::OK();
 }
 
-<<<<<<< HEAD
-
-
 DECLARE_SHAPE_FN(reduce_mean_bp) {
     auto in = inputShape->at(0);
-=======
-DECLARE_SHAPE_FN(reduce_mean_bp) {    
->>>>>>> 43c553a0
     auto dimensions = *block.getIArguments();
     auto rank = shape::rank(in);
 
@@ -148,11 +142,7 @@
     REQUIRE_TRUE(dimensions.size() <= rank, 0, "REDUCE_MEAN_BP OP: the number of dimensions to reduce along must be <= input array rank, but got %i instead" , dimensions.size());
     
     for(const auto& item : dimensions)
-<<<<<<< HEAD
-        REQUIRE_TRUE(item > -rank || item < rank, 0, "REDUCE_MEAN_BP OP: the input dimension to reduce along must be in range (-%i, %i), but got %i instead !" , rank, rank, item);
-=======
-        REQUIRE_TRUE(item >= -inputShape->at(0)[0] || item < inputShape->at(0)[0], 0, "REDUCE_MEAN_BP OP: the input dimension to reduce along must be in range [-%i, %i), but got %i instead !" , inputShape->at(0)[0], inputShape->at(0)[0], item);
->>>>>>> 43c553a0
+        REQUIRE_TRUE(item >= -rank || item < rank, 0, "REDUCE_MEAN_BP OP: the input dimension to reduce along must be in range [-%i, %i), but got %i instead !" , rank, rank, item);
     
     Nd4jLong* gradIshapeInfo(nullptr);
     COPY_SHAPE(inputShape->at(0), gradIshapeInfo);
