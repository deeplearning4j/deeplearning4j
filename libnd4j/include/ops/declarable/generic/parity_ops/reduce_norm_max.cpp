/*******************************************************************************
 * Copyright (c) 2015-2018 Skymind, Inc.
 *
 * This program and the accompanying materials are made available under the
 * terms of the Apache License, Version 2.0 which is available at
 * https://www.apache.org/licenses/LICENSE-2.0.
 *
 * Unless required by applicable law or agreed to in writing, software
 * distributed under the License is distributed on an "AS IS" BASIS, WITHOUT
 * WARRANTIES OR CONDITIONS OF ANY KIND, either express or implied. See the
 * License for the specific language governing permissions and limitations
 * under the License.
 *
 * SPDX-License-Identifier: Apache-2.0
 ******************************************************************************/

//
// Created by george@skymind.io on 6/4/2018.
// @author Yurii Shyrma (iuriish@yahoo.com)
//

#include <ops/declarable/CustomOperations.h>
#include <ops/declarable/helpers/transforms.h>
#include <ops/declarable/helpers/axis.h>

namespace nd4j {
namespace ops {
#if NOT_EXCLUDED(OP_reduce_norm_max)

//////////////////////////////////////////////////////////////////////////
CUSTOM_OP_IMPL(reduce_norm_max, 1, 1, false, 0, 0) {

<<<<<<< HEAD
        if (block.width() > 1) {
            auto axesVector = INPUT_VARIABLE(1);
            helpers::adjustAxis(input->rankOf(), axesVector, axes);
        }
//            else if (block.getIArguments()->size())
        bool keepDims = false;
        if (block.getBArguments()->size())
            keepDims = B_ARG(0);
        else if (block.getTArguments()->size())
            keepDims = (bool)T_ARG(0);
=======
    auto input = INPUT_VARIABLE(0);
    auto output = OUTPUT_VARIABLE(0);
    
    std::vector<int> dimensions;
    if (block.width() > 1) {
        auto axesVector = INPUT_VARIABLE(1);
        helpers::adjustAxis(input, axesVector, dimensions);
    }
    else if (block.getIArguments()->size())
        dimensions = *block.getIArguments();
>>>>>>> 43c553a0

    REQUIRE_TRUE(dimensions.size() <= input->rankOf(), 0, "REDUCE_NORM_MAX OP: the number of dimensions to reduce along must be <= input array rank, but got %i instead" , dimensions.size());

    for(const auto& item : dimensions)
        REQUIRE_TRUE(item >= -input->shapeInfo()[0] && item < input->shapeInfo()[0], 0, "REDUCE_NORM_MAX OP: the input dimension to reduce along must be in range [-%i, %i), but got %i instead !" , input->rankOf(), input->rankOf(), item);

    bool keepDims = false;
    if (block.getBArguments()->size())
        keepDims = B_ARG(0);
    else if (block.getTArguments()->size())
        keepDims = (bool)T_ARG(0);

<<<<<<< HEAD
    DECLARE_SHAPE_FN(reduce_norm_max) {
        auto in = inputShape->at(0);
        auto axes = *block.getIArguments();
        if (block.width() > 1) {
            auto axesVector = INPUT_VARIABLE(1);
            helpers::adjustAxis(shape::rank(in), axesVector, axes);
        }
//            else if (block.getIArguments()->size())
        bool keepDims = false;
        if (block.getBArguments()->size())
            keepDims = B_ARG(0);
        else if (block.getTArguments()->size())
            keepDims = (bool)T_ARG(0);

        Nd4jLong* outShapeInfo = ShapeUtils::evalReduceShapeInfo(shape::order(in), axes, in, keepDims, false, block.getWorkspace());
        ArrayOptions::setDataType(outShapeInfo, ArrayOptions::dataType(in));
=======
    input->reduceAlongDimension(reduce::NormMax, output, dimensions, keepDims);
    
    return Status::OK();
}

DECLARE_SHAPE_FN(reduce_norm_max) {

    bool keepDims = false;
    if (block.getBArguments()->size())
        keepDims = B_ARG(0);
    else if (block.getTArguments()->size())
        keepDims = (bool)T_ARG(0);
>>>>>>> 43c553a0

    std::vector<int> dimensions;
    if (block.width() > 1) {
        auto axesVector = INPUT_VARIABLE(1);
        helpers::adjustAxis(INPUT_VARIABLE(0), axesVector, dimensions);
    }
    else if (block.getIArguments()->size())
        dimensions = *block.getIArguments();

    REQUIRE_TRUE(dimensions.size() <= inputShape->at(0)[0], 0, "REDUCE_NORM_MAX OP: the number of dimensions to reduce along must be <= input array rank, but got %i instead" , dimensions.size());

    for(const auto& item : dimensions)
        REQUIRE_TRUE(item >= -inputShape->at(0)[0] && item < inputShape->at(0)[0], 0, "REDUCE_NORM_MAX OP: the input dimension to reduce along must be in range [-%i, %i), but got %i instead !" , inputShape->at(0)[0], inputShape->at(0)[0], item);

    Nd4jLong* outShapeInfo = ShapeUtils::evalReduceShapeInfo(shape::order(inputShape->at(0)), dimensions, inputShape->at(0), keepDims, false, block.getWorkspace());
    ArrayOptions::setDataType(outShapeInfo, ArrayOptions::dataType(inputShape->at(0)));

    return SHAPELIST(outShapeInfo);
}

DECLARE_TYPES(reduce_norm_max) {
    getOpDescriptor()
        ->setAllowedInputTypes(nd4j::DataType::ANY)
        ->setAllowedOutputTypes({ALL_FLOATS});
}
#endif 

#if NOT_EXCLUDED(OP_reduce_norm_max_bp)

//////////////////////////////////////////////////////////////////////////
CUSTOM_OP_IMPL(reduce_norm_max_bp, 2, 1, false, 0, 0) {

    auto input = INPUT_VARIABLE(0);
    auto gradO = INPUT_VARIABLE(1);
    auto gradI = OUTPUT_VARIABLE(0);
    
    std::vector<int> dimensions = *block.getIArguments();
    
    if (block.width() > 2) {
        auto axesVector = INPUT_VARIABLE(2);
        helpers::adjustAxis(input, axesVector, dimensions);
    }

    REQUIRE_TRUE(dimensions.size() <= input->rankOf(), 0, "REDUCE_NORM_MAX_BP OP: the number of dimensions to reduce along must be <= input array rank, but got %i instead" , dimensions.size());

    for(const auto& item : dimensions)
        REQUIRE_TRUE(item >= -input->shapeInfo()[0] && item < input->shapeInfo()[0], 0, "REDUCE_NORM_MAX_BP OP: the input dimension to reduce along must be in range [-%i, %i), but got %i instead !" , input->rankOf(), input->rankOf(), item);

    // *** calculations *** //

    *gradI = 0;

    if(gradO->lengthOf() == 1) {
        
        auto indOfAbsMaxElem = input->indexReduceNumber(nd4j::indexreduce::IndexAbsoluteMax);
        const Nd4jLong ind = indOfAbsMaxElem.t<Nd4jLong>(0);
        const int sign = input->e<float>(ind) >= 0 ? 1 : -1;
        gradI->p(ind, sign * gradO->e(0));
    }
    else {
        
        auto indicesArr = input->applyIndexReduce(nd4j::indexreduce::IndexAbsoluteMax, dimensions);        
        helpers::scatterSimple(6, *gradI, *gradO, *indicesArr, ShapeUtils::evalDimsToExclude(gradI->rankOf(), dimensions));      // 6 corresponds to copy operation
        *gradI *= input->transform(nd4j::transform::Sign);
        delete indicesArr;
    }

    return Status::OK();
}

<<<<<<< HEAD
        DECLARE_TYPES(reduce_norm_max_bp) {
            getOpDescriptor()
                    ->setAllowedInputTypes(nd4j::DataType::ANY)
                    ->setAllowedOutputTypes({ALL_FLOATS});
        }

    CUSTOM_OP_IMPL(reduce_norm_max_bp, 2, 1, false, 0, 0) {

            auto input = INPUT_VARIABLE(0);
            auto epsilon = INPUT_VARIABLE(1);
            auto output = OUTPUT_VARIABLE(0);

			output->assign(0.0);

            auto axes = *block.getIArguments();
            if (block.width() > 2) {
                auto axesVector = INPUT_VARIABLE(2);
                helpers::adjustAxis(input->rankOf(), axesVector, axes);
            }
//            else if (block.getIArguments()->size())
            bool keepDims = false;
            if (block.getBArguments()->size())
                keepDims = B_ARG(0);
            else if (block.getTArguments()->size())
                keepDims = (bool)T_ARG(0);
            std::vector<Nd4jLong> axesLong;
            for (size_t i = 0; i < axes.size(); i++)
                axesLong.emplace_back(axes[i]);
            //std::vector<NDArray*> inputVec({input});
            nd4j::ops::reduce_norm_max op;
            std::unique_ptr<ResultSet> tmpResult(op.execute({input}, {}, axesLong, {keepDims}, false));
            if (tmpResult->status() != Status::OK())
                return tmpResult->status();

            auto normMax = tmpResult->at(0);

            helpers::minMaxReduceFunctor(block.launchContext(), input, epsilon, normMax, output, true);

            return Status::OK();
=======
DECLARE_SHAPE_FN(reduce_norm_max_bp) {    
        
    auto dimensions = *block.getIArguments();
    if (block.width() > 2) {
        auto axesVector = INPUT_VARIABLE(2);
        helpers::adjustAxis(INPUT_VARIABLE(0), axesVector, dimensions);
>>>>>>> 43c553a0
    }
    
    REQUIRE_TRUE(dimensions.size() <= inputShape->at(0)[0], 0, "REDUCE_NORM_MAX_BP OP: the number of dimensions to reduce along must be <= input array rank, but got %i instead" , dimensions.size());

    for(const auto& item : dimensions)
        REQUIRE_TRUE(item >= -inputShape->at(0)[0] && item < inputShape->at(0)[0], 0, "REDUCE_NORM_MAX_BP OP: the input dimension to reduce along must be in range [-%i, %i), but got %i instead !", inputShape->at(0)[0], inputShape->at(0)[0], item);

    Nd4jLong* outShapeInfo;
    COPY_SHAPE(inputShape->at(0), outShapeInfo);

    return SHAPELIST(outShapeInfo);
}

DECLARE_TYPES(reduce_norm_max_bp) {
    getOpDescriptor()
        ->setAllowedInputTypes(nd4j::DataType::ANY)
        ->setAllowedOutputTypes({ALL_FLOATS});
}




#endif

}
}<|MERGE_RESOLUTION|>--- conflicted
+++ resolved
@@ -30,29 +30,16 @@
 //////////////////////////////////////////////////////////////////////////
 CUSTOM_OP_IMPL(reduce_norm_max, 1, 1, false, 0, 0) {
 
-<<<<<<< HEAD
-        if (block.width() > 1) {
-            auto axesVector = INPUT_VARIABLE(1);
-            helpers::adjustAxis(input->rankOf(), axesVector, axes);
-        }
-//            else if (block.getIArguments()->size())
-        bool keepDims = false;
-        if (block.getBArguments()->size())
-            keepDims = B_ARG(0);
-        else if (block.getTArguments()->size())
-            keepDims = (bool)T_ARG(0);
-=======
     auto input = INPUT_VARIABLE(0);
     auto output = OUTPUT_VARIABLE(0);
-    
+
     std::vector<int> dimensions;
     if (block.width() > 1) {
         auto axesVector = INPUT_VARIABLE(1);
-        helpers::adjustAxis(input, axesVector, dimensions);
+        helpers::adjustAxis(input->rankOf(), axesVector, dimensions);
     }
     else if (block.getIArguments()->size())
         dimensions = *block.getIArguments();
->>>>>>> 43c553a0
 
     REQUIRE_TRUE(dimensions.size() <= input->rankOf(), 0, "REDUCE_NORM_MAX OP: the number of dimensions to reduce along must be <= input array rank, but got %i instead" , dimensions.size());
 
@@ -65,26 +52,8 @@
     else if (block.getTArguments()->size())
         keepDims = (bool)T_ARG(0);
 
-<<<<<<< HEAD
-    DECLARE_SHAPE_FN(reduce_norm_max) {
-        auto in = inputShape->at(0);
-        auto axes = *block.getIArguments();
-        if (block.width() > 1) {
-            auto axesVector = INPUT_VARIABLE(1);
-            helpers::adjustAxis(shape::rank(in), axesVector, axes);
-        }
-//            else if (block.getIArguments()->size())
-        bool keepDims = false;
-        if (block.getBArguments()->size())
-            keepDims = B_ARG(0);
-        else if (block.getTArguments()->size())
-            keepDims = (bool)T_ARG(0);
+    input->reduceAlongDimension(reduce::NormMax, output, dimensions, keepDims);
 
-        Nd4jLong* outShapeInfo = ShapeUtils::evalReduceShapeInfo(shape::order(in), axes, in, keepDims, false, block.getWorkspace());
-        ArrayOptions::setDataType(outShapeInfo, ArrayOptions::dataType(in));
-=======
-    input->reduceAlongDimension(reduce::NormMax, output, dimensions, keepDims);
-    
     return Status::OK();
 }
 
@@ -95,7 +64,6 @@
         keepDims = B_ARG(0);
     else if (block.getTArguments()->size())
         keepDims = (bool)T_ARG(0);
->>>>>>> 43c553a0
 
     std::vector<int> dimensions;
     if (block.width() > 1) {
@@ -110,8 +78,8 @@
     for(const auto& item : dimensions)
         REQUIRE_TRUE(item >= -inputShape->at(0)[0] && item < inputShape->at(0)[0], 0, "REDUCE_NORM_MAX OP: the input dimension to reduce along must be in range [-%i, %i), but got %i instead !" , inputShape->at(0)[0], inputShape->at(0)[0], item);
 
-    Nd4jLong* outShapeInfo = ShapeUtils::evalReduceShapeInfo(shape::order(inputShape->at(0)), dimensions, inputShape->at(0), keepDims, false, block.getWorkspace());
-    ArrayOptions::setDataType(outShapeInfo, ArrayOptions::dataType(inputShape->at(0)));
+    Nd4jLong* outShapeInfo = ShapeUtils::evalReduceShapeInfo(shape::order(in), dimensions, in, keepDims, false, block.getWorkspace());
+    ArrayOptions::setDataType(outShapeInfo, ArrayOptions::dataType(in));
 
     return SHAPELIST(outShapeInfo);
 }
@@ -131,9 +99,9 @@
     auto input = INPUT_VARIABLE(0);
     auto gradO = INPUT_VARIABLE(1);
     auto gradI = OUTPUT_VARIABLE(0);
-    
+
     std::vector<int> dimensions = *block.getIArguments();
-    
+
     if (block.width() > 2) {
         auto axesVector = INPUT_VARIABLE(2);
         helpers::adjustAxis(input, axesVector, dimensions);
@@ -149,15 +117,15 @@
     *gradI = 0;
 
     if(gradO->lengthOf() == 1) {
-        
+
         auto indOfAbsMaxElem = input->indexReduceNumber(nd4j::indexreduce::IndexAbsoluteMax);
         const Nd4jLong ind = indOfAbsMaxElem.t<Nd4jLong>(0);
         const int sign = input->e<float>(ind) >= 0 ? 1 : -1;
         gradI->p(ind, sign * gradO->e(0));
     }
     else {
-        
-        auto indicesArr = input->applyIndexReduce(nd4j::indexreduce::IndexAbsoluteMax, dimensions);        
+
+        auto indicesArr = input->applyIndexReduce(nd4j::indexreduce::IndexAbsoluteMax, dimensions);
         helpers::scatterSimple(6, *gradI, *gradO, *indicesArr, ShapeUtils::evalDimsToExclude(gradI->rankOf(), dimensions));      // 6 corresponds to copy operation
         *gradI *= input->transform(nd4j::transform::Sign);
         delete indicesArr;
@@ -166,54 +134,12 @@
     return Status::OK();
 }
 
-<<<<<<< HEAD
-        DECLARE_TYPES(reduce_norm_max_bp) {
-            getOpDescriptor()
-                    ->setAllowedInputTypes(nd4j::DataType::ANY)
-                    ->setAllowedOutputTypes({ALL_FLOATS});
-        }
+DECLARE_SHAPE_FN(reduce_norm_max_bp) {
 
-    CUSTOM_OP_IMPL(reduce_norm_max_bp, 2, 1, false, 0, 0) {
-
-            auto input = INPUT_VARIABLE(0);
-            auto epsilon = INPUT_VARIABLE(1);
-            auto output = OUTPUT_VARIABLE(0);
-
-			output->assign(0.0);
-
-            auto axes = *block.getIArguments();
-            if (block.width() > 2) {
-                auto axesVector = INPUT_VARIABLE(2);
-                helpers::adjustAxis(input->rankOf(), axesVector, axes);
-            }
-//            else if (block.getIArguments()->size())
-            bool keepDims = false;
-            if (block.getBArguments()->size())
-                keepDims = B_ARG(0);
-            else if (block.getTArguments()->size())
-                keepDims = (bool)T_ARG(0);
-            std::vector<Nd4jLong> axesLong;
-            for (size_t i = 0; i < axes.size(); i++)
-                axesLong.emplace_back(axes[i]);
-            //std::vector<NDArray*> inputVec({input});
-            nd4j::ops::reduce_norm_max op;
-            std::unique_ptr<ResultSet> tmpResult(op.execute({input}, {}, axesLong, {keepDims}, false));
-            if (tmpResult->status() != Status::OK())
-                return tmpResult->status();
-
-            auto normMax = tmpResult->at(0);
-
-            helpers::minMaxReduceFunctor(block.launchContext(), input, epsilon, normMax, output, true);
-
-            return Status::OK();
-=======
-DECLARE_SHAPE_FN(reduce_norm_max_bp) {    
-        
     auto dimensions = *block.getIArguments();
     if (block.width() > 2) {
         auto axesVector = INPUT_VARIABLE(2);
         helpers::adjustAxis(INPUT_VARIABLE(0), axesVector, dimensions);
->>>>>>> 43c553a0
     }
     
     REQUIRE_TRUE(dimensions.size() <= inputShape->at(0)[0], 0, "REDUCE_NORM_MAX_BP OP: the number of dimensions to reduce along must be <= input array rank, but got %i instead" , dimensions.size());
