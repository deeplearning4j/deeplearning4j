--- conflicted
+++ resolved
@@ -29,22 +29,9 @@
 //////////////////////////////////////////////////////////////////////////
 CUSTOM_OP_IMPL(reduce_prod, 1, 1, false, 0, 0) {
 
-<<<<<<< HEAD
-        auto axes = *block.getIArguments();
-        if (block.width() > 1) {
-            auto axesVector = INPUT_VARIABLE(1);
-            helpers::adjustAxis(input->rankOf(), axesVector, axes);
-        }
-//            else if (block.getIArguments()->size())
-        bool keepDims = false;
-        if (block.getBArguments()->size())
-            keepDims = B_ARG(0);
-        else if (block.getTArguments()->size())
-            keepDims = (bool)T_ARG(0);
-=======
     auto input = INPUT_VARIABLE(0);
     auto output = OUTPUT_VARIABLE(0);
-    
+
     std::vector<int> dimensions;
     if (block.width() > 1) {
         auto axesVector = INPUT_VARIABLE(1);
@@ -52,7 +39,6 @@
     }
     else if (block.getIArguments()->size())
         dimensions = *block.getIArguments();
->>>>>>> 43c553a0
 
     REQUIRE_TRUE(dimensions.size() <= input->rankOf(), 0, "REDUCE_PROD OP: the number of dimensions to reduce along must be <= input array rank, but got %i instead" , dimensions.size());
 
@@ -66,29 +52,10 @@
         keepDims = (bool)T_ARG(0);
 
     input->reduceAlongDimension(reduce::Prod, output, dimensions, keepDims);
-    
+
     return Status::OK();
 }
 
-<<<<<<< HEAD
-    DECLARE_SHAPE_FN(reduce_prod) {
-        auto in = inputShape->at(0);
-        auto axes = *block.getIArguments();
-        if (block.width() > 1) {
-            auto axesVector = INPUT_VARIABLE(1);
-            helpers::adjustAxis(shape::rank(in), axesVector, axes);
-        }
-//            else if (block.getIArguments()->size())
-        bool keepDims = false;
-        if (block.getBArguments()->size())
-            keepDims = B_ARG(0);
-        else if (block.getTArguments()->size())
-            keepDims = (bool)T_ARG(0);
-
-        auto outShapeInfo = ShapeUtils::evalReduceShapeInfo(shape::order(in), axes, in, keepDims, false, block.getWorkspace());
-        //ArrayOptions::setDataType(outShapeInfo, ArrayOptions::dataType(inputShape->at(0)));
-        return SHAPELIST(outShapeInfo);
-=======
 DECLARE_SHAPE_FN(reduce_prod) {
 
     bool keepDims = false;
@@ -101,7 +68,6 @@
     if (block.width() > 1) {
         auto axesVector = INPUT_VARIABLE(1);
         helpers::adjustAxis(INPUT_VARIABLE(0), axesVector, dimensions);
->>>>>>> 43c553a0
     }
     else if (block.getIArguments()->size())
         dimensions = *block.getIArguments();
@@ -123,7 +89,7 @@
         ->setAllowedOutputTypes({ALL_FLOATS});
 }
 
-#endif 
+#endif
 #if NOT_EXCLUDED(OP_reduce_prod_bp)
 
 //////////////////////////////////////////////////////////////////////////
@@ -132,50 +98,26 @@
     auto input = INPUT_VARIABLE(0);
     auto gradO = INPUT_VARIABLE(1);
     auto gradI = OUTPUT_VARIABLE(0);
-    
+
     if (gradO->lengthOf() == 1) {
-        gradI->assign(input->reduceNumber(nd4j::reduce::Prod));        
+        gradI->assign(input->reduceNumber(nd4j::reduce::Prod));
         *gradI /= *input;
         *gradI *= gradO->e(0);
     }
     else {
-        
+
         bool keepDims = false;
         auto dimensions = *block.getIArguments();
-        
+
         if (block.width() > 2) {
             auto axesVector = INPUT_VARIABLE(2);
-<<<<<<< HEAD
-            helpers::adjustAxis(input->rankOf(), axesVector, axes);
-=======
             helpers::adjustAxis(input, axesVector, dimensions);
->>>>>>> 43c553a0
         }
-                
+
         if (block.getBArguments()->size())
             keepDims = B_ARG(0);
         else if (block.getTArguments()->size())
             keepDims = (bool)T_ARG(0);
-<<<<<<< HEAD
-        std::vector<Nd4jLong> axesLong;
-        for (size_t e = 0; e < axes.size(); e++)
-            axesLong.emplace_back(axes[e]);// = *block.getIArguments();
-
-        nd4j::ops::reduce_prod op;
-        std::unique_ptr<ResultSet> tmpResult(op.execute({input}, {}, axesLong, {keepDims}, false));
-        if (tmpResult->status() != Status::OK())
-            return tmpResult->status();
-        auto tempProd = tmpResult->at(0);
-        REQUIRE_TRUE(tempProd->isSameShape(epsilon), 0, "reduce_prod_bp: The the second param and reduce_sum output should have the equal shapes.");
-    
-        // tempProd has equal shape with epsilon
-        if (epsilon->isScalar()) {
-            helpers::reduceProductBPScalar(block.launchContext(), input, epsilon, tempProd, output);
-        }
-        else { // result 
-
-            helpers::reduceProductBP(block.launchContext(), input, epsilon, tempProd, output, axes);
-=======
 
         REQUIRE_TRUE(dimensions.size() <= input->rankOf(), 0, "REDUCE_NORM1_BP OP: the number of dimensions to reduce along must be <= input array rank, but got %i instead" , dimensions.size());
 
@@ -189,7 +131,6 @@
             Nd4jLong* gradOShapeKeepDims = ShapeUtils::evalReduceShapeInfo(gradO->ordering(), dimensions, *input, true, false, block.getWorkspace());
             gradO = gradO->reshape(gradO->ordering(), ShapeUtils::pullShapeFromShapeInfo(gradOShapeKeepDims));  // for example could be something like [a,b] -> [1,a,1,b]
             RELEASE(gradOShapeKeepDims, block.getWorkspace());
->>>>>>> 43c553a0
         }
 
         auto products = input->reduceAlongDims(reduce::Prod, dimensions, true);
@@ -204,14 +145,14 @@
     return Status::OK();
 }
 
-DECLARE_SHAPE_FN(reduce_prod_bp) {    
+DECLARE_SHAPE_FN(reduce_prod_bp) {
 
     auto dimensions = *block.getIArguments();
     if (block.width() > 2) {
         auto axesVector = INPUT_VARIABLE(2);
         helpers::adjustAxis(INPUT_VARIABLE(0), axesVector, dimensions);
     }
-    
+
     REQUIRE_TRUE(dimensions.size() <= inputShape->at(0)[0], 0, "REDUCE_PROD_BP OP: the number of dimensions to reduce along must be <= input array rank, but got %i instead" , dimensions.size());
 
     for(const auto& item : dimensions)
