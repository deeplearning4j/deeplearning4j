--- conflicted
+++ resolved
@@ -35,12 +35,8 @@
 
             REQUIRE_TRUE(helpers::segmentIndicesValidate(block.launchContext(), idxSegments, expected, wrong), 0, "segment_prod: segment indices should be arranged, but %2.1f > %2.1f", expected.e<float>(0), wrong.e<float>(0));
 
-<<<<<<< HEAD
+            segmentedOutput->nullify();
             helpers::segmentProdFunctor(block.launchContext(), input, idxSegments, segmentedOutput);
-=======
-            segmentedOutput->nullify();
-            helpers::segmentProdFunctor(input, idxSegments, segmentedOutput);
->>>>>>> 43c553a0
 
             return Status::OK();
         }
