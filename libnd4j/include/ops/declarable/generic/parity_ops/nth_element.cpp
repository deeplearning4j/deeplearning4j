--- conflicted
+++ resolved
@@ -37,15 +37,9 @@
             if (output->lengthOf() == input->lengthOf())
                 output->assign(input);
             else {
-<<<<<<< HEAD
-                if (reverse)
-                    (*n) = lastDim - n->e<Nd4jLong>(0) - 1;
-                helpers::nthElementFunctor(block.launchContext(), input, n, output, reverse);
-=======
                 if (!input->isVector() && reverse)
                     n->assign(lastDim - n->e<Nd4jLong>(0) - 1);
-                helpers::nthElementFunctor(input, n, output, reverse);
->>>>>>> f4f749f5
+                helpers::nthElementFunctor(block.launchContext(), input, n, output, reverse);
             }
             return ND4J_STATUS_OK;
         }
