--- conflicted
+++ resolved
@@ -38,15 +38,9 @@
             if (output->lengthOf() == input->lengthOf())
                 output->assign(input);
             else {
-<<<<<<< HEAD
-                if (!input->isVector() && reverse)
-                    n->assign(lastDim - n->e<Nd4jLong>(0) - 1);
-                helpers::nthElementFunctor(block.launchContext(), input, n, output, reverse);
-=======
 //                if (!input->isVector() && reverse)
 //                    n->assign(lastDim - n->e<Nd4jLong>(0) - 1);
-                helpers::nthElementFunctor(input, n, output, reverse);
->>>>>>> 43c553a0
+                helpers::nthElementFunctor(block.launchContext(), input, n, output, reverse);
             }
             return ND4J_STATUS_OK;
         }
