/*******************************************************************************
 * Copyright (c) 2015-2018 Skymind, Inc.
 *
 * This program and the accompanying materials are made available under the
 * terms of the Apache License, Version 2.0 which is available at
 * https://www.apache.org/licenses/LICENSE-2.0.
 *
 * Unless required by applicable law or agreed to in writing, software
 * distributed under the License is distributed on an "AS IS" BASIS, WITHOUT
 * WARRANTIES OR CONDITIONS OF ANY KIND, either express or implied. See the
 * License for the specific language governing permissions and limitations
 * under the License.
 *
 * SPDX-License-Identifier: Apache-2.0
 ******************************************************************************/

//
// Created by george@skymind.io on 6/4/2018.
// @author Yurii Shyrma (iuriish@yahoo.com)
//

#include <ops/declarable/CustomOperations.h>
#include <ops/declarable/helpers/axis.h>

namespace nd4j {
namespace ops {
#if NOT_EXCLUDED(OP_reduce_norm2)

<<<<<<< HEAD
    CUSTOM_OP_IMPL(reduce_norm2, 1, 1, false, 0, 0) {
        auto input = INPUT_VARIABLE(0);
        auto output = OUTPUT_VARIABLE(0);
        auto axes = *block.getIArguments();
        if (block.width() > 1) {
            auto axesVector = INPUT_VARIABLE(1);
            helpers::adjustAxis(input->rankOf(), axesVector, axes);
        }
//            else if (block.getIArguments()->size())
        bool keepDims = false;
        if (block.getBArguments()->size())
            keepDims = B_ARG(0);
        else if (block.getTArguments()->size())
            keepDims = (bool)T_ARG(0);
=======
//////////////////////////////////////////////////////////////////////////
CUSTOM_OP_IMPL(reduce_norm2, 1, 1, false, 0, 0) {
    auto input = INPUT_VARIABLE(0);
    auto output = OUTPUT_VARIABLE(0);
    
    std::vector<int> dimensions;
    if (block.width() > 1) {
        auto axesVector = INPUT_VARIABLE(1);
        helpers::adjustAxis(input, axesVector, dimensions);
    }
    else if (block.getIArguments()->size())
        dimensions = *block.getIArguments();

    REQUIRE_TRUE(dimensions.size() <= input->rankOf(), 0, "REDUCE_NORM2 OP: the number of dimensions to reduce along must be <= input array rank, but got %i instead" , dimensions.size());

    for(const auto& item : dimensions)
        REQUIRE_TRUE(item >= -input->shapeInfo()[0] && item < input->shapeInfo()[0], 0, "REDUCE_NORM2 OP: the input dimension to reduce along must be in range [-%i, %i), but got %i instead !" , input->rankOf(), input->rankOf(), item);

    bool keepDims = false;
    if (block.getBArguments()->size())
        keepDims = B_ARG(0);
    else if (block.getTArguments()->size())
        keepDims = (bool)T_ARG(0);

    input->reduceAlongDimension(reduce::Norm2, output, dimensions, keepDims);
>>>>>>> 43c553a0

    return Status::OK();
}


DECLARE_SHAPE_FN(reduce_norm2) {

    bool keepDims = false;
    if (block.getBArguments()->size())
        keepDims = B_ARG(0);
    else if (block.getTArguments()->size())
        keepDims = (bool)T_ARG(0);

    std::vector<int> dimensions;
    if (block.width() > 1) {
        auto axesVector = INPUT_VARIABLE(1);
        helpers::adjustAxis(INPUT_VARIABLE(0), axesVector, dimensions);
    }
    else if (block.getIArguments()->size())
        dimensions = *block.getIArguments();

<<<<<<< HEAD
    DECLARE_SHAPE_FN(reduce_norm2) {
        auto in = inputShape->at(0);
        auto axes = *block.getIArguments();
        if (block.width() > 1) {
            auto axesVector = INPUT_VARIABLE(1);
            helpers::adjustAxis(shape::rank(in), axesVector, axes);
        }
//            else if (block.getIArguments()->size())
=======
    REQUIRE_TRUE(dimensions.size() <= inputShape->at(0)[0], 0, "REDUCE_NORM2 OP: the number of dimensions to reduce along must be <= input array rank, but got %i instead" , dimensions.size());

    for(const auto& item : dimensions)
        REQUIRE_TRUE(item >= -inputShape->at(0)[0] && item < inputShape->at(0)[0], 0, "REDUCE_NORM2 OP: the input dimension to reduce along must be in range [-%i, %i), but got %i instead !" , inputShape->at(0)[0], inputShape->at(0)[0], item);

    Nd4jLong* outShapeInfo = ShapeUtils::evalReduceShapeInfo(shape::order(inputShape->at(0)), dimensions, inputShape->at(0), keepDims, false, block.getWorkspace());
    ArrayOptions::setDataType(outShapeInfo, ArrayOptions::dataType(inputShape->at(0)));

    return SHAPELIST(outShapeInfo);
}

DECLARE_TYPES(reduce_norm2) {
    getOpDescriptor()
        ->setAllowedInputTypes(nd4j::DataType::ANY)
        ->setAllowedOutputTypes({ALL_FLOATS});
}
#endif 

#if NOT_EXCLUDED(OP_reduce_norm2_bp)

//////////////////////////////////////////////////////////////////////////
CUSTOM_OP_IMPL(reduce_norm2_bp, 2, 1, false, 0, 0) {

    auto input = INPUT_VARIABLE(0);
    auto gradO = INPUT_VARIABLE(1);
    auto gradI = OUTPUT_VARIABLE(0);

    gradI->assign(input);

    if (gradO->lengthOf() == 1) {                
        *gradI /= input->reduceNumber(reduce::Norm2);
        *gradI *= *gradO;        
    }
    else {
        
>>>>>>> 43c553a0
        bool keepDims = false;
        auto dimensions = *block.getIArguments();
        
        if (block.width() > 2) {
            auto axesVector = INPUT_VARIABLE(2);
            helpers::adjustAxis(input, axesVector, dimensions);
        }
                
        if (block.getBArguments()->size())
            keepDims = B_ARG(0);
        else if (block.getTArguments()->size())
            keepDims = (bool)T_ARG(0);

<<<<<<< HEAD
        Nd4jLong* outShapeInfo = ShapeUtils::evalReduceShapeInfo(shape::order(in), axes, in, keepDims, false, block.getWorkspace());
        ArrayOptions::setDataType(outShapeInfo, ArrayOptions::dataType(in));
=======
        REQUIRE_TRUE(dimensions.size() <= input->rankOf(), 0, "REDUCE_NORM2_BP OP: the number of dimensions to reduce along must be <= input array rank, but got %i instead" , dimensions.size());
>>>>>>> 43c553a0

        for(const auto& item : dimensions)
            REQUIRE_TRUE(item >= -input->rankOf() && item < input->rankOf(), 0, "REDUCE_NORM2_BP OP: the input dimension to reduce along must be in range [-%i, %i), but got %i instead !" , input->rankOf(), input->rankOf(), item);

        // *** calculations *** //

        if(!keepDims) {

            Nd4jLong* gradOShapeKeepDims = ShapeUtils::evalReduceShapeInfo(gradO->ordering(), dimensions, *input, true, false, block.getWorkspace());
            gradO = gradO->reshape(gradO->ordering(), ShapeUtils::pullShapeFromShapeInfo(gradOShapeKeepDims));  // for example could be something like [a,b] -> [1,a,1,b]
            RELEASE(gradOShapeKeepDims, block.getWorkspace());
        }
        
        *gradI /= input->reduceAlongDims(reduce::Norm2, dimensions, true);
        *gradI *= *gradO;

        if(!keepDims)
            delete gradO;
    }
    return Status::OK();
}

DECLARE_SHAPE_FN(reduce_norm2_bp) {    

<<<<<<< HEAD
    CUSTOM_OP_IMPL(reduce_norm2_bp, 2, 1, false, 0, 0) {

            auto input = INPUT_VARIABLE(0);
            auto epsilon = INPUT_VARIABLE(1);
            auto output = OUTPUT_VARIABLE(0);

            // at first step we build fwd activation
            auto axes = *block.getIArguments();
            if (block.width() > 2) {
                auto axesVector = INPUT_VARIABLE(2);
                helpers::adjustAxis(input->rankOf(), axesVector, axes);
            }
//            else if (block.getIArguments()->size())
            bool keepDims = false;
            if (block.getBArguments()->size())
                keepDims = B_ARG(0);
            else if (block.getTArguments()->size())
                keepDims = (bool)T_ARG(0);

            std::vector<Nd4jLong> axesLong;
            for (size_t i = 0; i < axes.size(); i++)
                axesLong.emplace_back(axes[i]);


            nd4j::ops::reduce_norm2 op;
            std::unique_ptr<ResultSet> tmpResult(op.execute({input}, {}, axesLong, {keepDims}, false));
            if (tmpResult->status() != Status::OK())
                return tmpResult->status();

            auto tempNorm2 = tmpResult->at(0);


            if (tempNorm2->isScalar()) {
                helpers::reduceNorm2BP_scalar(block.launchContext(), input, epsilon, tempNorm2, output);
            }
            else {
                helpers::reduceNorm2BP(block.launchContext(), input, epsilon, tempNorm2, output, axes, keepDims);
            }
            return Status::OK();
=======
    auto dimensions = *block.getIArguments();
    if (block.width() > 2) {
        auto axesVector = INPUT_VARIABLE(2);
        helpers::adjustAxis(INPUT_VARIABLE(0), axesVector, dimensions);
>>>>>>> 43c553a0
    }
    
    REQUIRE_TRUE(dimensions.size() <= inputShape->at(0)[0], 0, "REDUCE_NORM2_BP OP: the number of dimensions to reduce along must be <= input array rank, but got %i instead" , dimensions.size());

    for(const auto& item : dimensions)
        REQUIRE_TRUE(item >= -inputShape->at(0)[0] && item < inputShape->at(0)[0], 0, "REDUCE_NORM2_BP OP: the input dimension to reduce along must be in range [-%i, %i), but got %i instead !", inputShape->at(0)[0], inputShape->at(0)[0], item);

    Nd4jLong* outShapeInfo;
    COPY_SHAPE(inputShape->at(0), outShapeInfo);

    return SHAPELIST(outShapeInfo);
}

DECLARE_TYPES(reduce_norm2_bp) {
    getOpDescriptor()
        ->setAllowedInputTypes(nd4j::DataType::ANY)
        ->setAllowedOutputTypes({ALL_FLOATS});
}

   
#endif

}
}<|MERGE_RESOLUTION|>--- conflicted
+++ resolved
@@ -26,27 +26,11 @@
 namespace ops {
 #if NOT_EXCLUDED(OP_reduce_norm2)
 
-<<<<<<< HEAD
-    CUSTOM_OP_IMPL(reduce_norm2, 1, 1, false, 0, 0) {
-        auto input = INPUT_VARIABLE(0);
-        auto output = OUTPUT_VARIABLE(0);
-        auto axes = *block.getIArguments();
-        if (block.width() > 1) {
-            auto axesVector = INPUT_VARIABLE(1);
-            helpers::adjustAxis(input->rankOf(), axesVector, axes);
-        }
-//            else if (block.getIArguments()->size())
-        bool keepDims = false;
-        if (block.getBArguments()->size())
-            keepDims = B_ARG(0);
-        else if (block.getTArguments()->size())
-            keepDims = (bool)T_ARG(0);
-=======
 //////////////////////////////////////////////////////////////////////////
 CUSTOM_OP_IMPL(reduce_norm2, 1, 1, false, 0, 0) {
     auto input = INPUT_VARIABLE(0);
     auto output = OUTPUT_VARIABLE(0);
-    
+
     std::vector<int> dimensions;
     if (block.width() > 1) {
         auto axesVector = INPUT_VARIABLE(1);
@@ -67,7 +51,6 @@
         keepDims = (bool)T_ARG(0);
 
     input->reduceAlongDimension(reduce::Norm2, output, dimensions, keepDims);
->>>>>>> 43c553a0
 
     return Status::OK();
 }
@@ -89,16 +72,6 @@
     else if (block.getIArguments()->size())
         dimensions = *block.getIArguments();
 
-<<<<<<< HEAD
-    DECLARE_SHAPE_FN(reduce_norm2) {
-        auto in = inputShape->at(0);
-        auto axes = *block.getIArguments();
-        if (block.width() > 1) {
-            auto axesVector = INPUT_VARIABLE(1);
-            helpers::adjustAxis(shape::rank(in), axesVector, axes);
-        }
-//            else if (block.getIArguments()->size())
-=======
     REQUIRE_TRUE(dimensions.size() <= inputShape->at(0)[0], 0, "REDUCE_NORM2 OP: the number of dimensions to reduce along must be <= input array rank, but got %i instead" , dimensions.size());
 
     for(const auto& item : dimensions)
@@ -128,32 +101,26 @@
 
     gradI->assign(input);
 
-    if (gradO->lengthOf() == 1) {                
+    if (gradO->lengthOf() == 1) {
         *gradI /= input->reduceNumber(reduce::Norm2);
-        *gradI *= *gradO;        
+        *gradI *= *gradO;
     }
     else {
-        
->>>>>>> 43c553a0
+
         bool keepDims = false;
         auto dimensions = *block.getIArguments();
-        
+
         if (block.width() > 2) {
             auto axesVector = INPUT_VARIABLE(2);
-            helpers::adjustAxis(input, axesVector, dimensions);
+            helpers::adjustAxis(input->rankOf(), axesVector, dimensions);
         }
-                
+
         if (block.getBArguments()->size())
             keepDims = B_ARG(0);
         else if (block.getTArguments()->size())
             keepDims = (bool)T_ARG(0);
 
-<<<<<<< HEAD
-        Nd4jLong* outShapeInfo = ShapeUtils::evalReduceShapeInfo(shape::order(in), axes, in, keepDims, false, block.getWorkspace());
-        ArrayOptions::setDataType(outShapeInfo, ArrayOptions::dataType(in));
-=======
         REQUIRE_TRUE(dimensions.size() <= input->rankOf(), 0, "REDUCE_NORM2_BP OP: the number of dimensions to reduce along must be <= input array rank, but got %i instead" , dimensions.size());
->>>>>>> 43c553a0
 
         for(const auto& item : dimensions)
             REQUIRE_TRUE(item >= -input->rankOf() && item < input->rankOf(), 0, "REDUCE_NORM2_BP OP: the input dimension to reduce along must be in range [-%i, %i), but got %i instead !" , input->rankOf(), input->rankOf(), item);
@@ -166,7 +133,7 @@
             gradO = gradO->reshape(gradO->ordering(), ShapeUtils::pullShapeFromShapeInfo(gradOShapeKeepDims));  // for example could be something like [a,b] -> [1,a,1,b]
             RELEASE(gradOShapeKeepDims, block.getWorkspace());
         }
-        
+
         *gradI /= input->reduceAlongDims(reduce::Norm2, dimensions, true);
         *gradI *= *gradO;
 
@@ -176,56 +143,14 @@
     return Status::OK();
 }
 
-DECLARE_SHAPE_FN(reduce_norm2_bp) {    
+DECLARE_SHAPE_FN(reduce_norm2_bp) {
 
-<<<<<<< HEAD
-    CUSTOM_OP_IMPL(reduce_norm2_bp, 2, 1, false, 0, 0) {
-
-            auto input = INPUT_VARIABLE(0);
-            auto epsilon = INPUT_VARIABLE(1);
-            auto output = OUTPUT_VARIABLE(0);
-
-            // at first step we build fwd activation
-            auto axes = *block.getIArguments();
-            if (block.width() > 2) {
-                auto axesVector = INPUT_VARIABLE(2);
-                helpers::adjustAxis(input->rankOf(), axesVector, axes);
-            }
-//            else if (block.getIArguments()->size())
-            bool keepDims = false;
-            if (block.getBArguments()->size())
-                keepDims = B_ARG(0);
-            else if (block.getTArguments()->size())
-                keepDims = (bool)T_ARG(0);
-
-            std::vector<Nd4jLong> axesLong;
-            for (size_t i = 0; i < axes.size(); i++)
-                axesLong.emplace_back(axes[i]);
-
-
-            nd4j::ops::reduce_norm2 op;
-            std::unique_ptr<ResultSet> tmpResult(op.execute({input}, {}, axesLong, {keepDims}, false));
-            if (tmpResult->status() != Status::OK())
-                return tmpResult->status();
-
-            auto tempNorm2 = tmpResult->at(0);
-
-
-            if (tempNorm2->isScalar()) {
-                helpers::reduceNorm2BP_scalar(block.launchContext(), input, epsilon, tempNorm2, output);
-            }
-            else {
-                helpers::reduceNorm2BP(block.launchContext(), input, epsilon, tempNorm2, output, axes, keepDims);
-            }
-            return Status::OK();
-=======
     auto dimensions = *block.getIArguments();
     if (block.width() > 2) {
         auto axesVector = INPUT_VARIABLE(2);
         helpers::adjustAxis(INPUT_VARIABLE(0), axesVector, dimensions);
->>>>>>> 43c553a0
     }
-    
+
     REQUIRE_TRUE(dimensions.size() <= inputShape->at(0)[0], 0, "REDUCE_NORM2_BP OP: the number of dimensions to reduce along must be <= input array rank, but got %i instead" , dimensions.size());
 
     for(const auto& item : dimensions)
@@ -243,7 +168,7 @@
         ->setAllowedOutputTypes({ALL_FLOATS});
 }
 
-   
+
 #endif
 
 }
