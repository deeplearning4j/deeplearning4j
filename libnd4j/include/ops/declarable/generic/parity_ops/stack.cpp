//
// @author Yurii Shyrma (iuriish@yahoo.com), created on 01.11.2017.
//

#include <op_boilerplate.h>
#if NOT_EXCLUDED(OP_stack)

#include <ops/declarable/CustomOperations.h>
#include<ops/declarable/helpers/stack.h>

namespace nd4j {
namespace ops {

CUSTOM_OP_IMPL(stack, -1, 1, false, 0, 0) {
	
	NDArray<T>* input = INPUT_VARIABLE(0);
	NDArray<T>* output = OUTPUT_VARIABLE(0);
	int dim  = block.getIArguments()->size() > 0 ? INT_ARG(0) : 0;
	if(dim < 0)
 		dim += input->rankOf() + 1;
	
	// input validation
	// check whether shapes of all input array are the same				
	for (int i = 0; i < (int) block.width() - 1; ++i)
		REQUIRE_TRUE(shape::equalsSoft((INPUT_VARIABLE(i))->getShapeInfo(), (INPUT_VARIABLE(i+1))->getShapeInfo()), 0, "STACK op: the shapes of all input arrays must be the same !");
 	
<<<<<<< HEAD

	REQUIRE_TRUE(dim <= input->rankOf(), 0, "STACK op: the input dimension parameter must be <= rank of input arrays shapes (rank=%i), but got %i instead !", input->shapeOf(), dim);
=======
 	if(input->rankOf() >= 1)
 		REQUIRE_TRUE(dim <= input->rankOf(), 0, "STACK op: the input dimension parameter must be <= rank of input arrays shapes (rank=%i), but got %i instead !", input->shapeOf(), dim);
>>>>>>> ae133321
 	
 	std::vector<NDArray<T>*> inArrs(block.width());
 	for(int i = 0; i < block.width(); ++i)
		inArrs[i] = INPUT_VARIABLE(i);
	
	helpers::stack(inArrs, *output, dim);
	
	// remove unity from output shape if input arrays are vectors 
	// if(input->isVector())	{
	// 	std::vector<int> outShape(output->shapeOf(), output->shapeOf() + output->rankOf());		
	// 	outShape.erase(find(outShape.begin(), outShape.end(), 1));
	// 	output->reshapei(output->ordering(), outShape);
	// 	if(dim != 0 && (int)block.width() == 1)			// such is implemented by tensorFlow
	// 		output->permutei({1, 0});
	// 	output->getShapeInfo()[output->rankOf()*2 + 2] = 1;		
	// }
  	
  	return Status::OK();
}
DECLARE_SYN(pack, stack);
DECLARE_SYN(Pack, stack);


DECLARE_SHAPE_FN(stack) {
	
	// check whether input dimension is within rank range
	auto inShapeInfo = inputShape->at(0);
	int rank = shape::rank(inShapeInfo);
    int dim  = block.getIArguments()->size() > 0 ? INT_ARG(0) : 0;
    if(dim < 0 )
		dim += rank + 1;

	 REQUIRE_TRUE(dim <= inShapeInfo[0], 0, "STACK op: the input dimension parameter must be <= rank of input arrays shapes (rank=%i), but got %i instead !", inShapeInfo[0], dim);
	
	if(rank == 0) {
		Nd4jLong* outShapeInfo = nullptr;
 		ALLOCATE(outShapeInfo, block.getWorkspace(), shape::shapeInfoLength(1), Nd4jLong);
  		outShapeInfo[0] = 1;
  		outShapeInfo[1] = block.width();
  		outShapeInfo[2] = 1;
  		outShapeInfo[3] = 1;
  		outShapeInfo[4] = 0;
  		outShapeInfo[5] = (Nd4jLong) shape::order(inShapeInfo);
  		return SHAPELIST(outShapeInfo);
	}
	
	//the rank of output ShapeInfo is larger by one compared to input ShapeInfo
	std::vector<Nd4jLong> outShape(inShapeInfo + 1, inShapeInfo + 1 + rank);
	
	// insert (int) block.width() at dim position of input shape to get output shape	
	outShape.insert(outShape.begin() + dim, (Nd4jLong) block.width());						
	
	// evaluate output ShapeInfo
	int newRank = outShape.size();
	Nd4jLong* outShapeInfo = nullptr;
  	ALLOCATE(outShapeInfo, block.getWorkspace(), shape::shapeInfoLength(newRank), Nd4jLong);
  	outShapeInfo[0] = newRank;
  	
  	for(int i=1; i <= newRank; ++i)
  		outShapeInfo[i] = outShape[i-1];
  	
  	shape::updateStrides(outShapeInfo, shape::order(inShapeInfo));    
  	
  	return SHAPELIST(outShapeInfo);
}

// 1) 1х4 + 1х4 = 2х1х4 (along dim=0) = 2x4 
// 2) 1х4 + 1х4 = 1х2х4 (along dim=1) = 2x4 
// 3) 4х1 + 4х1 = 2х4x1 (along dim=0) = 2x4 
// 4) 4х1 + 4х1 = 4х2x1 (along dim=1) = 4x2 

}
}

#endif<|MERGE_RESOLUTION|>--- conflicted
+++ resolved
@@ -24,13 +24,8 @@
 	for (int i = 0; i < (int) block.width() - 1; ++i)
 		REQUIRE_TRUE(shape::equalsSoft((INPUT_VARIABLE(i))->getShapeInfo(), (INPUT_VARIABLE(i+1))->getShapeInfo()), 0, "STACK op: the shapes of all input arrays must be the same !");
  	
-<<<<<<< HEAD
+	REQUIRE_TRUE(dim <= input->rankOf(), 0, "STACK op: the input dimension parameter must be <= rank of input arrays shapes (rank=%i), but got %i instead !", input->shapeOf(), dim);
 
-	REQUIRE_TRUE(dim <= input->rankOf(), 0, "STACK op: the input dimension parameter must be <= rank of input arrays shapes (rank=%i), but got %i instead !", input->shapeOf(), dim);
-=======
- 	if(input->rankOf() >= 1)
- 		REQUIRE_TRUE(dim <= input->rankOf(), 0, "STACK op: the input dimension parameter must be <= rank of input arrays shapes (rank=%i), but got %i instead !", input->shapeOf(), dim);
->>>>>>> ae133321
  	
  	std::vector<NDArray<T>*> inArrs(block.width());
  	for(int i = 0; i < block.width(); ++i)
