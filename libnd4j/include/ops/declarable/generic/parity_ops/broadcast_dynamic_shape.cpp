--- conflicted
+++ resolved
@@ -55,21 +55,11 @@
             auto theFirstLen = shape::sizeAt(theFirst, -1);
             auto theSecondLen = shape::sizeAt(theSecond, -1);
 
-<<<<<<< HEAD
-=======
-            Nd4jLong* newShape;
-    
->>>>>>> 39049a37
             auto shapeLength = nd4j::math::nd4j_max(theFirstLen, theSecondLen);
-            newShape = ShapeUtils<T>::createVectorShapeInfo(shapeLength, block.getWorkspace());
 
-<<<<<<< HEAD
             auto newshape = ShapeBuilders::createVectorShapeInfo(ArrayOptions::dataType(theFirst), shapeLength, block.workspace());
 
             shapeList->push_back(newshape); 
-=======
-            shapeList->push_back(newShape);
->>>>>>> 39049a37
             return shapeList;
         }
 
