--- conflicted
+++ resolved
@@ -28,56 +28,14 @@
 
 #if NOT_EXCLUDED(OP_reduce_max)
 
-<<<<<<< HEAD
-    CUSTOM_OP_IMPL(reduce_max, 1, 1, false, 0, 0) {
-        auto input = INPUT_VARIABLE(0);
-        auto output = OUTPUT_VARIABLE(0);
-        std::vector<int> axes;
-        if (block.width() > 1) {
-            auto axesVector = INPUT_VARIABLE(1);
-            helpers::adjustAxis(input->rankOf(), axesVector, axes);
-        }
-        else
-           axes = *block.getIArguments();
-
-        for(const auto& item : axes)
-            REQUIRE_TRUE(item > -input->shapeInfo()[0] || item <input->shapeInfo()[0], 0, "REDUCE_MEAN OP: the input dimension to reduce along must be in range (-%i, %i), but got %i instead !" , input->rankOf(), input->rankOf(), item);
-
-        bool keepDims = false;//: false;
-        if (block.getBArguments()->size() > 0)
-            keepDims = B_ARG(0);
-        else if (block.getTArguments()->size() > 0)
-            keepDims = (bool)T_ARG(0);
-
-        input->reduceAlongDimension(reduce::Max, output, axes, keepDims);
-        return Status::OK();
-    }
-
-    DECLARE_SHAPE_FN(reduce_max) {
-        auto in = inputShape->at(0);
-        bool keepDims = false;//: false;
-        if (block.getBArguments()->size() > 0)
-            keepDims = B_ARG(0);
-        else if (block.getTArguments()->size() > 0)
-            keepDims = (bool)T_ARG(0);
-
-        auto axes = *block.getIArguments();
-        if (block.width() > 1) {
-            auto axesVector = INPUT_VARIABLE(1);
-            helpers::adjustAxis(shape::rank(in), axesVector, axes);
-        }
-
-        Nd4jLong* outShapeInfo = ShapeUtils::evalReduceShapeInfo(shape::order(in), axes, in, keepDims, false, block.getWorkspace());
-        ArrayOptions::setDataType(outShapeInfo, ArrayOptions::dataType(in));
-=======
 //////////////////////////////////////////////////////////////////////////
 CUSTOM_OP_IMPL(reduce_max, 1, 1, false, 0, 0) {
-    
+
     auto input = INPUT_VARIABLE(0);
     auto output = OUTPUT_VARIABLE(0);
-    
+
     std::vector<int> dimensions = *block.getIArguments();
-    
+
     if (block.width() > 1) {
         auto axesVector = INPUT_VARIABLE(1);
         helpers::adjustAxis(input, axesVector, dimensions);
@@ -100,10 +58,9 @@
 }
 
 DECLARE_SHAPE_FN(reduce_max) {
->>>>>>> 43c553a0
 
     bool keepDims = false;//: false;
-    
+
     if (block.getBArguments()->size() > 0)
         keepDims = B_ARG(0);
     else if (block.getTArguments()->size() > 0)
@@ -120,7 +77,7 @@
     for(const auto& item : dimensions)
         REQUIRE_TRUE(item >= -inputShape->at(0)[0] && item < inputShape->at(0)[0], 0, "REDUCE_MAX OP: the input dimension to reduce along must be in range [-%i, %i), but got %i instead !" , inputShape->at(0)[0], inputShape->at(0)[0], item);
 
-    Nd4jLong* outShapeInfo = ShapeUtils::evalReduceShapeInfo(shape::order(inputShape->at(0)), dimensions, inputShape->at(0), keepDims, false, block.getWorkspace());    
+    Nd4jLong* outShapeInfo = ShapeUtils::evalReduceShapeInfo(shape::order(inputShape->at(0)), dimensions, inputShape->at(0), keepDims, false, block.getWorkspace());
 
     return SHAPELIST(outShapeInfo);
 }
@@ -140,9 +97,9 @@
     auto input = INPUT_VARIABLE(0);
     auto gradO = INPUT_VARIABLE(1);
     auto gradI = OUTPUT_VARIABLE(0);
-	
+
     std::vector<int> dimensions = *block.getIArguments();
-    
+
     if (block.width() > 2) {
         auto axesVector = INPUT_VARIABLE(2);
         helpers::adjustAxis(input, axesVector, dimensions);
@@ -158,81 +115,28 @@
     *gradI = 0;
 
     if(gradO->lengthOf() == 1) {
-        
+
         auto indOfMaxElem = input->indexReduceNumber(nd4j::indexreduce::IndexMax);
         gradI->p(indOfMaxElem.t<Nd4jLong>(0), gradO->e(0));
     }
     else {
-        
-        auto indicesArr = input->applyIndexReduce(nd4j::indexreduce::IndexMax, dimensions);        
+
+        auto indicesArr = input->applyIndexReduce(nd4j::indexreduce::IndexMax, dimensions);
         helpers::scatterSimple(6, *gradI, *gradO, *indicesArr, ShapeUtils::evalDimsToExclude(gradI->rankOf(), dimensions)); // 6 corresponds to copy operation
         delete indicesArr;
     }
 
-<<<<<<< HEAD
-        DECLARE_TYPES(reduce_max_bp) {
-            getOpDescriptor()
-                    ->setAllowedInputTypes(nd4j::DataType::ANY)
-                    ->setAllowedOutputTypes({ALL_FLOATS});
-        }
-
-    CUSTOM_OP_IMPL(reduce_max_bp, 2, 1, false, 0, 0) {
-
-            auto input = INPUT_VARIABLE(0);
-            auto epsilon = INPUT_VARIABLE(1);
-            auto output = OUTPUT_VARIABLE(0);
-			
-			output->assign(0.0);
-
-            // at first step we build fwd activation
-            nd4j::ops::reduce_max op;
-            std::vector<int> axes;
-            std::vector<Nd4jLong> axesLong;
-
-            if (block.width() > 2) {
-                auto axesVector = INPUT_VARIABLE(2);
-                helpers::adjustAxis(input->rankOf(), axesVector, axes);
-            }
-            else
-                axes = *block.getIArguments();
-
-            for (size_t e = 0; e < axes.size(); e++)
-                axesLong.emplace_back(axes[e]);// = *block.getIArguments();
-
-            bool keepDims = false;//: false;
-
-            if (block.getBArguments()->size() > 0)
-                keepDims = B_ARG(0);
-
-            else if (block.getTArguments()->size() > 0)
-                keepDims = (bool)T_ARG(0);
-
-            // FIXME:: double!!!
-            //std::vector<double> tVec(1);
-            //tVec[0] = (keepDims? 1.0 : 0.0);
-            std::vector<NDArray*> inputVec({input});
-            std::vector<bool> emptyBool({keepDims});
-            std::unique_ptr<ResultSet> tmpResult(op.execute(inputVec, {}, axesLong, emptyBool, false));
-            if (tmpResult->status() != ND4J_STATUS_OK)
-                return tmpResult->status();
-
-            auto tempMax = tmpResult->at(0);
-            REQUIRE_TRUE(tempMax->isSameShape(epsilon), 0, "reduce_max_bp: The second param shape should be an equal with reduce_max output.");
-            helpers::minMaxReduceFunctor(block.launchContext(), input, epsilon, tempMax, output);
-            return Status::OK();
-=======
     return Status::OK();
 }
 
 
-DECLARE_SHAPE_FN(reduce_max_bp) {    
+DECLARE_SHAPE_FN(reduce_max_bp) {
 
     std::vector<int> dimensions = *block.getIArguments();
-    
+
     if (block.width() > 2) {
         auto axesVector = INPUT_VARIABLE(2);
         helpers::adjustAxis(INPUT_VARIABLE(0), axesVector, dimensions);
->>>>>>> 43c553a0
     }
 
     REQUIRE_TRUE(dimensions.size() <= inputShape->at(0)[0], 0, "REDUCE_MAX_BP OP: the number of dimensions to reduce along must be <= input array rank, but got %i instead" , dimensions.size());
