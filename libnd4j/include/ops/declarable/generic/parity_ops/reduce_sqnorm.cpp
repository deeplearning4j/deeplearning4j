--- conflicted
+++ resolved
@@ -25,28 +25,12 @@
 namespace ops {
 #if NOT_EXCLUDED(OP_reduce_sqnorm)
 
-<<<<<<< HEAD
-    CUSTOM_OP_IMPL(reduce_sqnorm, 1, 1, false, 0, 0) {
-        auto input = INPUT_VARIABLE(0);
-        auto output = OUTPUT_VARIABLE(0);
-        auto axes = *block.getIArguments();
-        if (block.width() > 1) {
-            auto axesVector = INPUT_VARIABLE(1);
-            helpers::adjustAxis(input->rankOf(), axesVector, axes);
-        }
-//            else if (block.getIArguments()->size())
-        bool keepDims = false;
-        if (block.getBArguments()->size())
-            keepDims = B_ARG(0);
-        else if (block.getTArguments()->size())
-            keepDims = (bool)T_ARG(0);
-=======
 //////////////////////////////////////////////////////////////////////////
 CUSTOM_OP_IMPL(reduce_sqnorm, 1, 1, false, 0, 0) {
-    
+
     auto input = INPUT_VARIABLE(0);
     auto gradI = OUTPUT_VARIABLE(0);
-    
+
     bool keepDims = false;
 
     auto dimensions = *block.getIArguments();
@@ -54,13 +38,12 @@
     if (block.width() > 1) {
         auto axesVector = INPUT_VARIABLE(1);
         helpers::adjustAxis(input, axesVector, dimensions);
-    }    
-        
+    }
+
     if (block.getBArguments()->size())
         keepDims = B_ARG(0);
     else if (block.getTArguments()->size())
         keepDims = (bool)T_ARG(0);
->>>>>>> 43c553a0
 
     REQUIRE_TRUE(dimensions.size() <= input->rankOf(), 0, "REDUCE_SQNORM OP: the number of dimensions to reduce along must be <= input array rank, but got %i instead" , dimensions.size());
 
@@ -76,47 +59,37 @@
 
     auto dimensions = *block.getIArguments();
     bool keepDims = false;
-    
+
     if (block.width() > 1) {
         auto axesVector = INPUT_VARIABLE(1);
         helpers::adjustAxis(INPUT_VARIABLE(0), axesVector, dimensions);
     }
-        
+
     if (block.getBArguments()->size())
         keepDims = B_ARG(0);
     else if (block.getTArguments()->size())
         keepDims = (bool)T_ARG(0);
 
-<<<<<<< HEAD
-    DECLARE_SHAPE_FN(reduce_sqnorm) {
-        auto in = inputShape->at(0);
-        auto axes = *block.getIArguments();
-        if (block.width() > 1) {
-            auto axesVector = INPUT_VARIABLE(1);
-            helpers::adjustAxis(shape::rank(in), axesVector, axes);
-        }
-//            else if (block.getIArguments()->size())
-=======
     REQUIRE_TRUE(dimensions.size() <= inputShape->at(0)[0], 0, "REDUCE_SQNORM OP: the number of dimensions to reduce along must be <= input array rank, but got %i instead" , dimensions.size());
-    
+
     for(const auto& item : dimensions)
         REQUIRE_TRUE(item >= -inputShape->at(0)[0] && item < inputShape->at(0)[0], 0, "REDUCE_SQNORM OP: the input dimension to reduce along must be in range [-%i, %i), but got %i instead !" , inputShape->at(0)[0], inputShape->at(0)[0], item);
 
-    Nd4jLong* outShapeInfo = ShapeUtils::evalReduceShapeInfo(shape::order(inputShape->at(0)), dimensions, inputShape->at(0), keepDims, false, block.getWorkspace());    
+    Nd4jLong* outShapeInfo = ShapeUtils::evalReduceShapeInfo(shape::order(inputShape->at(0)), dimensions, inputShape->at(0), keepDims, false, block.getWorkspace());
 
     return SHAPELIST(outShapeInfo);
 }
 
 DECLARE_TYPES(reduce_sqnorm) {
     getOpDescriptor()
-        ->setAllowedInputTypes(nd4j::DataType::ANY) 
+        ->setAllowedInputTypes(nd4j::DataType::ANY)
         ->setAllowedOutputTypes({ALL_FLOATS});
 }
 
 #endif 
 
 #if NOT_EXCLUDED(OP_reduce_sqnorm_bp)
- 
+
 //////////////////////////////////////////////////////////////////////////
 CUSTOM_OP_IMPL(reduce_sqnorm_bp, 2, 1, false, 0, 0) {
 
@@ -125,30 +98,24 @@
     auto gradI  = OUTPUT_VARIABLE(0);
 
     if (gradO->lengthOf() == 1) {
-        gradI->assign( 2 * (*input) * gradO->e(0));        
+        gradI->assign( 2 * (*input) * gradO->e(0));
     }
     else {
-        
->>>>>>> 43c553a0
+
         bool keepDims = false;
         auto dimensions = *block.getIArguments();
-        
+
         if (block.width() > 2) {
             auto axesVector = INPUT_VARIABLE(2);
             helpers::adjustAxis(input, axesVector, dimensions);
         }
-                
+
         if (block.getBArguments()->size())
             keepDims = B_ARG(0);
         else if (block.getTArguments()->size())
             keepDims = (bool)T_ARG(0);
 
-<<<<<<< HEAD
-        Nd4jLong* outShapeInfo = ShapeUtils::evalReduceShapeInfo(shape::order(in), axes, in, keepDims, false, block.getWorkspace());
-        //ArrayOptions::setDataType(outShapeInfo, ArrayOptions::dataType(inputShape->at(0)));
-=======
         REQUIRE_TRUE(dimensions.size() <= input->rankOf(), 0, "REDUCE_SQNORM_BP OP: the number of dimensions to reduce along must be <= input array rank, but got %i instead" , dimensions.size());
->>>>>>> 43c553a0
 
         for(const auto& item : dimensions)
             REQUIRE_TRUE(item >= -input->rankOf() && item < input->rankOf(), 0, "REDUCE_SQNORM_BP OP: the input dimension to reduce along must be in range [-%i, %i), but got %i instead !" , input->rankOf(), input->rankOf(), item);
@@ -173,49 +140,19 @@
 DECLARE_SHAPE_FN(reduce_sqnorm_bp) {
 
     if(shape::length(inputShape->at(1)) > 1) {
-        
+
         auto dimensions = *block.getIArguments();
         if (block.width() > 2) {
             auto axesVector = INPUT_VARIABLE(2);
             helpers::adjustAxis(INPUT_VARIABLE(0), axesVector, dimensions);
         }
 
-<<<<<<< HEAD
-    CUSTOM_OP_IMPL(reduce_sqnorm_bp, 2, 1, false, 0, 0) {
+        REQUIRE_TRUE(dimensions.size() <= inputShape->at(0)[0], 0, "REDUCE_SQNORM_BP OP: the number of dimensions to reduce along must be <= input array rank, but got %i instead" , dimensions.size());
 
-            auto input = INPUT_VARIABLE(0);
-            auto epsilon = INPUT_VARIABLE(1);
-            auto output = OUTPUT_VARIABLE(0);
-
-            if (epsilon->isScalar()) {
-                output->assign(epsilon->e<double>(0) * 2.);
-                *output *= *input;
-                //output->applyPairwiseTransform(pairwise::Multiply, input, output, nullptr);
-            }
-            else {
-                auto axes = *block.getIArguments();
-                if (block.width() > 2) {
-                    auto axesVector = INPUT_VARIABLE(2);
-                    helpers::adjustAxis(input->rankOf(), axesVector, axes);
-                }
-//            else if (block.getIArguments()->size())
-                bool keepDims = false;
-                if (block.getBArguments()->size())
-                    keepDims = B_ARG(0);
-                else if (block.getTArguments()->size())
-                    keepDims = (bool)T_ARG(0);
-
-                helpers::reduceSquareNormBP(block.launchContext(), input, epsilon, (NDArray*)nullptr, output, axes, keepDims);
-            }
-            return Status::OK();
-=======
-        REQUIRE_TRUE(dimensions.size() <= inputShape->at(0)[0], 0, "REDUCE_SQNORM_BP OP: the number of dimensions to reduce along must be <= input array rank, but got %i instead" , dimensions.size());
-    
         for(const auto& item : dimensions)
             REQUIRE_TRUE(item >= -inputShape->at(0)[0] && item < inputShape->at(0)[0], 0, "REDUCE_SQNORM_BP OP: the input dimension to reduce along must be in range [-%i, %i), but got %i instead !" , inputShape->at(0)[0], inputShape->at(0)[0], item);
->>>>>>> 43c553a0
     }
-    
+
     Nd4jLong* gradIshapeInfo(nullptr);
     COPY_SHAPE(inputShape->at(0), gradIshapeInfo);
 
@@ -227,7 +164,7 @@
         ->setAllowedInputTypes(nd4j::DataType::ANY)
         ->setAllowedOutputTypes({ALL_FLOATS});
 }
-   
+
 #endif
 
 }
