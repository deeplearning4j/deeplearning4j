/*******************************************************************************
 * Copyright (c) 2015-2018 Skymind, Inc.
 *
 * This program and the accompanying materials are made available under the
 * terms of the Apache License, Version 2.0 which is available at
 * https://www.apache.org/licenses/LICENSE-2.0.
 *
 * Unless required by applicable law or agreed to in writing, software
 * distributed under the License is distributed on an "AS IS" BASIS, WITHOUT
 * WARRANTIES OR CONDITIONS OF ANY KIND, either express or implied. See the
 * License for the specific language governing permissions and limitations
 * under the License.
 *
 * SPDX-License-Identifier: Apache-2.0
 ******************************************************************************/

//
// Created by GS <sgazeos@gmail.com> at 2/26/2018
//

#include <op_boilerplate.h>
#if NOT_EXCLUDED(OP_matrix_determinant)

#include <ops/declarable/CustomOperations.h>
#include <ops/declarable/helpers/lup.h>
namespace nd4j {
    namespace ops {
        CUSTOM_OP_IMPL(matrix_determinant, 1, 1, false, 0, 0) {
            auto input = INPUT_VARIABLE(0);
            auto output = OUTPUT_VARIABLE(0);

            REQUIRE_TRUE(input->rankOf() >=2, 0, "matrix_determinant: The rank of input array should not less than 2, but %i is given", input->rankOf());
            REQUIRE_TRUE(input->sizeAt(-1) == input->sizeAt(-2), 0, "matrix_determinant: The last two dimmensions should be equal, but %i and %i are given", input->sizeAt(-1), input->sizeAt(-2));

            return helpers::determinant(input, output);
        }

        DECLARE_SHAPE_FN(matrix_determinant) {
            auto inShape = inputShape->at(0);

            Nd4jLong* determinantShape;
            int targetRank = shape::rank(inShape) - 2; // last two dimensions will be reduced to scalar

            if (targetRank == 0) { // scalar only
<<<<<<< HEAD
                determinantShape = ShapeBuilders::createScalarShapeInfo(ArrayOptions::dataType(inShape), block.workspace());
            }
            else if (targetRank == 1) { // vector 
                determinantShape = ShapeBuilders::createVectorShapeInfo(ArrayOptions::dataType(inShape), shape::sizeAt(inShape, 0), block.workspace());
=======
                determinantShape = ShapeUtils<T>::createScalarShapeInfo(block.getWorkspace());
            }
            else if (targetRank == 1) { // vector 
                determinantShape = ShapeUtils<T>::createVectorShapeInfo(shape::sizeAt(inShape, 0), block.getWorkspace());
>>>>>>> 39049a37
            }
            else { // only two last dimensions are excluded
                ALLOCATE(determinantShape, block.getWorkspace(), shape::shapeInfoLength(targetRank), Nd4jLong);
                if (shape::order(inShape) == 'c')
                    shape::shapeBuffer(targetRank, ArrayOptions::dataType(inShape), shape::shapeOf(inShape), determinantShape);
                else
                    shape::shapeBufferFortran(targetRank, ArrayOptions::dataType(inShape), shape::shapeOf(inShape), determinantShape);
            }
            return SHAPELIST(determinantShape);
        }

        DECLARE_TYPES(matrix_determinant) {
            getOpDescriptor()
                    ->setAllowedInputTypes(nd4j::DataType::ANY)
                    ->setSameMode(true);
        }
    }
}

#endif<|MERGE_RESOLUTION|>--- conflicted
+++ resolved
@@ -42,17 +42,10 @@
             int targetRank = shape::rank(inShape) - 2; // last two dimensions will be reduced to scalar
 
             if (targetRank == 0) { // scalar only
-<<<<<<< HEAD
                 determinantShape = ShapeBuilders::createScalarShapeInfo(ArrayOptions::dataType(inShape), block.workspace());
             }
             else if (targetRank == 1) { // vector 
                 determinantShape = ShapeBuilders::createVectorShapeInfo(ArrayOptions::dataType(inShape), shape::sizeAt(inShape, 0), block.workspace());
-=======
-                determinantShape = ShapeUtils<T>::createScalarShapeInfo(block.getWorkspace());
-            }
-            else if (targetRank == 1) { // vector 
-                determinantShape = ShapeUtils<T>::createVectorShapeInfo(shape::sizeAt(inShape, 0), block.getWorkspace());
->>>>>>> 39049a37
             }
             else { // only two last dimensions are excluded
                 ALLOCATE(determinantShape, block.getWorkspace(), shape::shapeInfoLength(targetRank), Nd4jLong);
