/*******************************************************************************
 * Copyright (c) 2015-2018 Skymind, Inc.
 *
 * This program and the accompanying materials are made available under the
 * terms of the Apache License, Version 2.0 which is available at
 * https://www.apache.org/licenses/LICENSE-2.0.
 *
 * Unless required by applicable law or agreed to in writing, software
 * distributed under the License is distributed on an "AS IS" BASIS, WITHOUT
 * WARRANTIES OR CONDITIONS OF ANY KIND, either express or implied. See the
 * License for the specific language governing permissions and limitations
 * under the License.
 *
 * SPDX-License-Identifier: Apache-2.0
 ******************************************************************************/

//
// @author Yurii Shyrma (iuriish@yahoo.com), created on 21.08.2018
//

#include <op_boilerplate.h>
#if NOT_EXCLUDED(OP_scatter_nd)

#include <ops/declarable/CustomOperations.h>
#include <ops/declarable/generic/helpers/ScatterHelper.h>

namespace nd4j {
namespace ops {

    CUSTOM_OP_IMPL(scatter_nd, 3, 1, false, 0, 0) {
        auto indices = INPUT_VARIABLE(0);
        auto updates = INPUT_VARIABLE(1);
        auto shape = INPUT_VARIABLE(2);

        auto output = OUTPUT_VARIABLE(0);

        const int indRank   = indices->rankOf();
        const int updRank   = updates->rankOf();
        const int shapeRank = shape->rankOf();
        const Nd4jLong shapeLen  = shape->lengthOf();

        REQUIRE_TRUE(shapeRank == 1, 0, "SCATTER_ND OP: the rank of shape array must be 1, but got %i instead !", shapeRank);
        REQUIRE_TRUE(indices->sizeAt(-1) <= shapeLen, 0, "SCATTER_ND OP: last dimension of indices array must be <= length of shape array, but got %i and %i correspondingly !", indices->sizeAt(-1), shapeLen);
        // REQUIRE_TRUE(updRank == (indRank + shapeLen - 2), 0, "SCATTER_ND OP: the equality updates_rank = (indices_rank + shape_length - 2) must be true for input arrays, but got instead: updates_rank = %i, indices_rank = %i, shape_length = %i !", updRank, indRank, shapeLen);
<<<<<<< HEAD
        REQUIRE_TRUE(updRank == (indRank - 1 + shapeLen - indices->sizeAt(-1)), 0, "SCATTER_ND OP: the equality updates_rank = (indices_rank - 1 + shape_length - last_indices_dimension) must be true for input arrays, but got instead: updates_rank = %i, shape_length = %i, last_indices_dimension = %i !", updRank, shapeLen, indices->sizeAt(-1));        
=======
        REQUIRE_TRUE(updRank == (indRank - 1 + shapeLen - indices->sizeAt(-1)), 0, "SCATTER_ND OP: the equality updates_rank = (indices_rank - 1 + shape_length - last_indices_dimension) must be true for input arrays, but got instead: updates_rank = %i, shape_length = %i, last_indices_dimension = %i !", updRank, shapeLen, indices->sizeAt(-1));
>>>>>>> b2bc8d62

        std::vector<Nd4jLong> outShape = shape->getBufferAsVector<Nd4jLong>();
        std::vector<Nd4jLong> updShape = updates->getShapeAsVector();
        std::vector<Nd4jLong> indShape = indices->getShapeAsVector();
        std::vector<Nd4jLong> expectedUpdShape(std::begin(indShape), std::end(indShape) - 1);
        std::move(std::begin(outShape) + indices->sizeAt(-1), std::end(outShape), std::back_inserter(expectedUpdShape));
        REQUIRE_TRUE(expectedUpdShape == updShape, 0, "SCATTER_ND OP: wrong shape of updates array, expected is %s, but got %s instead !", ShapeUtils::shapeAsString(expectedUpdShape).c_str(), ShapeUtils::shapeAsString(updShape).c_str());

        // initial zeroing of output
        *output = 0;

        helpers::scatterND(block.launchContext(), pairwise::Add, *indices, *updates, *output, false);

        return Status::OK();
    }

    DECLARE_TYPES(scatter_nd) {
        getOpDescriptor()
            ->setAllowedInputTypes(0, {ALL_INTS})
            ->setAllowedInputTypes(1, {ALL_INTS, ALL_FLOATS})
            ->setAllowedInputTypes(2, {ALL_INTS})
            ->setAllowedOutputTypes({ALL_INTS, ALL_FLOATS});
    }

////////////////////////////////////////////////////////////////////////
        DECLARE_SHAPE_FN(scatter_nd) {

            auto shape = INPUT_VARIABLE(2);
            auto updShapeInfo = inputShape->at(1);            

            Nd4jLong *outShapeInfo;
            ALLOCATE(outShapeInfo, block.getWorkspace(), shape::shapeInfoLength(shape->lengthOf()), Nd4jLong);

            outShapeInfo[0] = shape->lengthOf();
            for (int i = 0; i < outShapeInfo[0]; ++i)
                outShapeInfo[i + 1] = shape->e<Nd4jLong>(i);

            ShapeUtils::updateStridesAndType(outShapeInfo, updShapeInfo, shape::order(updShapeInfo));

            return SHAPELIST(CONSTANT(outShapeInfo));
        }

}
}

#endif<|MERGE_RESOLUTION|>--- conflicted
+++ resolved
@@ -42,11 +42,7 @@
         REQUIRE_TRUE(shapeRank == 1, 0, "SCATTER_ND OP: the rank of shape array must be 1, but got %i instead !", shapeRank);
         REQUIRE_TRUE(indices->sizeAt(-1) <= shapeLen, 0, "SCATTER_ND OP: last dimension of indices array must be <= length of shape array, but got %i and %i correspondingly !", indices->sizeAt(-1), shapeLen);
         // REQUIRE_TRUE(updRank == (indRank + shapeLen - 2), 0, "SCATTER_ND OP: the equality updates_rank = (indices_rank + shape_length - 2) must be true for input arrays, but got instead: updates_rank = %i, indices_rank = %i, shape_length = %i !", updRank, indRank, shapeLen);
-<<<<<<< HEAD
-        REQUIRE_TRUE(updRank == (indRank - 1 + shapeLen - indices->sizeAt(-1)), 0, "SCATTER_ND OP: the equality updates_rank = (indices_rank - 1 + shape_length - last_indices_dimension) must be true for input arrays, but got instead: updates_rank = %i, shape_length = %i, last_indices_dimension = %i !", updRank, shapeLen, indices->sizeAt(-1));        
-=======
         REQUIRE_TRUE(updRank == (indRank - 1 + shapeLen - indices->sizeAt(-1)), 0, "SCATTER_ND OP: the equality updates_rank = (indices_rank - 1 + shape_length - last_indices_dimension) must be true for input arrays, but got instead: updates_rank = %i, shape_length = %i, last_indices_dimension = %i !", updRank, shapeLen, indices->sizeAt(-1));
->>>>>>> b2bc8d62
 
         std::vector<Nd4jLong> outShape = shape->getBufferAsVector<Nd4jLong>();
         std::vector<Nd4jLong> updShape = updates->getShapeAsVector();
