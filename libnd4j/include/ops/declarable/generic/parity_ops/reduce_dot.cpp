/*******************************************************************************
 * Copyright (c) 2015-2018 Skymind, Inc.
 *
 * This program and the accompanying materials are made available under the
 * terms of the Apache License, Version 2.0 which is available at
 * https://www.apache.org/licenses/LICENSE-2.0.
 *
 * Unless required by applicable law or agreed to in writing, software
 * distributed under the License is distributed on an "AS IS" BASIS, WITHOUT
 * WARRANTIES OR CONDITIONS OF ANY KIND, either express or implied. See the
 * License for the specific language governing permissions and limitations
 * under the License.
 *
 * SPDX-License-Identifier: Apache-2.0
 ******************************************************************************/

//
// Created by george@skymind.io on 6/1/2018.
// @author Yurii Shyrma (iuriish@yahoo.com)
//

#include <ops/declarable/helpers/axis.h>
#include <ops/declarable/CustomOperations.h>

namespace nd4j {
namespace ops {
#if NOT_EXCLUDED(OP_reduce_dot_bp)

////////////////////////////////////////////////////////////////////////////////
CUSTOM_OP_IMPL(reduce_dot_bp, 3, 2, false, 0, 0) {
    
    auto x     = INPUT_VARIABLE(0);
    auto y     = INPUT_VARIABLE(1);
    auto gradO = INPUT_VARIABLE(2);
    
    auto gradX = OUTPUT_VARIABLE(0);
    auto gradY = OUTPUT_VARIABLE(1);
    
    // L(x,y) = SUM(x_i * y_i)
    // dL/dx_i = y_i

    REQUIRE_TRUE(x->isSameShape(y), 0, "REDUCE_DOT_BP OP: both input arrays x and y should have same shapes, but got %s and %s correspondingly", ShapeUtils::shapeAsString(x).c_str(), ShapeUtils::shapeAsString(y).c_str());
        
    if (gradO->lengthOf() == 1) { // scalar of reduced to scalar with keep dimensions
        gradX->assign((*y) * (*gradO));
        gradY->assign((*x) * (*gradO));
    }    
    else {

        bool keepDims = false;
        auto dimensions = *block.getIArguments();
        
        if (block.width() > 3) {
            auto axesVector = INPUT_VARIABLE(3);
            helpers::adjustAxis(x, axesVector, dimensions);
        }
                
        if (block.getBArguments()->size())
            keepDims = B_ARG(0);
        else if (block.getTArguments()->size())
            keepDims = (bool)T_ARG(0);

<<<<<<< HEAD
    CUSTOM_OP_IMPL(reduce_dot_bp, 3, 2, false, 0, 0) {
            auto inputX = INPUT_VARIABLE(0);
            auto inputY = INPUT_VARIABLE(1);
            auto epsilon = INPUT_VARIABLE(2);
            auto output1 = OUTPUT_VARIABLE(0);
            auto output2 = OUTPUT_VARIABLE(1);
            //
            // L(x,y) = SUM(x_i * y_i)
            // dL/dx_i = y_i
            //    
            //REQUIRE_TRUE(output->isSameShape(epsilon), 0, "reduce_sum_bp: The second param shape should be the same as result shape.");
            if (epsilon->lengthOf() == 1) { // scalar of reduced to scalar with keep dimensions
                output1->assign(epsilon);
                output1->applyPairwiseTransform(pairwise::Multiply, inputY, output1, nullptr);
                output2->assign(epsilon);
                output2->applyPairwiseTransform(pairwise::Multiply, inputX, output2, nullptr);
            }
            else {
                std::vector<int> axes; // = *block.getIArguments();
                if (block.width() > 3) { // axes as last array
                    auto axesArr = INPUT_VARIABLE(3);
                    helpers::adjustAxis(inputX->rankOf(), axesArr, axes);
                } else
                    axes = *block.getIArguments();

                helpers::reduceDotBP(block.launchContext(), inputX, inputY, epsilon, output1, output2, axes);
            }

            return Status::OK();
=======
        REQUIRE_TRUE(dimensions.size() <= x->rankOf(), 0, "REDUCE_DOT_BP OP: the number of dimensions to reduce along must be <= input array rank, but got %i instead" , dimensions.size());

        for(const auto& item : dimensions)
            REQUIRE_TRUE(item >= -x->rankOf() && item < x->rankOf(), 0, "REDUCE_DOT_BP OP: the input dimension to reduce along must be in range [-%i, %i), but got %i instead !" , x->rankOf(), x->rankOf(), item);
            
        if(!keepDims) {
            Nd4jLong* gradOShapeKeepDims = ShapeUtils::evalReduceShapeInfo(gradO->ordering(), dimensions, *x, true, false, block.getWorkspace());
            gradO = gradO->reshape(gradO->ordering(), ShapeUtils::pullShapeFromShapeInfo(gradOShapeKeepDims));  // for example could be something like [a,b] -> [1,a,1,b]
            RELEASE(gradOShapeKeepDims, block.getWorkspace());
        }

        gradX->assign((*y) * (*gradO));
        gradY->assign((*x) * (*gradO));

        if(!keepDims)
            delete gradO;        
>>>>>>> 43c553a0
    }
    return Status::OK();
}


DECLARE_SHAPE_FN(reduce_dot_bp) {    

    if(shape::length(inputShape->at(2)) > 1) {
            
        bool keepDims = false;
        auto dimensions = *block.getIArguments();
        
        if (block.width() > 3) {
            auto axesVector = INPUT_VARIABLE(3);
            helpers::adjustAxis(INPUT_VARIABLE(0), axesVector, dimensions);
        }
                
        if (block.getBArguments()->size())
            keepDims = B_ARG(0);
        else if (block.getTArguments()->size())
            keepDims = (bool)T_ARG(0);

        REQUIRE_TRUE(dimensions.size() <= inputShape->at(0)[0], 0, "REDUCE_DOT_BP OP: the number of dimensions to reduce along must be <= input array rank, but got %i instead" , dimensions.size());

        for(const auto& item : dimensions)
            REQUIRE_TRUE(item >= -inputShape->at(0)[0] && item < inputShape->at(0)[0], 0, "REDUCE_DOT_BP OP: the input dimension to reduce along must be in range [-%i, %i), but got %i instead !" , inputShape->at(0)[0], inputShape->at(0)[0], item);
    }
                    
    Nd4jLong *outShapeInfo1, *outShapeInfo2;
    COPY_SHAPE(inputShape->at(0), outShapeInfo1);
    COPY_SHAPE(inputShape->at(1), outShapeInfo2);

    return SHAPELIST(outShapeInfo1, outShapeInfo2);
}

DECLARE_TYPES(reduce_dot_bp) {
    getOpDescriptor()
        ->setAllowedInputTypes(nd4j::DataType::ANY)
        ->setAllowedOutputTypes({ALL_FLOATS});
}

#endif

}
}<|MERGE_RESOLUTION|>--- conflicted
+++ resolved
@@ -28,74 +28,43 @@
 
 ////////////////////////////////////////////////////////////////////////////////
 CUSTOM_OP_IMPL(reduce_dot_bp, 3, 2, false, 0, 0) {
-    
+
     auto x     = INPUT_VARIABLE(0);
     auto y     = INPUT_VARIABLE(1);
     auto gradO = INPUT_VARIABLE(2);
-    
+
     auto gradX = OUTPUT_VARIABLE(0);
     auto gradY = OUTPUT_VARIABLE(1);
-    
+
     // L(x,y) = SUM(x_i * y_i)
     // dL/dx_i = y_i
 
     REQUIRE_TRUE(x->isSameShape(y), 0, "REDUCE_DOT_BP OP: both input arrays x and y should have same shapes, but got %s and %s correspondingly", ShapeUtils::shapeAsString(x).c_str(), ShapeUtils::shapeAsString(y).c_str());
-        
+
     if (gradO->lengthOf() == 1) { // scalar of reduced to scalar with keep dimensions
         gradX->assign((*y) * (*gradO));
         gradY->assign((*x) * (*gradO));
-    }    
+    }
     else {
 
         bool keepDims = false;
         auto dimensions = *block.getIArguments();
-        
+
         if (block.width() > 3) {
             auto axesVector = INPUT_VARIABLE(3);
             helpers::adjustAxis(x, axesVector, dimensions);
         }
-                
+
         if (block.getBArguments()->size())
             keepDims = B_ARG(0);
         else if (block.getTArguments()->size())
             keepDims = (bool)T_ARG(0);
 
-<<<<<<< HEAD
-    CUSTOM_OP_IMPL(reduce_dot_bp, 3, 2, false, 0, 0) {
-            auto inputX = INPUT_VARIABLE(0);
-            auto inputY = INPUT_VARIABLE(1);
-            auto epsilon = INPUT_VARIABLE(2);
-            auto output1 = OUTPUT_VARIABLE(0);
-            auto output2 = OUTPUT_VARIABLE(1);
-            //
-            // L(x,y) = SUM(x_i * y_i)
-            // dL/dx_i = y_i
-            //    
-            //REQUIRE_TRUE(output->isSameShape(epsilon), 0, "reduce_sum_bp: The second param shape should be the same as result shape.");
-            if (epsilon->lengthOf() == 1) { // scalar of reduced to scalar with keep dimensions
-                output1->assign(epsilon);
-                output1->applyPairwiseTransform(pairwise::Multiply, inputY, output1, nullptr);
-                output2->assign(epsilon);
-                output2->applyPairwiseTransform(pairwise::Multiply, inputX, output2, nullptr);
-            }
-            else {
-                std::vector<int> axes; // = *block.getIArguments();
-                if (block.width() > 3) { // axes as last array
-                    auto axesArr = INPUT_VARIABLE(3);
-                    helpers::adjustAxis(inputX->rankOf(), axesArr, axes);
-                } else
-                    axes = *block.getIArguments();
-
-                helpers::reduceDotBP(block.launchContext(), inputX, inputY, epsilon, output1, output2, axes);
-            }
-
-            return Status::OK();
-=======
         REQUIRE_TRUE(dimensions.size() <= x->rankOf(), 0, "REDUCE_DOT_BP OP: the number of dimensions to reduce along must be <= input array rank, but got %i instead" , dimensions.size());
 
         for(const auto& item : dimensions)
             REQUIRE_TRUE(item >= -x->rankOf() && item < x->rankOf(), 0, "REDUCE_DOT_BP OP: the input dimension to reduce along must be in range [-%i, %i), but got %i instead !" , x->rankOf(), x->rankOf(), item);
-            
+
         if(!keepDims) {
             Nd4jLong* gradOShapeKeepDims = ShapeUtils::evalReduceShapeInfo(gradO->ordering(), dimensions, *x, true, false, block.getWorkspace());
             gradO = gradO->reshape(gradO->ordering(), ShapeUtils::pullShapeFromShapeInfo(gradOShapeKeepDims));  // for example could be something like [a,b] -> [1,a,1,b]
@@ -106,25 +75,24 @@
         gradY->assign((*x) * (*gradO));
 
         if(!keepDims)
-            delete gradO;        
->>>>>>> 43c553a0
+            delete gradO;
     }
     return Status::OK();
 }
 
 
-DECLARE_SHAPE_FN(reduce_dot_bp) {    
+DECLARE_SHAPE_FN(reduce_dot_bp) {
 
     if(shape::length(inputShape->at(2)) > 1) {
-            
+
         bool keepDims = false;
         auto dimensions = *block.getIArguments();
-        
+
         if (block.width() > 3) {
             auto axesVector = INPUT_VARIABLE(3);
             helpers::adjustAxis(INPUT_VARIABLE(0), axesVector, dimensions);
         }
-                
+
         if (block.getBArguments()->size())
             keepDims = B_ARG(0);
         else if (block.getTArguments()->size())
@@ -135,7 +103,7 @@
         for(const auto& item : dimensions)
             REQUIRE_TRUE(item >= -inputShape->at(0)[0] && item < inputShape->at(0)[0], 0, "REDUCE_DOT_BP OP: the input dimension to reduce along must be in range [-%i, %i), but got %i instead !" , inputShape->at(0)[0], inputShape->at(0)[0], item);
     }
-                    
+
     Nd4jLong *outShapeInfo1, *outShapeInfo2;
     COPY_SHAPE(inputShape->at(0), outShapeInfo1);
     COPY_SHAPE(inputShape->at(1), outShapeInfo2);
