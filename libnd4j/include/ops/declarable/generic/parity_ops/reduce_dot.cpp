--- conflicted
+++ resolved
@@ -12,13 +12,9 @@
 
         const bool keepDims = block.getTArguments()->size() > 0 ? (bool)T_ARG(0) : false;
     
-<<<<<<< HEAD
-        //std::vector<int> dimensions = *block.getIArguments();
         Nd4jLong* outShapeInfo;// = ShapeUtils<T>::evalReduceShapeInfo(shape::order(inputShape->at(0)), dimensions, inputShape->at(0), keepDims);
-=======
-        Nd4jLong* outShapeInfo;// = ShapeUtils<T>::evalReduceShapeInfo(shape::order(inputShape->at(0)), dimensions, inputShape->at(0), keepDims, false, block.getWorkspace());
->>>>>>> acc651fa
         COPY_SHAPE(inputShape->at(0), outShapeInfo);
+
         return SHAPELIST(outShapeInfo);
     }
 
