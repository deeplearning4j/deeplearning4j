/*******************************************************************************
 * Copyright (c) 2015-2018 Skymind, Inc.
 *
 * This program and the accompanying materials are made available under the
 * terms of the Apache License, Version 2.0 which is available at
 * https://www.apache.org/licenses/LICENSE-2.0.
 *
 * Unless required by applicable law or agreed to in writing, software
 * distributed under the License is distributed on an "AS IS" BASIS, WITHOUT
 * WARRANTIES OR CONDITIONS OF ANY KIND, either express or implied. See the
 * License for the specific language governing permissions and limitations
 * under the License.
 *
 * SPDX-License-Identifier: Apache-2.0
 ******************************************************************************/

//
// @author raver119@gmail.com
//

#include <op_boilerplate.h>
#if NOT_EXCLUDED(OP_write_list)

#include <ops/declarable/CustomOperations.h>

namespace nd4j {
    namespace ops {
        LIST_OP_IMPL(write_list, 2, 1, 0, -2) {
            auto list = INPUT_LIST(0);
            auto output = OUTPUT_VARIABLE(0);
            //output->printShapeInfo("Write_list default output shape");
            // nd4j mode
<<<<<<< HEAD
            if (block.getIArguments()->size() == 1) {
                auto input = INPUT_VARIABLE(1);
                auto idx = INT_ARG(0);

                Nd4jStatus result = list->write(idx, input->dup());

                auto res = NDArrayFactory::create_(list->counter(), block.getVariableSpace()->launchContext());
                res->printShapeInfo("Write_list 1 output shape");
                //OVERWRITE_RESULT(res);
                setupResult(res, block);
                return result;
            } else if (block.width() >= 3) {
=======
            if (block.width() >= 3) {
>>>>>>> cd8f9db5
                auto input = INPUT_VARIABLE(block.width() - 2);
                auto idx = INPUT_VARIABLE(block.width() - 1);

                REQUIRE_TRUE(idx->isScalar(), 0, "Index should be Scalar");

                //nd4j_printf("Writing [%i]:\n", idx->e<int>(0));
                //input->printShapeInfo("input shape");
                //input->printIndexedBuffer("input buffer");
                Nd4jStatus result = list->write(idx->e<int>(0), input->dup());

<<<<<<< HEAD
                auto res = NDArrayFactory::create_(list->counter(), block.getVariableSpace()->launchContext());
                res->printShapeInfo("Write_list 2 output shape");
=======
                auto res = NDArrayFactory::create_(list->counter(), block.workspace());
                //res->printShapeInfo("Write_list 2 output shape");
>>>>>>> cd8f9db5

                setupResult(res, block);
//                OVERWRITE_RESULT(res);

                return result;
            } else if (block.getIArguments()->size() == 1) {
                auto input = INPUT_VARIABLE(1);
                auto idx = INT_ARG(0);

                Nd4jStatus result = list->write(idx, input->dup());

                auto res = NDArrayFactory::create_(list->counter(), block.workspace());
                //res->printShapeInfo("Write_list 1 output shape");
                //OVERWRITE_RESULT(res);
                setupResult(res, block);
                return result;
            } else
                return ND4J_STATUS_BAD_INPUT;
        }
        DECLARE_SYN(TensorArrayWriteV3, write_list);
        DECLARE_SYN(tensorarraywritev3, write_list);
    }
}

#endif<|MERGE_RESOLUTION|>--- conflicted
+++ resolved
@@ -30,22 +30,7 @@
             auto output = OUTPUT_VARIABLE(0);
             //output->printShapeInfo("Write_list default output shape");
             // nd4j mode
-<<<<<<< HEAD
-            if (block.getIArguments()->size() == 1) {
-                auto input = INPUT_VARIABLE(1);
-                auto idx = INT_ARG(0);
-
-                Nd4jStatus result = list->write(idx, input->dup());
-
-                auto res = NDArrayFactory::create_(list->counter(), block.getVariableSpace()->launchContext());
-                res->printShapeInfo("Write_list 1 output shape");
-                //OVERWRITE_RESULT(res);
-                setupResult(res, block);
-                return result;
-            } else if (block.width() >= 3) {
-=======
             if (block.width() >= 3) {
->>>>>>> cd8f9db5
                 auto input = INPUT_VARIABLE(block.width() - 2);
                 auto idx = INPUT_VARIABLE(block.width() - 1);
 
@@ -56,13 +41,8 @@
                 //input->printIndexedBuffer("input buffer");
                 Nd4jStatus result = list->write(idx->e<int>(0), input->dup());
 
-<<<<<<< HEAD
-                auto res = NDArrayFactory::create_(list->counter(), block.getVariableSpace()->launchContext());
-                res->printShapeInfo("Write_list 2 output shape");
-=======
                 auto res = NDArrayFactory::create_(list->counter(), block.workspace());
                 //res->printShapeInfo("Write_list 2 output shape");
->>>>>>> cd8f9db5
 
                 setupResult(res, block);
 //                OVERWRITE_RESULT(res);
