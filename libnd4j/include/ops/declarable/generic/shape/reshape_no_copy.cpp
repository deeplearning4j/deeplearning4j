--- conflicted
+++ resolved
@@ -100,10 +100,6 @@
     ArrayOptions::setDataType(newShapeInfo, dtype);
     ArrayOptions::toggleIsEmpty(newShapeInfo);
   } else {
-<<<<<<< HEAD
-    bool needsCopy = helpers::reshapeNoAlloc(inShape, newShape, order, newShapeInfo);
-    if (!needsCopy) {
-=======
     bool reshapeNoAllocSuccess = helpers::reshapeNoAlloc(inShape, newShape, order, newShapeInfo);
     if (!reshapeNoAllocSuccess) {
     // If reshape is not possible without allocation, fall back to regular reshape
@@ -114,7 +110,6 @@
     ArrayOptions::setPropertyBit(newShapeInfo, ARRAY_NEEDS_COPY);
     } else {
 
->>>>>>> dcc6eea7
       newShapeInfo[0] = newShape.size();
       shape::setElementWiseStride(newShapeInfo, 0);
       shape::setShape(newShapeInfo,newShape.data());
@@ -124,17 +119,7 @@
       //we need this in order to preserve the offset of the original buffer when creating the output array
       ArrayOptions::togglePropertyBit(newShapeInfo, ARRAY_COPY_OFFSET_INPUT_0);
       ArrayOptions::setDataType(newShapeInfo, dtype);
-<<<<<<< HEAD
-    } else {
-      // If reshape is not possible without allocation, fall back to regular reshape
-      shape::updateStrides(newShapeInfo, order,true);
-      shape::setElementWiseStride(newShapeInfo, 0);
-      ArrayOptions::resetFlags(newShapeInfo);
-      ArrayOptions::setDataType(newShapeInfo, dtype);
-      ArrayOptions::setPropertyBit(newShapeInfo, ARRAY_NEEDS_COPY);
-=======
 
->>>>>>> dcc6eea7
     }
 
   }
