//
// Created by raver119 on 29/10/17.
//

#include <op_boilerplate.h>
#if NOT_EXCLUDED(OP_transpose)

#include <ops/declarable/CustomOperations.h>
#include <helpers/ShapeUtils.h>

namespace nd4j {
namespace ops {

    //////////////////////////////////////////////////////////////////////////
    CUSTOM_OP_IMPL(transpose, 1, 1, true, 0, 0) {
        auto x = INPUT_VARIABLE(0);
        if (block.width() == 1) {
            if (block.isInplace()) {
                x->transposei();
                STORE_RESULT(*x);
            } else {
                auto output = OUTPUT_VARIABLE(0);
                auto t = x->transpose();
                output->assign(t);
                STORE_RESULT(*output);
<<<<<<< HEAD

=======
>>>>>>> 09fa00f9
                delete t;
            }
        } else {
            // this is tf-mode transpose, that's nd4j permute
            bool replace = false;
            std::vector<int> arguments(*block.getIArguments());

            auto w = block.width();
            auto a = arguments.size();

            if (w == 2 && a == 0) {
                auto axis = INPUT_VARIABLE(1);
                for (int e = 0; e < axis->lengthOf(); e++) {
                    auto ax = static_cast<int>(axis->getScalar(e));
                    if (ax < 0)
                        ax += x->rankOf();

                    arguments.emplace_back(ax);
                }

                replace = true;
            } else if (a == 0) {
                for (int e = x->rankOf() - 1; e >= 0; e--)
                    arguments.emplace_back(e);
            }

            // 0D edge case
            if (x->rankOf() == 0) {
                REQUIRE_TRUE(arguments.size() == 1, 0, "Permute: only one axis is allowed for scalar");
                auto output = OUTPUT_VARIABLE(0);
                if (!block.isInplace())
                    output->assign(x);

                return ND4J_STATUS_OK;
            }

            if(block.isInplace()) {		// in-place
                x->permutei(arguments);
                STORE_RESULT(x);
            } else {
                if (!replace) {			// not-in-place
                    auto output = OUTPUT_VARIABLE(0);

                    x->permute(arguments, *output);

                    STORE_RESULT(output);
                } else {
                    auto input = x->permute(arguments);

                    auto output = OUTPUT_VARIABLE(0);
                    output->assign(input);

                    delete input;
                }
            }
        }
        return Status::OK();
    }


    DECLARE_SHAPE_FN(transpose) {
        if (block.width() == 1) {
            auto outputShapeInfo = ShapeUtils<T>::evalTranspShapeInfo(*INPUT_VARIABLE(0), block.workspace());
            return SHAPELIST(outputShapeInfo);
        } else {
            // this is basically permute mode
            auto shapeList = SHAPELIST();
            auto arguments = block.getIArguments();
            if (shape::rank(inputShape->at(0)) == 0) {
                Nd4jLong *newshape;
                ALLOCATE(newshape, block.getWorkspace(), shape::shapeInfoLength(inputShape->at(0)), Nd4jLong);
                newshape[0] = 0;
                newshape[1] = 0;
                newshape[2] = 1;
                newshape[3] = 99;
                shapeList->push_back(newshape);
            } else if (arguments->size() > 0 || inputShape->size() > 1) {
                auto axis = arguments->size() > 0 ? *arguments : (INPUT_VARIABLE(1))->template asVectorT<int>();
                auto outputShapeInfo = ShapeUtils<T>::evalPermShapeInfo(axis.data(), axis.size(), *INPUT_VARIABLE(0), block.workspace());
                shapeList->push_back(outputShapeInfo);
            } else if (inputShape->size() == 2) {
                // dead end
                auto axis = INPUT_VARIABLE(1);
                auto axisV = axis->template asVectorT<Nd4jLong>();
                auto newshape = ShapeUtils<T>::evalPermShapeInfo(axisV.data(), axisV.size(), *INPUT_VARIABLE(0), block.workspace());

                shapeList->push_back(newshape);
            } else {
                int rank = shape::rank(inputShape->at(0));
                for (int e = rank - 1; e >= 0; e--)
                    arguments->emplace_back(e);

                auto outputShapeInfo = ShapeUtils<T>::evalPermShapeInfo(arguments->data(), arguments->size(), *INPUT_VARIABLE(0), block.workspace());
                shapeList->push_back(outputShapeInfo);
            }

            return shapeList;
        }
    }
}
}

#endif<|MERGE_RESOLUTION|>--- conflicted
+++ resolved
@@ -23,10 +23,6 @@
                 auto t = x->transpose();
                 output->assign(t);
                 STORE_RESULT(*output);
-<<<<<<< HEAD
-
-=======
->>>>>>> 09fa00f9
                 delete t;
             }
         } else {
