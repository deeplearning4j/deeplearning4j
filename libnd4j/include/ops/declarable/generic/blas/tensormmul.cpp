--- conflicted
+++ resolved
@@ -153,18 +153,11 @@
   for(sd::LongType i = 0; i < Arank; ++i)
     axes_a_grad.push_back(i);
 
-<<<<<<< HEAD
   for(sd::LongType i = 0; i < axes0Sum.size(); ++i)
     axes_a_grad.erase(std::remove(axes_a_grad.begin(), axes_a_grad.end(), axes0Sum[i]), axes_a_grad.end());
-=======
-  // building axes
-  std::vector<sd::LongType> axes0(axe0Size), axes1(axe1Size);
-  for (sd::LongType e = 0; e < axe0Size; e++) axes0.push_back(INT_ARG(e + 1));
-  for (sd::LongType e = 0; e < axe1Size; e++) axes1.push_back(INT_ARG(e + axe0Size + 2));
->>>>>>> e01b96ba
-
-
-<<<<<<< HEAD
+
+
+
   //part of matrix multiply axes before matrix multiply happens
   std::vector<sd::LongType> axes_b_grad;
   for(sd::LongType i = 0; i < Brank; ++i)
@@ -222,60 +215,15 @@
   auto newA = A->permute(aPermuteAxesBefore);
   std::vector<sd::LongType> empty;
   auto newB = B->permute(bPermuteAxesBefore);
-=======
-  auto outShape = ShapeUtils::evalShapeForTensorDot(A, B, axes0, axes1, permutAt, permutBt, shapeAt, shapeBt);
-
-
-  std::vector<sd::LongType> *axesA = ShapeUtils::evalDimsToExclude(Arank, axes0.size(),axes0.data());
-  std::vector<sd::LongType> *axesB = ShapeUtils::evalDimsToExclude(Brank, axes1.size(),axes1.data());
-
-  std::vector<sd::LongType> *axesAdLdC, *axesBdLdC;
-  auto originalDldC = dLdC;
-
-  // special case for scalar value
-  if (dLdC->isScalar()) {
-    dLdC = new NDArray('c',outShape,dLdC->dataType(), block.launchContext());
-    dLdC->assign(originalDldC->e(0));  // Assign the scalar value to all elements
-  }
-
-
-
-
-  if (dLdCrank > 1) {
-    axesAdLdC = new std::vector<sd::LongType>();
-    axesAdLdC->resize(axesA->size());
-    std::iota(axesAdLdC->begin(), axesAdLdC->end(), 0);
-    axesBdLdC = ShapeUtils::evalDimsToExclude(dLdCrank, axesAdLdC->size(),axesAdLdC->data());
-  } else {
-    axesAdLdC = new std::vector<sd::LongType>();
-    axesBdLdC = new std::vector<sd::LongType>();
-    axesAdLdC->push_back(0);
-    axesBdLdC->push_back(0);
-  }
-
-
-
-  // calculate dLdA
-  MmulHelper::tensorDot(dLdC, B, dLdA, *axesBdLdC, *axesB, permutAt);
->>>>>>> e01b96ba
+
 
   //perform the actual matrix multiplication
   MmulHelper::tensorDot2(dC, &newB, gradA, axes_a_gradA, axes_b_gradA,empty, empty, aPermArgsAfter);
   MmulHelper::tensorDot2(&newA, dC, gradB, axes_a_gradB, axes_b_gradB, empty, empty, bPermArgsAfter);
 
-<<<<<<< HEAD
   if(originalDC != dC)
     delete dC;
-=======
-
-  if(originalDldC != dLdC)
-    delete dLdC;
-
-  if(axesAdLdC != nullptr)
-    delete axesAdLdC;
-  if(axesBdLdC != nullptr)
-    delete axesBdLdC;
->>>>>>> e01b96ba
+
 
   return sd::Status::OK;
 }
