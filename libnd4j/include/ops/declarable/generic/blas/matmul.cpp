/*******************************************************************************
 * Copyright (c) 2015-2018 Skymind, Inc.
 *
 * This program and the accompanying materials are made available under the
 * terms of the Apache License, Version 2.0 which is available at
 * https://www.apache.org/licenses/LICENSE-2.0.
 *
 * Unless required by applicable law or agreed to in writing, software
 * distributed under the License is distributed on an "AS IS" BASIS, WITHOUT
 * WARRANTIES OR CONDITIONS OF ANY KIND, either express or implied. See the
 * License for the specific language governing permissions and limitations
 * under the License.
 *
 * SPDX-License-Identifier: Apache-2.0
 ******************************************************************************/

//
// @author raver119@gmail.com, created on 07.10.2017.
// @author GS <sgazeos@gmail.com>, modified
// @author Yurii Shyrma (iuriish@yahoo.com), fully rewritten
//

#include <op_boilerplate.h> 
#if NOT_EXCLUDED(OP_matmul)

#include <ops/declarable/CustomOperations.h>
#include <MmulHelper.h>

namespace nd4j {
<<<<<<< HEAD
    namespace ops {

        CUSTOM_OP_IMPL(matmul, 2, 1, false, 0, -2) {
            auto x = INPUT_VARIABLE(0);
            auto y = INPUT_VARIABLE(1);
            auto z = OUTPUT_VARIABLE(0);

            const int iSize = (int) block.getIArguments()->size();
            int transX = iSize > 0 ? INT_ARG(0) : 0;
            int transY = iSize > 1 ? INT_ARG(1) : 0;
            const int transZ = iSize > 2 ? INT_ARG(2) : 0;

            const int xRank = x->rankOf();
            const int yRank = y->rankOf();
            const int zRank = z->rankOf();

            if (transZ) {
                x = INPUT_VARIABLE(1);
                y = INPUT_VARIABLE(0);
                bool temp = transX;
                transX = !transY;
                transY = !temp;
            }
=======
namespace ops  {

CUSTOM_OP_IMPL(matmul, 2, 1, false, 0, -2) {
    auto x = INPUT_VARIABLE(0);
    auto y = INPUT_VARIABLE(1);
    auto z = OUTPUT_VARIABLE(0);

    const int iSize  = (int) block.getIArguments()->size();   
          int transX = iSize > 0 ? INT_ARG(0) : 0;
          int transY = iSize > 1 ? INT_ARG(1) : 0;
    const int transZ = iSize > 2 ? INT_ARG(2) : 0;

    const int xRank = x->rankOf();
    const int yRank = y->rankOf();
    const int zRank = z->rankOf();

    if(transZ) {
        x = INPUT_VARIABLE(1);
        y = INPUT_VARIABLE(0);
        bool temp = transX;
        transX = !transY;
        transY = !temp;
    }

    const int xLastDim       = transX ? -2 : -1; 
    const int yLastDim       = transY ? -2 : -1;
    const int xLastButOneDim = transX ? -1 : -2; 
    const int yLastButOneDim = transY ? -1 : -2;

    // ******* input validation ******* //
    REQUIRE_TRUE(xRank > 0 && yRank > 0, 0, "MATMUL OP: input arrays must have rank bigger than 0 (should not be scalars), but got instead: x rank = %i, y rank = %i !", xRank, yRank);
    
    if(xRank == 1 && yRank == 1) {  // dot case, output is scalar (or vector with length = 1)
        REQUIRE_TRUE(x->lengthOf() == y->lengthOf(), 0, "MATMUL OP: since input arrays are vectors they must have the same length, but got x length = %i, y length = %i !", x->lengthOf(), y->lengthOf()); 
    }
    else if(xRank == 1 && yRank == 2) {  // vector x matrix, i.e. [4] x [4,5] = [5], output is vector
        REQUIRE_TRUE(x->lengthOf() == y->sizeAt(yLastButOneDim), 0, "MATMUL OP: input arrays have inconsistent shapes for vector-matrix product: x %s, y %s !", ShapeUtils::shapeAsString(x).c_str(), ShapeUtils::shapeAsString(y).c_str());
    }
    else if(xRank == 2 && yRank == 1) {   // matrix x vector , i.e. [4,5] x [5] = [4], output is vector
        REQUIRE_TRUE(x->sizeAt(xLastDim) == y->lengthOf(), 0, "MATMUL OP: input arrays have inconsistent shapes for matrix-vector product: x %s, y %s !", ShapeUtils::shapeAsString(x).c_str(), ShapeUtils::shapeAsString(y).c_str());
    }
    else {               
        REQUIRE_TRUE(xRank == yRank && yRank == zRank, 0, "MATMUL OP: input and output arrays must have the same rank, but got instead: x rank = %i, y rank = %i, z rank = %i !", xRank, yRank, zRank);
        REQUIRE_TRUE(x->sizeAt(xLastDim) == y->sizeAt(yLastButOneDim) && x->sizeAt(xLastButOneDim) == z->sizeAt(-2) && y->sizeAt(yLastDim) == z->sizeAt(-1), 0, "MATMUL OP: input/output arrays have inconsistent shapes for matrix product: x %s, y %s, z %s !", ShapeUtils::shapeAsString(x).c_str(), ShapeUtils::shapeAsString(y).c_str(), ShapeUtils::shapeAsString(z).c_str());
    
        if(xRank > 2)   // outer dims must be the same
            for(int i = 0; i < xRank-2; ++i)
                REQUIRE_TRUE(x->sizeAt(i) == y->sizeAt(i) && y->sizeAt(i) == z->sizeAt(i), 0, "MATMUL OP: input/output arrays have inconsistent shapes for matrix product: x %s, y %s, z %s !", ShapeUtils::shapeAsString(x).c_str(), ShapeUtils::shapeAsString(y).c_str(), ShapeUtils::shapeAsString(z).c_str());
    }
    // ******* end of input validation ******* //
    
    MmulHelper::matmul(x, y, z, transX, transY);

    return Status::OK();
}
DECLARE_SYN(mMul, matmul);
DECLARE_SYN(mmul, matmul);
DECLARE_SYN(gemm, matmul);
DECLARE_SYN(gemv, matmul);
DECLARE_SYN(dot, matmul);


DECLARE_SHAPE_FN(matmul) {
    
    auto xShapeInfo = inputShape->at(0);
    auto yShapeInfo = inputShape->at(1);

    const int iSize  = (int) block.getIArguments()->size();   
          int transX = iSize > 0 ? INT_ARG(0) : 0;
          int transY = iSize > 1 ? INT_ARG(1) : 0;
    const int transZ = iSize > 2 ? INT_ARG(2) : 0;

    REQUIRE_TRUE(xShapeInfo[0] > 0 && yShapeInfo[0] > 0, 0, "MATMUL OP: input arrays must have rank bigger than 0 (should not be scalars), but got instead: x rank = %i, y rank = %i !", xShapeInfo[0], yShapeInfo[0]);

    if(transZ) {
        xShapeInfo = inputShape->at(1);
        yShapeInfo = inputShape->at(0);
        bool temp = transX;
        transX = !transY;
        transY = !temp;
    }

    auto zShapeOnly = ShapeUtils::evalShapeForMatmul(xShapeInfo, yShapeInfo, transX, transY);

    auto dtypeX = ArrayOptions::dataType(xShapeInfo);
    auto dtypeY = ArrayOptions::dataType(yShapeInfo);

    auto xOrder = shape::order(xShapeInfo);
    auto yOrder = shape::order(yShapeInfo);
    auto zOrder = xOrder == 'c' && yOrder == 'c' ? 'c' : 'f';

    // we just picker higher data type out of X and Y
    auto dtypeZ = dtypeX > dtypeY ? dtypeX : dtypeY;


    auto newShape = ShapeBuilders::createShapeInfo(dtypeZ, zOrder, zShapeOnly, block.getWorkspace());

    return SHAPELIST( newShape );
}

    DECLARE_TYPES(matmul) {
        getOpDescriptor()
                ->setAllowedInputTypes(0, {ALL_FLOATS})
                ->setAllowedInputTypes(1, {ALL_FLOATS})
                ->setAllowedOutputTypes(0, {ALL_FLOATS});
    }

}
}

#endif


   /*CUSTOM_OP_IMPL(matmul, 2, 1, false, -2, -2) {
            NDArray<T> *x = INPUT_VARIABLE(0);
            NDArray<T> *y = INPUT_VARIABLE(1);
            NDArray<T> *z = OUTPUT_VARIABLE(0);

            REQUIRE_TRUE(x->rankOf() <= 2 && y->rankOf() <= 2 && z->rankOf() <= 2, 0, "MatMul: Input and Output NDArrays should have rank less or equal to 2");

            int iSize = (int) block.getIArguments()->size();
            int transX = 0;
            int transY = 0;
>>>>>>> f42436c6

            const int xLastDim = transX ? -2 : -1;
            const int yLastDim = transY ? -2 : -1;
            const int xLastButOneDim = transX ? -1 : -2;
            const int yLastButOneDim = transY ? -1 : -2;

            // ******* input validation ******* //
            REQUIRE_TRUE(xRank > 0 && yRank > 0, 0,
                         "MATMUL OP: input arrays must have rank bigger than 0 (should not be scalars), but got instead: x rank = %i, y rank = %i !",
                         xRank, yRank);

            if (xRank == 1 && yRank == 1) {  // dot case, output is scalar (or vector with length = 1)
                REQUIRE_TRUE(x->lengthOf() == y->lengthOf(), 0,
                             "MATMUL OP: since input arrays are vectors they must have the same length, but got x length = %i, y length = %i !",
                             x->lengthOf(), y->lengthOf());
            } else if (xRank == 1 && yRank == 2) {  // vector x matrix, i.e. [4] x [4,5] = [5], output is vector
                REQUIRE_TRUE(x->lengthOf() == y->sizeAt(yLastButOneDim), 0,
                             "MATMUL OP: input arrays have inconsistent shapes for vector-matrix product: x %s, y %s !",
                             ShapeUtils::shapeAsString(x).c_str(), ShapeUtils::shapeAsString(y).c_str());
            } else if (xRank == 2 && yRank == 1) {   // matrix x vector , i.e. [4,5] x [5] = [4], output is vector
                REQUIRE_TRUE(x->sizeAt(xLastDim) == y->lengthOf(), 0,
                             "MATMUL OP: input arrays have inconsistent shapes for matrix-vector product: x %s, y %s !",
                             ShapeUtils::shapeAsString(x).c_str(), ShapeUtils::shapeAsString(y).c_str());
            } else {
                REQUIRE_TRUE(xRank == yRank && yRank == zRank, 0,
                             "MATMUL OP: input and output arrays must have the same rank, but got instead: x rank = %i, y rank = %i, z rank = %i !",
                             xRank, yRank, zRank);
                REQUIRE_TRUE(x->sizeAt(xLastDim) == y->sizeAt(yLastButOneDim) &&
                             x->sizeAt(xLastButOneDim) == z->sizeAt(-2) && y->sizeAt(yLastDim) == z->sizeAt(-1), 0,
                             "MATMUL OP: input/output arrays have inconsistent shapes for matrix product: x %s, y %s, z %s !",
                             ShapeUtils::shapeAsString(x).c_str(), ShapeUtils::shapeAsString(y).c_str(),
                             ShapeUtils::shapeAsString(z).c_str());

                if (xRank > 2)   // outer dims must be the same
                    for (int i = 0; i < xRank - 2; ++i)
                        REQUIRE_TRUE(x->sizeAt(i) == y->sizeAt(i) && y->sizeAt(i) == z->sizeAt(i), 0,
                                     "MATMUL OP: input/output arrays have inconsistent shapes for matrix product: x %s, y %s, z %s !",
                                     ShapeUtils::shapeAsString(x).c_str(), ShapeUtils::shapeAsString(y).c_str(),
                                     ShapeUtils::shapeAsString(z).c_str());
            }
            // ******* end of input validation ******* //

            MmulHelper::matmul(x, y, z, transX, transY);

            return Status::OK();
        }

        DECLARE_SYN(mMul, matmul);

        DECLARE_SYN(mmul, matmul);

        DECLARE_SYN(gemm, matmul);

        DECLARE_SYN(gemv, matmul);

        DECLARE_SYN(dot, matmul);


        DECLARE_SHAPE_FN(matmul) {

            auto xShapeInfo = inputShape->at(0);
            auto yShapeInfo = inputShape->at(1);

            const int iSize = (int) block.getIArguments()->size();
            int transX = iSize > 0 ? INT_ARG(0) : 0;
            int transY = iSize > 1 ? INT_ARG(1) : 0;
            const int transZ = iSize > 2 ? INT_ARG(2) : 0;

            REQUIRE_TRUE(xShapeInfo[0] > 0 && yShapeInfo[0] > 0, 0,
                         "MATMUL OP: input arrays must have rank bigger than 0 (should not be scalars), but got instead: x rank = %i, y rank = %i !",
                         xShapeInfo[0], yShapeInfo[0]);

            if (transZ) {
                xShapeInfo = inputShape->at(1);
                yShapeInfo = inputShape->at(0);
                bool temp = transX;
                transX = !transY;
                transY = !temp;
            }

            auto zShapeOnly = ShapeUtils::evalShapeForMatmul(xShapeInfo, yShapeInfo, transX, transY);

            auto dtypeX = ArrayOptions::dataType(xShapeInfo);
            auto dtypeY = ArrayOptions::dataType(yShapeInfo);

            // we just pick the higher data type out of X and Y
            auto dtypeZ = dtypeX > dtypeY ? dtypeX : dtypeY;

            auto newShape = ShapeBuilders::createShapeInfo(dtypeZ, 'f', zShapeOnly, block.getWorkspace());

            return SHAPELIST(newShape);
        }

        DECLARE_TYPES(matmul) {
            getOpDescriptor()
                    ->setAllowedInputTypes(0, {ALL_FLOATS})
                    ->setAllowedInputTypes(1, {ALL_FLOATS})
                    ->setAllowedOutputTypes(0, {ALL_FLOATS});
        }


        CUSTOM_OP_IMPL(matmul_bp, 3, 2, false, 0, -2) {
            auto x = INPUT_VARIABLE(0);
            auto y = INPUT_VARIABLE(1);
            auto eps = INPUT_VARIABLE(2);
            auto dldx = OUTPUT_VARIABLE(0);
            auto dldy = OUTPUT_VARIABLE(1);

            const int iSize = (int) block.getIArguments()->size();
            int transX = iSize > 0 ? INT_ARG(0) : 0;
            int transY = iSize > 1 ? INT_ARG(1) : 0;
            const int transZ = iSize > 2 ? INT_ARG(2) : 0;

/*
In: x=[a,b], y=[b,c]
tX  tY  tZ  x       y       z       dz          dLdx                                    dLdy
F   F   F   [a,b]   [b,c]   [a,c]   [a,c]       [a,c]*[b,c]T = [a,b]        x*yT        [a,b]T*[a,c] = [b,c]        xT*y
T   F   F   [b,a]   [b,c]   [a,c]   [a,c]       ([a,c]*[b,c]T)T = [b,a]     (x*yT)T     [b,a]*[a,c] = [b,c]         x*y
F   T   F   [a,b]   [c,b]   [a,c]   [a,c]       ([a,c]*[c,b]) = [a,b]       x*y         [a,b]T*[a,c] = [b,c] ->T    xT*y
T   T   F   [b,a]   [c,b]   [a,c]   [a,c]       ([a,c]*[c,b])T = [b,a]      (x*y)T      [b,a]*[a,c] = [b,c]  ->T    x*y
F   F   T   [a,b]   [b,c]   [c,a]   [c,a]
*/


            nd4j::ops::matmul op;
            op.execute({eps, y}, {dldx}, {}, {transZ, !transY, transX}, {});
            op.execute({x, eps}, {dldy}, {}, {!transX, transZ, transY}, {});

            return Status::OK();
        }


        DECLARE_SHAPE_FN(matmul_bp) {
            auto xShapeInfo = inputShape->at(0);
            auto yShapeInfo = inputShape->at(1);

            return SHAPELIST(xShapeInfo, yShapeInfo);
        }

        DECLARE_TYPES(matmul_bp) {
            getOpDescriptor()
                    ->setAllowedInputTypes(0, {ALL_FLOATS})
                    ->setAllowedInputTypes(1, {ALL_FLOATS})
                    ->setAllowedInputTypes(2, {ALL_FLOATS})
                    ->setAllowedOutputTypes(0, {ALL_FLOATS})
                    ->setAllowedOutputTypes(1, {ALL_FLOATS});
        }

    }
}


#endif<|MERGE_RESOLUTION|>--- conflicted
+++ resolved
@@ -27,7 +27,6 @@
 #include <MmulHelper.h>
 
 namespace nd4j {
-<<<<<<< HEAD
     namespace ops {
 
         CUSTOM_OP_IMPL(matmul, 2, 1, false, 0, -2) {
@@ -51,131 +50,6 @@
                 transX = !transY;
                 transY = !temp;
             }
-=======
-namespace ops  {
-
-CUSTOM_OP_IMPL(matmul, 2, 1, false, 0, -2) {
-    auto x = INPUT_VARIABLE(0);
-    auto y = INPUT_VARIABLE(1);
-    auto z = OUTPUT_VARIABLE(0);
-
-    const int iSize  = (int) block.getIArguments()->size();   
-          int transX = iSize > 0 ? INT_ARG(0) : 0;
-          int transY = iSize > 1 ? INT_ARG(1) : 0;
-    const int transZ = iSize > 2 ? INT_ARG(2) : 0;
-
-    const int xRank = x->rankOf();
-    const int yRank = y->rankOf();
-    const int zRank = z->rankOf();
-
-    if(transZ) {
-        x = INPUT_VARIABLE(1);
-        y = INPUT_VARIABLE(0);
-        bool temp = transX;
-        transX = !transY;
-        transY = !temp;
-    }
-
-    const int xLastDim       = transX ? -2 : -1; 
-    const int yLastDim       = transY ? -2 : -1;
-    const int xLastButOneDim = transX ? -1 : -2; 
-    const int yLastButOneDim = transY ? -1 : -2;
-
-    // ******* input validation ******* //
-    REQUIRE_TRUE(xRank > 0 && yRank > 0, 0, "MATMUL OP: input arrays must have rank bigger than 0 (should not be scalars), but got instead: x rank = %i, y rank = %i !", xRank, yRank);
-    
-    if(xRank == 1 && yRank == 1) {  // dot case, output is scalar (or vector with length = 1)
-        REQUIRE_TRUE(x->lengthOf() == y->lengthOf(), 0, "MATMUL OP: since input arrays are vectors they must have the same length, but got x length = %i, y length = %i !", x->lengthOf(), y->lengthOf()); 
-    }
-    else if(xRank == 1 && yRank == 2) {  // vector x matrix, i.e. [4] x [4,5] = [5], output is vector
-        REQUIRE_TRUE(x->lengthOf() == y->sizeAt(yLastButOneDim), 0, "MATMUL OP: input arrays have inconsistent shapes for vector-matrix product: x %s, y %s !", ShapeUtils::shapeAsString(x).c_str(), ShapeUtils::shapeAsString(y).c_str());
-    }
-    else if(xRank == 2 && yRank == 1) {   // matrix x vector , i.e. [4,5] x [5] = [4], output is vector
-        REQUIRE_TRUE(x->sizeAt(xLastDim) == y->lengthOf(), 0, "MATMUL OP: input arrays have inconsistent shapes for matrix-vector product: x %s, y %s !", ShapeUtils::shapeAsString(x).c_str(), ShapeUtils::shapeAsString(y).c_str());
-    }
-    else {               
-        REQUIRE_TRUE(xRank == yRank && yRank == zRank, 0, "MATMUL OP: input and output arrays must have the same rank, but got instead: x rank = %i, y rank = %i, z rank = %i !", xRank, yRank, zRank);
-        REQUIRE_TRUE(x->sizeAt(xLastDim) == y->sizeAt(yLastButOneDim) && x->sizeAt(xLastButOneDim) == z->sizeAt(-2) && y->sizeAt(yLastDim) == z->sizeAt(-1), 0, "MATMUL OP: input/output arrays have inconsistent shapes for matrix product: x %s, y %s, z %s !", ShapeUtils::shapeAsString(x).c_str(), ShapeUtils::shapeAsString(y).c_str(), ShapeUtils::shapeAsString(z).c_str());
-    
-        if(xRank > 2)   // outer dims must be the same
-            for(int i = 0; i < xRank-2; ++i)
-                REQUIRE_TRUE(x->sizeAt(i) == y->sizeAt(i) && y->sizeAt(i) == z->sizeAt(i), 0, "MATMUL OP: input/output arrays have inconsistent shapes for matrix product: x %s, y %s, z %s !", ShapeUtils::shapeAsString(x).c_str(), ShapeUtils::shapeAsString(y).c_str(), ShapeUtils::shapeAsString(z).c_str());
-    }
-    // ******* end of input validation ******* //
-    
-    MmulHelper::matmul(x, y, z, transX, transY);
-
-    return Status::OK();
-}
-DECLARE_SYN(mMul, matmul);
-DECLARE_SYN(mmul, matmul);
-DECLARE_SYN(gemm, matmul);
-DECLARE_SYN(gemv, matmul);
-DECLARE_SYN(dot, matmul);
-
-
-DECLARE_SHAPE_FN(matmul) {
-    
-    auto xShapeInfo = inputShape->at(0);
-    auto yShapeInfo = inputShape->at(1);
-
-    const int iSize  = (int) block.getIArguments()->size();   
-          int transX = iSize > 0 ? INT_ARG(0) : 0;
-          int transY = iSize > 1 ? INT_ARG(1) : 0;
-    const int transZ = iSize > 2 ? INT_ARG(2) : 0;
-
-    REQUIRE_TRUE(xShapeInfo[0] > 0 && yShapeInfo[0] > 0, 0, "MATMUL OP: input arrays must have rank bigger than 0 (should not be scalars), but got instead: x rank = %i, y rank = %i !", xShapeInfo[0], yShapeInfo[0]);
-
-    if(transZ) {
-        xShapeInfo = inputShape->at(1);
-        yShapeInfo = inputShape->at(0);
-        bool temp = transX;
-        transX = !transY;
-        transY = !temp;
-    }
-
-    auto zShapeOnly = ShapeUtils::evalShapeForMatmul(xShapeInfo, yShapeInfo, transX, transY);
-
-    auto dtypeX = ArrayOptions::dataType(xShapeInfo);
-    auto dtypeY = ArrayOptions::dataType(yShapeInfo);
-
-    auto xOrder = shape::order(xShapeInfo);
-    auto yOrder = shape::order(yShapeInfo);
-    auto zOrder = xOrder == 'c' && yOrder == 'c' ? 'c' : 'f';
-
-    // we just picker higher data type out of X and Y
-    auto dtypeZ = dtypeX > dtypeY ? dtypeX : dtypeY;
-
-
-    auto newShape = ShapeBuilders::createShapeInfo(dtypeZ, zOrder, zShapeOnly, block.getWorkspace());
-
-    return SHAPELIST( newShape );
-}
-
-    DECLARE_TYPES(matmul) {
-        getOpDescriptor()
-                ->setAllowedInputTypes(0, {ALL_FLOATS})
-                ->setAllowedInputTypes(1, {ALL_FLOATS})
-                ->setAllowedOutputTypes(0, {ALL_FLOATS});
-    }
-
-}
-}
-
-#endif
-
-
-   /*CUSTOM_OP_IMPL(matmul, 2, 1, false, -2, -2) {
-            NDArray<T> *x = INPUT_VARIABLE(0);
-            NDArray<T> *y = INPUT_VARIABLE(1);
-            NDArray<T> *z = OUTPUT_VARIABLE(0);
-
-            REQUIRE_TRUE(x->rankOf() <= 2 && y->rankOf() <= 2 && z->rankOf() <= 2, 0, "MatMul: Input and Output NDArrays should have rank less or equal to 2");
-
-            int iSize = (int) block.getIArguments()->size();
-            int transX = 0;
-            int transY = 0;
->>>>>>> f42436c6
 
             const int xLastDim = transX ? -2 : -1;
             const int yLastDim = transY ? -2 : -1;
@@ -261,10 +135,14 @@
             auto dtypeX = ArrayOptions::dataType(xShapeInfo);
             auto dtypeY = ArrayOptions::dataType(yShapeInfo);
 
+            auto xOrder = shape::order(xShapeInfo);
+            auto yOrder = shape::order(yShapeInfo);
+            auto zOrder = xOrder == 'c' && yOrder == 'c' ? 'c' : 'f';
+
             // we just pick the higher data type out of X and Y
             auto dtypeZ = dtypeX > dtypeY ? dtypeX : dtypeY;
 
-            auto newShape = ShapeBuilders::createShapeInfo(dtypeZ, 'f', zShapeOnly, block.getWorkspace());
+            auto newShape = ShapeBuilders::createShapeInfo(dtypeZ, zOrder, zShapeOnly, block.getWorkspace());
 
             return SHAPELIST(newShape);
         }
