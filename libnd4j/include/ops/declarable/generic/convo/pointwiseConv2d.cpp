--- conflicted
+++ resolved
@@ -28,15 +28,9 @@
 
 CUSTOM_OP_IMPL(pointwise_conv2d, 2, 1, false, 0, 0) {
 
-<<<<<<< HEAD
     auto input   = INPUT_VARIABLE(0);                                    // [bS, iH, iW, iC] (NHWC) or [bS, iC, iH, iW] (NCHW)
     auto weights = INPUT_VARIABLE(1);                                    // [1,  1,  iC, oC] always
     auto bias    = block.width() > 2 ? INPUT_VARIABLE(2) : nullptr;      // [oC]
-=======
-    NDArray<T> *input   = INPUT_VARIABLE(0);                                    // [bS, iH, iW, iC] (NHWC) or [bS, iC, iH, iW] (NCHW)
-    NDArray<T> *weights = INPUT_VARIABLE(1);                                    // [1,  1,  iC, oC] always
-    NDArray<T> *bias    = block.width() > 2 ? INPUT_VARIABLE(2) : nullptr;      // [oC]
->>>>>>> 39049a37
     
     auto output  = OUTPUT_VARIABLE(0);                                   // [bS, iH, iW, oC] (NHWC) or [bS, oC, iH, iW] (NCHW)
 
@@ -59,13 +53,8 @@
     int indIOioC, indIiH, indWoC, indWiC, indWkH, indOoH;       // corresponding indexes
     ConvolutionUtils::getSizesAndIndexesConv2d(isNCHW, *input, *output, bS, iC, iH, iW, oC, oH, oW, indIOioC, indIiH, indWiC, indWoC, indWkH, indOoH);
 
-<<<<<<< HEAD
     std::string expectedWeightsShape = ShapeUtils::shapeAsString({1, 1, iC, oC});
     REQUIRE_TRUE(expectedWeightsShape == ShapeUtils::shapeAsString(weights), 0, "CUSTOM POINTWISECONV2D OP: wrong shape of weights array, expected is %s, but got %s instead !", expectedWeightsShape.c_str(), ShapeUtils::shapeAsString(weights).c_str());
-=======
-    std::string expectedWeightsShape = ShapeUtils<T>::shapeAsString({1, 1, iC, oC});
-    REQUIRE_TRUE(expectedWeightsShape == ShapeUtils<T>::shapeAsString(weights), 0, "CUSTOM POINTWISECONV2D OP: wrong shape of weights array, expected is %s, but got %s instead !", expectedWeightsShape.c_str(), ShapeUtils<T>::shapeAsString(weights).c_str());
->>>>>>> 39049a37
     if (bias) 
         REQUIRE_TRUE(bias->rankOf() <= 2 && oC == bias->lengthOf(), 0, "CUSTOM POINTWISECONV2D OP: wrong shape of array with biases, expected rank, length: <=2, %i, but got %i, %i instead !", oC, bias->rankOf(), bias->lengthOf());                
         
@@ -93,7 +82,7 @@
 
     int isNCHW = block.getIArguments()->size() > 0 ? !INT_ARG(0) : 1;       // INT_ARG(0): 0-NCHW, 1-NHWC
 
-    int indIOioC, indWoC(3); 
+    int indIOioC, indWoC(3);
     if(!isNCHW)
         indIOioC = 3;
     else
@@ -103,17 +92,12 @@
     const int iC = inputShapeInfo[indIOioC+1];                   // input channels        
     const int oC = weightsShapeInfo[indWoC+1];                   // output channels
 
-<<<<<<< HEAD
     std::string expectedWeightsShape = ShapeUtils::shapeAsString({1, 1, iC, oC});
-    REQUIRE_TRUE(expectedWeightsShape == ShapeUtils::shapeAsString(weightsShapeInfo), 0, "POINTWISECONV2D OP: wrong shape of weights array, expected is %s, but got %s instead !", expectedWeightsShape.c_str(), ShapeUtils::shapeAsString(weightsShapeInfo).c_str());    
-=======
-    std::string expectedWeightsShape = ShapeUtils<T>::shapeAsString({1, 1, iC, oC});
-    REQUIRE_TRUE(expectedWeightsShape == ShapeUtils<T>::shapeAsString(weightsShapeInfo), 0, "POINTWISECONV2D OP: wrong shape of weights array, expected is %s, but got %s instead !", expectedWeightsShape.c_str(), ShapeUtils<T>::shapeAsString(weightsShapeInfo).c_str());    
->>>>>>> 39049a37
+    REQUIRE_TRUE(expectedWeightsShape == ShapeUtils::shapeAsString(weightsShapeInfo), 0, "POINTWISECONV2D OP: wrong shape of weights array, expected is %s, but got %s instead !", expectedWeightsShape.c_str(), ShapeUtils::shapeAsString(weightsShapeInfo).c_str());
     if (biasShapeInfo) 
         REQUIRE_TRUE(biasShapeInfo[0] <= 2 && oC == shape::length(biasShapeInfo), 0, "POINTWISECONV2D OP: wrong shape of array with biases, expected rank, length: <=2, %i, but got %i, %i instead !", oC, biasShapeInfo[0], shape::length(biasShapeInfo));    
 
-    Nd4jLong* outputShapeInfo = ShapeBuilders::copyShapeInfoAndType(inputShapeInfo, weightsShapeInfo, true, block.getWorkspace());    
+    Nd4jLong* outputShapeInfo = ShapeBuilders::copyShapeInfoAndType(inputShapeInfo, weightsShapeInfo, true, block.getWorkspace());
 
     // do not forget to put oC instead of iC in outputShapeInfo
     outputShapeInfo[indIOioC + 1] = oC;                                   
