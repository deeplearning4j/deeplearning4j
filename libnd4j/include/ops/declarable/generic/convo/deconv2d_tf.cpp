--- conflicted
+++ resolved
@@ -31,15 +31,9 @@
 ////////////////////////////////////////////////////////////////////////// 
 CUSTOM_OP_IMPL(deconv2d_tf, 3, 1, false, 0, 9) {
     
-<<<<<<< HEAD
     auto gradO      = INPUT_VARIABLE(2);                                                // [bS, oH, oW, oC] (NHWC) or [bS, oC, oH, oW] (NCHW), epsilon_next
     auto weights    = INPUT_VARIABLE(1);                                                // [kH, kW, iC, oC] always
     auto gradIShape = INPUT_VARIABLE(0);                                                // [4] - shape of input of conv2d (that is shape of gradI)
-=======
-    NDArray<T> *gradO      = INPUT_VARIABLE(2);                                                // [bS, oH, oW, oC] (NHWC) or [bS, oC, oH, oW] (NCHW), epsilon_next
-    NDArray<T> *weights    = INPUT_VARIABLE(1);                                                // [kH, kW, iC, oC] always
-    NDArray<T> *gradIShape = INPUT_VARIABLE(0);                                                // [4] - shape of input of conv2d (that is shape of gradI)
->>>>>>> 39049a37
             
     auto gradI = OUTPUT_VARIABLE(0);                                                  // [bS, iH, iW, iC] (NHWC) or [bS, iC, iH, iW] (NCHW), epsilon
 
@@ -60,7 +54,7 @@
     REQUIRE_TRUE(gradIShape->rankOf() == 1, 0, "CUSTOM DECONV2D_TF OP: rank of array with output shape must be equal to 1, but got %i instead !", gradIShape->rankOf());
     REQUIRE_TRUE(gradIShape->lengthOf() == rank, 0, "CUSTOM DECONV2D_TF OP: length of array with output shape must be equal to 4, but got %i instead !", gradIShape->lengthOf());    
 
-    // create empty conv2d input array        
+    // create empty conv2d input array
     NDArray input(gradO->ordering(), gradIShape->asVectorT<Nd4jLong>(), gradO->dataType(), block.getWorkspace());
     
                                      
@@ -71,17 +65,10 @@
     int trueoH, trueoW;          // true output height, width
     ConvolutionUtils::calcOutSizePool2D(trueoH, trueoW, kH, kW, sH, sW, pH, pW, dH, dW, iH, iW, isSameMode);
 
-<<<<<<< HEAD
-    std::string expectedGradOShape   = ShapeUtils::shapeAsString(ShapeUtils::composeShapeUsingDimsAndIdx({bS,oC,trueoH,trueoW,  0,indIOioC,indOoH,indOoH+1}));            
+    std::string expectedGradOShape   = ShapeUtils::shapeAsString(ShapeUtils::composeShapeUsingDimsAndIdx({bS,oC,trueoH,trueoW,  0,indIOioC,indOoH,indOoH+1}));
     std::string expectedWeightsShape = ShapeUtils::shapeAsString({kH, kW, iC, oC});
     REQUIRE_TRUE(expectedGradOShape == ShapeUtils::shapeAsString(gradO), 0,  "CUSTOM DECONV2D_TF OP: wrong shape of input array, basing on array with output shape expected is %s, but got %s instead !", expectedGradOShape.c_str(), ShapeUtils::shapeAsString(gradO).c_str());
-    REQUIRE_TRUE(expectedWeightsShape == ShapeUtils::shapeAsString(weights), 0, "CUSTOM DECONV2D_TF OP: wrong shape of weights array, expected is %s, but got %s instead !", expectedWeightsShape.c_str(), ShapeUtils::shapeAsString(weights).c_str());        
-=======
-    std::string expectedGradOShape   = ShapeUtils<T>::shapeAsString(ShapeUtils<T>::composeShapeUsingDimsAndIdx({bS,oC,trueoH,trueoW,  0,indIOioC,indOoH,indOoH+1}));            
-    std::string expectedWeightsShape = ShapeUtils<T>::shapeAsString({kH, kW, iC, oC});
-    REQUIRE_TRUE(expectedGradOShape == ShapeUtils<T>::shapeAsString(gradO), 0,  "CUSTOM DECONV2D_TF OP: wrong shape of input array, basing on array with output shape expected is %s, but got %s instead !", expectedGradOShape.c_str(), ShapeUtils<T>::shapeAsString(gradO).c_str());
-    REQUIRE_TRUE(expectedWeightsShape == ShapeUtils<T>::shapeAsString(weights), 0, "CUSTOM DECONV2D_TF OP: wrong shape of weights array, expected is %s, but got %s instead !", expectedWeightsShape.c_str(), ShapeUtils<T>::shapeAsString(weights).c_str());        
->>>>>>> 39049a37
+    REQUIRE_TRUE(expectedWeightsShape == ShapeUtils::shapeAsString(weights), 0, "CUSTOM DECONV2D_TF OP: wrong shape of weights array, expected is %s, but got %s instead !", expectedWeightsShape.c_str(), ShapeUtils::shapeAsString(weights).c_str());
 
     ConvolutionUtils::conv2dBP(&input, weights, nullptr, gradO, gradI, nullptr, nullptr, kH,kW,sH,sW,pH,pW,dH,dW,isSameMode,isNCHW);
     
@@ -139,17 +126,10 @@
     int trueiH, trueiW;                                         // output height, width
     ConvolutionUtils::calcOutSizeDeconv2D(trueiH, trueiW, kH, kW, sH, sW, pH, pW, dH, dW, oH, oW, isSameMode);
     
-<<<<<<< HEAD
-    std::string expectedGradIShape = ShapeUtils::shapeAsString(ShapeUtils::composeShapeUsingDimsAndIdx({bS,iC,trueiH,trueiW,  0,indIOioC,indIiH,indIiH+1}));                    
+    std::string expectedGradIShape = ShapeUtils::shapeAsString(ShapeUtils::composeShapeUsingDimsAndIdx({bS,iC,trueiH,trueiW,  0,indIOioC,indIiH,indIiH+1}));
     std::string expectedWeightsShape = ShapeUtils::shapeAsString({kH, kW, iC, oC});
     REQUIRE_TRUE(expectedGradIShape == ShapeUtils::shapeAsString(gradIShape), 0,  "CUSTOM DECONV2D_TF OP: wrong shape of array with output shape, expected is %s, but got %s instead !", expectedGradIShape.c_str(), ShapeUtils::shapeAsString(gradIShape).c_str());
     REQUIRE_TRUE(expectedWeightsShape == ShapeUtils::shapeAsString(weightsShapeInfo), 0, "CUSTOM DECONV2D_TF OP: wrong shape of weights array, expected is %s, but got %s instead !", expectedWeightsShape.c_str(), ShapeUtils::shapeAsString(weightsShapeInfo).c_str());
-=======
-    std::string expectedGradIShape = ShapeUtils<T>::shapeAsString(ShapeUtils<T>::composeShapeUsingDimsAndIdx({bS,iC,trueiH,trueiW,  0,indIOioC,indIiH,indIiH+1}));                    
-    std::string expectedWeightsShape = ShapeUtils<T>::shapeAsString({kH, kW, iC, oC});
-    REQUIRE_TRUE(expectedGradIShape == ShapeUtils<T>::shapeAsString(gradIShape), 0,  "CUSTOM DECONV2D_TF OP: wrong shape of array with output shape, expected is %s, but got %s instead !", expectedGradIShape.c_str(), ShapeUtils<T>::shapeAsString(gradIShape).c_str());
-    REQUIRE_TRUE(expectedWeightsShape == ShapeUtils<T>::shapeAsString(weightsShapeInfo), 0, "CUSTOM DECONV2D_TF OP: wrong shape of weights array, expected is %s, but got %s instead !", expectedWeightsShape.c_str(), ShapeUtils<T>::shapeAsString(weightsShapeInfo).c_str());
->>>>>>> 39049a37
     
     Nd4jLong* gradIshapeInfo(nullptr);        
     ALLOCATE(gradIshapeInfo, block.getWorkspace(), shape::shapeInfoLength(rank), Nd4jLong);
@@ -168,7 +148,7 @@
     }
     
     ShapeUtils::updateStridesAndType(gradIshapeInfo, gradIShapeShapeInfo, shape::order(gradOShapeInfo));
-    
+
     return SHAPELIST(gradIshapeInfo);        
 
 }
