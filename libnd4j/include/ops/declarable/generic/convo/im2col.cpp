/*******************************************************************************
 * Copyright (c) 2015-2018 Skymind, Inc.
 *
 * This program and the accompanying materials are made available under the
 * terms of the Apache License, Version 2.0 which is available at
 * https://www.apache.org/licenses/LICENSE-2.0.
 *
 * Unless required by applicable law or agreed to in writing, software
 * distributed under the License is distributed on an "AS IS" BASIS, WITHOUT
 * WARRANTIES OR CONDITIONS OF ANY KIND, either express or implied. See the
 * License for the specific language governing permissions and limitations
 * under the License.
 *
 * SPDX-License-Identifier: Apache-2.0
 ******************************************************************************/

//
// Created by raver119 on 17.10.2017.
//

#include <op_boilerplate.h>
#if NOT_EXCLUDED(OP_im2col)

#include <ops/declarable/CustomOperations.h>
#include <ops/declarable/helpers/convolutions.h>
#include <ops/declarable/helpers/im2col.h>
#include <ops/declarable/helpers/col2im.h>

namespace nd4j {
    namespace ops {
        CUSTOM_OP_IMPL(im2col, 1, 1, false, 0, 9) {
            auto x = INPUT_VARIABLE(0);
            auto z = OUTPUT_VARIABLE(0);


            REQUIRE_TRUE(x->rankOf() == 4, 0, "im2col input should be 4D, but got %i instead", x->rankOf());
            REQUIRE_TRUE(z->rankOf() == 6, 0, "im2col output should be 6D, but got %i instead", z->rankOf());

            int kernelHeight = INT_ARG(0);
            int kernelWidth = INT_ARG(1);
            int strideY = INT_ARG(2);
            int strideX = INT_ARG(3);
            int padHeight = INT_ARG(4);
            int padWidth = INT_ARG(5);
            int dY = INT_ARG(6);			//Dilation, height/y dimension
            int dX = INT_ARG(7);			//Dilation, width/x dimension
            bool isSameMode = INT_ARG(8) > 0;
            double zeroPadVal = 0.0;
            if (block.getTArguments()->size() > 0)
                zeroPadVal = T_ARG(0);

            // FIXME: zeropad value is void
            LaunchContext* ctx = block.launchContext();
            nd4j::ops::helpers::im2col(*ctx, *x, *z, kernelHeight, kernelWidth, strideY, strideX, padHeight, padWidth, dY, dX, NDArrayFactory::create(zeroPadVal, block.getVariableSpace()->launchContext()));

            STORE_RESULT(*z);

            return Status::OK();
        }

        DECLARE_SHAPE_FN(im2col) {
            auto inShape = inputShape->at(0);

            int bS = shape::shapeOf(inShape)[0];
            int iD = shape::shapeOf(inShape)[1];
            int inY = shape::shapeOf(inShape)[2];
            int inX = shape::shapeOf(inShape)[3];

            int kY = INT_ARG(0);
            int kX = INT_ARG(1);
            int sY = INT_ARG(2);
            int sX = INT_ARG(3);
            int pY = INT_ARG(4);
            int pX = INT_ARG(5);
            int dY = INT_ARG(6);			//Dilation, height/y dimension
            int dX = INT_ARG(7);			//Dilation, width/x dimension
            bool isSameMode = INT_ARG(8) > 0;

            // output is always 6d for im2col
            Nd4jLong* zShape;
            ALLOCATE(zShape, block.getWorkspace(), shape::shapeInfoLength(6), Nd4jLong);

            int oY = 0;
            int oX = 0;

            ConvolutionUtils::calcOutSizePool2D(oY, oX, kY, kX, sY, sX, pY, pX, dY, dX, inY, inX, isSameMode);

            if (isSameMode)
                ConvolutionUtils::calcPadding2D(pY, pX, oY, oX, inY, inX, kY, kX, sY, sX, dY, dX);

            zShape[0] = 6;
            zShape[1] = bS;
            zShape[2] = iD;
            zShape[3] = kY;
            zShape[4] = kX;
            zShape[5] = oY;
            zShape[6] = oX;

            zShape[shape::shapeInfoLength(zShape) - 2] = 1;
            zShape[shape::shapeInfoLength(zShape) - 1] = 99;

            ShapeUtils::updateStridesAndType(zShape, inShape, 'c');            

            return SHAPELIST(zShape);
        }

		CUSTOM_OP_IMPL(im2col_bp, 2, 1, false, 0, 9) {
            auto input = INPUT_VARIABLE(0);
			auto gradAtOutput = INPUT_VARIABLE(1);
            auto z = OUTPUT_VARIABLE(0);

            REQUIRE_TRUE(input->rankOf() == 4, 0, "im2col_bp input should be 4D, but got %i instead", input->rankOf());
			REQUIRE_TRUE(gradAtOutput->rankOf() == 6, 0, "im2col_bp gradient at output (input idx 1) should be 6D, but got %i instead", gradAtOutput->rankOf());
            REQUIRE_TRUE(z->rankOf() == 4, 0, "im2col_bp output (grad at input) should be 4D, but got %i instead", z->rankOf());

            int kernelHeight = INT_ARG(0);
            int kernelWidth = INT_ARG(1);
            int strideY = INT_ARG(2);
            int strideX = INT_ARG(3);
            int pH = INT_ARG(4);
            int pW = INT_ARG(5);
            int dY = INT_ARG(6);			//Dilation, height/y dimension
            int dX = INT_ARG(7);			//Dilation, width/x dimension
            bool isSameMode = INT_ARG(8) > 0;
            double zeroPadVal = 0.0;
            if (block.getTArguments()->size() > 0)
                zeroPadVal = T_ARG(0);

			//Assuming NCHW format here
			int imgH = input->sizeAt(2);
			int imgW = input->sizeAt(3);
			
            LaunchContext* ctx = block.launchContext();
            // FIXME:: all helpers should accept NDArray
			ops::helpers::col2im(*ctx, *gradAtOutput, *z, strideY, strideX, pH, pW, imgH, imgW, dY, dX);

            return Status::OK();
        }

        DECLARE_TYPES(im2col) {
            getOpDescriptor()
                    ->setAllowedInputTypes(0, DataType::ANY)
                    ->setAllowedOutputTypes(0, DataType::INHERIT)
                    ->setSameMode(true);
        }

        DECLARE_TYPES(im2col_bp) {
            getOpDescriptor()
                    ->setAllowedInputTypes(0, DataType::ANY)
                    ->setAllowedOutputTypes(0, DataType::INHERIT)
                    ->setSameMode(true);
        }
		
		DECLARE_SHAPE_FN(im2col_bp) {
<<<<<<< HEAD
            auto inShape = inputShape->at(0);
            Nd4jLong *newShape;
            COPY_SHAPE(inShape, newShape);
			return SHAPELIST(newShape);
=======
            Nd4jLong *inShape;
            COPY_SHAPE(inputShape->at(0), inShape);

			return SHAPELIST(inShape);
>>>>>>> 43c553a0
		}
    }
}

#endif<|MERGE_RESOLUTION|>--- conflicted
+++ resolved
@@ -152,17 +152,12 @@
         }
 		
 		DECLARE_SHAPE_FN(im2col_bp) {
-<<<<<<< HEAD
-            auto inShape = inputShape->at(0);
+            Nd4jLong *inShape;
+            COPY_SHAPE(inputShape->at(0), inShape);
+
             Nd4jLong *newShape;
             COPY_SHAPE(inShape, newShape);
 			return SHAPELIST(newShape);
-=======
-            Nd4jLong *inShape;
-            COPY_SHAPE(inputShape->at(0), inShape);
-
-			return SHAPELIST(inShape);
->>>>>>> 43c553a0
 		}
     }
 }
