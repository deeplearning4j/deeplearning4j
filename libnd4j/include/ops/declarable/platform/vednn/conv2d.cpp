/*
 *  ******************************************************************************
 *  *
 *  *
 *  * This program and the accompanying materials are made available under the
 *  * terms of the Apache License, Version 2.0 which is available at
 *  * https://www.apache.org/licenses/LICENSE-2.0.
 *  *
 *  * See the NOTICE file distributed with this work for additional
 *  * information regarding copyright ownership.
 *  * Unless required by applicable law or agreed to in writing, software
 *  * distributed under the License is distributed on an "AS IS" BASIS, WITHOUT
 *  * WARRANTIES OR CONDITIONS OF ANY KIND, either express or implied. See the
 *  * License for the specific language governing permissions and limitations
 *  * under the License.
 *  *
 *  * SPDX-License-Identifier: Apache-2.0
 *  *****************************************************************************
 */

#include <ops/declarable/OpRegistrator.h>
#include <ops/declarable/PlatformHelper.h>
#include <ops/declarable/helpers/convolutions.h>
#include <system/platform_boilerplate.h>

#include "vednnUtils.h"

namespace sd {
namespace ops {
namespace platforms {

<<<<<<< HEAD
std::unique_ptr<NDArray> newWeight_3x3(const NDArray &w, int weightFormat) {
=======
std::unique_ptr<NDArray> newWeight_3x3(const NDArray &w, int wFormat) {
>>>>>>> 25d0aab0
  sd::LongType oC, iC, kH, kW, oStride2, iStride2, hStride2, wStride2;

  // [kH, kW, iC, oC] -> [oC, iC, kH, kW]
  oC = w.sizeAt(3);
  iC = w.sizeAt(2);
  kH = w.sizeAt(0);
  kW = w.sizeAt(1);
  assert(kH == 3 && kW == 3);
  oStride2 = w.strideAt(3);
  iStride2 = w.strideAt(2);
  hStride2 = w.strideAt(0);
  wStride2 = w.strideAt(1);
  auto context = w.getContext();
  std::vector<sd::LongType> shape = {oC, iC, kH, kW};
  // DataType type, const char order, const std::vector<sd::LongType> &shape
  ShapeDescriptor shapeDescriptor(w.dataType(), 'c', shape);
  sd::LongType allocSize = shapeDescriptor.allocLength() * DataTypeUtils::sizeOfElement(shapeDescriptor.dataType());
  std::shared_ptr<DataBuffer> buffer =
      std::make_shared<DataBuffer>(allocSize, shapeDescriptor.dataType(), context->getWorkspace());

  std::unique_ptr<NDArray> arr(new NDArray(buffer, shapeDescriptor, context));
  auto oStride1 = arr->strideAt(0);
  auto iStride1 = arr->strideAt(1);
  auto hStride1 = arr->strideAt(2);

  auto bIn = w.bufferAsT<float>();
  auto bOut = arr->bufferAsT<float>();
  auto bIn_0 = bIn;
  auto bIn_1 = bIn + wStride2;
  auto bIn_2 = bIn + wStride2 + wStride2;

  auto bIn1_0 = bIn_0 + hStride2;
  auto bIn1_1 = bIn_1 + hStride2;
  auto bIn1_2 = bIn_2 + hStride2;

  auto bIn2_0 = bIn1_0 + hStride2;
  auto bIn2_1 = bIn1_1 + hStride2;
  auto bIn2_2 = bIn1_2 + hStride2;

  auto bOut_0 = bOut;
  auto bOut_1 = bOut + 1;
  auto bOut_2 = bOut + 2;

  auto bOut1_0 = bOut_0 + hStride1;
  auto bOut1_1 = bOut_1 + hStride1;
  auto bOut1_2 = bOut_2 + hStride1;

  auto bOut2_0 = bOut1_0 + hStride1;
  auto bOut2_1 = bOut1_1 + hStride1;
  auto bOut2_2 = bOut1_2 + hStride1;
// float
#pragma omp parallel for
  for (int j = 0; j < iC; j++) {
    for (int i = 0; i < oC; i++) {
      bOut_0[i * oStride1 + j * iStride1] = bIn_0[i + j * iStride2];
      bOut_1[i * oStride1 + j * iStride1] = bIn_1[i + j * iStride2];
      bOut_2[i * oStride1 + j * iStride1] = bIn_2[i + j * iStride2];
      bOut1_0[i * oStride1 + j * iStride1] = bIn1_0[i + j * iStride2];
      bOut1_1[i * oStride1 + j * iStride1] = bIn1_1[i + j * iStride2];
      bOut1_2[i * oStride1 + j * iStride1] = bIn1_2[i + j * iStride2];
      bOut2_0[i * oStride1 + j * iStride1] = bIn2_0[i + j * iStride2];
      bOut2_1[i * oStride1 + j * iStride1] = bIn2_1[i + j * iStride2];
      bOut2_2[i * oStride1 + j * iStride1] = bIn2_2[i + j * iStride2];
    }
  }

  return arr;
}
//////////////////////////////////////////////////////////////////////
PLATFORM_IMPL(conv2d, ENGINE_CPU) {
  auto input = INPUT_VARIABLE(0);                               // [bS, iH, iW, iC] (NHWC) or [bS, iC, iH, iW] (NCHW)
  auto weights = INPUT_VARIABLE(1);                             // [kH, kW, iC, oC], [oC, iC, kH, kW], [oC, kH, kW, iC]
  auto bias = block.width() > 2 ? INPUT_VARIABLE(2) : nullptr;  // [oC]

  auto output = OUTPUT_VARIABLE(0);  // [bS, oH, oW, oC] (NHWC) or [bS, oC, oH, oW] (NCHW)

  int sH = INT_ARG(2);           // strides height
  int sW = INT_ARG(3);           // strides width
  int pH = INT_ARG(4);           // paddings height
  int pW = INT_ARG(5);           // paddings width
  int dH = INT_ARG(6);           // dilations height
  int dW = INT_ARG(7);           // dilations width
  int paddingMode = INT_ARG(8);  // 0-VALID, 1-SAME
  // INT_ARG(9): 0-NCHW,  1-NHWC
  bool isNCHW = block.getIArguments()->size() > 9 ? !INT_ARG(9) : 1;
  // 0 - [kH, kW, iC, oC], 1 - [oC, iC, kH, kW], 2 - [oC, kH, kW, iC]
<<<<<<< HEAD
  int weightFormat = block.getIArguments()->size() > 10 ? INT_ARG(10) : 0;
=======
  int wFormat = block.getIArguments()->size() > 10 ? INT_ARG(10) : 0;
>>>>>>> 25d0aab0

  int kH = INT_ARG(0) > 0 ? INT_ARG(0) : static_cast<int>(weights->sizeAt(0));  // filter(kernel) height
  int kW = INT_ARG(1) > 0 ? INT_ARG(1) : static_cast<int>(weights->sizeAt(1));  // filter(kernel) width

<<<<<<< HEAD
  // // Calculate individual paddings
  // unsigned int padLeft, padTop, padRight, padBottom;
=======
  // Calculate individual paddings
  unsigned int padLeft, padTop, padRight, padBottom;
>>>>>>> 25d0aab0
  // batch size, input channels, input height/width, output channels, output height/width;
  int bS, iC, iH, iW, oC, oH, oW;
  int indIOioC, indIiH, indWoC, indWiC, indWkH, indOoH;  // corresponding indexes
  ConvolutionUtils::getSizesAndIndexesConv2d(isNCHW, 0, *input, *output, bS, iC, iH, iW, oC, oH, oW, indIOioC, indIiH,
                                             indWiC, indWoC, indWkH, indOoH);

  ConvolutionUtils::calcPadding2D(pH, pW, oH, oW, iH, iW, kH, kW, sH, sW, dH, dW, paddingMode);

  // int pWSame = (paddingMode == 2 && dW > 1) ? ((oW - 1) * sW + (kW - 1) * dW + 1 - iW) / 2
  //                                           : pW;  // dH == 1 for causal mode in conv1d
  // int padLeft = pW;
  // int padTop = pH;
  // int padRight = (oW - 1) * sW - iW + kW - pWSame;
  // int padBottom = (oH - 1) * sH - iH + kH - pH;

  std::vector<sd::LongType> expectedWeightsShape = ConvolutionUtils::expectWeightsShape(weightFormat, kH, kW, iC, oC);
  REQUIRE_TRUE(weights->isSameShape(expectedWeightsShape), 0,
               "CONV2D VEDNN OP: wrong shape of weights array, expected is %s, but got %s instead !",
               ShapeUtils::shapeAsString(expectedWeightsShape).c_str(), ShapeUtils::shapeAsString(weights).c_str());
  if (bias)
    REQUIRE_TRUE(bias->rankOf() <= 2 && oC == bias->lengthOf(), 0,
                 "CONV2D VEDNN OP: wrong shape of array with biases, expected rank, length: <=2, %i, but got %i, "
                 "%i instead !",
                 oC, bias->rankOf(), bias->lengthOf());

  vednnTensorParam_t paramIn;
<<<<<<< HEAD
  vednnBiasParam_t paramBias;
=======
>>>>>>> 25d0aab0
  vednnFilterParam_t paramFilter;
  vednnTensorParam_t paramOut;

  vednnConvolutionParam_t paramConv;
  std::unique_ptr<NDArray> wTemp, inTemp, outTemp;
<<<<<<< HEAD
  NDArray *w = weights, *in = input, *out = output;
  if (0 == weightFormat) {
    // [kH, kW, iC, oC] -> [oC, iC, kH, kW]
    if (weights->ordering() == 'c' && weights->ews() == 1 && weights->sizeAt(0) == 3 && weights->sizeAt(1) == 3) {
      wTemp = newWeight_3x3(*weights, weightFormat);
=======
  NDArray *w, *in = input, *out = output;
  if (0 == wFormat) {
    // [kH, kW, iC, oC] -> [oC, iC, kH, kW]
    if (weights->ordering() == 'c' && weights->ews() == 1 && weights->sizeAt(0) == 3 && weights->sizeAt(1) == 3) {
      wTemp = newWeight_3x3(*weights, wFormat);
>>>>>>> 25d0aab0
    } else {
      wTemp.reset(new NDArray(weights->permute({3, 2, 0, 1}).dup('c')));
    }
    w = wTemp.get();
<<<<<<< HEAD
        
        
  } else if (2 == weightFormat) {
    // [oC, kH, kW, iC] -> [oC, iC, kH, kW]
    wTemp.reset(new NDArray(weights->permute({0, 3, 1, 2}).dup('c')));
    w = wTemp.get();
  }

=======
  } else if (2 == wFormat) {
    // [oC, kH, kW, iC] -> [oC, iC, kH, kW]
    wTemp.reset(new NDArray(weights->permute({0, 3, 1, 2}).dup('c')));
    w = wTemp.get();
  } else {
    w = weights;
  }
>>>>>>> 25d0aab0
  if (!isNCHW) {
    inTemp.reset(new NDArray(input->permute({0, 3, 1, 2}).dup('c')));
    in = inTemp.get();
    outTemp.reset(new NDArray(output->permute({0, 3, 1, 2}).ulike()));
    out = outTemp.get();
<<<<<<< HEAD
    
  }

  if (bias) {
    paramBias.dtype = DTYPE_FLOAT;
    paramBias.channel = bias->lengthOf();
  }

  paramIn.dtype = DTYPE_FLOAT;
  paramIn.batch = (int)in->sizeAt(0);
  paramIn.channel = (int)in->sizeAt(1);
  paramIn.height = (int)in->sizeAt(2);
  paramIn.width = (int)in->sizeAt(3);
  //// 0 - [kH, kW, iC, oC], 1 - [oC, iC, kH, kW], 2 - [oC, kH, kW, iC]
  paramFilter.dtype = DTYPE_FLOAT;
  paramFilter.inChannel = (int)in->sizeAt(1);
  paramFilter.outChannel = (int)out->sizeAt(1);
  paramFilter.height = (int)w->sizeAt(2);
  paramFilter.width = (int)w->sizeAt(3);

  paramOut.dtype = DTYPE_FLOAT;
  paramOut.batch = (int)out->sizeAt(0);
  paramOut.channel = (int)out->sizeAt(1);
  paramOut.height = (int)out->sizeAt(2);
  paramOut.width = (int)out->sizeAt(3);

  paramConv.group = 1;
  paramConv.strideWidth = sW;     // col stride    W
  paramConv.strideHeight = sH;    // row stride    H
  paramConv.dilationWidth = dW;   // col dilation  W
  paramConv.dilationHeight = dH;  // row dilation  H
  paramConv.padWidth = pW;        // col padding   W
  paramConv.padHeight = pH;       // row padding   H

  vednnError_t res;
  if (bias) {

    res = vednnConvolutionForwardAddBias(&paramIn, in->buffer(), &paramFilter, w->buffer(), &paramBias, bias->buffer(),
                                       &paramOut, out->buffer(), &paramConv, VEDNN_CONV_ALGORITHM_DIRECT);
  } else {

    res = vednnConvolutionForward(&paramIn, in->buffer(), &paramFilter, w->buffer(), &paramOut, out->buffer(),
                                  &paramConv, VEDNN_CONV_ALGORITHM_DIRECT);
  }

  if (out != nullptr && out != output) {
    output->assign(out->permute({0, 2, 3, 1}));
  }
=======
  }

  paramIn.dtype = DTYPE_FLOAT;
  paramIn.batch = (int)in->sizeAt(0);
  paramIn.channel = (int)in->sizeAt(1);
  paramIn.height = (int)in->sizeAt(2);
  paramIn.width = (int)in->sizeAt(3);
  //// 0 - [kH, kW, iC, oC], 1 - [oC, iC, kH, kW], 2 - [oC, kH, kW, iC]
  paramFilter.dtype = DTYPE_FLOAT;
  paramFilter.inChannel = (int)in->sizeAt(1);
  paramFilter.outChannel = (int)out->sizeAt(1);
  paramFilter.height = (int)w->sizeAt(2);
  paramFilter.width = (int)w->sizeAt(3);

  paramOut.dtype = DTYPE_FLOAT;
  paramOut.batch = (int)out->sizeAt(0);
  paramOut.channel = (int)out->sizeAt(1);
  paramOut.height = (int)out->sizeAt(2);
  paramOut.width = (int)out->sizeAt(3);

  paramConv.group = 1;
  paramConv.strideWidth = sW;     // col stride    W
  paramConv.strideHeight = sH;    // row stride    H
  paramConv.dilationWidth = dW;   // col dilation  W
  paramConv.dilationHeight = dH;  // row dilation  H
  paramConv.padWidth = pW;        // col padding   W
  paramConv.padHeight = pH;       // row padding   H

  vednnError_t res = vednnConvolutionForward(&paramIn, in->buffer(), &paramFilter, w->buffer(), &paramOut,
                                             out->buffer(), &paramConv, VEDNN_CONV_ALGORITHM_DIRECT);

  if (out != nullptr && out != output) {
    output->assign(out->permute({0, 2, 3, 1}));
  }
>>>>>>> 25d0aab0
  return res == VEDNN_SUCCESS ? sd::Status::OK : sd::Status::BAD_ARGUMENTS;
}

PLATFORM_CHECK(conv2d, ENGINE_CPU) {
  auto input = INPUT_VARIABLE(0);
  auto weights = INPUT_VARIABLE(1);
  auto bias = block.width() > 2 ? INPUT_VARIABLE(2) : nullptr;
  auto output = OUTPUT_VARIABLE(0);
  auto paddingMode = INT_ARG(8);
<<<<<<< HEAD
#if 1
  sd::Environment::getInstance().setDebug(true);
  sd::Environment::getInstance().setVerbose(true);
#endif
  Requirements req("VEDNN CONV2d OP");
  // Note: For kW,kH==2 and paddingMode = 1 (same) Vednn was failing to output correct results
  // So we decided to restrict it
  req.expectEq(makeInfoVariable(paddingMode, "paddingMode"), 0) &&
  // input related constraints
      req.expectEq(makeInfoVariable(input->dataType(), TYPE_MSG_INPUT0), DataType::FLOAT32) &&
      req.expectEq(makeInfoVariable(input->rankOf(), RANK_MSG_INPUT0), 4) &&
      req.expectEq(makeInfoVariable(input->ordering(), ORDERING_MSG_INPUT0), 'c') &&
      req.expectEq(makeInfoVariable(input->ews(), EWS_MSG_INPUT0), 1) &&
      req.expectEq(makeInfoVariable(weights->dataType(), TYPE_MSG_INPUT1), DataType::FLOAT32) &&
      req.expectEq(makeInfoVariable(weights->rankOf(), RANK_MSG_INPUT1), 4) &&
      req.expectEq(makeInfoVariable(weights->ordering(), ORDERING_MSG_INPUT1), 'c') &&
      req.expectEq(makeInfoVariable(output->dataType(), TYPE_MSG_OUTPUT), DataType::FLOAT32) &&
      req.expectEq(makeInfoVariable(output->rankOf(), RANK_MSG_OUTPUT), 4) &&
      req.expectEq(makeInfoVariable(output->ordering(), ORDERING_MSG_OUTPUT), 'c') &&
      req.expectEq(makeInfoVariable(output->ews(), EWS_MSG_OUTPUT), 1);
  if (bias) {
    req.expectEq(makeInfoVariable(bias->dataType(), TYPE_MSG_INPUT2), DataType::FLOAT32) &&
        req.expectEq(makeInfoVariable(bias->ordering(), ORDERING_MSG_INPUT2), 'c') &&
        req.expectEq(makeInfoVariable(bias->ews(), EWS_MSG_INPUT2), 1);
  }
  req.logTheSuccess();
  return req;
}

PLATFORM_IMPL(conv2d_bp, ENGINE_CPU) {
  auto input = INPUT_VARIABLE(0);    // [bS, iH, iW, iC] (NHWC) or [bS, iC, iH, iW] (NCHW)
  auto weights = INPUT_VARIABLE(1);  // [kH, kW, iC, oC], [oC, iC, kH, kW], [oC, kH, kW, iC]
  auto gradO = block.width() > 3
                   ? INPUT_VARIABLE(3)
                   : INPUT_VARIABLE(2);  // [bS, oH, oW, oC] (NHWC) or [bS, oC, oH, oW] (NCHW), epsilon_next

  auto gradI = OUTPUT_VARIABLE(0);  // [bS, iH, iW, iC] (NHWC) or [bS, iC, iH, iW] (NCHW), epsilon
  auto gradW = OUTPUT_VARIABLE(1);  // [kH, kW, iC, oC], [oC, iC, kH, kW], [oC, kH, kW, iC]
  auto gradB = block.width() > 3 ? OUTPUT_VARIABLE(2) : nullptr;
  int kH = INT_ARG(0);                                               // filter(kernel) height
  int kW = INT_ARG(1);                                               // filter(kernel) width
  int sH = INT_ARG(2);                                               // strides height
  int sW = INT_ARG(3);                                               // strides width
  int pH = INT_ARG(4);                                               // paddings height
  int pW = INT_ARG(5);                                               // paddings width
  int dH = INT_ARG(6);                                               // dilations height
  int dW = INT_ARG(7);                                               // dilations width
  int paddingMode = INT_ARG(8);                                      // 0-VALID, 1-SAME
  int isNCHW = block.getIArguments()->size() > 9 ? !INT_ARG(9) : 1;  // INT_ARG(9): 0-NCHW, 1-NHWC
  int weightFormat = block.getIArguments()->size() > 10
                    ? INT_ARG(10)
                    : 0;  // 0 - [kH, kW, iC, oC], 1 - [oC, iC, kH, kW], 2 - [oC, kH, kW, iC]

  int bS, iC, iH, iW, oC, oH,
      oW;  // batch size, input channels, input height/width, output channels, output height/width;
  int indIOioC, indIiH, indWoC, indWiC, indWkH, indOoH;  // corresponding indexes
  ConvolutionUtils::getSizesAndIndexesConv2d(isNCHW, weightFormat, *input, *gradO, bS, iC, iH, iW, oC, oH, oW, indIOioC,
                                             indIiH, indWiC, indWoC, indWkH, indOoH);

  int trueoH, trueoW;  // true output height, width
  ConvolutionUtils::calcOutSizePool2D(trueoH, trueoW, kH, kW, sH, sW, pH, pW, dH, dW, iH, iW, paddingMode);

  if (paddingMode)  // SAME
    ConvolutionUtils::calcPadding2D(pH, pW, oH, oW, iH, iW, kH, kW, sH, sW, dH, dW, paddingMode);

  std::vector<sd::LongType> expectedGradOShape =
      ShapeUtils::composeShapeUsingDimsAndIdx({bS, oC, trueoH, trueoW, 0, indIOioC, indOoH, indOoH + 1});
  std::vector<sd::LongType> expectedWeightsShape = ConvolutionUtils::expectWeightsShape(weightFormat, kH, kW, iC, oC);
  REQUIRE_TRUE(
      gradO->isSameShape(expectedGradOShape), 0,
      "CONV2D_BP VEDNN OP: wrong shape of output gradients (next epsilon) array, expected is %s, but got %s instead !",
      ShapeUtils::shapeAsString(expectedGradOShape).c_str(), ShapeUtils::shapeAsString(gradO).c_str());
  REQUIRE_TRUE(weights->isSameShape(expectedWeightsShape), 0,
               "CONV2D_BP VEDNN OP: wrong shape of weights array, expected is %s, but got %s instead !",
               ShapeUtils::shapeAsString(expectedWeightsShape).c_str(), ShapeUtils::shapeAsString(weights).c_str());

  vednnTensorParam_t paramIn, paramGradOut, paramGradIn;
  vednnFilterParam_t paramFilter;
  vednnConvolutionParam_t paramConv;

  std::unique_ptr<NDArray> inTemp, wTemp, gradOutTemp, gradInTemp, gradWeightsTemp;
  NDArray *in = input, *weightPtr = weights, *gradOutPtr = gradO, *gradInPtr = gradI, *gradWeightsPtr = gradW;
  if (0 == weightFormat) {
    // [kH, kW, iC, oC] -> [oC, iC, kH, kW]
    if (weights->ordering() == 'c' && weights->ews() == 1 && weights->sizeAt(0) == 3 && weights->sizeAt(1) == 3) {
      wTemp = newWeight_3x3(*weights, weightFormat);
    } else {
      wTemp.reset(new NDArray(weights->permute({3, 2, 0, 1}).dup('c')));
    }
    weightPtr = wTemp.get();
  } else if (2 == weightFormat) {
    // [oC, kH, kW, iC] -> [oC, iC, kH, kW]
    wTemp.reset(new NDArray(weights->permute({0, 3, 1, 2}).dup('c')));
    weightPtr = wTemp.get();
  }
  if (weightPtr != weights) {
    gradWeightsTemp.reset(new NDArray(weightPtr->ulike()));
    gradWeightsPtr = gradWeightsTemp.get();
  }
  if (!isNCHW) {
    inTemp.reset(new NDArray(input->permute({0, 3, 1, 2}).dup('c')));
    in = inTemp.get();
    gradOutTemp.reset(new NDArray(gradO->permute({0, 3, 1, 2}).dup('c')));
    gradOutPtr = gradOutTemp.get();
    gradInTemp.reset(new NDArray(gradI->permute({0, 3, 1, 2}).ulike()));
    gradInPtr = gradInTemp.get();
  }

  paramGradOut.dtype = DTYPE_FLOAT;
  paramGradOut.batch = (int)gradOutPtr->sizeAt(0);
  paramGradOut.channel = (int)gradOutPtr->sizeAt(1);
  paramGradOut.height = (int)gradOutPtr->sizeAt(2);
  paramGradOut.width = (int)gradOutPtr->sizeAt(3);
  //// 0 - [kH, kW, iC, oC], 1 - [oC, iC, kH, kW], 2 - [oC, kH, kW, iC]
  paramFilter.dtype = DTYPE_FLOAT;
  paramFilter.inChannel = (int)gradInPtr->sizeAt(1);
  paramFilter.outChannel = (int)gradOutPtr->sizeAt(1);
  paramFilter.height = (int)weightPtr->sizeAt(2);
  paramFilter.width = (int)weightPtr->sizeAt(3);

  paramGradIn.dtype = DTYPE_FLOAT;
  paramGradIn.batch = (int)gradInPtr->sizeAt(0);
  paramGradIn.channel = (int)gradInPtr->sizeAt(1);
  paramGradIn.height = (int)gradInPtr->sizeAt(2);
  paramGradIn.width = (int)gradInPtr->sizeAt(3);

  paramConv.group = 1;
  paramConv.strideWidth = sW;     // col stride    W
  paramConv.strideHeight = sH;    // row stride    H
  paramConv.dilationWidth = dW;   // col dilation  W
  paramConv.dilationHeight = dH;  // row dilation  H
  paramConv.padWidth = pW;        // col padding   W
  paramConv.padHeight = pH;       // row padding   H
  vednnError_t resData =
      vednnConvolutionBackwardData(&paramGradOut, gradOutPtr->buffer(), &paramFilter, weightPtr->buffer(), &paramGradIn,
                                   gradInPtr->buffer(), &paramConv, VEDNN_CONV_ALGORITHM_DIRECT);

  // paramGradIn could be used for "in"
  // paramFilter could be used for "gradWeightsPtr"
  vednnError_t resFilter =
        vednnConvolutionBackwardFilter(&paramGradIn, in->buffer(), &paramGradOut, gradOutPtr->buffer(), &paramFilter,
                                       gradWeightsPtr->buffer(), &paramConv, VEDNN_CONV_ALGORITHM_DIRECT);

  if (gradInPtr != nullptr && gradInPtr != gradI) {
    gradI->assign(gradInPtr->permute({0, 2, 3, 1}));
  }
  if (gradWeightsPtr != nullptr && gradWeightsPtr != gradW) {
    // [oC, iC, kH, kW] -> [kH, kW, iC, oC]
    if (weightFormat == 0) gradW->assign(gradWeightsPtr->permute({2, 3, 1, 0}));
    // [oC, iC, kH, kW] -> [oC, kH, kW, iC]
    else
      gradW->assign(gradWeightsPtr->permute({0, 2, 3, 1}));
  }
  //we calculate bias ourselves
  if (gradB) {
    std::vector<int> gradOaxesForDot;
    if (!isNCHW) {
      gradOaxesForDot = {0, 1, 2};  
    } else {
      gradOaxesForDot = {0, 2, 3};  // bS, oH, oW
    }
    NDArray* gradBiasPtr = gradB;
    std::unique_ptr<NDArray> gradBiasTemp;
    if (gradB->rankOf() == 2){
      gradBiasTemp.reset(new NDArray(gradB->reshape(gradB->ordering(), {(int)gradB->lengthOf()})));
      gradBiasPtr = gradBiasTemp.get();
    } 
    gradO->reduceAlongDimension(reduce::Sum, *gradBiasPtr, gradOaxesForDot, false);  // sum over bS, oH, oW
    
  }
  return (resData == VEDNN_SUCCESS &&  resFilter == VEDNN_SUCCESS) ? sd::Status::OK : sd::Status::BAD_ARGUMENTS;
}

PLATFORM_CHECK(conv2d_bp, ENGINE_CPU) {
  int paddingMode = INT_ARG(8);
  auto input = INPUT_VARIABLE(0);
  auto weights = INPUT_VARIABLE(1);
  auto bias = block.width() > 3 ? INPUT_VARIABLE(2) : nullptr;
  auto gradO = block.width() > 3 ? INPUT_VARIABLE(3) : INPUT_VARIABLE(2);

  auto gradI = OUTPUT_VARIABLE(0);
  auto gradW = OUTPUT_VARIABLE(1);
  auto gradB = block.width() > 3 ? OUTPUT_VARIABLE(2) : nullptr;
#if 1
  sd::Environment::getInstance().setDebug(true);
  sd::Environment::getInstance().setVerbose(true);
#endif
  Requirements req("VEDNN CONV2d BP OP");
  req.expectEq(makeInfoVariable(paddingMode, "paddingMode"), 0) &&
      req.expectEq(makeInfoVariable(input->dataType(), TYPE_MSG_INPUT0), DataType::FLOAT32) &&
      req.expectEq(makeInfoVariable(input->rankOf(), RANK_MSG_INPUT0), 4) &&
      req.expectEq(makeInfoVariable(input->ordering(), ORDERING_MSG_INPUT0), 'c') &&
      req.expectEq(makeInfoVariable(input->ews(), EWS_MSG_INPUT0), 1) &&
      req.expectEq(makeInfoVariable(weights->dataType(), TYPE_MSG_INPUT1), DataType::FLOAT32) &&
      req.expectEq(makeInfoVariable(weights->rankOf(), RANK_MSG_INPUT1), 4) &&
      req.expectEq(makeInfoVariable(weights->ordering(), ORDERING_MSG_INPUT1), 'c') &&
      req.expectEq(makeInfoVariable(gradO->dataType(), TYPE_MSG_INPUT2), DataType::FLOAT32) &&
      req.expectEq(makeInfoVariable(gradO->rankOf(), RANK_MSG_INPUT2), 4) &&
      req.expectEq(makeInfoVariable(gradO->ordering(), ORDERING_MSG_INPUT2), 'c') &&
      req.expectEq(makeInfoVariable(gradO->ews(), EWS_MSG_INPUT2), 1);
  req.expectEq(makeInfoVariable(gradI->dataType(), TYPE_MSG_OUTPUT0), DataType::FLOAT32) &&
      req.expectEq(makeInfoVariable(gradI->rankOf(), RANK_MSG_OUTPUT0), 4) &&
      req.expectEq(makeInfoVariable(gradI->ordering(), ORDERING_MSG_OUTPUT0), 'c') &&
      req.expectEq(makeInfoVariable(gradI->ews(), EWS_MSG_OUTPUT0), 1) &&
      req.expectEq(makeInfoVariable(gradW->dataType(), TYPE_MSG_OUTPUT1), DataType::FLOAT32) &&
      req.expectEq(makeInfoVariable(gradW->rankOf(), RANK_MSG_OUTPUT1), 4) &&
      req.expectEq(makeInfoVariable(gradW->ordering(), ORDERING_MSG_OUTPUT1), 'c');

=======
  Requirements req("VEDNN CONV2d OP");
  req.expectEq(makeInfoVariable(input->dataType(), TYPE_MSG_INPUT0), DataType::FLOAT32) &&
      req.expectEq(makeInfoVariable(weights->dataType(), TYPE_MSG_INPUT1), DataType::FLOAT32) &&
      req.expectEq(makeInfoVariable(output->dataType(), TYPE_MSG_OUTPUT), DataType::FLOAT32) &&
      req.expectEq(bias, (NDArray *)nullptr) && req.expectEq(makeInfoVariable(input->rankOf(), RANK_MSG_INPUT0), 4) &&
      req.expectEq(makeInfoVariable(input->ordering(), ORDERING_MSG_INPUT0), 'c') &&
      req.expectEq(makeInfoVariable(paddingMode, "paddingMode"), 0) &&
      // req.expectEq(makeInfoVariable(input->stridesOf()[input->rankOf() - 1], "input0#lastStride"), 1) &&
      req.expectEq(makeInfoVariable(weights->rankOf(), RANK_MSG_INPUT1), 4) &&
      req.expectEq(makeInfoVariable(weights->ordering(), ORDERING_MSG_INPUT1), 'c') &&
      // req.expectEq(makeInfoVariable(weights->stridesOf()[weights->rankOf() - 1], "input1#lastStride"), 1) &&
      req.expectEq(makeInfoVariable(output->rankOf(), RANK_MSG_OUTPUT), 4) &&
      req.expectEq(makeInfoVariable(output->ordering(), ORDERING_MSG_OUTPUT), 'c');
  // req.expectEq(makeInfoVariable(output->stridesOf()[output->rankOf() - 1], "output#lastStride"), 1);
>>>>>>> 25d0aab0
  req.logTheSuccess();
  return req;
}

}  // namespace platforms
}  // namespace ops
}  // namespace sd<|MERGE_RESOLUTION|>--- conflicted
+++ resolved
@@ -29,11 +29,7 @@
 namespace ops {
 namespace platforms {
 
-<<<<<<< HEAD
 std::unique_ptr<NDArray> newWeight_3x3(const NDArray &w, int weightFormat) {
-=======
-std::unique_ptr<NDArray> newWeight_3x3(const NDArray &w, int wFormat) {
->>>>>>> 25d0aab0
   sd::LongType oC, iC, kH, kW, oStride2, iStride2, hStride2, wStride2;
 
   // [kH, kW, iC, oC] -> [oC, iC, kH, kW]
@@ -120,22 +116,11 @@
   // INT_ARG(9): 0-NCHW,  1-NHWC
   bool isNCHW = block.getIArguments()->size() > 9 ? !INT_ARG(9) : 1;
   // 0 - [kH, kW, iC, oC], 1 - [oC, iC, kH, kW], 2 - [oC, kH, kW, iC]
-<<<<<<< HEAD
   int weightFormat = block.getIArguments()->size() > 10 ? INT_ARG(10) : 0;
-=======
-  int wFormat = block.getIArguments()->size() > 10 ? INT_ARG(10) : 0;
->>>>>>> 25d0aab0
 
   int kH = INT_ARG(0) > 0 ? INT_ARG(0) : static_cast<int>(weights->sizeAt(0));  // filter(kernel) height
   int kW = INT_ARG(1) > 0 ? INT_ARG(1) : static_cast<int>(weights->sizeAt(1));  // filter(kernel) width
 
-<<<<<<< HEAD
-  // // Calculate individual paddings
-  // unsigned int padLeft, padTop, padRight, padBottom;
-=======
-  // Calculate individual paddings
-  unsigned int padLeft, padTop, padRight, padBottom;
->>>>>>> 25d0aab0
   // batch size, input channels, input height/width, output channels, output height/width;
   int bS, iC, iH, iW, oC, oH, oW;
   int indIOioC, indIiH, indWoC, indWiC, indWkH, indOoH;  // corresponding indexes
@@ -162,57 +147,33 @@
                  oC, bias->rankOf(), bias->lengthOf());
 
   vednnTensorParam_t paramIn;
-<<<<<<< HEAD
   vednnBiasParam_t paramBias;
-=======
->>>>>>> 25d0aab0
   vednnFilterParam_t paramFilter;
   vednnTensorParam_t paramOut;
 
   vednnConvolutionParam_t paramConv;
   std::unique_ptr<NDArray> wTemp, inTemp, outTemp;
-<<<<<<< HEAD
   NDArray *w = weights, *in = input, *out = output;
   if (0 == weightFormat) {
     // [kH, kW, iC, oC] -> [oC, iC, kH, kW]
     if (weights->ordering() == 'c' && weights->ews() == 1 && weights->sizeAt(0) == 3 && weights->sizeAt(1) == 3) {
       wTemp = newWeight_3x3(*weights, weightFormat);
-=======
-  NDArray *w, *in = input, *out = output;
-  if (0 == wFormat) {
-    // [kH, kW, iC, oC] -> [oC, iC, kH, kW]
-    if (weights->ordering() == 'c' && weights->ews() == 1 && weights->sizeAt(0) == 3 && weights->sizeAt(1) == 3) {
-      wTemp = newWeight_3x3(*weights, wFormat);
->>>>>>> 25d0aab0
     } else {
       wTemp.reset(new NDArray(weights->permute({3, 2, 0, 1}).dup('c')));
     }
     w = wTemp.get();
-<<<<<<< HEAD
-        
-        
+
   } else if (2 == weightFormat) {
     // [oC, kH, kW, iC] -> [oC, iC, kH, kW]
     wTemp.reset(new NDArray(weights->permute({0, 3, 1, 2}).dup('c')));
     w = wTemp.get();
   }
 
-=======
-  } else if (2 == wFormat) {
-    // [oC, kH, kW, iC] -> [oC, iC, kH, kW]
-    wTemp.reset(new NDArray(weights->permute({0, 3, 1, 2}).dup('c')));
-    w = wTemp.get();
-  } else {
-    w = weights;
-  }
->>>>>>> 25d0aab0
   if (!isNCHW) {
     inTemp.reset(new NDArray(input->permute({0, 3, 1, 2}).dup('c')));
     in = inTemp.get();
     outTemp.reset(new NDArray(output->permute({0, 3, 1, 2}).ulike()));
     out = outTemp.get();
-<<<<<<< HEAD
-    
   }
 
   if (bias) {
@@ -260,42 +221,6 @@
   if (out != nullptr && out != output) {
     output->assign(out->permute({0, 2, 3, 1}));
   }
-=======
-  }
-
-  paramIn.dtype = DTYPE_FLOAT;
-  paramIn.batch = (int)in->sizeAt(0);
-  paramIn.channel = (int)in->sizeAt(1);
-  paramIn.height = (int)in->sizeAt(2);
-  paramIn.width = (int)in->sizeAt(3);
-  //// 0 - [kH, kW, iC, oC], 1 - [oC, iC, kH, kW], 2 - [oC, kH, kW, iC]
-  paramFilter.dtype = DTYPE_FLOAT;
-  paramFilter.inChannel = (int)in->sizeAt(1);
-  paramFilter.outChannel = (int)out->sizeAt(1);
-  paramFilter.height = (int)w->sizeAt(2);
-  paramFilter.width = (int)w->sizeAt(3);
-
-  paramOut.dtype = DTYPE_FLOAT;
-  paramOut.batch = (int)out->sizeAt(0);
-  paramOut.channel = (int)out->sizeAt(1);
-  paramOut.height = (int)out->sizeAt(2);
-  paramOut.width = (int)out->sizeAt(3);
-
-  paramConv.group = 1;
-  paramConv.strideWidth = sW;     // col stride    W
-  paramConv.strideHeight = sH;    // row stride    H
-  paramConv.dilationWidth = dW;   // col dilation  W
-  paramConv.dilationHeight = dH;  // row dilation  H
-  paramConv.padWidth = pW;        // col padding   W
-  paramConv.padHeight = pH;       // row padding   H
-
-  vednnError_t res = vednnConvolutionForward(&paramIn, in->buffer(), &paramFilter, w->buffer(), &paramOut,
-                                             out->buffer(), &paramConv, VEDNN_CONV_ALGORITHM_DIRECT);
-
-  if (out != nullptr && out != output) {
-    output->assign(out->permute({0, 2, 3, 1}));
-  }
->>>>>>> 25d0aab0
   return res == VEDNN_SUCCESS ? sd::Status::OK : sd::Status::BAD_ARGUMENTS;
 }
 
@@ -305,11 +230,7 @@
   auto bias = block.width() > 2 ? INPUT_VARIABLE(2) : nullptr;
   auto output = OUTPUT_VARIABLE(0);
   auto paddingMode = INT_ARG(8);
-<<<<<<< HEAD
-#if 1
-  sd::Environment::getInstance().setDebug(true);
-  sd::Environment::getInstance().setVerbose(true);
-#endif
+
   Requirements req("VEDNN CONV2d OP");
   // Note: For kW,kH==2 and paddingMode = 1 (same) Vednn was failing to output correct results
   // So we decided to restrict it
@@ -489,10 +410,7 @@
   auto gradI = OUTPUT_VARIABLE(0);
   auto gradW = OUTPUT_VARIABLE(1);
   auto gradB = block.width() > 3 ? OUTPUT_VARIABLE(2) : nullptr;
-#if 1
-  sd::Environment::getInstance().setDebug(true);
-  sd::Environment::getInstance().setVerbose(true);
-#endif
+
   Requirements req("VEDNN CONV2d BP OP");
   req.expectEq(makeInfoVariable(paddingMode, "paddingMode"), 0) &&
       req.expectEq(makeInfoVariable(input->dataType(), TYPE_MSG_INPUT0), DataType::FLOAT32) &&
@@ -514,22 +432,6 @@
       req.expectEq(makeInfoVariable(gradW->rankOf(), RANK_MSG_OUTPUT1), 4) &&
       req.expectEq(makeInfoVariable(gradW->ordering(), ORDERING_MSG_OUTPUT1), 'c');
 
-=======
-  Requirements req("VEDNN CONV2d OP");
-  req.expectEq(makeInfoVariable(input->dataType(), TYPE_MSG_INPUT0), DataType::FLOAT32) &&
-      req.expectEq(makeInfoVariable(weights->dataType(), TYPE_MSG_INPUT1), DataType::FLOAT32) &&
-      req.expectEq(makeInfoVariable(output->dataType(), TYPE_MSG_OUTPUT), DataType::FLOAT32) &&
-      req.expectEq(bias, (NDArray *)nullptr) && req.expectEq(makeInfoVariable(input->rankOf(), RANK_MSG_INPUT0), 4) &&
-      req.expectEq(makeInfoVariable(input->ordering(), ORDERING_MSG_INPUT0), 'c') &&
-      req.expectEq(makeInfoVariable(paddingMode, "paddingMode"), 0) &&
-      // req.expectEq(makeInfoVariable(input->stridesOf()[input->rankOf() - 1], "input0#lastStride"), 1) &&
-      req.expectEq(makeInfoVariable(weights->rankOf(), RANK_MSG_INPUT1), 4) &&
-      req.expectEq(makeInfoVariable(weights->ordering(), ORDERING_MSG_INPUT1), 'c') &&
-      // req.expectEq(makeInfoVariable(weights->stridesOf()[weights->rankOf() - 1], "input1#lastStride"), 1) &&
-      req.expectEq(makeInfoVariable(output->rankOf(), RANK_MSG_OUTPUT), 4) &&
-      req.expectEq(makeInfoVariable(output->ordering(), ORDERING_MSG_OUTPUT), 'c');
-  // req.expectEq(makeInfoVariable(output->stridesOf()[output->rankOf() - 1], "output#lastStride"), 1);
->>>>>>> 25d0aab0
   req.logTheSuccess();
   return req;
 }
