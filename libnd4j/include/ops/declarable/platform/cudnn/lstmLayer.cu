/* ******************************************************************************
 *
 *
 * This program and the accompanying materials are made available under the
 * terms of the Apache License, Version 2.0 which is available at
 * https://www.apache.org/licenses/LICENSE-2.0.
 *
 *  See the NOTICE file distributed with this work for additional
 *  information regarding copyright ownership.
 * Unless required by applicable law or agreed to in writing, software
 * distributed under the License is distributed on an "AS IS" BASIS, WITHOUT
 * WARRANTIES OR CONDITIONS OF ANY KIND, either express or implied. See the
 * License for the specific language governing permissions and limitations
 * under the License.
 *
 * SPDX-License-Identifier: Apache-2.0
 ******************************************************************************/
//
// @author AbdelRauf
//

#include <array/NDArrayFactory.h>
#include <ops/declarable/OpRegistrator.h>

#include "cudnnUtils.h"

namespace sd {
namespace ops {
namespace platforms {

// our implementation designed for 1 physical layer
constexpr int numLayers = 1;

// we will copy without using cudnnGetRNNLinLayerMatrixParams : 1 pseudo layer , isBidirectional : 2 pseudo layer
void copyWeights(const cudaStream_t &stream, bool isBidirectional, uint8_t *weightsSpace, size_t weightsSize,
                 uint8_t *inputWeightsData, uint8_t *recurrentWeightsData, uint8_t *biasesData, LongType inputSize,
                 int hiddenSize, int dataTypeSize) {
  int pseudo_layer_count = isBidirectional ? 2 : 1;
  uint8_t *wptr = weightsSpace;
  auto wEnd = wptr + weightsSize;

  // copy size for 1 full pseudo layer
  // in bidirectional 1 layer consist of 2 pseduo layers
  auto input_pseudo_size = 4 * inputSize * hiddenSize * dataTypeSize;
  auto hidden_pseudo_size = 4 * hiddenSize * hiddenSize * dataTypeSize;
  for (LongType i = 0; i < pseudo_layer_count; i++) {
    if (wptr + input_pseudo_size + hidden_pseudo_size > wEnd) return;
    // copy input weights
    if (inputWeightsData) {
      cudaMemcpyAsync(wptr, inputWeightsData, input_pseudo_size, cudaMemcpyDeviceToDevice, stream);
      inputWeightsData += input_pseudo_size;
    }
    wptr += input_pseudo_size;
    // copy recurrent weights
    if (recurrentWeightsData) {
      cudaMemcpyAsync(wptr, recurrentWeightsData, hidden_pseudo_size, cudaMemcpyDeviceToDevice, stream);
      recurrentWeightsData += hidden_pseudo_size;
    }
    wptr += hidden_pseudo_size;
  }

  // copy bias first 4
  auto bias_size = 4 * hiddenSize * dataTypeSize;
  for (int i = 0; i < pseudo_layer_count; i++) {
    // refill first 4 biases
    if (biasesData && wptr + bias_size < wEnd) {
      cudaMemcpyAsync(wptr, biasesData, bias_size, cudaMemcpyDeviceToDevice, stream);
      biasesData += bias_size;
    }
    wptr += bias_size;
    // refill next 4 with zeros
    if (wptr + bias_size < wEnd) {
      cudaMemsetAsync(wptr, 0, bias_size, stream);
      wptr += bias_size;
    }
  }
  // memset the rest
  if (wEnd - wptr) cudaMemsetAsync(wptr, 0, wEnd - wptr, stream);
}

void cudnn_rnn_old(LaunchContext *contextPtr, int dataFormat, NDArray *input, NDArray *inputWeights,
                   NDArray *recurrentWeights, NDArray *biases, NDArray *prevAct, NDArray *prevMemCell,
                   NDArray *outputActivations, NDArray *finalTimeStepActivations, NDArray *finalMemCellState,
                   LongType maxSeqLength, LongType batchSize, LongType inputSize, LongType hiddenSize, double cellClip,
                   bool isBidirectional) {
  sd_debug("cudnn rnn api %s \n", "v6");

  bool training = false;
  cudnnHandle_t handle = *(reinterpret_cast<cudnnHandle_t *>(contextPtr->getCuDnnHandle()));

  auto stream = *(contextPtr->getCudaStream());
  CHECK_CUDNN_FAILURE_MSG(STRINGIZE(cudnnSetStream), cudnnSetStream(handle, stream));

  CudnnTensorList xDescList(maxSeqLength);
  CudnnTensorList yDescList(maxSeqLength);

  auto cudnnType = cudnnDataType(input->dataType());
  auto dataTypeSize = input->sizeOfT();

  CudnnTensor hxDesc, cxDesc, hyDesc, cyDesc;

  constexpr int rankOf = 3;
  const int numDirections = isBidirectional ? 2 : 1;

  const int dimsX[rankOf] = {static_cast<int>(batchSize), static_cast<int>(inputSize), 1};
  const int stridesX[rankOf] = {static_cast<int>(inputSize), 1, 1};

  const int dimsY[rankOf] = {static_cast<int>(batchSize), static_cast<int>(hiddenSize * numDirections), 1};
  const int stridesY[rankOf] = {static_cast<int>(hiddenSize * numDirections), 1, 1};

  const int dimC[rankOf] = {static_cast<int>(numLayers * numDirections), static_cast<int>(batchSize), static_cast<int>(hiddenSize)};
  const int strideC[rankOf] = {static_cast<int>(batchSize * hiddenSize), static_cast<int>(hiddenSize), 1};
  for (int i = 0; i < maxSeqLength; i++) {
    xDescList.set(i, cudnnType, rankOf, dimsX, stridesX);
    yDescList.set(i, cudnnType, rankOf, dimsY, stridesY);
  }

  auto xDesc0 = xDescList.get(0);

  hxDesc.set(cudnnType, rankOf, dimC, strideC);
  cxDesc.set(cudnnType, rankOf, dimC, strideC);
  hyDesc.set(cudnnType, rankOf, dimC, strideC);
  cyDesc.set(cudnnType, rankOf, dimC, strideC);

  PointersManager manager(contextPtr, __func__);
  // dropout section
  DropoutDesc dropoutDesc(nullptr);
  // dropout
  float dropout = 0;
  size_t sizeInBytes = 0;
  void *droupoutMem = nullptr;
  uint64_t seed = 1;  // seed
  if (dropout != 0) {
    dropoutDesc.create();
    CHECK_CUDNN_FAILURE_MSG(STRINGIZE(cudnnDropoutGetStatesSize), cudnnDropoutGetStatesSize(handle, &sizeInBytes));
    // allocate and set
    droupoutMem = manager.allocateDevMem(sizeInBytes);
    dropoutDesc.set(handle, dropout, droupoutMem, sizeInBytes, seed);
  }

  // RNN
  RnnDesc rnnDesc;
  cudnnRNNMode_t rnnCellMode = CUDNN_LSTM;
  cudnnRNNAlgo_t algo = CUDNN_RNN_ALGO_STANDARD;

  auto direction = isBidirectional ? CUDNN_BIDIRECTIONAL : CUDNN_UNIDIRECTIONAL;
  auto mathPrec = cudnnType;

  // Note: We will set some parameters manually
  constexpr auto inputMode = CUDNN_LINEAR_INPUT;
  rnnDesc.setUsingOldAPI(handle, inputMode, direction, rnnCellMode, algo, mathPrec, hiddenSize, numLayers, dropoutDesc);
#if CUDNN_VERSION >= CUDNN_CLIPPING_API_VER
  if (cellClip > 0 && cudnnGetVersion() >= CUDNN_CLIPPING_API_VER) {
    CHECK_CUDNN_FAILURE_MSG(STRINGIZE(cudnnRNNSetClip), cudnnRNNSetClip(handle, rnnDesc, CUDNN_RNN_CLIP_MINMAX,
                                                                        CUDNN_PROPAGATE_NAN, -cellClip, cellClip));
  }
#endif
  // set up parameters
  size_t weightsSize = 0;
  CHECK_CUDNN_FAILURE_MSG(STRINGIZE(cudnnGetRNNParamsSize),
                          cudnnGetRNNParamsSize(handle, rnnDesc, xDesc0, &weightsSize, cudnnType));

  FilterDesc wDesc;
  int dimW[] = {static_cast<int>(weightsSize / dataTypeSize), 1, 1};

  wDesc.set(cudnnType, CUDNN_TENSOR_NCHW, 3, dimW);
  // allocation
  void *weightsSpace = manager.allocateDevMem(weightsSize);

  size_t workSpaceSizeInBytes = 0;
  size_t reserveSpaceSizeInBytes = 0;

  CHECK_CUDNN_FAILURE_MSG(
      STRINGIZE(cudnnGetRNNWorkspaceSize),
      cudnnGetRNNWorkspaceSize(handle, rnnDesc, maxSeqLength, xDescList.getDescriptors(), &workSpaceSizeInBytes));

  void *workSpace = manager.allocateDevMem(workSpaceSizeInBytes);
  void *reserveSpace = nullptr;
  // training
  if (training) {
    CHECK_CUDNN_FAILURE_MSG(STRINGIZE(cudnnGetRNNTrainingReserveSize),
                            cudnnGetRNNTrainingReserveSize(handle, rnnDesc, maxSeqLength, xDescList.getDescriptors(),
                                                           &reserveSpaceSizeInBytes));
    reserveSpace = manager.allocateDevMem(reserveSpaceSizeInBytes);
  }

  NDArray::prepareSpecialUse({outputActivations, finalTimeStepActivations, finalMemCellState},
                             {input, inputWeights, recurrentWeights, biases, prevAct, prevMemCell});

  uint8_t *biasesData = biases ? (uint8_t *)biases->specialBuffer() : nullptr;
  auto prevActData = prevAct ? prevAct->specialBuffer() : nullptr;
  auto prevMemCellData = prevMemCell ? prevMemCell->specialBuffer() : nullptr;
  auto finalTimeStepActivationsData = finalTimeStepActivations ? finalTimeStepActivations->specialBuffer() : nullptr;
  auto finalMemCellStateData = finalMemCellState ? finalMemCellState->specialBuffer() : nullptr;

  // dimension 4*nOut implies order it, ft, c't, ot
  // input gate, forget gate, new gate, output gate, input gate, forget gate, new gate, output gate
  // Note: our weights should be transposed and duplicated with C order to match cudnn ones

  NDArray inputWeightsT, recurrentWeightsT;
  uint8_t *inputWeightsData = nullptr;
  uint8_t *recurrentWeightsData = nullptr;
  if (inputWeights) {
    if (inputWeights->rankOf() == 3) {
<<<<<<< HEAD
      NDArray* tempPermute = inputWeights->permute({0, 2, 1}, 0, false);
      inputWeightsT = tempPermute->dup('c');
      if (!tempPermute->isView()) {
        delete tempPermute;
      }
    } else {
      NDArray* tempTranspose = inputWeights->transpose();
      inputWeightsT = tempTranspose->dup('c');
      if (!tempTranspose->isView()) {
        delete tempTranspose;
      }
=======
      NDArray* temp = inputWeights->permute({0, 2, 1}, 0, false);
      inputWeightsT = temp->dup('c');
      delete temp;
    } else {
      NDArray* temp = inputWeights->transpose();
      inputWeightsT = temp->dup('c');
      delete temp;
>>>>>>> 7d385b1f
    }
    inputWeightsData = (uint8_t *)inputWeightsT.specialBuffer();
  }
  if (recurrentWeights) {
    if (recurrentWeights->rankOf() == 3) {
<<<<<<< HEAD
      NDArray* tempPermute = recurrentWeights->permute({0, 2, 1}, 0, false);
      recurrentWeightsT = tempPermute->dup('c');
      if (!tempPermute->isView()) {
        delete tempPermute;
      }
    } else {
      NDArray* tempTranspose = recurrentWeights->transpose();
      recurrentWeightsT = tempTranspose->dup('c');
      if (!tempTranspose->isView()) {
        delete tempTranspose;
      }
=======
      NDArray* temp = recurrentWeights->permute({0, 2, 1}, 0, false);
      recurrentWeightsT = temp->dup('c');
      delete temp;
    } else {
      NDArray* temp = recurrentWeights->transpose();
      recurrentWeightsT = temp->dup('c');
      delete temp;
>>>>>>> 7d385b1f
    }
    recurrentWeightsData = (uint8_t *)recurrentWeightsT.specialBuffer();
  }

  // copy without cudnnGetRNNLinLayerMatrixParams
  copyWeights(stream, isBidirectional, (uint8_t *)weightsSpace, weightsSize, inputWeightsData, recurrentWeightsData,
              biasesData, inputSize, hiddenSize, dataTypeSize);

  // permute based on dataformat
  NDArray *argX = input;
  NDArray *argOutput = outputActivations;
  NDArray permutedX, outputH;

  if (outputActivations != nullptr && (dataFormat != 0 || outputActivations->ordering() != 'c')) {
    outputH = NDArray('c', std::vector<LongType>{maxSeqLength, batchSize, (numDirections * hiddenSize)},
                      outputActivations->dataType(), contextPtr);
    argOutput = &outputH;
  }

  if (dataFormat == 1) {
    NDArray* tempPermute = input->permute({1, 0, 2}, 0, false);
    permutedX = tempPermute->dup('c');
    if (!tempPermute->isView()) {
      delete tempPermute;
    }
    argX = &permutedX;
  }

  auto xData = argX->specialBuffer();
  auto yData = argOutput ? argOutput->specialBuffer() : nullptr;

  if (training) {
    CHECK_CUDNN_FAILURE_MSG(
        STRINGIZE(cudnnRNNForwardTraining),
        cudnnRNNForwardTraining(handle, rnnDesc, (int)maxSeqLength, xDescList.getDescriptors(), xData, hxDesc,
                                prevActData, cxDesc, prevMemCellData, wDesc, weightsSpace, yDescList.getDescriptors(),
                                yData, hyDesc, finalTimeStepActivationsData, cyDesc, finalMemCellStateData, workSpace,
                                workSpaceSizeInBytes, reserveSpace, reserveSpaceSizeInBytes));
  } else {
    CHECK_CUDNN_FAILURE_MSG(
        STRINGIZE(cudnnRNNForwardInference),
        cudnnRNNForwardInference(handle, rnnDesc, (int)maxSeqLength, xDescList.getDescriptors(), xData, hxDesc,
                                 prevActData, cxDesc, prevMemCellData, wDesc, weightsSpace, yDescList.getDescriptors(),
                                 yData, hyDesc, finalTimeStepActivationsData, cyDesc, finalMemCellStateData, workSpace,
                                 workSpaceSizeInBytes));
  }

  // remap output
  if (outputActivations != nullptr && argOutput != outputActivations) {
    // refill output
    if (dataFormat == 1) {
      std::vector<sd::LongType> permute = {1,0,2};
      NDArray assign = argOutput->permute(permute, 0, false);
      outputActivations->assign(&assign);
    }
  }
  NDArray::registerSpecialUse({outputActivations, finalTimeStepActivations, finalMemCellState},
                              {input, inputWeights, recurrentWeights, biases, prevAct, prevMemCell});

  return;
}

#if CUDNN_VERSION >= CUDNN_NEW_RNN_API_VER

void cudnn_rnn_v8(LaunchContext *contextPtr, int dataFormat, NDArray *input, NDArray *seqLengthArray,
                  NDArray *inputWeights, NDArray *recurrentWeights, NDArray *biases, NDArray *prevAct,
                  NDArray *prevMemCell, NDArray *outputActivations, NDArray *finalTimeStepActivations,
                  NDArray *finalMemCellState, int maxSeqLength, int batchSize, int inputSize, int hiddenSize,
                  double cellClip, bool isBidirectional) {
  sd_debug("cudnn rnn api %s \n", "v8");
  // seqLengthArray should be int
  NDArray *argSeqNdArray = nullptr;
  NDArray seqArrIntData;
  if (seqLengthArray) {
    if (seqLengthArray->ews() == 1 && seqLengthArray->dataType() == INT32) {
      argSeqNdArray = seqLengthArray;
    } else {
      if (seqLengthArray->dataType() != INT32) {
        seqArrIntData = seqLengthArray->cast(INT32);
        if (seqArrIntData.ews() != 1) seqArrIntData = seqArrIntData->dup('c');
      } else {
        seqArrIntData = seqLengthArray->dup('c');
      }
      argSeqNdArray = &seqArrIntData;
    }
  } else {
    seqArrIntData = NDArray('c', std::vector<LongType>{batchSize}, INT32, contextPtr);
    seqArrIntData.assign(maxSeqLength);
    argSeqNdArray = &seqArrIntData;
  }
  PointersManager manager(contextPtr, __func__);
  bool training = false;
  cudnnHandle_t handle = *(reinterpret_cast<cudnnHandle_t *>(contextPtr->getCuDnnHandle()));
  auto stream = *(contextPtr->getCudaStream());
  CHECK_CUDNN_FAILURE_MSG(STRINGIZE(cudnnSetStream), cudnnSetStream(handle, stream));

  auto cudnnType = cudnnDataType(input->dataType());
  auto dataTypeSize = input->sizeOfT();

  CudnnTensor hDesc, cDesc;

  constexpr int rankOf = 3;
  const int numDirections = isBidirectional ? 2 : 1;

  const int dimC[rankOf] = {numLayers * numDirections, batchSize, hiddenSize};
  const int strideC[rankOf] = {batchSize * hiddenSize, hiddenSize, 1};

  hDesc.set(cudnnType, rankOf, dimC, strideC);
  cDesc.set(cudnnType, rankOf, dimC, strideC);

  // dropout section
  DropoutDesc dropoutDesc(nullptr);
  // dropout
  float dropout = 0;
  size_t sizeInBytes = 0;
  void *droupoutMem = nullptr;
  uint64_t seed = 1;  // seed
  if (dropout != 0) {
    dropoutDesc.create();
    CHECK_CUDNN_FAILURE_MSG(STRINGIZE(cudnnDropoutGetStatesSize), cudnnDropoutGetStatesSize(handle, &sizeInBytes));
    // allocate and set
    droupoutMem = manager.allocateDevMem(sizeInBytes);
    dropoutDesc.set(handle, dropout, droupoutMem, sizeInBytes, seed);
  }

  // RNN
  RnnDesc rnnDesc;
  cudnnRNNMode_t rnnCellMode = CUDNN_LSTM;
  cudnnRNNAlgo_t algo = CUDNN_RNN_ALGO_STANDARD;
  auto direction = isBidirectional ? CUDNN_BIDIRECTIONAL : CUDNN_UNIDIRECTIONAL;
  auto mathPrec = cudnnType;

  // Note: We will set some parameters manually. Some of them could be parameter in future
  constexpr auto inputMode = CUDNN_LINEAR_INPUT;
  bool use_tensor_ops = false;  // could be parameter in future
#if CUDNN_VERSION >= CUDNN_NEW_RNN_API_VER
  cudnnMathType_t mathType = use_tensor_ops ? CUDNN_TENSOR_OP_MATH : CUDNN_FMA_MATH;
#else
  cudnnMathType_t mathType = use_tensor_ops ? CUDNN_TENSOR_OP_MATH : CUDNN_DEFAULT_MATH;
#endif
  // disable projection
  int projSize = hiddenSize;
  cudnnRNNBiasMode_t bias_mode = CUDNN_RNN_DOUBLE_BIAS;
  uint32_t aux_flags = CUDNN_RNN_PADDED_IO_ENABLED;

  rnnDesc.set(algo, rnnCellMode, bias_mode, direction, inputMode, cudnnType, mathPrec, mathType, inputSize, hiddenSize,
              projSize, numLayers, dropoutDesc, aux_flags);
  if (cellClip > 0) {
    CHECK_CUDNN_FAILURE_MSG(STRINGIZE(cudnnRNNSetClip), cudnnRNNSetClip(handle, rnnDesc, CUDNN_RNN_CLIP_MINMAX,
                                                                        CUDNN_PROPAGATE_NAN, -cellClip, cellClip));
  }
  // set Data desc
  RnnDataDesc xDataDesc, yDataDesc;
  bool time_major = false;
  float padding_fill = 0.0f;
  auto hostSeqArr = bufferInHost<int>(*argSeqNdArray);
  cudnnRNNDataLayout_t layout =
      dataFormat == 0 ? CUDNN_RNN_DATA_LAYOUT_SEQ_MAJOR_UNPACKED : CUDNN_RNN_DATA_LAYOUT_BATCH_MAJOR_UNPACKED;
  xDataDesc.set(cudnnType, layout, maxSeqLength, batchSize, inputSize, hostSeqArr, (void *)&padding_fill);
  yDataDesc.set(cudnnType, layout, maxSeqLength, batchSize, hiddenSize * numDirections, hostSeqArr,
                (void *)&padding_fill);
  // set up parameters
  size_t weightsSize = 0;
  CHECK_CUDNN_FAILURE_MSG(STRINGIZE(cudnnGetRNNWeightSpaceSize),
                          cudnnGetRNNWeightSpaceSize(handle, rnnDesc, &weightsSize));

  // allocation
  void *weightsSpace = manager.allocateDevMem(weightsSize);

  // Set up work space and reserved memory
  void *workSpace = nullptr;
  void *reserveSpace = nullptr;

  size_t workSpaceSizeInBytes = 0;
  size_t reserveSpaceSizeInBytes = 0;

  cudnnForwardMode_t fwdMode = training ? CUDNN_FWD_MODE_TRAINING : CUDNN_FWD_MODE_INFERENCE;
  CHECK_CUDNN_FAILURE_MSG(
      STRINGIZE(cudnnGetRNNTempSpaceSizes),
      cudnnGetRNNTempSpaceSizes(handle, rnnDesc, fwdMode, xDataDesc, &workSpaceSizeInBytes, &reserveSpaceSizeInBytes));
  workSpace = manager.allocateDevMem(workSpaceSizeInBytes);
  // training
  if (training) {
    reserveSpace = manager.allocateDevMem(reserveSpaceSizeInBytes);
  }

  NDArray::prepareSpecialUse({outputActivations, finalTimeStepActivations, finalMemCellState},
                             {input, inputWeights, recurrentWeights, biases, prevAct, prevMemCell, argSeqNdArray});

  auto xData = input->specialBuffer();
  uint8_t *biasesData = biases ? (uint8_t *)biases->specialBuffer() : nullptr;
  auto prevActData = prevAct ? prevAct->specialBuffer() : nullptr;
  auto prevMemCellData = prevMemCell ? prevMemCell->specialBuffer() : nullptr;
  auto yData = outputActivations ? outputActivations->specialBuffer() : nullptr;
  auto finalTimeStepActivationsData = finalTimeStepActivations ? finalTimeStepActivations->specialBuffer() : nullptr;
  auto finalMemCellStateData = finalMemCellState ? finalMemCellState->specialBuffer() : nullptr;

  // dimension 4*nOut implies order it, ft, c't, ot
  // input gate, forget gate, new gate, output gate, input gate, forget gate, new gate, output gate
  // Note: our weights should be transposed and duplicated with C order to match cudnn ones

  NDArray inputWeightsT, recurrentWeightsT;
  uint8_t *inputWeightsData = nullptr;
  uint8_t *recurrentWeightsData = nullptr;
  if (inputWeights) {
    inputWeightsT =
        inputWeights->rankOf() == 3 ? inputWeights->permute({0, 2, 1}).dup('c') : inputWeights->transpose().dup('c');
    inputWeightsData = (uint8_t *)inputWeightsT.specialBuffer();
  }
  if (recurrentWeights) {
    recurrentWeightsT = recurrentWeights->rankOf() == 3 ? recurrentWeights->permute({0, 2, 1}).dup('c')
                                                        : recurrentWeights->transpose().dup('c');
    recurrentWeightsData = (uint8_t *)recurrentWeightsT.specialBuffer();
  }

  // copy without cudnnGetRNNLinLayerMatrixParams
  copyWeights(stream, isBidirectional, (uint8_t *)weightsSpace, weightsSize, inputWeightsData, recurrentWeightsData,
              biasesData, inputSize, hiddenSize, dataTypeSize);

  CHECK_CUDNN_FAILURE_MSG(
      STRINGIZE(cudnnRNNForward),
      cudnnRNNForward(handle, rnnDesc, fwdMode, (const int32_t *)argSeqNdArray->specialBuffer(), xDataDesc, xData,
                      yDataDesc, yData, hDesc, prevActData, finalTimeStepActivationsData, cDesc, prevMemCellData,
                      finalMemCellStateData, weightsSize, weightsSpace, workSpaceSizeInBytes, workSpace,
                      reserveSpaceSizeInBytes, reserveSpace));

  NDArray::registerSpecialUse({outputActivations, finalTimeStepActivations, finalMemCellState},
                              {input, inputWeights, recurrentWeights, biases, prevAct, prevMemCell});

  return;
}

#endif

//////////////////////////////////////////////////////////////////////////
PLATFORM_IMPL(lstmLayer, ENGINE_CUDA) {
  const auto dataFormat = INT_ARG(0);  // for unidirectional: 0 = [sL, bS, nIn], 1 = [bS, sL ,nIn], 2 = [bS, nIn, sL],
                                       // for bidirectional: 3 = [sL, 2, bS, nOut] (for ONNX)
  const LongType directionMode =
      INT_ARG(1);  // direction: 0 = fwd, 1 = bwd, 2 = bidirectional sum, 3 = bidirectional concat, 4 = bidirectional
                   // extra output dim (in conjunction with format dataFormat = 3)

  const auto hasBiases = B_ARG(0);       // indicates whether biases array is provided
  const auto hasSeqLenArray = B_ARG(1);  // indicates whether seqLen array is provided
  const auto hasInitH = B_ARG(2);        // indicates whether initial output is provided
  const auto hasInitC = B_ARG(3);        // indicates whether initial cell state is provided
  const auto hasPH = B_ARG(4);           // indicates whether peephole connections are present
  const auto retFullSeq = B_ARG(5);      // indicates whether to return whole time sequence h {h_0, h_1, ... , h_sL-1}
  const auto retLastH = B_ARG(6);  // indicates whether to return output at last time step only, in this case shape
                                   // would be [bS, nOut] (exact shape depends on dataFormat argument)
  const auto retLastC = B_ARG(7);  // indicates whether to return cells state at last time step only, in this case shape
                                   // would be [bS, nOut] (exact shape depends on dataFormat argument)

  const auto cellClip = T_ARG(0);  // cell clipping value, if it = 0 then do not apply clipping

  const auto x = INPUT_VARIABLE(0);   // input
  const auto Wx = INPUT_VARIABLE(1);  // input weights
  const auto Wr = INPUT_VARIABLE(2);  // recurrent weights

  int count = 3;
  const auto b = hasBiases ? INPUT_VARIABLE(count++) : nullptr;                    // biases
  const auto seqLengthArray = hasSeqLenArray ? INPUT_VARIABLE(count++) : nullptr;  // seqLen vector
  const auto hI = hasInitH ? INPUT_VARIABLE(count++) : nullptr;                    // initial output
  const auto cI = hasInitC ? INPUT_VARIABLE(count++) : nullptr;                    // initial cell state
  const auto Wp = hasPH ? INPUT_VARIABLE(count++) : nullptr;                       // peephole weights

  count = 0;
  auto h = retFullSeq ? OUTPUT_VARIABLE(count++) : nullptr;  // output
  auto hL = retLastH ? OUTPUT_VARIABLE(count++) : nullptr;   // output at last step
  auto cL = retLastC ? OUTPUT_VARIABLE(count++) : nullptr;   // cell state at last step

  REQUIRE_TRUE(cellClip >= 0, 0, "LSTM_LAYER operation: cell clipping value should be nonnegative (>=0) !");
  REQUIRE_TRUE(retFullSeq || retLastH || retLastC, 0,
               "LSTM_LAYER operation: please specify what output arrays to produce !");
  // evaluate dimensions
  const LongType seqLength = dataFormat == 3 ? x->sizeAt(0) : x->sizeAt(dataFormat);
  const LongType bS = dataFormat == 1 || dataFormat == 2 ? x->sizeAt(0) : x->sizeAt(1);
  const LongType nIn = dataFormat == 2 ? x->sizeAt(1) : x->sizeAt(2);
  const LongType nOut = Wx->sizeAt(-1) / 4;
  const LongType hiddenSize = nOut;

  auto contextPtr = block.launchContext();
  bool isBidirectional = directionMode >= 2;

  if (!isBidirectional) {  // no bidirectional
    // Wx validation
    if (Wx->rankOf() != 2 || Wx->sizeAt(0) != nIn)
      REQUIRE_TRUE(false, 0, "LSTM_LAYER operation: wrong shape of input weights, expected is %s, but got %s instead !",
                   ShapeUtils::shapeAsString({nIn, 4 * nOut}).c_str(), ShapeUtils::shapeAsString(Wx).c_str());
    // Wr validation
    if (Wr->rankOf() != 2 || Wr->sizeAt(0) != nOut || Wr->sizeAt(1) != 4 * nOut)
      REQUIRE_TRUE(false, 0,
                   "LSTM_LAYER operation: wrong shape of recurrent weights, expected is %s, but got %s instead !",
                   ShapeUtils::shapeAsString({nOut, 4 * nOut}).c_str(), ShapeUtils::shapeAsString(Wr).c_str());
    // biases validation
    if (b != nullptr && (b->rankOf() != 1 || b->sizeAt(0) != 4 * nOut))
      REQUIRE_TRUE(false, 0, "LSTM_LAYER operation: wrong shape of biases, expected is %s, but got %s instead !",
                   ShapeUtils::shapeAsString({4 * nOut}).c_str(), ShapeUtils::shapeAsString(b).c_str());
    // initial output validation
    if (hI != nullptr && (hI->rankOf() != 2 || hI->sizeAt(0) != bS || hI->sizeAt(1) != nOut))
      REQUIRE_TRUE(false, 0,
                   "LSTM_LAYER operation: wrong shape of initial output, expected is %s, but got %s instead !",
                   ShapeUtils::shapeAsString({bS, nOut}).c_str(), ShapeUtils::shapeAsString(hI).c_str());
    // initial cell  validation
    if (cI != nullptr && (cI->rankOf() != 2 || cI->sizeAt(0) != bS || cI->sizeAt(1) != nOut))
      REQUIRE_TRUE(false, 0,
                   "LSTM_LAYER operation: wrong shape of initial cell state, expected is %s, but got %s instead !",
                   ShapeUtils::shapeAsString({bS, nOut}).c_str(), ShapeUtils::shapeAsString(cI).c_str());
  } else {  // bidirectional
            // Wx validation
    if (Wx->rankOf() != 3 || Wx->sizeAt(0) != 2 || Wx->sizeAt(1) != nIn)
      REQUIRE_TRUE(false, 0, "LSTM_LAYER operation: wrong shape of input weights, expected is %s, but got %s instead !",
                   ShapeUtils::shapeAsString({2, nIn, 4 * nOut}).c_str(), ShapeUtils::shapeAsString(Wx).c_str());
    // Wr validation
    if (Wr->rankOf() != 3 || Wr->sizeAt(0) != 2 || Wr->sizeAt(1) != nOut || Wr->sizeAt(2) != 4 * nOut)
      REQUIRE_TRUE(false, 0,
                   "LSTM_LAYER operation: wrong shape of recurrent weights, expected is %s, but got %s instead !",
                   ShapeUtils::shapeAsString({2, nOut, 4 * nOut}).c_str(), ShapeUtils::shapeAsString(Wr).c_str());
    // biases validation
    if (b != nullptr && (b->rankOf() != 2 || b->sizeAt(0) != 2 || b->sizeAt(1) != 4 * nOut))
      REQUIRE_TRUE(false, 0, "LSTM_LAYER operation: wrong shape of biases, expected is %s, but got %s instead !",
                   ShapeUtils::shapeAsString({2, 4 * nOut}).c_str(), ShapeUtils::shapeAsString(b).c_str());
    // initial output validation
    if (hI != nullptr && (hI->rankOf() != 3 || hI->sizeAt(0) != 2 || hI->sizeAt(1) != bS || hI->sizeAt(2) != nOut))
      REQUIRE_TRUE(false, 0,
                   "LSTM_LAYER operation: wrong shape of initial output, expected is %s, but got %s instead !",
                   ShapeUtils::shapeAsString({2, bS, nOut}).c_str(), ShapeUtils::shapeAsString(hI).c_str());
    // initial cell  validation
    if (cI != nullptr && (cI->rankOf() != 3 || cI->sizeAt(0) != 2 || cI->sizeAt(1) != bS || cI->sizeAt(2) != nOut))
      REQUIRE_TRUE(false, 0,
                   "LSTM_LAYER operation: wrong shape of initial cell state, expected is %s, but got %s instead !",
                   ShapeUtils::shapeAsString({2, bS, nOut}).c_str(), ShapeUtils::shapeAsString(cI).c_str());
  }

#if CUDNN_VERSION < CUDNN_NEW_RNN_API_VER
  cudnn_rnn_old(contextPtr, dataFormat, x, Wx, Wr, b, hI, cI, h, hL, cL, seqLength, bS, nIn, hiddenSize,
                (double)cellClip, isBidirectional);
#else
  if (cudnnGetVersion() >= CUDNN_NEW_RNN_API_VER) {
    cudnn_rnn_v8(contextPtr, dataFormat, x, seqLengthArray, Wx, Wr, b, hI, cI, h, hL, cL, seqLength, bS, nIn,
                 hiddenSize, (double)cellClip, isBidirectional);
  } else {
    cudnn_rnn_old(contextPtr, dataFormat, x, Wx, Wr, b, hI, cI, h, hL, cL, seqLength, bS, nIn, hiddenSize,
                  (double)cellClip, isBidirectional);
  }
#endif

  return Status::OK;
}

// Cudnn Lstm:
// Forward inference implemented using v6, and v8 (when version > 8.0.1) api calls.
// As our Cuda Lstm implementation has 1 layer. Cudnn implementation was implemented for 1 physical layer
// Cudnn helper restrictions:
//  - all NDArrays should be the same type
//  - dataFormat should be 0 or 1
//  - only unidirectional (directionMode == 0) and bidirectional concat (directionMode == 3)
//  - no peephole connection
//  - Clipping is allowed for cudnn version >= 7.2.1
//  - SeqLen array is allowed for cudnn version >= 8.0.1
//  - gateActivation: sigmoid, cellActivation and outputActivation: tanh
//  - NDArrays (excluding the weight arrays, as we have to transpose or permute it) should follow 'c' order and ews()==1
PLATFORM_CHECK(lstmLayer, ENGINE_CUDA) {
  const auto dataFormat = INT_ARG(0);  // for unidirectional: 0 = [sL, bS, nIn], 1 = [bS, sL ,nIn], 2 = [bS, nIn, sL],
                                       // for bidirectional: 3 = [sL, 2, bS, nOut] (for ONNX)
  const auto directionMode =
      INT_ARG(1);  // direction: 0 = fwd, 1 = bwd, 2 = bidirectional sum, 3 = bidirectional concat, 4 = bidirectional
                   // extra output dim (in conjunction with format dataFormat = 3)
  // integer numbers corresponding to activations: 0=tanh, 1=relu, 2=sigmoid, 3=affine, 4=leaky relu, 5= thresholded
  // relu, 6=scaled tanh, 7=hard sigmoid, 8=ELU, 9=softsign, 10=softplus
  const auto gateAct = INT_ARG(2);  // activation for input (i), forget (f) and output (o) gates
  const auto cellAct = INT_ARG(3);  // activation for cell state (c)
  const auto outAct = INT_ARG(4);   // activation for output (h)

  const auto hasBiases = B_ARG(0);       // indicates whether biases array is provided
  const auto hasSeqLenArray = B_ARG(1);  // indicates whether seqLen array is provided
  const auto hasInitH = B_ARG(2);        // indicates whether initial output is provided
  const auto hasInitC = B_ARG(3);        // indicates whether initial cell state is provided
  const auto hasPH = B_ARG(4);           // indicates whether peephole connections are present
  const auto retFullSeq = B_ARG(5);      // indicates whether to return whole time sequence h {h_0, h_1, ... , h_sL-1}
  const auto retLastH = B_ARG(6);  // indicates whether to return output at last time step only, in this case shape
                                   // would be [bS, nOut] (exact shape depends on dataFormat argument)
  const auto retLastC = B_ARG(7);  // indicates whether to return cells state at last time step only, in this case shape
                                   // would be [bS, nOut] (exact shape depends on dataFormat argument)

  const auto cellClip = T_ARG(0);  // cell clipping value, if it = 0 then do not apply clipping

  const auto x = INPUT_VARIABLE(0);   // input
  const auto Wx = INPUT_VARIABLE(1);  // input weights
  const auto Wr = INPUT_VARIABLE(2);  // recurrent weights

  int count = 3;
  const auto b = hasBiases ? INPUT_VARIABLE(count++) : nullptr;  // biases
  const auto hI = hasInitH ? INPUT_VARIABLE(count++) : nullptr;  // initial output
  const auto cI = hasInitC ? INPUT_VARIABLE(count++) : nullptr;  // initial cell state

  count = 0;
  auto h = retFullSeq ? OUTPUT_VARIABLE(count++) : nullptr;  // output
  auto hL = retLastH ? OUTPUT_VARIABLE(count++) : nullptr;   // output at last step
  auto cL = retLastC ? OUTPUT_VARIABLE(count++) : nullptr;   // cell state at last step

  DataType xType = x->dataType();
  DataType WxType = Wx->dataType();
  DataType WrType = Wr->dataType();

  Requirements req("CUDNN LSTMLAYER OP");
  // cudnn related restrictions    //gateAct: sigmoid, cellAct: tanh adn et cetera
  // integer numbers corresponding to activations: 0=tanh, 1=relu, 2=sigmoid, 3=affine,
  // 4=leaky relu, 5= thresholded relu, 6=scaled tanh, 7=hard sigmoid, 8=ELU, 9=softsign, 10=softplus
  req.expectEq(makeInfoVariable(gateAct, "gate Activation"), makeInfoVariable(2, "sigmoid")) &&
      req.expectEq(makeInfoVariable(cellAct, "cell Activation"), makeInfoVariable(2, "tanh")) &&
      req.expectEq(makeInfoVariable(outAct, "out Activation"), makeInfoVariable(2, "tanh")) &&
      req.expectFalse(makeInfoVariable(hasPH, HAVE_PEEPHOLE), EXPECTED_NOT_SUPPORTED) &&
      req.expectIn(makeInfoVariable(directionMode, "directionMode"), {0, 3}) &&
      req.expectIn(makeInfoVariable(dataFormat, "data Format"), {0, 1});

  if (req) {
    // cudnn api version related restrictions in our helpers
    size_t cudnn_version = cudnnGetVersion();
    // though seqlengthArray was added in earlier versions we do not handle it below 8.0.0.1
#if CUDNN_VERSION < CUDNN_NEW_RNN_API_VER
    // implRestrictions = implRestrictions && !hasSeqLenArray;
    req.expectFalse(makeInfoVariable(hasSeqLenArray, HAVE_SEQLENARR), EXPECTED_NOT_SUPPORTED);
#else
    // implRestrictions = implRestrictions && (cudnn_version >= CUDNN_NEW_RNN_API_VER || !hasSeqLenArray);
    if (cudnn_version < CUDNN_NEW_RNN_API_VER) {
      req.expectFalse(makeInfoVariable(hasSeqLenArray, HAVE_SEQLENARR), EXPECTED_NOT_SUPPORTED);
    }
#endif
    // implRestrictions = implRestrictions && (cudnn_version >= CUDNN_CLIPPING_API_VER || cellClip==0);
    if (cudnn_version < CUDNN_CLIPPING_API_VER) {
      req.expectEq(makeInfoVariable(cellClip, MSG_CELL_CLIPPING), 0);
    }
  }
  // restriction that comes either from not setting Descriptor or not handling manipulation:
  // restrict0: the same types
  req.expectEq(makeInfoVariable(x->ordering(), ORDERING_MSG_INPUT0), 'c') &&
      req.expectEq(makeInfoVariable(WxType, TYPE_MSG_INPUT1), makeInfoVariable(xType, TYPE_MSG_INPUT0)) &&
      req.expectEq(makeInfoVariable(WrType, TYPE_MSG_INPUT2), makeInfoVariable(xType, TYPE_MSG_INPUT0));
  if (b)
    req.expectEq(makeInfoVariable(b->dataType(), TYPE_MSG_INPUT_ "#bias"), makeInfoVariable(xType, TYPE_MSG_INPUT0));
  if (hI) {
    req.expectEq(makeInfoVariable(hI->dataType(), TYPE_MSG_INPUT_ "#hI"), makeInfoVariable(xType, TYPE_MSG_INPUT0)) &&
        req.expectEq(makeInfoVariable(hI->ordering(), ORDERING_MSG_INPUT_ "#hI"), 'c') &&
  }
  if (cI) {
    req.expectEq(makeInfoVariable(cI->dataType(), TYPE_MSG_INPUT_ "#cI"), makeInfoVariable(xType, TYPE_MSG_INPUT0)) &&
        req.expectEq(makeInfoVariable(cI->ordering(), ORDERING_MSG_INPUT_ "#cI"), 'c') &&
  }
  if (h) {
    req.expectEq(makeInfoVariable(h->dataType(), TYPE_MSG_OUTPUT_ "#h"), makeInfoVariable(xType, TYPE_MSG_INPUT0)) &&
        req.expectEq(makeInfoVariable(h->ordering(), ORDERING_MSG_OUTPUT_ "#h"), 'c') &&
  }
  if (hL) {
    req.expectEq(makeInfoVariable(hL->dataType(), TYPE_MSG_OUTPUT_ "#hL"), makeInfoVariable(xType, TYPE_MSG_INPUT0)) &&
        req.expectEq(makeInfoVariable(hL->ordering(), ORDERING_MSG_OUTPUT_ "#hL"), 'c') &&
  }
  if (cL) {
    req.expectEq(makeInfoVariable(cL->dataType(), TYPE_MSG_OUTPUT_ "#cL"), makeInfoVariable(xType, TYPE_MSG_INPUT0)) &&
        req.expectEq(makeInfoVariable(cL->ordering(), ORDERING_MSG_OUTPUT_ "#cL"), 'c') &&
  }
  req.logTheSuccess();
  return req;
}

}  // namespace platforms
}  // namespace ops
}  // namespace sd<|MERGE_RESOLUTION|>--- conflicted
+++ resolved
@@ -202,19 +202,6 @@
   uint8_t *recurrentWeightsData = nullptr;
   if (inputWeights) {
     if (inputWeights->rankOf() == 3) {
-<<<<<<< HEAD
-      NDArray* tempPermute = inputWeights->permute({0, 2, 1}, 0, false);
-      inputWeightsT = tempPermute->dup('c');
-      if (!tempPermute->isView()) {
-        delete tempPermute;
-      }
-    } else {
-      NDArray* tempTranspose = inputWeights->transpose();
-      inputWeightsT = tempTranspose->dup('c');
-      if (!tempTranspose->isView()) {
-        delete tempTranspose;
-      }
-=======
       NDArray* temp = inputWeights->permute({0, 2, 1}, 0, false);
       inputWeightsT = temp->dup('c');
       delete temp;
@@ -222,25 +209,11 @@
       NDArray* temp = inputWeights->transpose();
       inputWeightsT = temp->dup('c');
       delete temp;
->>>>>>> 7d385b1f
     }
     inputWeightsData = (uint8_t *)inputWeightsT.specialBuffer();
   }
   if (recurrentWeights) {
     if (recurrentWeights->rankOf() == 3) {
-<<<<<<< HEAD
-      NDArray* tempPermute = recurrentWeights->permute({0, 2, 1}, 0, false);
-      recurrentWeightsT = tempPermute->dup('c');
-      if (!tempPermute->isView()) {
-        delete tempPermute;
-      }
-    } else {
-      NDArray* tempTranspose = recurrentWeights->transpose();
-      recurrentWeightsT = tempTranspose->dup('c');
-      if (!tempTranspose->isView()) {
-        delete tempTranspose;
-      }
-=======
       NDArray* temp = recurrentWeights->permute({0, 2, 1}, 0, false);
       recurrentWeightsT = temp->dup('c');
       delete temp;
@@ -248,7 +221,6 @@
       NDArray* temp = recurrentWeights->transpose();
       recurrentWeightsT = temp->dup('c');
       delete temp;
->>>>>>> 7d385b1f
     }
     recurrentWeightsData = (uint8_t *)recurrentWeightsT.specialBuffer();
   }
