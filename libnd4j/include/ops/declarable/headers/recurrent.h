/*******************************************************************************
 * Copyright (c) 2015-2018 Skymind, Inc.
 *
 * This program and the accompanying materials are made available under the
 * terms of the Apache License, Version 2.0 which is available at
 * https://www.apache.org/licenses/LICENSE-2.0.
 *
 * Unless required by applicable law or agreed to in writing, software
 * distributed under the License is distributed on an "AS IS" BASIS, WITHOUT
 * WARRANTIES OR CONDITIONS OF ANY KIND, either express or implied. See the
 * License for the specific language governing permissions and limitations
 * under the License.
 *
 * SPDX-License-Identifier: Apache-2.0
 ******************************************************************************/

//
//  @author raver119@gmail.com
//

#ifndef LIBND4J_HEADERS_RECURRENT_H
#define LIBND4J_HEADERS_RECURRENT_H

#include <ops/declarable/headers/common.h>

namespace nd4j {
    namespace ops {
        
    //////////////////////////////////////////////////////////////////////////
    /**
       * Implementation of operations for Simple Recurrent Unit: "Training RNNs as Fast as CNNs" Tao Lei, Yu Zhang, Yoav Artzi
       * 
       * Input arrays: 
       *    0: input 3d tensor with shape [bS x K x N], N - number of time steps, bS - batch size, K - number of features
       *    1: 2d tensor of weights [3K x K]
       *    2: row of biases with twice length [1 × 2K]
       *    3: 2d tensor of previous cell state [bS x K]
       *    4: optional, 2d tensor of dropout mask [bS x K]
       *  
       * Output arrays: 
       *    0: 3d tensor of cell output [bS x K x N]
       *    1: 3d tensor of cell state [bS x K x N]
       */
        #if NOT_EXCLUDED(OP_sru)
        DECLARE_CUSTOM_OP(sru_old,       5, 2, false, 0, 0);

    //////////////////////////////////////////////////////////////////////////
    /**
       * Implementation of operation for Simple Recurrent Unit: "Training RNNs as Fast as CNNs" Tao Lei, Yu Zhang, Yoav Artzi
       *
       * Input arrays:
       *    0: input 3d tensor with shape [bS x K x N], N - number of time steps, bS - batch size, K - number of features
       *    1: 2d tensor of weights [3K x K]
       *    2: row of biases with twice length [1 × 2K]
       *    3: 2d tensor of previous cell state [bS x K]
       *    4: optional, 2d tensor of dropout mask [bS x K]
       *
       * Output arrays:
       *    0: 3d tensor of cell output [bS x K x N]
       *    1: 3d tensor of cell state [bS x K x N]
       */
        DECLARE_CUSTOM_OP(sru,   5, 2, false, 0, 0);
        #endif
    //////////////////////////////////////////////////////////////////////////
    /**
       * Implementation of operation for Simple Recurrent Unit: "Training RNNs as Fast as CNNs" Tao Lei, Yu Zhang, Yoav Artzi
       * 
       * Input arrays: 
       *    0: input 3d tensor with shape [bS x K x N], N - number of time steps, bS - batch size, K - number of features
       *    1: 2d tensor of weights [3K x K]
       *    2: row of biases with twice length [1 × 2K]
       *    3: 2d tensor of previous cell state [bS x K]
       *    4: optional, 2d tensor of dropout mask [bS x K]
       *  
       * Output arrays: 
       *    0: 3d tensor of cell output [bS x K x N]
       *    1: 3d tensor of cell state [bS x K x N]
       */
        #if NOT_EXCLUDED(OP_sru_logic)
        DECLARE_CUSTOM_OP(sru_logic,   5, 2, false, 0, 0);
        #endif


    //////////////////////////////////////////////////////////////////////////
    /**
       * Implementation of operation for Simple Recurrent Unit (bidirectional case): "Training RNNs as Fast as CNNs" Tao Lei, Yu Zhang, Yoav Artzi
       * 
       * Input arrays: 
       *    0: input 3d tensor with shape [N x bS x 2K], N - number of time steps, bS - batch size, K - number of features
       *    1: 2d tensor of weights [2K x 6K]
       *    2: row of biases with twice length [1 × 4K]
       *    3: 2d tensor of previous cell state [bS x 2K]
       *    4: optional, 2d tensor of dropout mask [bS x 2K]
       *  
       * Output arrays: 
       *    0: 3d tensor of cell output [N x bS x 2K]
       *    1: 3d tensor of cell state [N x bS x 2K]
       */
        #if NOT_EXCLUDED(OP_sru_bi)
        DECLARE_CUSTOM_OP(sru_bi,      5, 2, true,  0, 0);
        #endif


    //////////////////////////////////////////////////////////////////////////
    /**
       * Implementation of operation for back propagation in Simple Recurrent Unit: "Training RNNs as Fast as CNNs" Tao Lei, Yu Zhang, Yoav Artzi
       * 
       * Input arrays: 
       *    0: input 3d tensor with shape [bS x K x N], N - number of time steps, bS - batch size, K - number of features
       *    1: 2d tensor of weights [3K x K]
       *    2: row of biases with twice length [1 × 2K]
       *    3: 2d tensor of previous cell state [bS x K]
       *    4: 3d tensor of cell state [bS x K x N]
       *    5: 2d tensor of cell state gradients [bS x K]
       *    6: 3d tensor of state output gradients [bS x K x N]
       *    7: optional, 2d tensor of dropout mask [bS x K]
       *  
       * Output arrays: 
       *    0: 3d tensor of input gradients [bS x K x N]
       *    1: 3d tensor of weights gradients [bS x 3K x K]
       *    2: 2d, row of biases gradients [1 x 2K]
       *    3: 2d, tensor of state gradients [bS x K]
       */
        #if NOT_EXCLUDED(OP_sru)
        DECLARE_CUSTOM_OP(sru_bp,      8, 4, true,  0, 0);
        #endif

    
    //////////////////////////////////////////////////////////////////////////
    /**
       * Implementation of operation for back propagation in Simple Recurrent Unit: "Training RNNs as Fast as CNNs" Tao Lei, Yu Zhang, Yoav Artzi
       * 
       * Input arrays: 
       *    0: input 3d tensor with shape [bS x K x N], N - number of time steps, bS - batch size, K - number of features
       *    1: 2d tensor of weights [3K x K]
       *    2: row of biases with twice length [1 × 2K]
       *    3: 2d tensor of previous cell state [bS x K]
       *    4: 3d tensor of cell state [bS x K x N]
       *    5: 2d tensor of cell state gradients [bS x K]
       *    6: 3d tensor of state output gradients [bS x K x N]
       *    7: optional, 2d tensor of dropout mask [bS x K]
       *  
       * Output arrays: 
       *    0: 3d tensor of input gradients [bS x K x N]
       *    1: 3d tensor of weights gradients [bS x 3K x K]
       *    2: 2d, row of biases gradients [1 x 2K]
       *    3: 2d, tensor of state gradients [bS x K]
       */                  
        #if NOT_EXCLUDED(OP_sru_logic)
        DECLARE_CUSTOM_OP(sru_bp_logic,8, 4, true,  0, 0);
        #endif


    //////////////////////////////////////////////////////////////////////////
    /**
       * Implementation of operation for back propagation in Simple Recurrent Unit (bidirectional case): "Training RNNs as Fast as CNNs" Tao Lei, Yu Zhang, Yoav Artzi
       * 
       * Input arrays: 
       *    0: input 3d tensor with shape [N x bS x 2K], N - number of time steps, bS - batch size, K - number of features
       *    1: 2d tensor of weights [2K x 6K]
       *    2: row of biases with twice length [1 × 4K]
       *    3: 2d tensor of previous cell state [bS x 2K]
       *    4: 3d tensor of cell state [N x bS x 2K]
       *    5: 2d tensor of cell state gradients [bS x 2K]
       *    6: 3d tensor of state output gradients [N x bS x 2K]
       *    7: optional, 2d tensor of dropout mask [bS x 2K]
       *  
       * Output arrays: 
       *    0: 3d tensor of input gradients [N x bS x 2K]
       *    1: 3d tensor of weights gradients [N x 2K x 6K]
       *    2: 2d, row of biases gradients [1 x 4K]
       *    3: 2d, tensor of state gradients [bS x 2K]
       */                  
        #if NOT_EXCLUDED(OP_sru_bi)
        DECLARE_CUSTOM_OP(sru_bi_bp,   8, 4, true,  0, 0);
        #endif


    //////////////////////////////////////////////////////////////////////////
    /**
       * Implementation of operation for LSTM cell with peep hole connections:
       *    S. Hochreiter and J. Schmidhuber. "Long Short-Term Memory". Neural Computation
       *    and 
       *    https://research.google.com/pubs/archive/43905.pdf
       *    Hasim Sak, Andrew Senior, and Francoise Beaufays. "Long short-term memory recurrent neural network architectures for large scale acoustic modeling." INTERSPEECH, 2014. 
       *
       * Input arrays: 
       *    0: input with shape [batchSize x inSize], batchSize - batch size, inSize - number of features
       *    1: previous cell output [batchSize x numProj],  that is at previous time step t-1, in case of projection=false -> numProj=numUnits!!! 
       *    2: previous cell state  [batchSize x numUnits], that is at previous time step t-1   
       *    3: input-to-hidden  weights, [inSize  x 4*numUnits] 
       *    4: hidden-to-hidden weights, [numProj x 4*numUnits] 
       *    5: diagonal weights for peephole connections [3*numUnits] 
       *    6: projection weights [numUnits x numProj] 
       *    7: biases, [4*numUnits] 
       * 
       *  Input integer arguments:
       *    0: if not zero, provide peephole connections
       *    1: if not zero, then projection is performed, if zero then numProj==numUnits is mandatory!
       *
       *  Input float arguments:
       *    0: clipping value for cell state, if it is not equal to zero, then cell state is clipped
       *    1: clipping value for projected cell output, if it is not equal to zero, then projected cell output is clipped
       *    2: the bias added to forget gates in order to reduce the scale of forgetting in the beginning of the training
       *  
       * Output arrays: 
       *    0: current cell output [batchSize x numProj], that is at current time step t
       *    1: current cell state  [batchSize x numUnits], that is at current time step t
       */                  
        #if NOT_EXCLUDED(OP_lstmCell)
        DECLARE_CUSTOM_OP(lstmCell, 8, 2, false, 3, 2);
        #endif


    //////////////////////////////////////////////////////////////////////////
    /**
       * Implementation of operation for LSTM cell with optional peep hole connections:
       *    S. Hochreiter and J. Schmidhuber. "Long Short-Term Memory". Neural Computation
       *    and 
       *    https://research.google.com/pubs/archive/43905.pdf
       *    Hasim Sak, Andrew Senior, and Francoise Beaufays. "Long short-term memory recurrent neural network architectures for large scale acoustic modeling." INTERSPEECH, 2014.
	   * See also: https://arxiv.org/pdf/1503.04069.pdf
       *
       * Input arrays: 
       *    0: input [bS, inSize] at time t
       *    1: previous cell state  [bS, numUnits], time t-1
       *    2: previous output [bS, numUnits], time t-1
       *    3: Weights - concatenated (input-to-hidden, hidden-to-hidden weights)  weights, [(inSize+numUnits), 4*numUnits]
       *    4: weights - cell peephole (t-1) connections to input modulation gate, [numUnits]
       *    5: weights - cell peephole (t-1) connections to forget gate, [numUnits]
       *    6: weights - cell peephole (t) connections to output gate, [numUnits]
       *    7: biases, [4*numUnits]
       * 
       *  Input integer arguments:
       *    0: if not zero, provide peephole connections
       *
       *  Input float arguments:
       *    0: the bias added to forget gates in order to reduce the scale of forgetting in the beginning of the training
	   *    1: clipping value for cell state, if it is not equal to zero, then cell state is clipped
       *  
       * Output arrays: 
       *    0: Output - input gate activations [bs, numUnits]
       *    1: Output - input modulation gate activations [bS, numUnits]
	   *    2: Output - forget gate activations [bs, numUnits]
	   *    3: Output - output gate activations [bs, numUnits]
	   *    4: Activations, pre input gate [bs, numUnits]
	   *    5: Activations, cell state [bs, numUnits]
<<<<<<< HEAD
	   *    6: Current cell output [bS, numProj], time t
=======
	   *    6: Current cell output [bS, numUnits], time t
>>>>>>> 436b3e27
       */                  
        #if NOT_EXCLUDED(OP_lstmBlockCell)
        DECLARE_CUSTOM_OP(lstmBlockCell, 8, 7, false, 2, 1);
        #endif
		
    //////////////////////////////////////////////////////////////////////////
    /**
       * Implementation of operations for Simple Recurrent Unit cell: "Training RNNs as Fast as CNNs" Tao Lei, Yu Zhang, Yoav Artzi
       *
       * Input arrays: 
       *    0: input with shape [batchSize x inSize], batchSize - batch size, inSize - number of features
       *    1: previous cell state [batchSize x inSize], that is at previous time step t-1
       *    2: weights [inSize x 3*inSize]
       *    3: biases [1 × 2*inSize]
       * 
       * Output arrays: 
       *    0: current cell output [batchSize x inSize], that is at current time step t
       *    1: current cell state  [batchSize x inSize], that is at current time step t
       */                  
        #if NOT_EXCLUDED(OP_sruCell)
        DECLARE_CUSTOM_OP(sruCell, 4, 2, false, 0, 0);
        #endif


    //////////////////////////////////////////////////////////////////////////
    /**
       * Implementation of gated Recurrent Unit cell:
       *    Kyunghyun Cho, Bart van Merrienboer, Caglar Gulcehre, Dzmitry Bahdanau, Fethi Bougares, Holger Schwenk, Yoshua Bengio       
       *    "Learning Phrase Representations using RNN Encoder-Decoder for Statistical Machine Translation"
       *
       * Input arrays: 
       *    0: input with shape [batchSize x inSize], batchSize - batch size, inSize - number of features
       *    1: previous cell output [batchSize x numUnits],  that is at previous time step t-1
       *    2: input-to-hidden  weights, [inSize   x 3*numUnits] 
       *    3: hidden-to-hidden weights, [numUnits x 3*numUnits] 
       *    4: biases, [3*numUnits]        
       *  
       * Output arrays: 
       *    0: current cell output [batchSize x numUnits], that is at current time step t       
       */                  
        #if NOT_EXCLUDED(OP_gruCell)
        DECLARE_CUSTOM_OP(gruCell, 5, 1, false, 0, 0);
        #endif

        #if NOT_EXCLUDED(OP_gruCell)
        DECLARE_CUSTOM_OP(gruCell_bp, 6, 5, false, 0, 0);
        #endif

    //////////////////////////////////////////////////////////////////////////
    /**
       * Implementation of operation "LSTM time sequences" with peep hole connections:
       *
       * Input arrays: 
       *    0: input with shape [time x batchSize x inSize], time - number of time steps, batchSize - batch size, inSize - number of features
       *    1: initial cell output [batchSize x numProj],  that is at time step = 0, in case of projection=false -> numProj=numUnits!!! 
       *    2: initial cell state  [batchSize x numUnits], that is at time step = 0   
       *    3: input-to-hidden  weights, [inSize  x 4*numUnits] 
       *    4: hidden-to-hidden weights, [numProj x 4*numUnits] 
       *    5: diagonal weights for peephole connections [3*numUnits] 
       *    6: projection weights [numUnits x numProj] 
       *    7: biases, [4*numUnits] 
       * 
       *  Input integer arguments:
       *    0: if not zero, provide peephole connections
       *    1: if not zero, then projection is performed, if zero then numProj==numUnits is mandatory!
       *
       *  Input float arguments:
       *    0: clipping value for cell state, if it is not equal to zero, then cell state is clipped
       *    1: clipping value for projected cell output, if it is not equal to zero, then projected cell output is clipped
       *    2: the bias added to forget gates in order to reduce the scale of forgetting in the beginning of the training
       *  
       * Output arrays: 
       *    0: cell outputs [time x batchSize x numProj], that is per each time step
       *    1: cell states  [time x batchSize x numUnits], that is per each time step
       */                  
        #if NOT_EXCLUDED(OP_lstm)
        DECLARE_CUSTOM_OP(lstm, 8, 2, false, 3, 2);
        #endif

    //////////////////////////////////////////////////////////////////////////
    /**
       * Implementation of gated Recurrent Unit:
       *
       * Input arrays: 
       *    0: input with shape [time x batchSize x inSize], time - number of time steps, batchSize - batch size, inSize - number of features
       *    1: initial cell output [batchSize x numUnits],  that is at time step = 0
       *    2: input-to-hidden  weights, [inSize   x 3*numUnits] 
       *    3: hidden-to-hidden weights, [numUnits x 3*numUnits] 
       *    4: biases, [3*numUnits]        
       *  
       * Output arrays: 
       *    0: cell outputs [time x batchSize x numUnits], that is per each time step    
       */                  
        #if NOT_EXCLUDED(OP_gru)
        DECLARE_CUSTOM_OP(gru, 5, 1, false, 0, 0);
        #endif

    //////////////////////////////////////////////////////////////////////////
    /**
       * Implementation of operation "static RNN time sequences" with peep hole connections:
       *
       * Input arrays:
       *    0: input with shape [time x batchSize x inSize], time - number of time steps, batchSize - batch size, inSize - number of features
       *    1: input-to-hidden  weights, [inSize   x numUnits]
       *    2: hidden-to-hidden weights, [numUnits x numUnits]
       *    3: biases, [2*numUnits]
       *    4: (optional) initial cell output [batchSize x numUnits], that is at time step = 0
       *    5: (optional) vector with shape [batchSize] containing integer values within [0,time), each element of this vector set max time step per each input in batch, this provides no calculations for time >= maxTimeStep
       *
       * Output arrays:
       *    0: cell outputs [time x batchSize x numUnits]
       *    1: cell final non-zero output [batchSize x numUnits]
       */
        DECLARE_CUSTOM_OP(static_rnn, 4, 2, false, 0, 0);

    //////////////////////////////////////////////////////////////////////////
    /**
       * Implementation of operation "static RNN time sequences" with peep hole connections:
       *
       * Input arrays:
       *    0: input with shape [time x batchSize x inSize] or [batchSize x time x numUnits], time - number of time steps, batchSize - batch size, inSize - number of features
       *    1: input-to-hidden  weights, [inSize   x numUnits]
       *    2: hidden-to-hidden weights, [numUnits x numUnits]
       *    3: biases, [2*numUnits]
       *    4: (optional) initial cell output [batchSize x numUnits], that is at time step = 0
       *    5: (optional) vector with shape [batchSize] containing integer values within [0,time), each element of this vector set max time step per each input in batch, this provides no calculations for time >= maxTimeStep
       *
       *  Input integer arguments:
       *    0: (optional) timeMajor - if non zero then input shape is [time, batchSize, ...], else [batchSize, time, ...]
       *
       * Output arrays:
       *    0: cell outputs [time x batchSize x numUnits] or [batchSize x time x numUnits]
       *    1: cell final non-zero output [batchSize x numUnits]
       */
        DECLARE_CUSTOM_OP(dynamic_rnn, 4, 2, false, 0, 0);

    //////////////////////////////////////////////////////////////////////////
    /**
       * Implementation of operation "static RNN time sequences" with peep hole connections:
       *
       * Input arrays:
       *    0: input with shape [time x batchSize x inSize], time - number of time steps, batchSize - batch size, inSize - number of features
       *    1: input-to-hidden  weights for forward RNN, [inSize   x numUnitsFW]
       *    2: hidden-to-hidden weights for forward RNN, [numUnitsFW x numUnitsFW]
       *    3: biases for forward RNN, [2*numUnitsFW]
       *    4: input-to-hidden  weights for backward RNN, [inSize   x numUnitsBW]
       *    5: hidden-to-hidden weights for backward RNN, [numUnitsBW x numUnitsBW]
       *    6: biases for backward RNN, [2*numUnitsBW]
       *    7: (optional) initial cell output for forward RNN [batchSize x numUnitsFW], that is at time step = 0
       *    8: (optional) initial cell output for backward RNN [batchSize x numUnitsBW], that is at time step = 0
       *    9: (optional) vector with shape [batchSize] containing integer values within [0,time), each element of this vector set max time step per each input in batch, this provides no calculations for time >= maxTimeStep
       *
       * Output arrays:
       *    0: cell outputs [time x batchSize x (numUnitsFW + numUnitsBW)]
       *    1: cell final non-zero output for forward RNN  [batchSize x numUnitsFW]
       *    2: cell final non-zero output for backward RNN [batchSize x numUnitsBW]
       */
        DECLARE_CUSTOM_OP(static_bidirectional_rnn, 7, 3, false, 0, 0);

    //////////////////////////////////////////////////////////////////////////
    /**
       * Implementation of operation "static RNN time sequences" with peep hole connections:
       *
       * Input arrays:
       *    0: input with shape [time x batchSize x inSize] or [batchSize x time x inSize], time - number of time steps, batchSize - batch size, inSize - number of features
       *    1: input-to-hidden  weights for forward RNN, [inSize   x numUnitsFW]
       *    2: hidden-to-hidden weights for forward RNN, [numUnitsFW x numUnitsFW]
       *    3: biases for forward RNN, [2*numUnitsFW]
       *    4: input-to-hidden  weights for backward RNN, [inSize   x numUnitsBW]
       *    5: hidden-to-hidden weights for backward RNN, [numUnitsBW x numUnitsBW]
       *    6: biases for backward RNN, [2*numUnitsBW]
       *    7: (optional) initial cell output for forward RNN [batchSize x numUnitsFW], that is at time step = 0
       *    8: (optional) initial cell output for backward RNN [batchSize x numUnitsBW], that is at time step = 0
       *    9: (optional) vector with shape [batchSize] containing integer values within [0,time), each element of this vector set max time step per each input in batch, this provides no calculations for time >= maxTimeStep
       *
       *  Input integer arguments:
       *    0: (optional) timeMajor - if non zero then input shape is [time, batchSize, ...], else [batchSize, time, ...]
       *
       * Output arrays:
       *    0: cell outputs for forward  RNN [time x batchSize x numUnitsFW] or [batchSize x time x  numUnitsFW]
       *    1: cell outputs for backward RNN [time x batchSize x numUnitsBW] or [batchSize x time x  numUnitsBW]
       *    2: cell final non-zero output for forward  RNN [batchSize x numUnitsFW]
       *    3: cell final non-zero output for backward RNN [batchSize x numUnitsBW]
       */
        DECLARE_CUSTOM_OP(dynamic_bidirectional_rnn, 7, 4, false, 0, 0);
    }
}
#endif<|MERGE_RESOLUTION|>--- conflicted
+++ resolved
@@ -245,11 +245,7 @@
 	   *    3: Output - output gate activations [bs, numUnits]
 	   *    4: Activations, pre input gate [bs, numUnits]
 	   *    5: Activations, cell state [bs, numUnits]
-<<<<<<< HEAD
-	   *    6: Current cell output [bS, numProj], time t
-=======
 	   *    6: Current cell output [bS, numUnits], time t
->>>>>>> 436b3e27
        */                  
         #if NOT_EXCLUDED(OP_lstmBlockCell)
         DECLARE_CUSTOM_OP(lstmBlockCell, 8, 7, false, 2, 1);
