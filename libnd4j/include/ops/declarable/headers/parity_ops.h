--- conflicted
+++ resolved
@@ -1113,8 +1113,63 @@
         DECLARE_CUSTOM_OP(reduce_norm_max_bp, 2, 1, false, 0, 0);
         #endif
 
-<<<<<<< HEAD
-       /**
+		/**
+        * This op calculates mean of elements along given dimensions
+        *
+        * input array:
+        *    x: tensor to calculate mean for        
+        *
+        * float arguments:
+        *   keepDims: if non zero, then keep reduced dimensions with length = 1, default value is zero
+        *
+        * int arguments:
+        *    list of integers - dimensions to calculate mean along, default corresponds to empty list in which case calculation is performed for all dimensions and scalar is returned
+        *
+        * output array:
+        *    reduced tensor with calculated means
+        */
+        DECLARE_CUSTOM_OP(reduce_mean, 1, 1, false, 0, 0);
+        DECLARE_CUSTOM_OP(reduce_mean_bp, 2, 1, false, 0, 0)
+
+        /**
+        * This op calculates sample variance of elements along given dimensions
+        *
+        * input array:
+        *    x: tensor to calculate mean for        
+        *
+        * float arguments:
+        *   keepDims: if non zero, then keep reduced dimensions with length = 1, default value is zero
+        *   biasCorrected -  if non zero, then bias correction will be applied, default value is zero
+        *
+        * int arguments:
+        *    list of integers - dimensions to calculate mean along, default corresponds to empty list in which case calculation is performed for all dimensions and scalar is returned
+        *
+        * output array:
+        *    reduced tensor with calculated means
+        */
+        DECLARE_CUSTOM_OP(reduce_variance, 1, 1, false, 0, 0);
+        DECLARE_CUSTOM_OP(reduce_variance_bp, 2, 1, false, 0, 0)
+
+        /**
+        * This op calculates sample standard deviation of elements along given dimensions
+        *
+        * input array:
+        *    x: tensor to calculate mean for        
+        *
+        * float arguments:
+        *   keepDims: if non zero, then keep reduced dimensions with length = 1, default value is zero
+        *   biasCorrected - if non zero, then bias correction will be applied, default value is zero
+        *
+        * int arguments:
+        *    list of integers - dimensions to calculate mean along, default corresponds to empty list in which case calculation is performed for all dimensions and scalar is returned
+        *
+        * output array:
+        *    reduced tensor with calculated means
+        */
+        DECLARE_CUSTOM_OP(reduce_stdev, 1, 1, false, 0, 0);
+        DECLARE_CUSTOM_OP(reduce_stdev_bp, 2, 1, false, 0, 0)
+
+        /**
         * This op calculates backprop dot for two tensors along given dimensions
         *
         * input array:
@@ -1135,65 +1190,6 @@
         #if NOT_EXCLUDED(OP_reduce_dot_bp)
         DECLARE_CUSTOM_OP(reduce_dot_bp, 3, 1, false, 0, 0);
         #endif
-=======
-		/**
-        * This op calculates mean of elements along given dimensions
-        *
-        * input array:
-        *    x: tensor to calculate mean for        
-        *
-        * float arguments:
-        *   keepDims: if non zero, then keep reduced dimensions with length = 1, default value is zero
-        *
-        * int arguments:
-        *    list of integers - dimensions to calculate mean along, default corresponds to empty list in which case calculation is performed for all dimensions and scalar is returned
-        *
-        * output array:
-        *    reduced tensor with calculated means
-        */
-        DECLARE_CUSTOM_OP(reduce_mean, 1, 1, false, 0, 0);
-        DECLARE_CUSTOM_OP(reduce_mean_bp, 2, 1, false, 0, 0)
-
-        /**
-        * This op calculates sample variance of elements along given dimensions
-        *
-        * input array:
-        *    x: tensor to calculate mean for        
-        *
-        * float arguments:
-        *   keepDims: if non zero, then keep reduced dimensions with length = 1, default value is zero
-        *   biasCorrected -  if non zero, then bias correction will be applied, default value is zero
-        *
-        * int arguments:
-        *    list of integers - dimensions to calculate mean along, default corresponds to empty list in which case calculation is performed for all dimensions and scalar is returned
-        *
-        * output array:
-        *    reduced tensor with calculated means
-        */
-        DECLARE_CUSTOM_OP(reduce_variance, 1, 1, false, 0, 0);
-        DECLARE_CUSTOM_OP(reduce_variance_bp, 2, 1, false, 0, 0)
-
->>>>>>> acc651fa
-
-        /**
-        * This op calculates sample standard deviation of elements along given dimensions
-        *
-        * input array:
-        *    x: tensor to calculate mean for        
-        *
-        * float arguments:
-        *   keepDims: if non zero, then keep reduced dimensions with length = 1, default value is zero
-        *   biasCorrected - if non zero, then bias correction will be applied, default value is zero
-        *
-        * int arguments:
-        *    list of integers - dimensions to calculate mean along, default corresponds to empty list in which case calculation is performed for all dimensions and scalar is returned
-        *
-        * output array:
-        *    reduced tensor with calculated means
-        */
-        DECLARE_CUSTOM_OP(reduce_stdev, 1, 1, false, 0, 0);
-        DECLARE_CUSTOM_OP(reduce_stdev_bp, 2, 1, false, 0, 0)
-
 
     }
 }
