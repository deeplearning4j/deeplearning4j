--- conflicted
+++ resolved
@@ -925,7 +925,6 @@
         #endif
 
         /**
-<<<<<<< HEAD
          * reduction_sum - tf.reduction_sum operation
          * 
          * input params:
@@ -981,7 +980,7 @@
         DECLARE_CUSTOM_OP(reduce_prod_bp, 2, 1, false, 0, 0);
         #endif
 
-=======
+       /**
         * This op calculates mean of elements along given dimensions
         *
         * input array:
@@ -996,9 +995,12 @@
         * output array:
         *    reduced tensor with calculated means
         */
+        #if NOT_EXCLUDED(OP_reduce_prod)
         DECLARE_CUSTOM_OP(reduce_mean, 1, 1, false, 0, 0);
-        DECLARE_CUSTOM_OP(reduce_mean_bp, 2, 1, false, 0, 0)
->>>>>>> c5d91701
+	#endif
+        #if NOT_EXCLUDED(OP_reduce_prod)
+        DECLARE_CUSTOM_OP(reduce_mean_bp, 2, 1, false, 0, 0);
+	#endif
     }
 }
 
