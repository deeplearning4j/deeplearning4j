--- conflicted
+++ resolved
@@ -925,9 +925,6 @@
         #endif
 
         /**
-<<<<<<< HEAD
-        * This op calculates mean of elements along given dimensions
-=======
          * reduction_sum - tf.reduction_sum operation
          * 
          * input params:
@@ -1007,7 +1004,6 @@
 
        /**
         * This op calculates max of elements along given dimensions
->>>>>>> 3b5627a6
         *
         * input array:
         *    x: tensor to calculate mean for        
@@ -1019,7 +1015,138 @@
         *    list of integers - dimensions to calculate mean along, default corresponds to empty list in which case calculation is performed for all dimensions and scalar is returned
         *
         * output array:
-<<<<<<< HEAD
+        *    reduced tensor with calculated maxs
+        */
+        #if NOT_EXCLUDED(OP_reduce_max)
+        DECLARE_CUSTOM_OP(reduce_max, 1, 1, false, 0, 0);
+        #endif
+        #if NOT_EXCLUDED(OP_reduce_max_bp)
+        DECLARE_CUSTOM_OP(reduce_max_bp, 2, 1, false, 0, 0);
+        #endif
+
+       /**
+        * This op calculates dot of elements along given dimensions
+        *
+        * input array:
+        *    x: tensor to calculate mean for        
+        *
+        * float arguments:
+        *   keepDims: if non zero, then keep reduced dimensions with length = 1, default value is zero
+        *
+        * int arguments:
+        *    list of integers - dimensions to calculate mean along, default corresponds to empty list in which case calculation is performed for all dimensions and scalar is returned
+        *
+        * output array:
+        *    reduced tensor with calculated dots
+        *
+        */
+
+        #if NOT_EXCLUDED(OP_reduce_dot_bp)
+        DECLARE_CUSTOM_OP(reduce_dot_bp, 2, 1, false, 0, 0);
+        #endif
+
+       /**
+        * This op calculates norm1 of elements along given dimensions
+        *
+        * input array:
+        *    x: tensor to calculate norm1 for        
+        *
+        * float arguments:
+        *   keepDims: if non zero, then keep reduced dimensions with length = 1, default value is zero
+        *
+        * int arguments:
+        *    list of integers - dimensions to calculate norm1 along, default corresponds to empty list in which case calculation is performed for all dimensions and scalar is returned
+        *
+        * output array:
+        *    reduced tensor with calculated norm1
+        */
+        #if NOT_EXCLUDED(OP_reduce_norm1)
+        DECLARE_CUSTOM_OP(reduce_norm1, 1, 1, false, 0, 0);
+        #endif
+        #if NOT_EXCLUDED(OP_reduce_norm1_bp)
+        DECLARE_CUSTOM_OP(reduce_norm1_bp, 2, 1, false, 0, 0);
+        #endif
+
+       /**
+        * This op calculates norm2 of elements along given dimensions
+        *
+        * input array:
+        *    x: tensor to calculate norm2 for        
+        *
+        * float arguments:
+        *   keepDims: if non zero, then keep reduced dimensions with length = 1, default value is zero
+        *
+        * int arguments:
+        *    list of integers - dimensions to calculate norm2 along, default corresponds to empty list in which case calculation is performed for all dimensions and scalar is returned
+        *
+        * output array:
+        *    reduced tensor with calculated norm2
+        */
+        #if NOT_EXCLUDED(OP_reduce_norm2)
+        DECLARE_CUSTOM_OP(reduce_norm2, 1, 1, false, 0, 0);
+        #endif
+        #if NOT_EXCLUDED(OP_reduce_norm2_bp)
+        DECLARE_CUSTOM_OP(reduce_norm2_bp, 2, 1, false, 0, 0);
+        #endif
+
+
+       /**
+        * This op calculates squared norm of elements along given dimensions
+        *
+        * input array:
+        *    x: tensor to calculate squared norm for        
+        *
+        * float arguments:
+        *   keepDims: if non zero, then keep reduced dimensions with length = 1, default value is zero
+        *
+        * int arguments:
+        *    list of integers - dimensions to calculate squared norm along, default corresponds to empty list in which case calculation is performed for all dimensions and scalar is returned
+        *
+        * output array:
+        *    reduced tensor with calculated norm
+        */
+        #if NOT_EXCLUDED(OP_reduce_sqnorm)
+        DECLARE_CUSTOM_OP(reduce_sqnorm, 1, 1, false, 0, 0);
+        #endif
+        #if NOT_EXCLUDED(OP_reduce_sqnorm_bp)
+        DECLARE_CUSTOM_OP(reduce_sqnorm_bp, 2, 1, false, 0, 0);
+        #endif
+
+       /**
+        * This op calculates norm max of elements along given dimensions
+        *
+        * input array:
+        *    x: tensor to calculate norm max for        
+        *
+        * float arguments:
+        *   keepDims: if non zero, then keep reduced dimensions with length = 1, default value is zero
+        *
+        * int arguments:
+        *    list of integers - dimensions to calculate norm max along, default corresponds to empty list in which case calculation is performed for all dimensions and scalar is returned
+        *
+        * output array:
+        *    reduced tensor with calculated norm
+        */
+        #if NOT_EXCLUDED(OP_reduce_norm_max)
+        DECLARE_CUSTOM_OP(reduce_norm_max, 1, 1, false, 0, 0);
+        #endif
+        #if NOT_EXCLUDED(OP_reduce_norm_max_bp)
+        DECLARE_CUSTOM_OP(reduce_norm_max_bp, 2, 1, false, 0, 0);
+        #endif
+
+		/**
+        * This op calculates mean of elements along given dimensions
+        *
+        * input array:
+        *    x: tensor to calculate mean for        
+        *
+        * float arguments:
+        *   keepDims: if non zero, then keep reduced dimensions with length = 1, default value is zero
+        *
+        * int arguments:
+        *    list of integers - dimensions to calculate mean along, default corresponds to empty list in which case calculation is performed for all dimensions and scalar is returned
+        *
+        * output array:
         *    reduced tensor with calculated means
         */
         DECLARE_CUSTOM_OP(reduce_mean, 1, 1, false, 0, 0);
@@ -1027,35 +1154,18 @@
 
         /**
         * This op calculates sample variance of elements along given dimensions
-=======
-        *    reduced tensor with calculated maxs
-        */
-        #if NOT_EXCLUDED(OP_reduce_max)
-        DECLARE_CUSTOM_OP(reduce_max, 1, 1, false, 0, 0);
-        #endif
-        #if NOT_EXCLUDED(OP_reduce_max_bp)
-        DECLARE_CUSTOM_OP(reduce_max_bp, 2, 1, false, 0, 0);
-        #endif
-
-       /**
-        * This op calculates dot of elements along given dimensions
->>>>>>> 3b5627a6
         *
         * input array:
         *    x: tensor to calculate mean for        
         *
         * float arguments:
         *   keepDims: if non zero, then keep reduced dimensions with length = 1, default value is zero
-<<<<<<< HEAD
         *   biasCorrected -  if non zero, then bias correction will be applied, default value is zero
-=======
->>>>>>> 3b5627a6
         *
         * int arguments:
         *    list of integers - dimensions to calculate mean along, default corresponds to empty list in which case calculation is performed for all dimensions and scalar is returned
         *
         * output array:
-<<<<<<< HEAD
         *    reduced tensor with calculated means
         */
         DECLARE_CUSTOM_OP(reduce_variance, 1, 1, false, 0, 0);
@@ -1080,108 +1190,8 @@
         */
         DECLARE_CUSTOM_OP(reduce_stdev, 1, 1, false, 0, 0);
         DECLARE_CUSTOM_OP(reduce_stdev_bp, 2, 1, false, 0, 0)
-=======
-        *    reduced tensor with calculated dots
-        *
-        */
-
-        #if NOT_EXCLUDED(OP_reduce_dot_bp)
-        DECLARE_CUSTOM_OP(reduce_dot_bp, 2, 1, false, 0, 0);
-        #endif
-
-       /**
-        * This op calculates norm1 of elements along given dimensions
-        *
-        * input array:
-        *    x: tensor to calculate norm1 for        
-        *
-        * float arguments:
-        *   keepDims: if non zero, then keep reduced dimensions with length = 1, default value is zero
-        *
-        * int arguments:
-        *    list of integers - dimensions to calculate norm1 along, default corresponds to empty list in which case calculation is performed for all dimensions and scalar is returned
-        *
-        * output array:
-        *    reduced tensor with calculated norm1
-        */
-        #if NOT_EXCLUDED(OP_reduce_norm1)
-        DECLARE_CUSTOM_OP(reduce_norm1, 1, 1, false, 0, 0);
-        #endif
-        #if NOT_EXCLUDED(OP_reduce_norm1_bp)
-        DECLARE_CUSTOM_OP(reduce_norm1_bp, 2, 1, false, 0, 0);
-        #endif
-
-       /**
-        * This op calculates norm2 of elements along given dimensions
-        *
-        * input array:
-        *    x: tensor to calculate norm2 for        
-        *
-        * float arguments:
-        *   keepDims: if non zero, then keep reduced dimensions with length = 1, default value is zero
-        *
-        * int arguments:
-        *    list of integers - dimensions to calculate norm2 along, default corresponds to empty list in which case calculation is performed for all dimensions and scalar is returned
-        *
-        * output array:
-        *    reduced tensor with calculated norm2
-        */
-        #if NOT_EXCLUDED(OP_reduce_norm2)
-        DECLARE_CUSTOM_OP(reduce_norm2, 1, 1, false, 0, 0);
-        #endif
-        #if NOT_EXCLUDED(OP_reduce_norm2_bp)
-        DECLARE_CUSTOM_OP(reduce_norm2_bp, 2, 1, false, 0, 0);
-        #endif
-
-
-       /**
-        * This op calculates squared norm of elements along given dimensions
-        *
-        * input array:
-        *    x: tensor to calculate squared norm for        
-        *
-        * float arguments:
-        *   keepDims: if non zero, then keep reduced dimensions with length = 1, default value is zero
-        *
-        * int arguments:
-        *    list of integers - dimensions to calculate squared norm along, default corresponds to empty list in which case calculation is performed for all dimensions and scalar is returned
-        *
-        * output array:
-        *    reduced tensor with calculated norm
-        */
-        #if NOT_EXCLUDED(OP_reduce_sqnorm)
-        DECLARE_CUSTOM_OP(reduce_sqnorm, 1, 1, false, 0, 0);
-        #endif
-        #if NOT_EXCLUDED(OP_reduce_sqnorm_bp)
-        DECLARE_CUSTOM_OP(reduce_sqnorm_bp, 2, 1, false, 0, 0);
-        #endif
-
-       /**
-        * This op calculates norm max of elements along given dimensions
-        *
-        * input array:
-        *    x: tensor to calculate norm max for        
-        *
-        * float arguments:
-        *   keepDims: if non zero, then keep reduced dimensions with length = 1, default value is zero
-        *
-        * int arguments:
-        *    list of integers - dimensions to calculate norm max along, default corresponds to empty list in which case calculation is performed for all dimensions and scalar is returned
-        *
-        * output array:
-        *    reduced tensor with calculated norm
-        */
-        #if NOT_EXCLUDED(OP_reduce_norm_max)
-        DECLARE_CUSTOM_OP(reduce_norm_max, 1, 1, false, 0, 0);
-        #endif
-        #if NOT_EXCLUDED(OP_reduce_norm_max_bp)
-        DECLARE_CUSTOM_OP(reduce_norm_max_bp, 2, 1, false, 0, 0);
-        #endif
-
-
-
-
->>>>>>> 3b5627a6
+
+
     }
 }
 
