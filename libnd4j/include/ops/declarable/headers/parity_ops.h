--- conflicted
+++ resolved
@@ -1061,23 +1061,11 @@
         * output array:
         *    reduced tensor with calculated dots
         *
-<<<<<<< HEAD
-        * just reserved
-
-        #if NOT_EXCLUDED(OP_reduce_dot)
-        DECLARE_CUSTOM_OP(reduce_dot, 1, 1, false, 0, 0);
-        #endif
+        */
+
         #if NOT_EXCLUDED(OP_reduce_dot_bp)
         DECLARE_CUSTOM_OP(reduce_dot_bp, 2, 1, false, 0, 0);
         #endif
-        */
-=======
-        */
-
-        #if NOT_EXCLUDED(OP_reduce_dot_bp)
-        DECLARE_CUSTOM_OP(reduce_dot_bp, 2, 1, false, 0, 0);
-        #endif
->>>>>>> 5c10240b
 
        /**
         * This op calculates norm1 of elements along given dimensions
@@ -1168,56 +1156,6 @@
         DECLARE_CUSTOM_OP(reduce_norm_max_bp, 2, 1, false, 0, 0);
         #endif
 
-<<<<<<< HEAD
-       /**
-        * This op calculates cumulative sum along given dimensions
-        *
-        * input array:
-        *    x: tensor to calculate mean for        
-        *
-        * float arguments:
-        *   keepDims: if non zero, then keep reduced dimensions with length = 1, default value is zero
-        *
-        * int arguments:
-        *    list of integers - dimensions to calculate cumulative sum along, default corresponds to empty list in which case calculation is performed for all dimensions and scalar is returned
-        *
-        * output array:
-        *    reduced tensor with calculated cumulative sum
-        */
-
-        #if NOT_EXCLUDED(OP_reduce_cumsum)
-        DECLARE_CUSTOM_OP(reduce_cumsum, 1, 1, false, 0, 0);
-        #endif
-
-        #if NOT_EXCLUDED(OP_reduce_cumsum_bp)
-        DECLARE_CUSTOM_OP(reduce_cumsum_bp, 2, 1, false, 0, 0);
-        #endif
-
-       /**
-        * This op calculates cumulative sum along given dimensions
-        *
-        * input array:
-        *    x: tensor to calculate mean for        
-        *
-        * float arguments:
-        *   keepDims: if non zero, then keep reduced dimensions with length = 1, default value is zero
-        *
-        * int arguments:
-        *    list of integers - dimensions to calculate cumulative sum along, default corresponds to empty list in which case calculation is performed for all dimensions and scalar is returned
-        *
-        * output array:
-        *    reduced tensor with calculated cumulative sum
-        */
-
-        #if NOT_EXCLUDED(OP_reduce_cumprod)
-        DECLARE_CUSTOM_OP(reduce_cumprod, 1, 1, false, 0, 0);
-        #endif
-
-        #if NOT_EXCLUDED(OP_reduce_cumprod_bp)
-        DECLARE_CUSTOM_OP(reduce_cumprod_bp, 2, 1, false, 0, 0);
-        #endif
-=======
->>>>>>> 5c10240b
 
 
 
