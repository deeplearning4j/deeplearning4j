--- conflicted
+++ resolved
@@ -1501,7 +1501,6 @@
         #endif
 
         /*
-<<<<<<< HEAD
          * cholesky op - decomposite positive square symetric matrix (or matricies when rank > 2).
          * input:
          *     0 - matricies - tensor with shape (..., N, N) by float type
@@ -1511,8 +1510,7 @@
 #if NOT_EXCLUDED(OP_cholesky)
         DECLARE_OP(cholesky, 1, 1, true);
 #endif
-
-=======
+        /*
          * nth_element - apply nth_element for last dimension of input tensor
          * input array:
          *     0 - input array
@@ -1522,7 +1520,6 @@
         #if NOT_EXCLUDED(OP_nth_element)
         DECLARE_CUSTOM_OP(nth_element, 2, 1, false, 0, 0);
         #endif
->>>>>>> 7ee838d3
     }
 }
 
