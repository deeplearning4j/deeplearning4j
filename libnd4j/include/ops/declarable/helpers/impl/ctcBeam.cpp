
/*******************************************************************************
 * Copyright (c) 2021 Deeplearning4j Contributors
 *
 * This program and the accompanying materials are made available under the
 * terms of the Apache License, Version 2.0 which is available at
 * https://www.apache.org/licenses/LICENSE-2.0.
 *
 * Unless required by applicable law or agreed to in writing, software
 * distributed under the License is distributed on an "AS IS" BASIS, WITHOUT
 * WARRANTIES OR CONDITIONS OF ANY KIND, either express or implied. See the
 * License for the specific language governing permissions and limitations
 * under the License.
 *
 * SPDX-License-Identifier: Apache-2.0
 *******************************************************************************/

//
// @author AbdelRauf
//

#include <vector>
#include <limits>
#include <algorithm>
#include <cassert>
#include <numeric>
#include <cmath>
#include <execution/Threads.h>
#include <execution/ThreadPool.h>
#include <helpers/LoopsCoordsHelper.h>
#include <ops/declarable/helpers/ctc.h>

namespace sd {
namespace ops {
namespace helpers {

template <typename T>
struct BeamProb
{
    T total = negative_infinity<T>();
    T non_blank = negative_infinity<T>();
    T blank = negative_infinity<T>(); //log(1)
};


template <typename T, typename T2 = void>
struct DefaultInvalid
{
    static constexpr T value = T();
};


template <typename T>
struct DefaultInvalid<T, typename std::enable_if<std::is_integral<T>::value>::type>
{
    static constexpr T value = static_cast<T>(-1);
};

template <typename T>
struct SequenceNode
{
    //intrusive double links
    SequenceNode<T>* prev = nullptr;
    SequenceNode<T>* next = nullptr;

    //sequence prefix/parent
    SequenceNode<T>* prefix = nullptr;

    T value = DefaultInvalid<T>::value;

    int state = 0;

    void markAsFullyExtended()
    {
        state |= 1;
    }

    void increaseRef()
    {
        //we will have just two copies in bad case. so just or
        state = state | 2;
    }

    void decreaseRef()
    {
        //we will have just two cases in bad case, so just remove that
        state = state & (-2);
    }

    bool safeToRemove()
    {

        if (state & 1) return false;

        decreaseRef();
        //we do not want to remove parent nodes in our case. otherwise just returning state<=1 is ok
        return state == 0;
    }

    bool isFullyExtended() const { return state & 1; }
};

/***
 * Sequence container.
 *
 * NOTE: it is not thread-safe
 *
 * Extend path - O(1)
 * Remove path - O(1)
 * Generating Sequence with backtracking prefix:  O(n)
 *
 * Note: Sequence container is implemented primitively and only usable within this task.
 * As it does not behave as a fully capable tree. some cases should be handled manually
 *
 * Here is special cases that should be handled manually to exploit tree/graph behaviour:
 *
 *   Extending new path value:
 *
 *        To extend the path one need to give path and value and in return get new_path:
 *            new_path = container.extendPath ( path, new_value );
 *
 *        Also note that:
 *        SequenceContainer has already default empty path as a beginning point for paths.
 *        So as an initial node one should use it.
 *           initial_path = container.getEmptyPath();
 *
 *   Adding new path that could be already in container:
 *
 *      Assume we have two paths that can overlap in next step
 *      1st path: node#0() -> node#1(1)                   => generated sequence {},{1}
 *      2nd path: node#0() -> node#1(1) -> node#2(2)      => generated sequence {},{1}, {2}
 *
 *      While extending the first path with value (2). it will be:
 *
 *      node#0() -> node#0(1) -> node#( either new or old)(2)       => generated sequence {},{1}, {2}
 *
 *      For some tasks its not desired to have additional node that will generate the same sequence.
 *      For example:
 *        Assume you wanted to use it as sequence entry in map with just (entry->prefix, entry->value).
 *        so in that case having different paths is not correct and will not be unique in map.
 *
 *      there is not direct way to handle that in our container other than searching.
 *      So one should look for the node with prefix node#1(1) and value(2) and return that node instead of adding new one

 *      Fortunately, for our beam search case:
 *
 *      we need only look for such overlapped cases within the candidates list.
 *      which makes it easy to determine them beforehand while finding and marking overlapped cases. instead of looking for it in SequenceContainer
 *
 *   Removing the same nodes multiple times:
 *        It is fast to remove nodes. As nodes can be stored externally One should follow this rule:
 *
 *        One should not remove the same node twice as it will lead to double free. as Nodes are pointers the same applies to removing a copy
 *
 *        There could be cases where you would like to store copy of nodes. in that cases you can use below method to be able to safely remove:
 *           node should have mutable method named safeToRemove().
 *           Basic implementation will be decreasing reference/copy counts and returning true if it is safe to delete
 *
 *
 */
template <typename T>
<<<<<<< HEAD
class SequenceContainer
=======
 class SequenceContainer
>>>>>>> 475c73df
{
public:
    SequenceContainer() : count_(1)
    {
        empty_path = new SequenceNode<T>();
        current_ = empty_path;
    }

    SequenceContainer(const SequenceContainer& s) = delete;

    SequenceContainer(SequenceContainer&& other) noexcept
    {
        this->current_ = other.current_;
        other.current_ = nullptr;
    }

    SequenceContainer& operator=(const SequenceContainer& other) = delete;

    SequenceContainer& operator=(SequenceContainer&& other) noexcept
    {
        if (this != other)
        {
            clear();
            this->current_ = other.current_;
            this->count_ = other.count_;
            other.current_ = nullptr;
            other.count_ = 0;
        }
        return *this;
    }

    SequenceNode<T>* getEmptyPath()
    {
        return current_;
    }

    SequenceNode<T>* extendPath(SequenceNode<T>* prefix, T value)
    {
        auto new_node = new SequenceNode<T>();

        new_node->value = value;
        new_node->prefix = prefix;
        //add in the holder
        new_node->next = nullptr;
        new_node->prev = current_;
        /*std::cout << "add " << (long long)new_node << std::endl;
        print_seq1(new_node);*/
        if (current_) current_->next = new_node;

        current_ = new_node;
        count_++;
        return new_node;
    }

    void remove(SequenceNode<T>* seq)
    {
        if (seq == nullptr) return;

        if (!seq->safeToRemove()) return;

        SequenceNode<T>* previous = seq->prev;
        SequenceNode<T>* next = seq->next;
        if (previous) previous->next = next;
        if (next) next->prev = previous;

        if (current_ == seq)
        {
            current_ = previous;
        }
        //std::cout << "remove " << (long long)seq << " " << std::endl;
        //print_seq1(seq);
        delete seq;
        count_--;
    }

    static std::vector<T> getSequence(SequenceNode<T>* seq, size_t reserve_size = 1024)
    {
        std::vector<T> ret;
        ret.reserve(reserve_size);
        SequenceNode<T>* backtrack = seq;
        while (backtrack)
        {
            ret.push_back(backtrack->value);
            backtrack = backtrack->prefix;
        }
        if (ret.size() > 1)
        {
            //remove last default node
            ret.pop_back();
            //reverse
            std::reverse(std::begin(ret), std::end(ret));
            return ret;
        }
        return {};
    }

    void clear()
    {
        //destruct all nodes
        SequenceNode<T>* del = current_;
        //int i = 0;
        while (del)
        {
            //++i;
            SequenceNode<T>* temp = del->prev;
            delete del;
            del = temp;
        }
        current_ = nullptr;
        //assert(count_==i);
    }

    ~SequenceContainer()
    {
        clear();
    }

private:
    SequenceNode<T>* current_ = nullptr;

    SequenceNode<T>* empty_path = nullptr;

    int count_ = 0;
};

template <typename T, typename U>
struct BeamEntry
{
    SequenceNode<U>* sequence{};
    BeamProb<T> prob;
};


template <typename T, typename U>
struct BeamEntryEx
{
    BeamEntry<T, U> entry;
    //keep indices for lookUp
    int index_as_child = -1;
    int index_as_parent = -1;
    int children_count = 0;
};

template <typename T, typename U>
struct LookUpEntry
{
    U last_c;  //this is is the same as node->value. just we added for the speed
    SequenceNode<U>* node = nullptr;
    int next_beam_index = -1; //index inside next_beam array
};

template <typename T, typename U>
static bool compare_beam_prob(const BeamEntry<T, U>& i1, const BeamEntry<T, U>& i2)
{
    return (i1.prob.total > i2.prob.total);
}


template <typename T, typename U>
FORCEINLINE T pr(const int c, const BeamProb<T>& beam_prob, const SequenceNode<U>* seq, const T prob)
{
    return seq->value == c ? beam_prob.blank + prob : beam_prob.total + prob;
}

template<bool HasElementStride = false, typename Type, typename IndexType>
 void inner_beam_search(const Type* log_p, const uint64_t inc_p, IndexType* result_sequence, const uint64_t inc_res_seq,
                       const uint64_t max_len_t, Type* result_prob, IndexType* result_seq_length, uint64_t len_t,
                       const uint64_t len_c, const int blank_index, int beam_width, int nbest_len, bool normalize_logits, const uint64_t element_stride = 1L)
{

    using BeamEntryType = BeamEntry<Type, IndexType>;
    using BeamEntryTypeEx = BeamEntryEx<Type, IndexType>;

    if (beam_width < 1) beam_width = 1;
    if (nbest_len > beam_width) nbest_len = beam_width;
    //if len_t is greater than max_len_t truncate it
    len_t = len_t > max_len_t ? max_len_t : len_t;

    SequenceContainer<IndexType> sequence_container;
    BeamEntryType empty;
    empty.prob.blank = 0;
    empty.prob.total = log_sum_exp(empty.prob.blank, empty.prob.non_blank);
    empty.sequence = sequence_container.getEmptyPath();

    //vectors: we will use it as array, here
    std::vector<BeamEntryTypeEx> last_beams;
    std::vector<BeamEntryType> next_beams;
    last_beams.resize(beam_width);
    //as we skip blank indexes the count is beam_width * len_c 
    next_beams.resize(beam_width * len_c);
    last_beams[0].entry = empty;
    last_beams[0].index_as_child = -1;
    last_beams[0].index_as_parent = -1;
    last_beams[0].children_count = 0;
    auto last_beam_size = 1;

    // lookupContainer:
    // it will keep sorted entries. so we will just move and compare the entry
    // in each step there will be overlapped cases
    // the size of overlapped cases in last_beam[0:beam_width]:
    //    as we have beam_width size in each step after sort and pruning
    //    there is at least one item who will not have any parent
    //    and for the rest (beam_width-1) it will check  has_parent_in_container() ? 1 : 0
    //    so maximum size of overlapped pairs is  beam_width-1 

    std::vector<LookUpEntry<Type, IndexType>> lookUp;
    lookUp.resize(beam_width - 1);

    //additional storage to sort overlapped case by classes
    std::vector<std::pair<IndexType, int >> child_class_sorter_help;
    child_class_sorter_help.resize(beam_width - 1);
    Type norm_offset = 0;

    for (uint64_t t = 0; t < len_t; t++)
    {
        auto next_beam_size = 0;
        if (normalize_logits){
            norm_offset = softmax_normalization_term<HasElementStride, Type, IndexType>(log_p, len_c, element_stride);
        }
        for (auto j = 0; j < last_beam_size; j++)
        {
            SequenceNode<IndexType>* seq = last_beams[j].entry.sequence;
            auto& cur_prob = last_beams[j].entry.prob;
            //if len(seq) > 0 then
            const auto log_p_blank = element<HasElementStride>(log_p, blank_index, element_stride);
            Type blank_prob, non_blank_prob;
            //log_p[seq->value] 
            non_blank_prob = seq->value != -1 ? (element<HasElementStride>(log_p, seq->value, element_stride) + cur_prob.non_blank) : negative_infinity<Type>();
            blank_prob = log_p_blank + cur_prob.total;

            if (normalize_logits){
                non_blank_prob = non_blank_prob - norm_offset;
                blank_prob = blank_prob - norm_offset;
            }

            auto look_up_beam_index = -1;

            if (last_beams[j].index_as_child != -1)
            {
                //check entry
                look_up_beam_index = lookUp[last_beams[j].index_as_child].next_beam_index;
            }

            if (look_up_beam_index == -1)
            {
                BeamEntryType entry;
                entry.sequence = seq;
                entry.prob.blank = blank_prob;
                entry.prob.non_blank = non_blank_prob;
                entry.prob.total = log_sum_exp(blank_prob, non_blank_prob);
                next_beams[next_beam_size] = entry;
                //map if its overlapped one. in this case just being child is enough
                if (last_beams[j].index_as_child != -1)
                {
                    lookUp[last_beams[j].index_as_child].next_beam_index = next_beam_size;
                }
                ++next_beam_size;
            }
            else
            {
                //note: here we took as ref &
                auto& entry_prob = next_beams[look_up_beam_index].prob;
                entry_prob.blank = log_sum_exp(entry_prob.blank, blank_prob);
                entry_prob.non_blank = log_sum_exp(entry_prob.non_blank, non_blank_prob);
                entry_prob.total = log_sum_exp(entry_prob.blank, entry_prob.non_blank);
            }
            //check to see if it is overlapped parent
            auto start_index = last_beams[j].index_as_parent;
            auto end_index = last_beams[j].index_as_parent + last_beams[j].children_count;

            for (int c = 0; c < len_c; c++)
            {
                if (c == blank_index) continue;

                const auto prob = element<HasElementStride>(log_p, c, element_stride);//log_p[c];

                non_blank_prob = pr(c, cur_prob, seq, prob);
                if(normalize_logits) non_blank_prob = non_blank_prob - norm_offset;
                //extend by new character 
                auto look_up_beam_index_ex = -1; 
                int found_index = -1;

                //get index within array if its that class index
                if (start_index < end_index && lookUp[start_index].last_c == c){
                        look_up_beam_index_ex = lookUp[start_index].next_beam_index;
                        
                        found_index = start_index;
                        ++start_index; 
                }

                if (look_up_beam_index_ex == -1)
                {
                    BeamEntryType entry;
                    SequenceNode<IndexType>* extended_sequence;
                    if (found_index!=-1)
                    { 
                        extended_sequence = lookUp[found_index].node;
                        //assing next_beam_index for lookup
                        lookUp[found_index].next_beam_index = next_beam_size;
                        extended_sequence->increaseRef();
                    }
                    else {
                        extended_sequence = sequence_container.extendPath(seq, c);
                    }
                    entry.prob.non_blank = non_blank_prob;
                    entry.prob.total = non_blank_prob;
                    entry.sequence = extended_sequence;
                    next_beams[next_beam_size] = entry;

                    ++next_beam_size;
                }
                else
                {
                    auto& entry_prob = next_beams[look_up_beam_index_ex].prob;
                    entry_prob.non_blank = log_sum_exp(entry_prob.non_blank, non_blank_prob);
                    entry_prob.total = log_sum_exp(entry_prob.total, non_blank_prob);
                }
            } //iteration over classes

            //mark it as extended
            seq->markAsFullyExtended();

        } //iteration over  beams

        log_p += inc_p;

        last_beam_size = std::min(next_beam_size, beam_width);
#if !defined(NTH_ELEMENT)
        //sort next beams to get candidates
        std::partial_sort(std::begin(next_beams),
            std::begin(next_beams) + last_beam_size,
            std::begin(next_beams) + next_beam_size, compare_beam_prob<Type, IndexType>);

#else
        std::nth_element(std::begin(next_beams),
            std::begin(next_beams) + last_beam_size,
            std::begin(next_beams) + next_beam_size, compare_beam_prob<Type, IndexType>);

#endif    

        if (t < len_t)
        {
            //copy top beams
            for (int j = 0; j < last_beam_size; j++)
            {
                last_beams[j].entry = next_beams[j];
                last_beams[j].index_as_child = -1;
                last_beams[j].index_as_parent = -1;
                last_beams[j].children_count = 0;
            }

            //delete sequences from the sequence_holder to decrease memory
            for (auto j = beam_width; j < next_beam_size; j++)
            {
                sequence_container.remove(next_beams[j].sequence);
            }

            //check overlapping cases and create lookUp with sorted classes as well
            int look_up_index = 0; 
            for (auto j = 0; j < last_beam_size; j++)
            {
                //if it is not parent node then there is not any need to check
                if (last_beams[j].entry.sequence->isFullyExtended())
                {
                    auto parent_seq=last_beams[j].entry.sequence;
                    int children_count = 0;
                    for (int k = 0; k < last_beam_size; k++)
                    {
                        auto current = last_beams[k].entry.sequence;
                        if (current->prefix == parent_seq)
                        { 
                            child_class_sorter_help[children_count].first = current->value;
                            child_class_sorter_help[children_count].second = k ;
                            ++children_count ;
                        }
                    }

                    if (children_count > 0)
                    {
                
                        //sort by class
                        if(children_count<2){
                            // 
                            if (children_count > 1 && child_class_sorter_help[0].first > child_class_sorter_help[1].first)
                            {
                                std::swap(child_class_sorter_help[0], child_class_sorter_help[1]);
                            }
                        }
                        else
                        {
                            std::sort(std::begin(child_class_sorter_help), std::begin(child_class_sorter_help) + children_count,
                                [](const std::pair<int, int>& left, const std::pair<int, int>& right) {
                                    return left.first < right.first;
                                });
                        }
                        last_beams[j].index_as_parent = look_up_index;
                        last_beams[j].children_count = children_count;

                        for (int l = 0; l < children_count; l++)
                        {
                            
                            int c = child_class_sorter_help[l].first;
                            int k = child_class_sorter_help[l].second;
                            //std::cout << c <<" , " << k << std::endl;
                            last_beams[k].index_as_child = look_up_index;
                            auto seq = last_beams[k].entry.sequence;
                            lookUp[look_up_index].last_c = c;
                            lookUp[look_up_index].node = seq;
                            lookUp[look_up_index].next_beam_index = -1;
                            //next one
                            ++look_up_index;
                        }
                    }//add sorted lookUps

                }
            } //overlap_direction identified to speed up lookUp
            
        }
        
    }//iterate over t
#if defined(NTH_ELEMENT)
    //use sort  for n elements as only nth_element was used
    std::sort(std::begin(next_beams), std::begin(next_beams) + last_beam_size, compare_beam_prob<Type, IndexType>);
#endif
    //store nbest results
    if (nbest_len <= last_beam_size) {
        for (int j = 0; j < nbest_len; j++)
        {
            auto top = next_beams[j];
            auto result_vector = SequenceContainer<IndexType>::getSequence(top.sequence, len_t);
            const auto seq_size = result_vector.size();

            result_prob[j] = top.prob.total;
            result_seq_length[j] = seq_size;
            //copy sequence
            for (auto s = 0; s < seq_size; s++)
            {
                result_sequence[s] = result_vector[s];
            }

            result_sequence += inc_res_seq;

        }
    }
    else
    {
        for (int j = 0; j < nbest_len; j++)
        {
            result_prob[j] = negative_infinity<Type>();
            result_seq_length[j] = 0;;
        }
    }
    return;
}

template<typename Type, typename IndexType = int>
 void
beamSearch_(const NDArray& logit, const NDArray& sequence_length, NDArray& result_sequences, NDArray& result_probs, NDArray& result_sequences_length, int blank_index, int beam_width, int nbest_len, bool normalize_logits )
{

    const auto shapes = logit.shapeOf();
    const auto strides = logit.stridesOf();
    const auto rank = logit.rankOf();

    uint64_t element_stride_t = 1;

    //checks before
    if (rank < 2) return;
    auto batch_len = rank > 2 ? shapes[0] : 1;
    auto max_len_t = shapes[rank - 2];
    auto len_c = shapes[rank - 1];

    if (len_c < 1 || max_len_t < 1) return;
    //defaulting blankIndex to the last class if its incorrect or -1
    if (blank_index > len_c || blank_index < 0) blank_index = static_cast<int>(len_c) - 1;

    //strides
    auto batch_stride = rank > 2 ? strides[0] : 0;
    auto inc_p = strides[rank - 2];
    auto element_stride = logit.stridesOf()[rank - 1];

#if defined(ASSERT_INNER)
    //result_probs should be [batch_len, nbest_len]
    assert(result_probs.ews() == 1 && result_probs.rankOf() == 2 && result_probs.shapeOf()[0] == batch_len && result_probs.shapeOf()[1] == nbest_len);
    //result sequence should be [batch_len, nbest_len,  max_len_t]
    assert(result_sequences.ews() == 1 && result_sequences.rankOf() == 3 && result_sequences.shapeOf()[0] == batch_len && result_sequences.shapeOf()[1] == nbest_len
            && result_sequences.shapeOf()[2] == max_len_t);
#endif
    //as ctcBeam search runs on Cpu we should make NdArray buffers available on the host side as well
    NDArray::preparePrimaryUse({&result_sequences, &result_probs, &result_sequences_length}, {&sequence_length, &logit});

    auto logits_ptr = logit.bufferAsT<Type>();
    auto result_seq_ptr = result_sequences.bufferAsT<IndexType>();
    auto result_probs_ptr = result_probs.bufferAsT<Type>();
    auto result_seq_length_ptr = result_sequences_length.bufferAsT<IndexType>();
    const IndexType* len_t_ptr = nullptr;
    if (sequence_length.rankOf() == 1 && sequence_length.shapeOf()[0] == batch_len)
    {
        len_t_ptr = sequence_length.bufferAsT<IndexType>();
        element_stride_t = sequence_length.stridesOf()[0];
    }
    const auto  batch_stride_res = result_sequences.stridesOf()[0];
    const auto  inc_res = result_sequences.stridesOf()[1];
    const auto  batch_stride_res_prob = result_probs.stridesOf()[0];
    const auto  batch_stride_res_seq_length = result_sequences_length.stridesOf()[0];
    auto func = [max_len_t, len_c, batch_stride, inc_p, element_stride, element_stride_t, logits_ptr, len_t_ptr, blank_index, beam_width, normalize_logits,
        nbest_len, result_seq_ptr, result_seq_length_ptr, result_probs_ptr, batch_stride_res, inc_res, batch_stride_res_prob, batch_stride_res_seq_length]
        (uint64_t thread_id, int64_t start, int64_t stop, int64_t increment) -> void
    {

        auto ptr = logits_ptr + start * batch_stride;

        if (element_stride == 1)
        {
            //choose ews one
            for (auto b = start; b < stop; b += increment)
            {
                auto prob_ptr = &(result_probs_ptr[b * batch_stride_res_prob]);
                auto seq_length_ptr = &(result_seq_length_ptr[b * batch_stride_res_seq_length]);
                auto seq_ptr = &(result_seq_ptr[b * batch_stride_res]);

                auto len_t = len_t_ptr ? len_t_ptr[b * element_stride_t] : max_len_t;
                inner_beam_search<false, Type, IndexType>(ptr, inc_p, seq_ptr, inc_res, max_len_t, prob_ptr, seq_length_ptr, len_t, len_c, blank_index, beam_width, nbest_len, normalize_logits);

                ptr += batch_stride;

            }
        }
        else
        {
            // element with stride case 
            for (auto b = start; b < stop; b += increment)
            {
                auto prob_ptr = &(result_probs_ptr[b * batch_stride_res_prob]);
                auto seq_length_ptr = &(result_seq_length_ptr[b * batch_stride_res_seq_length]);
                auto seq_ptr = &(result_seq_ptr[b * batch_stride_res]);

                auto len_t = len_t_ptr ? len_t_ptr[b * element_stride_t] : max_len_t;
                inner_beam_search<false, Type, IndexType>(ptr, inc_p, seq_ptr, inc_res, max_len_t, prob_ptr, seq_length_ptr, len_t, len_c, blank_index, beam_width, nbest_len, normalize_logits, element_stride);

                ptr += batch_stride;
            }
        }
    };
    samediff::Threads::parallel_for(func, 0, batch_len, 1);

    NDArray::registerPrimaryUse({&result_sequences, &result_probs, &result_sequences_length}, {&sequence_length, &logit});
    return;
}

 void beamSearch(const NDArray& logit, const NDArray& sequence_length, NDArray& result_sequences, NDArray& result_probs, NDArray& result_sequences_length, int blank_index, int beam_width , int nbest_len, bool normalize_logits = true){

    BUILD_DOUBLE_SELECTOR(logit.dataType(), result_sequences.dataType(), beamSearch_, (logit, sequence_length, result_sequences, result_probs, result_sequences_length, blank_index, beam_width , nbest_len, normalize_logits), FLOAT_TYPES, INDEXING_TYPES);
}


BUILD_DOUBLE_TEMPLATE(template ND4J_LOCAL void beamSearch_, (const NDArray& logit, const NDArray& sequence_length, NDArray& result_sequences, NDArray& result_probs, NDArray& result_sequences_length, int blank_index, int beam_width , int nbest_len, bool normalize_logits), FLOAT_TYPES, INDEXING_TYPES);

}}}<|MERGE_RESOLUTION|>--- conflicted
+++ resolved
@@ -159,11 +159,7 @@
  *
  */
 template <typename T>
-<<<<<<< HEAD
 class SequenceContainer
-=======
- class SequenceContainer
->>>>>>> 475c73df
 {
 public:
     SequenceContainer() : count_(1)
