--- conflicted
+++ resolved
@@ -110,11 +110,7 @@
         *b = bb + m;
     }
 
-<<<<<<< HEAD
-    void _adjust_saturation(graph::LaunchContext* context, NDArray *input, NDArray *output, NDArray *delta, bool isNHWC);
-=======
-    void adjust_saturation(NDArray *input, NDArray *output, NDArray *delta, bool isNHWC);
->>>>>>> f4f749f5
+    void adjust_saturation(graph::LaunchContext* context, NDArray *input, NDArray *output, NDArray *delta, bool isNHWC);
 }
 }
 }