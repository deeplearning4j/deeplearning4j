--- conflicted
+++ resolved
@@ -209,33 +209,10 @@
     BUILD_SINGLE_TEMPLATE(template void randomShuffle_, (NDArray& input, NDArray& output, nd4j::random::RandomBuffer& rng, const bool isInplace), LIBND4J_TYPES);
 
 
-<<<<<<< HEAD
-    const int rank = output.rankOf();
-    const int rankBorder = rank - 1;
-    std::vector<int> dimsToExclude(rankBorder);
-    std::iota(dimsToExclude.begin(), dimsToExclude.end(), 0);             // fill with 0, 1, ... rank-1
-    //dimsToExclude.pop_back();
-
-    Nd4jLong numLeft    = paddings.e<Nd4jLong>(rankBorder, 0);
-    Nd4jLong numRight   = paddings.e<Nd4jLong>(rankBorder, 1);
-    Nd4jLong inDimSize  = input.sizeAt(rankBorder);
-    Nd4jLong outDimSize = output.sizeAt(rankBorder);
-
-    std::vector<std::vector<Nd4jLong>> outIdx = { std::vector<Nd4jLong>(2 * rank), {numLeft, numLeft + inDimSize}, {0, numLeft}, {numLeft + inDimSize, outDimSize} };
-
-    for(int i = 0; i < rankBorder; ++i) {
-        outIdx[0][2*i]     = paddings.e<Nd4jLong>(i, 0);
-        outIdx[0][2*i + 1] = outIdx[0][2*i] + input.sizeAt(i);
-    }
-    outIdx[0][2*rank-1] = outIdx[0][2*rank-2] = 0;
-
-    // ***** populate innermost sub-arrays firstly ***** //
-=======
-
-
-
-
->>>>>>> 792caf6e
+
+
+
+
 
 
 //////////////////////////////////////////////////////////////////////////
@@ -251,59 +228,43 @@
     const Nd4jLong* zStride = output.stridesOf();
 
     const int rank = input.rankOf();  // both input and output have the same rank
-    const int rankMinusOne = rank - 1;    
+    const int rankMinusOne = rank - 1;
 
     const auto zLen = output.lengthOf();
 
     std::vector<Nd4jLong> coords(rank);  // we use the same coordinates storage both for input and output since their ranks are the same
-    
+
     if(mode == 0) { // CONSTANT case
 
         const T padVal = padValue.e<T>(0);
 
         PRAGMA_OMP_PARALLEL_FOR_ARGS(firstprivate(coords))
-        for(uint i = 0; i < zLen; ++i) {    
-        
-            shape::index2coords(rank, zShape, i, zLen, coords.data());            
+        for(uint i = 0; i < zLen; ++i) {
+
+            shape::index2coords(rank, zShape, i, zLen, coords.data());
             const auto zOffset = shape::getOffset(0, zShape, zStride, coords.data(), rank);
-    
+
             bool within = true;
             for(int j = rankMinusOne; j >= 0; --j) {
                 if(xShape[j] == zShape[j]) continue;
-                const auto left = paddings.e<Nd4jLong>(j, 0);                    
+                const auto left = paddings.e<Nd4jLong>(j, 0);
                 if(coords[j] < left || coords[j] >= left + xShape[j]) {within = false; break;}
                 else                                                  {coords[j] = coords[j] - left;}
-            }                            
-
-            if(within)                 
-                z[zOffset] = x[shape::getOffset(0, xShape, xStride, coords.data(), rank)];            
-            else 
+            }
+
+            if(within)
+                z[zOffset] = x[shape::getOffset(0, xShape, xStride, coords.data(), rank)];
+            else
                 z[zOffset] = padVal;
         }
     }
     else {  // REFLECT and SYMMETRIC cases
-        
+
         const Nd4jLong shift1 = mode == 1 ? 0 : 1;         // REFLECT : SYMMETRIC
-        const Nd4jLong shift2 = mode == 1 ? 2 : 1;         // REFLECT : SYMMETRIC        
-
-<<<<<<< HEAD
-    // ***** fill rest of outer sub-arrays ***** //
-    std::vector<Nd4jLong> outIdxInner(2, 0);
-    std::vector<Nd4jLong> outIdxOuter(2, 0);
-
-    for(int i = rankBorder - 1; i >= 0; --i) {
-
-        dimsToExclude.pop_back();
-
-        outIdxInner.push_back(0), outIdxInner.push_back(0);
-        outIdxOuter.push_back(0), outIdxOuter.push_back(0);
-
-        Nd4jLong numLeft  = paddings.e<Nd4jLong>(i, 0);
-        Nd4jLong numRight = paddings.e<Nd4jLong>(i, 1);
-=======
+        const Nd4jLong shift2 = mode == 1 ? 2 : 1;         // REFLECT : SYMMETRIC
+
         PRAGMA_OMP_PARALLEL_FOR_ARGS(firstprivate(coords))
-        for(uint i = 0; i < zLen; ++i) {    
->>>>>>> 792caf6e
+        for(uint i = 0; i < zLen; ++i) {
 
             shape::index2coords(rank, zShape, i, zLen, coords.data());
             const auto zOffset = shape::getOffset(0, zShape, zStride, coords.data(), rank);
@@ -312,10 +273,10 @@
 
                 if(xShape[j] == zShape[j]) continue;
                 coords[j] = coords[j] - paddings.e<Nd4jLong>(j, 0);                             // are ready to fill middle (within input dimension range)
-                if(coords[j] < 0)               coords[j] = -coords[j] - shift1;                // means fill from left                    
+                if(coords[j] < 0)               coords[j] = -coords[j] - shift1;                // means fill from left
                 else if(coords[j] >= xShape[j]) coords[j] = 2 * xShape[j] - coords[j] - shift2; // means fill from right
             }
-    
+
             const auto xOffset = shape::getOffset(0, xShape, xStride, coords.data(), rank);
             z[zOffset] = x[xOffset];
         }
@@ -386,7 +347,7 @@
 //     std::vector<Nd4jLong> outIdxInner(2, 0);
 //     std::vector<Nd4jLong> outIdxOuter(2, 0);
 
-//     for(int i = rank - 2; i >= 0; --i) {
+//     for(int i = rankBorder - 1; i >= 0; --i) {
 
 //         dimsToExclude.pop_back();
 
