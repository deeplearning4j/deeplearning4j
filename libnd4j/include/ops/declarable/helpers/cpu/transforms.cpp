--- conflicted
+++ resolved
@@ -598,14 +598,6 @@
     
         // first case: indices consist of only one scalar
         if(indices->isScalar()) {
-<<<<<<< HEAD
-            std::vector<int> dimensions = ShapeUtils::evalDimsToExclude(input->rankOf(), {axis});
-            shape::TAD tad(input->getShapeInfo(), dimensions.data(), dimensions.size());
-            tad.createTadOnlyShapeInfo();
-            tad.createOffsets();
-            auto tadArr = NDArray(reinterpret_cast<void *>(reinterpret_cast<T*>(input->getBuffer()) + tad.tadOffsets[indices->e<Nd4jLong>(0)]), tad.tadOnlyShapeInfo, output->getContext());
-            output->assign(&tadArr);
-=======
             if(input->rankOf() <= 1){
                 //For scalar indices, rank 0 or 1 input: can't do tensor along dimension 0 as this is whole array... instead, we want to get a scalar
 				auto idx = indices->e<Nd4jLong>(0);
@@ -616,29 +608,28 @@
                 shape::TAD tad(input->getShapeInfo(), dimensions.data(), dimensions.size());
                 tad.createTadOnlyShapeInfo();
                 tad.createOffsets();
-                auto tadArr = NDArray(reinterpret_cast<void *>(reinterpret_cast<T*>(input->getBuffer()) + tad.tadOffsets[indices->e<Nd4jLong>(0)]), tad.tadOnlyShapeInfo, output->getWorkspace());
+                auto tadArr = NDArray(reinterpret_cast<void *>(reinterpret_cast<T*>(input->getBuffer()) + tad.tadOffsets[indices->e<Nd4jLong>(0)]), tad.tadOnlyShapeInfo, output->getContext());
                 output->assign(&tadArr);
 			}
->>>>>>> cd8f9db5
         }
         else if (input->rankOf() == 1 && indices->isVector()) {
             // special case
 #pragma omp parallel for if(indices->lengthOf() > Environment::getInstance()->elementwiseThreshold()) schedule(guided)     
             for (int e = 0; e < indices->lengthOf(); e++)
                 output->p(e, input->e<T>(indices->e<Nd4jLong>(e)));
-        }        
-        else {   
-            
-            std::vector<int> dimsOut(indices->rankOf());            
+        }
+        else {
+
+            std::vector<int> dimsOut(indices->rankOf());
             std::iota(dimsOut.begin(), dimsOut.end(), axis);   // fill with axis, axis+1, ... indices->rankOf()-1
-            const Nd4jLong numOfSubArrs = ShapeUtils::getNumOfSubArrs(output->getShapeInfo(), dimsOut);            
-#pragma omp parallel for if(numOfSubArrs > Environment::getInstance()->elementwiseThreshold()) schedule(guided)             
+            const Nd4jLong numOfSubArrs = ShapeUtils::getNumOfSubArrs(output->getShapeInfo(), dimsOut);
+#pragma omp parallel for if(numOfSubArrs > Environment::getInstance()->elementwiseThreshold()) schedule(guided)
             for(int i = 0; i < numOfSubArrs; ++i) {
                 NDArray subArrOut = (*output)(i, dimsOut);
                 NDArray subArrIn  = (*input)(indices->e<Nd4jLong>(i), {axis});
                 subArrOut.assign(subArrIn);
-            }            
-        }        
+            }
+        }
     } 
     else {
         
@@ -647,12 +638,12 @@
                 throw std::runtime_error("helpers::gather function: some of input indexes is larger than corresponding shape of input array !");
 
         // we only allow scalar/vector case here
-        if (numOfIntArgs == 2) { // scalar case            
+        if (numOfIntArgs == 2) { // scalar case
             output->assign((*input)(intArgs[1], {axis}));
-        } 
+        }
         else { // vector case
             const Nd4jLong numOfSubArrs = ShapeUtils::getNumOfSubArrs(output->getShapeInfo(), {axis});
-#pragma omp parallel for if(numOfSubArrs > Environment::getInstance()->elementwiseThreshold()) schedule(guided)             
+#pragma omp parallel for if(numOfSubArrs > Environment::getInstance()->elementwiseThreshold()) schedule(guided)
             for(int i = 0; i < numOfSubArrs; ++i) {
                 NDArray subArrOut = (*output)(i, {axis});
                 NDArray subArrIn  = (*input)(intArgs[i+1], {axis});
@@ -1097,13 +1088,13 @@
         const Nd4jLong inLen         = input.lengthOf();
         const auto leftSide          = paddings.e<Nd4jLong>(0);
         const auto leftSideCorrected = leftSide - reflBorder;
-        const Nd4jLong len           = 2*(inLen-1) + leftSide + reflBorder;        
+        const Nd4jLong len           = 2*(inLen-1) + leftSide + reflBorder;
 
         for(int i = 0; i < outLen; ++i) {
-            
-            if (i < leftSide)                                   // left side 
-                output.p(i, input.e<T>(leftSideCorrected - i));            
-            
+
+            if (i < leftSide)                                   // left side
+                output.p(i, input.e<T>(leftSideCorrected - i));
+
             else if(i >= leftSide && i < leftSide + inLen)      // middle
                 output.p(i, input.e<T>(i - leftSide));
             
