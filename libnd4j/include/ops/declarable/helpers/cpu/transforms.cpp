--- conflicted
+++ resolved
@@ -1148,12 +1148,8 @@
 
     if(isOutputVector || axis == 0) {
 
-<<<<<<< HEAD
         bool allVectorsOrScalars = true;
         const uint outEws = isOutputVector ? output.stridesOf()[outDim] : output.ews();
-=======
-    if(allC && allVectors && output.ordering() == 'c') {
->>>>>>> 9147f115
         
         std::vector<int> nonUnityDim(numOfArrs);
         std::vector<Nd4jLong> zOffset(numOfArrs);
@@ -1203,7 +1199,7 @@
         indices[i][2 * axis + 1] = indices[i-1][2 * axis + 1] + inArrs[i]->sizeAt(axis);      // index end with (excluding)
     }
 
-    // PRAGMA_OMP_PARALLEL_FOR_SIMD
+    PRAGMA_OMP_PARALLEL_FOR_SIMD
     for(int i = 0; i < numOfArrs; ++i) {
         auto temp = output(indices[i], true);
         nd4j::TransformLoops<T,T,T>::template loopXZ<simdOps::Assign<T,T>, false>(inArrs[i]->bufferAsT<T>(), inArrs[i]->getShapeInfo(), temp.bufferAsT<T>(), temp.getShapeInfo(), nullptr);
