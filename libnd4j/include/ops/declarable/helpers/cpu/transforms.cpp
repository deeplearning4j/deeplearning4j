--- conflicted
+++ resolved
@@ -759,7 +759,6 @@
 }
 
 //////////////////////////////////////////////////////////////////////////
-<<<<<<< HEAD
 template<typename T>
 void concat(const std::vector<NDArray<T>*>& inArrs, NDArray<T>& output, const int axis) {
 
@@ -771,43 +770,45 @@
 
     // take into account indices for first array
     indices[2 * axis + 1] = inArrs[0]->sizeAt(axis);
-    
+
     // loop through the rest of input arrays
     for(int i = 1; i < numOfArrs; ++i) {
         indices[i * rank2 + 2 * axis]     = indices[2 * axis + 1 + (i-1) * rank2];                                // index start from
         indices[i * rank2 + 2 * axis + 1] = indices[2 * axis + 1 + (i-1) * rank2] + inArrs[i]->sizeAt(axis);      // index end with (excluding)
-    }    
-
-// #pragma omp parallel for if(numOfArrs > Environment::getInstance()->elementwiseThreshold()) schedule(guided)        
+    }
+
+// #pragma omp parallel for if(numOfArrs > Environment::getInstance()->elementwiseThreshold()) schedule(guided)
 #pragma omp parallel for schedule(guided)
-    for(int i = 0; i < numOfArrs; ++i) {        
+    for(int i = 0; i < numOfArrs; ++i) {
         NDArray<T> temp = output((indices + i * rank2), true);
         temp.assign(inArrs[i]);
     }
-    
-    
+
+
     delete []indices;
-=======
+}
+
+//////////////////////////////////////////////////////////////////////////
 template <typename T>
 void tileBP(const NDArray<T>& gradO /*input*/, NDArray<T>& gradI /*output*/, const std::vector<Nd4jLong> reps) {
-    
+
     T* gradIBuff      = gradI.getBuffer();
     const T* gradOBuff      = gradO.getBuffer();
     const Nd4jLong gradILen = gradI.lengthOf();
-    const Nd4jLong gradOLen = gradO.lengthOf();  // gradOLen >= gradILen    
+    const Nd4jLong gradOLen = gradO.lengthOf();  // gradOLen >= gradILen
     const Nd4jLong gradIEWS = nd4j::math::nd4j_abs<Nd4jLong>(gradI.ews());
     const Nd4jLong gradOEWS = gradO.ews();
 
     // initial zeroing of gradI content
     if(gradIEWS == 1)
         memset(gradIBuff, 0, gradILen * sizeof(T));
-    else 
+    else
 #pragma omp parallel for schedule(static) proc_bind(close)
-        for (int i = 0; i < gradILen * gradIEWS; i += gradIEWS) 
+        for (int i = 0; i < gradILen * gradIEWS; i += gradIEWS)
             gradIBuff[i] = static_cast<T>(0.f);
 
-    
-    if(gradO.ordering() == 'c' && gradOEWS == 1) {           
+
+    if(gradO.ordering() == 'c' && gradOEWS == 1) {
 #pragma omp parallel for simd if(gradOLen > Environment::getInstance()->elementwiseThreshold()) schedule(guided)
         for(Nd4jLong i=0;  i<gradOLen; ++i)
             gradI(shape::subArrayIndex(gradO.getShapeInfo(), gradI.getShapeInfo(), i)) += gradOBuff[i];
@@ -828,7 +829,6 @@
             gradI(shape::subArrayIndex(gradO.getShapeInfo(), gradI.getShapeInfo(), i)) += gradOBuff[shape::getOffset(0, gradOShape, gradOStrides, idx, gradORank)];
         }
     }
->>>>>>> 62856769
 }
 
 
@@ -901,15 +901,13 @@
 template void mirrorPad<float16>(const NDArray<float16>& input, const NDArray<float16>& paddings, NDArray<float16>& output, const int mode);
 template void mirrorPad<double>(const NDArray<double>& input, const NDArray<double>& paddings, NDArray<double>& output, const int mode);
 
-<<<<<<< HEAD
+template void tileBP<float>(const NDArray<float>& gradO, NDArray<float>& gradI, const std::vector<Nd4jLong> reps);
+template void tileBP<float16>(const NDArray<float16>& gradO, NDArray<float16>& gradI, const std::vector<Nd4jLong> reps);
+template void tileBP<double>(const NDArray<double>& gradO, NDArray<double>& gradI, const std::vector<Nd4jLong> reps);
+
 template void concat<float>(const std::vector<NDArray<float>*>& inArrs, NDArray<float>& output, const int axis);
 template void concat<float16>(const std::vector<NDArray<float16>*>& inArrs, NDArray<float16>& output, const int axis);
 template void concat<double>(const std::vector<NDArray<double>*>& inArrs, NDArray<double>& output, const int axis);
-=======
-template void tileBP<float>(const NDArray<float>& gradO, NDArray<float>& gradI, const std::vector<Nd4jLong> reps);
-template void tileBP<float16>(const NDArray<float16>& gradO, NDArray<float16>& gradI, const std::vector<Nd4jLong> reps);
-template void tileBP<double>(const NDArray<double>& gradO, NDArray<double>& gradI, const std::vector<Nd4jLong> reps);
->>>>>>> 62856769
 
 }
 }
