/*******************************************************************************
 * Copyright (c) 2015-2018 Skymind, Inc.
 *
 * This program and the accompanying materials are made available under the
 * terms of the Apache License, Version 2.0 which is available at
 * https://www.apache.org/licenses/LICENSE-2.0.
 *
 * Unless required by applicable law or agreed to in writing, software
 * distributed under the License is distributed on an "AS IS" BASIS, WITHOUT
 * WARRANTIES OR CONDITIONS OF ANY KIND, either express or implied. See the
 * License for the specific language governing permissions and limitations
 * under the License.
 *
 * SPDX-License-Identifier: Apache-2.0
 ******************************************************************************/

//
// @author Yurii Shyrma (iuriish@yahoo.com), created on 20.04.2018
//


#include <ops/declarable/helpers/transforms.h>
#include <array/ResultSet.h>
#include <helpers/ShapeUtils.h>
#include <numeric>
#include <NDArrayFactory.h>
#include <helpers/TAD.h>
#include <helpers/ConstantTadHelper.h>
#include <Loops.h>

namespace nd4j 	  {
namespace ops 	  {
namespace helpers {



//////////////////////////////////////////////////////////////////////////
void triu(graph::LaunchContext* context, const NDArray& input, NDArray& output, const int diagonal) {

    const int rank = input.rankOf();
    
    switch(rank) {

        case 1:
            for(int i = 0; i < output.sizeAt(0); ++i)
                output({i, i+1, 0,0}).assign(input);
            output.setValueInDiagMatrix(0., diagonal-1, 'l');    
            break;

        case 2:
            output.assign(input);
            output.setValueInDiagMatrix(0., diagonal-1, 'l');    
            break;

        default: 
            auto inTads  = input.allTensorsAlongDimension({rank-2, rank-1});
            auto outTads = output.allTensorsAlongDimension({rank-2, rank-1});

            for(int i = 0; i < inTads->size(); ++i) {
                auto inSubArr = inTads->at(i);
                auto outSubArr = outTads->at(i);
                outSubArr->assign(inSubArr);
                outSubArr->setValueInDiagMatrix(0., diagonal-1, 'l');
            }
            delete inTads;
            delete outTads;
    }
}


//////////////////////////////////////////////////////////////////////////
template <typename T>
static void triuBP_(graph::LaunchContext* context, const NDArray& input, const NDArray& gradO, NDArray& gradI, const int diagonal) {

    auto dOdI = NDArray(&gradO);                // dO/dI
<<<<<<< HEAD
    helpers::triu(context, input, dOdI, diagonal);
=======
    helpers::triu(input, dOdI, diagonal);
    int dLen = dOdI.lengthOf();
>>>>>>> 43c553a0

    PRAGMA_OMP_PARALLEL_FOR_IF(dLen > Environment::getInstance()->elementwiseThreshold())
    for(int i = 0; i < dLen; ++i) {
        if(dOdI.e<T>(i) != (T)0.f)
            dOdI.p(i,  T(1.f));
    }

    // FIXME: !!!
    gradI.assign(dOdI * gradO);                          // chain rule: dLoss/dI = dO/dI * dLoss/dO 
}

    void triuBP(graph::LaunchContext* context, const NDArray& input, const NDArray& gradO, NDArray& gradI, const int diagonal) {
        BUILD_SINGLE_SELECTOR(gradO.dataType(), triuBP_, (context, input, gradO, gradI, diagonal), LIBND4J_TYPES);
    }


BUILD_SINGLE_TEMPLATE(template void triuBP_, (graph::LaunchContext* context, const NDArray& input, const NDArray& gradO, NDArray& gradI, const int diagonal), LIBND4J_TYPES);

//////////////////////////////////////////////////////////////////////////
template <typename T>
static void trace_(const NDArray& input, NDArray& output) {

    const int inRank = input.rankOf();

    auto setOfSubArrs = input.allTensorsAlongDimension({inRank-2, inRank-1});

    PRAGMA_OMP_PARALLEL_FOR_IF(setOfSubArrs->size() > Environment::getInstance()->tadThreshold())
    for(int i = 0; i < setOfSubArrs->size(); ++i)
        output.p(i, setOfSubArrs->at(i)->getTrace());

    delete setOfSubArrs;
}

    void trace(graph::LaunchContext* context, const NDArray& input, NDArray& output) {
        BUILD_SINGLE_SELECTOR(input.dataType(), trace_, (input, output), LIBND4J_TYPES);
    }

    BUILD_SINGLE_TEMPLATE(template void trace_, (const NDArray& input, NDArray& output), LIBND4J_TYPES);

//////////////////////////////////////////////////////////////////////////
template <typename T>
void randomShuffle_(NDArray& input, NDArray& output, nd4j::random::RandomBuffer& rng, const bool isInplace) {

    // check edge cases first
    int temp;
    const int firstDim = input.sizeAt(0);    
    if(input.lengthOf() == 1 || firstDim == 1) {
        
        if(!isInplace)
            output.assign(input);
    } 
    else if (input.isVector() || shape::isLikeVector(input.getShapeInfo(), temp)) {
                
        // apply Fisher-Yates shuffle 
        if(isInplace) {
            PRAGMA_OMP_PARALLEL_FOR_IF((firstDim-1) > Environment::getInstance()->tadThreshold())
            for(int i = firstDim-1; i > 0; --i) {
                int r = rng.nextInt(0, i);
                if(i == r)
                    continue;
                T _e0 = input.e<T>(i);
                T _e1 = input.e<T>(r);
                //math::nd4j_swap<T>(input(i), input(r));
                input.p<T>(i, _e1);
                input.p<T>(r, _e0);
            }        
        }
        else {        
            std::vector<int> indices(firstDim);        
            std::iota(indices.begin(), indices.end(), 0);        
            output.p<T>(Nd4jLong(0), input.e<T>(0));
            PRAGMA_OMP_PARALLEL_FOR_IF((firstDim-1) > Environment::getInstance()->tadThreshold())
            for(int i = firstDim-1; i > 0; --i) {
                int r = rng.nextInt(0, i);
                output.p(i, input.e<T>(indices[r]));
                if(i == r)
                    continue;

                output.p(r, input.e<T>(indices[i]));
                math::nd4j_swap<int>(indices[i], indices[r]);
            }           
            rng.rewindH(firstDim-1);
        }
    }
    else {
            
        // evaluate sub-arrays list of input array through all dimensions excluding first one
        std::vector<int> dimensions = ShapeUtils::evalDimsToExclude(input.rankOf(), {0});
        auto subArrsListIn = input.allTensorsAlongDimension(dimensions);

        // apply Fisher-Yates shuffle
        if(isInplace) {
            PRAGMA_OMP_PARALLEL_FOR_IF((firstDim-1) > Environment::getInstance()->elementwiseThreshold())
            for(int i = firstDim-1; i > 0; --i) {
                int r = rng.nextInt(0, i);
                if(i == r)
                    continue;
                subArrsListIn->at(i)->swapUnsafe(*subArrsListIn->at(r));
            }        
        }
        else {
            // evaluate sub-arrays list of output array through all dimensions excluding first one        
            auto subArrsListOut = output.allTensorsAlongDimension(dimensions);
            std::vector<int> indices(firstDim);        
            std::iota(indices.begin(), indices.end(), 0);        
            bool isZeroShuffled = false;
            PRAGMA_OMP_PARALLEL_FOR_IF((firstDim-1) > Environment::getInstance()->tadThreshold())
            for(int i = firstDim-1; i > 0; --i) {
                int r = rng.nextInt(0, i);
                subArrsListOut->at(i)->assign(subArrsListIn->at(indices[r]));
                if(r == 0)
                    isZeroShuffled = true;
                if(i == r)
                    continue;
                subArrsListOut->at(r)->assign(subArrsListIn->at(indices[i]));
                math::nd4j_swap<int>(indices[i], indices[r]);
            }           
            if(!isZeroShuffled)
                subArrsListOut->at(0)->assign(subArrsListIn->at(0));
            delete subArrsListOut;
        }
        rng.rewindH(firstDim-1);
        delete subArrsListIn;
    }

}

    void randomShuffle(graph::LaunchContext* context, NDArray& input, NDArray& output, nd4j::random::RandomBuffer& rng, const bool isInplace) {
        BUILD_SINGLE_SELECTOR(input.dataType(), randomShuffle_, (input, output, rng, isInplace), LIBND4J_TYPES);
    }

    BUILD_SINGLE_TEMPLATE(template void randomShuffle_, (NDArray& input, NDArray& output, nd4j::random::RandomBuffer& rng, const bool isInplace), LIBND4J_TYPES);

//////////////////////////////////////////////////////////////////////////
template<typename T>
void pad_(const int mode, const NDArray& input, const NDArray& paddings, NDArray& output, NDArray const& padValue) {

    const int rank = output.rankOf();
    const int rankBorder = rank - 1;
    std::vector<int> dimsToExclude(rankBorder);
    std::iota(dimsToExclude.begin(), dimsToExclude.end(), 0);             // fill with 0, 1, ... rank-1
    //dimsToExclude.pop_back();

    Nd4jLong numLeft    = paddings.e<Nd4jLong>(rankBorder, 0);
    Nd4jLong numRight   = paddings.e<Nd4jLong>(rankBorder, 1);
    Nd4jLong inDimSize  = input.sizeAt(rankBorder);
    Nd4jLong outDimSize = output.sizeAt(rankBorder);

    std::vector<std::vector<Nd4jLong>> outIdx = { std::vector<Nd4jLong>(2 * rank), {numLeft, numLeft + inDimSize}, {0, numLeft}, {numLeft + inDimSize, outDimSize} };

    for(int i = 0; i < rankBorder; ++i) {
        outIdx[0][2*i]     = paddings.e<Nd4jLong>(i, 0);
        outIdx[0][2*i + 1] = outIdx[0][2*i] + input.sizeAt(i);
    }
    outIdx[0][2*rank-1] = outIdx[0][2*rank-2] = 0;

    // ***** populate innermost sub-arrays firstly ***** //


    Nd4jLong startL = mode == 1 ? 1 : 0;                            // REFLECT or SYMMETRIC
    Nd4jLong startR = mode == 1 ? inDimSize-2 : inDimSize-1;        // REFLECT or SYMMETRIC

    Nd4jLong numOfSubArrs = ShapeUtils::getNumOfSubArrs(input.getShapeInfo(), dimsToExclude);

    NDArray outSubArr0 = output(outIdx[0], true);

    PRAGMA_OMP_PARALLEL_FOR
    for(Nd4jLong j = 0; j < numOfSubArrs; ++j) {

        NDArray outSubArr1   = outSubArr0(j, dimsToExclude);
        NDArray inSubArr     = input(j, dimsToExclude);
        NDArray outSubArrMid = outSubArr1(outIdx[1]);

        outSubArrMid.assign(inSubArr);      // assign middle

        if(mode == 0)  { // CONSTANT
            if(numLeft != 0) {
                NDArray temp = outSubArr1(outIdx[2]);
                temp.assign(padValue);                        // assign left
            }
            if(numRight != 0) {
                NDArray temp = outSubArr1(outIdx[3]);
                temp.assign(padValue);                        // assign right
            }
        }
        else {                                                              // REFLECT or SYMMETRIC

#pragma omp parallel for schedule(guided)
            for(Nd4jLong k = numLeft-1, e = startL; k >= 0; --k, ++e)     // fill left side
                outSubArr1.t<T>(k) = inSubArr.t<T>(e);

#pragma omp parallel for schedule(guided)
            for(Nd4jLong k = numLeft + inDimSize, e = startR; k < outDimSize; ++k, --e)     // fill right side
                outSubArr1.t<T>(k) = inSubArr.t<T>(e);
        }
    }

    // ***** fill rest of outer sub-arrays ***** //
    std::vector<Nd4jLong> outIdxInner(2, 0);
    std::vector<Nd4jLong> outIdxOuter(2, 0);

    for(int i = rankBorder - 1; i >= 0; --i) {

        dimsToExclude.pop_back();

        outIdxInner.push_back(0), outIdxInner.push_back(0);
        outIdxOuter.push_back(0), outIdxOuter.push_back(0);

        Nd4jLong numLeft  = paddings.e<Nd4jLong>(i, 0);
        Nd4jLong numRight = paddings.e<Nd4jLong>(i, 1);

        if(numLeft == 0 && numRight == 0)
            continue;

        Nd4jLong inDimSize  = input.sizeAt(i);
        Nd4jLong outDimSize = output.sizeAt(i);

        if(mode == 0) {
            outIdxOuter[0] = 0;                   outIdxOuter[1] = numLeft;
            outIdxInner[0] = numLeft + inDimSize; outIdxInner[1] = outDimSize;
        }

        startL = mode == 1 ? numLeft + 1 : numLeft;                            // REFLECT or SYMMETRIC
        startR = mode == 1 ? numLeft + inDimSize - 2 : numLeft + inDimSize-1;      // REFLECT or SYMMETRIC

        numOfSubArrs = ShapeUtils::getNumOfSubArrs(output.getShapeInfo(), dimsToExclude);

        PRAGMA_OMP_PARALLEL_FOR_ARGS(firstprivate(outIdxOuter, outIdxInner))
        for(Nd4jLong j = 0; j < numOfSubArrs; ++j) {

            NDArray outSubArr = output(j, dimsToExclude);

            if(mode == 0)  { // CONSTANT

                if(numLeft != 0) {
                    NDArray tempO = outSubArr(outIdxOuter);
                    tempO.assign(padValue);                              // assign left
                }

                if(numRight != 0) {
                    NDArray tempI = outSubArr(outIdxInner);
                    tempI.assign(padValue);                              // assign right
                }
            }
            else {                                                              // REFLECT or SYMMETRIC

#pragma omp parallel for schedule(guided)
                for(Nd4jLong k = numLeft-1, e = startL; k >= 0; --k, ++e) {    // fill left side
                    outIdxOuter[0] = k;
                    outIdxOuter[1] = k+1;
                    outIdxInner[0] = e;
                    outIdxInner[1] = e+1;
                    NDArray outSubArrInner = outSubArr(outIdxInner);
                    NDArray outSubArrOuter = outSubArr(outIdxOuter);
                    outSubArrOuter.assign(outSubArrInner);
                }

#pragma omp parallel for schedule(guided)
                for(Nd4jLong k = numLeft + inDimSize, e = startR; k < outDimSize; ++k, --e) {    // fill right side
                    outIdxOuter[0] = k;
                    outIdxOuter[1] = k+1;
                    outIdxInner[0] = e;
                    outIdxInner[1] = e+1;
                    NDArray outSubArrInner = outSubArr(outIdxInner);
                    NDArray outSubArrOuter = outSubArr(outIdxOuter);
                    outSubArrOuter.assign(outSubArrInner);
                }
            }
        }
    }
}

void pad(graph::LaunchContext* context, const int mode, const NDArray& input, const NDArray& paddings, NDArray& output, NDArray const& padValue) {
    BUILD_SINGLE_SELECTOR(input.dataType(), pad_, (mode, input, paddings, output, padValue), LIBND4J_TYPES);
}

BUILD_SINGLE_TEMPLATE(template void pad_, (const int mode, const NDArray& input, const NDArray& paddings, NDArray& output, NDArray const& padValue), LIBND4J_TYPES);

////////////////////////////////////////////////////////////////////////
/*// initial values of inIdx, outIdx, dim must be equal to zero
template<typename T>
static void recursiveLoopForPad_(const int mode, NDArray& input, const NDArray& paddings, NDArray& output, std::vector<int> dimensions, int dim, int inIdx, int outIdx, NDArray& padValue ) {
    
    int leftOffset;
    // dimensions are array of input dimensions, it is sorted in increasing order
    // every time at the beginning we erase first element from it (not good idea to use vector for this purpose, but luckily it is small enough)
    // then we use this array for tads building, every time while recursion the number of built tads becomes bigger 
    dimensions.erase(dimensions.begin());       
    // build tad basing on output array, also create auxiliary arrays pointing on required output array ranges
    shape::TAD tadOut(output.getShapeInfo(), dimensions.data(), dimensions.size());
    tadOut.createTadOnlyShapeInfo();
    tadOut.createOffsets();
    auto subArrOut = NDArray(output.getBuffer(), tadOut.tadOnlyShapeInfo, output.getWorkspace());
    auto subArr = NDArray(output.getBuffer(), tadOut.tadOnlyShapeInfo, output.getWorkspace());
    // build tad basing on input array, also create auxiliary array pointing on required input array range
    shape::TAD tadIn(input.getShapeInfo(), dimensions.data(), dimensions.size());
    tadIn.createTadOnlyShapeInfo();
    tadIn.createOffsets();
    auto subArrIn = NDArray(input.getBuffer(), tadIn.tadOnlyShapeInfo, output.getWorkspace());
    // these indices take into account recursion and always point to actual tads numbers
    if (input.rankOf() > 1 && output.rankOf() > 1) {// only for non-vector cases
        outIdx = outIdx * output.sizeAt(dim + 1);
        inIdx = inIdx * input.sizeAt(dim + 1);
    }
    // current input tad number, we add to it unity in a loop
    int k = -1;
    // loop through current dimension
    for(int i = 0; i < output.sizeAt(dim); ++i) {
        // corresponds to outer range (relevant indices are absent in input)                        
        leftOffset = paddings.e<int>(dim, 0);
        if(i < leftOffset || i >= (input.sizeAt(dim) + leftOffset))
            continue;

        // increase input tads number
        ++k;
        // recursion condition allows for the fact that tad can't reduce to scalar
        if(dim < input.rankOf() - 2)
            recursiveLoopForPad(mode, input, paddings, output, dimensions, dim + 1, inIdx + k, outIdx + i, padValue);
        else if (paddings.sizeAt(0) > dim + 1){
            leftOffset = paddings.e<int>(dim + 1, 0);
            // shift buffers pointers to actual element position
            if (output.rankOf() > 1) {
                subArrOut.setBuffer(reinterpret_cast<T*>(output.getBuffer()) + tadOut.tadOffsets[outIdx + i]);
                subArrIn.setBuffer(reinterpret_cast<T*>(input.getBuffer()) + tadIn.tadOffsets[inIdx + i - paddings.e<int>(dim, 0)]);
            }
            else {
                subArrOut.p(i, subArrIn.e<T>(i - leftOffset));
            }
            // most inner loop, corresponds to last dim = rank-1
            switch (mode) {
                case 0:             // CONSTANT mode                    
                    for(int j = 0; j < subArrOut.lengthOf(); ++j)                   
                            if(j < leftOffset || j >= (subArrIn.lengthOf() + leftOffset) )                  // firstly fill with zeros outer ranges
                                subArrOut.p(j, (T)0.f);
                            else
                                subArrOut.p(j, subArrIn.e<T>(j - leftOffset));   // fill middle with elements of input array
                    break;

                case 1:             // REFLECT mode                 
                    for(int j = 1;  j <= leftOffset; ++j)                                               // fill firstly left side 
                        subArrOut.p(leftOffset - j, subArrIn.e<T>(j));
                    for(int j = 0; j < subArrIn.lengthOf(); ++j)                                        // fill middle
                        subArrOut.p(leftOffset + j, subArrIn.e<T>(j));
                    for(int j = (subArrOut.lengthOf() - leftOffset); j < subArrOut.lengthOf(); ++j)     // fill right side
                        subArrOut.p(j, subArrIn.e<T>(subArrOut.lengthOf() - j - 1));
                    break;

                case 2:             // SYMMETRIC mode               
                    for(int j = 1;  j <= leftOffset; ++j)                                               // fill firstly left side 
                        subArrOut.p(leftOffset - j, subArrIn.e<T>(j-1));
                    for(int j = 0; j < subArrIn.lengthOf(); ++j)                                        // fill middle
                        subArrOut.p(leftOffset + j, subArrIn.e<T>(j));
                    for(int j = (subArrOut.lengthOf() - leftOffset); j < subArrOut.lengthOf(); ++j)     // fill right side
                        subArrOut.p(j, subArrIn.e<T>(subArrOut.lengthOf() - j));
                    break;
            }
        }
        else {

             if (mode == 0 && input.rankOf() < 2)
                 subArrOut.p(i, subArrIn.e<T>(i - leftOffset));   // fill middle with elements of input array
        }   
    }   
    // populate sub-array formed previously 
    leftOffset = paddings.e<int>(dim,0);
    switch (mode) {
        case 0:         // CONSTANT mode
            for(int j = 1;  j <= leftOffset; ++j) {
                // fill left side with padValue
                if (output.rankOf() > 1) {
                    subArrOut.setBuffer(
                            reinterpret_cast<T*>(output.getBuffer()) + tadOut.tadOffsets[outIdx + leftOffset - j]);
                    subArrOut.assign(padValue);
                }
                else {
                    subArrOut.p(j - 1, padValue);
                }
            }
//            output.printIndexedBuffer("Output at");
            for(int j = (output.sizeAt(dim) - leftOffset); j < output.sizeAt(dim); ++j) {       // fill left side with zeros
                if (output.rankOf() > 1) {
                    subArrOut.setBuffer(reinterpret_cast<T*>(output.getBuffer()) + tadOut.tadOffsets[outIdx + j]);
                    subArrOut.assign(padValue);
                }
                else {
                    subArrOut.p(j, padValue);
                }
            }
            break;

        case 1:         // REFLECT mode 
            for(int j = 1;  j <= leftOffset; ++j) {                                                     // fill left side 
                subArr.setBuffer(reinterpret_cast<T*>(output.getBuffer()) + tadOut.tadOffsets[outIdx + leftOffset + j]);
                subArrOut.setBuffer(reinterpret_cast<T*>(output.getBuffer()) + tadOut.tadOffsets[outIdx + leftOffset - j]);
                subArrOut.assign(&subArr);
            }               
            for(int j = (output.sizeAt(dim) - leftOffset); j < output.sizeAt(dim); ++j) {       // fill right side
                subArr.setBuffer(reinterpret_cast<T*>(output.getBuffer()) + tadOut.tadOffsets[outIdx + output.sizeAt(dim) + leftOffset - 1 - j]);
                subArrOut.setBuffer(reinterpret_cast<T*>(output.getBuffer()) + tadOut.tadOffsets[outIdx + j]);
                subArrOut.assign(&subArr);              
            }   
            break;

        case 2:         // SYMMETRIC mode   
            for(int j = 1;  j <= leftOffset; ++j) {                                                     // fill left side
                subArr.setBuffer(reinterpret_cast<T*>(output.getBuffer()) + tadOut.tadOffsets[outIdx + leftOffset + j - 1]);
                subArrOut.setBuffer(reinterpret_cast<T*>(output.getBuffer()) + tadOut.tadOffsets[outIdx + leftOffset - j]);
                subArrOut.assign(&subArr);
            }           
            for(int j = (output.sizeAt(dim) - leftOffset); j < output.sizeAt(dim); ++j) {       // fill right side
                subArr.setBuffer(reinterpret_cast<T*>(output.getBuffer()) + tadOut.tadOffsets[outIdx + output.sizeAt(dim) + leftOffset - j]);
                subArrOut.setBuffer(reinterpret_cast<T*>(output.getBuffer()) + tadOut.tadOffsets[outIdx + j]);
                subArrOut.assign(&subArr);      
            }
            break;
    }
}
 */
/*
    void recursiveLoopForPad(const int mode, NDArray& input, const NDArray& paddings, NDArray& output, std::vector<int> dimensions, int dim, int inIdx, int outIdx, NDArray& padValue ) {
        BUILD_SINGLE_SELECTOR(input.dataType(), recursiveLoopForPad_, (mode, input, paddings, output, dimensions, dim, inIdx, outIdx, padValue), LIBND4J_TYPES);
    }

    BUILD_SINGLE_TEMPLATE(template void recursiveLoopForPad_, (const int mode, NDArray& input, const NDArray& paddings, NDArray& output, std::vector<int> dimensions, int dim, int inIdx, int outIdx, NDArray& padValue), LIBND4J_TYPES);

*/

////////////////////////////////////////////////////////////////////////
void invertPermutation(graph::LaunchContext* context, const NDArray& input, NDArray& output) {

    std::set<int> uniqueElems;
    const int length = input.lengthOf();    

    for(int i = 0; i < length; ++i) {
        
        int elem = input.e<int>(i);
 
        if(!uniqueElems.insert(elem).second)        // this operation forbids us to use #pragma omp
            throw std::runtime_error("helpers::invertPermutation function: input array contains duplicates !");
            
        if(elem < 0 || elem > length - 1)
            throw  std::runtime_error("helpers::invertPermutation function: element of input array is out of range (0, length-1) !");

        output.p<int>(elem, i);
    }
}

////////////////////////////////////////////////////////////////////////
template<typename T>
static void gatherND_(NDArray& input, NDArray& indices, NDArray& output) {

    if (input.ordering() != 'c') 
        input.streamline('c');

    if (indices.ordering() != 'c')
        indices.streamline('c');

    const int rankIn     = input.rankOf();
    const int rankInd    = indices.rankOf();
    const int lastIndDim = indices.sizeAt(-1);
    
    std::vector<int> tadDims(rankIn - lastIndDim);
    std::iota(tadDims.begin(), tadDims.end(), rankInd-1);
    auto innerMostOut = output.allTensorsAlongDimension(tadDims);

    auto innerMostInd = indices.allTensorsAlongDimension({rankInd-1});
    
    std::iota(tadDims.begin(), tadDims.end(), lastIndDim);
    auto innerMostIn = input.allTensorsAlongDimension(tadDims);

    Nd4jLong* outerShapeInfo = nullptr;
    ALLOCATE(outerShapeInfo, input.getContext()->getWorkspace(), shape::shapeInfoLength(lastIndDim), Nd4jLong);
    outerShapeInfo[0] = lastIndDim;
    for(int i = 1; i <= lastIndDim; ++i)
        outerShapeInfo[i] = input.sizeAt(i-1);
    shape::updateStrides(outerShapeInfo, input.ordering());

    Nd4jLong idx[MAX_RANK];

    for(int i = 0; i < innerMostInd->size(); ++i) {
                
        auto idxSubArr = innerMostInd->at(i);
        
        for(int j = 0; j < lastIndDim; ++j) {
            if(idxSubArr->e<Nd4jLong>(j) >= input.sizeAt(j))
                throw std::runtime_error("helpers::gatherND function: indices array contains wrong elements, each element must be smaller than corresponding dimension of input array !");
            idx[j] = idxSubArr->e<Nd4jLong>(j);
        }
                
        auto currentInd0 = shape::getOffset(0, shape::shapeOf(outerShapeInfo), shape::stride(outerShapeInfo), idx, lastIndDim);

        if(rankIn != lastIndDim) {
            auto outSubArr = innerMostOut->at(i);
            outSubArr->assign(innerMostIn->at(currentInd0));
        }
        else
            output.p(i, input.e<T>(currentInd0));
    }

    delete innerMostInd;
    delete innerMostIn;
    delete innerMostOut;
    RELEASE(outerShapeInfo, input.getContext()->getWorkspace());
}

    void gatherND(graph::LaunchContext* context, NDArray& input, NDArray& indices, NDArray& output) {
        BUILD_SINGLE_SELECTOR(input.dataType(), gatherND_, (input, indices, output), LIBND4J_TYPES);
    }

    BUILD_SINGLE_TEMPLATE(template void gatherND_, (NDArray& input, NDArray& indices, NDArray& output), LIBND4J_TYPES);


<<<<<<< HEAD
=======
////////////////////////////////////////////////////////////////////////
template<typename T>
static void gather_(NDArray* input, const NDArray* indices, NDArray* output, const std::vector<int>& intArgs) {

    int axis = intArgs.size() > 0 ? intArgs[0] : 0;
    const int inputRank = input->rankOf();
    if(axis < 0)
        axis += inputRank;

    const int numOfIntArgs = intArgs.size();

    if (indices != nullptr) {        

        for(int i = 0; i < indices->lengthOf(); ++i)
            if(indices->e<Nd4jLong>(i) >= input->sizeAt(axis))
                throw std::runtime_error("helpers::gather function: indices array contains wrong elements, each element must be smaller than corresponding dimension of input array !");
    
        // first case: indices consist of only one scalar
        if(indices->isScalar()) {
            if(input->rankOf() <= 1){
                //For scalar indices, rank 0 or 1 input: can't do tensor along dimension 0 as this is whole array... instead, we want to get a scalar
				auto idx = indices->e<Nd4jLong>(0);
				auto scalarNDArray = input->e(idx);
                output->assign(scalarNDArray);
            } else {
                auto dimensions = ShapeUtils::evalDimsToExclude(input->rankOf(), {axis});
                auto tadPack = nd4j::ConstantTadHelper::getInstance()->tadForDimensions(input->getShapeInfo(), dimensions);

                auto tadArr = NDArray(reinterpret_cast<void *>(reinterpret_cast<T*>(input->getBuffer()) + tadPack.primaryOffsets()[indices->e<Nd4jLong>(0)]), tadPack.primaryShapeInfo(), output->getWorkspace());
                output->assign(&tadArr);
			}
        }
        else if (input->rankOf() == 1 && indices->isVector()) {
            // special case
            PRAGMA_OMP_PARALLEL_FOR_IF(indices->lengthOf() > Environment::getInstance()->tadThreshold())
            for (int e = 0; e < indices->lengthOf(); e++)
                output->p(e, input->e<T>(indices->e<Nd4jLong>(e)));
        }        
        else {   
            
            std::vector<int> dimsOut(indices->rankOf());            
            std::iota(dimsOut.begin(), dimsOut.end(), axis);   // fill with axis, axis+1, ... indices->rankOf()-1
            const Nd4jLong numOfSubArrs = ShapeUtils::getNumOfSubArrs(output->getShapeInfo(), dimsOut);
            PRAGMA_OMP_PARALLEL_FOR_IF(numOfSubArrs > Environment::getInstance()->tadThreshold())
            for(int i = 0; i < numOfSubArrs; ++i) {
                NDArray subArrOut = (*output)(i, dimsOut);
                NDArray subArrIn  = (*input)(indices->e<Nd4jLong>(i), {axis});
                subArrOut.assign(subArrIn);
            }            
        }        
    } 
    else {
        
        for(int i = 1; i < numOfIntArgs; ++i)
            if(intArgs[i] >= input->sizeAt(axis))
                throw std::runtime_error("helpers::gather function: some of input indexes is larger than corresponding shape of input array !");

        // we only allow scalar/vector case here
        if (numOfIntArgs == 2) { // scalar case            
            output->assign((*input)(intArgs[1], {axis}));
        } 
        else { // vector case
            const Nd4jLong numOfSubArrs = ShapeUtils::getNumOfSubArrs(output->getShapeInfo(), {axis});
            PRAGMA_OMP_PARALLEL_FOR_IF(numOfSubArrs > Environment::getInstance()->tadThreshold())
            for(int i = 0; i < numOfSubArrs; ++i) {
                NDArray subArrOut = (*output)(i, {axis});
                NDArray subArrIn  = (*input)(intArgs[i+1], {axis});
                subArrOut.assign(subArrIn);
            }
        }
    }    
}

    void gather(NDArray* input, const NDArray* indices, NDArray* output, const std::vector<int>& intArgs) {
        BUILD_SINGLE_SELECTOR(input->dataType(), gather_, (input, indices, output, intArgs), LIBND4J_TYPES);
    }

    BUILD_SINGLE_TEMPLATE(template void gather_, (NDArray* input, const NDArray* indices, NDArray* output, const std::vector<int>& intArgs), LIBND4J_TYPES);

>>>>>>> 43c553a0
//////////////////////////////////////////////////////////////////////////
void eye(graph::LaunchContext* context, NDArray& output) {

    const int rank = output.rankOf();
    auto arrs = output.allTensorsAlongDimension({rank-2, rank-1});

    PRAGMA_OMP_PARALLEL_FOR_IF(arrs->size() > Environment::getInstance()->tadThreshold())
    for(int i = 0; i < arrs->size(); ++i)
        arrs->at(i)->setIdentity();
    
    delete arrs;
}

//////////////////////////////////////////////////////////////////////////
void scatterUpdate(graph::LaunchContext* context, NDArray& input, NDArray& updates, const std::vector<int>* intArgs) {

    int opCode = (*intArgs)[0];
    int dimSize = (*intArgs)[1];    
    Nd4jLong e;
    Nd4jLong limg = 2 + dimSize;
    std::vector<int> tadDimensions(dimSize);
    for (e = 2; e < limg; e++)
        tadDimensions[e-2] = (*intArgs)[e];

    std::vector<int> dimsToExclude = ShapeUtils::evalDimsToExclude(input.rankOf(), tadDimensions);

    // increasing counter to skip numIndices
    e++;
    std::vector<int> indices;
    for (; e < intArgs->size(); e++)
        indices.push_back((*intArgs)[e]);

    PRAGMA_OMP_PARALLEL_FOR
    for (Nd4jLong i = 0; i < indices.size(); ++i) {
                
        auto inSubArr  = input(indices[i], dimsToExclude, true);
        auto updSubArr = updates(i,        dimsToExclude, true);

        if (inSubArr.lengthOf() != updSubArr.lengthOf())
            continue;

        switch (opCode) {
            case 0:
                inSubArr.applyPairwiseTransform(pairwise::Add, &updSubArr, &inSubArr, nullptr);
                break;
            case 1:
                inSubArr.applyPairwiseTransform(pairwise::Subtract, &updSubArr, &inSubArr, nullptr);
                break;
            case 2:
                inSubArr.applyPairwiseTransform(pairwise::Multiply, &updSubArr, &inSubArr, nullptr);
                break;
            case 3:
                inSubArr.applyPairwiseTransform(pairwise::Divide, &updSubArr, &inSubArr, nullptr);
                break;
            case 4:
                inSubArr.applyPairwiseTransform(pairwise::ReverseSubtract, &updSubArr, &inSubArr, nullptr);
                break;
            case 5:
                inSubArr.applyPairwiseTransform(pairwise::ReverseDivide, &updSubArr, &inSubArr, nullptr);
                break;
            case 6:
                inSubArr.applyPairwiseTransform(pairwise::CopyPws, &updSubArr, &inSubArr, nullptr);
                break;
            default:
                continue;                 
        }
    }
}


//////////////////////////////////////////////////////////////////////////
void scatterSimple(const int opId, NDArray& input, const NDArray& updates, const NDArray& indices, const std::vector<int>& dimensions) {

    // updates and indices have same length
    const Nd4jLong len = indices.lengthOf();

    switch (opId) {
            
        case 6: {   // copy
            PRAGMA_OMP_PARALLEL_FOR_IF(len > Environment::getInstance()->elementwiseThreshold())
            for(uint i = 0; i < len; ++i) {
                auto inSubArr = input(i, dimensions);
                inSubArr.p(indices.t<Nd4jLong>(i), updates.e(i));
            }
        }
            break;

        default:
            throw std::invalid_argument("helpers::scatterSimple: operation is not implemented for given id !");
    }
}

//////////////////////////////////////////////////////////////////////////
template<typename T>
static void mergeMaxIndex_(const std::vector<NDArray*>& inArrs, NDArray& output) {

    const Nd4jLong numArgs = inArrs.size();
    auto x = inArrs[0];

    PRAGMA_OMP_PARALLEL_FOR_IF(x->lengthOf() > Environment::getInstance()->elementwiseThreshold())
    for (Nd4jLong e = 0; e < x->lengthOf(); e++) {
        T max = -DataTypeUtils::max<T>();
        Nd4jLong idx = 0;
            
        for (int i = 0; i < numArgs; i++){
            
            T v = inArrs[i]->e<T>(e);
            if (v > max) {
                max = v;
                idx = i;
            }
        }
        output.p(e, idx);
    }
}
    void mergeMaxIndex(graph::LaunchContext* context, const std::vector<NDArray*>& inArrs, NDArray& output) {
        BUILD_SINGLE_SELECTOR(inArrs[0]->dataType(), mergeMaxIndex_, (inArrs, output), LIBND4J_TYPES);
    }

    BUILD_SINGLE_TEMPLATE(template void mergeMaxIndex_, (const std::vector<NDArray*>& inArrs, NDArray& output), LIBND4J_TYPES);

//////////////////////////////////////////////////////////////////////////
template<typename T>
static void mergeMax_(const std::vector<NDArray*>& inArrs, NDArray& output) {
    
    const Nd4jLong numArgs = inArrs.size();
    auto x = inArrs[0];

    PRAGMA_OMP_PARALLEL_FOR_IF(x->lengthOf() > Environment::getInstance()->elementwiseThreshold())
     for (Nd4jLong e = 0; e < x->lengthOf(); e++) {
        T max = -DataTypeUtils::max<T>();
        for (int i = 0; i < numArgs; i++) {
            T v = inArrs[i]->e<T>(e);
            if (v > max)
                max = v;
        }
        output.p(e, max);
    }
}
    void mergeMax(graph::LaunchContext* context, const std::vector<NDArray*>& inArrs, NDArray& output) {
        BUILD_SINGLE_SELECTOR(output.dataType(), mergeMax_, (inArrs, output), LIBND4J_TYPES);
    }

    BUILD_SINGLE_TEMPLATE(template void mergeMax_, (const std::vector<NDArray*>& inArrs, NDArray& output), LIBND4J_TYPES);

//////////////////////////////////////////////////////////////////////////
template<typename T>
static void mergeAvg_(const std::vector<NDArray*>& inArrs, NDArray& output) {
    
    const Nd4jLong numArgs = inArrs.size();
    const T factor = 1.f / numArgs;
    auto x = inArrs[0];

    PRAGMA_OMP_PARALLEL_FOR_IF(x->lengthOf() > Environment::getInstance()->elementwiseThreshold())
    for (Nd4jLong e = 0; e < x->lengthOf(); e++) {
        T sum = 0.;
        for (int i = 0; i < numArgs; i++) { 
            T v = inArrs[i]->e<T>(e);
            sum += v;
        }
        output.p<T>(e, sum * factor);
    }
}
    void mergeAvg(graph::LaunchContext* context, const std::vector<NDArray*>& inArrs, NDArray& output) {
        BUILD_SINGLE_SELECTOR(output.dataType(), mergeAvg_, (inArrs, output), LIBND4J_TYPES);
    }

    BUILD_SINGLE_TEMPLATE(template void mergeAvg_, (const std::vector<NDArray*>& inArrs, NDArray& output), LIBND4J_TYPES);

//////////////////////////////////////////////////////////////////////////
template<typename T>
static void mergeAdd_(const std::vector<NDArray*>& inArrs, NDArray& output) {
    
    const Nd4jLong numArgs = inArrs.size();
    auto x = inArrs[0];

    PRAGMA_OMP_PARALLEL_FOR_IF(x->lengthOf() > Environment::getInstance()->elementwiseThreshold())
    for (Nd4jLong e = 0; e < x->lengthOf(); e++) {
        
        T sum = (T) 0.f;
        
        for (int i = 0; i < numArgs; i++) 
            sum += inArrs[i]->e<T>(e);

        output.p(e, sum);
    }
}
    void mergeAdd(graph::LaunchContext* context, const std::vector<NDArray*>& inArrs, NDArray& output) {
        BUILD_SINGLE_SELECTOR(output.dataType(), mergeAdd_, (inArrs, output), LIBND4J_TYPES);
    }

    BUILD_SINGLE_TEMPLATE(template void mergeAdd_, (const std::vector<NDArray*>& inArrs, NDArray& output), LIBND4J_TYPES);

//////////////////////////////////////////////////////////////////////////
template<typename T>
static void clipByNorm_(NDArray& input, NDArray& output, const std::vector<int>& dimensions, const NDArray& clipNorm, const bool isInplace) {
        
    const int rank = input.rankOf();
   auto norm2 = input.reduceAlongDims(reduce::Norm2, dimensions);

    if (isInplace) {
        if(norm2.lengthOf() == 1) {

            if(norm2.e<T>(0) > clipNorm.e<T>(0))
                input *= (clipNorm.e<T>(0) / norm2.e<T>(0));
        }
        else {

            std::vector<int> dimsToExclude = ShapeUtils::evalDimsToExclude(rank, dimensions);
            const Nd4jLong numOfSubArrs = ShapeUtils::getNumOfSubArrs(input.getShapeInfo(), dimsToExclude);

            PRAGMA_OMP_PARALLEL_FOR
            for(Nd4jLong i = 0; i < numOfSubArrs; ++i) {
                if (norm2.e<T>(i) > clipNorm.e<T>(0)) {
                    
                    auto inputSubArr  = input(i, dimsToExclude);
                    inputSubArr *= (clipNorm.e<T>(0) / norm2.e<T>(i));
                }
            }
        }
    }
    else {
        
        if(norm2.lengthOf() == 1) {

            if(norm2.e<T>(0) > clipNorm.e<T>(0))
                output.assign( input * (clipNorm / norm2.e<T>(0)));
            else
                output.assign( input );
        }
        else {
            
            std::vector<int> dimsToExclude = ShapeUtils::evalDimsToExclude(rank, dimensions);
            const Nd4jLong numOfSubArrs = ShapeUtils::getNumOfSubArrs(input.getShapeInfo(), dimsToExclude);
            std::vector<Nd4jLong> idxRanges(rank * 2);

            PRAGMA_OMP_PARALLEL_FOR_ARGS(firstprivate(idxRanges))
            for(Nd4jLong i = 0; i < numOfSubArrs; ++i) {

                ShapeUtils::evalIdxRangesForSubArr(i, input.getShapeInfo(), dimsToExclude, idxRanges.data());

                auto outputSubArr = output(idxRanges);
                auto inputSubArr  = input(idxRanges);
                outputSubArr.assign(inputSubArr);
                
                if (norm2.e<T>(i) > clipNorm.e<T>(0))
                    outputSubArr *= clipNorm / norm2.e<T>(i);
            }           
        }
    }
}

    void clipByNorm(graph::LaunchContext* context, NDArray& input, NDArray& output, const std::vector<int>& dimensions, const NDArray& clipNorm, const bool isInplace) {
        BUILD_SINGLE_SELECTOR(output.dataType(), clipByNorm_, (input, output, dimensions, clipNorm, isInplace), FLOAT_TYPES);
    }

    BUILD_SINGLE_TEMPLATE(template void clipByNorm_, (NDArray& input, NDArray& output, const std::vector<int>& dimensions, const NDArray& clipNorm, const bool isInplace), FLOAT_TYPES);

    template <typename T>
    static void clipByGlobalNorm_(std::vector<NDArray*> const& inputs, double clipNorm, nd4j::memory::Workspace* workspace, std::vector<NDArray*>& outputs, bool isInplace) {
        NDArray globalNorm = NDArrayFactory::create<T>(0, inputs[0]->getContext()); //sqrt(sum([l2norm(t)**2 for t in t_list]))

        for (auto input: inputs) {
            auto l2norm = input->reduceNumber(reduce::Norm2);
            globalNorm += l2norm * l2norm;
        }

        globalNorm.applyTransform(transform::Sqrt, nullptr, nullptr);// = nd4j::math::nd4j_sqrt(globalNorm);
        outputs[inputs.size()]->p(0, globalNorm);

        const T factor = clipNorm / globalNorm.e<T>(0);

        for (size_t e = 0; e < inputs.size(); e++) {
            // all-reduce
            auto input = inputs[e];
            auto output = outputs[e];

            if (globalNorm.e<double>(0) <= clipNorm) {
                output->assign(input);
            }
            else {

                auto lambda = LAMBDA_T(_x, factor) { return _x * factor; };
                input->applyLambda<T>(lambda, output);
            }
        }
    }
    void clipByGlobalNorm(graph::LaunchContext* context, std::vector<NDArray*> const& inputs, double clipNorm, nd4j::memory::Workspace* workspace, std::vector<NDArray*>& outputs, bool isInplace) {
        BUILD_SINGLE_SELECTOR(outputs[0]->dataType(), clipByGlobalNorm_, (inputs, clipNorm, workspace, outputs, isInplace), FLOAT_TYPES);
    }

    BUILD_SINGLE_TEMPLATE(template void clipByGlobalNorm_, (std::vector<NDArray*> const& inputs, double clipNorm, nd4j::memory::Workspace* workspace, std::vector<NDArray*>& outputs, bool isInplace), FLOAT_TYPES);

//////////////////////////////////////////////////////////////////////////
template<typename T>
static void clipByNormBP_(const NDArray& input, const NDArray& gradO, NDArray& gradI /*output*/, const std::vector<int>& dimensions, const NDArray& clipNorm) {
    
    const int rank = input.rankOf();

    auto norm2 = input.reduceAlongDims(reduce::Norm2, dimensions);

    if(norm2.lengthOf() == 1) {        

        const T N = norm2.e<T>(0);

        auto cn = clipNorm.e<T>(0);
        
        if(N > cn) {

            const T sumOfProd = (input * gradO).reduceNumber(reduce::Sum).e<T>(0);    // reduce to scalar
            const T factor1 = static_cast<T>(1.f) / N;
            const T factor3 = factor1 / (N * N) ;                                            // 1 / (N*N*N)

            auto lambda = LAMBDA_TT(elem1, elem2, cn, sumOfProd, factor1, factor3) {
                return cn * (factor1 * elem2 - factor3 * elem1 * sumOfProd);
            };

            (const_cast<NDArray&>(input)).applyPairwiseLambda<T>(const_cast<NDArray*>(&gradO), lambda, &gradI);
        }
        else 
            gradI.assign(gradO);
    }
    else {
            
        std::vector<int> dimsToExclude = ShapeUtils::evalDimsToExclude(rank, dimensions);
        const Nd4jLong numOfSubArrs = ShapeUtils::getNumOfSubArrs(input.getShapeInfo(), dimsToExclude);
        std::vector<Nd4jLong> idxRanges(rank * 2);

        PRAGMA_OMP_PARALLEL_FOR_ARGS(firstprivate(idxRanges))
        for(Nd4jLong i = 0; i < numOfSubArrs; ++i) {

            ShapeUtils::evalIdxRangesForSubArr(i, input.getShapeInfo(), dimsToExclude, idxRanges.data());
            T N = norm2.e<T>(i);

            auto gradOSubArr = gradO(idxRanges);
            auto gradISubArr = gradI(idxRanges);

            auto cn = clipNorm.e<T>(0);

            if (N > cn) {
                
                auto inputSubArr = input(idxRanges);
                
                const T sumOfProd = (inputSubArr * gradOSubArr).reduceNumber(reduce::Sum).e<T>(0);    // reduce to scalar
                const T factor1 = static_cast<T>(1.f) / N;
                const T factor3 = factor1 / (N * N) ;                                            // 1 / (N*N*N)

                auto lambda = LAMBDA_TT(elem1, elem2, cn, sumOfProd, factor1, factor3) {
                    return cn * (factor1 * elem2 - factor3 * elem1 * sumOfProd);
                };
                inputSubArr.applyPairwiseLambda<T>(&gradOSubArr, lambda, &gradISubArr);
            }
            else
                gradISubArr.assign(gradOSubArr);
        }           
    }
}

    void clipByNormBP(graph::LaunchContext* context, const NDArray& input, const NDArray& gradO, NDArray& gradI /*output*/, const std::vector<int>& dimensions, const NDArray& clipNorm) {
        BUILD_SINGLE_SELECTOR(gradI.dataType(), clipByNormBP_, (input, gradO, gradI, dimensions, clipNorm), FLOAT_TYPES);
    }

    BUILD_SINGLE_TEMPLATE(template void clipByNormBP_, (const NDArray& input, const NDArray& gradO, NDArray& gradI /*output*/, const std::vector<int>& dimensions, const NDArray& clipNorm), FLOAT_TYPES);


//////////////////////////////////////////////////////////////////////////
template<typename T>
static void clipByAveraged_(NDArray& input, NDArray& output, const std::vector<int>& dimensions, const NDArray& clipNorm, const bool isInplace) {

    auto cn = clipNorm.e<T>(0);
    if (dimensions.size() == 0) {
        // all-reduce
        T n2 = input.reduceNumber(reduce::Norm2).e<T>(0) / input.lengthOf();
        if (n2 <= cn) {
            if (!isInplace)
                output.assign(input);
        } 
        else {
            const T factor = cn / n2;
            auto lambda = LAMBDA_T(_x, factor) { return _x * factor; };
            input.applyLambda<T>(lambda, &output);
        }
    } 
    else {
        // along dimension
        auto norm2 = input.reduceAlongDims(reduce::Norm2, dimensions, false);
        if (!isInplace)
                output.assign(input);
        auto tads = output.allTensorsAlongDimension(dimensions);
        // TODO: make this CUDA-compliant somehow
        for (int e = 0; e < tads->size(); e++) {
            T n2 = norm2.e<T>(e) / tads->at(e)->lengthOf();
            const T factor = cn / n2;
            if (n2 > cn) {
                auto lambda = LAMBDA_T(_x, factor) {return _x * factor;};
                tads->at(e)->applyLambda<T>(lambda, &output);
            }
        }
        delete tads;
    }
}

    void clipByAveraged(graph::LaunchContext* context, NDArray& input, NDArray& output, const std::vector<int>& dimensions, const NDArray& clipNorm, const bool isInplace) {
        BUILD_SINGLE_SELECTOR(input.dataType(), clipByAveraged_, (input, output, dimensions, clipNorm, isInplace), FLOAT_TYPES);
    }

    BUILD_SINGLE_TEMPLATE(template void clipByAveraged_, (NDArray& input, NDArray& output, const std::vector<int>& dimensions, const NDArray& clipNorm, const bool isInplace), FLOAT_TYPES);

/*
    if (d1 > params[1])
    return params[1];
    else if (d1 < params[0])
    return params[0];
    else return d1;
*/

    template <typename T>
    static void clipByValue_(NDArray& input, double leftBound, double rightBound, NDArray& output) {
        auto routine = LAMBDA_T(_x, leftBound, rightBound) {
            if (_x > rightBound) return rightBound;
            if (_x < leftBound)  return leftBound;
            return _x;
        };

        input.applyLambda<T>(routine, &output);
    }

    void clipByValue(graph::LaunchContext* context, NDArray& input, double leftBound, double rightBound, NDArray& output) {
        BUILD_SINGLE_SELECTOR(input.dataType(), clipByValue_, (input, leftBound, rightBound, output), FLOAT_TYPES);
    }

    BUILD_SINGLE_TEMPLATE(template void clipByValue_, (NDArray& input, double leftBound, double rightBound, NDArray& output);, FLOAT_TYPES);

//////////////////////////////////////////////////////////////////////////
template<typename T>
static void mirrorPad_(const NDArray& input, const NDArray& paddings, NDArray& output, const int mode) {
    
    // mode:  0 - REFLECT, else - SYMMETRIC
    const int reflBorder = (bool)mode ? 1 : 0;
    const int rank        = input.rankOf();
    const Nd4jLong outLen = output.lengthOf();

    if(rank <= 1) {

        const Nd4jLong inLen         = input.lengthOf();
        const auto leftSide          = paddings.e<Nd4jLong>(0);
        const auto leftSideCorrected = leftSide - reflBorder;
        const Nd4jLong len           = 2*(inLen-1) + leftSide + reflBorder;

        for(int i = 0; i < outLen; ++i) {

            if (i < leftSide)                                   // left side
                output.p(i, input.e<T>(leftSideCorrected - i));

            else if(i >= leftSide && i < leftSide + inLen)      // middle
                output.p(i, input.e<T>(i - leftSide));
            
            else                                                // right side
                output.p(i, input.e<T>(len - i));
        }
    }
    else {

        std::vector<Nd4jLong> inIdx(rank), outIdx(rank);

        PRAGMA_OMP_PARALLEL_FOR_ARGS(firstprivate(inIdx, outIdx))
        for(int i = 0; i < outLen; ++i) {

            shape::ind2subC(rank, output.shapeOf(), i, outIdx.data());

            for(int j = 0; j < rank; ++j) {
            
                const Nd4jLong inLen         = input.sizeAt(j);
                const auto leftSide          = paddings.e<T>(j, 0);
                const auto leftSideCorrected = leftSide - reflBorder;
                const Nd4jLong len           = 2*(inLen-1) + leftSide + reflBorder;

                if(outIdx[j] < leftSide)                                        // left side
                    inIdx[j] = leftSideCorrected - outIdx[j];

                else if(outIdx[j] >= leftSide && outIdx[j] < leftSide + inLen)  // middle
                    inIdx[j] = outIdx[j] - leftSide;

                else                                                            // right side
                    inIdx[j] = len - outIdx[j];
            }
    
            auto outOffset = shape::getOffset(0, output.shapeOf(), output.stridesOf(), outIdx.data(), rank);
            auto inOffset  = shape::getOffset(0, input.shapeOf(),  input.stridesOf(),  inIdx.data(),  rank);
            reinterpret_cast<T*>(output.buffer())[outOffset] = reinterpret_cast<T*>(input.getBuffer())[inOffset];
        }
    }
}

    void mirrorPad(graph::LaunchContext* context, const NDArray& input, const NDArray& paddings, NDArray& output, const int mode) {
        BUILD_SINGLE_SELECTOR(input.dataType(), mirrorPad_, (input, paddings, output, mode), LIBND4J_TYPES);
    }

    BUILD_SINGLE_TEMPLATE(template void mirrorPad_, (const NDArray& input, const NDArray& paddings, NDArray& output, const int mode), LIBND4J_TYPES);

//////////////////////////////////////////////////////////////////////////
template<typename T>
static void concat_(const std::vector<NDArray*>& inArrs, NDArray& output, const int axis) {

    const uint numOfArrs = inArrs.size();

    int outDim;
    const bool isOutputVector = output.isCommonVector(outDim);

    if(isOutputVector || (axis == 0 && output.ordering() == 'c')) {

        bool allVectorsOrScalars = true;
        const uint outEws = isOutputVector ? output.stridesOf()[outDim] : output.ews();
        
        std::vector<int> nonUnityDim(numOfArrs);
        std::vector<Nd4jLong> zOffset(numOfArrs);

        for(int i = 0; i < numOfArrs; i++) {        
            allVectorsOrScalars &= (inArrs[i]->lengthOf() == 1 || inArrs[i]->isCommonVector(nonUnityDim[i]));
            if(!allVectorsOrScalars)
                break;
            if(i == 0)  zOffset[0] = 0;
            else        zOffset[i] = zOffset[i - 1] + outEws * inArrs[i - 1]->lengthOf();        
        }
                        
        if(allVectorsOrScalars) {

            T* outBuff = output.bufferAsT<T>();

            PRAGMA_OMP_PARALLEL_FOR_SIMD
            for (uint r = 0; r < numOfArrs; r++) {

                const uint arrLen = inArrs[r]->lengthOf();
                const uint xEws    = (arrLen == 1) ? 1 : inArrs[r]->stridesOf()[nonUnityDim[r]];

                T *z = outBuff + zOffset[r];
                T *x = inArrs[r]->bufferAsT<T>();
            
                if(outEws == 1 && xEws == 1)
                    for (uint e = 0; e < arrLen; e++)
                        z[e] = x[e];
                else
                    for (uint e = 0; e < arrLen; e++)
                        z[e * outEws] = x[e * xEws];
            }
            return;
        }
    }    
    
    const int rank  = inArrs[0]->rankOf();
    const int rank2 = 2*rank;
    std::vector<std::vector<Nd4jLong>> indices(numOfArrs, std::vector<Nd4jLong>(rank2,0));

    // take into account indices for first array
    indices[0][2 * axis + 1] = inArrs[0]->sizeAt(axis);

    // loop through the rest of input arrays
    for(int i = 1; i < numOfArrs; ++i) {
        indices[i][2 * axis]     = indices[i-1][2 * axis + 1];                                // index start from
        indices[i][2 * axis + 1] = indices[i-1][2 * axis + 1] + inArrs[i]->sizeAt(axis);      // index end with (excluding)
    }

    PRAGMA_OMP_PARALLEL_FOR_SIMD
    for(int i = 0; i < numOfArrs; ++i) {
        auto temp = output(indices[i], true);
        nd4j::TransformLoops<T,T,T>::template loopTransform<simdOps::Assign<T,T>, false>(inArrs[i]->bufferAsT<T>(), inArrs[i]->getShapeInfo(), temp.bufferAsT<T>(), temp.getShapeInfo(), nullptr);
        // temp.assign(inArrs[i]);
    }
}

    void concat(graph::LaunchContext* context, const std::vector<NDArray*>& inArrs, NDArray& output, const int axis) {
        BUILD_SINGLE_SELECTOR(output.dataType(), concat_,(inArrs, output, axis), LIBND4J_TYPES);
    }

    BUILD_SINGLE_TEMPLATE(template void concat_, (const std::vector<NDArray*>& inArrs, NDArray& output, const int axis), LIBND4J_TYPES);

//////////////////////////////////////////////////////////////////////////
template <typename T>
static void tileBP_(const NDArray& gradO /*input*/, NDArray& gradI /*output*/, const std::vector<Nd4jLong> reps) {

    T* gradIBuff      = reinterpret_cast<T*>(gradI.getBuffer());
    const T* gradOBuff      = reinterpret_cast<T*>(gradO.getBuffer());
    const Nd4jLong gradILen = gradI.lengthOf();
    const Nd4jLong gradOLen = gradO.lengthOf();  // gradOLen >= gradILen
    const Nd4jLong gradIEWS = nd4j::math::nd4j_abs<Nd4jLong>(gradI.ews());
    const Nd4jLong gradOEWS = gradO.ews();

    // initial zeroing of gradI content
    if(gradIEWS == 1)
        memset(gradIBuff, 0, gradILen * sizeof(T));
    else {
        //PRAGMA_OMP_PARALLEL_FOR_SIMD
        for (int i = 0; i < gradILen * gradIEWS; i += gradIEWS)
            gradIBuff[i] = static_cast<T>(0.f);
    }


    if(gradO.ordering() == 'c' && gradOEWS == 1) {

        //PRAGMA_OMP_PARALLEL_FOR_SIMD
        for(Nd4jLong i=0;  i<gradOLen; ++i) {
            auto idx = shape::subArrayIndex(i, gradO.getShapeInfo(), gradI.getShapeInfo());
            gradI.p(idx, gradI.e<T>(idx) + gradOBuff[i]);
        }
    }
    else if(gradO.ordering() == 'c' && gradOEWS > 1) {

        //PRAGMA_OMP_PARALLEL_FOR_SIMD
        for(Nd4jLong i=0;  i<gradOLen; ++i) {
            auto idx = shape::subArrayIndex(i, gradO.getShapeInfo(), gradI.getShapeInfo());
            gradI.p(idx, gradI.e<T>(idx) + gradOBuff[i * gradOEWS]);
        }
    }
    else {

        //PRAGMA_OMP_PARALLEL_FOR_SIMD
        for(Nd4jLong i=0;  i<gradOLen; ++i) {

            auto fidx = shape::subArrayIndex(i, gradO.getShapeInfo(), gradI.getShapeInfo());
            gradI.p(fidx, gradI.e<T>(fidx) + gradOBuff[shape::getIndexOffset(i, gradO.getShapeInfo(), gradOLen)]);
        }
    }
}

    void tileBP(graph::LaunchContext* context, const NDArray& gradO /*input*/, NDArray& gradI /*output*/, const std::vector<Nd4jLong> reps) {
        BUILD_SINGLE_SELECTOR(gradI.dataType(), tileBP_, (gradO, gradI, reps), FLOAT_TYPES);
    }


    BUILD_SINGLE_TEMPLATE(template void tileBP_, (const NDArray& gradO /*input*/, NDArray& gradI /*output*/, const std::vector<Nd4jLong> reps), FLOAT_TYPES);

}
}
}<|MERGE_RESOLUTION|>--- conflicted
+++ resolved
@@ -73,12 +73,8 @@
 static void triuBP_(graph::LaunchContext* context, const NDArray& input, const NDArray& gradO, NDArray& gradI, const int diagonal) {
 
     auto dOdI = NDArray(&gradO);                // dO/dI
-<<<<<<< HEAD
     helpers::triu(context, input, dOdI, diagonal);
-=======
-    helpers::triu(input, dOdI, diagonal);
     int dLen = dOdI.lengthOf();
->>>>>>> 43c553a0
 
     PRAGMA_OMP_PARALLEL_FOR_IF(dLen > Environment::getInstance()->elementwiseThreshold())
     for(int i = 0; i < dLen; ++i) {
@@ -87,7 +83,7 @@
     }
 
     // FIXME: !!!
-    gradI.assign(dOdI * gradO);                          // chain rule: dLoss/dI = dO/dI * dLoss/dO 
+    gradI.assign(dOdI * gradO);                          // chain rule: dLoss/dI = dO/dI * dLoss/dO
 }
 
     void triuBP(graph::LaunchContext* context, const NDArray& input, const NDArray& gradO, NDArray& gradI, const int diagonal) {
@@ -591,8 +587,6 @@
     BUILD_SINGLE_TEMPLATE(template void gatherND_, (NDArray& input, NDArray& indices, NDArray& output), LIBND4J_TYPES);
 
 
-<<<<<<< HEAD
-=======
 ////////////////////////////////////////////////////////////////////////
 template<typename T>
 static void gather_(NDArray* input, const NDArray* indices, NDArray* output, const std::vector<int>& intArgs) {
@@ -630,10 +624,10 @@
             PRAGMA_OMP_PARALLEL_FOR_IF(indices->lengthOf() > Environment::getInstance()->tadThreshold())
             for (int e = 0; e < indices->lengthOf(); e++)
                 output->p(e, input->e<T>(indices->e<Nd4jLong>(e)));
-        }        
-        else {   
-            
-            std::vector<int> dimsOut(indices->rankOf());            
+        }
+        else {
+
+            std::vector<int> dimsOut(indices->rankOf());
             std::iota(dimsOut.begin(), dimsOut.end(), axis);   // fill with axis, axis+1, ... indices->rankOf()-1
             const Nd4jLong numOfSubArrs = ShapeUtils::getNumOfSubArrs(output->getShapeInfo(), dimsOut);
             PRAGMA_OMP_PARALLEL_FOR_IF(numOfSubArrs > Environment::getInstance()->tadThreshold())
@@ -641,19 +635,19 @@
                 NDArray subArrOut = (*output)(i, dimsOut);
                 NDArray subArrIn  = (*input)(indices->e<Nd4jLong>(i), {axis});
                 subArrOut.assign(subArrIn);
-            }            
-        }        
-    } 
+            }
+        }
+    }
     else {
-        
+
         for(int i = 1; i < numOfIntArgs; ++i)
             if(intArgs[i] >= input->sizeAt(axis))
                 throw std::runtime_error("helpers::gather function: some of input indexes is larger than corresponding shape of input array !");
 
         // we only allow scalar/vector case here
-        if (numOfIntArgs == 2) { // scalar case            
+        if (numOfIntArgs == 2) { // scalar case
             output->assign((*input)(intArgs[1], {axis}));
-        } 
+        }
         else { // vector case
             const Nd4jLong numOfSubArrs = ShapeUtils::getNumOfSubArrs(output->getShapeInfo(), {axis});
             PRAGMA_OMP_PARALLEL_FOR_IF(numOfSubArrs > Environment::getInstance()->tadThreshold())
@@ -672,7 +666,6 @@
 
     BUILD_SINGLE_TEMPLATE(template void gather_, (NDArray* input, const NDArray* indices, NDArray* output, const std::vector<int>& intArgs), LIBND4J_TYPES);
 
->>>>>>> 43c553a0
 //////////////////////////////////////////////////////////////////////////
 void eye(graph::LaunchContext* context, NDArray& output) {
 
@@ -750,7 +743,7 @@
     const Nd4jLong len = indices.lengthOf();
 
     switch (opId) {
-            
+
         case 6: {   // copy
             PRAGMA_OMP_PARALLEL_FOR_IF(len > Environment::getInstance()->elementwiseThreshold())
             for(uint i = 0; i < len; ++i) {
@@ -1186,18 +1179,18 @@
 
         bool allVectorsOrScalars = true;
         const uint outEws = isOutputVector ? output.stridesOf()[outDim] : output.ews();
-        
+
         std::vector<int> nonUnityDim(numOfArrs);
         std::vector<Nd4jLong> zOffset(numOfArrs);
 
-        for(int i = 0; i < numOfArrs; i++) {        
+        for(int i = 0; i < numOfArrs; i++) {
             allVectorsOrScalars &= (inArrs[i]->lengthOf() == 1 || inArrs[i]->isCommonVector(nonUnityDim[i]));
             if(!allVectorsOrScalars)
                 break;
             if(i == 0)  zOffset[0] = 0;
-            else        zOffset[i] = zOffset[i - 1] + outEws * inArrs[i - 1]->lengthOf();        
-        }
-                        
+            else        zOffset[i] = zOffset[i - 1] + outEws * inArrs[i - 1]->lengthOf();
+        }
+
         if(allVectorsOrScalars) {
 
             T* outBuff = output.bufferAsT<T>();
@@ -1210,7 +1203,7 @@
 
                 T *z = outBuff + zOffset[r];
                 T *x = inArrs[r]->bufferAsT<T>();
-            
+
                 if(outEws == 1 && xEws == 1)
                     for (uint e = 0; e < arrLen; e++)
                         z[e] = x[e];
@@ -1220,7 +1213,7 @@
             }
             return;
         }
-    }    
+    }
     
     const int rank  = inArrs[0]->rankOf();
     const int rank2 = 2*rank;
