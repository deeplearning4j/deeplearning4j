/*******************************************************************************
 * Copyright (c) 2015-2018 Skymind, Inc.
 *
 * This program and the accompanying materials are made available under the
 * terms of the Apache License, Version 2.0 which is available at
 * https://www.apache.org/licenses/LICENSE-2.0.
 *
 * Unless required by applicable law or agreed to in writing, software
 * distributed under the License is distributed on an "AS IS" BASIS, WITHOUT
 * WARRANTIES OR CONDITIONS OF ANY KIND, either express or implied. See the
 * License for the specific language governing permissions and limitations
 * under the License.
 *
 * SPDX-License-Identifier: Apache-2.0
 ******************************************************************************/

//
// @author Yurii Shyrma, created on 16.04.2018
//

#include <ops/declarable/helpers/reverse.h>
#include <helpers/ShapeUtils.h>
#include <array/ResultSet.h>


namespace nd4j    {
namespace ops     {
namespace helpers {


/////////////////////////////////////////////////////////////////////////////////////
// this legacy op is written by raver119@gmail.com
template<typename T>
void reverseArray(graph::LaunchContext* context, void *vinArr, Nd4jLong *inShapeBuffer, void *voutArr, Nd4jLong *outShapeBuffer, int numOfElemsToReverse) {
            auto inArr = reinterpret_cast<T *>(vinArr);
            auto outArr = reinterpret_cast<T *>(voutArr);

            Nd4jLong inLength  = shape::length(inShapeBuffer);
            Nd4jLong outLength = shape::length(outShapeBuffer);
            if(numOfElemsToReverse == 0)
                numOfElemsToReverse = inLength;
            int inEWS = shape::elementWiseStride(inShapeBuffer);
            char inOrder = shape::order(inShapeBuffer);
            auto sLength = numOfElemsToReverse - 1;

            // two step phase here
            if (inArr == outArr) {
                if (inEWS == 1) {
#pragma omp parallel for schedule(guided)
                    for (Nd4jLong e = 0; e < numOfElemsToReverse / 2; e++) {
                        auto idx = sLength - e;
                        T tmp = inArr[e];
                        inArr[e] = inArr[idx];
                        inArr[idx] = tmp;
                    }
                } 
                else if (inEWS > 1) {
#pragma omp parallel for schedule(guided)
                    for (Nd4jLong e = 0; e < numOfElemsToReverse / 2; e++) {
                        auto idx1 = (sLength - e) * inEWS;
                        Nd4jLong idx2 =  e * inEWS;
                        T tmp = inArr[idx2];
                        inArr[idx2] = inArr[idx1];
                        inArr[idx1] = tmp;
                    }
                } 
                else {
                    
#pragma omp parallel for schedule(guided)
                    for (Nd4jLong e = 0; e < numOfElemsToReverse / 2; e++) {
                   
                        auto inOffset  = shape::getIndexOffset(e, inShapeBuffer, inLength);
                        auto outOffset = shape::getIndexOffset(sLength - e, inShapeBuffer, inLength);
                        outArr[outOffset] = inArr[inOffset];
                    }
                }
            } 
            else {
                // single step phase here
                auto outEWS = shape::elementWiseStride(outShapeBuffer);
                char outOrder = shape::order(outShapeBuffer);

                if (inEWS == 1 && outEWS == 1 && inOrder == outOrder) {

#pragma omp parallel for schedule(guided)
                    for (Nd4jLong e = 0; e < numOfElemsToReverse; e++) 
                        outArr[sLength - e] = inArr[e];                    

                    if(inLength != numOfElemsToReverse) {
#pragma omp parallel for schedule(guided)
                        for (Nd4jLong e = numOfElemsToReverse; e < inLength; e++)
                            outArr[e] = inArr[e];
                    }
                } 
                else if (inEWS >= 1 && outEWS >= 1 && inOrder == outOrder) {

#pragma omp parallel for schedule(guided)
                    for (Nd4jLong e = 0; e < numOfElemsToReverse; e++)
                        outArr[(sLength - e) * outEWS] = inArr[e * inEWS];

                    if(inLength != numOfElemsToReverse) {
#pragma omp parallel for schedule(guided)
                        for (Nd4jLong e = numOfElemsToReverse; e < inLength; e++)
                            outArr[e * outEWS] = inArr[e * inEWS];
                    }
                } 
                else {

#pragma omp parallel for schedule(guided)
                    for (Nd4jLong e = 0; e < numOfElemsToReverse; e++) {

                        auto inOffset = shape::getIndexOffset(e, inShapeBuffer, inLength);
                        auto outOffset = shape::getIndexOffset(sLength - e, outShapeBuffer, outLength);
                        outArr[outOffset] = inArr[inOffset];
                    }

                    if(inLength != numOfElemsToReverse) {

#pragma omp parallel for schedule(guided)
                        for (Nd4jLong e = numOfElemsToReverse; e < inLength; e++) {

                            auto inOffset  = shape::getIndexOffset(e, inShapeBuffer, inLength);
                            auto outOffset = shape::getIndexOffset(e, outShapeBuffer, outLength);
                            outArr[outOffset] = inArr[inOffset];        
                        }
                    }
                }
            }
}


///////////////////////////////////////////////////////////////////
template <typename T>
static void _reverseSequence(graph::LaunchContext* context, const NDArray* input, const NDArray* seqLengths, NDArray* output, int seqDim, const int batchDim){

    int posOfNonUnityDim = -1;
    if(input->isVector() || shape::isLikeVector(input->getShapeInfo(), posOfNonUnityDim)) {

        if((seqDim == 0 && input->sizeAt(0) == 1) || (batchDim == posOfNonUnityDim))
            output->assign(input);
        else
            helpers::reverseArray<T>(context, const_cast<NDArray*>(input)->getBuffer(), const_cast<NDArray*>(input)->getShapeInfo(), output->getBuffer(), output->getShapeInfo(), seqLengths->e<int>(0));
    }
    else {
            
        if(seqDim > batchDim)
            --seqDim;

        std::vector<int> dimensions = ShapeUtils::evalDimsToExclude(input->rankOf(), {batchDim});

        auto inSubArrsSet  = input->allTensorsAlongDimension(dimensions);
        auto outSubArrsSet = output->allTensorsAlongDimension(dimensions);

// #pragma omp parallel for schedule(guided)  if(inSubArrsSet->size() > Environment::getInstance()->elementwiseThreshold()) 
        for(int i = 0; i < inSubArrsSet->size(); ++i) {

            Nd4jLong numOfElemsToReverse = seqLengths->e<Nd4jLong>(i);
        
            if(numOfElemsToReverse == 0 || numOfElemsToReverse == 1) {
                outSubArrsSet->at(i)->assign(inSubArrsSet->at(i));
            }
            else {
                auto inInnerSet  = inSubArrsSet->at(i)->allTensorsAlongDimension({seqDim});
                auto outInnerSet = outSubArrsSet->at(i)->allTensorsAlongDimension({seqDim});
                for(int j = 0; j < inInnerSet->size(); ++j)
                    helpers::reverseArray<T>(context, inInnerSet->at(j)->getBuffer(), inInnerSet->at(j)->getShapeInfo(), outInnerSet->at(j)->getBuffer(), outInnerSet->at(j)->getShapeInfo(), numOfElemsToReverse);
            
                delete inInnerSet;
                delete outInnerSet;
            }
        }
        delete inSubArrsSet;
        delete outSubArrsSet;
    }

}

    void reverseSequence(graph::LaunchContext* context, const NDArray* input, const NDArray* seqLengths, NDArray* output, int seqDim, const int batchDim) {
        BUILD_SINGLE_SELECTOR(input->dataType(), _reverseSequence, (context, input, seqLengths, output, seqDim, batchDim), LIBND4J_TYPES);
    }

//////////////////////////////////////////////////////////////////////////
<<<<<<< HEAD
void reverse(graph::LaunchContext* context, const NDArray* input, NDArray* output, const std::vector<int>* intArgs, bool isLegacy) {
=======
void reverse(const NDArray* input, NDArray* output, const std::vector<int>* intArgs, bool isBackProp) {
>>>>>>> cd8f9db5

    // we need to reverse axis only if that's new op
    std::vector<int> dimensions = isBackProp ? ShapeUtils::evalDimsToExclude(input->rankOf(), *intArgs) : *intArgs;

    auto listOut = output->allTensorsAlongDimension(dimensions);
    auto listIn  = input->allTensorsAlongDimension(dimensions);
       
    NDArray *subArrIn, *subArrOut;

    for(int i = 0; i < listIn->size(); ++i) {               // listIn->size() = listOut->size()
        subArrIn   = listIn->at(i);
        subArrOut  = listOut->at(i);        
        BUILD_SINGLE_SELECTOR(input->dataType(), helpers::reverseArray, (context, subArrIn->getBuffer(), subArrIn->getShapeInfo(), subArrOut->getBuffer(), subArrOut->getShapeInfo()), LIBND4J_TYPES);
    }

    delete listOut;
    delete listIn;
}

BUILD_SINGLE_TEMPLATE(template void _reverseSequence, (graph::LaunchContext* context, const NDArray* input, const NDArray* seqLengths, NDArray* output, int seqDim, const int batchDim), LIBND4J_TYPES);
BUILD_SINGLE_TEMPLATE(template void reverseArray, (graph::LaunchContext* context, void *inArr, Nd4jLong *inShapeBuffer, void *outArr, Nd4jLong *outShapeBuffer, int numOfElemsToReverse), LIBND4J_TYPES);


}
}
}
<|MERGE_RESOLUTION|>--- conflicted
+++ resolved
@@ -180,11 +180,7 @@
     }
 
 //////////////////////////////////////////////////////////////////////////
-<<<<<<< HEAD
-void reverse(graph::LaunchContext* context, const NDArray* input, NDArray* output, const std::vector<int>* intArgs, bool isLegacy) {
-=======
-void reverse(const NDArray* input, NDArray* output, const std::vector<int>* intArgs, bool isBackProp) {
->>>>>>> cd8f9db5
+void reverse(graph::LaunchContext* context, const NDArray* input, NDArray* output, const std::vector<int>* intArgs, bool isBackProp) {
 
     // we need to reverse axis only if that's new op
     std::vector<int> dimensions = isBackProp ? ShapeUtils::evalDimsToExclude(input->rankOf(), *intArgs) : *intArgs;
