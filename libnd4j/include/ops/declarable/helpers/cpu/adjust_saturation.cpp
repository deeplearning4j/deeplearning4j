/*******************************************************************************
 * Copyright (c) 2015-2018 Skymind, Inc.
 *
 * This program and the accompanying materials are made available under the
 * terms of the Apache License, Version 2.0 which is available at
 * https://www.apache.org/licenses/LICENSE-2.0.
 *
 * Unless required by applicable law or agreed to in writing, software
 * distributed under the License is distributed on an "AS IS" BASIS, WITHOUT
 * WARRANTIES OR CONDITIONS OF ANY KIND, either express or implied. See the
 * License for the specific language governing permissions and limitations
 * under the License.
 *
 * SPDX-License-Identifier: Apache-2.0
 ******************************************************************************/

//
//  @author raver119@gmail.com
//

#include <ops/declarable/helpers/adjust_saturation.h>


namespace nd4j {
namespace ops {
namespace helpers {

    template <typename T>
    static void adjust_saturation_single_(graph::LaunchContext* context, NDArray *array, NDArray *output, float delta, bool isNHWC) {
        // we're 100% sure it's 3
        const int numChannels = 3;
        int tuples = array->lengthOf() /  numChannels;
        auto bIn = reinterpret_cast<T *>(array->buffer());
        auto bOut = reinterpret_cast<T *>(output->buffer());
        static const int kChannelRange = 6;

        if (isNHWC) {
            // for NHWC our rgb values are stored one by one
            PRAGMA_OMP_PARALLEL_FOR_SIMD
            for (int e = 0; e < tuples; e++) {
                auto i = bIn + e * numChannels;
                auto o = bOut + e * numChannels;

                T h, s, v;
                // Convert the RGB color to Hue/V-range.
                helpers::rgb_to_hsv(context, i[0], i[1], i[2], &h, &s, &v);
                s = nd4j::math::nd4j_min<T>((T) 1.0f, nd4j::math::nd4j_max<T>((T) 0.0f, s * delta));
                // Convert the hue and v-range back into RGB.
                helpers::hsv_to_rgb(context, h, s, v, o, o + 1, o + 2);
            }
        } else {
            auto tadsChannelsIn = array->allTensorsAlongDimension({0});
            auto tadsChannelsOut = output->allTensorsAlongDimension({0});

            auto bufferR = reinterpret_cast<T *>(tadsChannelsIn->at(0)->buffer());
            auto bufferG = reinterpret_cast<T *>(tadsChannelsIn->at(1)->buffer());
            auto bufferB = reinterpret_cast<T *>(tadsChannelsIn->at(2)->buffer());

            auto outputR = reinterpret_cast<T *>(tadsChannelsOut->at(0)->buffer());
            auto outputG = reinterpret_cast<T *>(tadsChannelsOut->at(1)->buffer());
            auto outputB = reinterpret_cast<T *>(tadsChannelsOut->at(2)->buffer());

            PRAGMA_OMP_PARALLEL_FOR_SIMD
            for (int e = 0; e < tuples; e++) {
                auto _ri = bufferR + e;
                auto _gi = bufferG + e;
                auto _bi = bufferB + e;

                auto _ro = outputR + e;
                auto _go = outputG + e;
                auto _bo = outputB + e;

                T h, s, v;
                // Convert the RGB color to Hue/V-range.
                helpers::rgb_to_hsv(context, _ri[0], _gi[0], _bi[0], &h, &s, &v);
                s = nd4j::math::nd4j_min<T>((T) 1.0f, nd4j::math::nd4j_max<T>((T) 0.0f, s * delta));
                // Convert the hue and v-range back into RGB.
                helpers::hsv_to_rgb(context, h, s, v, _ro, _go, _bo);
            }

            delete tadsChannelsIn;
            delete tadsChannelsOut;
        }
    }

    void adjust_saturation(graph::LaunchContext* context, NDArray *array, NDArray *output, NDArray* delta, bool isNHWC) {
        auto xType = array->dataType();

        float d = delta->e<float>(0);
        if (array->rankOf() == 4) {
            auto tadsIn = array->allTensorsAlongDimension({0});
            auto tadsOut = output->allTensorsAlongDimension({0});
            int tSize = tadsIn->size();

            // FIXME: template selector should be moved out of loop
<<<<<<< HEAD
#pragma omp parallel for
            for (int e = 0; e < tadsIn->size(); e++) {
                BUILD_SINGLE_SELECTOR(xType, adjust_saturation_single_, (context, tadsIn->at(e), tadsOut->at(e), d, isNHWC);, FLOAT_TYPES);
=======
            PRAGMA_OMP_PARALLEL_FOR
            for (int e = 0; e < tSize; e++) {
                BUILD_SINGLE_SELECTOR(xType, adjust_saturation_single_, (tadsIn->at(e), tadsOut->at(e), d, isNHWC);, FLOAT_TYPES);
>>>>>>> 43c553a0
            }
            

            delete tadsIn;
            delete tadsOut;
        }
        else {
            BUILD_SINGLE_SELECTOR(xType, adjust_saturation_single_, (context, array, output, d, isNHWC);, FLOAT_TYPES);
        }
    }

    BUILD_SINGLE_TEMPLATE(template void adjust_saturation_single_, (graph::LaunchContext* context, NDArray *array, NDArray *output, float delta, bool isNHWC), FLOAT_TYPES);

}
}
}<|MERGE_RESOLUTION|>--- conflicted
+++ resolved
@@ -93,15 +93,9 @@
             int tSize = tadsIn->size();
 
             // FIXME: template selector should be moved out of loop
-<<<<<<< HEAD
-#pragma omp parallel for
-            for (int e = 0; e < tadsIn->size(); e++) {
-                BUILD_SINGLE_SELECTOR(xType, adjust_saturation_single_, (context, tadsIn->at(e), tadsOut->at(e), d, isNHWC);, FLOAT_TYPES);
-=======
             PRAGMA_OMP_PARALLEL_FOR
             for (int e = 0; e < tSize; e++) {
-                BUILD_SINGLE_SELECTOR(xType, adjust_saturation_single_, (tadsIn->at(e), tadsOut->at(e), d, isNHWC);, FLOAT_TYPES);
->>>>>>> 43c553a0
+                BUILD_SINGLE_SELECTOR(xType, adjust_saturation_single_, (context, tadsIn->at(e), tadsOut->at(e), d, isNHWC);, FLOAT_TYPES);
             }
             
 
