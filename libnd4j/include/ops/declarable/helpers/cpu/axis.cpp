/*******************************************************************************
 * Copyright (c) 2015-2018 Skymind, Inc.
 *
 * This program and the accompanying materials are made available under the
 * terms of the Apache License, Version 2.0 which is available at
 * https://www.apache.org/licenses/LICENSE-2.0.
 *
 * Unless required by applicable law or agreed to in writing, software
 * distributed under the License is distributed on an "AS IS" BASIS, WITHOUT
 * WARRANTIES OR CONDITIONS OF ANY KIND, either express or implied. See the
 * License for the specific language governing permissions and limitations
 * under the License.
 *
 * SPDX-License-Identifier: Apache-2.0
 ******************************************************************************/

//
//  @author sgazeos@gmail.com
//

#include <ops/declarable/helpers/axis.h>


namespace nd4j {
namespace ops {
namespace helpers {

    template <typename T>
    void adjustAxis(NDArray<T>* input, NDArray<T>* axisVector, std::vector<int>& output) {
        output.resize(axisVector->lengthOf());
<<<<<<< HEAD

        for (int e = 0; e < axisVector->lengthOf(); e++) {
                    int ca = (int) (*axisVector)(e);
                    if (ca < 0)
                        ca += input->rankOf();
=======
        for (int e = 0; e < axisVector->lengthOf(); e++) {
                int ca = (int) (*axisVector)(e);
                if (ca < 0)
                    ca += input->rankOf();
>>>>>>> 15eebd03

                output[e] = ca;
        }
    }

    void adjustAxis(Nd4jLong *inputShape, std::vector<int> &axisVector) {
        auto rank = shape::rank(inputShape);
        for (int e = 0; e < axisVector.size(); e++) {
            auto a = axisVector[e];
            if (a < 0)
                axisVector[e] = a + rank;
        }
    }

    template void adjustAxis(NDArray<float>* input, NDArray<float>* axisVector, std::vector<int>& output);
    template void adjustAxis(NDArray<float16>* input, NDArray<float16>* axisVector, std::vector<int>& output);
    template void adjustAxis(NDArray<double>* input, NDArray<double>* axisVector, std::vector<int>& output);
}
}
}<|MERGE_RESOLUTION|>--- conflicted
+++ resolved
@@ -28,18 +28,10 @@
     template <typename T>
     void adjustAxis(NDArray<T>* input, NDArray<T>* axisVector, std::vector<int>& output) {
         output.resize(axisVector->lengthOf());
-<<<<<<< HEAD
-
-        for (int e = 0; e < axisVector->lengthOf(); e++) {
-                    int ca = (int) (*axisVector)(e);
-                    if (ca < 0)
-                        ca += input->rankOf();
-=======
         for (int e = 0; e < axisVector->lengthOf(); e++) {
                 int ca = (int) (*axisVector)(e);
                 if (ca < 0)
                     ca += input->rankOf();
->>>>>>> 15eebd03
 
                 output[e] = ca;
         }
