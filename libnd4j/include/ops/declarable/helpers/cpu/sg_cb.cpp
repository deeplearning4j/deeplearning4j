/* ******************************************************************************
 *
 *
 * This program and the accompanying materials are made available under the
 * terms of the Apache License, Version 2.0 which is available at
 * https://www.apache.org/licenses/LICENSE-2.0.
 *
 *  See the NOTICE file distributed with this work for additional
 *  information regarding copyright ownership.
 * Unless required by applicable law or agreed to in writing, software
 * distributed under the License is distributed on an "AS IS" BASIS, WITHOUT
 * WARRANTIES OR CONDITIONS OF ANY KIND, either express or implied. See the
 * License for the specific language governing permissions and limitations
 * under the License.
 *
 * SPDX-License-Identifier: Apache-2.0
 ******************************************************************************/

//
// @author raver119@gmail.com
//
#include <execution/Threads.h>
#include <ops/declarable/helpers/sg_cb.h>
#include <math/templatemath.h>
#define HS_MAX_EXP 6.0f

namespace sd {
namespace ops {
namespace helpers {
template <typename T>
<<<<<<< HEAD
void hSoftmax_(T *vsyn0, T *vsyn1, T *vexpTable, T *vneu1e, const double alpha, const int vectorLength, const int code,
=======
void hSoftmax_(void *vsyn0, void *vsyn1, void *vexpTable, void *vneu1e, const double alpha, const int vectorLength, const int code,
>>>>>>> 03e11c72
               const int expLength, const bool isInference) {
  auto syn0 = reinterpret_cast<T *>(vsyn0);
  auto syn1 = reinterpret_cast<T *>(vsyn1);
  auto expTable = reinterpret_cast<T *>(vexpTable);
  auto neu1e = reinterpret_cast<T *>(vneu1e);

  T dot(0.0f);
  T g(0.0f);
  T f(0.0f);


  // dot
  PRAGMA_OMP_SIMD
  for (int e = 0; e < vectorLength; e++) {
    dot += syn0[e] * syn1[e];

  }


  // gradient
  if (dot < (T)-HS_MAX_EXP || dot >= (T)HS_MAX_EXP) return;
  int idx = static_cast<int>((dot + HS_MAX_EXP) * ((float)expLength / HS_MAX_EXP / 2.0f));

  if (idx >= expLength || idx < 0) return;

  f = expTable[idx];
  g = (static_cast<T>(1.0f) - static_cast<T>(code) - f) * (T)alpha;

  if(!isInference) {
    PRAGMA_OMP_SIMD
<<<<<<< HEAD
    for (int x = 0; x < vectorLength; x++) {
      neu1e[x] += g * syn1[x];
      syn1[x] += g * syn0[x];
=======
    for (int e = 0; e < vectorLength; e++) {
      syn1[e] = g * syn0[e] + syn1[e];
      neu1e[e] = g * syn1[e] + neu1e[e];
>>>>>>> 03e11c72
    }
  } else {
<<<<<<< HEAD
=======
    PRAGMA_OMP_SIMD
    for (int e = 0; e < vectorLength; e++) {
      neu1e[e] = g * syn1[e] + neu1e[e];
    }
  }
}

template <typename T>
void hSoftmaxDot_(T dot,void *vsyn0, void *vsyn1, void *vexpTable, void *vneu1e, double alpha, int vectorLength, int code,
               int expLength, bool isInference) {
  // gradient
  if (dot < (T)-HS_MAX_EXP || dot >= (T) HS_MAX_EXP) return;
  auto syn0 = reinterpret_cast<T *>(vsyn0);
  auto syn1 = reinterpret_cast<T *>(vsyn1);
  auto expTable = reinterpret_cast<T *>(vexpTable);
  auto neu1e = reinterpret_cast<T *>(vneu1e);

  T g(0.0f);
  T f(0.0f);

  int idx = static_cast<int>((dot + HS_MAX_EXP) * ((float)expLength / HS_MAX_EXP / 2.0f));
  if (idx >= expLength || idx < 0) return;

  f = expTable[idx];
  g = (static_cast<T>(1.0f) - static_cast<T>(code) - f) * (T)alpha;
  PRAGMA_OMP_SIMD
  for (int x = 0; x < vectorLength; x++) {
    neu1e[x] = g * syn1[x] + neu1e[x];
  }

  // axpy2
  if (!isInference) {
>>>>>>> 03e11c72
    PRAGMA_OMP_SIMD
    for (int x = 0; x < vectorLength; x++) {
      neu1e[x] += g * syn1[x];
    }
  }
}

template <typename T>
void nSampling_(void *vsyn0, void *vsyn1Neg, void *vexpTable, void *vneu1e, double alpha, int vectorLength, int code,
                int expLength, bool isInference) {
  auto syn0 = reinterpret_cast<T *>(vsyn0);
  auto syn1Neg = reinterpret_cast<T *>(vsyn1Neg);
  auto expTable = reinterpret_cast<T *>(vexpTable);
  auto neu1e = reinterpret_cast<T *>(vneu1e);

  T dot = (T)0.0f;
  T g = (T)0.0f;

   PRAGMA_OMP_SIMD
  for (int e = 0; e < vectorLength; e++) {
    dot += syn0[e] * syn1Neg[e];
  }
  if (dot > HS_MAX_EXP)
    g = (code - 1) * alpha;
  else if (dot < (T)-HS_MAX_EXP)
    g = (code - 0) * alpha;
  else {
    int idx = (int)((dot + (T)HS_MAX_EXP) * ((T)expLength / HS_MAX_EXP / 2.0));
    if (idx >= expLength) return;

    if (idx < 0) return;

    g = ((T)code - expTable[idx]) * alpha;
  }


  // axpy2
  if (!isInference) {
    PRAGMA_OMP_SIMD
    for (int e = 0; e < vectorLength; e++) {
      neu1e[e] += g * syn1Neg[e];
      syn1Neg[e] += g * syn0[e];
    }
  } else {
    // axpy1
    PRAGMA_OMP_SIMD
    for (int e = 0; e < vectorLength; e++) {
      neu1e[e] += g * syn1Neg[e];
    }
  }

}

template <typename T>
void cbow_(void *vsyn0, void *vsyn1, void *vsyn1Neg, void *vexpTable, void *vnegTable, void *vinfVector, int target,
           int ngStarter, int *context, int *lockedWords, int *indices, int *codes, double alpha,
           sd::LongType randomValue, const int contextWidth, const int hsRounds, const int nsRounds,
           const int vocabSize, const int vectorLength, const int expLength, const int negLength, const int numLabels,
           const bool trainWords,double minLearningRate,const int iterations) {
  auto syn0 = reinterpret_cast<T *>(vsyn0);
  auto syn1 = reinterpret_cast<T *>(vsyn1);
  auto syn1Neg = reinterpret_cast<T *>(vsyn1Neg);
  auto expTable = reinterpret_cast<T *>(vexpTable);
  auto negTable = reinterpret_cast<T *>(vnegTable);
  auto infVector = reinterpret_cast<T *>(vinfVector);

  auto neu1 = new T[vectorLength];
  auto neu1e = new T[vectorLength];
  memset(neu1, 0, vectorLength * sizeof(T));
  memset(neu1e, 0, vectorLength * sizeof(T));

  for(int i = 0; i < iterations; i++) {
    // building neu1 for current window

    for (int c = 0; c < contextWidth; c++) {

      T *syn0word = syn0 + (context[c] * vectorLength);
      PRAGMA_OMP_SIMD
      for (int i = 0; i < vectorLength; i++) {
        neu1[i] += syn0word[i];
      }
    }

    // for inference we add additional inference vector
    if(infVector != nullptr  && contextWidth > 0) {
      PRAGMA_OMP_SIMD
      for (int i = 0; i < vectorLength; i++) {
        neu1[i] = (infVector[i] + neu1[i]) / (contextWidth + 1);
      }
    } else if(infVector == nullptr && contextWidth > 0) {
      PRAGMA_OMP_SIMD
      for (int i = 0; i < vectorLength; i++) {
        neu1[i] = (infVector[i] + neu1[i]) / (contextWidth);
      }
    }

    // softmax round
    if (hsRounds > 0) {
      for (int i = 0; i < hsRounds; i++) {
        hSoftmax_<T>(neu1, syn1 + (indices[i] * vectorLength), expTable, neu1e, alpha, vectorLength, codes[i], expLength,
                     infVector != nullptr);
      }
    }

    auto nsStarter = ngStarter;
    auto irow = nsStarter;
    if (nsRounds > 0) {

      for (int r = 0; r < nsRounds + 1; r++) {
        if (r == 0) {
          // target is known in advance
        } else {
          randomValue = randomValue * (unsigned long long)25214903917 + 11;
          auto idx = sd::math::sd_abs<sd::LongType>((randomValue >> 16) % negLength);
          irow = idx >= negLength ? -1 : static_cast<int>(negTable[idx]);

          if (irow < 0 || irow >= vocabSize) irow = randomValue % (vocabSize - 1) + 1;
          if (irow == nsStarter) continue;
        }

        nSampling_<T>(neu1, syn1Neg + (irow * vectorLength), expTable, neu1e, alpha, vectorLength, r == 0 ? 1 : 0,
                      expLength, infVector != nullptr);
      }
    }

    // if we don't train words - we skip start of idxSyn0
    int starter = trainWords == 1 ? 0 : contextWidth - numLabels;

    // propagate neu1e -> syn0
    if (infVector == nullptr) {

      for (int c = starter; c < contextWidth; c++) {
        if (lockedWords[c] == 1) continue;

        T *syn0word = syn0 + (context[c] * vectorLength);
        PRAGMA_OMP_SIMD
        for (int i = 0; i < vectorLength; i++) {
          syn0word[i] += neu1e[i];
        }
      }
    } else {
      PRAGMA_OMP_SIMD
      for (int i = 0; i < vectorLength; i++) {
        infVector[i] += neu1e[i];
      }
    }

    delete[] neu1;
    delete[] neu1e;

  }
}
BUILD_SINGLE_TEMPLATE(template void cbow_,
                      (void *syn0, void *syn1, void *syn1Neg, void *expTable, void *vnegTable, void *vinfVector,
                          int target, int ngStarter, int *context, int *lockedWords, int *indices, int *codes,
                          double alpha, sd::LongType randomValue, const int contextWidth, const int hsRounds,
                          const int nsRounds, const int vocabSize, const int vectorLength, const int expLength,
                          const int negLength, const int numLabels, const bool trainWords,double minLearningRate,const int iterations),
                      SD_FLOAT_TYPES);

template <typename T>
void skipgram_(void *vsyn0, void *vsyn1, void *vsyn1Neg, void *vexpTable, void *vnegTable, void *vinfVector, int target,
               int ngStarter, NDArray &indices, NDArray &codes, double alpha, sd::LongType randomValue, const int hsRounds,
               const int nsRounds, const int vocabSize, const int vectorLength, const int expLength,
               const int negLength,double minLearningRate,const int iterations) {
  auto syn0 = reinterpret_cast<T *>(vsyn0);
  auto syn1 = reinterpret_cast<T *>(vsyn1);
  auto syn1Neg = reinterpret_cast<T *>(vsyn1Neg);
  auto expTable = reinterpret_cast<T *>(vexpTable);
  auto negTable = reinterpret_cast<T *>(vnegTable);
  auto infVector = reinterpret_cast<T *>(vinfVector);
  auto neu1e = new T[vectorLength];
  memset(neu1e, 0, vectorLength * sizeof(T));
 PRAGMA_OMP_SIMD
  for(int i = 0; i < iterations; i++) {
    // hierarchic softmax goes first (if enabled)
    auto syn0row = infVector != nullptr ? infVector : syn0 + (target * vectorLength);
    alpha = ((alpha - minLearningRate) / (iterations - i)) + minLearningRate;

    auto irow = 0;
    if (hsRounds > 0) {
      for (int r = 0; r < hsRounds; r++) {
        irow = indices.e<int>(r);
        hSoftmax_<T>(syn0row, syn1 + (irow * vectorLength), expTable, neu1e, alpha, vectorLength, codes.e<int>(r), expLength,
                     infVector != nullptr);
      }

    }

    // negative sampling goes second (if enabled)
    auto nsStarter = ngStarter;
    irow = nsStarter;
    if (nsRounds > 0) {

      for (int r = 0; r < nsRounds + 1; r++) {
        if (r == 0) {
          // target is known in advance
        } else {
          randomValue = randomValue * (unsigned long long)25214903917 + 11;
          auto idx = sd::math::sd_abs<sd::LongType>((randomValue >> 16) % negLength);
          irow = idx >= negLength ? -1 : static_cast<int>(negTable[idx]);

          if (irow < 0 || irow >= vocabSize) irow = randomValue % (vocabSize - 1) + 1;
          if (irow == nsStarter) continue;
        }
        nSampling_<T>(syn0row, syn1Neg + (irow * vectorLength), expTable, neu1e, alpha, vectorLength, r == 0 ? 1 : 0,
                      expLength, infVector != nullptr);

      }
    }

    if (infVector == nullptr) {
      for (int e = 0; e < vectorLength; e++) {
        syn0row[e] += neu1e[e];
      }
    } else {
      for (int e = 0; e < vectorLength; e++) {
        infVector[e] += neu1e[e];
      }

    }

<<<<<<< HEAD
    alpha = ((alpha - minLearningRate) / (iterations - i)) + minLearningRate;


=======
>>>>>>> 03e11c72
  }

  delete[] neu1e;
}
BUILD_SINGLE_TEMPLATE(template void skipgram_,
                      (void *syn0, void *syn1, void *syn1Neg, void *expTable, void *vnegTable, void *vinfVector,
                          int target, int ngStarter,NDArray &indices, NDArray &codes, double alpha, sd::LongType randomValue,
                          const int hsRounds, const int nsRounds, const int vocabSize, const int vectorLength,
                          const int expLength, const int negLength,double minLearningRate,const int iterations),
                      SD_FLOAT_TYPES);

int binarySearch(const int *haystack, const int needle, const int totalElements) {
  int firstIndex = 0;
  int lastIndex = totalElements - 1;
  int halfIndex = sd::math::sd_floor<float, int>((lastIndex + firstIndex) / (float)2);

  while (haystack[halfIndex] != needle && firstIndex < lastIndex) {
    if (needle < haystack[halfIndex]) {
      lastIndex = halfIndex - 1;
    } else if (needle > haystack[halfIndex]) {
      firstIndex = halfIndex + 1;
    }
    halfIndex = sd::math::sd_floor<float, int>((lastIndex + firstIndex) / (float)2);
  }

  return (haystack[halfIndex] == needle) ? halfIndex : -1;
}

template <typename T>
static void do_update(const int target, const int rowIndex, const int count, T *syn0, T *neu1t,
                      const int vectorLength) {
  auto syn0row = syn0 + (target * vectorLength);
  auto neu1e = neu1t + (rowIndex * vectorLength);
  for (int e = 0; e < vectorLength; e++) syn0row[e] += neu1e[e] / count;
}

template <typename T>
static void do_positive(const int target, const int postive, T *syn0, T *syn1Neg, T *expTable, T *neu1e,
                        const double alpha, const int vectorLength, const int expLength) {
  nSampling_<T>(syn0, syn1Neg, expTable, neu1e, alpha, vectorLength, 1, expLength, false);
}

template <typename T>
static void do_negative(int target, int positive, T *syn0, T *syn1Neg, T *expTable, T *negTable, T *neu1e,
                        int *sStarters, const double alpha, const unsigned long long rv, const int vocabSize,
                        const int vectorLength, const int expLength, const int negLength, const int nsRounds,
                        const int numThreads, const int numTargets) {
  int irow = 0;
  unsigned long long randomValue = rv;
  for (int r = 0; r < nsRounds; r++) {
    randomValue = sd::math::sd_abs<sd::LongType>(randomValue * (unsigned long long)25214903917 + 11);
    auto idx = sd::math::sd_abs<sd::LongType>((randomValue >> 16) % negLength);
    irow = idx >= negLength ? -1 : static_cast<int>(negTable[idx]);

    if (irow < 0 || irow >= vocabSize) irow = randomValue % (vocabSize - 1) + 1;

    if (irow == positive) continue;

    // we shift irow here to guarantee independence

    int dim = irow % numThreads;
    if (dim != omp_get_thread_num()) {
      irow += (numThreads - dim + omp_get_thread_num());

      // roll back to nearest affilated word
      while (irow >= vocabSize) irow -= numThreads;

      // if this row was processed as first step somewhere - skip it
      if (binarySearch(sStarters, irow, numTargets) > 0) {
        r--;
        continue;
      }
    }

    nSampling_<T>(syn0, syn1Neg + (irow * vectorLength), expTable, neu1e, alpha, vectorLength, 0, expLength, false);
  }
}


template <typename T>
void skipgramBatchExec_(NDArray &s0, NDArray &s1, NDArray &s1n, NDArray &vexpTable,NDArray &vnegTable, NDArray &vinfVector,
                        NDArray &targets, NDArray &negStarters, NDArray &indices, NDArray &codes, NDArray &lr,
                        NDArray &nextRandom, const int nsRounds, const int vocabSize, const int vectorLength,
                        const int expLength, const int negLength, const bool preciseMode, const int numThreads,const int iterations,double minLearningRate) {
  const auto expTable = reinterpret_cast<T *>(vexpTable.buffer());
  const auto negTable = reinterpret_cast<T *>(vnegTable.buffer());
  const auto hsRounds = codes.isEmpty() ? 0 : codes.sizeAt(1);

  // regular mode provides 0 guarantees for reproducibility
  auto numTargets = targets.lengthOf();
  for(int i = 0; i < iterations; i++) {
  for (auto t = 0; t < numTargets; t++) {
    T *neu1e = new T[vectorLength];
    memset(neu1e, 0, vectorLength * sizeof(T));

    auto alpha = lr.e<T>(t);


    sd::LongType randomValue = nextRandom.e<sd::LongType>(t);
    auto target = targets.e<int>(t);
    auto syn0row = vinfVector.isEmpty() ?  reinterpret_cast<T *>(s0.bufferWithOffset(target * vectorLength)) : reinterpret_cast<T *>(vinfVector.buffer());
    if(hsRounds > 0) {

      for (sd::LongType e = 0; e < hsRounds; e++) {
        int currRow = indices.e<int>(t,e);
        int code = codes.e<int>(t,e);
        //codes are only 0 and 1, -1 are placeholders for invalid codes
        //the codes matrix is padded with extra values at time of allocation
        //this is due to the code rows effectively being a ragged matrix (rows have different shapes)
        if(code < 0)  {
          continue;
        }

        T *syn1row = (T *) s1.bufferWithOffset(currRow * vectorLength);
        hSoftmax_<T>(syn0row,syn1row,expTable,neu1e,alpha,vectorLength,code,expLength,!vinfVector.isEmpty());

      }
    }


      if(nsRounds > 0) {
        int irow = negStarters.e<int>(t);
        int nsStarter = irow;
        for (int r = 0; r < nsRounds + 1; r++) {
          if (r == 0) {
            // target is known in advance
          } else {
            randomValue = randomValue * (unsigned long long)25214903917 + 11;
            auto idx = sd::math::sd_abs<sd::LongType>((randomValue >> 16) % negLength);
            irow = idx >= negLength ? -1 : static_cast<int>(negTable[idx]);

            if (irow < 0 || irow >= vocabSize) irow = randomValue % (vocabSize - 1) + 1;

            if (irow == nsStarter) continue;
          }

          nSampling_<T>(syn0row, s1n.bufferWithOffset(irow * vectorLength), expTable, neu1e, alpha, vectorLength,
                        r == 0 ? 1 : 0, expLength, !vinfVector.isEmpty());
        }
      }

      PRAGMA_OMP_SIMD
      for (int e = 0; e < vectorLength; e++) {
        syn0row[e] += neu1e[e];
      }

      alpha = ((alpha - minLearningRate) / (iterations - i)) + minLearningRate;
      lr.p<T>(t,alpha);
      delete[] neu1e;

  }


   }

  }

BUILD_SINGLE_TEMPLATE(template void skipgramBatchExec_,
                      (NDArray & s0, NDArray &s1, NDArray &s1n, NDArray &vexpTable, NDArray &vnegTable, NDArray &vinfVector,
                          NDArray &targets, NDArray &negStarters, NDArray &indices, NDArray &codes, NDArray &lr,
                          NDArray &nextRandom, const int nsRounds, const int vocabSize, const int vectorLength,
                          const int expLength, const int negLength, const bool preciseMode, const int numThreads,const int iterations,double minLearningRate),
                      SD_FLOAT_TYPES);

template <typename T>
void cbowBatchExec_(NDArray &s0, NDArray &s1, NDArray &s1n, NDArray &vexpTable, NDArray &vnegTable, NDArray &vinfVector,
                    NDArray &context, NDArray &lockedWords, NDArray &targets, NDArray &negStarters, NDArray &indices,
                    NDArray &codes, NDArray &lr, NDArray &nextRandom, NDArray &nLabels, const int nsRounds,
                    const int vocabSize, const int vectorLength, const int expLength, const int negLength,
                    const bool trainWords, const int numThreads,double minLearningRate,int iterations) {

  const auto syn1Neg = s1n.bufferAsT<T>();

  const auto expTable = vexpTable.bufferAsT<T>();
  const auto negTable = vnegTable.bufferAsT<T>();
  const auto infVector = vinfVector.bufferAsT<T>();

  const auto idxShift = indices.isEmpty() ? 0 : indices.sizeAt(1);
  const auto hsRounds = codes.isEmpty() ? 0 : codes.sizeAt(1);
  const auto numTargets = context.sizeAt(0);
  const int contextWidth = context.sizeAt(1);

  const auto bContext = context.bufferAsT<int>();
  const auto bLocker = lockedWords.bufferAsT<int>();
  const auto bStarters = negStarters.bufferAsT<int>();
  const auto numIndices = indices.isEmpty() ? 0 : indices.sizeAt(1);

  int iteration = 0;
  for(int i = 0; i < iterations; i++) {
    for(int t = 0 ; t < targets.lengthOf(); t++) {
      T *neu1 =  new T[vectorLength];
      T *neu1e =  new T[vectorLength];

      // optionally we nullify temp arrays after successful (and on first) cycle
      memset(neu1, 0, sizeof(T) * vectorLength);
      memset(neu1e, 0, sizeof(T) * vectorLength);

      auto alpha = lr.e<double>(t);

      auto numLabels = nLabels.isEmpty() ? 0 : nLabels.e<int>(t);

      int actualContext = 0;

      // building neu1 for current window
      for (int c = 0; c < contextWidth; c++) {
        // getting next context word
        auto cContext = bContext[c + (t * contextWidth)];

        // skipping padded values
        if (cContext < 0) continue;

        if (cContext >= vocabSize) throw std::runtime_error("ContextID can't be >= vocab size");

        T *syn0word = s0.bufferWithOffset(cContext * vectorLength);

        for (int i = 0; i < vectorLength; i++) neu1[i] += syn0word[i];

        actualContext++;
      }

      if (infVector != nullptr) actualContext++;

      if (actualContext > 1) {
        for (int i = 0; i < vectorLength; i++) neu1[i] /= actualContext;
      }

      // hierarchic softmax step
      if (!indices.isEmpty()) {
        for (sd::LongType i = 0; i < numIndices; i++) {
          const int cIndex = indices.e<int>(t,i);
          const int cCode = codes.e<int>(t,i);

          // we're skipping padded values
          if (cIndex < 0) continue;

          if (cIndex >= vocabSize) throw std::runtime_error("Index can't be > vocab size");

          hSoftmax_<T>(neu1, s1.bufferWithOffset(cIndex * vectorLength), expTable, neu1e, alpha, vectorLength, cCode, expLength,
                       false);
        }
      }

      // negative sampling step
      if (!negStarters.isEmpty() && nsRounds > 0) {
        int irow = bStarters[t];
        const int nsStarter = irow;
        unsigned long long randomValue = nextRandom.e<sd::LongType>(t);

        for (int r = 0; r < nsRounds + 1; r++) {
          // we're skipping rng on 0 step
          if (r != 0) {
            randomValue = randomValue * (unsigned long long)25214903917 + 11;
            auto idx = sd::math::sd_abs<sd::LongType>((randomValue >> 16) % negLength);
            irow = idx >= negLength ? -1 : static_cast<int>(negTable[idx]);

            if (irow < 0 || irow >= vocabSize) irow = randomValue % (vocabSize - 1) + 1;
            if (irow == nsStarter) continue;

            nSampling_<T>(neu1, s1n.bufferWithOffset(irow * vectorLength), expTable, neu1e, alpha, vectorLength,
                          r == 0 ? 1 : 0, expLength, infVector != nullptr);
          } else {
            nSampling_<T>(neu1, s1n.bufferWithOffset(irow * vectorLength), expTable, neu1e, alpha, vectorLength,
                          r == 0 ? 1 : 0, expLength, infVector != nullptr);
          }

        }
      }

      // if we're skipping labels
      int starter = trainWords == 1 ? 0 : contextWidth - numLabels;

      // applying previously averaged results
      for (int c = starter; c < contextWidth; c++) {
        // getting context
        auto cContext = bContext[c + (t * contextWidth)];
        auto cLock = bLocker[c + (t * contextWidth)];

        // skipping padded values
        if (cContext < 0 || cLock == 1) continue;

        if (cContext >= vocabSize) throw std::runtime_error("ContextID can't be > vocab size");

        // one word from context
        T *syn0word = s0.bufferWithOffset(cContext * vectorLength);
        PRAGMA_OMP_SIMD
        for (int i = 0; i < vectorLength; i++) syn0word[i] += neu1e[i];
      }

      // optionally release temp arrays
      if (vectorLength > 600) {
        delete[] neu1;
        delete[] neu1e;
      }

      alpha = ((alpha - minLearningRate) / (iterations - iteration)) + minLearningRate;
      lr.p<T>(t,alpha);
    }

  }

}
BUILD_SINGLE_TEMPLATE(template void cbowBatchExec_,
                      (NDArray & s0, NDArray &s1, NDArray &s1n, void *vexpTable, void *vnegTable, void *vinfVector,
                          NDArray &context, NDArray &lockedWords, NDArray &targets, NDArray &negStarters, NDArray &indices,
                          NDArray &codes, NDArray &lr, NDArray &nextRandom, NDArray &nLabels, const int nsRounds,
                          const int vocabSize, const int vectorLength, const int expLength, const int negLength,
                          const bool trainWords, const int numThreads,double minLearningRate,const int iterations),
                      SD_FLOAT_TYPES);



void skipgramInference(NDArray &syn0, NDArray &syn1, NDArray &syn1Neg, NDArray &expTable, NDArray &negTable, int target,
             int ngStarter, int nsRounds, NDArray &indices, NDArray &codes, double alpha, sd::LongType randomValue,
              NDArray &inferenceVector, const bool preciseMode, const int numWorkers,double minLearningRate,const int iterations) {
  auto xType = syn0.dataType();
  auto hsRounds = codes.lengthOf();
  BUILD_SINGLE_SELECTOR(
      xType, skipgram_,
      (syn0.buffer(), syn1.buffer(), syn1Neg.buffer(), expTable.buffer(), negTable.buffer(), inferenceVector.buffer(),
        target, ngStarter,
       indices, codes, alpha,
       randomValue, hsRounds, nsRounds, (int)syn0.sizeAt(0), (int)syn0.sizeAt(1),
       (int)expTable.lengthOf(), (int)negTable.lengthOf(),minLearningRate,iterations),
      SD_FLOAT_TYPES);
}


void cbowInference(NDArray &syn0, NDArray &syn1, NDArray &syn1Neg, NDArray &expTable, NDArray &negTable, int target,
          int ngStarter, int nsRounds, NDArray &context, NDArray &lockedWords, NDArray &indices, NDArray &codes,
          double alpha, sd::LongType randomValue, int numLabels, NDArray &inferenceVector, const bool trainWords,
          int numWorkers,int iterations,double minLearningRate) {
  auto xType = syn0.dataType();
  auto hsRounds = codes.lengthOf();

  BUILD_SINGLE_SELECTOR(
      xType, cbow_,
      (syn0.buffer(), syn1.buffer(), syn1Neg.buffer(), expTable.buffer(), negTable.buffer(), inferenceVector.buffer(),
      target, ngStarter,
       context.bufferAsT<int>(), lockedWords.bufferAsT<int>(),
      indices.bufferAsT<int>(), codes.bufferAsT<int>(), alpha,
       randomValue, (int)context.lengthOf(), hsRounds, nsRounds, (int)syn0.sizeAt(0),
       (int)syn0.sizeAt(1), (int)expTable.lengthOf(), (int)negTable.lengthOf(),
       numLabels, trainWords,minLearningRate,iterations),
      SD_FLOAT_TYPES);
}

void skipgram(NDArray &syn0, NDArray &syn1, NDArray &syn1Neg, NDArray &expTable, NDArray &negTable, NDArray &target,
              NDArray &ngStarter, int nsRounds, NDArray &indices, NDArray &codes, NDArray &alpha, NDArray &randomValue,
              NDArray &inferenceVector, const bool preciseMode, const int numWorkers,const int iterations,double minLearningRate) {
  auto xType = syn0.dataType();

  // single round case
  if ((ngStarter.isScalar() && !ngStarter.isEmpty()) || (target.isScalar() && !target.isEmpty())) {
    auto hsRounds = codes.lengthOf();

    BUILD_SINGLE_SELECTOR(
        xType, skipgram_,
        (syn0.buffer(), syn1.buffer(), syn1Neg.buffer(), expTable.buffer(), negTable.buffer(), inferenceVector.buffer(),
            target.isEmpty() ? -1 : target.e<int>(0), ngStarter.isEmpty() ? -1 : ngStarter.e<int>(0),
            indices, codes, alpha.e<double>(0),
            randomValue.e<sd::LongType>(0), hsRounds, nsRounds, (int)syn0.sizeAt(0), (int)syn0.sizeAt(1),
            (int)expTable.lengthOf(), (int)negTable.lengthOf(),minLearningRate,iterations),
        SD_FLOAT_TYPES);
  } else if (ngStarter.isVector() || target.isVector()) {
    // batch mode
    BUILD_SINGLE_SELECTOR(xType, skipgramBatchExec_,
                          (syn0, syn1, syn1Neg, expTable, negTable, inferenceVector, target, ngStarter,
                              indices, codes, alpha, randomValue, nsRounds, syn0.sizeAt(0), syn0.sizeAt(1),
                              expTable.lengthOf(), negTable.lengthOf(), preciseMode, numWorkers,iterations,minLearningRate),
                          SD_FLOAT_TYPES);
  } else
    throw std::runtime_error("SkipGram: target must have rank 0 or 1");
}

void cbow(NDArray &syn0, NDArray &syn1, NDArray &syn1Neg, NDArray &expTable, NDArray &negTable, NDArray &target,
          NDArray &ngStarter, int nsRounds, NDArray &context, NDArray &lockedWords, NDArray &indices, NDArray &codes,
          NDArray &alpha, NDArray &randomValue, NDArray &numLabels, NDArray &inferenceVector, const bool trainWords,
          int numWorkers,double minLearningRate,const int iterations) {
  auto xType = syn0.dataType();

  if ((context.rankOf() == 0 || context.rankOf() == 1) && (indices.rankOf() == 1 || indices.rankOf() == 0)) {
    auto hsRounds = codes.lengthOf();

    BUILD_SINGLE_SELECTOR(
        xType, cbow_,
        (syn0.buffer(), syn1.buffer(), syn1Neg.buffer(), expTable.buffer(), negTable.buffer(), inferenceVector.buffer(),
            target.isEmpty() ? -1 : target.e<int>(0), ngStarter.isEmpty() ? -1 : ngStarter.e<int>(0),
            context.bufferAsT<int>(), lockedWords.bufferAsT<int>(),
            indices.bufferAsT<int>(), codes.bufferAsT<int>(), alpha.e<double>(0),
            randomValue.e<sd::LongType>(0), (int)context.lengthOf(), hsRounds, nsRounds, (int)syn0.sizeAt(0),
            (int)syn0.sizeAt(1), (int)expTable.lengthOf(), (int)negTable.lengthOf(),
            numLabels.isEmpty() ? 0 : numLabels.e<int>(0), trainWords,minLearningRate,iterations),
        SD_FLOAT_TYPES);
  } else if (context.rankOf() == 2 && indices.rankOf() == 2) {
    BUILD_SINGLE_SELECTOR(
        xType, cbowBatchExec_,
        (syn0, syn1, syn1Neg, expTable.buffer(), negTable.buffer(), nullptr, context, lockedWords, target, ngStarter,
            indices, codes, alpha, randomValue, numLabels, nsRounds, syn0.sizeAt(0), syn0.sizeAt(1), expTable.lengthOf(),
            negTable.isEmpty() ? 0 : negTable.lengthOf(), trainWords, numWorkers,minLearningRate,iterations),
        SD_FLOAT_TYPES);
  } else
    throw std::runtime_error("CBOW: context must have rank 0/1 or 2");
}
}  // namespace helpers
}  // namespace ops
}  // namespace sd<|MERGE_RESOLUTION|>--- conflicted
+++ resolved
@@ -28,11 +28,8 @@
 namespace ops {
 namespace helpers {
 template <typename T>
-<<<<<<< HEAD
 void hSoftmax_(T *vsyn0, T *vsyn1, T *vexpTable, T *vneu1e, const double alpha, const int vectorLength, const int code,
-=======
-void hSoftmax_(void *vsyn0, void *vsyn1, void *vexpTable, void *vneu1e, const double alpha, const int vectorLength, const int code,
->>>>>>> 03e11c72
+
                const int expLength, const bool isInference) {
   auto syn0 = reinterpret_cast<T *>(vsyn0);
   auto syn1 = reinterpret_cast<T *>(vsyn1);
@@ -63,19 +60,12 @@
 
   if(!isInference) {
     PRAGMA_OMP_SIMD
-<<<<<<< HEAD
     for (int x = 0; x < vectorLength; x++) {
       neu1e[x] += g * syn1[x];
       syn1[x] += g * syn0[x];
-=======
-    for (int e = 0; e < vectorLength; e++) {
-      syn1[e] = g * syn0[e] + syn1[e];
-      neu1e[e] = g * syn1[e] + neu1e[e];
->>>>>>> 03e11c72
+
     }
   } else {
-<<<<<<< HEAD
-=======
     PRAGMA_OMP_SIMD
     for (int e = 0; e < vectorLength; e++) {
       neu1e[e] = g * syn1[e] + neu1e[e];
@@ -108,7 +98,6 @@
 
   // axpy2
   if (!isInference) {
->>>>>>> 03e11c72
     PRAGMA_OMP_SIMD
     for (int x = 0; x < vectorLength; x++) {
       neu1e[x] += g * syn1[x];
@@ -331,16 +320,12 @@
 
     }
 
-<<<<<<< HEAD
     alpha = ((alpha - minLearningRate) / (iterations - i)) + minLearningRate;
-
-
-=======
->>>>>>> 03e11c72
   }
 
   delete[] neu1e;
 }
+  
 BUILD_SINGLE_TEMPLATE(template void skipgram_,
                       (void *syn0, void *syn1, void *syn1Neg, void *expTable, void *vnegTable, void *vinfVector,
                           int target, int ngStarter,NDArray &indices, NDArray &codes, double alpha, sd::LongType randomValue,
