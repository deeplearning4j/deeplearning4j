--- conflicted
+++ resolved
@@ -19,6 +19,7 @@
 //
 
 #include <ops/declarable/helpers/lrn.h>
+#include <NDArrayFactory.h>
 
 namespace nd4j {
 namespace ops {
@@ -59,19 +60,15 @@
     
         depth = nd4j::math::nd4j_min<Nd4jLong>(depth, input->sizeAt(1));
 
-//        int halfDepth = (int) ( (T) depth / (T) 2.f);
-        int halfDepth = nd4j::math::nd4j_max((int) ( (T) depth / (T) 2.f), 0);
+        int halfDepth = (int) ( (T) depth / (T) 2.f);
+        halfDepth = nd4j::math::nd4j_max(halfDepth, 0);
         const int channel =  input->sizeAt(1);
 
-<<<<<<< HEAD
         std::unique_ptr<NDArray<T>> activitySqr(input->dup('c'));//NDArrayFactory<T>::createUninitialized(input));
-=======
-        std::unique_ptr<NDArray<T>> activitySqr(input->createUninitialized());
->>>>>>> dcaec04a
         std::unique_ptr<NDArray<T>> sumPart(activitySqr->dup('c'));
 
         input->template applyPairwiseTransform<simdOps::Multiply<T>>(input, activitySqr.get(), nullptr);
-#pragma omp parallel for if (depth + 1 > Environment::getInstance()->elementwiseThreshold()) schedule(static)         
+#pragma omp parallel for if (halfDepth + 1 > Environment::getInstance()->elementwiseThreshold()) schedule(static)         
         for (int i = 1; i < halfDepth + 1; i++) {
             IndicesList indA({NDIndex::all(), NDIndex::interval(i, channel), NDIndex::all(), NDIndex::all()});
             IndicesList indB({NDIndex::all(), NDIndex::interval(0, channel - i), NDIndex::all(), NDIndex::all()});
