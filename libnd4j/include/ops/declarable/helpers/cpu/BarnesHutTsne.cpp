--- conflicted
+++ resolved
@@ -181,26 +181,16 @@
   auto cornerMinusWidth = *corner - *width;
   auto cornerPlusWidth = *corner + *width;
 
-<<<<<<< HEAD
-  for (sd::LongType i = 0; i < dimension; i++) {
-    if (cornerMinusWidth->e<double>(i) > point->e<double>(i)) return false;
-    if (cornerPlusWidth->e<double>(i) < point->e<double>(i)) return false;
-=======
   bool result = true;
   for (sd::LongType i = 0; i < dimension && result; i++) {
     if (cornerMinusWidth->e<double>(i) > point->e<double>(i)) result = false;
     else if (cornerPlusWidth->e<double>(i) < point->e<double>(i)) result = false;
->>>>>>> bbdc8358
   }
 
   delete cornerPlusWidth;
   delete cornerMinusWidth;
 
-<<<<<<< HEAD
-  return true;
-=======
   return result;
->>>>>>> bbdc8358
 }
 }  // namespace helpers
 }  // namespace ops
