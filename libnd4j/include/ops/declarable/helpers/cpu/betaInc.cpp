/*******************************************************************************
 * Copyright (c) 2015-2018 Skymind, Inc.
 *
 * This program and the accompanying materials are made available under the
 * terms of the Apache License, Version 2.0 which is available at
 * https://www.apache.org/licenses/LICENSE-2.0.
 *
 * Unless required by applicable law or agreed to in writing, software
 * distributed under the License is distributed on an "AS IS" BASIS, WITHOUT
 * WARRANTIES OR CONDITIONS OF ANY KIND, either express or implied. See the
 * License for the specific language governing permissions and limitations
 * under the License.
 *
 * SPDX-License-Identifier: Apache-2.0
 ******************************************************************************/

//
// Created by Yurii Shyrma on 11.12.2017
//

#include<cmath> 
#include <DataTypeUtils.h>
#include<ops/declarable/helpers/betaInc.h>
#include <NDArrayFactory.h>

namespace nd4j {
namespace ops {
namespace helpers {

const int maxIter = 10000;				// max number of loop iterations in function for continued fractions 
const int maxValue = 3000;				// if a and b are both > maxValue, then apply Gauss-Legendre quadrature.


// 18 values of abscissas and weights for 36-point Gauss-Legendre integration,
// take a note - weights and abscissas are symmetric around the midpoint of the range of integration: 36/2 = 18
const double abscissas[18] = {0.0021695375159141994,
0.011413521097787704,0.027972308950302116,0.051727015600492421,
0.082502225484340941, 0.12007019910960293,0.16415283300752470,
0.21442376986779355, 0.27051082840644336, 0.33199876341447887,
0.39843234186401943, 0.46931971407375483, 0.54413605556657973,
0.62232745288031077, 0.70331500465597174, 0.78649910768313447,
0.87126389619061517, 0.95698180152629142};
const double weights[18] = {0.0055657196642445571,
0.012915947284065419,0.020181515297735382,0.027298621498568734,
0.034213810770299537,0.040875750923643261,0.047235083490265582,
0.053244713977759692,0.058860144245324798,0.064039797355015485,
0.068745323835736408,0.072941885005653087,0.076598410645870640,
0.079687828912071670,0.082187266704339706,0.084078218979661945,
0.085346685739338721,0.085983275670394821};




///////////////////////////////////////////////////////////////////
///////////////////////////////////////////////////////////////////
// modified Lentz’s algorithm for continued fractions, 
// reference: Lentz, W.J. 1976, “Generating Bessel Functions in Mie Scattering Calculations Using Continued Fractions,” 
template <typename T> 
static T continFract(const T a, const T b, const T x) {	

	const T min = DataTypeUtils::min<T>() / DataTypeUtils::eps<T>();
    const T amu = a - (T)1.;
    const T apu = a + (T)1.;
    const T apb = a + b;

    // first iteration 
    T coeff1 = (T)1.;
    T coeff2 = (T)1. - apb * x / apu; 
    if(math::nd4j_abs<T>(coeff2) < min)
			coeff2 = min;
	coeff2 = (T)1./coeff2;
    T result = coeff2;
         
    T val, delta;
    int i2;
    // rest iterations
    for(int i=1; i <= maxIter; i+=2) {        
    	i2 = 2*i;
		
		// even step
		val = i * (b - (T)i) * x / ((amu + (T)i2) * (a + (T)i2));		

		coeff2 = (T)(1.) + val * coeff2;
		if(math::nd4j_abs<T>(coeff2) < min)
			coeff2 = min;
		coeff2 = (T)1. / coeff2;

		coeff1 = (T)(1.) + val / coeff1;
		if(math::nd4j_abs<T>(coeff1) < min)
			coeff1 = min;		
		
		result *= coeff1 * coeff2;

		//***********************************************//
		// odd step
		val = -(a + (T)i) * (apb + (T)i) * x / ((a + (T)i2) * (apu + (T)i2));
		
		coeff2 = (T)(1.) + val * coeff2;
		if(math::nd4j_abs<T>(coeff2) < min)
			coeff2 = min;
		coeff2 = (T)1. / coeff2;

		coeff1 = (T)(1.) + val / coeff1;
		if(math::nd4j_abs<T>(coeff1) < min)
			coeff1 = min;

		delta = coeff1 * coeff2;
		result *= delta;
		
		// condition to stop loop		
		if(math::nd4j_abs<T>(delta - (T)1.) <= DataTypeUtils::eps<T>()) 		
			break;
    }
    
    return result;
}

///////////////////////////////////////////////////////////////////
///////////////////////////////////////////////////////////////////
// evaluates incomplete beta integral using Gauss-Legendre quadrature method
template <typename T>
static T gausLegQuad(const T a, const T b, const T x) {

	T upLim, t, result;
	T sum = (T)0.;
	T amu = a - (T)1.; 
	T bmu = b - (T)1.;
	T rat = a / (a + b);
	T lnrat  = math::nd4j_log<T,T>(rat);
	T lnratm = math::nd4j_log<T,T>((T)1. - rat);

	t = math::nd4j_sqrt<T,T>(a * b /((a + b) * (a + b) * (a + b + (T)1.)));
	if (x > rat) {	
		if (x >= (T)1.) 
			return (T)1.0;
		upLim = math::nd4j_min<T>((T)1., math::nd4j_max<T>(rat + (T)1.*t, x + (T)5.*t));
	} 
	else {	
		if (x <= (T)0.) 
			return (T)0.;
		upLim = math::nd4j_max<T>(0., math::nd4j_min<T>(rat - (T)10.*t, x - (T)5.*t));
	}	

	// Gauss-Legendre
    PRAGMA_OMP_SIMD_SUM(sum)
	for (int i = 0; i < 18; ++i) {	
		auto t = x + (upLim - x) * (T)abscissas[i];
		sum += (T)weights[i] * math::nd4j_exp<T,T>(amu * (math::nd4j_log<T,T>(t) - lnrat) + bmu * (math::nd4j_log<T,T>((T)1. - t) - lnratm));
	}
	if (std::is_same<T, double>::value) {
		result = sum * (upLim - x) * math::nd4j_exp<T,T>(amu * lnrat - lgamma(static_cast<double>(a)) + bmu * lnratm - lgamma(static_cast<double>(b)) + lgamma(static_cast<double>(a + b)));
	} else {
		result = sum * (upLim - x) * math::nd4j_exp<T,T>(amu * lnrat - lgamma((float) a) + bmu * lnratm - lgamma((float) b) + lgamma(static_cast<float>(a + b)));
	}

	
	if(result > (T)0.)
		return (T)1. - result;

	return -result;
}


///////////////////////////////////////////////////////////////////
///////////////////////////////////////////////////////////////////
// evaluates incomplete beta function for positive a and b, and x between 0 and 1.
template <typename T> 
static T betaIncTA(T a, T b, T x) {
	// if (a <= (T)0. || b <= (T)0.) 
	// 	throw("betaInc function: a and b must be > 0 !");

	// if (x < (T)0. || x > (T)1.) 
	// 	throw("betaInc function: x must be within (0, 1) interval !");
	

	// t^{n-1} * (1 - t)^{n-1} is symmetric function with respect to x = 0.5
	if(a == b && x == (T)0.5)
		return (T)0.5;

	if (x == (T)0. || x == (T)1.) 
		return x;
	
	if (a > (T)maxValue && b > (T)maxValue) 
		return gausLegQuad<T>(a, b, x);	

	T front = math::nd4j_exp<T,T>( lgamma(static_cast<double>(a + b)) - lgamma(static_cast<double>(a)) - lgamma(static_cast<double>(b)) + a * math::nd4j_log<T, T>(x) + b * math::nd4j_log<T, T>((T)1. - x));
	
	// continued fractions
	if (x < (a + (T)1.) / (a + b + (T)2.)) 
		return front * continFract(a, b, x) / a;
	// symmetry relation
	else 
		return (T)1. - front * continFract(b, a, (T)1. - x) / b;

}

template<typename T>
<<<<<<< HEAD
NDArray betaIncT(graph::LaunchContext* context, const NDArray& a, const NDArray& b, const NDArray& x) {
	auto result = NDArray(&x, false, x.getContext());
=======
NDArray betaIncT(const NDArray& a, const NDArray& b, const NDArray& x) {
	auto result = NDArray(&x, false, x.getWorkspace());
	int xLen = x.lengthOf();
>>>>>>> 43c553a0

    PRAGMA_OMP_PARALLEL_FOR_IF(xLen > Environment::getInstance()->elementwiseThreshold())
	for(int i = 0; i < xLen; ++i) {
		result.p(i, betaIncTA<T>(a.e<T>(i), b.e<T>(i), x.e<T>(i)));
	}

	return result;
}

///////////////////////////////////////////////////////////////////
///////////////////////////////////////////////////////////////////
// overload betaInc for arrays, shapes of a, b and x must be the same !!!
NDArray betaInc(graph::LaunchContext* context, const NDArray& a, const NDArray& b, const NDArray& x) {
	auto xType = a.dataType();
	BUILD_SINGLE_SELECTOR(xType, return betaIncT, (context,a, b, x), FLOAT_TYPES);
	return a;
}


template float   continFract<float>  (const float   a, const float   b, const float   x);
template float16 continFract<float16>(const float16 a, const float16 b, const float16 x);
template bfloat16 continFract<bfloat16>(const bfloat16 a, const bfloat16 b, const bfloat16 x);
template double  continFract<double> (const double  a, const double  b, const double  x);

template float   gausLegQuad<float>  (const float   a, const float   b, const float   x);
template float16 gausLegQuad<float16>(const float16 a, const float16 b, const float16 x);
template bfloat16 gausLegQuad<bfloat16>(const bfloat16 a, const bfloat16 b, const bfloat16 x);
template double  gausLegQuad<double> (const double  a, const double  b, const double  x);

template float   betaIncTA<float>  (const float   a, const float   b, const float   x);
template float16 betaIncTA<float16>(const float16 a, const float16 b, const float16 x);
template bfloat16 betaIncTA<bfloat16>(const bfloat16 a, const bfloat16 b, const bfloat16 x);
template double  betaIncTA<double> (const double  a, const double  b, const double  x);

template NDArray betaIncT<float>  (graph::LaunchContext* context, const NDArray&   a, const NDArray&   b, const NDArray&  x);
template NDArray betaIncT<float16>(graph::LaunchContext* context, const NDArray& a, const NDArray& b, const NDArray& x);
template NDArray betaIncT<bfloat16>(graph::LaunchContext* context, const NDArray& a, const NDArray& b, const NDArray& x);
template NDArray betaIncT<double> (graph::LaunchContext* context, const NDArray&  a, const NDArray&  b, const NDArray& x);


}
}
}
<|MERGE_RESOLUTION|>--- conflicted
+++ resolved
@@ -195,14 +195,9 @@
 }
 
 template<typename T>
-<<<<<<< HEAD
 NDArray betaIncT(graph::LaunchContext* context, const NDArray& a, const NDArray& b, const NDArray& x) {
 	auto result = NDArray(&x, false, x.getContext());
-=======
-NDArray betaIncT(const NDArray& a, const NDArray& b, const NDArray& x) {
-	auto result = NDArray(&x, false, x.getWorkspace());
 	int xLen = x.lengthOf();
->>>>>>> 43c553a0
 
     PRAGMA_OMP_PARALLEL_FOR_IF(xLen > Environment::getInstance()->elementwiseThreshold())
 	for(int i = 0; i < xLen; ++i) {
