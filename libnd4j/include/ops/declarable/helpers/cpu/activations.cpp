--- conflicted
+++ resolved
@@ -54,11 +54,7 @@
                 sum += outBuff[i];
             }
 
-<<<<<<< HEAD
-            #pragma omp simd
-=======
             PRAGMA_OMP_SIMD
->>>>>>> 43c553a0
             for (int i = 0; i < length; i++)
                 outBuff[i] /= sum;
         }
@@ -75,11 +71,7 @@
                 sum += r;
             }
 
-<<<<<<< HEAD
-            #pragma omp simd
-=======
             PRAGMA_OMP_SIMD
->>>>>>> 43c553a0
             for (int i = 0; i < length; i++)
                 outBuff[i * outEWS] /= sum;
         }
@@ -218,131 +210,60 @@
         else
             output = 1.;
     }
-<<<<<<< HEAD
-    else {
-
-        const std::vector<int> dimsToExclude = ShapeUtils::evalDimsToExclude(input.rankOf(), {dimension});
-        const uint numOfSubArrs = ShapeUtils::getNumOfSubArrs(input.getShapeInfo(), dimsToExclude);
-        const auto subArr = input(0, dimsToExclude);
-        std::vector<Nd4jLong> idxRanges(2 * input.rankOf());
-=======
     else if(input.isSameShapeStrict(&output)) {
->>>>>>> 43c553a0
 
         TadPack tadPack  = nd4j::ConstantTadHelper::getInstance()->tadForDimensions(input.getShapeInfo(), {dimension});
         Nd4jLong* tadShapeInfo  = tadPack.primaryShapeInfo();
         Nd4jLong* tadOffsets    = tadPack.primaryOffsets();
         const uint numOfSubArrs = tadPack.numberOfTads();
         const uint tadLen       = shape::length(tadShapeInfo);
-        
+
         if(shape::elementWiseStride(tadShapeInfo) == 1){
 
             PRAGMA_OMP_PARALLEL_FOR_SIMD
             for (uint i = 0; i < numOfSubArrs; ++i) {
-<<<<<<< HEAD
-
-                ShapeUtils::evalIdxRangesForSubArr(i, input.getShapeInfo(), dimsToExclude, idxRanges.data());
-                const auto inSubArr  = input(idxRanges);
-                const uint len       = inSubArr.lengthOf();
-=======
->>>>>>> 43c553a0
 
                 T* inBuff  = input.bufferAsT<T>()  + tadOffsets[i];
                 T* outBuff = output.bufferAsT<T>() + tadOffsets[i];
 
                 T max = -DataTypeUtils::max<T>();
                 T sum = 0;
-<<<<<<< HEAD
-
-                // #pragma omp simd reduction(maxT:max)
-                for(uint j = 0; j < len; ++j)
-                    max = nd4j::math::nd4j_max<T>(max, inBuff[j]);
-
-
-                // #pragma omp simd reduction(sumT:sum)
-                for (uint j = 0; j < len; ++j) {
-=======
                         
                 for(uint j = 0; j < tadLen; ++j)
-                    max = nd4j::math::nd4j_max<T>(max, inBuff[j]);            
-            
+                    max = nd4j::math::nd4j_max<T>(max, inBuff[j]);
+
                 for (uint j = 0; j < tadLen; ++j) {
->>>>>>> 43c553a0
                     T temp = nd4j::math::nd4j_exp<T,T>(inBuff[j] - max);
                     outBuff[j] = temp;
                     sum += temp;
                 }
-<<<<<<< HEAD
-
-                // #pragma omp simd
-                for (uint j = 0; j < len; ++j)
-                    outBuff[j] /= sum;
-=======
             
                 for (uint j = 0; j < tadLen; ++j)
                     outBuff[j] /= sum;            
->>>>>>> 43c553a0
-            }
-        }
-<<<<<<< HEAD
-
-        uint inShapeInfoCast[MAX_RANK];
-        bool canCast = nd4j::DataTypeUtils::castShapeInfo(subArr.getShapeInfo(), inShapeInfoCast);
-
-        #pragma omp parallel for simd schedule(guided) firstprivate(idxRanges)
-        for (uint i = 0; i < numOfSubArrs; ++i) {
-
-            ShapeUtils::evalIdxRangesForSubArr(i, input.getShapeInfo(), dimsToExclude, idxRanges.data());
-            const auto inSubArr  = input(idxRanges);
-            const uint len       = inSubArr.lengthOf();
-=======
+            }
+        }
         else {
 
             uint inShapeInfoCast[MAX_RANK];
             bool canCast = nd4j::DataTypeUtils::castShapeInfo(tadShapeInfo, inShapeInfoCast);
->>>>>>> 43c553a0
 
             auto offsets = new Nd4jLong[tadLen];
             shape::calcSubArrOffsets(tadLen, shape::rank(tadShapeInfo), shape::shapeOf(tadShapeInfo), shape::stride(tadShapeInfo), offsets);
 
-<<<<<<< HEAD
-            T max = -DataTypeUtils::max<T>();
-            T sum = 0;
-
-            Nd4jLong* offsets = new Nd4jLong[len];
-
-            // #pragma omp simd reduction(maxT:max)
-            for(uint j = 0; j < len; ++j) {
-                offsets[j] = shape::indexOffset(j, inSubArr.getShapeInfo(), inShapeInfoCast, len, canCast);
-                max = nd4j::math::nd4j_max<T>(max, inBuff[offsets[j]]);
-            }
-
-            // #pragma omp simd reduction(sumT:sum)
-            for (uint j = 0; j < len; ++j) {
-                T temp = nd4j::math::nd4j_exp<T,T>(inBuff[offsets[j]] - max);
-                outBuff[offsets[j]] = temp;
-                sum += temp;
-            }
-
-            // #pragma omp simd
-            for (uint j = 0; j < len; ++j)
-                outBuff[offsets[j]] /= sum;
-
-=======
             PRAGMA_OMP_PARALLEL_FOR_SIMD
-            for (uint i = 0; i < numOfSubArrs; ++i) {                        
+            for (uint i = 0; i < numOfSubArrs; ++i) {
 
                 T* inBuff  = input.bufferAsT<T>()  + tadOffsets[i];
                 T* outBuff = output.bufferAsT<T>() + tadOffsets[i];
 
                 T max = -DataTypeUtils::max<T>();
                 T sum = 0.f;
-            
-                
- 
-                for(uint j = 0; j < tadLen; ++j)                    
-                    max = nd4j::math::nd4j_max<T>(max, inBuff[offsets[j]]);                
-            
+
+
+
+                for(uint j = 0; j < tadLen; ++j)
+                    max = nd4j::math::nd4j_max<T>(max, inBuff[offsets[j]]);
+
                 for (uint j = 0; j < tadLen; ++j) {
                     T temp = nd4j::math::nd4j_exp<T,T>(inBuff[offsets[j]] - max);
                     outBuff[offsets[j]] = temp;
@@ -350,9 +271,8 @@
                 }
 
                 for (uint j = 0; j < tadLen; ++j)
-                    outBuff[offsets[j]] /= sum;                    
-            }
->>>>>>> 43c553a0
+                    outBuff[offsets[j]] /= sum;
+            }
             delete []offsets;
         }
     }
