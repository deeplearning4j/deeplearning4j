--- conflicted
+++ resolved
@@ -52,17 +52,9 @@
         }
     }
 
-<<<<<<< HEAD
-    template void reduceDotBP(NDArray<float>* inputX,NDArray<float>* inputY, NDArray<float>* epsilon, NDArray<float>* output, std::vector<int> const& axes);
-    template void reduceDotBP(NDArray<float16>* inputX,NDArray<float16>* inputY, NDArray<float16>* epsilon, NDArray<float16>* output, std::vector<int> const& axes);
-    template void reduceDotBP(NDArray<double>* inputX,NDArray<double>* inputY, NDArray<double>* epsilon, NDArray<double>* output, std::vector<int> const& axes);
-    template void reduceDotBP(NDArray<int>* inputX,NDArray<int>* inputY, NDArray<int>* epsilon, NDArray<int>* output, std::vector<int> const& axes);
-    template void reduceDotBP(NDArray<Nd4jLong>* inputX,NDArray<Nd4jLong>* inputY, NDArray<Nd4jLong>* epsilon, NDArray<Nd4jLong>* output, std::vector<int> const& axes);
-=======
     template void reduceDotBP(NDArray<float>* inputX,  NDArray<float>* inputY,   NDArray<float>* epsilon, NDArray<float>* outputX, NDArray<float>* outputY, std::vector<int> const& axes);
     template void reduceDotBP(NDArray<float16>* inputX,NDArray<float16>* inputY, NDArray<float16>* epsilon, NDArray<float16>* outputX, NDArray<float16>* outputY, std::vector<int> const& axes);
     template void reduceDotBP(NDArray<double>* inputX, NDArray<double>* inputY,  NDArray<double>* epsilon, NDArray<double>* outputX, NDArray<double>* outputY, std::vector<int> const& axes);
->>>>>>> b21d1c47
 }
 }
 }