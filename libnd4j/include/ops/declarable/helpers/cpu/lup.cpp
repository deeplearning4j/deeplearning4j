--- conflicted
+++ resolved
@@ -106,24 +106,14 @@
 
 
     template <typename T>
-<<<<<<< HEAD
-    T lup(NDArray<T>* input, NDArray<T>* compound, NDArray<T>* permutation, T* logDeterminant) {
-=======
     static NDArray _lup(NDArray* input, NDArray* compound, NDArray* permutation) {
->>>>>>> d4a53688
 
         const int rowNum = input->rows();
         const int columnNum = input->columns();
 
-<<<<<<< HEAD
-        T determinant = (T)1.0f;
-        std::unique_ptr<NDArray<T>> compoundMatrix(input->dup()); // copy
-        std::unique_ptr<NDArray<T>> permutationMatrix(input->createUninitialized()); //put identity
-=======
-        T determinant = (T)1.0;
+        NDArray determinant = NDArrayFactory::create<T>(1.f);
         std::unique_ptr<NDArray> compoundMatrix(input->dup()); // copy
         std::unique_ptr<NDArray> permutationMatrix(input->dupUninitialized()); //put identity
->>>>>>> d4a53688
         permutationMatrix->setIdentity();
 
         T pivotValue; // = T(0.0);
@@ -148,7 +138,6 @@
                     swapCount++;
 
                 for( int j = i + 1; j < rowNum; j++ ) {
-
                     compoundMatrix->p(j, i, compoundMatrix->e<T>(j, i) / compoundMatrix->e<T>(i, i));
                     for( int k = i + 1; k < rowNum; k++ ) {
                         T arg = compoundMatrix->e<T>(j, i) * compoundMatrix->e<T>(i, k);
@@ -169,24 +158,11 @@
             *compound = *compoundMatrix;
         if (permutation != nullptr)
             *permutation = *permutationMatrix;
-<<<<<<< HEAD
-        if (logDeterminant != nullptr)
-            *logDeterminant = nd4j::math::nd4j_log(nd4j::math::nd4j_abs(determinant));
         return determinant;
     }
 
-    template float lup(NDArray<float>* input, NDArray<float>* output, NDArray<float>* permutation, float* logDeterminant);
-    template float16 lup(NDArray<float16>* input, NDArray<float16>* compound, NDArray<float16>* permutation, float16* logDeterminant);
-    template double lup(NDArray<double>* input, NDArray<double>* compound, NDArray<double>* permutation, double* logDeterminant);
-=======
-
-
-        return NDArrayFactory::create<T>(determinant, input->getWorkspace());
-    }
-
     BUILD_SINGLE_TEMPLATE(template NDArray _lup, (NDArray* input, NDArray* output, NDArray* permutation), FLOAT_TYPES);
 
->>>>>>> d4a53688
 
 
     template <typename T>
@@ -195,58 +171,50 @@
         Nd4jLong n = input->sizeAt(-1);
         Nd4jLong n2 = n * n;
 
-        auto matrix = NDArrayFactory::create('c', {n, n}, input->dataType(), input->getWorkspace()); //, block.getWorkspace());
+        auto matrix = NDArrayFactory::create(input->ordering(), {n, n}, input->dataType(), input->getWorkspace()); //, block.getWorkspace());
 //#pragma omp parallel for if(output->lengthOf() > Environment::getInstance()->elementwiseThreshold()) schedule(static)
         for (int e = 0; e < output->lengthOf(); e++) {
             for (int k = e * n2, row = 0; k < (e + 1) * n2; ++k, ++row) {
                 matrix.p(row, input->e<T>(k));
             }
 
-<<<<<<< HEAD
-            (*output)(e) = lup(matrix.get(), (NDArray<T>*)nullptr, (NDArray<T>*)nullptr, (T*)nullptr);
-        }
-
-        return ND4J_STATUS_OK;
-    }
-
-    template <typename T>
-    int log_abs_determinant(NDArray<T>* input, NDArray<T>* output) {
+            output->p(e, _lup<T>(&matrix, (NDArray*)nullptr, (NDArray*)nullptr));
+        }
+
+        return Status::OK();
+    }
+
+    BUILD_SINGLE_TEMPLATE(template int _determinant, (NDArray* input, NDArray* output), FLOAT_TYPES);
+
+    int determinant(NDArray* input, NDArray* output) {
+        BUILD_SINGLE_SELECTOR(input->dataType(), return _determinant, (input, output), FLOAT_TYPES);
+    }
+
+template <typename T>
+    int log_abs_determinant_(NDArray* input, NDArray* output) {
 
         Nd4jLong n = input->sizeAt(-1);
         Nd4jLong n2 = n * n;
 
-        std::unique_ptr<NDArray<T>> matrix(new NDArray<T>({n, n})); //, block.getWorkspace());
+        NDArray matrix = NDArrayFactory::create(input->ordering(), {n, n}, input->dataType(), input->getWorkspace()); //, block.getWorkspace());
 //#pragma omp parallel for if(output->lengthOf() > Environment::getInstance()->elementwiseThreshold()) schedule(static)
         for (int e = 0; e < output->lengthOf(); e++) {
             for (int k = e * n2, row = 0; k < (e + 1) * n2; ++k, ++row) {
-                (*matrix)(row) = (*input)(k);
-            }
-            T logVal;
-            lup(matrix.get(), (NDArray<T>*)nullptr, (NDArray<T>*)nullptr, &logVal);
-            (*output)(e) = logVal;
-=======
-            output->p(e, _lup<T>(&matrix, (NDArray*)nullptr, (NDArray*)nullptr));
->>>>>>> d4a53688
-        }
-
-        return Status::OK();
-    }
-
-    BUILD_SINGLE_TEMPLATE(template int _determinant, (NDArray* input, NDArray* output), FLOAT_TYPES);
-
-    int determinant(NDArray* input, NDArray* output) {
-        BUILD_SINGLE_SELECTOR(input->dataType(), return _determinant, (input, output), FLOAT_TYPES);
-    }
-
-<<<<<<< HEAD
-    template int determinant(NDArray<float>* input, NDArray<float>* output);
-    template int determinant(NDArray<float16>* input, NDArray<float16>* output);
-    template int determinant(NDArray<double>* input, NDArray<double>* output);
-    template int log_abs_determinant(NDArray<float>* input, NDArray<float>* output);
-    template int log_abs_determinant(NDArray<float16>* input, NDArray<float16>* output);
-    template int log_abs_determinant(NDArray<double>* input, NDArray<double>* output);
-=======
->>>>>>> d4a53688
+                matrix.p(row, input->e<T>(k));
+            }
+	    NDArray det = _lup<T>(&matrix, (NDArray*)nullptr, (NDArray*)nullptr);
+	    if (det.e<T>(0) != 0.f)
+             	output->p(e, nd4j::math::nd4j_log<T,T>(nd4j::math::nd4j_abs(det.t<T>(0))));
+        }
+
+        return ND4J_STATUS_OK;
+    }
+
+    BUILD_SINGLE_TEMPLATE(template int log_abs_determinant_, (NDArray* input, NDArray* output), FLOAT_TYPES);
+
+    int log_abs_determinant(NDArray* input, NDArray* output) {
+        BUILD_SINGLE_SELECTOR(input->dataType(), return log_abs_determinant_, (input, output), FLOAT_TYPES);
+    }
 
     template <typename T>
     static int _inverse(NDArray* input, NDArray* output) {
@@ -269,11 +237,7 @@
             for (int k = e * n2, row = 0; k < (e + 1) * n2; k++) {
                 matrix.p(row++, input->e<T>(k));
             }
-<<<<<<< HEAD
-            T det = lup(matrix.get(), compound.get(), permutation.get(), (T*)nullptr);
-=======
             T det = _lup<T>(&matrix, &compound, &permutation).template e<T>(0);
->>>>>>> d4a53688
 
             // FIXME: and how this is going to work on float16?
             if (nd4j::math::nd4j_abs<T>(det) < T(0.0000001)) {
