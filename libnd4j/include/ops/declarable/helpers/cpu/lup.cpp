/*******************************************************************************
 * Copyright (c) 2015-2018 Skymind, Inc.
 *
 * This program and the accompanying materials are made available under the
 * terms of the Apache License, Version 2.0 which is available at
 * https://www.apache.org/licenses/LICENSE-2.0.
 *
 * Unless required by applicable law or agreed to in writing, software
 * distributed under the License is distributed on an "AS IS" BASIS, WITHOUT
 * WARRANTIES OR CONDITIONS OF ANY KIND, either express or implied. See the
 * License for the specific language governing permissions and limitations
 * under the License.
 *
 * SPDX-License-Identifier: Apache-2.0
 ******************************************************************************/

//
//  @author raver119@gmail.com
//

#include <ops/declarable/helpers/top_k.h>
#include <MmulHelper.h>
#include <NDArrayFactory.h>
#include <Status.h>

namespace nd4j {
namespace ops {
namespace helpers {

    template <typename T> 
    static void _swapRows(NDArray* matrix, int theFirst, int theSecond) {

        if (theFirst != theSecond)
            for (int i = 0; i < matrix->columns(); i++) {
                T _e0 = matrix->e<T>(theFirst, i);
                T _e1 = matrix->e<T>(theSecond, i);

                matrix->p<T>(theFirst, i, _e1);
                matrix->p<T>(theSecond, i, _e0);
            }
    }
    BUILD_SINGLE_TEMPLATE(template void _swapRows, (NDArray* matrix, int theFirst, int theSecond), FLOAT_TYPES);

    void swapRows(NDArray* matrix, int theFirst, int theSecond) {
        BUILD_SINGLE_SELECTOR(matrix->dataType(), _swapRows, (matrix, theFirst, theSecond), FLOAT_TYPES);
    }

    template <typename T>
    static void _invertLowerMatrix(NDArray* inputMatrix, NDArray* invertedMatrix) {
        int n = inputMatrix->rows();
        invertedMatrix->assign(0.f);
#pragma omp parallel for if(n > Environment::getInstance()->elementwiseThreshold()) schedule(static)
        for (int i = 0; i < n; i++)
            invertedMatrix->p(i, i, 1.0f);

        if (inputMatrix->isIdentityMatrix()) return;

#pragma omp parallel for if(n > Environment::getInstance()->elementwiseThreshold()) schedule(static)
        for (int i = 1; i < n; i++)
            invertedMatrix->p(i, i - 1,  -inputMatrix->e<T>(i, i - 1));

#pragma omp parallel for if(n > Environment::getInstance()->elementwiseThreshold()) schedule(static)
        for (int i = 2; i < n; i++) {
            for (int j = i - 2; j > -1; --j) 
                for (int k = 0; k < i; k++) 
                    invertedMatrix->p(i, j, invertedMatrix->e<T>(i, j) - (invertedMatrix->e<T>(k, j) * inputMatrix->e<T>(i, k)));
        }
    }

    BUILD_SINGLE_TEMPLATE(template void _invertLowerMatrix, (NDArray* inputMatrix, NDArray* invertedMatrix);, FLOAT_TYPES);

    void invertLowerMatrix(NDArray* inputMatrix, NDArray* invertedMatrix) {
        BUILD_SINGLE_SELECTOR(inputMatrix->dataType(), _invertLowerMatrix, (inputMatrix, invertedMatrix), FLOAT_TYPES);
    }

    template <typename T>
    static void _invertUpperMatrix(NDArray* inputMatrix, NDArray* invertedMatrix) {
        int n = inputMatrix->rows();
        invertedMatrix->setIdentity();

        if (inputMatrix->isIdentityMatrix()) { // the inverse for I is I
            return;
        }

#pragma omp parallel for if(n > Environment::getInstance()->elementwiseThreshold()) schedule(static)
        for (int i = 0; i < n; i++)
            invertedMatrix->p(i, i, invertedMatrix->e<T>(i, i) / inputMatrix->e<T>(i, i));

#pragma omp parallel for if(n > Environment::getInstance()->elementwiseThreshold()) schedule(static)
        for (int i = 0; i < n - 1; i++)
            invertedMatrix->p(i, i + 1, invertedMatrix->e<T>(i, i+1) - (inputMatrix->e<T>(i, i + 1) * invertedMatrix->e<T>(i + 1, i + 1) / inputMatrix->e<T>(i, i)));

#pragma omp parallel for if(n > Environment::getInstance()->elementwiseThreshold()) schedule(static)
        for (int i = n - 2; i > - 1; i--) {
            for (int j = i + 2; j < n; j++) 
                for (int k = i; k < n; k++) 
                    invertedMatrix->p(i, j, invertedMatrix->e<T>(i, j) - ((invertedMatrix->e<T>(k, j) * inputMatrix->e<T>(i, k) / inputMatrix->e<T>(i, i))));
        }
    }

    BUILD_SINGLE_TEMPLATE(template void _invertUpperMatrix, (NDArray* inputMatrix, NDArray* invertedMatrix);, FLOAT_TYPES);

    void invertUpperMatrix(NDArray* inputMatrix, NDArray* invertedMatrix) {
        BUILD_SINGLE_SELECTOR(inputMatrix->dataType(), _invertUpperMatrix, (inputMatrix, invertedMatrix), FLOAT_TYPES);
    }


    template <typename T>
    static NDArray _lup(NDArray* input, NDArray* compound, NDArray* permutation) {

        const int rowNum = input->rows();
        const int columnNum = input->columns();

        NDArray determinant = NDArrayFactory::create<T>(1.f);
        std::unique_ptr<NDArray> compoundMatrix(input->dup()); // copy
        std::unique_ptr<NDArray> permutationMatrix(input->dupUninitialized()); //put identity
        permutationMatrix->setIdentity();

        T pivotValue; // = T(0.0);
        int pivot; // = -1;
        int swapCount = 0;
//#pragma omp parallel for if(rowNum > Environment::getInstance()->elementwiseThreshold()) schedule(static)
        for(int i = 0; i < rowNum; i++ ) {
            pivotValue = T(0.0);
            pivot = -1;

            for(int rowCounter = i; rowCounter < rowNum; rowCounter++ ) {
                if(nd4j::math::nd4j_abs(compoundMatrix->e<T>(rowCounter, i)) > pivotValue ) {
                    pivotValue = nd4j::math::nd4j_abs(compoundMatrix->e<T>(rowCounter, i));
                    pivot = rowCounter;
                }
            }

            if( pivotValue != T(0.0) ) {
                swapRows(compoundMatrix.get(), pivot, i);
                swapRows(permutationMatrix.get(), pivot, i);
                if (pivot != i)
                    swapCount++;

                for( int j = i + 1; j < rowNum; j++ ) {
                    compoundMatrix->p(j, i, compoundMatrix->e<T>(j, i) / compoundMatrix->e<T>(i, i));
                    for( int k = i + 1; k < rowNum; k++ ) {
                        T arg = compoundMatrix->e<T>(j, i) * compoundMatrix->e<T>(i, k);
                        compoundMatrix->p(j, k, compoundMatrix->e<T>(j, k) - arg);
                    }
                }
            }
        }
        // nd4j_printf("Pivot: %i, Pivot value: %f.\n", pivot, pivotValue);
//#pragma omp parallel for
// if(rowNum > Environment::getInstance()->elementwiseThreshold()) schedule(static)
        for (int e = 0; e < rowNum; e++) {
            // nd4j_printf("Compound matrix diag %i %f.\n", e, (*compoundMatrix)(e, e));
            determinant *= compoundMatrix->e<T>(e, e);
        }
        if (swapCount % 2) determinant = -determinant;
        if (compound != nullptr)
            *compound = *compoundMatrix;
        if (permutation != nullptr)
            *permutation = *permutationMatrix;
<<<<<<< HEAD


        return NDArrayFactory::create<T>(determinant, input->getContext());
=======
        return determinant;
>>>>>>> 1bf8a7ba
    }

    BUILD_SINGLE_TEMPLATE(template NDArray _lup, (NDArray* input, NDArray* output, NDArray* permutation), FLOAT_TYPES);



    template <typename T>
    static int _determinant(NDArray* input, NDArray* output) {

        Nd4jLong n = input->sizeAt(-1);
        Nd4jLong n2 = n * n;

<<<<<<< HEAD
        auto matrix = NDArrayFactory::create('c', {n, n}, input->dataType(), input->getContext()); //, block.getWorkspace());
=======
        auto matrix = NDArrayFactory::create(input->ordering(), {n, n}, input->dataType(), input->getWorkspace()); //, block.getWorkspace());
>>>>>>> 1bf8a7ba
//#pragma omp parallel for if(output->lengthOf() > Environment::getInstance()->elementwiseThreshold()) schedule(static)
        for (int e = 0; e < output->lengthOf(); e++) {
            for (int k = e * n2, row = 0; k < (e + 1) * n2; ++k, ++row) {
                matrix.p(row, input->e<T>(k));
            }

            output->p(e, _lup<T>(&matrix, (NDArray*)nullptr, (NDArray*)nullptr));
        }

        return Status::OK();
    }

    BUILD_SINGLE_TEMPLATE(template int _determinant, (NDArray* input, NDArray* output), FLOAT_TYPES);

    int determinant(NDArray* input, NDArray* output) {
        BUILD_SINGLE_SELECTOR(input->dataType(), return _determinant, (input, output), FLOAT_TYPES);
    }

template <typename T>
    int log_abs_determinant_(NDArray* input, NDArray* output) {

        Nd4jLong n = input->sizeAt(-1);
        Nd4jLong n2 = n * n;

        NDArray matrix = NDArrayFactory::create(input->ordering(), {n, n}, input->dataType(), input->getWorkspace()); //, block.getWorkspace());
//#pragma omp parallel for if(output->lengthOf() > Environment::getInstance()->elementwiseThreshold()) schedule(static)
        for (int e = 0; e < output->lengthOf(); e++) {
            for (int k = e * n2, row = 0; k < (e + 1) * n2; ++k, ++row) {
                matrix.p(row, input->e<T>(k));
            }
	    NDArray det = _lup<T>(&matrix, (NDArray*)nullptr, (NDArray*)nullptr);
	    if (det.e<T>(0) != 0.f)
             	output->p(e, nd4j::math::nd4j_log<T,T>(nd4j::math::nd4j_abs(det.t<T>(0))));
        }

        return ND4J_STATUS_OK;
    }

    BUILD_SINGLE_TEMPLATE(template int log_abs_determinant_, (NDArray* input, NDArray* output), FLOAT_TYPES);

    int log_abs_determinant(NDArray* input, NDArray* output) {
        BUILD_SINGLE_SELECTOR(input->dataType(), return log_abs_determinant_, (input, output), FLOAT_TYPES);
    }

    template <typename T>
    static int _inverse(NDArray* input, NDArray* output) {

        auto n = input->sizeAt(-1);
        auto n2 = n * n;
        auto totalCount = output->lengthOf() / n2;
        
        output->assign(0.f); // fill up output tensor with zeros
        auto matrix = NDArrayFactory::create('c', {n, n}, DataTypeUtils::fromT<T>(), input->getContext()); //, block.getWorkspace());
        auto compound = NDArrayFactory::create('c', {n, n}, DataTypeUtils::fromT<T>(), input->getContext()); //, block.getWorkspace());
        auto permutation = NDArrayFactory::create('c', {n, n}, DataTypeUtils::fromT<T>(), input->getContext());
        auto lowerMatrix = NDArrayFactory::create('c', {n, n}, DataTypeUtils::fromT<T>(), input->getContext());
        auto upperMatrix = NDArrayFactory::create('c', {n, n}, DataTypeUtils::fromT<T>(), input->getContext());

        for (int e = 0; e < totalCount; e++) {
            if (e)
                matrix.assign(0.f);

            for (int k = e * n2, row = 0; k < (e + 1) * n2; k++) {
                matrix.p(row++, input->e<T>(k));
            }
            T det = _lup<T>(&matrix, &compound, &permutation).template e<T>(0);

            // FIXME: and how this is going to work on float16?
            if (nd4j::math::nd4j_abs<T>(det) < T(0.0000001)) {
                nd4j_printf("matrix_inverse: The matrix %i has no inverse due determinant is %lf. Quiting...\n", e, det);
                matrix.printIndexedBuffer("Wrong matrix");
                return ND4J_STATUS_VALIDATION;
            }
            lowerMatrix.setIdentity(); // set up U to identity matrix
            for (int k = 1; k < n; k++) {  // and then put all values under main diagonal on to it
                for (int j = 0; j < k; j++)
                    lowerMatrix.p(k, j, compound.template e<T>(k, j));
            }
            upperMatrix.setIdentity(); // set up U to identity matrix
            for (int k = 0; k < n; k++) {  // and then put all values under main diagonal on to it
                for (int j = k; j < n; j++)
                    upperMatrix.p(k, j, compound.template e<T>(k, j));
            }
            invertUpperMatrix(&upperMatrix, &matrix);

            invertLowerMatrix(&lowerMatrix, &upperMatrix);

            nd4j::MmulHelper::mmul(&matrix, &upperMatrix, &compound, 1.0, 0.0);
            nd4j::MmulHelper::mmul(&compound, &permutation, &matrix, 1.0, 0.0);
            for (int k = e * n2, row = 0; k < (e + 1) * n2; k++) {
                output->p(k, matrix.template e<T>(row++));
            }
        }

        return Status::OK();
    }

    int inverse(NDArray* input, NDArray* output) {
        BUILD_SINGLE_SELECTOR(input->dataType(), return _inverse, (input, output), FLOAT_TYPES);
    }

    template <typename T>
    int cholesky_(NDArray* input, NDArray* output, bool inplace) {

        auto n = input->sizeAt(-1);
        auto n2 = n * n;
        auto totalCount = output->lengthOf() / n2;
        if (!inplace)
             output->assign(0.f); // fill up output tensor with zeros only inplace=false

        std::unique_ptr<NDArray> matrix(NDArrayFactory::create_('c', {n, n}, input->dataType())); //, block.getWorkspace());
        std::unique_ptr<NDArray> lowerMatrix(NDArrayFactory::create_('c',{n, n}, input->dataType()));

        for (int e = 0; e < totalCount; e++) {

            // fill up matrix
            for (int k = e * n2, l = 0; k < (e + 1) * n2; k++) {
                matrix->p(l++, input->e<T>(k));
            }
            //if (e) // from the second loop need to zero matrix
            lowerMatrix->assign(0.f);

            for (Nd4jLong col = 0; col < n; col++) {
                for (Nd4jLong row = 0; row < col; row++) {
                    T rowSum = 0;
                    for (Nd4jLong k = 0; k < row; ++k)
                        rowSum += (lowerMatrix->e<T>(col, k) * lowerMatrix->e<T>(row, k));
                    lowerMatrix->p(col, row, (matrix->e<T>(row, col) - rowSum) / lowerMatrix->e<double>(row, row));
                }
                T diagonalSum = 0;
                for (Nd4jLong k = 0; k < col;  ++k)
                    diagonalSum += lowerMatrix->e<T>(col, k) * lowerMatrix->e<T>(col, k);
                lowerMatrix->p(col, col, nd4j::math::nd4j_sqrt<T, T>(matrix->e<T>(col, col) - diagonalSum));
                //nd4j_printf("%i: ", col);
                //lowerMatrix->printIndexedBuffer("Lower matrix");
            }
            for (int k = e * n2, l = 0; k < (e + 1) * n2; k++) {
                output->p(k, lowerMatrix->e<T>(l++));
            }
        }

        return ND4J_STATUS_OK;
    }

    int cholesky(NDArray* input, NDArray* output, bool inplace) {
        BUILD_SINGLE_SELECTOR(input->dataType(), return cholesky_, (input, output, inplace), FLOAT_TYPES);
    }    
    BUILD_SINGLE_TEMPLATE(template int cholesky_, (NDArray* input, NDArray* output, bool inplace), FLOAT_TYPES);
    BUILD_SINGLE_TEMPLATE(template int _inverse, (NDArray* input, NDArray* output), FLOAT_TYPES);

}
}
}<|MERGE_RESOLUTION|>--- conflicted
+++ resolved
@@ -158,13 +158,7 @@
             *compound = *compoundMatrix;
         if (permutation != nullptr)
             *permutation = *permutationMatrix;
-<<<<<<< HEAD
-
-
-        return NDArrayFactory::create<T>(determinant, input->getContext());
-=======
         return determinant;
->>>>>>> 1bf8a7ba
     }
 
     BUILD_SINGLE_TEMPLATE(template NDArray _lup, (NDArray* input, NDArray* output, NDArray* permutation), FLOAT_TYPES);
@@ -177,11 +171,7 @@
         Nd4jLong n = input->sizeAt(-1);
         Nd4jLong n2 = n * n;
 
-<<<<<<< HEAD
-        auto matrix = NDArrayFactory::create('c', {n, n}, input->dataType(), input->getContext()); //, block.getWorkspace());
-=======
         auto matrix = NDArrayFactory::create(input->ordering(), {n, n}, input->dataType(), input->getWorkspace()); //, block.getWorkspace());
->>>>>>> 1bf8a7ba
 //#pragma omp parallel for if(output->lengthOf() > Environment::getInstance()->elementwiseThreshold()) schedule(static)
         for (int e = 0; e < output->lengthOf(); e++) {
             for (int k = e * n2, row = 0; k < (e + 1) * n2; ++k, ++row) {
