/*******************************************************************************
 * Copyright (c) 2015-2018 Skymind, Inc.
 *
 * This program and the accompanying materials are made available under the
 * terms of the Apache License, Version 2.0 which is available at
 * https://www.apache.org/licenses/LICENSE-2.0.
 *
 * Unless required by applicable law or agreed to in writing, software
 * distributed under the License is distributed on an "AS IS" BASIS, WITHOUT
 * WARRANTIES OR CONDITIONS OF ANY KIND, either express or implied. See the
 * License for the specific language governing permissions and limitations
 * under the License.
 *
 * SPDX-License-Identifier: Apache-2.0
 ******************************************************************************/

//
//  @author sgazeos@gmail.com
//

#include <ops/declarable/helpers/nth_element.h>
#include <TAD.h>
#include <ShapeUtils.h>
#include <helpers/ConstantTadHelper.h>

namespace nd4j {
namespace ops {
namespace helpers {

    template <typename T>
    void nthElementFunctor_(NDArray* input, NDArray* nVal, NDArray* output, bool reverse) {
        Nd4jLong n = nVal->e<Nd4jLong>(0);
        NDArray sortedVals(*input);
        if (input->isVector()) {
            //std::vector<float> data(input->lengthOf());
            //memcpy(&data[0], input->getBuffer(), sizeof(T) * data.size());
            //size_t l = 0;
            //for (size_t l = 0; l < data.size(); ++l)
            //    data[l] = input->e<float>(l);
            //auto nthPos = data.begin();
            //nthPos += n;
            //std::nth_element(data.begin(), nthPos, data.end());
            SpecialMethods<T>::sortGeneric(sortedVals.buffer(), sortedVals.shapeInfo(), reverse);
            output->p(0, sortedVals.e<T>(n));
        }
        else { // rank greater than 1
            std::vector<int> lastDims({input->rankOf() - 1});// = ShapeUtils::evalDimsToExclude(input->rankOf(), {input->rankOf() - 1});
<<<<<<< HEAD

            auto pack = nd4j::ConstantTadHelper::getInstance()->tadForDimensions(sortedVals.shapeInfo(), lastDims);

            SpecialMethods<T>::sortTadGeneric(sortedVals.buffer(), sortedVals.shapeInfo(), lastDims.data(), lastDims.size(), pack.primaryShapeInfo(), pack.primaryOffsets(), reverse);
=======
>>>>>>> 43c553a0

            auto tadPack = nd4j::ConstantTadHelper::getInstance()->tadForDimensions(sortedVals.shapeInfo(), lastDims);
            SpecialMethods<T>::sortTadGeneric(sortedVals.buffer(), sortedVals.shapeInfo(), lastDims.data(), lastDims.size(), tadPack.primaryShapeInfo(), tadPack.primaryOffsets(), reverse);

            std::unique_ptr<ResultSet> rows(sortedVals.allTensorsAlongDimension(lastDims));

            Nd4jLong oL = output->lengthOf();

            PRAGMA_OMP_PARALLEL_FOR
            for (Nd4jLong e = 0; e < oL; e++) {
                auto row = rows->at(e);
                output->p(e, row->e<T>(n));
            }
        }
    }

    void nthElementFunctor(graph::LaunchContext *launchContext, NDArray* input, NDArray* n, NDArray* output, bool reverse) {
    BUILD_SINGLE_SELECTOR(input->dataType(), nthElementFunctor_, (input, n, output, reverse), LIBND4J_TYPES);

    }
    BUILD_SINGLE_TEMPLATE(template void nthElementFunctor_, (NDArray* input, NDArray* n, NDArray* output, bool reverse), LIBND4J_TYPES);
    
}
}
}<|MERGE_RESOLUTION|>--- conflicted
+++ resolved
@@ -45,16 +45,10 @@
         }
         else { // rank greater than 1
             std::vector<int> lastDims({input->rankOf() - 1});// = ShapeUtils::evalDimsToExclude(input->rankOf(), {input->rankOf() - 1});
-<<<<<<< HEAD
 
             auto pack = nd4j::ConstantTadHelper::getInstance()->tadForDimensions(sortedVals.shapeInfo(), lastDims);
 
             SpecialMethods<T>::sortTadGeneric(sortedVals.buffer(), sortedVals.shapeInfo(), lastDims.data(), lastDims.size(), pack.primaryShapeInfo(), pack.primaryOffsets(), reverse);
-=======
->>>>>>> 43c553a0
-
-            auto tadPack = nd4j::ConstantTadHelper::getInstance()->tadForDimensions(sortedVals.shapeInfo(), lastDims);
-            SpecialMethods<T>::sortTadGeneric(sortedVals.buffer(), sortedVals.shapeInfo(), lastDims.data(), lastDims.size(), tadPack.primaryShapeInfo(), tadPack.primaryOffsets(), reverse);
 
             std::unique_ptr<ResultSet> rows(sortedVals.allTensorsAlongDimension(lastDims));
 
