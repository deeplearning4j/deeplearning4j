/*******************************************************************************
 * Copyright (c) 2015-2018 Skymind, Inc.
 *
 * This program and the accompanying materials are made available under the
 * terms of the Apache License, Version 2.0 which is available at
 * https://www.apache.org/licenses/LICENSE-2.0.
 *
 * Unless required by applicable law or agreed to in writing, software
 * distributed under the License is distributed on an "AS IS" BASIS, WITHOUT
 * WARRANTIES OR CONDITIONS OF ANY KIND, either express or implied. See the
 * License for the specific language governing permissions and limitations
 * under the License.
 *
 * SPDX-License-Identifier: Apache-2.0
 ******************************************************************************/

//
//  @author sgazeos@gmail.com
//

#include <ops/declarable/helpers/nth_element.h>
#include <TAD.h>
#include <ShapeUtils.h>

namespace nd4j {
namespace ops {
namespace helpers {

    template <typename T>
    void nthElementFunctor_(NDArray* input, NDArray* nVal, NDArray* output, bool reverse) {
        Nd4jLong n = nVal->e<Nd4jLong>(0);
        NDArray sortedVals(*input);
        if (input->isVector()) {
            //std::vector<float> data(input->lengthOf());
            //memcpy(&data[0], input->getBuffer(), sizeof(T) * data.size());
            //size_t l = 0;
            //for (size_t l = 0; l < data.size(); ++l)
            //    data[l] = input->e<float>(l);
            //auto nthPos = data.begin();
            //nthPos += n;
            //std::nth_element(data.begin(), nthPos, data.end());
            SpecialMethods<T>::sortGeneric(sortedVals.buffer(), sortedVals.shapeInfo(), reverse);
            output->p(0, sortedVals.e<T>(n));
        }
        else { // rank greater than 1
            std::vector<int> lastDims({input->rankOf() - 1});// = ShapeUtils::evalDimsToExclude(input->rankOf(), {input->rankOf() - 1});
            shape::TAD tadSorted;
            tadSorted.init(sortedVals.shapeInfo(), lastDims.data(), lastDims.size());
            tadSorted.createTadOnlyShapeInfo();
            tadSorted.createOffsets();
            SpecialMethods<T>::sortTadGeneric(sortedVals.buffer(), sortedVals.shapeInfo(), lastDims.data(), lastDims.size(), tadSorted.tadOnlyShapeInfo, tadSorted.tadOffsets, reverse);

            std::unique_ptr<ResultSet> rows(input->allTensorsAlongDimension(lastDims));
#pragma omp parallel for
            for (Nd4jLong e = 0; e < output->lengthOf(); e++) {
                auto row = rows->at(e);
                output->p(e, row->e<T>(n));
            }
        }
    }
<<<<<<< HEAD
    void nthElementFunctor(graph::LaunchContext* context, NDArray* input, NDArray* n, NDArray* output, bool reverse) {
=======
    void nthElementFunctor(NDArray* input, NDArray* n, NDArray* output, bool reverse) {
>>>>>>> f4f749f5
    BUILD_SINGLE_SELECTOR(input->dataType(), nthElementFunctor_, (input, n, output, reverse), LIBND4J_TYPES);

    }
    BUILD_SINGLE_TEMPLATE(template void nthElementFunctor_, (NDArray* input, NDArray* n, NDArray* output, bool reverse), LIBND4J_TYPES);
    
}
}
}<|MERGE_RESOLUTION|>--- conflicted
+++ resolved
@@ -27,7 +27,7 @@
 namespace helpers {
 
     template <typename T>
-    void nthElementFunctor_(NDArray* input, NDArray* nVal, NDArray* output, bool reverse) {
+    void nthElementFunctor_(NDArray* input, NDArray* nVal, NDArray* output) {
         Nd4jLong n = nVal->e<Nd4jLong>(0);
         NDArray sortedVals(*input);
         if (input->isVector()) {
@@ -58,11 +58,8 @@
             }
         }
     }
-<<<<<<< HEAD
-    void nthElementFunctor(graph::LaunchContext* context, NDArray* input, NDArray* n, NDArray* output, bool reverse) {
-=======
+
     void nthElementFunctor(NDArray* input, NDArray* n, NDArray* output, bool reverse) {
->>>>>>> f4f749f5
     BUILD_SINGLE_SELECTOR(input->dataType(), nthElementFunctor_, (input, n, output, reverse), LIBND4J_TYPES);
 
     }
