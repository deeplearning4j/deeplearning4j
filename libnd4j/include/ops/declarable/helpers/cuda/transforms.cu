--- conflicted
+++ resolved
@@ -35,168 +35,6 @@
 
 ///////////////////////////////////////////////////////////////////
 template<typename T>
-<<<<<<< HEAD
-__global__ static void concatCuda(const int numOfArrs, void* pVx,  void* pxShapeInfo, void* pVz, void* pzShapeInfo) {
-
-    __shared__ int arrIdx, blocksPerArr;
-
-    if (threadIdx.x == 0) {
-
-        blocksPerArr = (gridDim.x + numOfArrs - 1) / numOfArrs;     // ceil
-        arrIdx = blockIdx.x / blocksPerArr;
-    }
-
-    __syncthreads();
-
-    for(int j = arrIdx; j < numOfArrs; j += gridDim.x) {
-
-        const auto* x = reinterpret_cast<T*>(reinterpret_cast<void**>(pVx)[j]);
-              auto* z = reinterpret_cast<T*>(reinterpret_cast<void**>(pVz)[j]);
-        const auto* xShapeInfo = reinterpret_cast<Nd4jLong**>(pxShapeInfo)[j];
-        const auto* zShapeInfo = reinterpret_cast<Nd4jLong**>(pzShapeInfo)[j];
-
-        const auto arrLen = shape::length(xShapeInfo);
-
-        const auto arrLenPerBlock = (arrLen + blocksPerArr - 1) / blocksPerArr;  // ceil
-
-        const auto start = (blockIdx.x % blocksPerArr) * arrLenPerBlock;
-        const auto end   = (start + arrLenPerBlock) > arrLen ? arrLen : (start + arrLenPerBlock);
-
-        for (Nd4jLong i = start + threadIdx.x; i < end; i += blockDim.x)
-            z[shape::getIndexOffset(i, zShapeInfo, arrLen)] = x[shape::getIndexOffset(i, xShapeInfo, arrLen)];
-    }
-}
-
-///////////////////////////////////////////////////////////////////
-template<typename T>
-__host__ static void concatCudaLauncher(const int numOfArrs, const cudaStream_t *stream,  void* pVx, void* pxShapeInfo, void* pVz, void* pzShapeInfo) {
-
-    concatCuda<T><<<512, 512, 512, *stream>>>(numOfArrs, pVx, pxShapeInfo, pVz, pzShapeInfo);
-}
-BUILD_SINGLE_TEMPLATE(template void concatCudaLauncher,  (const int numOfArrs, const cudaStream_t *stream, void* pVx, void* pxShapeInfo, void* pVz, void* pzShapeInfo), LIBND4J_TYPES);
-
-///////////////////////////////////////////////////////////////////
-// x - input, y - paddings, z - output
-template<typename X, typename Y>
-__global__ static void padCuda(const int mode,
-                               const void *vx, const Nd4jLong *xShapeInfo,
-                               const void *vy, const Nd4jLong *yShapeInfo,
-                                     void *vz, const Nd4jLong *zShapeInfo,
-                               const void *vPadVal) {
-
-    const X padVal = *reinterpret_cast<const X*>(vPadVal);
-
-    const auto x = reinterpret_cast<const X*>(vx);
-    const auto y = reinterpret_cast<const Y*>(vy);
-          auto z = reinterpret_cast<X*>(vz);
-
-    __shared__ int rank, rankMinusOne;
-    __shared__ Nd4jLong zLen, yLen, totalThreads, *coords, *xShape, *zShape, *xStride, *zStride, shift1, shift2, yStride0;
-
-    if (threadIdx.x == 0) {
-
-        extern __shared__ unsigned char shmem[];
-        coords    = reinterpret_cast<Nd4jLong*>(shmem);
-        zLen     = shape::length(zShapeInfo);
-        xShape   = shape::shapeOf(const_cast<Nd4jLong*>(xShapeInfo));
-        zShape   = shape::shapeOf(const_cast<Nd4jLong*>(zShapeInfo));
-        xStride  = shape::stride(const_cast<Nd4jLong*>(xShapeInfo));
-        zStride  = shape::stride(const_cast<Nd4jLong*>(zShapeInfo));
-        yStride0 = shape::stride(const_cast<Nd4jLong*>(yShapeInfo))[0];
-        rank     = shape::rank(xShapeInfo);
-        zLen     = shape::length(zShapeInfo);
-        yLen     = 2 * rank;
-        rankMinusOne = rank - 1;
-        totalThreads = gridDim.x * blockDim.x;
-        shift1 = mode == 1 ? 0 : 1;         // REFLECT : SYMMETRIC
-        shift2 = mode == 1 ? 2 : 1;         // REFLECT : SYMMETRIC
-    }
-
-    __syncthreads();
-
-    auto xzCoord = coords + threadIdx.x * rank;       // we use xzCoord storage both for x and z arrays
-
-    const auto tid = blockIdx.x * blockDim.x + threadIdx.x;
-
-    if(mode == 0) { // CONSTANT case
-
-        for (Nd4jLong i = tid; i < zLen; i += totalThreads) {
-
-            shape::index2coords(rank, zShape, i, zLen, xzCoord);
-            const auto zOffset = shape::getOffset(0, zShape, zStride, xzCoord, rank);
-
-            bool within = true;
-            for(int j = rankMinusOne; j >= 0; --j) {
-                if(xShape[j] == zShape[j]) continue;
-                const auto left = y[shape::getIndexOffset(yStride0 * j, yShapeInfo, yLen)];
-                if(xzCoord[j] < left || xzCoord[j] >= left + xShape[j]) {within = false; break;}
-                else                                                    {xzCoord[j] = xzCoord[j] - left;}
-            }
-
-            if(within)
-                z[zOffset] = x[shape::getOffset(0, xShape, xStride, xzCoord, rank)];
-            else
-                z[zOffset] = padVal;
-        }
-    }
-    else {  // REFLECT and SYMMETRIC cases
-
-        for (Nd4jLong i = tid; i < zLen; i += totalThreads) {
-
-            shape::index2coords(rank, zShape, i, zLen, xzCoord);
-            const auto zOffset = shape::getOffset(0, zShape, zStride, xzCoord, rank);
-
-            for(int j = rankMinusOne; j >= 0; --j) {
-
-                if(xShape[j] == zShape[j]) continue;
-                xzCoord[j] = xzCoord[j] - y[shape::getIndexOffset(yStride0 * j, yShapeInfo, yLen)];    // are ready to fill middle (within input dimension range)
-                if(xzCoord[j] < 0)               xzCoord[j] = -xzCoord[j] - shift1;                // means fill from left
-                else if(xzCoord[j] >= xShape[j]) xzCoord[j] = 2 * xShape[j] - xzCoord[j] - shift2; // means fill from right
-            }
-
-            const auto xOffset = shape::getOffset(0, xShape, xStride, xzCoord, rank);
-            z[zOffset] = x[xOffset];
-        }
-    }
-}
-
-///////////////////////////////////////////////////////////////////
-template<typename X, typename Y>
-static void padCudaLauncher(const int blocksPerGrid, const int threadsPerBlock, const int sharedMem, const cudaStream_t *stream,
-                                const int mode,
-                                const void *vx, const Nd4jLong *xShapeInfo,
-                                const void *vy, const Nd4jLong *yShapeInfo,
-                                      void *vz, const Nd4jLong *zShapeInfo,
-                                const void* padVal) {
-
-    padCuda<X,Y><<<blocksPerGrid, threadsPerBlock, sharedMem, *stream>>>(mode, vx, xShapeInfo, vy, yShapeInfo, vz, zShapeInfo, padVal);
-}
-BUILD_DOUBLE_TEMPLATE(template void padCudaLauncher, (const int blocksPerGrid, const int threadsPerBlock, const int sharedMem, const cudaStream_t *stream, const int mode, const void *vx, const Nd4jLong *xShapeInfo, const void *vy, const Nd4jLong *yShapeInfo, void *vz, const Nd4jLong *zShapeInfo, const void* vPadVal), LIBND4J_TYPES, INTEGER_TYPES);
-
-///////////////////////////////////////////////////////////////////
-void pad(nd4j::LaunchContext * context, const int mode, const NDArray& input, const NDArray& paddings, NDArray& output, const NDArray& padValue) {
-
-    PointersManager manager(context, "pad");
-
-    NDArray::prepareSpecialUse({&output}, {&input, &paddings, &padValue});
-
-    const int threadsPerBlock = MAX_NUM_THREADS / 4;
-    const int blocksPerGrid = (output.lengthOf() + threadsPerBlock - 1) / threadsPerBlock;
-    const int sharedMem = 8 * threadsPerBlock * output.rankOf() + 128;
-
-    const auto xType = input.dataType();
-    const auto yType = paddings.dataType();
-
-    BUILD_DOUBLE_SELECTOR(xType, yType, padCudaLauncher, (blocksPerGrid, threadsPerBlock, sharedMem, context->getCudaStream(), mode, input.getSpecialBuffer(), input.getSpecialShapeInfo(), paddings.getSpecialBuffer(), paddings.getSpecialShapeInfo(), output.getSpecialBuffer(), output.getSpecialShapeInfo(), padValue.getSpecialBuffer()), LIBND4J_TYPES, INTEGER_TYPES);
-
-    NDArray::registerSpecialUse({&output}, {&input, &paddings, &padValue});
-    manager.synchronize();
-}
-
-///////////////////////////////////////////////////////////////////
-template<typename T>
-=======
->>>>>>> 62a02543
 __global__ static void invertPermutationCuda(const void* vx, const Nd4jLong* xShapeInfo, void* vz, const Nd4jLong* zShapeInfo) {
 
     const T* x = reinterpret_cast<const T*>(vx);
