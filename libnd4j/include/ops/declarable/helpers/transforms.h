--- conflicted
+++ resolved
@@ -38,14 +38,9 @@
 	void randomShuffle(NDArray& input, NDArray& output, nd4j::random::RandomBuffer& rng, const bool isInplace);
     
     // auxiliary function which serves for recursion purpose and is used in pad operation
-<<<<<<< HEAD
 	void recursiveLoopForPad(const int mode, NDArray& input, const NDArray& paddings, NDArray& output, std::vector<int> dimensions, int dim, int inIdx, int outIdx, NDArray& padValue);
-=======
-	template<typename T>
-	void recursiveLoopForPad(const int mode, NDArray<T>& input, const NDArray<T>& paddings, NDArray<T>& output, std::vector<int> dimensions, int dim, int inIdx, int outIdx, T padValue);
 	template<typename T>
 	void pad(const int mode, const NDArray<T>& input, const NDArray<T>& paddings, NDArray<T>& output, const T padValue );
->>>>>>> 39049a37
 
 	void invertPermutation(const NDArray& input, NDArray& output);
 
