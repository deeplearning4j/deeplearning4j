/*******************************************************************************
 * Copyright (c) 2015-2018 Skymind, Inc.
 *
 * This program and the accompanying materials are made available under the
 * terms of the Apache License, Version 2.0 which is available at
 * https://www.apache.org/licenses/LICENSE-2.0.
 *
 * Unless required by applicable law or agreed to in writing, software
 * distributed under the License is distributed on an "AS IS" BASIS, WITHOUT
 * WARRANTIES OR CONDITIONS OF ANY KIND, either express or implied. See the
 * License for the specific language governing permissions and limitations
 * under the License.
 *
 * SPDX-License-Identifier: Apache-2.0
 ******************************************************************************/

//
//  @author sgazeos@gmail.com
//
#ifndef __LUP_H_HELPERS__
#define __LUP_H_HELPERS__
#include <op_boilerplate.h>
#include <NDArray.h>

namespace nd4j {
namespace ops {
namespace helpers {

    template <typename T>
<<<<<<< HEAD
    T lup(NDArray<T>* input, NDArray<T>* compound, NDArray<T>* permutation, T* logDeterminant = (T*)nullptr);

    template <typename T>
    int determinant(NDArray<T>* input, NDArray<T>* output);

    template <typename T>
    int log_abs_determinant(NDArray<T>* input, NDArray<T>* output);

    template <typename T>
    int inverse(NDArray<T>* input, NDArray<T>* output);
=======
    T lup(NDArray* input, NDArray* compound, NDArray* permutation);

    int determinant(NDArray* input, NDArray* output);
>>>>>>> d4a53688

    int inverse(NDArray* input, NDArray* output);

    int cholesky(NDArray* input, NDArray* output, bool inplace = false);
}
}
}
#endif<|MERGE_RESOLUTION|>--- conflicted
+++ resolved
@@ -27,22 +27,10 @@
 namespace helpers {
 
     template <typename T>
-<<<<<<< HEAD
-    T lup(NDArray<T>* input, NDArray<T>* compound, NDArray<T>* permutation, T* logDeterminant = (T*)nullptr);
-
-    template <typename T>
-    int determinant(NDArray<T>* input, NDArray<T>* output);
-
-    template <typename T>
-    int log_abs_determinant(NDArray<T>* input, NDArray<T>* output);
-
-    template <typename T>
-    int inverse(NDArray<T>* input, NDArray<T>* output);
-=======
     T lup(NDArray* input, NDArray* compound, NDArray* permutation);
 
     int determinant(NDArray* input, NDArray* output);
->>>>>>> d4a53688
+    int log_abs_determinant(NDArray* input, NDArray* output);
 
     int inverse(NDArray* input, NDArray* output);
 
