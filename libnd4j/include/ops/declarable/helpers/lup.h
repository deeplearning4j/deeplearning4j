--- conflicted
+++ resolved
@@ -34,12 +34,8 @@
 
     int inverse(graph::LaunchContext* context, NDArray* input, NDArray* output);
 
-<<<<<<< HEAD
+    bool checkCholeskyInput(NDArray const* input);
     int cholesky(graph::LaunchContext* context, NDArray* input, NDArray* output, bool inplace = false);
-=======
-    bool checkCholeskyInput(NDArray const* input);
-    int cholesky(NDArray* input, NDArray* output, bool inplace = false);
->>>>>>> f4f749f5
 }
 }
 }
