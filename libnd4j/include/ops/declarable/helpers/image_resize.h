/*******************************************************************************
 * Copyright (c) 2015-2018 Skymind, Inc.
 *
 * This program and the accompanying materials are made available under the
 * terms of the Apache License, Version 2.0 which is available at
 * https://www.apache.org/licenses/LICENSE-2.0.
 *
 * Unless required by applicable law or agreed to in writing, software
 * distributed under the License is distributed on an "AS IS" BASIS, WITHOUT
 * WARRANTIES OR CONDITIONS OF ANY KIND, either express or implied. See the
 * License for the specific language governing permissions and limitations
 * under the License.
 *
 * SPDX-License-Identifier: Apache-2.0
 ******************************************************************************/

//
//  @author sgazeos@gmail.com
//
#ifndef __IMAGE_RESIZE_HELPERS__
#define __IMAGE_RESIZE_HELPERS__
#include <op_boilerplate.h>
#include <NDArray.h>

namespace nd4j {
namespace ops {
namespace helpers {

<<<<<<< HEAD
    int resizeBilinearFunctor(graph::LaunchContext* context, NDArray const* image, int width, int height, bool center, NDArray* output);
    int resizeNeighborFunctor(graph::LaunchContext* context, NDArray const* image, int width, int height, bool center, NDArray* output);
=======
    int resizeBilinearFunctor(NDArray const* image, int width, int height, bool center, NDArray* output);
    int resizeNeighborFunctor(NDArray const* image, int width, int height, bool center, NDArray* output);
    void cropAndResizeFunctor(NDArray const* images, NDArray const* boxes, NDArray const* indices, NDArray const* cropSize, int method, double extrapolationVal, NDArray* crops);
>>>>>>> cd8f9db5
}
}
}
#endif<|MERGE_RESOLUTION|>--- conflicted
+++ resolved
@@ -26,14 +26,9 @@
 namespace ops {
 namespace helpers {
 
-<<<<<<< HEAD
     int resizeBilinearFunctor(graph::LaunchContext* context, NDArray const* image, int width, int height, bool center, NDArray* output);
     int resizeNeighborFunctor(graph::LaunchContext* context, NDArray const* image, int width, int height, bool center, NDArray* output);
-=======
-    int resizeBilinearFunctor(NDArray const* image, int width, int height, bool center, NDArray* output);
-    int resizeNeighborFunctor(NDArray const* image, int width, int height, bool center, NDArray* output);
-    void cropAndResizeFunctor(NDArray const* images, NDArray const* boxes, NDArray const* indices, NDArray const* cropSize, int method, double extrapolationVal, NDArray* crops);
->>>>>>> cd8f9db5
+    void cropAndResizeFunctor(graph::LaunchContext* context, NDArray const* images, NDArray const* boxes, NDArray const* indices, NDArray const* cropSize, int method, double extrapolationVal, NDArray* crops);
 }
 }
 }
