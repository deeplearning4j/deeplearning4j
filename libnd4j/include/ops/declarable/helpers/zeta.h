--- conflicted
+++ resolved
@@ -30,11 +30,7 @@
 
 
 	// calculate the Hurwitz zeta function for arrays
-<<<<<<< HEAD
-    NDArray zeta(graph::LaunchContext* context, const NDArray& x, const NDArray& q);
-=======
-    NDArray zeta(const NDArray& x, const NDArray& q, NDArray* output);
->>>>>>> cd8f9db5
+    NDArray zeta(graph::LaunchContext* context, const NDArray& x, const NDArray& q, NDArray* output);
 
     // calculate the Hurwitz zeta function for scalars
 	template <typename T>
