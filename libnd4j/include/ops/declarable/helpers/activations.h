--- conflicted
+++ resolved
@@ -27,21 +27,9 @@
 namespace ops {
 namespace helpers {
 
-<<<<<<< HEAD
-    template<typename T>
-    void _softMaxForVector(graph::LaunchContext* context, void *input, Nd4jLong *xShapeInfo, void *output, Nd4jLong *zShapeInfo);
-
     void softMaxForVector(graph::LaunchContext* context, const NDArray &input, NDArray &output);
 
-    template<typename T>
-    void _logSoftMaxForVector(graph::LaunchContext* context, void *input, Nd4jLong *xShapeInfo, void *output, Nd4jLong *zShapeInfo);    
-
-    void softmax(graph::LaunchContext* context, const NDArray &input, NDArray &output, const int dimension);
-=======
-    void softMaxForVector(const NDArray &input, NDArray &output);
-
-    void logSoftMaxForVector(const NDArray &input, NDArray &output);
->>>>>>> f4f749f5
+    void logSoftMaxForVector(graph::LaunchContext* context, const NDArray &input, NDArray &output);
 
     void logSoftmax(graph::LaunchContext* context, const NDArray &input, NDArray &output, const int dimension);
 
