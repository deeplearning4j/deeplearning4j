/*******************************************************************************
 * Copyright (c) 2015-2018 Skymind, Inc.
 *
 * This program and the accompanying materials are made available under the
 * terms of the Apache License, Version 2.0 which is available at
 * https://www.apache.org/licenses/LICENSE-2.0.
 *
 * Unless required by applicable law or agreed to in writing, software
 * distributed under the License is distributed on an "AS IS" BASIS, WITHOUT
 * WARRANTIES OR CONDITIONS OF ANY KIND, either express or implied. See the
 * License for the specific language governing permissions and limitations
 * under the License.
 *
 * SPDX-License-Identifier: Apache-2.0
 ******************************************************************************/

//
// @author Yurii Shyrma, created on 16.04.2018
//

#ifndef LIBND4J_REVERSE_H
#define LIBND4J_REVERSE_H

#include <ops/declarable/helpers/helpers.h>

namespace nd4j    {
namespace ops     {
namespace helpers {

	template <typename T>
	void reverseArray(graph::LaunchContext* context, void* inArr, Nd4jLong *inShapeBuffer, void *result, Nd4jLong *zShapeBuffer, int numOfElemsToReverse = 0);

	void reverseSequence(graph::LaunchContext* context, const NDArray* input, const NDArray* seqLengths, NDArray* output, int seqDim, const int batchDim);

<<<<<<< HEAD
	void reverse(graph::LaunchContext* context, const NDArray* input, NDArray* output, const std::vector<int>* intArgs, bool isLegacy);
=======
	void reverse(const NDArray* input, NDArray* output, const std::vector<int>* intArgs, bool isBackProp);
>>>>>>> cd8f9db5

    

}
}
}


#endif //LIBND4J_REVERSESEQUENCE_H<|MERGE_RESOLUTION|>--- conflicted
+++ resolved
@@ -32,11 +32,7 @@
 
 	void reverseSequence(graph::LaunchContext* context, const NDArray* input, const NDArray* seqLengths, NDArray* output, int seqDim, const int batchDim);
 
-<<<<<<< HEAD
-	void reverse(graph::LaunchContext* context, const NDArray* input, NDArray* output, const std::vector<int>* intArgs, bool isLegacy);
-=======
-	void reverse(const NDArray* input, NDArray* output, const std::vector<int>* intArgs, bool isBackProp);
->>>>>>> cd8f9db5
+	void reverse(graph::LaunchContext* context, const NDArray* input, NDArray* output, const std::vector<int>* intArgs, bool isBackProp);
 
     
 
