--- conflicted
+++ resolved
@@ -51,18 +51,9 @@
                 newShape[0] = 0;
                 newShape[1] = 0;
                 newShape[2] = 1;
-<<<<<<< HEAD
-                newShape[3] = 1;
-                newShape[4] = 1;
-                newShape[5] = 0;
-                newShape[6] = 1;
-                newShape[7] = 99;
-                ArrayOptions::setDataType(newShape, ArrayOptions::dataType(inputShape->at(0)));
-=======
                 newShape[3] = 99;
 
                 ArrayOptions::setDataType(newShape, block.dataType());
->>>>>>> dca4183c
 
                 return SHAPELIST(newShape);
             }
@@ -73,7 +64,7 @@
             Nd4jLong tadLength = shape::tadLength(inputShape->at(0), dims.data(), dims.size());
             Nd4jLong numTads = shape::length(inputShape->at(0)) /  tadLength;
 
-            auto newShape = ShapeUtils::evalReduceShapeInfo('c', dims, inputShape->at(0), false, true, block.getWorkspace());
+            auto newShape = ShapeUtils::evalReduceShapeInfo('c', dims, inputShape->at(0), false, false, block.getWorkspace());
             ArrayOptions::setDataType(newShape, block.dataType());
             return SHAPELIST(newShape);
         }
