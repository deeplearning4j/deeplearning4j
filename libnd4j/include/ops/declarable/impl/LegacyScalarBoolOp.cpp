--- conflicted
+++ resolved
@@ -60,31 +60,17 @@
             if (block.width() > 1) {
                 auto y = INPUT_VARIABLE(1);
 
-<<<<<<< HEAD
                 NativeOpExecutioner::execScalarBool(nullptr, opNum, x->getBuffer(), x->getShapeInfo(), x->specialBuffer(), x->specialShapeInfo(),
                         z->getBuffer(), z->getShapeInfo(), z->specialBuffer(), z->specialShapeInfo(), y->buffer(), y->shapeInfo(), y->specialBuffer(), y->specialShapeInfo(),
                         block.getTArguments()->data() + offset);
-=======
-                // FIXME
-                NativeOpExcutioner::execScalarBool(opNum, x->getBuffer(), x->getShapeInfo(), z->getBuffer(), z->getShapeInfo(), y->buffer(), y->shapeInfo(), block.getTArguments()->data());
->>>>>>> cd8f9db5
             } else if (block.getTArguments()->size() > 0) {
                 auto y = NDArrayFactory::create(T_ARG(0), block.getVariableSpace()->launchContext());
                 offset++;
-<<<<<<< HEAD
                 NativeOpExecutioner::execScalarBool(nullptr, opNum, x->getBuffer(), x->getShapeInfo(), x->specialBuffer(), x->specialShapeInfo(),z->getBuffer(), z->getShapeInfo(),z->specialBuffer(), z->specialShapeInfo(), y.buffer(), y.shapeInfo(), y.specialBuffer(), y.specialShapeInfo(),block.getTArguments()->data() + offset);
             } else {
                 auto y = NDArrayFactory::create(_scalar, block.getVariableSpace()->launchContext());
 
                 NativeOpExecutioner::execScalarBool(nullptr, opNum, x->getBuffer(), x->getShapeInfo(), x->specialBuffer(), x->specialShapeInfo(),z->getBuffer(), z->getShapeInfo(),z->specialBuffer(), z->specialShapeInfo(), y.buffer(), y.shapeInfo(), y.specialBuffer(), y.specialShapeInfo(),block.getTArguments()->data() + offset);
-=======
-
-                // FIXME
-                NativeOpExcutioner::execScalarBool(opNum, x->getBuffer(), x->getShapeInfo(), z->getBuffer(), z->getShapeInfo(), y.buffer(), y.shapeInfo(), block.getTArguments()->data() + offset);
-            } else {
-                // FIXME
-                NativeOpExcutioner::execScalarBool(opNum, x->getBuffer(), x->getShapeInfo(), z->getBuffer(), z->getShapeInfo(), _scalar.buffer(), _scalar.shapeInfo(), block.getTArguments()->data());
->>>>>>> cd8f9db5
             }
 
             STORE_RESULT(*z);
