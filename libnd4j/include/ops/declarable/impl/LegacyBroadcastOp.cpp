/*******************************************************************************
 * Copyright (c) 2015-2018 Skymind, Inc.
 *
 * This program and the accompanying materials are made available under the
 * terms of the Apache License, Version 2.0 which is available at
 * https://www.apache.org/licenses/LICENSE-2.0.
 *
 * Unless required by applicable law or agreed to in writing, software
 * distributed under the License is distributed on an "AS IS" BASIS, WITHOUT
 * WARRANTIES OR CONDITIONS OF ANY KIND, either express or implied. See the
 * License for the specific language governing permissions and limitations
 * under the License.
 *
 * SPDX-License-Identifier: Apache-2.0
 ******************************************************************************/

//
// Created by raver119 on 17.10.2017.
//

#include <ops/declarable/LegacyBroadcastOp.h>
#include <helpers/TAD.h>
#include <ops/declarable/helpers/axis.h>
#include <helpers/ShapeUtils.h>
#include <helpers/ConstantTadHelper.h>
<<<<<<< HEAD
=======
#include <Status.h>
>>>>>>> 43c553a0

namespace nd4j {
    namespace ops {
        Nd4jStatus LegacyBroadcastOp::validateAndExecute(Context &block) {
            auto x = INPUT_VARIABLE(0);
            auto y = INPUT_VARIABLE(1);

            auto z = OUTPUT_VARIABLE(0);

            NDArray::prepareSpecialUse({z}, {x, y});

            std::vector<int> dims(*block.getAxis());
            if (dims.size() == 0 && block.width() > 2) {
                auto axis = INPUT_VARIABLE(2);
<<<<<<< HEAD
                helpers::adjustAxis(x->rankOf(), axis, dims);
                //dims = ShapeUtils::convertAxisToTadTarget(z->rankOf(), dims);
=======
                helpers::adjustAxis(x, axis, dims);
                //dims = ShapeUtils::evalDimsToExclude(z->rankOf(), dims);
>>>>>>> 43c553a0
            }
            if (dims.size() > 0)
                std::sort(dims.begin(), dims.end());


            int opNum = block.opNum() < 0 ? this->_opNum : block.opNum();

<<<<<<< HEAD
            auto packX = nd4j::ConstantTadHelper::getInstance()->tadForDimensions(x->getShapeInfo(), dims);

            auto tadLen = shape::length(packX.primaryShapeInfo());
=======
            auto tadPack = nd4j::ConstantTadHelper::getInstance()->tadForDimensions(x->shapeInfo(), dims);
            auto tadLen = shape::length(tadPack.primaryShapeInfo());
>>>>>>> 43c553a0
            REQUIRE_TRUE(tadLen == y->lengthOf(), 0, "Length of broadcast TAD should be equal to length of Y operand, but got [%i] vs [%i]",tadLen, (int) y->lengthOf());

            PointersManager manager(block.launchContext(),"LegacyBroadcastOp");
            auto pTadShape = Environment::getInstance()->isCPU() ? packX.primaryShapeInfo() : packX.specialShapeInfo(); //(Nd4jLong *) manager.replicatePointer(tad.tadOnlyShapeInfo, shape::shapeInfoByteLength(tad.tadOnlyShapeInfo));
            auto pTadOffsets = Environment::getInstance()->isCPU() ? packX.primaryOffsets() : packX.specialOffsets(); //(Nd4jLong *) manager.replicatePointer(tad.tadOffsets, tad.numTads * sizeof(Nd4jLong));

            if (x == z)
<<<<<<< HEAD
                NativeOpExecutioner::execBroadcast(block.launchContext(), opNum, x->buffer(), x->shapeInfo(), x->specialBuffer(), x->specialShapeInfo(),
                        y->buffer(), y->shapeInfo(), y->specialBuffer(), y->specialShapeInfo(),
                        z->buffer(), z->shapeInfo(), z->specialBuffer(), z->specialShapeInfo(), dims.data(), dims.size(), pTadShape, pTadOffsets, pTadShape, pTadOffsets);
            else {
                // this is rare, but possible use case - X and Z might have different shapes/strides/orders. In this case we prepare and pass separate TAD info
                auto packZ = nd4j::ConstantTadHelper::getInstance()->tadForDimensions(z->getShapeInfo(), dims);

                auto zTadShape = Environment::getInstance()->isCPU() ? packZ.primaryShapeInfo() : packZ.specialShapeInfo(); //(Nd4jLong *) manager.replicatePointer(tadZ.tadOnlyShapeInfo, shape::shapeInfoByteLength(tadZ.tadOnlyShapeInfo));
                auto zTadOffsets = Environment::getInstance()->isCPU() ? packZ.primaryOffsets() : packZ.specialOffsets(); //(Nd4jLong *) manager.replicatePointer(tadZ.tadOffsets, tadZ.numTads * sizeof(Nd4jLong));

                NativeOpExecutioner::execBroadcast(block.launchContext(), opNum, x->buffer(), x->shapeInfo(), x->specialBuffer(), x->specialShapeInfo(),
                        y->buffer(), y->shapeInfo(), y->specialBuffer(), y->specialShapeInfo(),
                        z->buffer(), z->shapeInfo(), z->specialBuffer(), z->specialShapeInfo(),
                        dims.data(), dims.size(), pTadShape, pTadOffsets, zTadShape, zTadOffsets);
=======
                NativeOpExcutioner::execBroadcast(opNum, x->buffer(), x->shapeInfo(), y->buffer(), y->shapeInfo(), z->buffer(), z->shapeInfo(), dims.data(), dims.size(), tadPack.primaryShapeInfo(), tadPack.primaryOffsets(), tadPack.primaryShapeInfo(), tadPack.primaryOffsets());
            else {
                // this is rare, but possible use case - X and Z might have different shapes/strides/orders. In this case we prepare and pass separate TAD info
                auto tadPackZ = nd4j::ConstantTadHelper::getInstance()->tadForDimensions(z->shapeInfo(), dims);

                NativeOpExcutioner::execBroadcast(opNum, x->buffer(), x->shapeInfo(), y->buffer(), y->shapeInfo(), z->buffer(), z->shapeInfo(), dims.data(), dims.size(), tadPack.primaryShapeInfo(), tadPack.primaryOffsets(), tadPackZ.primaryShapeInfo(), tadPackZ.primaryOffsets());
>>>>>>> 43c553a0
            }

            manager.synchronize();
            STORE_RESULT(*z);

            return Status::OK();
        }

        LegacyBroadcastOp::LegacyBroadcastOp() : LegacyOp::LegacyOp(2) {
            //
        }

        LegacyBroadcastOp::LegacyBroadcastOp(int opNum) : LegacyOp::LegacyOp(2, opNum) {
            //
        }

        LegacyOp* LegacyBroadcastOp::clone() {
            return new LegacyBroadcastOp(this->_opNum);
        }

        /**
        *   If external NDArray wasn't specified - the same shape is returned by all broadcast ops.
        */
        ShapeList* LegacyBroadcastOp::calculateOutputShape(ShapeList *inputShape, nd4j::graph::Context &block) {
            auto inShape = inputShape->at(0);

            // FIXME: remove memcpy
            Nd4jLong *newShape;
            ALLOCATE(newShape, block.getWorkspace(), shape::shapeInfoLength(inShape), Nd4jLong);
            memcpy(newShape, inShape, shape::shapeInfoByteLength(inShape));

            return SHAPELIST(newShape);
        }
    }
}<|MERGE_RESOLUTION|>--- conflicted
+++ resolved
@@ -23,10 +23,7 @@
 #include <ops/declarable/helpers/axis.h>
 #include <helpers/ShapeUtils.h>
 #include <helpers/ConstantTadHelper.h>
-<<<<<<< HEAD
-=======
 #include <Status.h>
->>>>>>> 43c553a0
 
 namespace nd4j {
     namespace ops {
@@ -41,13 +38,8 @@
             std::vector<int> dims(*block.getAxis());
             if (dims.size() == 0 && block.width() > 2) {
                 auto axis = INPUT_VARIABLE(2);
-<<<<<<< HEAD
                 helpers::adjustAxis(x->rankOf(), axis, dims);
                 //dims = ShapeUtils::convertAxisToTadTarget(z->rankOf(), dims);
-=======
-                helpers::adjustAxis(x, axis, dims);
-                //dims = ShapeUtils::evalDimsToExclude(z->rankOf(), dims);
->>>>>>> 43c553a0
             }
             if (dims.size() > 0)
                 std::sort(dims.begin(), dims.end());
@@ -55,14 +47,9 @@
 
             int opNum = block.opNum() < 0 ? this->_opNum : block.opNum();
 
-<<<<<<< HEAD
             auto packX = nd4j::ConstantTadHelper::getInstance()->tadForDimensions(x->getShapeInfo(), dims);
 
             auto tadLen = shape::length(packX.primaryShapeInfo());
-=======
-            auto tadPack = nd4j::ConstantTadHelper::getInstance()->tadForDimensions(x->shapeInfo(), dims);
-            auto tadLen = shape::length(tadPack.primaryShapeInfo());
->>>>>>> 43c553a0
             REQUIRE_TRUE(tadLen == y->lengthOf(), 0, "Length of broadcast TAD should be equal to length of Y operand, but got [%i] vs [%i]",tadLen, (int) y->lengthOf());
 
             PointersManager manager(block.launchContext(),"LegacyBroadcastOp");
@@ -70,7 +57,6 @@
             auto pTadOffsets = Environment::getInstance()->isCPU() ? packX.primaryOffsets() : packX.specialOffsets(); //(Nd4jLong *) manager.replicatePointer(tad.tadOffsets, tad.numTads * sizeof(Nd4jLong));
 
             if (x == z)
-<<<<<<< HEAD
                 NativeOpExecutioner::execBroadcast(block.launchContext(), opNum, x->buffer(), x->shapeInfo(), x->specialBuffer(), x->specialShapeInfo(),
                         y->buffer(), y->shapeInfo(), y->specialBuffer(), y->specialShapeInfo(),
                         z->buffer(), z->shapeInfo(), z->specialBuffer(), z->specialShapeInfo(), dims.data(), dims.size(), pTadShape, pTadOffsets, pTadShape, pTadOffsets);
@@ -85,14 +71,6 @@
                         y->buffer(), y->shapeInfo(), y->specialBuffer(), y->specialShapeInfo(),
                         z->buffer(), z->shapeInfo(), z->specialBuffer(), z->specialShapeInfo(),
                         dims.data(), dims.size(), pTadShape, pTadOffsets, zTadShape, zTadOffsets);
-=======
-                NativeOpExcutioner::execBroadcast(opNum, x->buffer(), x->shapeInfo(), y->buffer(), y->shapeInfo(), z->buffer(), z->shapeInfo(), dims.data(), dims.size(), tadPack.primaryShapeInfo(), tadPack.primaryOffsets(), tadPack.primaryShapeInfo(), tadPack.primaryOffsets());
-            else {
-                // this is rare, but possible use case - X and Z might have different shapes/strides/orders. In this case we prepare and pass separate TAD info
-                auto tadPackZ = nd4j::ConstantTadHelper::getInstance()->tadForDimensions(z->shapeInfo(), dims);
-
-                NativeOpExcutioner::execBroadcast(opNum, x->buffer(), x->shapeInfo(), y->buffer(), y->shapeInfo(), z->buffer(), z->shapeInfo(), dims.data(), dims.size(), tadPack.primaryShapeInfo(), tadPack.primaryOffsets(), tadPackZ.primaryShapeInfo(), tadPackZ.primaryOffsets());
->>>>>>> 43c553a0
             }
 
             manager.synchronize();
