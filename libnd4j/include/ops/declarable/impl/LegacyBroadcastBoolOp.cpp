/*******************************************************************************
 * Copyright (c) 2015-2018 Skymind, Inc.
 *
 * This program and the accompanying materials are made available under the
 * terms of the Apache License, Version 2.0 which is available at
 * https://www.apache.org/licenses/LICENSE-2.0.
 *
 * Unless required by applicable law or agreed to in writing, software
 * distributed under the License is distributed on an "AS IS" BASIS, WITHOUT
 * WARRANTIES OR CONDITIONS OF ANY KIND, either express or implied. See the
 * License for the specific language governing permissions and limitations
 * under the License.
 *
 * SPDX-License-Identifier: Apache-2.0
 ******************************************************************************/

//
// Created by raver119 on 17.10.2017.
//

#include <ops/declarable/LegacyBroadcastBoolOp.h>
#include <PointersManager.h>
#include <helpers/TAD.h>
#include <helpers/ConstantTadHelper.h>
<<<<<<< HEAD
=======
#include <Status.h>
>>>>>>> 43c553a0


namespace nd4j {
    namespace ops {
        Nd4jStatus LegacyBroadcastBoolOp::validateAndExecute(Context &block) {
            auto x = INPUT_VARIABLE(0);
            auto y = INPUT_VARIABLE(1);

            auto z = OUTPUT_VARIABLE(0);

            std::vector<int> dims(*block.getIArguments());
            if (dims.size() > 0)
                std::sort(dims.begin(), dims.end());

            NDArray::prepareSpecialUse({z}, {x, y});

            int opNum = block.opNum() < 0 ? this->_opNum : block.opNum();

<<<<<<< HEAD
            auto packX = nd4j::ConstantTadHelper::getInstance()->tadForDimensions(x->getShapeInfo(), dims);

            PointersManager manager(block.launchContext(), "LegacyBroadcastBoolOp");
            auto pTadShape = Environment::getInstance()->isCPU() ? packX.primaryShapeInfo() : packX.specialShapeInfo(); //(Nd4jLong *) manager.replicatePointer(tad.tadOnlyShapeInfo, shape::shapeInfoByteLength(tad.tadOnlyShapeInfo));
            auto pTadOffsets = Environment::getInstance()->isCPU() ? packX.primaryOffsets() : packX.specialOffsets(); //(Nd4jLong *) manager.replicatePointer(tad.tadOffsets, tad.numTads * sizeof(Nd4jLong));

            REQUIRE_TRUE(shape::length(packX.primaryShapeInfo()) == y->lengthOf(), 0, "Length of broadcast TAD should be equal to length of Y operand, but got [%i] vs [%i]", (int) shape::length(packX.primaryShapeInfo()), (int) y->lengthOf());

            if (x == z)
                NativeOpExecutioner::execBroadcast(block.launchContext(), opNum, x->buffer(), x->shapeInfo(), x->specialBuffer(), x->specialShapeInfo(),
                        y->buffer(), y->shapeInfo(), y->specialBuffer(), y->specialShapeInfo(),
                        z->buffer(), z->shapeInfo(), z->specialBuffer(), z->specialShapeInfo(),
                                                   dims.data(), dims.size(), pTadShape, pTadOffsets, pTadShape, pTadOffsets);
            else {
                // this is rare, but possible use case - X and Z might have different shapes/strides/orders. In this case we prepare and pass separate TAD info

                auto packZ = nd4j::ConstantTadHelper::getInstance()->tadForDimensions(z->getShapeInfo(), dims);

                auto zTadShape =  Environment::getInstance()->isCPU() ? packZ.primaryShapeInfo() : packZ.specialShapeInfo(); //(Nd4jLong *) manager.replicatePointer(tadZ.tadOnlyShapeInfo, shape::shapeInfoByteLength(tadZ.tadOnlyShapeInfo));
                auto zTadOffsets = Environment::getInstance()->isCPU() ? packZ.primaryOffsets() : packZ.specialOffsets(); //(Nd4jLong *) manager.replicatePointer(tadZ.tadOffsets, tadZ.numTads * sizeof(Nd4jLong));

                NativeOpExecutioner::execBroadcast(block.launchContext(), opNum, x->buffer(), x->shapeInfo(), x->specialBuffer(), x->specialShapeInfo(),
                        y->buffer(), y->shapeInfo(), y->specialBuffer(), y->specialShapeInfo(),
                        z->buffer(), z->shapeInfo(), z->specialBuffer(), z->specialShapeInfo(),
                        dims.data(), dims.size(), pTadShape, pTadOffsets, zTadShape, zTadOffsets);
=======
            auto tadPack = nd4j::ConstantTadHelper::getInstance()->tadForDimensions(x->shapeInfo(), dims);

            REQUIRE_TRUE(shape::length(tadPack.primaryShapeInfo()) == y->lengthOf(), 0, "Length of broadcast TAD should be equal to length of Y operand, but got [%i] vs [%i]", (int) shape::length(tadPack.primaryShapeInfo()), (int) y->lengthOf());

            if (x == z)
                NativeOpExcutioner::execBroadcast(opNum, x->buffer(), x->shapeInfo(), y->buffer(), y->shapeInfo(), z->buffer(), z->shapeInfo(), dims.data(), dims.size(), tadPack.primaryShapeInfo(), tadPack.primaryOffsets(), tadPack.primaryShapeInfo(), tadPack.primaryOffsets());
            else {
                // this is rare, but possible use case - X and Z might have different shapes/strides/orders. In this case we prepare and pass separate TAD info
                auto tadPackZ = nd4j::ConstantTadHelper::getInstance()->tadForDimensions(z->shapeInfo(), dims);

                NativeOpExcutioner::execBroadcast(opNum, x->buffer(), x->shapeInfo(), y->buffer(), y->shapeInfo(), z->buffer(), z->shapeInfo(), dims.data(), dims.size(), tadPack.primaryShapeInfo(), tadPack.primaryOffsets(), tadPackZ.primaryShapeInfo(), tadPackZ.primaryOffsets());
>>>>>>> 43c553a0
            }

            manager.synchronize();
            STORE_RESULT(*z);

            return Status::OK();
        }

        LegacyBroadcastBoolOp::LegacyBroadcastBoolOp() : LegacyOp::LegacyOp(2) {
            //
        }

        LegacyBroadcastBoolOp::LegacyBroadcastBoolOp(int opNum) : LegacyOp::LegacyOp(2, opNum) {
            //
        }

        LegacyOp* LegacyBroadcastBoolOp::clone() {
            return new LegacyBroadcastBoolOp(this->_opNum);
        }

        /**
        *   If external NDArray wasn't specified - the same shape is returned by all broadcast ops.
        */
        ShapeList* LegacyBroadcastBoolOp::calculateOutputShape(ShapeList *inputShape, nd4j::graph::Context &block) {
            auto inShape = inputShape->at(0);

            // FIXME: remove memcpy
            Nd4jLong *newShape;
            COPY_SHAPE(inShape, newShape);
            ArrayOptions::setDataType(newShape, DataType::BOOL);

            return SHAPELIST(newShape);
        }
    }
}<|MERGE_RESOLUTION|>--- conflicted
+++ resolved
@@ -22,10 +22,7 @@
 #include <PointersManager.h>
 #include <helpers/TAD.h>
 #include <helpers/ConstantTadHelper.h>
-<<<<<<< HEAD
-=======
 #include <Status.h>
->>>>>>> 43c553a0
 
 
 namespace nd4j {
@@ -44,7 +41,6 @@
 
             int opNum = block.opNum() < 0 ? this->_opNum : block.opNum();
 
-<<<<<<< HEAD
             auto packX = nd4j::ConstantTadHelper::getInstance()->tadForDimensions(x->getShapeInfo(), dims);
 
             PointersManager manager(block.launchContext(), "LegacyBroadcastBoolOp");
@@ -70,19 +66,6 @@
                         y->buffer(), y->shapeInfo(), y->specialBuffer(), y->specialShapeInfo(),
                         z->buffer(), z->shapeInfo(), z->specialBuffer(), z->specialShapeInfo(),
                         dims.data(), dims.size(), pTadShape, pTadOffsets, zTadShape, zTadOffsets);
-=======
-            auto tadPack = nd4j::ConstantTadHelper::getInstance()->tadForDimensions(x->shapeInfo(), dims);
-
-            REQUIRE_TRUE(shape::length(tadPack.primaryShapeInfo()) == y->lengthOf(), 0, "Length of broadcast TAD should be equal to length of Y operand, but got [%i] vs [%i]", (int) shape::length(tadPack.primaryShapeInfo()), (int) y->lengthOf());
-
-            if (x == z)
-                NativeOpExcutioner::execBroadcast(opNum, x->buffer(), x->shapeInfo(), y->buffer(), y->shapeInfo(), z->buffer(), z->shapeInfo(), dims.data(), dims.size(), tadPack.primaryShapeInfo(), tadPack.primaryOffsets(), tadPack.primaryShapeInfo(), tadPack.primaryOffsets());
-            else {
-                // this is rare, but possible use case - X and Z might have different shapes/strides/orders. In this case we prepare and pass separate TAD info
-                auto tadPackZ = nd4j::ConstantTadHelper::getInstance()->tadForDimensions(z->shapeInfo(), dims);
-
-                NativeOpExcutioner::execBroadcast(opNum, x->buffer(), x->shapeInfo(), y->buffer(), y->shapeInfo(), z->buffer(), z->shapeInfo(), dims.data(), dims.size(), tadPack.primaryShapeInfo(), tadPack.primaryOffsets(), tadPackZ.primaryShapeInfo(), tadPackZ.primaryOffsets());
->>>>>>> 43c553a0
             }
 
             manager.synchronize();
