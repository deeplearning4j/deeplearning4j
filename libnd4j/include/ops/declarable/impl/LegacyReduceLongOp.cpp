--- conflicted
+++ resolved
@@ -72,7 +72,9 @@
                         if (dims[e] < 0)
                             dims[e] += x->rankOf();
 
-<<<<<<< HEAD
+                    if (dims.size() > 1)
+                        std::sort(dims.begin(), dims.end());
+
                     REQUIRE_TRUE(dims.size() > 0, 0, "Some dimensions required for reduction!");
 
                     auto packX = nd4j::ConstantTadHelper::getInstance()->tadForDimensions(x->getShapeInfo(), dims);
@@ -84,16 +86,6 @@
                             extras.argumentsAsT(x->dataType()),
                             z->getBuffer(), z->getShapeInfo(), z->specialBuffer(), z->specialShapeInfo(),
                             dims.data(), (int) dims.size(), pTadShape, pTadOffsets);
-=======
-                    if (dims.size() > 1)
-                        std::sort(dims.begin(), dims.end());
-
-                    REQUIRE_TRUE(dims.size() > 0, 0, "Some dimensions required for reduction!");
-
-                    auto tadPack = nd4j::ConstantTadHelper::getInstance()->tadForDimensions(x->shapeInfo(), dims);
-
-                    NativeOpExcutioner::execReduceLong(opNum, x->getBuffer(), x->getShapeInfo(), block.getTArguments()->data(), z->getBuffer(), z->getShapeInfo(), dims.data(), (int) dims.size(), tadPack.primaryShapeInfo(), tadPack.primaryOffsets());
->>>>>>> 43c553a0
                 }
 
                 STORE_RESULT(*z);
@@ -120,20 +112,12 @@
 
                     auto packX = nd4j::ConstantTadHelper::getInstance()->tadForDimensions(x->getShapeInfo(), dims);
 
-<<<<<<< HEAD
                     auto pTadShape = Environment::getInstance()->isCPU() ? packX.primaryShapeInfo() : packX.specialShapeInfo(); //(Nd4jLong *) manager.replicatePointer(tad.tadOnlyShapeInfo, shape::shapeInfoByteLength(tad.tadOnlyShapeInfo));
                     auto pTadOffsets = Environment::getInstance()->isCPU() ? packX.primaryOffsets() : packX.specialOffsets(); //(Nd4jLong *) manager.replicatePointer(tad.tadOffsets, tad.numTads * sizeof(Nd4jLong));
-=======
-                    auto tadPack = nd4j::ConstantTadHelper::getInstance()->tadForDimensions(x->shapeInfo(), axis);
->>>>>>> 43c553a0
 
                     NativeOpExecutioner::execReduceLong(block.launchContext(), opNum, x->getBuffer(), x->getShapeInfo(), x->specialBuffer(), x->specialShapeInfo(), extras.argumentsAsT(x->dataType()),
                             z->getBuffer(), z->getShapeInfo(), z->specialBuffer(), z->specialShapeInfo(), dims.data(), (int) dims.size(), pTadShape, pTadOffsets);
 
-<<<<<<< HEAD
-=======
-                    NativeOpExcutioner::execReduceLong(opNum, x->getBuffer(), x->getShapeInfo(), block.getTArguments()->data(), z->getBuffer(), z->getShapeInfo(), axis.data(), (int) axis.size(), tadPack.primaryShapeInfo(), tadPack.primaryOffsets());
->>>>>>> 43c553a0
                 }
             }
 
