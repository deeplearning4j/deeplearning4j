--- conflicted
+++ resolved
@@ -118,36 +118,9 @@
                     tad.createTadOnlyShapeInfo();
                     tad.createOffsets();
 
-<<<<<<< HEAD
-                    auto newShape = ShapeUtils::evalReduceShapeInfo(x->ordering(), axis, *x);
-                    auto z = new NDArray(newShape, x->getContext());
-
-                    NativeOpExecutioner::execReduceLong(nullptr, opNum, x->getBuffer(), x->getShapeInfo(), x->specialBuffer(), x->specialShapeInfo(),
-                            block.getTArguments()->data(),
-                            z->getBuffer(), z->getShapeInfo(), z->specialBuffer(), z->specialShapeInfo(),
-                            axis.data(), (int) axis.size(), tad.tadOnlyShapeInfo, tad.tadOffsets);
-
-                    RELEASE(newShape, x->getContext()->getWorkspace());
-
-
-                    // keepDims processing, for TF compatibility
-                    if (block.getIArguments()->size() > 0 && block.getIArguments()->at(0) == 1) {
-                        // z->printShapeInfo("z shape before");
-                        std::vector<Nd4jLong> newshape(z->getShapeAsVector());
-                        for (int e = 0; e < axis.size(); e++) {
-                            auto a = axis.at(e);
-                            newshape.insert(newshape.begin() + a, 1);
-                        }
-                        z->reshapei(z->ordering(), newshape);
-                        // z->printShapeInfo("z shape after");
-                    }
-
-                    OVERWRITE_RESULT(z);
-=======
                     auto z = OUTPUT_VARIABLE(0);
 
                     NativeOpExcutioner::execReduceLong(opNum, x->getBuffer(), x->getShapeInfo(), block.getTArguments()->data(), z->getBuffer(), z->getShapeInfo(), axis.data(), (int) axis.size(), tad.tadOnlyShapeInfo, tad.tadOffsets);
->>>>>>> cd8f9db5
                 }
             }
 
