--- conflicted
+++ resolved
@@ -201,17 +201,9 @@
                         // we need to check, if Z is really needed
                         std::pair<int, int> pair(ctx.nodeId(), cnt++);
 
-<<<<<<< HEAD
-                    if (!ctx.isValueAvailable(pair.second)) {
-                        if (Environment::getInstance()->isDebugAndVerbose())
-                            shape::printShapeInfoLinear("Going to create variable with shape", out);
-                        
-                        auto outArr = new NDArray(out, true, ctx.getVariableSpace()->launchContext());
-=======
                         if (!ctx.isValueAvailable(pair.second)) {
                             if (Environment::getInstance()->isDebugAndVerbose())
                                 shape::printShapeInfoLinear("Going to create variable with shape", out);
->>>>>>> f4f749f5
 
                             auto outArr = new NDArray(out, true, workspace);
 
