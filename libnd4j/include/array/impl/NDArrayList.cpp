/*******************************************************************************
 * Copyright (c) 2015-2018 Skymind, Inc.
 *
 * This program and the accompanying materials are made available under the
 * terms of the Apache License, Version 2.0 which is available at
 * https://www.apache.org/licenses/LICENSE-2.0.
 *
 * Unless required by applicable law or agreed to in writing, software
 * distributed under the License is distributed on an "AS IS" BASIS, WITHOUT
 * WARRANTIES OR CONDITIONS OF ANY KIND, either express or implied. See the
 * License for the specific language governing permissions and limitations
 * under the License.
 *
 * SPDX-License-Identifier: Apache-2.0
 ******************************************************************************/

//
// @author raver119@gmail.com
//


#include <iterator>
#include <array/NDArrayList.h>
#include <helpers/ShapeUtils.h>
#include <ops/declarable/CustomOperations.h>

namespace nd4j {
    NDArrayList::NDArrayList(int height, bool expandable) {
        _expandable = expandable;
        _elements.store(0);
        _counter.store(0);
        _id.first = 0;
        _id.second = 0;
        _height = height;
        //nd4j_printf("\nCreating NDArrayList\n","");
    }

    NDArrayList::~NDArrayList() {
        //nd4j_printf("\nDeleting NDArrayList: [%i]\n", _chunks.size());
        for (auto const& v : _chunks)
            delete v.second;

        _chunks.clear();
    }

    NDArray* NDArrayList::read(int idx) {
        return readRaw(idx)->dup();
    }

    nd4j::DataType NDArrayList::dataType() {
        return _dtype;
    }

    NDArray* NDArrayList::readRaw(int idx) {
        if (_chunks.count(idx) < 1) {
            nd4j_printf("Non-existent chunk requested: [%i]\n", idx);
            throw std::runtime_error("Bad index");
        }

        return _chunks[idx];
    }

    Nd4jStatus NDArrayList::write(int idx, NDArray* array) {
        if (_chunks.count(idx) == 0)
            _elements++;
        else {
            delete _chunks[idx];
        }


        // we store reference shape on first write
        if (_chunks.empty()) {
            _dtype = array->dataType();

            if (_shape.empty()) {
                //adding leading 1 to shape
                _shape.emplace_back(1);
                for (int e = 0; e < array->rankOf(); e++)
                    _shape.emplace_back(array->sizeAt(e));
            } else {
                // if shape is inferred (say, from split_list)
                if (array->rankOf() == _shape.size()) {
                    // skipping first dim
                    for (int e = 1; e < _shape.size(); e++) {
                        if (_shape[e] != array->sizeAt(e))
                            return Status::CODE(ND4J_STATUS_BAD_INPUT, "NDArrayList: all arrays must have same size along inner dimensions");
                    }
                } else if (array->rankOf() == _shape.size() - 1) {
                    // case like 2d _shape, and 1D rows
                    for (int e = 1; e < _shape.size(); e++)
                        if (_shape[e] != array->sizeAt(e - 1))
                            return Status::CODE(ND4J_STATUS_BAD_INPUT, "NDArrayList: all arrays must have same size along inner dimensions");
                } else
                    return Status::CODE(ND4J_STATUS_BAD_INPUT, "NDArrayList: all arrays must have same size along inner dimensions");

            }
        } else {
            if (array->dataType() != _dtype)
                return Status::CODE(ND4J_STATUS_BAD_INPUT, "NDArrayList: all arrays must have same data type");


            // if shape is inferred (say, from split_list)
            if (array->rankOf() == _shape.size()) {
                // skipping first dim
                for (int e = 1; e < _shape.size(); e++) {
                    if (_shape[e] != array->sizeAt(e))
                        return Status::CODE(ND4J_STATUS_BAD_INPUT, "NDArrayList: all arrays must have same size along inner dimensions");
                }
            } else if (array->rankOf() == _shape.size() - 1) {
                // case like 2d _shape, and 1D rows
                for (int e = 1; e < _shape.size(); e++)
                    if (_shape[e] != array->sizeAt(e - 1))
                        return Status::CODE(ND4J_STATUS_BAD_INPUT, "NDArrayList: all arrays must have same size along inner dimensions");
            } else
                return Status::CODE(ND4J_STATUS_BAD_INPUT, "NDArrayList: all arrays must have same size along inner dimensions");
        }
        
        //_elements++;

        // storing reference
        _chunks[idx] = array;

        return ND4J_STATUS_OK;
    }

    std::vector<Nd4jLong>& NDArrayList::shape() {
        return _shape;
    }

    int NDArrayList::counter() {
        return _counter++;
    }

    void NDArrayList::unstack(NDArray* array, int axis) {
        _axis = axis;
        std::vector<int> args({axis});
        auto newAxis = ShapeUtils::evalDimsToExclude(array->rankOf(), args);
        auto result = array->allTensorsAlongDimension(newAxis);
        for (int e = 0; e < result->size(); e++) {
            auto chunk = result->at(e)->dup(array->ordering());
            write(e, chunk);
        }
        delete result;
    }

    NDArray* NDArrayList::stack() {
        // FIXME: this is bad for perf, but ok as poc
        nd4j::ops::stack op;
        std::vector<NDArray*> inputs;
        std::vector<double> targs;
        std::vector<Nd4jLong> iargs({0});
        std::vector<bool> bargs;
        int numElements = _elements.load();

        for (int e = 0; e < numElements; e++)
            inputs.emplace_back(_chunks[e]);

        iargs.push_back(_axis);

        auto result = op.execute(inputs, {}, {}, {});

        auto array = result->at(0)->dup();

        delete result;

        return array;
    }

    std::pair<int,int>& NDArrayList::id() {
        return _id;
    }

    std::string& NDArrayList::name() {
        return _name;
    }

    nd4j::graph::LaunchContext* NDArrayList::context() {
        return _context;
    }

    int NDArrayList::elements() {
        return _elements.load();
    }

    int NDArrayList::height() {
        //if (_height != 0)
        //    return _height;
        //else
            return (int) _chunks.size();
    }

    bool NDArrayList::isWritten(int index) {
        if (_chunks.count(index) > 0)
            return true;
        else
            return false;
    }

    NDArray* NDArrayList::pick(std::initializer_list<int> indices) {
        std::vector<int> idcs(indices);
        return pick(idcs);
    }

    NDArray* NDArrayList::pick(std::vector<int> &indices) {
        std::vector<Nd4jLong> shape(_shape);

        //shape.insert(shape.begin() + _axis, indices.size());
        shape[_axis] = indices.size();
        // do we have to enforce C order here?
<<<<<<< HEAD
        auto array = new NDArray('c', shape, _chunks[0]->dataType(), _context);
        std::vector<int> axis = ShapeUtils::convertAxisToTadTarget(shape.size(), {_axis});
=======
        auto array = new NDArray('c', shape, _chunks[0]->dataType(), _workspace);
        std::vector<int> axis = ShapeUtils::evalDimsToExclude(shape.size(), {_axis});
>>>>>>> 43c553a0
        auto tads = array->allTensorsAlongDimension(axis);
        int indicesSize = indices.size();

        if (tads->size() != indicesSize)
            throw std::runtime_error("Number of TADs should match number of indices");

        for (int e = 0; e < indicesSize; e++)
            tads->at(e)->assign(_chunks[indices[e]]);

        delete tads;

        return array;
    }

    NDArrayList* NDArrayList::clone() {
        auto list = new NDArrayList(_height, _expandable);
        list->_axis = _axis;
        list->_id.first = _id.first;
        list->_id.second = _id.second;
        list->_name = _name;
        list->_elements.store(_elements.load());

        for (auto const& v : _chunks) {
            list->_chunks[v.first] = v.second->dup();
        }

        return list;
    }

    bool NDArrayList::equals(NDArrayList& other) {
        if (_axis != other._axis)
            return false;

        if (_chunks.size() != other._chunks.size())
            return false;

        for (auto const& v : _chunks) {
            if (other._chunks.count(v.first) == 0)
                return false;

            auto arrThis = _chunks[v.first];
            auto arrThat = other._chunks[v.first];

            if (!arrThis->equalsTo(arrThat))
                return false;
        }

        return true;
    }
}<|MERGE_RESOLUTION|>--- conflicted
+++ resolved
@@ -207,13 +207,8 @@
         //shape.insert(shape.begin() + _axis, indices.size());
         shape[_axis] = indices.size();
         // do we have to enforce C order here?
-<<<<<<< HEAD
         auto array = new NDArray('c', shape, _chunks[0]->dataType(), _context);
-        std::vector<int> axis = ShapeUtils::convertAxisToTadTarget(shape.size(), {_axis});
-=======
-        auto array = new NDArray('c', shape, _chunks[0]->dataType(), _workspace);
         std::vector<int> axis = ShapeUtils::evalDimsToExclude(shape.size(), {_axis});
->>>>>>> 43c553a0
         auto tads = array->allTensorsAlongDimension(axis);
         int indicesSize = indices.size();
 
