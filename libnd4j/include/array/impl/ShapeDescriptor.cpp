--- conflicted
+++ resolved
@@ -51,11 +51,7 @@
 // less than operator
 bool ShapeDescriptor::operator<(const ShapeDescriptor& other) const {
     
-<<<<<<< HEAD
     if(_empty > other._empty)
-=======
-    if(_empty == false && other._empty == true)
->>>>>>> 4ca4cffe
         return false;
     if(_rank > other._rank)
         return false;
@@ -65,7 +61,7 @@
         return false;
     if(_order > other._order)
         return false;
-    
+
 
     if(_shape > other._shape)
         return false;
