/* ******************************************************************************
 *
 *
 * This program and the accompanying materials are made available under the
 * terms of the Apache License, Version 2.0 which is available at
 * https://www.apache.org/licenses/LICENSE-2.0.
 *
 *  See the NOTICE file distributed with this work for additional
 *  information regarding copyright ownership.
 * Unless required by applicable law or agreed to in writing, software
 * distributed under the License is distributed on an "AS IS" BASIS, WITHOUT
 * WARRANTIES OR CONDITIONS OF ANY KIND, either express or implied. See the
 * License for the specific language governing permissions and limitations
 * under the License.
 *
 * SPDX-License-Identifier: Apache-2.0
 ******************************************************************************/

#ifndef NDARRAY_H
#define NDARRAY_H
#pragma  once
#include <array/ArrayOptions.h>
#include <array/ArrayType.h>
#include <array/ConstantShapeBuffer.h>
#include <array/DataBuffer.h>
#include <array/DataType.h>
#include <array/DataTypeUtils.h>
#include <array/ExtraArguments.h>
#include <array/InteropDataBuffer.h>
#include <array/ResultSet.h>
#include <array/ShapeDescriptor.h>
#include <execution/AffinityManager.h>
#include <graph/Intervals.h>
#include <helpers/ConstantShapeHelper.h>
#include <helpers/ShapeBuilders.h>
#include <helpers/shape.h>
#include <indexing/IndicesList.h>
#include <indexing/NDIndex.h>
#include <memory/MemoryCounter.h>
#include <ops/BroadcastBoolOpsTuple.h>
#include <ops/BroadcastIntOpsTuple.h>
#include <ops/BroadcastOpsTuple.h>
#include <stdint.h>
#include <system/op_enums.h>

#include <functional>
#include <initializer_list>
#include <memory>
#include <legacy/NativeOpExecutioner.h>
#include <types/float16.h>
#include <types/bfloat16.h>
#include <iostream>
namespace sd {

#ifndef __JAVACPP_HACK__
//used in google test for printing
<<<<<<< HEAD
=======
SD_LIB_EXPORT std::ostream& operator<<(std::ostream &os,  const NDArray& arr);
#endif

>>>>>>> 49c978a7

template <typename T, typename = typename std::enable_if<DataTypeUtils::scalarTypesForNDarray<T>::value>::type>
SD_LIB_EXPORT NDArray operator+(const NDArray &arr, const T &scalar);
template <typename T, typename = typename std::enable_if<DataTypeUtils::scalarTypesForNDarray<T>::value>::type>
SD_LIB_EXPORT NDArray operator+(NDArray &&arr, const T &scalar);
template <typename T, typename = typename std::enable_if<DataTypeUtils::scalarTypesForNDarray<T>::value>::type>
SD_LIB_EXPORT NDArray operator+(const T &scalar, const NDArray &arr);
template <typename T, typename = typename std::enable_if<DataTypeUtils::scalarTypesForNDarray<T>::value>::type>
SD_LIB_EXPORT NDArray operator+(const T &scalar, NDArray &&arr);

template <typename T, typename = typename std::enable_if<DataTypeUtils::scalarTypesForNDarray<T>::value>::type>
SD_LIB_EXPORT NDArray operator-(const NDArray &arr, const T &scalar);
template <typename T, typename = typename std::enable_if<DataTypeUtils::scalarTypesForNDarray<T>::value>::type>
SD_LIB_EXPORT NDArray operator-(NDArray &&arr, const T &scalar);
template <typename T, typename = typename std::enable_if<DataTypeUtils::scalarTypesForNDarray<T>::value>::type>
SD_LIB_EXPORT NDArray operator-(const T &scalar, const NDArray &arr);
template <typename T, typename = typename std::enable_if<DataTypeUtils::scalarTypesForNDarray<T>::value>::type>
SD_LIB_EXPORT NDArray operator-(const T &scalar, NDArray &&arr);

template <typename T, typename = typename std::enable_if<DataTypeUtils::scalarTypesForNDarray<T>::value>::type>
SD_LIB_EXPORT NDArray operator*(const NDArray &arr, const T &scalar);
template <typename T, typename = typename std::enable_if<DataTypeUtils::scalarTypesForNDarray<T>::value>::type>
SD_LIB_EXPORT NDArray operator*(NDArray &&arr, const T &scalar);
template <typename T, typename = typename std::enable_if<DataTypeUtils::scalarTypesForNDarray<T>::value>::type>
SD_LIB_EXPORT NDArray operator*(const T &scalar, const NDArray &arr);
template <typename T, typename = typename std::enable_if<DataTypeUtils::scalarTypesForNDarray<T>::value>::type>
SD_LIB_EXPORT NDArray operator*(const T &scalar, NDArray &&arr);

template <typename T, typename = typename std::enable_if<DataTypeUtils::scalarTypesForNDarray<T>::value>::type>
SD_LIB_EXPORT NDArray operator/(const NDArray &arr, const T &scalar);
template <typename T, typename = typename std::enable_if<DataTypeUtils::scalarTypesForNDarray<T>::value>::type>
SD_LIB_EXPORT NDArray operator/(NDArray &&arr, const T &scalar);
template <typename T, typename = typename std::enable_if<DataTypeUtils::scalarTypesForNDarray<T>::value>::type>
SD_LIB_EXPORT NDArray operator/(const T &scalar, const NDArray &arr);
template <typename T, typename = typename std::enable_if<DataTypeUtils::scalarTypesForNDarray<T>::value>::type>
SD_LIB_EXPORT NDArray operator/(const T &scalar, NDArray &&arr);

template <typename T1, typename T2,
    typename = typename std::enable_if<std::is_same<NDArray, typename std::decay<T1>::type>::value &&
                                       std::is_same<NDArray, typename std::decay<T2>::type>::value>::type>
SD_LIB_EXPORT NDArray operator+(T1 &&arr1, T2 &&arr2);
template <typename T1, typename T2,
    typename = typename std::enable_if<std::is_same<NDArray, typename std::decay<T1>::type>::value &&
                                       std::is_same<NDArray, typename std::decay<T2>::type>::value>::type>
SD_LIB_EXPORT NDArray operator-(T1 &&arr1, T2 &&arr2);
template <typename T1, typename T2,
    typename = typename std::enable_if<std::is_same<NDArray, typename std::decay<T1>::type>::value &&
                                       std::is_same<NDArray, typename std::decay<T2>::type>::value>::type>
SD_LIB_EXPORT NDArray operator*(T1 &&arr1, T2 &&arr2);
template <typename T1, typename T2,
    typename = typename std::enable_if<std::is_same<NDArray, typename std::decay<T1>::type>::value &&
                                       std::is_same<NDArray, typename std::decay<T2>::type>::value>::type>
SD_LIB_EXPORT NDArray operator/(T1 &&arr1, T2 &&arr2);

SD_LIB_EXPORT NDArray mmul(const NDArray &, const NDArray &);




class SD_LIB_EXPORT NDArray {
 private:
  /**
   * This method applies given value to the buffer, wrt templates
   * @tparam T
   * @tparam Y
   * @param buffer
   * @param indices
   * @param value
   */
  template <typename T, typename Y>
  void templatedSet(void *buffer, const sd::LongType *indices, const void *value);

  template <typename T, typename Y>
  void templatedSet(void *buffer, const sd::LongType xOffset, const void *value);

  template <typename T>
  void templatedSet(void *buffer, const sd::LongType xOfsset, sd::DataType dtype, const void *value);

  template <typename T>
  void templatedAssign(void *xBuffer, const sd::LongType xOffset, const void *yBuffer,
                       const sd::LongType yOffset) const;

  template <typename X, typename Y>
  void templatedDoubleAssign(void *xBuffer, const sd::LongType xOffset, const void *yBuffer,
                             const sd::LongType yOffset) const;

  template <typename T, typename R>
  SD_INLINE R templatedGet(void const *buffer, const sd::LongType index) const;

  template <typename T>
  void *templatedPointerShift(const sd::LongType offset) const;

  SD_INLINE void copyBufferStatus(const NDArray &other) const;

 protected:
  /**
   *  if true then array doesn't own buffer and simply points to another's buffer
   */
  bool _isView = false;

  /**
   *  pointer on DataBuffer buffers in cpu/device memory
   */
  std::shared_ptr<DataBuffer> _buffer = std::make_shared<DataBuffer>();

  /**
   *  buffers offset, it is the same both for cpu and device buffers
   */
  sd::LongType _offset = 0L;

  /**
   *  contains shape info:  matrix rank, numbers of elements per each dimension, dimensions strides,
   * element-wise-stride, c-like or fortran-like order
   */

  ConstantShapeBuffer *_shapeInfoBuffer = nullptr;

  const sd::LongType *_shapeInfo = nullptr;
  const sd::LongType *_shapeInfoD = nullptr;

  /**
   *  pointer on device launch context (with all data needed there).
   */
  sd::LaunchContext *_context = sd::LaunchContext::defaultContext();

  // indicates if array's buffer is within workspace
  bool _isAttached = false;

  /**
   * Field to store cached length
   */
  sd::LongType _length = -1L;

  /**
   *  type of array elements
   */
  sd::DataType _dataType = FLOAT32;

  /**
   * deviceID where this NDArray belongs to
   */
  int _deviceId = AffinityManager::currentDeviceId();

  template <typename T>
  std::string toStringValue(T value);

 public:
  NDArray() = default;

  /**
   *  do not allocate memory, memory for array is passed from outside
   */
#ifndef __JAVACPP_HACK__
  NDArray(std::shared_ptr<DataBuffer> buffer,  ShapeDescriptor *descriptor,
          sd::LaunchContext *context = sd::LaunchContext::defaultContext(), const sd::LongType offset = 0);

  NDArray(std::shared_ptr<DataBuffer> buffer,  sd::LongType *shapeInfo,  sd::LaunchContext *context = sd::LaunchContext::defaultContext(), const sd::LongType offset = 0);

  NDArray(std::shared_ptr<DataBuffer> buffer, char order, const std::vector<sd::LongType> &shape,
          sd::LaunchContext *context = sd::LaunchContext::defaultContext());

  /**
   * This constructors create scalar array containing string utf8
   *
   */
  NDArray(const char *str, sd::DataType dtype = sd::DataType::UTF8,
          sd::LaunchContext *context = sd::LaunchContext::defaultContext())
      : NDArray(std::string(str), dtype, context) {}
  NDArray(const std::string &string, sd::DataType dtype = sd::DataType::UTF8,
          sd::LaunchContext *context = sd::LaunchContext::defaultContext());

  /**
   * This constructors create scalar array containing string utf16
   *
   */
  NDArray(const char16_t *u16string, sd::DataType dtype = sd::DataType::UTF16,
          sd::LaunchContext *context = sd::LaunchContext::defaultContext())
      : NDArray(std::u16string(u16string), dtype, context) {}

  NDArray(const std::u16string &u16string, sd::DataType dtype = sd::DataType::UTF16,
          sd::LaunchContext *context = sd::LaunchContext::defaultContext());

  /**
   * This constructors create scalar array containing string utf32
   *
   */
  NDArray(const char32_t *u32string, sd::DataType dtype = sd::DataType::UTF32,
          sd::LaunchContext *context = sd::LaunchContext::defaultContext())
      : NDArray(std::u32string(u32string), dtype, context) {}

  NDArray(const std::u32string &u32string, sd::DataType dtype = sd::DataType::UTF32,
          sd::LaunchContext *context = sd::LaunchContext::defaultContext());

  /**
   * This constructors create array from vector of utf8 strings
   *
   */
  NDArray(const std::vector<sd::LongType> &shape, const std::vector<const char *> &strings,
          sd::DataType dtype = sd::DataType::UTF8, sd::LaunchContext *context = sd::LaunchContext::defaultContext());
  NDArray(const std::vector<sd::LongType> &shape, const std::vector<std::string> &string,
          sd::DataType dtype = sd::DataType::UTF8, sd::LaunchContext *context = sd::LaunchContext::defaultContext());

  /**
   * This constructors create array from vector of utf16 strings
   *
   */
  NDArray(const std::vector<sd::LongType> &shape, const std::vector<const char16_t *> &strings,
          sd::DataType dtype = sd::DataType::UTF16, sd::LaunchContext *context = sd::LaunchContext::defaultContext());
  NDArray(const std::vector<sd::LongType> &shape, const std::vector<std::u16string> &string,
          sd::DataType dtype = sd::DataType::UTF16, sd::LaunchContext *context = sd::LaunchContext::defaultContext());

  /**
   * This constructors create array from vector of utf32 strings
   *
   */
  NDArray(const std::vector<sd::LongType> &shape, const std::vector<const char32_t *> &strings,
          sd::DataType dtype = sd::DataType::UTF32, sd::LaunchContext *context = sd::LaunchContext::defaultContext());
  NDArray(const std::vector<sd::LongType> &shape, const std::vector<std::u32string> &string,
          sd::DataType dtype = sd::DataType::UTF32, sd::LaunchContext *context = sd::LaunchContext::defaultContext());

#endif

  /**
   *  do not allocate memory, memory for array is passed from outside
   */
  NDArray(void *buffer, sd::LongType *shapeInfo, sd::LaunchContext *context = sd::LaunchContext::defaultContext(),
          bool isBuffAlloc = false);
  NDArray(void *buffer, const sd::LongType *shapeInfo, sd::LaunchContext *context = sd::LaunchContext::defaultContext(),
          bool isBuffAlloc = false);

  /**
   *  do not allocate memory, memory for array is passed from outside
   *  we suppose the content of both (device and host) buffers is identical
   */
  NDArray(void *buffer, void *bufferD, const sd::LongType *shapeInfo,
          sd::LaunchContext *context = sd::LaunchContext::defaultContext(), bool isBuffAlloc = false,
          bool isBuffDAlloc = false);

  /**
   *  copy constructor
   */
  NDArray(const NDArray &other);

  /**
   *  move constructor
   */
  NDArray(NDArray &&other) noexcept;

  /**
   *  constructor, create array stored at given workspace
   */
  NDArray(sd::LaunchContext *context);

  /**
   *  constructor creates new NDArray using shape information from "shapeInfo", set all elements in new array to zeros,
   * if copyStrides is true then use stride values from "shapeInfo", else calculate strides independently
   */
  NDArray(const sd::LongType *shapeInfo, bool copyStrides = false,
          sd::LaunchContext *context = sd::LaunchContext::defaultContext(), bool nullify = true);

  /**
   *  constructor creates new NDArray using shape information from "shapeInfo", set all elements in new array to be
   * zeros, if copyStrides is true then use stride values from "shapeInfo", else calculate strides independently set
   * dtype as array type
   */
  NDArray(const sd::LongType *shapeInfo, sd::DataType dtype, bool copyStrides = false,
          sd::LaunchContext *context = sd::LaunchContext::defaultContext(), bool nullify = true);

  /**
   *  this constructor creates new array using shape information contained in vector argument
   */
  NDArray(char order, const std::vector<sd::LongType> &shape, sd::DataType dtype = DOUBLE,
          sd::LaunchContext *context = sd::LaunchContext::defaultContext());

  /**
   * This constructor creates new array with elements copied from data and using shape information stored in shape,
   * elements from data will be casted to dtype
   */
  NDArray(char order, const std::vector<sd::LongType> &shape, const std::vector<double> &data,
          sd::DataType dtype = DOUBLE, sd::LaunchContext *context = sd::LaunchContext::defaultContext());

  /**
   *  this constructor creates new array using given buffer (without memory allocation) and shape information stored in
   * shape
   */
  NDArray(void *buffer, char order, const std::vector<sd::LongType> &shape, sd::DataType dtype,
          sd::LaunchContext *context = sd::LaunchContext::defaultContext(), const bool isBuffAlloc = false);



  /**
   * This method returns new array with the same shape & data type
   * @return
   */
  NDArray like();

  /**
   * This method returns new uninitialized array with the same shape & data type
   * @return
   */
  NDArray ulike() const;

  /**
   *  this constructor creates new NDArray with shape matching "other" array,
   *  doesn't copy "other" elements into new array !!!
   */
  explicit NDArray(const NDArray *other, bool copyStrides = false,
                   sd::LaunchContext *context = sd::LaunchContext ::defaultContext());

  /**
   *  this constructor creates scalar(and set its value = 0) or empty array depending on bool argument isScalar
   */
  NDArray(sd::DataType dtype, sd::LaunchContext *context = sd::LaunchContext::defaultContext(), bool isScalar = true);

  /**
   * This method blocks until asynchronous operation finishes
   */
  void synchronize(const char *msg) const;

  /**
   * This method allows to set _isAttached flag
   * @param reallyAttached
   */
  void setAttached(bool reallyAttached);

  void tickWriteHost() const;
  void tickWriteDevice() const;
  void tickReadHost() const;
  void tickReadDevice() const;
  void tickBothActual() const;
  bool isActualOnHostSide() const;
  bool isActualOnDeviceSide() const;
  void makeBothBuffersActual() const;

  void syncToHost() const;
  void syncToDevice() const;
  void syncShape() const;


  /**
   * This method can be used on architectures that use special buffers
   * @param writeList
   * @param readList
   */
  static void registerSpecialUse(const std::vector<const NDArray *> &writeList,
                                 const std::vector<const NDArray *> &readList = {});
  static void prepareSpecialUse(const std::vector<const NDArray *> &writeList,
                                const std::vector<const NDArray *> &readList = {}, bool synchronizeWritables = false);

  static void registerPrimaryUse(const std::vector<const NDArray *> &writeList,
                                 const std::vector<const NDArray *> &readList = {});
  static void preparePrimaryUse(const std::vector<const NDArray *> &writeList,
                                const std::vector<const NDArray *> &readList = {}, bool synchronizeWritables = false);


  /**
   * This method returns buffer pointer offset by given number of elements, wrt own data type
   * @param offset
   * @return
   */
  void const *bufferWithOffset(sd::LongType offset) const;
  void *bufferWithOffset(sd::LongType offset);

  void const *specialBufferWithOffset(sd::LongType offset) const;
  void *specialBufferWithOffset(sd::LongType offset);
  /**
   *  copy assignment operator
   *  in particular, when _dataType != other._dataType and both shapes are the same, there will be allocation of new
   * _buffer and _dataType acquires other._dataType
   */
  NDArray &operator=(const NDArray &other);

  /**
   *  move assignment operator
   */
  NDArray &operator=(NDArray &&other) noexcept;


  /**
   *  assignment operator, assigns the same scalar to all array elements
   */
  template <typename T>
  NDArray &operator=(const T scalar);

  /**
   *   operators for memory allocation and deletion
   */
  void *operator new(size_t i);
  void operator delete(void *p);

  void setContext(sd::LaunchContext *context);

  /**
   *  create a new array by replicating current array by repeats times along given dimension
   *  axis - axis along which to repeat elements
   *  repeats - number of repetitions
   */
  NDArray repeat(const int axis, const std::vector<LongType> &repeats) const;

  /**
   * This method fills this array with zeros
   */
  void nullify();

  /**
   * This method returns quantized copy of given array
   *
   * @param array
   * @return
   */
  static NDArray quantize(const NDArray &array);

  /**
   *  fill target array by repeating current array
   *  axis - axis along which to repeat elements
   *  repeats - vector containing numbers of repetition for elements at given axis
   */
  void repeat(const int axis, const std::vector<LongType> &repeats, NDArray &target) const;

  /**
   *  creates array which points on certain sub-range of this array, sub-range is defined by given indices
   */
  NDArray subarray(IndicesList &indices) const;
  NDArray subarray(const std::initializer_list<NDIndex *> &idx) const;
  NDArray subarray(const Intervals &idx) const;

  /**
   *  cast array elements to given dtype
   */
  NDArray cast(DataType dtype) const;

  void cast(NDArray &target, DataType dtype);

  /**
   *   returns _context
   */
  sd::LaunchContext *getContext() const { return _context; }

#ifndef __JAVACPP_HACK__
  SD_INLINE std::shared_ptr<DataBuffer> getDataBuffer() const;
  SD_INLINE std::shared_ptr<DataBuffer> dataBuffer();
#endif

  /**
   *   returns host buffer
   */
  SD_INLINE void *buffer();
  SD_INLINE const void *buffer() const;

  /**
   *   returns buffer offset (offset is the same for host and device buffers)
   */
  SD_INLINE sd::LongType bufferOffset() const;

  /**
   *  checks if array has padded buffer
   */
  SD_INLINE bool hasPaddedBuffer() const;

  /**
   *  if _bufferD==nullptr return _buffer, else return _bufferD
   */
  void *specialBuffer();
  const void *specialBuffer() const;

  /**
   *   returns device buffer if compilation is for cuda case, otherwise returns host buffer
   */
  void *platformBuffer();
  const void *platformBuffer() const;

  template <typename T>
  T *bufferAsT();

  template <typename T>
  const T *bufferAsT() const;


  template <typename T>
  T *  bufferasTWithOffset(sd::LongType offset);

  template <typename T>
  const T *bufferasTWithOffset(sd::LongType offset) const;

  /**
   *   returns _shapeInfo
   */
  SD_INLINE const sd::LongType *shapeInfo() const;
  /**
   *   returns _shapeInfo
   */
  SD_INLINE ConstantShapeBuffer *shapeInfoConstBuffer();


  SD_INLINE DataBuffer shapeInfoDataBuffer();
  /**
   * Returns True if it's legally empty NDArray, or false otherwise
   * @return
   */
  SD_INLINE bool isEmpty() const;

  /**
   *  if _shapeInfoD==nullptr return _shapeInfo, else return _shapeInfoD
   */
  SD_INLINE const sd::LongType *specialShapeInfo() const;

  const sd::LongType *platformShapeInfo() const;

  /**
   *  permutes (in-place) the dimensions in array according to "dimensions" array
   */
  bool permutei(const std::initializer_list<LongType> &dimensions);
  bool permutei(const std::vector<LongType> &dimensions);
  bool permutei(const LongType *dimensions, const int rank);


  bool isFinite();
  bool hasNaNs();
  bool hasInfs();

  void copyBuffersContinuouslyFrom(const NDArray &other, size_t sizeToCopyInBytes = 0, sd::LongType offsetThis = 0,
                                   sd::LongType offsetOther = 0);

  /**
   *  permutes the dimensions in array according to "dimensions" array, new array points on _buffer of this array
   */
  NDArray permute(const std::initializer_list<LongType> &dimensions) const &;
  NDArray permute(const std::vector<LongType> &dimensions) const &;
  NDArray permute(const LongType *dimensions, const int rank) const &;
  NDArray permute(const std::initializer_list<LongType> &dimensions) &&;
  NDArray permute(const std::vector<LongType> &dimensions) &&;
  NDArray permute(const LongType *dimensions, const int rank) &&;

  void permute(const LongType *dimensions, const int rank, NDArray &target) const;
  void permute(const std::vector<LongType> &dimensions, NDArray &target) const;



  /**
   * This method streamlines given view or permuted array, and reallocates buffer
   */
  void streamline(char order = 'a');

  /**
   *  prints information about array shape
   *  msg - message to print out
   */
  void printShapeInfo(const char *msg = nullptr) const;

  /**
   *  prints buffer elements
   *  msg - message to print out
   *  limit - number of array elements to print out
   *  sync - if true check whether host buffer is actual, if it is not then make it so
   */
  void printBuffer(const char *msg = nullptr, sd::LongType limit = -1, const bool sync = true) const;

  /**
   * print element by element consequently in a way they (elements) are stored in physical memory
   */
  void printLinearBuffer() const;

  /**
   *  prints _buffer (if host = true) or _bufferD (if host = false) as it is, that is in current state without checking
   * buffer status
   */
  template <typename T>
  void printCurrentBuffer(const bool host = true, const char *msg = nullptr, const int precision = 1) const;

  /**
   *  prints buffer elements, takes into account offset between elements (element-wise-stride)
   *  msg - message to print out
   *  limit - number of array elements to print out
   */
  void printIndexedBuffer(const char *msg = nullptr, sd::LongType limit = -1) const;

  std::string asIndexedString(sd::LongType limit = -1);
  std::string asString(sd::LongType limit = -1);

  /**
   *  this method assigns values of given array to this one
   */
  void assign(const NDArray *other, bool allowParallelism = true);

  /**
   *  this method assigns values of given array to this one
   */
  void assign(const NDArray &other, bool allowParallelism = true);

  /**
   *  this method assigns given value to all elements in array
   */
  template <typename T, typename = typename std::enable_if<DataTypeUtils::scalarTypesForNDarray<T>::value>::type>
  void assign(const T &value, bool allowParallelism = true);

  /**
   *  returns new copy of this array, optionally in different order
   */
  NDArray dup(const char newOrder = 'a') const;



  /**
   *  returns sum of all elements of array
   */
  NDArray sumNumber() const;


  /**
   *  returns prod of all elements of array
   */
  NDArray prodNumber() const;


  /**
   *  returns mean number of array
   */
  NDArray meanNumber() const;

#ifndef __JAVACPP_HACK__

  /**
   * This method explicitly enforces new shape for this NDArray, old shape/stride information is lost
   */
  void enforce(const std::initializer_list<sd::LongType> &dimensions, char order = 'a');
  void enforce(std::vector<sd::LongType> &dimensions, char order = 'a');

  /**
   *  method reduces array by excluding its shapes along dimensions present in given dimensions vector, result is stored
   * in new array to be returned dimensions - array of dimensions to reduce along keepDims - if true then put unities in
   * place of reduced dimensions
   */

  NDArray reduceAlongDimension(sd::reduce::FloatOps op, const std::vector<LongType> *dimensions,
                               const bool keepDims = false) const;
  NDArray reduceAlongDimension(sd::reduce::FloatOps op, const std::initializer_list<LongType> *dimensions,
                               const bool keepDims = false) const;

  NDArray reduceAlongDimension(sd::reduce::SameOps op, const std::vector<LongType> *dimensions,
                               const bool keepDims = false) const;
  NDArray reduceAlongDimension(sd::reduce::SameOps op, const std::initializer_list<LongType> *dimensions,
                               const bool keepDims = false) const;

  NDArray reduceAlongDimension(sd::reduce::BoolOps op, const std::vector<LongType> *dimensions,
                               const bool keepDims = false) const;
  NDArray reduceAlongDimension(sd::reduce::BoolOps op, const std::initializer_list<LongType> *dimensions,
                               const bool keepDims = false) const;

  NDArray reduceAlongDimension(sd::reduce::LongOps op, const std::vector<LongType> *dimensions,
                               const bool keepDims = false) const;
  NDArray reduceAlongDimension(sd::reduce::LongOps op, const std::initializer_list<LongType> *dimensions,
                               const bool keepDims = false) const;

  /**
   *  method reduces array by excluding its shapes along dimensions present in given dimensions vector
   *  target - where to save result of reducing
   *  dimensions - array of dimensions to reduce along
   *  keepDims - if true then put unities in place of reduced dimensions
   *  extras - extra parameters
   */
  void reduceAlongDimension(sd::reduce::FloatOps op, NDArray &target, const std::vector<LongType> *dimensions,
                            const bool keepDims = false, const bool checkTargetShape = true) const;
  void reduceAlongDimension(sd::reduce::SameOps op, NDArray &target, const std::vector<LongType> *dimensions,
                            const bool keepDims = false, const bool checkTargetShape = true) const;
  void reduceAlongDimension(sd::reduce::BoolOps op, NDArray &target, const std::vector<LongType> *dimensions,
                            const bool keepDims = false, const bool checkTargetShape = true) const;
  void reduceAlongDimension(sd::reduce::LongOps op, NDArray &target, const std::vector<LongType> *dimensions,
                            const bool keepDims = false, const bool checkTargetShape = true) const;

  /**
   *  return variance of array elements set
   *  biasCorrected -  if true bias correction will be applied
   */
  NDArray varianceNumber(sd::variance::Ops op, bool biasCorrected = true);

  /**
   *  apply scalar operation to array
   *  extraParams - extra parameters for operation
   *  returns scalar array
   */
  NDArray reduceNumber(sd::reduce::FloatOps ops, void *extraParams = nullptr) const;
  NDArray reduceNumber(sd::reduce::SameOps ops, void *extraParams = nullptr) const;
  NDArray reduceNumber(sd::reduce::BoolOps ops, void *extraParams = nullptr) const;
  NDArray reduceNumber(sd::reduce::LongOps ops, void *extraParams = nullptr) const;

  void reduceNumber(sd::reduce::FloatOps ops, NDArray &target, void *extraParams = nullptr) const;
  void reduceNumber(sd::reduce::SameOps ops, NDArray &target, void *extraParams = nullptr) const;
  void reduceNumber(sd::reduce::BoolOps ops, NDArray &target, void *extraParams = nullptr) const;
  void reduceNumber(sd::reduce::LongOps ops, NDArray &target, void *extraParams = nullptr) const;

  /**
   *  returns element index which corresponds to some condition imposed by operation
   *  extraParams - extra parameters for operation
   */
  NDArray indexReduceNumber(sd::indexreduce::Ops op, ExtraArguments *extraParams = nullptr);

  /**
   *  returns index of max element in a given array (optionally: along given dimension(s))
   *  dimensions - optional vector with dimensions
   */
  sd::LongType argMax(std::initializer_list<LongType> dimensions = {});

  // FIXME: remove this method eventually
  void makeBothActual() const {
    syncToDevice();
    syncToHost();
  }

  void applyTransform(sd::transform::FloatOps op, NDArray &target, ExtraArguments *extraParams = nullptr);
  void applyTransform(sd::transform::SameOps op, NDArray &target, ExtraArguments *extraParams = nullptr);
  void applyTransform(sd::transform::AnyOps op, NDArray &target, ExtraArguments *extraParams = nullptr);
  void applyTransform(sd::transform::BoolOps op, NDArray &target, ExtraArguments *extraParams = nullptr);
  void applyTransform(sd::transform::StrictOps op, NDArray &target, ExtraArguments *extraParams = nullptr);

  /**
   *  apply OpName transformation to this array and store result in new array to be returned
   *  extraParams - extra parameters for operation
   */
  NDArray transform(sd::transform::FloatOps op, void *extraParams = nullptr) const &;
  NDArray transform(sd::transform::SameOps op, void *extraParams = nullptr) const &;
  NDArray transform(sd::transform::BoolOps op, void *extraParams = nullptr) const &;
  NDArray transform(sd::transform::StrictOps op, void *extraParams = nullptr) const &;
  NDArray transform(sd::transform::FloatOps op, void *extraParams = nullptr) &&;
  NDArray transform(sd::transform::SameOps op, void *extraParams = nullptr) &&;
  NDArray transform(sd::transform::BoolOps op, void *extraParams = nullptr) &&;
  NDArray transform(sd::transform::StrictOps op, void *extraParams = nullptr) &&;

  /**
   *  apply pairwise OpName transformation based on "this" and "other" arras elements, store result in this array
   *  other - second array necessary for pairwise operation
   *  extraParams - extra parameters for operation
   */
  void applyPairwiseTransform(sd::pairwise::Ops op, const NDArray &other, ExtraArguments *extraParams = nullptr);

  /**
   *  apply pairwise OpName transformation based on "this" and "other" arras elements, store result in target array
   *  other - second array necessary for pairwise operation
   *  target - where to store result
   *  extraParams - extra parameters for operation
   */
  void applyPairwiseTransform(sd::pairwise::Ops op, const NDArray &other, NDArray &target,
                              ExtraArguments *extraParams = nullptr) const;

  void applyPairwiseTransform(sd::pairwise::BoolOps op, const NDArray &other, NDArray &target,
                              ExtraArguments *extraParams = nullptr) const;

  void applyPairwiseTransform(sd::pairwise::IntOps op, const NDArray &other, NDArray &target,
                              ExtraArguments *extraParams = nullptr) const;

  /**
   *  apply operation which requires broadcasting, broadcast a smaller array (tad) along  bigger one (this)
   *  tad - array to broadcast
   *  dimensions -  dimensions array to broadcast along
   *  target - where to store result
   *  extraParams - extra parameters for operation
   */
  void applyBroadcast(sd::broadcast::Ops op, const std::initializer_list<LongType> *dimensions, const NDArray &tad,
                      NDArray &target, ExtraArguments *extraArgs = nullptr);

  void applyBroadcast(sd::broadcast::Ops op, const std::vector<LongType> *dimensions, const NDArray &tad, NDArray &target,
                      ExtraArguments *extraArgs = nullptr);

  void applyBroadcast(sd::broadcast::BoolOps op, const std::vector<LongType> *dimensions, const NDArray &tad,
                      NDArray &target, ExtraArguments *extraArgs = nullptr);

  void applyBroadcast(sd::broadcast::IntOps op, const std::vector<LongType> *dimensions, const NDArray &tad, NDArray &target,
                      ExtraArguments *extraArgs = nullptr);

  /**
   *  apply operation which requires broadcasting, broadcast one tensor along another, also this method checks the
   * possibility of broadcasting other - input array extraParams - extra parameters for operation
   */
  NDArray applyTrueBroadcast(sd::BroadcastOpsTuple op, const NDArray &other,
                             ExtraArguments *extraArgs = nullptr) const &;
  NDArray applyTrueBroadcast(sd::BroadcastOpsTuple op, NDArray &&other, ExtraArguments *extraArgs = nullptr) const &;
  NDArray applyTrueBroadcast(sd::BroadcastOpsTuple op, NDArray &&other, ExtraArguments *extraArgs = nullptr) &&;
  NDArray applyTrueBroadcast(sd::BroadcastOpsTuple op, const NDArray &other, ExtraArguments *extraArgs = nullptr) &&;

  /**
   *  apply operation which requires broadcasting, broadcast one tensor along another, also this method checks the
   * possibility of broadcasting other - input array target - where to store result checkTargetShape - if true check
   * whether target shape is suitable for broadcasting extraParams - extra parameters for operation
   */
  void applyTrueBroadcast(sd::BroadcastOpsTuple op, const NDArray &other, NDArray &target,
                          const bool checkTargetShape = true, ExtraArguments *extraArgs = nullptr) const;

  void applyTrueBroadcast(sd::BroadcastBoolOpsTuple op, const NDArray &other, NDArray &target,
                          const bool checkTargetShape = true, ExtraArguments *extraArgs = nullptr) const;

  void applyTrueBroadcast(sd::BroadcastIntOpsTuple op, const NDArray &other, NDArray &target,
                          const bool checkTargetShape = true, ExtraArguments *extraArgs = nullptr) const;

  /**
   *  apply a scalar operation to an array
   *  scalar - input scalar
   *  target - where to store result
   *  extraParams - extra parameters for operation
   */
  template <typename T>
  void applyScalar(sd::scalar::Ops op, const T scalar, NDArray &target, ExtraArguments *extraParams = nullptr);

  template <typename T>
  void applyScalar(sd::scalar::BoolOps op, const T scalar, NDArray &target,
                   ExtraArguments *extraParams = nullptr) const;

  template <typename T>
  void applyScalar(sd::scalar::IntOps op, const T scalar, NDArray &target, ExtraArguments *extraParams = nullptr) const;

  /**
   *  apply a scalar operation to an array
   *  scalar - input array which is simple scalar
   *  target - where to store result
   *  extraParams - extra parameters for operation
   */
  void applyScalarArr(sd::scalar::Ops op, const NDArray &scalar, NDArray &target,
                      ExtraArguments *extraParams = nullptr);

  void applyScalarArr(sd::scalar::BoolOps op, const NDArray &scalar, NDArray &target,
                      ExtraArguments *extraParams = nullptr) const;

  void applyScalarArr(sd::scalar::IntOps op, const NDArray &scalar, NDArray &target,
                      ExtraArguments *extraParams = nullptr) const;

#if defined(__CUDABLAS__)  //&& defined(BUILD_TESTS)
  template <typename Lambda>
  SD_INLINE void applyLambda(Lambda func, NDArray &target);

  template <typename Lambda>
  SD_INLINE void applyPairwiseLambda(const NDArray &other, Lambda func, NDArray &target);

  template <typename Lambda>
  SD_INLINE void applyIndexedLambda(Lambda func, NDArray &target);

  template <typename Lambda>
  SD_INLINE void applyIndexedPairwiseLambda(NDArray &other, Lambda func, NDArray &target);

  template <typename Lambda>
  SD_INLINE void applyTriplewiseLambda(NDArray &second, NDArray &third, Lambda func, NDArray &target);
#else

  /**
   *  apply operation "func" to an array
   *  func - what operation to apply
   *  target - where to store result
   */
  template <typename T>
  void applyLambda(const std::function<T(T)> &func, NDArray &target);

  /**
   *  apply pairwise operation "func" to an array
   *  other - input array
   *  func - what pairwise operation to apply
   *  target - where to store result
   */
  template <typename T>
  void applyPairwiseLambda(const NDArray &other, const std::function<T(T, T)> &func, NDArray &target);

  template <typename T>
  void applyIndexedLambda(const std::function<T(sd::LongType, T)> &func, NDArray &target);

  template <typename T>
  void applyIndexedPairwiseLambda(NDArray &other, const std::function<T(sd::LongType, T, T)> &func, NDArray &target);

  template <typename T>
  void applyTriplewiseLambda(NDArray &second, NDArray &third, const std::function<T(T, T, T)> &func, NDArray &target);
#endif

  /**
   *  reduces dimensions in this array relying on index operation OpName
   *  dimensions - vector of dimensions to reduce along
   *  extraArgs - extra parameters for operation
   */
  NDArray applyIndexReduce(sd::indexreduce::Ops op, const std::vector<LongType> *dimensions,
                           const ExtraArguments *extraParams = nullptr) const;

  /**
   *  reduces dimensions in array relying on index operation OpName
   *  target - where to store result
   *  dimensions - vector of dimensions to reduce along
   *  extraArgs - extra parameters for operation
   */
  void applyIndexReduce(sd::indexreduce::Ops op, NDArray &target, const std::vector<LongType> *dimensions,
                        const ExtraArguments *extraParams = nullptr) const;

  /**
   *  apply reduce3 operation OpName to this and other array, return result in new output array
   *  other - input array
   *  extraArgs - extra parameters for operation
   */
  NDArray applyReduce3(sd::reduce3::Ops op, const NDArray &other, const ExtraArguments *extraParams = nullptr) const;

  /**
   *  apply reduce3 operation OpName to this and other array, return result in new output array
   *  other - input array
   *  dimensions - vector of dimensions to reduce along (tads not axis)
   *  extraArgs - extra parameters for operation
   */
  NDArray applyAllReduce3(sd::reduce3::Ops op, const NDArray &other, const std::vector<LongType> *dimensions,
                          const ExtraArguments *extraParams = nullptr) const;

  /**
   *  apply reduce3 (exec) operation OpName to this and other array, return result in new output array
   *  other - input array
   *  dimensions - vector of dimensions to reduce along (same as reduceAlongDimension)
   *  extraArgs - extra parameters for operation
   */
  NDArray applyReduce3(sd::reduce3::Ops op, const NDArray &other, const std::vector<LongType> &dimensions,
                       const ExtraArguments *extraParams = nullptr) const;

  /**
   *  returns variance along given dimensions
   *  biasCorrected -  if true bias correction will be applied
   *  dimensions - vector of dimensions to calculate variance along
   */
  NDArray varianceAlongDimension(sd::variance::Ops op, const bool biasCorrected,
                                 const std::vector<LongType> *dimensions) const;
  NDArray varianceAlongDimension(sd::variance::Ops op, const bool biasCorrected,
                                 const std::initializer_list<LongType> *dimensions) const;

  void varianceAlongDimension(sd::variance::Ops op, NDArray &target, const bool biasCorrected,
                              const std::vector<LongType> *dimensions) const;
  void varianceAlongDimension(sd::variance::Ops op, NDArray &target, const bool biasCorrected,
                              const std::initializer_list<LongType> *dimensions) const;

#endif

  /**
   *   apply transpose operation to the copy of this array, that is this array remains unaffected
   */
  NDArray transpose() const &;
  NDArray transpose() &&;

  /**
   *  perform transpose operation and store result in target, this array remains unaffected
   *  target - where to store result
   */
  void transpose(NDArray &target) const;

  /**
   *  apply in-place transpose operation to this array, so this array becomes transposed
   */
  void transposei();

  /**
   *  returns the number of arrays pointing on specified dimension(s)
   *  dimensions - array of dimensions to point on
   */
  sd::LongType tensorsAlongDimension(std::initializer_list<LongType> dimensions) const;
  sd::LongType tensorsAlongDimension(const std::vector<LongType> *dimensions) const;

  /**
   *  returns true if elements of two arrays are equal to within given epsilon value
   *  other - input array to compare
   *  eps - epsilon, this value defines the precision of elements comparison
   */
  bool equalsTo(const NDArray *other, double eps = 1e-5) const;
  bool equalsTo(const NDArray &other, double eps = 1e-5) const;

  /**
   *  add given row vector to all rows of this array
   *  row - row vector to add
   */
  void addiRowVector(const NDArray &row);

  /**
   *  add given row vector to all rows of this array, store result in target
   *  row - row vector to add
   *  target - where to store result
   */
  void addRowVector(const NDArray &row, NDArray &target) const;

  /**
   *  subtract given row vector from all rows of this array, store result in target
   *  row - row vector to subtract
   *  target - where to store result
   */
  void subRowVector(const NDArray &row, NDArray &target) const;

  /**
   *  multiply all rows of this array on given row vector, store result in target
   *  row - row vector to multiply on
   *  target - where to store result
   */
  void mulRowVector(const NDArray &row, NDArray &target) const;

  /**
   *  divide all rows of this array on given row vector, store result in target
   *  row - row vector to divide on
   *  target - where to store result
   */
  void divRowVector(const NDArray &row, NDArray &target) const;

  /**
   *  add given column vector to all columns of this array, store result in target
   *  column - column vector to add
   *  target - where to store result
   */
  void addColumnVector(const NDArray &column, NDArray &target) const;

  /**
   *  add given column vector to all columns of this array, this array becomes affected (in-place operation)
   *  column - column vector to add
   */
  void addiColumnVector(const NDArray &column);

  /**
   *  multiply all columns of this array on given column vector, this array becomes affected (in-place operation)
   *  column - column vector to multiply on
   */
  void muliColumnVector(const NDArray &column);

  /**
   *  returns number of bytes used by _buffer & _shapeInfo
   */
  SD_INLINE sd::LongType memoryFootprint();

  /**
   *  these methods suited for FlatBuffers use
   */
  template <typename T>
  std::vector<T> getBufferAsVector() const;
  std::vector<sd::LongType> getShapeAsVector() const;
  std::vector<int> getShapeAsVectorInt() const;
  std::vector<sd::LongType> getShapeInfoAsVector() const;
  std::vector<int64_t> getShapeInfoAsFlatVector() const;
  std::vector<int64_t> getShapeAsFlatVector() const;

  /**
   *  set new order and shape in case of suitable array length (in-place operation)
   *  order - order to set
   *  shape - shape to set
   *  copyToNewBuff - if true then old buffer will be copied to new buffer if last one will be allocated after reshaping
   *  if there was permute applied before or there are weird strides, then new buffer is allocated for array
   */
  bool reshapei(const char order, const std::initializer_list<sd::LongType> &shape, const bool copyToNewBuff = true);
  bool reshapei(const char order, const std::vector<sd::LongType> &shape, const bool copyToNewBuff = true);

  bool reshapei(const std::initializer_list<sd::LongType> &shape, const bool copyToNewBuff = true);
  bool reshapei(const std::vector<sd::LongType> &shape, const bool copyToNewBuff = true);

  void printStringInternalState();
  void printStringType();
  void checkIfStringArrayAndNotEmpty();

  void debugStringArray();
  /**
   *  creates new array with corresponding order and shape, new array will point on _buffer of this array
   *  order - order to set
   *  shape - shape to set
   *
   * if permute have been applied before or there are weird strides, then new buffer is allocated for new array
   */
  NDArray reshape(const char order, const std::vector<sd::LongType> &shape, const bool copyToNewBuff = true) const &;
  NDArray reshape(const char order, const std::vector<sd::LongType> &shape, const bool copyToNewBuff = true) &&;

  /**
   *  calculate strides and set given order
   *  order - order to set
   */
  void updateStrides(const char order);

  /**
   *  change an array by repeating it the number of times given by reps (in-place operation)
   *  repeats - contains numbers of repetitions
   */
  void tilei(const std::vector<sd::LongType> &repeats);

  /**
   *  returns new array which is created by repeating of this array the number of times given by reps
   *  repeats - contains numbers of repetitions
   */
  NDArray tile(const std::vector<sd::LongType> &repeats) const;

  /**
   *  change an array by repeating it the number of times given by reps (in-place operation)
   *  repeats - contains numbers of repetitions
   *  target - where to store result
   */
  void tile(const std::vector<sd::LongType> &repeats, NDArray &target) const;

  /**
   *  change an array by repeating it the number of times to acquire the new shape which is the same as target shape
   *  target - where to store result
   */
  void tile(NDArray &target) const;

  /**
   *  check whether array is identity matrix
   */
  bool isIdentityMatrix();

  /**
   *  check whether array is unitary matrix
   */
  bool isUnitary();

  //used in google test for printing
  //See gtest-printers.h for more information.
  void PrintTo(std::ostream*);


  std::ostream& operator<<(std::ostream &os);

  /**
   *  operator returns subarray with buffer pointing at this->_buffer with offset defined by given intervals
   *  idx - intervals of indexes which define the subarrays to point on, idx has form {dim0Start,dim0End,
   * dim1Start,dim1End, ....} and length (2 * this->rankOf()) when (dimStart == dimEnd) then whole range will be used
   * for current dimension keepUnitiesInShape - if false then eliminate unities from resulting array shape, for example
   * {1,a,1,b} -> {a,b} isStrided - if true then idx has length (3 * this->rankOf()) and contains additional stride
   * numbers which correspond to stride between dimStart and dimEnd, so structure of idx is like
   * {dim0Start,dim0End,dim0Stride,    dim1Start,dim1End,dim1Stride, ....}
   */
  NDArray operator()(const std::vector<sd::LongType> &idx, const bool keepUnitiesInShape = false,
                     const bool isStrided = false) const;

  /**
   *  evaluates subarray with buffer pointing at this->_buffer and offset defined by given sequential index subArrIdx
   * and dimensions in dimsToExclude subArrIdx - index of current sub-array dimsToExclude - MUST BE SORTED, dimensions
   * to evaluate sub-array along, i.e. when shape is [2,3,4,5] and dimsToExclude={0,2}, then there will be 8 sub-arrays
   * with shape [3,5], and subArrIdx must be in range [0,7] if dimsToExclude is empty then idxRanges containing all
   * zeros (means whole array) will be returned. keepUnitiesInShape - if false then eliminate unities from resulting
   * array shape, for example {1,a,1,b} -> {a,b}
   */
  NDArray operator()(const sd::LongType subArrIdx, const std::vector<sd::LongType> &dimsToExclude,
                     bool keepUnitiesInShape = false) const;

  /**
   * processes whole set of sub-arrays
   * evaluates shapeInfo of sub-arrays (all sub-arrays have the same shapeInfo) and their buffer offsets (each sub-array
   * has its own unique offset from original this-buffer) dimsToExclude - MUST BE SORTED, dimensions to evaluate
   * sub-array along, i.e. when shape is [2,3,4,5] and dimsToExclude={0,2}, then there will be 8 sub-arrays with shape
   * [3,5] if dimsToExclude.size() = array rank it means sub-array is whole array and copy of original_shapeInfo will be
   * returned and one zero offset subArrShapeInfo    - output argument, contains shapeInfo common for all sub-arrays
   * subArrOffsets      - output argument, contains successive sub-arrays offsets from original this-buffer
   * keepUnitiesInShape - if false then eliminate unities from sub-array shapeInfo, for example {1,a,1,b} -> {a,b}
   */
  void getSubArrShapeAndOffsets(const std::vector<LongType> &dimsToExclude, sd::LongType *&subArrShapeInfo,
                                sd::LongType *&subArrOffsets, bool keepUnitiesInShape = false) const;

  /**
   *  addition unary operator array += other
   *  other - input array to add
   */
  void operator+=(const NDArray &other);

  /**
   *  subtraction unary operator array -= other
   *  other - input array to add
   */
  void operator-=(const NDArray &other);

  template <typename T>
  void operator+=(const T other);

  template <typename T>
  void operator-=(const T other);

  /**
   *  negative operator, it changes sign of all array elements on opposite
   */
  NDArray operator-() const &;
  NDArray operator-() &&;

  /**
   *  pairwise multiplication unary operator array *= other
   *  other - input array to multiply on
   */
  void operator*=(const NDArray &other);

  /**
   *  multiplication unary operator array *= scalar
   *  scalar - input scalar to multiply on
   */
  template <typename T>
  void operator*=(const T scalar);

  /**
   *  pairwise division unary operator: array /= other
   *  other - input array to divide on
   */
  void operator/=(const NDArray &other);

  /**
   *  division unary operator: array /= scalar
   *  scalar - input scalar to divide on
   */
  template <typename T>
  void operator/=(const T scalar);

  /**
   *  friend function which implements mathematical multiplication of two arrays
   *  left - input array
   *  right - input array
   */
  friend NDArray mmul(const NDArray &left, const NDArray &right);

  /**
   *  return vector containing _buffer as flat binary array
   */
  std::vector<int8_t> asByteVector();

  /**
   *  makes array to be identity matrix (not necessarily square), that is set all diagonal elements = 1, rest = 0
   */
  void setIdentity();

  /**
   *  swaps the contents of tow arrays,
   *  PLEASE NOTE: method doesn't take into account the shapes of arrays, shapes may be different except one condition:
   * arrays lengths must be the same
   */
  void swapUnsafe(NDArray &other);

  /**
   *  return vector with buffer which points on corresponding diagonal elements of array
   *  type - means of vector to be returned: column ('c') or row ('r')
   */
  NDArray diagonal(const char type) const;

  /**
   * fill target matrix with given value in one or two directions from main diagonal:
   *   - down from main diagonal starting at subdiagonal number "lower" if direction = 'l' (down) or 'b' (both)
   *   - up from main diagonal starting at superdiagonal number "upper"if direction = 'u' (up) or 'b' (both)
   * direction - in what direction to fill matrix. There are 3 possible directions:
   *   'u' - fill up, mathematically this corresponds to lower triangular matrix, subdiagonal "lower" unaffected
   *   'l' - fill down, mathematically this corresponds to upper triangular matrix, superdiagonal "upper" remains
   * unaffected 'b' - fill in both directions, both "lower" and "upper" are taken into account rest of target elements
   * are equal to this array elements target and this array should have same shapes, except when this_rank = 1 (in that
   * case should be target_rank = 2)
   *
   * includeEdges handles the cases where we need to include edges (basically >= or <= 0 and edges of the triangle)
   */
  template <typename T>
  void fillAsTriangular(const float value, int lower, int upper, NDArray &target, const char direction = 'b',const bool includeEdges = true);

  /**
   *  change an array by repeating it the number of times in order to acquire new shape equal to the input shape
   *
   *  shape  - contains new shape to broadcast array to
   *  target - optional argument, if target != nullptr the resulting array will be placed in target, in opposite case
   * tile operation is done in place
   */
  NDArray tileToShape(const sd::LongType *shapeInfo);
  void tileToShape(const std::vector<sd::LongType> &shape, NDArray &target);
#ifndef __JAVACPP_HACK__
  void tileToShape(const std::initializer_list<sd::LongType> &shape, NDArray &target);
#endif

  template <typename N>
  NDArray asT() const;

  template <typename S>
  NDArray asS() const;

  NDArray asT(DataType dtype) const;

  void linspace(const double start);

  void linspace(const double start, const double step);

  /**
   *  calculates the trace of an array, that is sum of elements on main diagonal = sum array[i, i, i, ...]
   */
  double getTrace() const;

  ResultSet multipleTensorsAlongDimension(const std::vector<LongType> &indices,
                                          const std::vector<LongType> &dimensions) const;

  ResultSet allTensorsAlongDimension(const std::initializer_list<LongType> &dimensions) const;

  ResultSet allTensorsAlongDimension(const std::vector<LongType> &dimensions) const;

  void printAllTensorsAlongDimension(const std::vector<LongType> &dimensions) const;
  void printAllTensorsAlongDimension(const std::initializer_list<LongType> &dimensions) const;
  void printTensorAlongDimension(LongType index,const std::vector<LongType> &dimensions) const;
  void printTensorAlongDimension(LongType index,const std::initializer_list<LongType> &dimensions) const;

  ResultSet allExamples() const;

  /**
   *  set _shapeInfo
   */
  void setShapeInfo(const sd::LongType *shapeInfo);
  void setShapeInfo(const sd::LongType *shapeInfo, const sd::DataType dtype);
  void setShapeInfo(ShapeDescriptor *descriptor);
  void setShapeInfo(const ConstantShapeBuffer *shapeBuffer);

  /**
   *  returns absolute offset which corresponds to given sequential index
   */
  sd::LongType getOffset(const sd::LongType i) const;

  /**
   *  returns reference on array element with given index
   */
  template <typename T>
  SD_INLINE T &r(const sd::LongType index);
  template <typename T>
  SD_INLINE T &r(const sd::LongType i, const sd::LongType j);
  template <typename T>
  SD_INLINE T &r(const sd::LongType i, const sd::LongType j, const sd::LongType k);
  template <typename T>
  SD_INLINE T &r(const sd::LongType i, const sd::LongType j, const sd::LongType k, const sd::LongType w);

  /**
   *  returns array element with given index
   *  i - element index in array
   */
  template <typename T>
  SD_INLINE T t(const sd::LongType i) const;
  template <typename T>
  SD_INLINE T t(const sd::LongType i, const sd::LongType j) const;
  template <typename T>
  SD_INLINE T t(const sd::LongType i, const sd::LongType j, const sd::LongType k) const;
  template <typename T>
  SD_INLINE T t(const sd::LongType i, const sd::LongType j, const sd::LongType k, const sd::LongType w) const;

  /**
   *  default destructor
   */
  ~NDArray() noexcept = default;

  /**
   *  set _shapeInfo
   */
  SD_INLINE void setShapeInfo(sd::LongType *shapeInfo);
  SD_INLINE void setShapeInfo(sd::LongType *shapeInfo, const sd::DataType dtype);

  /**
   *  returns the value of "dim" dimension
   */
  sd::LongType sizeAt(const int dim) const;

  /**
   *  returns stride of "dim" dimension
   */
  sd::LongType strideAt(const int dim) const;

  /**
   *  returns order of array
   */
  SD_INLINE char ordering() const;

  /**
   *  return _isView
   */
  SD_INLINE bool isView() const;

  /**
   *  returns shape portion of shapeInfo
   */
  SD_INLINE sd::LongType *shapeOf() const;

  /**
   *  returns strides portion of shapeInfo
   */
  SD_INLINE sd::LongType *stridesOf() const;

  /**
   *  returns rank of array
   */
  SD_INLINE int rankOf() const;

  /**
   *  returns length of array
   */
  SD_INLINE sd::LongType lengthOf() const;

  /**
   *  returns number of rows in array
   */
  SD_INLINE sd::LongType rows() const;

  /**
   *  returns number of columns in array
   */
  SD_INLINE sd::LongType columns() const;

  /**
   *  returns size of array elements type
   */
  SD_INLINE size_t sizeOfT() const;

  /**
   *  returns element-wise-stride
   */
  SD_INLINE sd::LongType ews() const;

  // returns true if arrays have same shape
  SD_INLINE bool isSameShape(const NDArray *other) const;
  SD_INLINE bool isSameShape(const NDArray &other) const;
  SD_INLINE bool isSameShape(const std::initializer_list<sd::LongType> &shape) const;
  SD_INLINE bool isSameShape(const std::vector<sd::LongType> &shape) const;
  SD_INLINE bool areSameShapeAndType(const NDArray &other) const;

  /**
   *  returns true if these two NDArrays have same rank, dimensions, strides, ews and order
   */
  SD_INLINE bool isSameShapeStrict(const NDArray &other) const;

  /**
   *  returns true if buffer && shapeInfo were defined (non nullptr)
   */
  SD_INLINE bool nonNull() const;

  template <typename T>
  T r(const sd::LongType i) const;

  /**
   *  returns array element with given index from linear buffer
   *  i - element index in array
   */
  template <typename T>
  T e(const sd::LongType i) const;

  /**
   *  returns element with given indexes from 2D array
   *  i - number of row
   *  j - number of column
   */
  template <typename T>
  T e(const sd::LongType i, const sd::LongType j) const;

  /**
   *  returns element with given indexes from 3D array
   *  i - height
   *  j - width
   *  k - depth
   */
  template <typename T>
  T e(const sd::LongType i, const sd::LongType j, const sd::LongType k) const;

  /**
   *  returns element with given indexes from DD array
   */
  template <typename T>
  T e(const sd::LongType i, const sd::LongType j, const sd::LongType k, const sd::LongType l) const;

  /**
   *  returns array-scalar containing element of this array with given index
   *  i - element index in array
   */
  NDArray e(const sd::LongType i) const;

  /**
   *  assigns given scalar to array element by given index, regards array buffer as linear
   *  i - element index in array
   *  value - scalar value to assign
   */
  template <typename T>
  void p(const sd::LongType i, const T value);

  void p(const sd::LongType i, const NDArray &value);

  /**
   *  assigns given scalar to 2D array element by given indexes
   *  i - number of row
   *  j - number of row
   *  value - scalar value to assign
   */
  template <typename T>
  void p(const sd::LongType i, const sd::LongType j, const T value);

  /**
   *  assigns given scalar to 3D array element by given indexes
   *  i - height
   *  j - width
   *  k - depth
   *  value - scalar value to assign
   */
  template <typename T>
  void p(const sd::LongType i, const sd::LongType j, const sd::LongType k, const T value);

  template <typename T>
  void p(const sd::LongType i, const sd::LongType j, const sd::LongType k, const sd::LongType l, const T value);
  void p(const sd::LongType i, const sd::LongType j, const sd::LongType k, const sd::LongType l, NDArray const &value);

  template <typename T>
  void pIdx(const sd::LongType *indices, const T value);

  /**
   *  returns true if array is 2D
   */
  SD_INLINE bool isMatrix() const;

  /**
   *  returns true if array is vector
   */
  SD_INLINE bool isVector() const;

  /**
   *  returns true if array is column vector
   */
  SD_INLINE bool isColumnVector() const;

  /**
   *  returns true if array is row vector
   */
  SD_INLINE bool isRowVector() const;

  /**
   *  returns true if all dimensions of array except one are unities, for example: [1,1,n,1], [n,1,1], [n], ...
   *  posOfNonUnityDim - one dimension with value > 1
   */
  SD_INLINE bool isCommonVector(LongType &posOfNonUnityDim) const;

  /**
   *  returns true if array is scalar
   */
  SD_INLINE bool isScalar() const;

  /**
   * Returns data type of this array
   * @return
   */
  SD_INLINE DataType dataType() const;

  /**
   * This method returns true if value is from Integer space
   * @return
   */
  bool isZ() const;

  /**
   * This method returns true if array is from Real space
   * @return
   */
  bool isR() const;

  /**
   * This method returns true if array is from Boolean space
   * @return
   */
  bool isB() const;

  /**
   * This method returns true if array contains Complex numbers
   * @return
   */
  bool isC() const;

  /**
   * This method returns true if array contains String
   * @return
   */
  bool isS() const;

  template <typename T>
  std::vector<T> asVectorT();

  SD_INLINE bool isAttached();

  NDArray *detach();

  SD_INLINE bool operator==(const NDArray &other) const;

  SD_INLINE bool operator!=(const NDArray &other) const;
  NDArray(void *buffer, const char order, const std::vector<sd::LongType> &shape, DataType dtype,
          LaunchContext *context, const bool isBuffAlloc, const bool isView, LongType offset);
#ifndef __JAVACPP_HACK__
  NDArray(std::shared_ptr<DataBuffer> buffer, const char order, const std::vector<sd::LongType> &shape, DataType dtype,
          LaunchContext *context, const bool isBuffAlloc, const bool isView, LongType offset);
#endif

};

//////////////////////////////////////////////////////////////////////////
///// IMPLEMENTATION OF INLINE METHODS /////
//////////////////////////////////////////////////////////////////////////
bool NDArray::isAttached() { return this->_context->getWorkspace() != nullptr; }



//needed to avoid ambiguity with nvcc and pre defined bfloat16/float 16 conversion paths
//this method is used in lieu of constexrp to avoid a dependency on c++ 17
template <typename T, typename R>
struct TemplatedGetter {
  static R get(void const *buffer, sd::LongType index) {
    if(buffer == nullptr)
      THROW_EXCEPTION("TemplatedGetter: Buffer is nullptr!");
    auto b = reinterpret_cast<T const *>(buffer);
    auto v = static_cast<R>(b[index]);
    return v;
  }
};

template <>
struct TemplatedGetter<bfloat16, float16> {
  static float16 get(void const *buffer, sd::LongType index) {
    auto b = reinterpret_cast<bfloat16 const *>(buffer);
    float intermediate = static_cast<float>(b[index]);
    auto v = static_cast<float16>(intermediate);
    return v;
  }
};

template <typename T, typename R>
SD_INLINE R NDArray::templatedGet(void const *buffer, sd::LongType index) const {
  return TemplatedGetter<T, R>::get(buffer, index);
}

//////////////////////////////////////////////////////////////////////////
void NDArray::setShapeInfo(sd::LongType *shapeInfo) {
  if (shapeInfo != nullptr) {
    auto buffer = ConstantShapeHelper::getInstance().bufferForShapeInfo(shapeInfo);
    if(buffer == nullptr) {
      THROW_EXCEPTION("Returned buffer from cache was null!");
    }
    _shapeInfoBuffer = buffer;
    _shapeInfo = buffer->primary();
    _shapeInfoD = buffer->special();
    if(_shapeInfo == nullptr) {
      THROW_EXCEPTION("Set shape info was null in setsShapeInfo for long long");
    }

    if(_shapeInfo[0] > SD_MAX_RANK || _shapeInfo[0] < 0)
      THROW_EXCEPTION("Set shape info buffer was corrupt. Please check for deallocation.");

    _dataType = ArrayOptions::dataType(_shapeInfo);
    if (ArrayOptions::arrayType(_shapeInfo) == ArrayType::EMPTY)
      _length = 0;
    else
      _length = shape::length(_shapeInfo);
  } else {
    _dataType = sd::DataType::INHERIT;
    _length = 0;
  }

}

//////////////////////////////////////////////////////////////////////////
void NDArray::setShapeInfo(sd::LongType *shapeInfo, const sd::DataType dtype) {


  if (shapeInfo != nullptr) {
    auto buffer = ConstantShapeHelper::getInstance().bufferForShapeInfo(shapeInfo);
    _shapeInfoBuffer = buffer;
    _shapeInfo = buffer->primary();
    _shapeInfoD = buffer->special();

    _dataType = dtype;
    if (ArrayOptions::arrayType(_shapeInfo) == ArrayType::EMPTY)
      _length = 0;
    else
      _length = shape::length(_shapeInfo);
  } else {
    _dataType = sd::DataType::INHERIT;
    _length = 0;
  }
}

//////////////////////////////////////////////////////////////////////////
char NDArray::ordering() const { return shape::order(_shapeInfo); }

//////////////////////////////////////////////////////////////////////////
bool NDArray::isView() const { return _isView; }

//////////////////////////////////////////////////////////////////////////
sd::LongType *NDArray::shapeOf() const { return shape::shapeOf(_shapeInfo); }

//////////////////////////////////////////////////////////////////////////
sd::LongType *NDArray::stridesOf() const { return shape::stride(_shapeInfo); }

//////////////////////////////////////////////////////////////////////////
int NDArray::rankOf() const { return shape::rank(_shapeInfo); }

//////////////////////////////////////////////////////////////////////////
sd::LongType NDArray::lengthOf() const { return _length; }

//////////////////////////////////////////////////////////////////////////
sd::LongType NDArray::rows() const {
  if (this->rankOf() == 1) return 1;

  if (this->rankOf() > 2) THROW_EXCEPTION("Array with rank > 2 can't have rows");

  return shapeOf()[0];
}

//////////////////////////////////////////////////////////////////////////
sd::LongType NDArray::columns() const {
  if (this->rankOf() == 1) return this->lengthOf();

  if (this->rankOf() > 2) THROW_EXCEPTION("Array with rank > 2 can't have columns");

  return shapeOf()[1];
}

//////////////////////////////////////////////////////////////////////////

size_t NDArray::sizeOfT() const { return DataTypeUtils::sizeOfElement(_dataType); }

//////////////////////////////////////////////////////////////////////////
sd::LongType NDArray::ews() const {
  if (this->isEmpty() || this->rankOf() == 0) return 1;

  return shape::elementWiseStride(_shapeInfo);
}

//////////////////////////////////////////////////////////////////////////
bool NDArray::nonNull() const {
  if (isEmpty()) return true;

  if (!Environment::getInstance().isCPU())
    return getDataBuffer()->special() != nullptr && specialShapeInfo() != nullptr;

  return getDataBuffer()->primary() != nullptr && shapeInfo() != nullptr;
}

//////////////////////////////////////////////////////////////////////////
bool NDArray::isMatrix() const {
  if (isEmpty()) return false;

  return 0 != shape::isMatrix(this->_shapeInfo);
}

//////////////////////////////////////////////////////////////////////////
bool NDArray::isVector() const {
  if (isEmpty()) return false;
  if (rankOf() == 1) return true;
  return !isScalar() && shape::isVector(this->_shapeInfo);
}

//////////////////////////////////////////////////////////////////////////
bool NDArray::isColumnVector() const {
  if (isEmpty()) return false;

  return !isScalar() && shape::isColumnVector(this->_shapeInfo);
}

//////////////////////////////////////////////////////////////////////////
bool NDArray::isRowVector() const {
  if (isEmpty()) return false;

  // 1D edge case
  if (shape::rank(this->_shapeInfo) == 1) return true;

  return !isScalar() && shape::isRowVector(this->_shapeInfo);
}

//////////////////////////////////////////////////////////////////////////
bool NDArray::isCommonVector(LongType &posOfNonUnityDim) const {
  return shape::isCommonVector(_shapeInfo, posOfNonUnityDim);
}

//////////////////////////////////////////////////////////////////////////
bool NDArray::isScalar() const { return 0 != shape::isScalar(this->_shapeInfo); }

//////////////////////////////////////////////////////////////////////////
sd::LongType SD_INLINE NDArray::memoryFootprint() {
  sd::LongType size = this->lengthOf() * this->sizeOfT();
  size += shape::shapeInfoByteLength(this->rankOf());
  return size;
}

//////////////////////////////////////////////////////////////////////////
// still the definition of inline function must be in header file
bool NDArray::isSameShape(const std::vector<sd::LongType> &shape) const {
  if (this->isScalar() && shape.size() == 1 && shape[0] == 0) return true;
  if (this->rankOf() != (int)shape.size()) return false;
  for (int e = 0; e < this->rankOf(); e++) {
    if (this->shapeOf()[e] != shape[e] && shape[e] != -1) return false;
  }
  return true;
}

//////////////////////////////////////////////////////////////////////////
bool NDArray::isSameShape(const NDArray *other) const {
  if (this->isEmpty() != other->isEmpty()) return false;

  return isSameShape(std::vector<sd::LongType>(other->_shapeInfo + 1, other->_shapeInfo + 1 + other->_shapeInfo[0]));
}

//////////////////////////////////////////////////////////////////////////
bool NDArray::isSameShape(const NDArray &other) const { return isSameShape(&other); }

//////////////////////////////////////////////////////////////////////////
bool NDArray::isSameShape(const std::initializer_list<sd::LongType> &other) const {
  return isSameShape(std::vector<sd::LongType>(other));
}

//////////////////////////////////////////////////////////////////////////
bool NDArray::areSameShapeAndType(const NDArray &other) const {
  if (rankOf() != other.rankOf() || _dataType != other._dataType) return false;

  for (int i = 0; i < rankOf(); ++i)
    if (sizeAt(i) != other.sizeAt(i)) return false;

  return true;
}

//////////////////////////////////////////////////////////////////////////
// returns true if these two NDArrays have same _shapeInfo
// still the definition of inline function must be in header file

bool NDArray::isSameShapeStrict(const NDArray &other) const {
  return shape::equalsStrict(_shapeInfo, other._shapeInfo);
}

//////////////////////////////////////////////////////////////////////////
bool NDArray::isEmpty() const {
  if (this->_shapeInfo == nullptr) return false;
  if(this->_shapeInfo[0] > SD_MAX_RANK || this->_shapeInfo[0] < 0)
    THROW_EXCEPTION("NDArray::isEmpty() - rank of array is out of range! Shape info could have been deallocated.");
  return ArrayOptions::arrayType(this->shapeInfo()) == ArrayType::EMPTY;
}

//////////////////////////////////////////////////////////////////////////
bool NDArray::operator==(const NDArray &other) const {
  if (!this->isSameShape(&other)) {
    return false;
  }

  return this->equalsTo(&other);
}

//////////////////////////////////////////////////////////////////////////
bool NDArray::operator!=(const NDArray &other) const {
  if (this->dataType() != other.dataType()) return true;

  if (!this->isSameShape(&other)) return true;

  return !this->equalsTo(&other);
}

//////////////////////////////////////////////////////////////////////////
DataType NDArray::dataType() const {
  return _dataType;
}


////////////////////////////////////////////////////////////////////////
template <typename T>
T &NDArray::r(const sd::LongType i) {
  auto inputDtype = DataTypeUtils::fromT<T>();
  if (inputDtype != _dataType) {
    sd_printf("Expected data type was %d but was %d\n", _dataType, inputDtype);
    THROW_EXCEPTION("NDArray::t(i): type of array is not equal to template type T!");
  }
  syncToHost();
  tickWriteHost();

  return *(reinterpret_cast<T *>(bufferWithOffset(getOffset(i))));
}

////////////////////////////////////////////////////////////////////////
template <typename T>
T &NDArray::r(const sd::LongType i, const sd::LongType j) {
  if (rankOf() != 2 || i >= sizeAt(0) || j >= sizeAt(1))
    THROW_EXCEPTION("NDArray::t(i,j): one of input indexes is out of array length or rank!=2 !");
  auto inputDtype = DataTypeUtils::fromT<T>();
  if (inputDtype != _dataType) {
    sd_printf("Expected data type was %d but was %d\n", _dataType, inputDtype);
    THROW_EXCEPTION("NDArray::t(i,j): type of array is not equal to template type T!");
  }
  syncToHost();
  tickWriteHost();

  return *(reinterpret_cast<T *>(bufferWithOffset(i * strideAt(0) + j * strideAt(1))));
}

template <typename T>
T &NDArray::r(const sd::LongType i, const sd::LongType j, const sd::LongType k) {
  if (rankOf() != 3 || i >= sizeAt(0) || j >= sizeAt(1) || k >= sizeAt(2))
    THROW_EXCEPTION("NDArray::t(i,j,k): one of input indexes is out of array length or rank!=3!");
  if (DataTypeUtils::fromT<T>() != _dataType)
    THROW_EXCEPTION("NDArray::t(i,j,k): type of array is not equal to template type T!");

  syncToHost();
  tickWriteHost();

  return *(reinterpret_cast<T *>(bufferWithOffset(i * strideAt(0) + j * strideAt(1) + k * strideAt(2))));
}

template <typename T>
T &NDArray::r(const sd::LongType i, const sd::LongType j, const sd::LongType k, const sd::LongType w) {
  if (rankOf() != 4 || i >= sizeAt(0) || j >= sizeAt(1) || k >= sizeAt(2) || w >= sizeAt(3))
    THROW_EXCEPTION("NDArray::t(i,j,k,w): one of input indexes is out of array length or rank!=4 !");
  if (DataTypeUtils::fromT<T>() != _dataType)
    THROW_EXCEPTION("NDArray::t(i,j,k,w): type of array is not equal to template type T!");

  syncToHost();
  tickWriteHost();

  return *(
      reinterpret_cast<T *>(bufferWithOffset(i * strideAt(0) + j * strideAt(1) + k * strideAt(2) + w * strideAt(3))));
}

////////////////////////////////////////////////////////////////////////
template <typename T>
T NDArray::t(const sd::LongType i) const {
  auto inputDtype = DataTypeUtils::fromT<T>();
  if (inputDtype != _dataType) {
    sd_printf("Expected data type was %d but was %d\n", _dataType, inputDtype);
    THROW_EXCEPTION("NDArray::t(i): type of array is not equal to template type T!");
  }

  syncToHost();

  return *(reinterpret_cast<const T *>(bufferWithOffset(getOffset(i))));
}

////////////////////////////////////////////////////////////////////////
template <typename T>
T NDArray::t(const sd::LongType i, const sd::LongType j) const {
  if (rankOf() != 2 || i >= sizeAt(0) || j >= sizeAt(1))
    THROW_EXCEPTION("NDArray::t(i,j): one of input indexes is out of array length or rank!=2 !");
  auto inputDtype = DataTypeUtils::fromT<T>();
  if (inputDtype != _dataType) {
    sd_printf("Expected data type was %d but was %d\n", _dataType, inputDtype);
    THROW_EXCEPTION("NDArray::t(i,j): type of array is not equal to template type T!");
  }
  syncToHost();

  return *(reinterpret_cast<const T *>(bufferWithOffset(i * strideAt(0) + j * strideAt(1))));
}

////////////////////////////////////////////////////////////////////////
template <typename T>
T NDArray::t(const sd::LongType i, const sd::LongType j, const sd::LongType k) const {
  if (rankOf() != 3 || i >= sizeAt(0) || j >= sizeAt(1) || k >= sizeAt(2))
    THROW_EXCEPTION("NDArray::t(i,j,k): one of input indexes is out of array length or rank!=3!");
  auto inputDtype = DataTypeUtils::fromT<T>();
  if (inputDtype != _dataType) {
    sd_printf("Expected data type was %d but was %d\n", _dataType, inputDtype);
    THROW_EXCEPTION("NDArray::t(i,j,k): type of array is not equal to template type T!");
  }
  syncToHost();

  return *(reinterpret_cast<const T *>(bufferWithOffset(i * strideAt(0) + j * strideAt(1) + k * strideAt(2))));
}

////////////////////////////////////////////////////////////////////////
template <typename T>
T NDArray::t(const sd::LongType i, const sd::LongType j, const sd::LongType k, const sd::LongType w) const {
  if (rankOf() != 4 || i >= sizeAt(0) || j >= sizeAt(1) || k >= sizeAt(2) || w >= sizeAt(3))
    THROW_EXCEPTION("NDArray::t(i,j,k,w): one of input indexes is out of array length or rank!=4!");
  auto inputDtype = DataTypeUtils::fromT<T>();
  if (inputDtype != _dataType) {
    sd_printf("Expected data type was %d but was %d\n", _dataType, inputDtype);
    THROW_EXCEPTION("NDArray::t(i,j,k,w): type of array is not equal to template type T!");
  }
  syncToHost();

  return *(reinterpret_cast<const T *>(
      bufferWithOffset(i * strideAt(0) + j * strideAt(1) + k * strideAt(2) + w * strideAt(3))));
}

#ifndef __JAVACPP_HACK__
////////////////////////////////////////////////////////////////////////
std::shared_ptr<DataBuffer> NDArray::getDataBuffer() const { return _buffer; }

////////////////////////////////////////////////////////////////////////
std::shared_ptr<DataBuffer> NDArray::dataBuffer() { return _buffer; }
#endif

////////////////////////////////////////////////////////////////////////
//note this is meant to be used with primary() (host side/cpu) use specialBuffer() for device side buffers
const void *NDArray::buffer() const {
  return _buffer != nullptr && _buffer->primary() != nullptr ? static_cast<int8_t *>(_buffer->primary()) + (_offset * sizeOfT()) : nullptr;
}

//////////////////////////////////////////////////////////////////////////
//note this is meant to be used with primary() (host side/cpu) use specialBuffer() for device side buffers
void *NDArray::buffer() {
  return _buffer != nullptr && _buffer->primary() != nullptr ? static_cast<int8_t *>(_buffer->primary()) + (_offset * sizeOfT()) : nullptr;
}

//////////////////////////////////////////////////////////////////////////
const sd::LongType *NDArray::shapeInfo() const { return _shapeInfo; }

ConstantShapeBuffer * NDArray::shapeInfoConstBuffer()   { return _shapeInfoBuffer; }

DataBuffer NDArray::shapeInfoDataBuffer()   {
  auto primary = _shapeInfoBuffer->primary();
  auto voidPointer = const_cast<sd::LongType *>(primary);
  auto void2 = reinterpret_cast<void *>(voidPointer);
  DataBuffer ret(void2,sd::DataType::INT64,shape::shapeInfoByteLength(_shapeInfo[0]));
  return ret;

}


////////////////////////////////////////////////////////////////////////
const sd::LongType *NDArray::specialShapeInfo() const {
  if (_shapeInfoD == nullptr) return _shapeInfo;
  // FIXME: this should be fixed once CUDA backend added
  return _shapeInfoD;
}

////////////////////////////////////////////////////////////////////////
sd::LongType NDArray::bufferOffset() const { return _offset; }

////////////////////////////////////////////////////////////////////////
bool NDArray::hasPaddedBuffer() const { return ArrayOptions::hasPaddedBuffer(_shapeInfo); }

#if defined(__CUDACC__)
// for CUDA we need stil stuff inline
#include <array/NDArrayLambda.hXX>
#endif

}  // namespace sd

#endif<|MERGE_RESOLUTION|>--- conflicted
+++ resolved
@@ -52,14 +52,7 @@
 #include <iostream>
 namespace sd {
 
-#ifndef __JAVACPP_HACK__
-//used in google test for printing
-<<<<<<< HEAD
-=======
-SD_LIB_EXPORT std::ostream& operator<<(std::ostream &os,  const NDArray& arr);
-#endif
-
->>>>>>> 49c978a7
+
 
 template <typename T, typename = typename std::enable_if<DataTypeUtils::scalarTypesForNDarray<T>::value>::type>
 SD_LIB_EXPORT NDArray operator+(const NDArray &arr, const T &scalar);
