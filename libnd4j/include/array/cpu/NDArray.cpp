--- conflicted
+++ resolved
@@ -96,10 +96,6 @@
       const auto zOffset = shape::getOffset(target.shapeInfo(), coords);
       sd::LongType row = coords[0];
       sd::LongType col = coords[1];
-<<<<<<< HEAD
-      // if( (row + upper < col) || (row + lower > col) )
-=======
->>>>>>> b67072c5
       if (direction == 'l' && row + lower > col || direction == 'u' && row + upper < col) {
         z[zOffset] = value;
       }
