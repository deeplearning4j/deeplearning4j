/*
 *  ******************************************************************************
 *  *
 *  *
 *  * This program and the accompanying materials are made available under the
 *  * terms of the Apache License, Version 2.0 which is available at
 *  * https://www.apache.org/licenses/LICENSE-2.0.
 *  *
 *  * See the NOTICE file distributed with this work for additional
 *  * information regarding copyright ownership.
 *  * Unless required by applicable law or agreed to in writing, software
 *  * distributed under the License is distributed on an "AS IS" BASIS, WITHOUT
 *  * WARRANTIES OR CONDITIONS OF ANY KIND, either express or implied. See the
 *  * License for the specific language governing permissions and limitations
 *  * under the License.
 *  *
 *  * SPDX-License-Identifier: Apache-2.0
 *  *****************************************************************************
 */

// $NDArray.hpp - architech-independent implementations (both cuda and cpu).
//
#ifndef __NDARRAY__HPP__
#define __NDARRAY__HPP__
#include <array/ShapeDescriptor.h>
#include <helpers/ConstantShapeHelper.h>
#include <helpers/ConstantTadHelper.h>
#include <helpers/PointersManager.h>
#include <loops/BroadcastPairwiseConverter.h>
#include <array/NDArrayFactory.h>
#include <exceptions/allocation_exception.h>
#include <exceptions/datatype_exception.h>
#include <helpers/MmulHelper.h>
#include <helpers/threshold.h>
#include <indexing/IndicesList.h>
#include <legacy/NativeOpExecutioner.h>
#include <loops/broadcasting.h>
#include <loops/pairwise_transform.h>
#include <loops/transform_same.h>
#include <memory/MemoryRegistrator.h>
#include <memory/Workspace.h>

namespace sd {

template <>
SD_LIB_EXPORT utf8string NDArray::e(const sd::LongType i) const;
template <>
SD_LIB_EXPORT std::string NDArray::e(const sd::LongType i) const;
template <>
SD_LIB_EXPORT std::u16string NDArray::e(const sd::LongType i) const;
template <>
SD_LIB_EXPORT std::u32string NDArray::e(const sd::LongType i) const;


SD_INLINE void prepareUse(const std::vector<const NDArray *> &writeList, const std::vector<const NDArray *> &readList,
                          bool synchronizeWritables = false) {
#if defined(HAVE_VEDA)
  NDArray::preparePrimaryUse(writeList, readList, synchronizeWritables);
#else
  NDArray::prepareSpecialUse(writeList, readList, synchronizeWritables);
#endif
}

SD_INLINE void registerUse(const std::vector<const NDArray *> &writeList,
                           const std::vector<const NDArray *> &readList) {
#if defined(HAVE_VEDA)
  NDArray::registerPrimaryUse(writeList, readList);
#else
  NDArray::registerSpecialUse(writeList, readList);
#endif
}

////////////////////////////////////////////////////////////////////////
// copy constructor
NDArray::NDArray(const NDArray &other) {
  _context = other._context;
  _offset = 0;
  setShapeInfo(other.shapeInfo());

  if (!isEmpty() && other.lengthOf() > 0) {
    _buffer = other._buffer;
    this->assign(&other);
  } else {
    _buffer = std::make_shared<DataBuffer>();
  }
}

////////////////////////////////////////////////////////////////////////
NDArray::NDArray(const char order, const std::vector<sd::LongType> &shape, sd::DataType dtype,
                 sd::LaunchContext *context) {
  if ((int)shape.size() > SD_MAX_RANK) THROW_EXCEPTION("Rank of NDArray can't exceed 32");

  _context = context;
  _isAttached = _context->getWorkspace() != nullptr;
  _offset = 0;

  if (shape.empty()) {
    auto desc = ShapeDescriptor::emptyDescriptor(dtype);
    setShapeInfo(desc);
    delete desc;
  } else {
    auto desc = new ShapeDescriptor(dtype, order, shape);
    auto desc2 = ConstantShapeHelper::getInstance().bufferForShapeInfo(desc);
    setShapeInfo(desc2);
    delete desc;
  }

  _buffer =
      std::make_shared<DataBuffer>(lengthOf() * DataTypeUtils::sizeOf(dtype), dtype, getContext()->getWorkspace());
  _buffer->setToZeroBuffers();
}

////////////////////////////////////////////////////////////////////////
NDArray::NDArray(const char order, const std::vector<sd::LongType> &shape, const std::vector<double> &data,
                 sd::DataType dtype, sd::LaunchContext *context) {
  if (shape.size() > SD_MAX_RANK) THROW_EXCEPTION("Rank of NDArray can't exceed 32");

  _context = context;
  _offset = 0;

  if (shape.size() == 0) {
    if (data.size() == 0) {
      auto desc = ShapeDescriptor::emptyDescriptor(dtype);
      setShapeInfo(desc);
      delete desc;
    } else {
      auto desc = ShapeDescriptor::scalarDescriptor(dtype);
      setShapeInfo(desc);
      delete desc;
    }
  } else {
    auto desc = new ShapeDescriptor(dtype, order, shape);
    setShapeInfo(desc);
    delete desc;
  }

  if (lengthOf() != data.size()) {
    sd_printf("NDArray constructor: data size [%i] doesn't match shape length [%i]\n", data.size(), lengthOf());
    THROW_EXCEPTION("Data size doesn't match shape");
  }

  _buffer = std::make_shared<DataBuffer>(lengthOf() * DataTypeUtils::sizeOf(dtype), dtype, getContext()->getWorkspace(),
                                         true);

  for (sd::LongType i = 0; i < lengthOf(); ++i) {
    BUILD_SINGLE_PARTIAL_SELECTOR(
        dtype, templatedDoubleAssign<, double>(buffer(), i, reinterpret_cast<const void *>(data.data()), i),
        SD_COMMON_TYPES_ALL);
  }
  tickWriteHost();
  syncToDevice();
}

////////////////////////////////////////////////////////////////////////
NDArray::NDArray(const NDArray *other, const bool copyStrides, sd::LaunchContext *context) {
  _context = context;
  _offset = 0;
  _isAttached = getContext()->getWorkspace() != nullptr;

  if (copyStrides) {
    auto desc = new ShapeDescriptor(other->_shapeInfo);
    auto desc2 = ConstantShapeHelper::getInstance().bufferForShapeInfo(desc);
    setShapeInfo(desc2);
    delete desc;
  } else {
    auto newDesc = new ShapeDescriptor(other->dataType(), other->ordering(), other->shapeOf(), other->rankOf());
    auto constDesc = ConstantShapeHelper::getInstance().bufferForShapeInfo(newDesc);
    setShapeInfo(constDesc);
    delete newDesc;
  }
  if (!isEmpty())
    _buffer = std::make_shared<DataBuffer>(lengthOf() * sizeOfT(), dataType(), getContext()->getWorkspace());
}

////////////////////////////////////////////////////////////////////////
NDArray::NDArray(void *buffer, const char order, const std::vector<sd::LongType> &shape, sd::DataType dtype,
                 sd::LaunchContext *context, const bool isBuffAlloc) {
  if ((int)shape.size() > SD_MAX_RANK) THROW_EXCEPTION("Rank of NDArray can't exceed 32");

  _context = context;
  _offset = 0;
  _isAttached = getContext()->getWorkspace() != nullptr;
  auto desc = new ShapeDescriptor(dtype, order, shape);
  setShapeInfo(desc);
  delete desc;
  _buffer = std::make_shared<DataBuffer>(buffer, lengthOf() * sizeOfT(), dataType(), isBuffAlloc,
                                         getContext()->getWorkspace());
}

NDArray::NDArray(void *buffer, const char order, const std::vector<sd::LongType> &shape, sd::DataType dtype,
                 sd::LaunchContext *context, const bool isBuffAlloc, const bool isView, sd::LongType offset) {
  if ((int)shape.size() > SD_MAX_RANK) THROW_EXCEPTION("Rank of NDArray can't exceed 32");

  _context = context;
  _offset = offset;
  _isAttached = getContext()->getWorkspace() != nullptr;
  _isView = isView;
  auto desc = new ShapeDescriptor(dtype, order, shape);
  auto constDesc = ConstantShapeHelper::getInstance().bufferForShapeInfo(desc);
  setShapeInfo(constDesc);
  delete desc;
  _buffer = std::make_shared<DataBuffer>(buffer, lengthOf() * sizeOfT(), dataType(), isBuffAlloc,
                                         getContext()->getWorkspace());
}

////////////////////////////////////////////////////////////////////////
// creates new NDArray using shape information from "shapeInfo" array, set all elements in new array to be zeros
NDArray::NDArray(const sd::LongType *shapeInfo, const sd::DataType dtype, const bool copyStrides,
                 sd::LaunchContext *context, const bool nullify) {
  if (shapeInfo == nullptr) THROW_EXCEPTION("NDArray constructor: can't be initalized without shapeinfo");

  if ((int)shapeInfo[0] > SD_MAX_RANK) THROW_EXCEPTION("Rank of NDArray can't exceed 32");

  _context = context;
  _offset = 0;

  if (copyStrides) {
    auto desc = new ShapeDescriptor(shapeInfo, dtype);
    auto constDesc = ConstantShapeHelper::getInstance().bufferForShapeInfo(desc);
    setShapeInfo(constDesc);
    delete desc;
  } else {
    auto desc = new ShapeDescriptor(dtype, shape::order(shapeInfo), shape::shapeOf(shapeInfo), shape::rank(shapeInfo));
    auto constDesc = ConstantShapeHelper::getInstance().bufferForShapeInfo(desc);
    setShapeInfo(constDesc);
    delete desc;
  }
  if (!isEmpty()) {
    _buffer = std::make_shared<DataBuffer>(lengthOf() * sizeOfT(), dtype, getContext()->getWorkspace());

    if (nullify) _buffer->setToZeroBuffers();
  }
}

////////////////////////////////////////////////////////////////////////
// scalar constructor
NDArray::NDArray(sd::DataType dtype, sd::LaunchContext *context, const bool isScalar) {
  _context = context;
  _offset = 0;
  _isAttached = getContext()->getWorkspace() != nullptr;

  if (isScalar) {
    auto desc = ShapeDescriptor::scalarDescriptor(dtype);
    auto constDesc = ConstantShapeHelper::getInstance().bufferForShapeInfo(desc);
    setShapeInfo(constDesc);
    delete desc;
    _buffer = std::make_shared<DataBuffer>(sizeOfT(), dtype, getContext()->getWorkspace());
    _buffer->setToZeroBuffers();
  } else
    setShapeInfo(ConstantShapeHelper::getInstance().emptyShapeInfo(dtype));
}

//////////////////////////////////////////////////////////////////////////
// move constructor
NDArray::NDArray(NDArray &&other) noexcept {
  _isView = other._isView;
  _buffer = other._buffer;
  _shapeInfoBuffer = other._shapeInfoBuffer;
  _shapeInfo = other._shapeInfo;
  _shapeInfoD = other._shapeInfoD;
  _context = other._context;
  _dataType = other._dataType;
  _length = other._length;
  _offset = other._offset;

  other._buffer = std::make_shared<DataBuffer>();
  other._shapeInfo = other._shapeInfoD = nullptr;
  other._length = 0;
}

////////////////////////////////////////////////////////////////////////
// constructor, create empty array at given workspace
NDArray::NDArray(sd::LaunchContext *context) {
  _buffer = std::make_shared<DataBuffer>();
  _shapeInfoBuffer = nullptr;
  _shapeInfo = nullptr;
  _shapeInfoD = nullptr;
  _offset = 0;
  _context = context;
  _length = 0;
}

////////////////////////////////////////////////////////////////////////
// creates new NDArray using shape information from "shapeInfo" array, set all elements in new array to be zeros, set
// dtype as array type
NDArray::NDArray(const sd::LongType *shapeInfo, const bool copyStrides, sd::LaunchContext *context, const bool nullify)
    : NDArray(shapeInfo, ArrayOptions::dataType(shapeInfo), copyStrides, context) {}

#ifndef __JAVACPP_HACK__

NDArray::NDArray(std::shared_ptr<DataBuffer> buffer, const char order, const std::vector<sd::LongType> &shape,
                 sd::DataType dtype, sd::LaunchContext *context, const bool isBuffAlloc, const bool isView,
                 sd::LongType offset) {
  if ((int)shape.size() > SD_MAX_RANK) THROW_EXCEPTION("Rank of NDArray can't exceed 32");

  _context = context;
  _offset = offset;
  _isAttached = getContext()->getWorkspace() != nullptr;
  _isView = isView;
  auto desc = new ShapeDescriptor(dtype, order, shape);
  setShapeInfo(desc);
  delete desc;
  _buffer = buffer;
}

////////////////////////////////////////////////////////////////////////

NDArray::NDArray(std::shared_ptr<DataBuffer> buffer, sd::LongType *shapeInfo, sd::LaunchContext *context,
                 const sd::LongType offset) {
  _context = context;
  _offset = offset;
  setShapeInfo(shapeInfo);
  _buffer = buffer;

  if(buffer != nullptr)
    _isView = offset > 0 || _length * DataTypeUtils::sizeOf(_dataType) < buffer->getLenInBytes();
  else {
    _isView = false;
    _length = 0;
  }
}

NDArray::NDArray(std::shared_ptr<DataBuffer> buffer, ShapeDescriptor *descriptor, sd::LaunchContext *context,
                 const sd::LongType offset) {
  _context = context;
  _offset = offset;
  setShapeInfo(ConstantShapeHelper::getInstance().bufferForShapeInfo(descriptor));
  _buffer = buffer;
  _dataType = descriptor->dataType();
  _length = descriptor->arrLength();
  if(buffer != nullptr)
    _isView = offset > 0 || _length * DataTypeUtils::sizeOf(_dataType) < buffer->getLenInBytes();
  else {
    _isView = false;
    _length = 0;
  }
}

#endif

NDArray::NDArray(void *buffer, sd::LongType *shapeInfo, sd::LaunchContext *context, const bool isBuffAlloc)
    : NDArray::NDArray(buffer, const_cast<const sd::LongType *>(shapeInfo), context, isBuffAlloc) {}

////////////////////////////////////////////////////////////////////////
// do not allocate memory, memory for array is passed from outside
NDArray::NDArray(void *buffer, const sd::LongType *shapeInfo, sd::LaunchContext *context, const bool isBuffAlloc) {
  if (shapeInfo == nullptr) THROW_EXCEPTION("NDArray constructor: can't be initialized without shapeinfo !");

  if ((int)shapeInfo[0] > SD_MAX_RANK) THROW_EXCEPTION("NDArray constructor: rank of NDArray can't exceed 32 !");

  _context = context;
  _isAttached = getContext()->getWorkspace() != nullptr;
  _offset = 0;
  auto descriptor = new ShapeDescriptor(shapeInfo);
  setShapeInfo(descriptor);
  delete descriptor;

  if (this->isEmpty()) {
    tickReadDevice();
    tickReadHost();
  } else {
    _buffer = std::make_shared<DataBuffer>(buffer, lengthOf() * sizeOfT(), dataType(), isBuffAlloc,
                                           getContext()->getWorkspace());
  }
}

////////////////////////////////////////////////////////////////////////
// do not allocate memory, memory for array is passed from outside
// we suppose the content of both (device and host) buffers is identical
NDArray::NDArray(void *buffer, void *bufferD, const sd::LongType *shapeInfo, sd::LaunchContext *context,
                 const bool isBuffAlloc, const bool isBuffDAlloc) {
  if (shapeInfo == nullptr) THROW_EXCEPTION("NDArray constructor cuda: can't be initialized without shapeinfo");

  sd::LongType rank = shapeInfo[0];
  if (rank > SD_MAX_RANK || rank < 0) THROW_EXCEPTION("NDArray constructor: rank of NDArray can't exceed 32");

  _context = context;
  _offset = 0;
  _length = shape::length(shapeInfo);
  _dataType = ArrayOptions::dataType(shapeInfo);
  auto descriptor = new ShapeDescriptor(shapeInfo);
  setShapeInfo(descriptor);
  delete descriptor;
  //note we used to check for the primary host side buffer here as well. we don't anymore because
  //device side backends may only use the device side buffer and not allocate the host side immediately to save memory
  DataBuffer dataBuffer1(buffer,bufferD, lengthOf() * sizeOfT(), dataType(), isBuffAlloc, isBuffDAlloc,
                         getContext()->getWorkspace());
  _buffer = std::make_shared<DataBuffer>(dataBuffer1);


}
//////////////////////////////////////////////////////////////////////////
NDArray::NDArray(std::shared_ptr<DataBuffer> buffer, const char order, const std::vector<sd::LongType> &shape,
                 sd::LaunchContext *context) {
  if (shape.empty()) {
    THROW_EXCEPTION("NDArray constructor: input shape is empty !");
  }
  if ((int)shape.size() > SD_MAX_RANK) THROW_EXCEPTION("NDArray constructor: rank of NDArray can't exceed 32");

  _context = context;
  _offset = 0;

  auto desc = new ShapeDescriptor(buffer->getDataType(), order, shape);
  setShapeInfo(ConstantShapeHelper::getInstance().bufferForShapeInfo(desc));
  delete desc;
  _buffer = buffer;

  _isView = _length * DataTypeUtils::sizeOf(_dataType) < buffer->getLenInBytes();
}
/////////////////////////////////////////////////////////////////////////
// u16 string constructors
NDArray::NDArray(const std::u16string &u16string, sd::DataType dtype, sd::LaunchContext *context) {
  if (!DataTypeUtils::isS(dtype)) {
    THROW_EXCEPTION("NDArray::NDArray: invalid DataType, only string dataTypes have to be used");
  }

  if (!unicode::isStringValidU16(u16string.data(), u16string.data() + u16string.size())) {
    THROW_EXCEPTION("NDArray::NDArray: invalid character in input string");
  }

  // one word that is why used 1
  sd::LongType headerLength = ShapeUtils::stringBufferHeaderRequirements(1);

  sd::LongType dataLength = [&] {
    if (dtype == DataType::UTF16) {
      return static_cast<sd::LongType>(u16string.size() * sizeof(uint16_t));
    }
    if (dtype == DataType::UTF32) {
      return unicode::offsetUtf16StringInUtf32(u16string.data(), u16string.size());
    }
    return unicode::offsetUtf16StringInUtf8(u16string.data(), u16string.size());
  }();

  sd::LongType offsets[2] = {0, dataLength};

  _buffer = std::make_shared<DataBuffer>(headerLength + dataLength, dtype, context->getWorkspace(), true);

  _context = context;
  _isAttached = getContext()->getWorkspace() != nullptr;
  _offset = 0;
  auto desc = ShapeDescriptor::scalarDescriptor(dtype);
  setShapeInfo(desc);
  delete desc;
  memcpy(bufferAsT<int8_t>(), &offsets[0], 2 * sizeof(sd::LongType));

  auto data = reinterpret_cast<int8_t *>(bufferAsT<int8_t>() + headerLength);
  if (dtype == DataType::UTF8) {
    unicode::utf16to8(u16string.data(), data, u16string.size());
  } else if (dtype == DataType::UTF16) {
    memcpy(data, u16string.data(), dataLength);
  } else {
    unicode::utf16to32(u16string.data(), data, u16string.size());
  }

  tickWriteHost();
  syncToDevice();
}

/////////////////////////////////////////////////////////////////////////
// u32 string constructors
NDArray::NDArray(const std::u32string &u32string, sd::DataType dtype, sd::LaunchContext *context) {
  if (!DataTypeUtils::isS(dtype)) {
    THROW_EXCEPTION("NDArray::NDArray: invalid DataType, only string dataTypes have to be used");
  }

  if (!unicode::isStringValidU32(u32string.data(), u32string.data() + u32string.size())) {
    THROW_EXCEPTION("NDArray::NDArray: invalid character in input string");
  }
  // one word that is why used 1
  sd::LongType headerLength = ShapeUtils::stringBufferHeaderRequirements(1);

  sd::LongType dataLength = [&] {
    if (dtype == DataType::UTF16) {
      return unicode::offsetUtf32StringInUtf16(u32string.data(), u32string.size());
    }
    if (dtype == DataType::UTF32) {
      return static_cast<sd::LongType>(sizeof(uint32_t) * u32string.size());
    }
    return unicode::offsetUtf32StringInUtf8(u32string.data(), u32string.size());
  }();

  sd::LongType offsets[2] = {0, dataLength};

  _buffer = std::make_shared<DataBuffer>(headerLength + dataLength, dtype, context->getWorkspace(), true);

  _context = context;
  _isAttached = getContext()->getWorkspace() != nullptr;
  _offset = 0;
  auto desc = ShapeDescriptor::scalarDescriptor(dtype);
  setShapeInfo(desc);
  delete desc;
  memcpy(bufferAsT<int8_t>(), &offsets[0], 2 * sizeof(sd::LongType));

  auto data = reinterpret_cast<int8_t *>(bufferAsT<int8_t>() + headerLength);
  if (dtype == DataType::UTF8) {
    unicode::utf32to8(u32string.data(), data, u32string.size());
  } else if (dtype == DataType::UTF16) {
    unicode::utf32to16(u32string.data(), data, u32string.size());
  } else {
    memcpy(data, u32string.data(), u32string.size() * sizeof(uint32_t));
  }

  tickWriteHost();
  syncToDevice();
}

/////////////////////////////////////////////////////////////////////////
// u8 string constructors
NDArray::NDArray(const std::string &str, sd::DataType dtype, sd::LaunchContext *context) {
  if (!DataTypeUtils::isS(dtype)) {
    THROW_EXCEPTION("NDArray::NDArray: invalid DataType, only string dataTypes have to be used");
  }

  if (!unicode::isStringValidU8(str.data(), str.data() + str.size())) {
    THROW_EXCEPTION("NDArray::NDArray: invalid character in input string");
  }

  // one word that is why used 1
  auto headerLength = ShapeUtils::stringBufferHeaderRequirements(1);

  sd::LongType dataLength = [&] {
    if (dtype == DataType::UTF16) {
      return unicode::offsetUtf8StringInUtf16(str.data(), str.size());
    }
    if (dtype == DataType::UTF32) {
      return unicode::offsetUtf8StringInUtf32(str.data(), str.size());
    }
    return static_cast<sd::LongType>(str.size());
  }();

  sd::LongType offsets[2] = {0, dataLength};

  _buffer = std::make_shared<DataBuffer>(headerLength + dataLength, dtype, context->getWorkspace(), true);

  _context = context;
  _isAttached = getContext()->getWorkspace() != nullptr;
  _offset = 0;
  auto desc = ShapeDescriptor::scalarDescriptor(dtype);
  setShapeInfo(desc);
  delete desc;
  memcpy(bufferAsT<int8_t>(), &offsets[0], 2 * sizeof(sd::LongType));

  auto data = reinterpret_cast<int8_t *>(bufferAsT<int8_t>() + headerLength);

  if (dtype == DataType::UTF8) {
    memcpy(data, str.data(), str.size());
  } else if (dtype == DataType::UTF16) {
    unicode::utf8to16(str.data(), data, str.size());
  } else {
    unicode::utf8to32(str.data(), data, str.size());
  }

  tickWriteHost();
  syncToDevice();
}
/////////////////////////////////////////////////////////////////////////
// constructors for vector of  strings
NDArray::NDArray(const std::vector<sd::LongType> &shape, const std::vector<const char *> &string,
                 const sd::DataType dataType, sd::LaunchContext *context) {
  if (!DataTypeUtils::isS(dataType)) {
    std::string errorMessage;
    errorMessage += "NDArray::NDArray: invalid DataType, only string dataTypes have to be used";
    errorMessage += "Provided data type: " + DataTypeUtils::asString(dataType);
    THROW_EXCEPTION(errorMessage.c_str());
  }
  if (shape::prodLong(shape.data(), shape.size()) != string.size()) {
    std::string errorMessage;
    errorMessage += "NDArray::NDArray: Number of strings should match length of array. ";
    errorMessage += "Number of strings: " + std::to_string(string.size()) + ", ";
    errorMessage += "length of array: " + std::to_string(shape::prodLong(shape.data(), shape.size()));
    THROW_EXCEPTION(errorMessage.c_str());
  }
  for (const auto &str : string) {
    if (!unicode::isStringValidU8(str, str + std::char_traits<char>::length(str))) {
      std::string errorMessage;
      errorMessage += "NDArray::NDArray: invalid character in input string: ";
      errorMessage += str;
      THROW_EXCEPTION(errorMessage.c_str());
    }
  }

  sd::LongType headerLength = ShapeUtils::stringBufferHeaderRequirements(string.size());

  std::vector<sd::LongType> offsets(string.size() + 1);
  sd::LongType dataLength = 0;
  for (int e = 0; e < string.size(); e++) {
    offsets[e] = dataLength;
    dataLength += [&] {
      if (dataType == DataType::UTF16)
        return unicode::offsetUtf8StringInUtf16(string[e], std::char_traits<char>::length(string[e]));
      if (dataType == DataType::UTF32)
        return unicode::offsetUtf8StringInUtf32(string[e], std::char_traits<char>::length(string[e]));
      return static_cast<sd::LongType>(std::char_traits<char>::length(string[e]));
    }();
  }
  offsets[string.size()] = dataLength;

  _buffer = std::make_shared<DataBuffer>(headerLength + dataLength, dataType, context->getWorkspace(), true);

  _context = context;
  _offset = 0;

  auto desc = new ShapeDescriptor(dataType, 'c', shape);
  setShapeInfo(desc);
  delete desc;
  _isView = false;

  setAttached(context->getWorkspace() != nullptr);

  memcpy(bufferAsT<int8_t>(), offsets.data(), offsets.size() * sizeof(sd::LongType));

  auto data = reinterpret_cast<int8_t *>(bufferAsT<int8_t>() + headerLength);

  auto func = PRAGMA_THREADS_FOR {
    for (auto e = start; e < stop; e++) {
      auto cdata = data + offsets[e];
      if (dataType == DataType::UTF16) {
        unicode::utf8to16(string[e], cdata, std::char_traits<char>::length(string[e]));
      } else if (dataType == DataType::UTF32) {
        unicode::utf8to32(string[e], cdata, std::char_traits<char>::length(string[e]));
      } else {
        memcpy(cdata, string[e], std::char_traits<char>::length(string[e]));
      }
    }
  };

  samediff::Threads::parallel_for(func, 0, lengthOf(), 1);

  tickWriteHost();
  syncToDevice();
}
/////////////////////////////////////////////////////////////////////////
NDArray::NDArray(const std::vector<sd::LongType> &shape, const std::vector<std::string> &string,
                 const sd::DataType dataType, sd::LaunchContext *context) {
  if (!DataTypeUtils::isS(dataType))
    THROW_EXCEPTION("NDArray::NDArray: invalid DataType, only string dataTypes have to be used");

  if (shape::prodLong(shape.data(), shape.size()) != string.size())
    THROW_EXCEPTION("NDArray::NDArray: Number of strings should match length of array");

  for (const auto &str : string) {
    if (!unicode::isStringValidU8(str.data(), str.data() + str.size())) {
      THROW_EXCEPTION("NDArray::NDArray: invalid character in input string");
    }
  }

  sd::LongType headerLength = ShapeUtils::stringBufferHeaderRequirements(string.size());
  std::vector<sd::LongType> offsets(string.size() + 1);
  sd::LongType dataLength = 0;
  for (sd::LongType e = 0; e < string.size(); e++) {
    offsets[e] = dataLength;
    dataLength += [&] {
      if (dataType == DataType::UTF16) return unicode::offsetUtf8StringInUtf16(string[e].data(), string[e].size());
      if (dataType == DataType::UTF32) return unicode::offsetUtf8StringInUtf32(string[e].data(), string[e].size());
      return static_cast<sd::LongType>(string[e].size());
    }();
  }

  offsets[string.size()] = dataLength;
  _buffer = std::make_shared<DataBuffer>(headerLength + dataLength, dataType, context->getWorkspace(), true);

  _context = context;
  _offset = 0;

  auto desc = new ShapeDescriptor(dataType, 'c', shape);
  setShapeInfo(desc);
  delete desc;
  _isView = false;

  setAttached(context->getWorkspace() != nullptr);

  memcpy(bufferAsT<int8_t>(), offsets.data(), offsets.size() * sizeof(sd::LongType));
  auto data = reinterpret_cast<int8_t *>(bufferAsT<int8_t>() + headerLength);
  auto func = PRAGMA_THREADS_FOR {
    for (auto e = start; e < stop; e++) {
      auto cdata = data + offsets[e];
      if (dataType == DataType::UTF16) {
        unicode::utf8to16(string[e].data(), cdata, string[e].size());
      } else if (dataType == DataType::UTF32) {
        unicode::utf8to32(string[e].data(), cdata, string[e].size());
      } else {
        memcpy(cdata, string[e].data(), string[e].size());
      }
    }
  };

  samediff::Threads::parallel_for(func, 0, lengthOf(), 1);
  tickWriteHost();
  syncToDevice();
}
/////////////////////////////////////////////////////////////////////////
NDArray::NDArray(const std::vector<sd::LongType> &shape, const std::vector<std::u16string> &string, sd::DataType dtype,
                 sd::LaunchContext *context) {
  if (!DataTypeUtils::isS(dtype))
    THROW_EXCEPTION("NDArray::NDArray: invalid DataType, only string dataTypes have to be used");

  if (shape::prodLong(shape.data(), shape.size()) != string.size())
    THROW_EXCEPTION("NDArray::NDArray: Number of strings should match length of array");

  for (const auto &str : string) {
    if (!unicode::isStringValidU16(str.data(), str.data() + str.size())) {
      THROW_EXCEPTION("NDArray::NDArray: invalid character in input string");
    }
  }

  sd::LongType headerLength = ShapeUtils::stringBufferHeaderRequirements(string.size());

  std::vector<sd::LongType> offsets(string.size() + 1);
  sd::LongType dataLength = 0;
  for (int e = 0; e < string.size(); e++) {
    offsets[e] = dataLength;
    dataLength += [&] {
      if (dtype == DataType::UTF16) return static_cast<sd::LongType>(sizeof(uint16_t) * string[e].size());
      if (dtype == DataType::UTF32) return unicode::offsetUtf16StringInUtf32(string[e].data(), string[e].size());
      return unicode::offsetUtf16StringInUtf8(string[e].data(), string[e].size());
    }();
  }
  offsets[string.size()] = dataLength;

  _buffer = std::make_shared<DataBuffer>(headerLength + dataLength, dtype, context->getWorkspace(), true);

  _context = context;
  _offset = 0;

  auto desc = new ShapeDescriptor(dtype, 'c', shape);
  setShapeInfo(desc);
  delete desc;
  _isView = false;

  setAttached(context->getWorkspace() != nullptr);

  memcpy(bufferAsT<int8_t>(), offsets.data(), offsets.size() * sizeof(sd::LongType));

  auto data = reinterpret_cast<int8_t *>(bufferAsT<int8_t>() + headerLength);

  auto func = PRAGMA_THREADS_FOR {
    for (auto e = start; e < stop; e++) {
      auto cdata = data + offsets[e];
      if (dtype == DataType::UTF16) {
        memcpy(cdata, string[e].data(), string[e].size() * sizeof(uint16_t));
      } else if (dtype == DataType::UTF32) {
        unicode::utf16to32(string[e].data(), cdata, string[e].size());
      } else {
        unicode::utf16to8(string[e].data(), cdata, string[e].size());
      }
    }
  };
  samediff::Threads::parallel_for(func, 0, lengthOf(), 1);

  tickWriteHost();
  syncToDevice();
}
/////////////////////////////////////////////////////////////////////////
NDArray::NDArray(const std::vector<sd::LongType> &shape, const std::vector<const char16_t *> &string,
                 sd::DataType dtype, sd::LaunchContext *context) {
  if (!DataTypeUtils::isS(dtype))
    THROW_EXCEPTION("NDArray::NDArray: invalid DataType, only string dataTypes have to be used");

  if (shape::prodLong(shape.data(), shape.size()) != string.size())
    THROW_EXCEPTION("NDArray::NDArray: Number of strings should match length of array");

  for (const auto &str : string) {
    if (!unicode::isStringValidU16(str, str + std::char_traits<char16_t>::length(str))) {
      THROW_EXCEPTION("NDArray::NDArray: invalid character in input string");
    }
  }

  sd::LongType headerLength = ShapeUtils::stringBufferHeaderRequirements(string.size());

  std::vector<sd::LongType> offsets(string.size() + 1);
  sd::LongType dataLength = 0;
  for (int e = 0; e < string.size(); e++) {
    offsets[e] = dataLength;
    dataLength += [&] {
      if (dtype == DataType::UTF16)
        return static_cast<sd::LongType>(sizeof(uint16_t) * std::char_traits<char16_t>::length(string[e]));
      if (dtype == DataType::UTF32)
        return unicode::offsetUtf16StringInUtf32(string[e], std::char_traits<char16_t>::length(string[e]));
      return unicode::offsetUtf16StringInUtf8(string[e], std::char_traits<char16_t>::length(string[e]));
    }();
  }
  offsets[string.size()] = dataLength;

  _buffer = std::make_shared<DataBuffer>(headerLength + dataLength, dtype, context->getWorkspace(), true);

  _context = context;
  _offset = 0;

  auto desc = new ShapeDescriptor(dtype, 'c', shape);
  setShapeInfo(desc);
  delete desc;
  _isView = false;

  setAttached(context->getWorkspace() != nullptr);

  memcpy(bufferAsT<int8_t>(), offsets.data(), offsets.size() * sizeof(sd::LongType));

  auto data = reinterpret_cast<int8_t *>(bufferAsT<int8_t>() + headerLength);

  auto func = PRAGMA_THREADS_FOR {
    for (auto e = start; e < stop; e++) {
      auto cdata = data + offsets[e];
      if (dtype == DataType::UTF16) {
        memcpy(cdata, string[e], std::char_traits<char16_t>::length(string[e]) * sizeof(uint16_t));
      } else if (dtype == DataType::UTF32) {
        unicode::utf16to32(string[e], cdata, std::char_traits<char16_t>::length(string[e]));
      } else {
        unicode::utf16to8(string[e], cdata, std::char_traits<char16_t>::length(string[e]));
      }
    }
  };
  samediff::Threads::parallel_for(func, 0, lengthOf(), 1);

  tickWriteHost();
  syncToDevice();
}
/////////////////////////////////////////////////////////////////////////
NDArray::NDArray(const std::vector<sd::LongType> &shape, const std::vector<std::u32string> &string, sd::DataType dtype,
                 sd::LaunchContext *context) {
  if (!DataTypeUtils::isS(dtype))
    THROW_EXCEPTION("NDArray::NDArray: invalid DataType, only string dataTypes have to be used");

  if (shape::prodLong(shape.data(), shape.size()) != string.size())
    THROW_EXCEPTION("NDArray::NDArray: Number of strings should match length of array");

  for (auto str : string) {
    if (!unicode::isStringValidU32(str.data(), str.data() + str.size())) {
      THROW_EXCEPTION("NDArray::NDArray: invalid character in input string");
    }
  }

  sd::LongType headerLength = ShapeUtils::stringBufferHeaderRequirements(string.size());

  std::vector<sd::LongType> offsets(string.size() + 1);

  sd::LongType dataLength = 0;
  for (int e = 0; e < string.size(); e++) {
    offsets[e] = dataLength;
    dataLength += [&] {
      if (dtype == DataType::UTF16) return unicode::offsetUtf32StringInUtf16(string[e].data(), string[e].size());
      if (dtype == DataType::UTF32) return static_cast<sd::LongType>(sizeof(uint32_t) * string[e].size());
      return unicode::offsetUtf32StringInUtf16(string[e].data(), string[e].size());
    }();
  }
  offsets[string.size()] = dataLength;

  _buffer = std::make_shared<DataBuffer>(headerLength + dataLength, dtype, context->getWorkspace(), true);

  _context = context;
  _offset = 0;
  auto desc = new ShapeDescriptor(dtype, 'c', shape);
  setShapeInfo(desc);
  delete desc;
  _isView = false;

  setAttached(context->getWorkspace() != nullptr);

  memcpy(bufferAsT<int8_t>(), offsets.data(), offsets.size() * sizeof(sd::LongType));

  auto data = reinterpret_cast<int8_t *>(bufferAsT<int8_t>() + headerLength);

  auto func = PRAGMA_THREADS_FOR {
    for (auto e = start; e < stop; e++) {
      auto cdata = data + offsets[e];
      if (dtype == DataType::UTF16) {
        unicode::utf32to16(string[e].data(), cdata, string[e].size());
      } else if (dtype == DataType::UTF32) {
        memcpy(cdata, string[e].data(), string[e].size() * sizeof(uint32_t));
      } else {
        unicode::utf32to8(string[e].data(), cdata, string[e].size());
      }
    }
  };
  samediff::Threads::parallel_for(func, 0, lengthOf(), 1);

  tickWriteHost();
  syncToDevice();
}
/////////////////////////////////////////////////////////////////////////
NDArray::NDArray(const std::vector<sd::LongType> &shape, const std::vector<const char32_t *> &string,
                 sd::DataType dtype, sd::LaunchContext *context) {
  if (!DataTypeUtils::isS(dtype)) THROW_EXCEPTION("NDArray::NDArray: invalid DataType used");

  if (shape::prodLong(shape.data(), shape.size()) != string.size())
    THROW_EXCEPTION("NDArray::NDArray: Number of strings should match length of array");

  for (const auto &str : string) {
    if (!unicode::isStringValidU32(str, str + std::char_traits<char32_t>::length(str))) {
      THROW_EXCEPTION("NDArray::NDArray: invalid character in input string");
    }
  }

  sd::LongType headerLength = ShapeUtils::stringBufferHeaderRequirements(string.size());

  std::vector<sd::LongType> offsets(string.size() + 1);

  sd::LongType dataLength = 0;
  for (int e = 0; e < string.size(); e++) {
    offsets[e] = dataLength;
    dataLength += [&] {
      if (dtype == DataType::UTF16)
        return unicode::offsetUtf32StringInUtf16(string[e], std::char_traits<char32_t>::length(string[e]));
      if (dtype == DataType::UTF32)
        return static_cast<sd::LongType>(sizeof(uint32_t) * std::char_traits<char32_t>::length(string[e]));
      return unicode::offsetUtf32StringInUtf16(string[e], std::char_traits<char32_t>::length(string[e]));
    }();
  }
  offsets[string.size()] = dataLength;

  _buffer = std::make_shared<DataBuffer>(headerLength + dataLength, dtype, context->getWorkspace(), true);

  _context = context;
  _offset = 0;

  auto desc = new ShapeDescriptor(dtype, 'c', shape);
  setShapeInfo(desc);
  delete desc;
  _isView = _length * DataTypeUtils::sizeOf(_dataType) < _buffer->getLenInBytes();

  setAttached(context->getWorkspace() != nullptr);

  memcpy(bufferAsT<int8_t>(), offsets.data(), offsets.size() * sizeof(sd::LongType));

  auto data = reinterpret_cast<int8_t *>(bufferAsT<int8_t>() + headerLength);

  auto func = PRAGMA_THREADS_FOR {
    for (auto e = start; e < stop; e++) {
      auto cdata = data + offsets[e];
      if (dtype == DataType::UTF16) {
        unicode::utf32to16(string[e], cdata, std::char_traits<char32_t>::length(string[e]));
      } else if (dtype == DataType::UTF32) {
        memcpy(cdata, string[e], std::char_traits<char32_t>::length(string[e]) * sizeof(uint32_t));
      } else {
        unicode::utf32to8(string[e], cdata, std::char_traits<char32_t>::length(string[e]));
      }
    }
  };
  samediff::Threads::parallel_for(func, 0, lengthOf(), 1);

  tickWriteHost();
  syncToDevice();
}



//google test print statement
static void printFormatted(std::ostream& os, const sd::NDArray& arr, sd::LongType depth, sd::LongType limit) {
  // adapted printFormatted function
  if (arr.rankOf() == 1) {
    os << "[ ";
    for (sd::LongType i = 0; i < arr.lengthOf(); ++i) {
      if (arr.isR())
        os << arr.e<float>(i) << ", ";
      else if (arr.isZ())
        os << arr.e<sd::LongType>(i) << ", ";
      else if (arr.isB())
        os << (arr.e<bool>(i) ? "true" : "false") << ", ";
      else if (arr.isS()) {
        os << "\"" << arr.e<std::string>(i) << "\", ";
      }
    }
    os << "]\n";
  } else if (arr.rankOf() == 2) {
    sd::LongType rows = arr.rows();
    sd::LongType cols = limit < 0  || limit >= arr.columns() ? arr.columns() : sd::math::sd_min<sd::LongType>(limit, cols);

    char *padding = new char[depth + 1];
    memset(padding, ' ', depth);
    padding[depth] = 0;
    os << "[";
    for (sd::LongType row = 0; row < rows; row++) {
      if (row && depth > 0) os << padding;
      os << "[";
      for (sd::LongType col = 0; col < cols; col++) {
        if (col > 0) os << ", ";
        if (arr.isR()) {
          os << arr.e<float>(row, col);
        } else if (arr.isZ()) {
          os << arr.e<sd::LongType>(row, col);
        } else if (arr.isB()) {
          os << (arr.e<bool>(row, col) ? "true" : "false");
        } else if (arr.isS()) {
          os << "\"" << arr.e<std::string>(row * cols + col) << "\"";
        }
      }
      if (row < rows - 1)
        os << "]\n";
      else
        os << "]";
    }
    os << "]";
    delete[] padding;
  } else {
    // assuming ShapeUtils and other required objects/methods are defined and available
    sd::LongType restCount = 2;
    os << "[";
    restCount = ShapeUtils::getNumOfSubArrs(arr.shapeInfo(), {0});
    for (sd::LongType arrIndex = 0; arrIndex < restCount; ++arrIndex) {
      NDArray subArr = arr(arrIndex, {0});
      printFormatted(os, subArr, depth + 1, limit);
      if (arrIndex < restCount - 1) {
        for (sd::LongType i = 1; i < arr.rankOf(); ++i) os << "\n";
        for (sd::LongType i = 0; i < depth - 2; ++i) os << " ";
      }
    }
    os << "]";
  }
}


<<<<<<< HEAD
 std::ostream& NDArray::operator<<(std::ostream &os) {
  syncToHost();
=======
#ifndef __JAVACPP_HACK__
inline std::ostream& operator<<(std::ostream &os,  const NDArray& arr) {
  arr.syncToHost();
>>>>>>> 49c978a7

  sd::LongType rank = rankOf();

  bool rowFlag = (rank < 2) || (rank == 2 && sizeAt(0) == 1);

  if (isEmpty()) {
    os << "Empty\n";
  } else if (rankOf() == 0) {
    if (isZ()) {
      os << e<sd::LongType>(0) << "\n";
    } else if (isR()) {
      os << e<float>(0) << "\n";
    } else if (isB()) {
      os << (e<bool>(0) ? "true" : "false") << "\n";
    } else if (isS()) {
      os << "\"" << e<std::string>(0) << "\"\n";
    }
  } else if (rowFlag && ews() == 1) {
    os << "[ ";
    for (sd::LongType i = 0; i < lengthOf(); ++i) {
      if (isR())
        os << e<float>(i) << ", ";
      else if (isZ())
        os << e<sd::LongType>(i) << ", ";
      else if (isB())
        os << (e<bool>(i) ? "true" : "false") << ", ";
      else if (isS()) {
        os << "\"" << e<std::string>(i) << "\", ";
      }
    }
    os << "]\n";
  } else {
    if(isEmpty())
      throw std::runtime_error("NULL buffer found but shape is not empty.");
    printFormatted(os, *this, 1,lengthOf());
  }
  return os;
}


<<<<<<< HEAD


=======
inline std::ostream& operator<<(std::ostream os,  NDArray& arr) {
  const auto arr2 = arr;
  return os << arr2;
}
>>>>>>> 49c978a7

//used in gtest printing
void NDArray::PrintTo(std::ostream *os) {
  *os << this;
}

#endif
//end google test print statement
////////////////////////////////////////////////////////////////////////
// assignment operator
NDArray &NDArray::operator=(const NDArray &other) {
  if (this == &other || (_shapeInfo == other._shapeInfo && _shapeInfo == nullptr)) return *this;

  if (_shapeInfo != nullptr && shape::equalsTypesAndShapesSoft(_shapeInfo, other._shapeInfo)) {
    if (!other.isEmpty()) this->assign(&other);
  } else {
    _context = other._context;
    _offset = 0;
    auto desc = new ShapeDescriptor(other.dataType(), other.ordering(), other.shapeOf(), other.rankOf());
    setShapeInfo(desc);
    delete desc;
    if (!other.isEmpty()) {
      _buffer = std::make_shared<DataBuffer>(other.lengthOf() * other.sizeOfT(), other.dataType(),
                                             other.getContext()->getWorkspace());
      this->assign(&other);
    } else
      _buffer = std::make_shared<DataBuffer>();
  }
  return *this;
}

//////////////////////////////////////////////////////////////////////////
bool NDArray::isC() const {
  // TODO: this method must be implemented once we add support for complex numbers
  return false;
}

//////////////////////////////////////////////////////////////////////////
bool NDArray::isS() const {
  return (dataType() == DataType::UTF8 || dataType() == DataType::UTF16 || dataType() == DataType::UTF32);
}

//////////////////////////////////////////////////////////////////////////
bool NDArray::isR() const {
  auto xType = ArrayOptions::dataType(this->_shapeInfo);
  return xType == FLOAT32 || xType == HALF || xType == DOUBLE || xType == FLOAT8 || xType == BFLOAT16;
}

//////////////////////////////////////////////////////////////////////////
bool NDArray::isZ() const {
  // TODO: decide if we really want to exclude Bool here
  return !isC() && !isR() && !isB() && !isS();
}

//////////////////////////////////////////////////////////////////////////
bool NDArray::isB() const { return ArrayOptions::dataType(this->_shapeInfo) == BOOL; }

//////////////////////////////////////////////////////////////////////////
template <typename T>
std::string NDArray::toStringValue(T value) {
  std::ostringstream os;
  // throw the value into the string stream
  os << value;
  // convert the string stream into a string and return
  return os.str();
}

//////////////////////////////////////////////////////////////////////////
template <>
std::string NDArray::toStringValue(float16 value) {
  std::ostringstream os;
  // throw the value into the string stream
  os << (float)value;
  // convert the string stream into a string and return
  return os.str();
}

//////////////////////////////////////////////////////////////////////////
template <>
std::string NDArray::toStringValue(bfloat16 value) {
  std::ostringstream os;
  // throw the value into the string stream
  os << (float)value;
  // convert the string stream into a string and return
  return os.str();
}

//////////////////////////////////////////////////////////////////////////
std::string NDArray::asIndexedString(sd::LongType limit) {
  std::ostringstream os;
  os << "[";
  if (limit < 1 || limit > this->lengthOf()) limit = this->lengthOf();
  for (sd::LongType e = 0; e < limit; e++) {
    os << toStringValue(this->e<float>(e));
    if (e < limit - 1) os << ", ";
  }
  os << "]";
  return os.str();
}

//////////////////////////////////////////////////////////////////////////
std::string NDArray::asString(sd::LongType limit) {
  if (this->dataBuffer()->primary() == nullptr) return "nullptr";
  std::ostringstream os;
  os << "[";
  if (limit < 1 || limit > this->lengthOf()) limit = this->lengthOf();
  for (sd::LongType e = 0; e < limit; e++) {
    if (this->isR())
      os << toStringValue(this->e<float>(e));
    else if (this->isZ())
      os << toStringValue(this->e<sd::LongType>(e));
    else if (this->isB())
      os << toStringValue(this->e<bool>(e));
    else if (this->isS())  // todo add utf16 and utf32
      os << this->e<std::string>(e);
    if (e < limit - 1) os << ", ";
  }
  os << "]";
  return os.str();
}

////////////////////////////////////////////////////////////////////////
template <typename T>
std::vector<T> NDArray::getBufferAsVector() const {
  std::vector<T> vector(lengthOf());
  for (sd::LongType e = 0; e < lengthOf(); e++) vector[e] = this->e<T>(e);
  return vector;
}
BUILD_SINGLE_TEMPLATE(template SD_LIB_EXPORT std::vector, NDArray::getBufferAsVector() const, SD_COMMON_TYPES_ALL);

////////////////////////////////////////////////////////////////////////
std::vector<int64_t> NDArray::getShapeAsFlatVector() const {
  std::vector<int64_t> vector(this->rankOf());
  for (int e = 0; e < this->rankOf(); e++) vector[e] = static_cast<int64_t>(this->sizeAt(e));
  return vector;
}

////////////////////////////////////////////////////////////////////////
std::vector<sd::LongType> NDArray::getShapeAsVector() const {
  std::vector<sd::LongType> vector(this->rankOf());
  for (int e = 0; e < this->rankOf(); e++) vector[e] = this->sizeAt(e);

  return vector;
}

////////////////////////////////////////////////////////////////////////
std::vector<int> NDArray::getShapeAsVectorInt() const {
  std::vector<int> vector(this->rankOf());
  for (int e = 0; e < this->rankOf(); e++) vector[e] = static_cast<int>(this->sizeAt(e));

  return vector;
}

////////////////////////////////////////////////////////////////////////
std::vector<int64_t> NDArray::getShapeInfoAsFlatVector() const {
  int magicNumber = shape::shapeInfoLength(this->rankOf());
  std::vector<int64_t> vector(magicNumber);

  for (int e = 0; e < magicNumber; e++) vector[e] = static_cast<int64_t>(_shapeInfo[e]);

  return vector;
}

////////////////////////////////////////////////////////////////////////
std::vector<sd::LongType> NDArray::getShapeInfoAsVector() const {
  int magicNumber = shape::shapeInfoLength(this->rankOf());
  std::vector<sd::LongType> vector(magicNumber);
  for (int e = 0; e < magicNumber; e++) vector[e] = this->_shapeInfo[e];
  return vector;
}

////////////////////////////////////////////////////////////////////////
std::vector<int8_t> NDArray::asByteVector() {
  if (isS()) {
    // string data type requires special treatment
    syncToHost();
    auto numWords = this->lengthOf();
    auto offsetsBuffer = this->bufferAsT<sd::LongType>();
    auto headerLength = ShapeUtils::stringBufferHeaderRequirements(numWords);
    auto dataLength = offsetsBuffer[numWords];
    std::vector<int8_t> result(headerLength + dataLength);

    memcpy(result.data(), buffer(), headerLength + dataLength);

    return result;
  } else {
    // all other types are linear
    std::vector<int8_t> result((unsigned long long)this->lengthOf() * sizeOfT());

    if (this->isView()) {
      auto tmp = this->dup(this->ordering());
      syncToHost();
      memcpy(result.data(), tmp.buffer(), (unsigned long long)lengthOf() * sizeOfT());
    } else {
      syncToHost();
      memcpy(result.data(), buffer(), (unsigned long long)lengthOf() * sizeOfT());
    }
    return result;
  }
}

//////////////////////////////////////////////////////////////////////////
void NDArray::linspace(const double start) { linspace(start, 1); }

//////////////////////////////////////////////////////////////////////////
void NDArray::linspace(const double start, const double step) {
  if (isS()) THROW_EXCEPTION("NDArray::linspace: you can't use this method on String array!");
  sd::LongType numElements = this->lengthOf();
  for (sd::LongType e = 0; e < numElements; e++) this->p(e, start + (step * e));
}

////////////////////////////////////////////////////////////////////////
void NDArray::streamline(char o) {
  char order = o == 'a' ? this->ordering() : o;
  syncToDevice();
  std::shared_ptr<DataBuffer> newBuffer =
      std::make_shared<DataBuffer>(this->lengthOf() * sizeOfT(), dataType(), getContext()->getWorkspace());
  auto shapeBuffer = ConstantShapeHelper::getInstance().bufferForShapeInfo(dataType(), order, rankOf(), shapeOf());
  NativeOpExecutioner::execTransformSame(getContext(), transform::Copy, buffer(), shapeInfo(), specialBuffer(),
                                         specialShapeInfo(), newBuffer->primary(), shapeBuffer->primary(),
                                         newBuffer->special(), shapeBuffer->special(), nullptr, nullptr, nullptr);
  setShapeInfo(shapeBuffer);
  _buffer = newBuffer;
  _offset = 0;
  tickWriteDevice();
}

////////////////////////////////////////////////////////////////////////
// move assignment operator
NDArray &NDArray::operator=(NDArray &&other) noexcept {
  if (this == &other) return *this;

  _isView = other._isView;
  _buffer = other._buffer;
  _shapeInfo = other._shapeInfo;
  _shapeInfoD = other._shapeInfoD;
  _context = other._context;
  _dataType = other._dataType;
  _length = other._length;
  _offset = other._offset;

  other._buffer = std::make_shared<DataBuffer>();
  other._shapeInfo = other._shapeInfoD = nullptr;
  other._length = 0;

  return *this;
}

////////////////////////////////////////////////////////////////////////
template <typename T>
NDArray &NDArray::operator=(const T scalar) {
  this->assign(scalar);
  return *this;
}
template SD_LIB_EXPORT NDArray &NDArray::operator=(const double scalar);
template SD_LIB_EXPORT NDArray &NDArray::operator=(const float scalar);
template SD_LIB_EXPORT NDArray &NDArray::operator=(const float16 scalar);
template SD_LIB_EXPORT NDArray &NDArray::operator=(const bfloat16 scalar);
template SD_LIB_EXPORT NDArray &NDArray::operator=(const sd::LongType scalar);
template SD_LIB_EXPORT NDArray &NDArray::operator=(const int scalar);
template SD_LIB_EXPORT NDArray &NDArray::operator=(const int8_t scalar);
template SD_LIB_EXPORT NDArray &NDArray::operator=(const uint8_t scalar);
template SD_LIB_EXPORT NDArray &NDArray::operator=(const uint16_t scalar);
template SD_LIB_EXPORT NDArray &NDArray::operator=(const uint32_t scalar);
template SD_LIB_EXPORT NDArray &NDArray::operator=(const uint64_t scalar);
template SD_LIB_EXPORT NDArray &NDArray::operator=(const int16_t scalar);
template SD_LIB_EXPORT NDArray &NDArray::operator=(const bool scalar);

//////////////////////////////////////////////////////////////////////////
void NDArray::copyBuffersContinuouslyFrom(const NDArray &other, size_t sizeToCopyInBytes, sd::LongType offsetThis,
                                          sd::LongType offsetOther) {
  if (offsetThis == 0) offsetThis = bufferOffset();
  if (offsetOther == 0) offsetOther = other.bufferOffset();

  dataBuffer()->copyBufferFrom(*other.getDataBuffer(), sizeToCopyInBytes, offsetThis, offsetOther);
}

////////////////////////////////////////////////////////////////////
// This method assigns values of given NDArray to this one
void NDArray::assign(const NDArray &other, bool allowParallelism) {
  if (this == &other) {
    return;
  }

  if (other.isEmpty()) {
    if (!isEmpty()) {
      THROW_EXCEPTION("Cannot assign empty array to non-empty array");
    }
    return;
  }

  if (isEmpty()) {
    *this = other;
    return;
  }

  //scalar case
  if (other.lengthOf() <= 1) {
    if (lengthOf() <= 1) {
      NDArray::preparePrimaryUse({this}, {&other});
      BUILD_DOUBLE_SELECTOR(dataType(), other.dataType(), templatedDoubleAssign, (buffer(), 0, other.buffer(), 0),
                            SD_COMMON_TYPES, SD_COMMON_TYPES);
      NDArray::registerPrimaryUse({this}, {&other});
      this->syncToDevice();
    } else {
      if (dataType() != other.dataType()) {
        auto tmp = other.cast(dataType());
        prepareUse({this}, {&tmp});
        NativeOpExecutioner::execScalar(getContext(), scalar::CopyPws, buffer(), shapeInfo(), specialBuffer(),
                                        specialShapeInfo(), buffer(), shapeInfo(), specialBuffer(), specialShapeInfo(),
                                        tmp.buffer(), tmp.shapeInfo(), tmp.specialBuffer(), tmp.specialShapeInfo(),
                                        nullptr, allowParallelism);
        registerUse({this}, {});
      } else {
        prepareUse({this}, {&other});
        NativeOpExecutioner::execScalar(getContext(), scalar::CopyPws, buffer(), shapeInfo(), specialBuffer(),
                                        specialShapeInfo(), buffer(), shapeInfo(), specialBuffer(), specialShapeInfo(),
                                        other.buffer(), other.shapeInfo(), other.specialBuffer(),
                                        other.specialShapeInfo(), nullptr, allowParallelism);
        registerUse({this}, {&other});
      }
    }
  } else {
    if (other.lengthOf() != lengthOf() && !ShapeUtils::areShapesBroadcastable(other.shapeInfo(), this->shapeInfo())) {
      auto shapeThis = ShapeUtils::shapeAsString(this);
      auto shapeThat = ShapeUtils::shapeAsString(&other);
      sd_printf("Can't assign array: this shape %s; other shape: %s\n", shapeThis.c_str(), shapeThat.c_str());
      THROW_EXCEPTION("NDArray::assign: lengths of arrays are mismatched");
    }

    prepareUse({this}, {&other});

    NativeOpExecutioner::execTransformAny(getContext(), transform::Assign, other.buffer(), other.shapeInfo(),
                                          other.specialBuffer(), other.specialShapeInfo(), buffer(), shapeInfo(),
                                          specialBuffer(), specialShapeInfo(), nullptr, nullptr, nullptr,
                                          allowParallelism);

    registerUse({this}, {&other});
  }
}

//////////////////////////////////////////////////////////////////////////
// This method assigns values of given NDArray to this one, wrt order
void NDArray::assign(const NDArray *other, bool allowParallelism) { assign(*other, allowParallelism); }

//////////////////////////////////////////////////////////////////////////
template <typename T, typename>
void NDArray::assign(const T &value, bool allowParallelism) {
  // just fire scalar
  auto temp = NDArrayFactory::create(dataType(), value, this->getContext());

  prepareUse(std::vector<const NDArray *>{this}, std::vector<const NDArray *>{&temp});
  NativeOpExecutioner::execScalar(getContext(), sd::scalar::CopyPws, buffer(), shapeInfo(), specialBuffer(),
                                  specialShapeInfo(), buffer(), shapeInfo(), specialBuffer(), specialShapeInfo(),
                                  temp.buffer(), temp.shapeInfo(), temp.specialBuffer(), temp.specialShapeInfo(),
                                  nullptr, allowParallelism);
  registerUse(std::vector<const NDArray *>{this}, std::vector<const NDArray *>{&temp});
}
template SD_LIB_EXPORT void NDArray::assign(const double &value, bool allowParallelism);
template SD_LIB_EXPORT void NDArray::assign(const float &value, bool allowParallelism);
template SD_LIB_EXPORT void NDArray::assign(const float16 &value, bool allowParallelism);
template SD_LIB_EXPORT void NDArray::assign(const bfloat16 &value, bool allowParallelism);
template SD_LIB_EXPORT void NDArray::assign(const sd::LongType &value, bool allowParallelism);
template SD_LIB_EXPORT void NDArray::assign(const int &value, bool allowParallelism);
template SD_LIB_EXPORT void NDArray::assign(const int8_t &value, bool allowParallelism);
template SD_LIB_EXPORT void NDArray::assign(const int16_t &value, bool allowParallelism);
template SD_LIB_EXPORT void NDArray::assign(const uint8_t &value, bool allowParallelism);
template SD_LIB_EXPORT void NDArray::assign(const uint16_t &value, bool allowParallelism);
template SD_LIB_EXPORT void NDArray::assign(const uint32_t &value, bool allowParallelism);
template SD_LIB_EXPORT void NDArray::assign(const uint64_t &value, bool allowParallelism);
template SD_LIB_EXPORT void NDArray::assign(const bool &value, bool allowParallelism);

//////////////////////////////////////////////////////////////////////////
NDArray *NDArray::detach() {
  if (!isAttached()) return this;

  std::shared_ptr<DataBuffer> newBuffer = std::make_shared<DataBuffer>(lengthOf() * sizeOfT(), dataType());
  auto desc = new ShapeDescriptor(dataType(), ordering(), shapeOf(), rankOf());
  auto constantBuff = ConstantShapeHelper::getInstance().bufferForShapeInfo(desc);
  auto recastShapeInfo = const_cast<sd::LongType *>(constantBuff->primary());
  auto result = new NDArray(newBuffer, recastShapeInfo, getContext());
  delete desc;
  result->assign(*this);

  return result;
}

//////////////////////////////////////////////////////////////////////////
NDArray NDArray::varianceNumber(sd::variance::Ops op, bool biasCorrected) {
  NDArray res(DataTypeUtils::pickFloatingType(dataType()), getContext());

  prepareUse({&res}, {this});
  NativeOpExecutioner::execSummaryStatsScalar(getContext(), op, buffer(), shapeInfo(), specialBuffer(),
                                              specialShapeInfo(), nullptr, res.buffer(), res.shapeInfo(),
                                              res.specialBuffer(), res.specialShapeInfo(), biasCorrected);
  registerUse({&res}, {this});

  return res;
}

//////////////////////////////////////////////////////////////////////////

NDArray NDArray::prodNumber() const {
  if (isS()) THROW_EXCEPTION("NDArray::prodNumber: you can't use this method on String array!");

  NDArray res(dataType(), getContext());

  prepareUse({&res}, {this});
  NativeOpExecutioner::execReduceSameScalar(getContext(), sd::reduce::SameOps::Prod, buffer(), shapeInfo(),
                                            specialBuffer(), specialShapeInfo(), nullptr, res.buffer(), res.shapeInfo(),
                                            res.specialBuffer(), res.specialShapeInfo());
  registerUse({&res}, {this});

  return res;
}

// This method returns sum of all elements of this NDArray
NDArray NDArray::sumNumber() const {
  if (isS()) THROW_EXCEPTION("NDArray::sumNumber: you can't use this method on String array!");
  NDArray res(dataType(), getContext());

  prepareUse({&res}, {this});
  NativeOpExecutioner::execReduceSameScalar(getContext(), sd::reduce::SameOps::Sum, buffer(), shapeInfo(),
                                            specialBuffer(), specialShapeInfo(), nullptr, res.buffer(), res.shapeInfo(),
                                            res.specialBuffer(), res.specialShapeInfo());
  registerUse({&res}, {this});

  return res;
}

//////////////////////////////////////////////////////////////////////////
// This method returns mean number of this NDArray
NDArray NDArray::meanNumber() const {
  if (isS()) THROW_EXCEPTION("NDArray::meanNumber: you can't use this method on String array!");
  NDArray res(DataTypeUtils::pickFloatingType(dataType()), getContext());

  prepareUse({&res}, {this});
  NativeOpExecutioner::execReduceFloatScalar(getContext(), sd::reduce::FloatOps::Mean, buffer(), shapeInfo(),
                                             specialBuffer(), specialShapeInfo(), nullptr, res.buffer(),
                                             res.shapeInfo(), res.specialBuffer(), res.specialShapeInfo());
  registerUse({&res}, {this});
  return res;
}

//////////////////////////////////////////////////////////////////////////
bool NDArray::hasNaNs() {
  if (isS()) THROW_EXCEPTION("NDArray::hasNaNs: you can't use this method on String array!");
  return this->reduceNumber(sd::reduce::IsNan, nullptr).e<sd::LongType>(0) > 0;
}

//////////////////////////////////////////////////////////////////////////
bool NDArray::hasInfs() {
  if (isS()) THROW_EXCEPTION("NDArray::hasInfs: you can't use this method on String array!");
  return this->reduceNumber(sd::reduce::IsInf, nullptr).e<sd::LongType>(0) > 0;
}

//////////////////////////////////////////////////////////////////////////
bool NDArray::isFinite() {
  if (isS()) THROW_EXCEPTION("NDArray::isFinite: you can't use this method on String array!");
  return this->reduceNumber(sd::reduce::IsInfOrNan, nullptr).e<sd::LongType>(0) == 0;
}

//////////////////////////////////////////////////////////////////////////
template <typename T, typename Y>
void NDArray::templatedSet(void *buffer, const sd::LongType *indices, const void *value) {
  NDArray::preparePrimaryUse({this}, {this});
  auto t = reinterpret_cast<T *>(buffer);
  const auto y = *(reinterpret_cast<const Y *>(value));

  auto xOffset = shape::getOffset(shapeInfo(), indices);
  t[xOffset] = y;
  NDArray::registerPrimaryUse({this}, {this});
}
BUILD_DOUBLE_TEMPLATE(template SD_LIB_EXPORT void NDArray::templatedSet,
                      (void *buffer, const sd::LongType *indices, const void *value), SD_COMMON_TYPES, SD_COMMON_TYPES);

//////////////////////////////////////////////////////////////////////////
template <typename T, typename Y>
void NDArray::templatedSet(void *buffer, const sd::LongType offset, const void *value) {
  NDArray::preparePrimaryUse({this}, {this});

  auto t = reinterpret_cast<T *>(buffer);
  const auto y = *(reinterpret_cast<const Y *>(value));

  t[offset] = y;
  tickWriteHost();
  NDArray::registerPrimaryUse({this}, {this});

}
BUILD_DOUBLE_TEMPLATE(template SD_LIB_EXPORT void NDArray::templatedSet,
                      (void *buffer, const sd::LongType offset, const void *value), SD_COMMON_TYPES, SD_COMMON_TYPES);

//////////////////////////////////////////////////////////////////////////
void NDArray::setContext(sd::LaunchContext *context) {
  _context = context;
  if (getContext() == nullptr) _context = sd::LaunchContext ::defaultContext();  // empty context for default cases
}

//////////////////////////////////////////////////////////////////////////
void const *NDArray::bufferWithOffset(sd::LongType offset) const {
  return const_cast<int8_t *>(buffer() != nullptr ? static_cast<const int8_t *>(buffer()) + (offset * sizeOfT())
                                                  : nullptr);
}

//////////////////////////////////////////////////////////////////////////
void *NDArray::bufferWithOffset(sd::LongType offset) {
  return const_cast<int8_t *>(buffer() != nullptr ? static_cast<const int8_t *>(buffer()) + (offset * sizeOfT())
                                                  : nullptr);
}

//////////////////////////////////////////////////////////////////////////
// eventually method reduces array by excluding its shapes along axes present in dimensions vector
NDArray NDArray::reduceAlongDimension(sd::reduce::FloatOps op, const std::vector<LongType> *dimensions,
                                      const bool keepDims) const {
  std::vector<sd::LongType> *copy = new std::vector<sd::LongType>(*dimensions);

  auto newShape = ShapeUtils::evalReduceShapeInfo(
      'c', copy, *this, isR() ? dataType() : Environment::getInstance().defaultFloatDataType(), keepDims, false,
      getContext()->getWorkspace());

  NDArray result(newShape, true, getContext());

  this->reduceAlongDimension(op, result, copy, keepDims, false);

  return result;
}

//////////////////////////////////////////////////////////////////////////
NDArray NDArray::reduceAlongDimension(sd::reduce::SameOps op, const std::vector<LongType> *dimensions,
                                      const bool keepDims) const {
  std::vector<sd::LongType> *copy = new std::vector<sd::LongType>(*dimensions);
  auto newShape = ShapeUtils::evalReduceShapeInfo('c', copy, *this, keepDims, false, getContext()->getWorkspace());
  NDArray result(newShape, true, getContext());
  reduceAlongDimension(op, result, copy, keepDims, false);
  delete copy;
  return result;
}

//////////////////////////////////////////////////////////////////////////
NDArray NDArray::reduceAlongDimension(sd::reduce::BoolOps op, const std::vector<LongType> *dimensions,
                                      const bool keepDims) const {
  std::vector<sd::LongType> *copy = new std::vector<sd::LongType>(*dimensions);

  auto newShape =
      ShapeUtils::evalReduceShapeInfo('c', copy, *this, DataType::BOOL, keepDims, false, getContext()->getWorkspace());

  NDArray result(newShape, true, getContext());
  reduceAlongDimension(op, result, const_cast<std::vector<sd::LongType> *>(copy), keepDims, false);
  delete copy;
  return result;
}

//////////////////////////////////////////////////////////////////////////
NDArray NDArray::reduceAlongDimension(sd::reduce::LongOps op, const std::vector<LongType> *dimensions,
                                      const bool keepDims) const {
  std::vector<sd::LongType> *copy = new std::vector<sd::LongType>(*dimensions);

  auto newShape =
      ShapeUtils::evalReduceShapeInfo('c', copy, *this, DataType::INT64, keepDims, false, getContext()->getWorkspace());

  NDArray result(newShape, true, getContext());

  reduceAlongDimension(op, result, copy, keepDims, false);

  return result;
}

//////////////////////////////////////////////////////////////////////////
// method reduces array by excluding its shapes along axes present in dimensions vector
NDArray NDArray::reduceAlongDimension(sd::reduce::FloatOps op, const std::initializer_list<LongType> *dimensions,
                                      const bool keepDims) const {
  std::vector<sd::LongType> *vec = new std::vector<sd::LongType>(*dimensions);
  auto ret = reduceAlongDimension(op, vec, keepDims);
  // delete vec;
  return ret;
  ;
}

//////////////////////////////////////////////////////////////////////////
NDArray NDArray::reduceAlongDimension(sd::reduce::SameOps op, const std::initializer_list<LongType> *dimensions,
                                      const bool keepDims) const {
  std::vector<sd::LongType> *vec = new std::vector<sd::LongType>(*dimensions);
  auto ret = reduceAlongDimension(op, vec, keepDims);
  // delete vec;
  return ret;
}

//////////////////////////////////////////////////////////////////////////
NDArray NDArray::reduceAlongDimension(sd::reduce::BoolOps op, const std::initializer_list<LongType> *dimensions,
                                      const bool keepDims) const {
  std::vector<sd::LongType> *vec = new std::vector<sd::LongType>(*dimensions);
  auto ret = reduceAlongDimension(op, vec, keepDims);
  // delete vec;
  return ret;
}

//////////////////////////////////////////////////////////////////////////
NDArray NDArray::reduceAlongDimension(sd::reduce::LongOps op, const std::initializer_list<LongType> *dimensions,
                                      const bool keepDims) const {
  std::vector<sd::LongType> *vec = new std::vector<sd::LongType>(*dimensions);
  auto ret = reduceAlongDimension(op, vec, keepDims);
  // delete vec;
  return ret;
}

//////////////////////////////////////////////////////////////////////////
NDArray NDArray::reduceNumber(sd::reduce::FloatOps op, void *extraParams) const {
  if (isS()) THROW_EXCEPTION("NDArray::reduceNumber FloatOps: you can't use this method on String array!");

  auto shape = ConstantShapeHelper::getInstance().scalarShapeInfo(DataTypeUtils::pickFloatingType(dataType()));
  NDArray result(shape, true, this->getContext());

  prepareUse({&result}, {this});
  NativeOpExecutioner::execReduceFloatScalar(getContext(), op, buffer(), shapeInfo(), specialBuffer(),
                                             specialShapeInfo(), extraParams, result.buffer(), result.shapeInfo(),
                                             result.specialBuffer(), result.specialShapeInfo());
  registerUse({&result}, {this});

  return result;
}

//////////////////////////////////////////////////////////////////////////
NDArray NDArray::reduceNumber(sd::reduce::SameOps op, void *extraParams) const {
  if (isS()) THROW_EXCEPTION("NDArray::reduceNumber SameOps: you can't use this method on String array!");
  NDArray result(dataType(), getContext());

  prepareUse({&result}, {this});
  NativeOpExecutioner::execReduceSameScalar(getContext(), op, buffer(), shapeInfo(), specialBuffer(),
                                            specialShapeInfo(), extraParams, result.buffer(), result.shapeInfo(),
                                            result.specialBuffer(), result.specialShapeInfo());
  registerUse({&result}, {this});

  return result;
}

//////////////////////////////////////////////////////////////////////////
NDArray NDArray::reduceNumber(sd::reduce::BoolOps op, void *extraParams) const {
  if (isS()) THROW_EXCEPTION("NDArray::reduceNumber BoolOps: you can't use this method on String array!");

  auto shape = ConstantShapeHelper::getInstance().scalarShapeInfo(DataType::BOOL);
  NDArray result(shape, true, this->getContext());

  prepareUse({&result}, {this});
  NativeOpExecutioner::execReduceBoolScalar(getContext(), op, buffer(), shapeInfo(), specialBuffer(),
                                            specialShapeInfo(), extraParams, result.buffer(), result.shapeInfo(),
                                            result.specialBuffer(), result.specialShapeInfo());
  registerUse({&result}, {this});

  return result;
}

//////////////////////////////////////////////////////////////////////////
NDArray NDArray::reduceNumber(sd::reduce::LongOps op, void *extraParams) const {
  if (isS()) THROW_EXCEPTION("NDArray::reduceNumber LongOps: you can't use this method on String array!");

  auto shape = ConstantShapeHelper::getInstance().scalarShapeInfo(DataType::INT64);
  NDArray result(shape, true, this->getContext());

  prepareUse({&result}, {this});
  NativeOpExecutioner::execReduceLongScalar(getContext(), op, buffer(), shapeInfo(), specialBuffer(),
                                            specialShapeInfo(), extraParams, result.buffer(), result.shapeInfo(),
                                            result.specialBuffer(), result.specialShapeInfo());
  registerUse({&result}, {this});

  return result;
}

//////////////////////////////////////////////////////////////////////////
void NDArray::reduceNumber(sd::reduce::FloatOps op, NDArray &target, void *extraParams) const {
  if (isS()) THROW_EXCEPTION("NDArray::reduceNumber FloatOps: you can't use this method on String array!");
  if (target.lengthOf() > 1 || target.dataType() != DataTypeUtils::pickFloatingType(dataType()))
    THROW_EXCEPTION("NDArray::reduceNumber FloatOps: target array should be scalar and have corresponding float type!");

  prepareUse({&target}, {this});
  NativeOpExecutioner::execReduceFloatScalar(getContext(), op, buffer(), shapeInfo(), specialBuffer(),
                                             specialShapeInfo(), extraParams, target.buffer(), target.shapeInfo(),
                                             target.specialBuffer(), target.specialShapeInfo());
  registerUse({&target}, {this});
}

//////////////////////////////////////////////////////////////////////////
void NDArray::reduceNumber(sd::reduce::SameOps op, NDArray &target, void *extraParams) const {
  if (isS()) THROW_EXCEPTION("NDArray::reduceNumber SameOps: you can't use this method on String array!");
  if (target.lengthOf() > 1 || target.dataType() != dataType())
    THROW_EXCEPTION("NDArray::reduceNumber SameOps: target array should be scalar and have same type as this array!");

  prepareUse({&target}, {this});
  NativeOpExecutioner::execReduceSameScalar(getContext(), op, buffer(), shapeInfo(), specialBuffer(),
                                            specialShapeInfo(), extraParams, target.buffer(), target.shapeInfo(),
                                            target.specialBuffer(), target.specialShapeInfo());
  registerUse({&target}, {this});
}

//////////////////////////////////////////////////////////////////////////
void NDArray::reduceNumber(sd::reduce::BoolOps op, NDArray &target, void *extraParams) const {
  if (isS()) THROW_EXCEPTION("NDArray::reduceNumber BoolOps: you can't use this method on String array!");
  if (target.lengthOf() > 1 || target.dataType() != DataType::BOOL)
    THROW_EXCEPTION("NDArray::reduceNumber BoolOps: target array should be scalar and have bool type!");

  prepareUse({&target}, {this});
  NativeOpExecutioner::execReduceBoolScalar(getContext(), op, buffer(), shapeInfo(), specialBuffer(),
                                            specialShapeInfo(), extraParams, target.buffer(), target.shapeInfo(),
                                            target.specialBuffer(), target.specialShapeInfo());
  registerUse({&target}, {this});
}

//////////////////////////////////////////////////////////////////////////
void NDArray::reduceNumber(sd::reduce::LongOps op, NDArray &target, void *extraParams) const {
  if (isS()) THROW_EXCEPTION("NDArray::reduceNumber LongOps: you can't use this method on String array!");
  if (target.lengthOf() > 1 || target.dataType() != DataType::INT64)
    THROW_EXCEPTION("NDArray::reduceNumber LongOps: target array should be scalar and have long type!");

  prepareUse({&target}, {this});
  NativeOpExecutioner::execReduceLongScalar(getContext(), op, buffer(), shapeInfo(), specialBuffer(),
                                            specialShapeInfo(), extraParams, target.buffer(), target.shapeInfo(),
                                            target.specialBuffer(), target.specialShapeInfo());
  registerUse({&target}, {this});
}

//////////////////////////////////////////////////////////////////////////
NDArray NDArray::indexReduceNumber(sd::indexreduce::Ops op, ExtraArguments *extraParams) {
  if (isS()) THROW_EXCEPTION("NDArray::indexReduceNumber: you can't use this method on String array!");

  auto res = NDArrayFactory::create<sd::LongType>(0);

  prepareUse({&res}, {this});
  NativeOpExecutioner::execIndexReduceScalar(
      getContext(), op, buffer(), shapeInfo(), specialBuffer(), specialShapeInfo(),
      extraParams == nullptr ? nullptr : extraParams->argumentsAsT(this->dataType()), res.buffer(), res.shapeInfo(),
      res.specialBuffer(), res.specialShapeInfo());
  registerUse({&res}, {this});

  return res;
}

//////////////////////////////////////////////////////////////////////////
sd::LongType NDArray::tensorsAlongDimension(std::initializer_list<LongType> dimensions) const {
  std::vector<sd::LongType> *vec = new std::vector<sd::LongType>(dimensions);
  auto ret = tensorsAlongDimension(vec);
  delete vec;
  return ret;
}

//////////////////////////////////////////////////////////////////////////
sd::LongType NDArray::tensorsAlongDimension(const std::vector<LongType> *dimensions) const {
  std::vector<sd::LongType> *copy = new std::vector<sd::LongType>(*dimensions);
  shape::checkDimensions(rankOf(), copy);

  sd::LongType tadLength =
      shape::tadLength(this->_shapeInfo, const_cast<sd::LongType *const>(copy->data()), (sd::LongType)copy->size());
  sd::LongType numTads = this->lengthOf() / tadLength;

  return numTads;
}

//////////////////////////////////////////////////////////////////////////
void NDArray::printShapeInfo(const char *msg) const {
  int rank = shape::rank(_shapeInfo);
  int lim = shape::shapeInfoLength(rank);

  if (msg != nullptr) {
    sd_printf("shapeInfo %s: [", msg);
  } else {
    sd_printf("shapeInfo: [%s", "");
  }
  sd_printf("%i,  ", rank);
  for (int i = 1; i < shape::shapeInfoLength(rank) - 3; i++) {
    if (i == rank + 1) sd_printf("  ", "");
    sd_printf("%lld,", _shapeInfo[i]);
  }
  sd_printf("  %lld,", shape::type(_shapeInfo));
  sd_printf("%lld,", shape::elementWiseStride(_shapeInfo));
  sd_printf("%lld]\n", (sd::LongType)shape::order(_shapeInfo));

  fflush(stdout);
}

//////////////////////////////////////////////////////////////////////////
void NDArray::printBuffer(const char *msg, sd::LongType limit, const bool sync) const {
  if (sync) syncToHost();

  if (limit == -1) limit = this->lengthOf();

  if (msg != nullptr)
    printf("%s: [", msg);
  else
    printf("[");
  if (this->isR()) {
    for (sd::LongType e = 0; e < limit; e++) {
      if (e) printf(", ");
      printf("%f", this->e<float>(e));
    }
  } else if (this->isZ()) {
    for (sd::LongType e = 0; e < limit; e++) {
      if (this->dataType() != sd::DataType::INT64 && this->dataType() != sd::DataType::UINT64)
        printf("%d", this->e<sd::LongType>(e));
      else
        printf("%llu", this->e<sd::LongType>(e));
      if (e < limit - 1) printf(", ");
    }
  } else if (this->isB()) {
    for (sd::LongType e = 0; e < limit; e++) {
      if (this->e<bool>(e))
        printf("true");
      else
        printf("false");
      if (e < limit - 1) printf(", ");
    }
  } else if (this->isS()) {
    for (sd::LongType e = 0; e < limit; e++) {
      printf("\"%s\"", this->e<std::string>(e).c_str());
      if (e < limit - 1) printf(", ");
    }
  }
  printf("]\n");
  fflush(stdout);
}

//////////////////////////////////////////////////////////////////////////
// print element by element consequently in a way they (elements) are stored in physical memory
void NDArray::printLinearBuffer() const {
  syncToHost();

  const auto ews = this->ews() > 0 ? this->ews() : 1;
  const auto len = this->lengthOf();

  printf("[");

  if (this->dataType() == sd::DataType::INT32) {
    for (sd::LongType e = 0; e < len; e++) printf("%d, ", this->bufferAsT<int>()[e * ews]);
  } else if (this->dataType() == sd::DataType::INT64) {
    for (sd::LongType e = 0; e < len; e++) printf("%lld, ", this->bufferAsT<sd::LongType>()[e * ews]);
  } else if (this->dataType() == sd::DataType::FLOAT32) {
    for (sd::LongType e = 0; e < len; e++) printf("%.8f, ", this->bufferAsT<float>()[e * ews]);
  } else if (this->dataType() == sd::DataType::DOUBLE) {
    for (sd::LongType e = 0; e < len; e++) printf("%.8f, ", this->bufferAsT<double>()[e * ews]);
  } else
    THROW_EXCEPTION("NDArray::printLinearBuffer: not implemented yet for this data type !");

  printf("]\n");
  fflush(stdout);
}
//////////////////////////////////////////////////////////////////////////
static void printFormatted(NDArray const *arr, LongType depth, LongType limit) {
  if (arr->rankOf() == 1) {
    printf("[ ");
    for (sd::LongType i = 0; i < arr->lengthOf(); ++i) {
      if (arr->isR())
        printf("%f, ", arr->e<float>(i));
      else if (arr->isZ())
        printf("%lld, ", arr->e<sd::LongType>(i));
      else if (arr->isB())
        printf("%s, ", arr->e<bool>(i) ? "true" : "false");
      else if (arr->isS()) {
        printf("\"%s\", ", arr->e<std::string>(i).c_str());
      }
    }
    printf("]\n");
  } else if (arr->rankOf() == 2) {
    sd::LongType rows = arr->rows();
    sd::LongType cols = limit < 0 ? arr->columns() : sd::math::sd_min<sd::LongType>(limit,cols);
    char *padding = new char[depth + 1];
    memset(padding, ' ', depth);
    padding[depth] = 0;
    printf("[");
    for (sd::LongType row = 0; row < rows; ++row) {
      if (row && depth > 0) printf("%s", padding);
      printf("[");
      for (sd::LongType col = 0; col < cols; col++) {
        if (col > 0) printf(", ");
        if (arr->isR()) {
          printf("%f", arr->e<float>(row, col));
        } else if (arr->isZ()) {
          printf("%lld", arr->e<sd::LongType>(row, col));
        } else if (arr->isB()) {
          printf("%s", arr->e<bool>(row, col) ? "true" : "false");
        } else if (arr->isS()) {
          printf("\"%s\"", arr->e<std::string>(row * cols + col).c_str());
        }
      }
      if (row < rows - 1)
        printf("]\n");
      else
        printf("]");
    }
    printf("]");
    if (padding) delete[] padding;
  } else {
    sd::LongType restCount = 2;
    printf("[");
    restCount = ShapeUtils::getNumOfSubArrs(arr->shapeInfo(), {0});
    for (sd::LongType arrIndex = 0; arrIndex < restCount; ++arrIndex) {
      NDArray subArr = (*arr)(arrIndex, {0});
      printFormatted(&subArr, depth + 1, limit);
      if (arrIndex < restCount - 1) {
        for (sd::LongType i = 1; i < arr->rankOf(); ++i) printf("\n");
        for (sd::LongType i = 0; i < depth - 2; ++i) printf(" ");
      }
    }
    printf("]");
  }
}

//////////////////////////////////////////////////////////////////////////
void NDArray::printIndexedBuffer(const char *msg, sd::LongType limit) const {
  syncToHost();

  sd::LongType rank = this->rankOf();

  bool rowFlag = (rank < 2) || (rank == 2 && this->sizeAt(0) == 1);

  if (msg) printf("%s: ", msg);
  //uses the << operator instead which is used in gtest as well
  std::cout << this;
}






//////////////////////////////////////////////////////////////////////////
template <typename T>
void *NDArray::templatedPointerShift(const sd::LongType offset) const {
  return const_cast<T *>(reinterpret_cast<T const *>(buffer()) + offset);
}
BUILD_SINGLE_TEMPLATE(template SD_LIB_EXPORT void *NDArray::templatedPointerShift, (const sd::LongType offset) const,
                      SD_COMMON_TYPES);

//////////////////////////////////////////////////////////////////////////
// method makes copy of this array and applies to the copy transpose operation, this array remains unaffected
NDArray NDArray::transpose() const & {
  auto desc = new ShapeDescriptor(shapeInfo());
  NDArray newArr(getDataBuffer(), desc, getContext(), bufferOffset());
  newArr.transposei();
  delete desc;
  return newArr;
}

//////////////////////////////////////////////////////////////////////////
// method makes copy of this array and applies to the copy transpose operation, this array remains unaffected
NDArray NDArray::transpose() && {
  this->transposei();
  return std::move(*this);
}

////////////////////////////////////////////////////////////////////////
// method performs transpose operation based on this array and store result in target, this array remains unaffected
void NDArray::transpose(NDArray &target) const {
  auto correctShape = ShapeUtils::evalTranspShapeInfo(*this, getContext()->getWorkspace());
  if (!shape::equalsStrict(correctShape, target.shapeInfo()))
    THROW_EXCEPTION("NDArray::transpose method: the shapeInfo of target array is wrong !");

  target._buffer = _buffer;
  target._offset = _offset;
  target._isView = true;
}

////////////////////////////////////////////////////////////////////////
// This method applies in-place transpose to this array, so this array becomes transposed
void NDArray::transposei() {
  std::vector<sd::LongType> perm;
  for (int e = this->rankOf() - 1; e >= 0; e--) perm.emplace_back(e);

  this->permutei(perm);
}

////////////////////////////////////////////////////////////////////////
bool NDArray::equalsTo(const NDArray &other, double eps) const { return equalsTo(&other, eps); }

//////////////////////////////////////////////////////////////////////////
void NDArray::setAttached(bool reallyAttached) { _isAttached = reallyAttached; };

//////////////////////////////////////////////////////////////////////////
// calculate strides
void NDArray::updateStrides(const char order) { THROW_EXCEPTION("Forbidden method"); }

//////////////////////////////////////////////////////////////////////////
// set new order and shape in case of suitable array length
bool NDArray::reshapei(const char order, const std::initializer_list<sd::LongType> &shape, const bool copyToNewBuff) {
  std::vector<sd::LongType> vShape(shape);
  return reshapei(order, vShape, copyToNewBuff);
}

//////////////////////////////////////////////////////////////////////////
bool NDArray::reshapei(const std::initializer_list<sd::LongType> &shape, const bool copyToNewBuff) {
  return reshapei(ordering(), shape, copyToNewBuff);
}

//////////////////////////////////////////////////////////////////////////
bool NDArray::reshapei(const std::vector<sd::LongType> &shape, const bool copyToNewBuff) {
  return reshapei(ordering(), shape, copyToNewBuff);
}

//////////////////////////////////////////////////////////////////////////
void NDArray::enforce(const std::initializer_list<sd::LongType> &dimensions, char order) {
  std::vector<sd::LongType> dims(dimensions);
  enforce(dims, order);
}

//////////////////////////////////////////////////////////////////////////
void NDArray::enforce(std::vector<sd::LongType> &dimensions, char o) {
  sd::LongType prod = 1;
  for (int e = 0; e < dimensions.size(); e++) prod *= dimensions[e];

  if (prod != this->lengthOf()) {
    std::string current = ShapeUtils::shapeAsString(this);
    std::string enforced = ShapeUtils::shapeAsString(dimensions);
    sd_printf("Can't enforce new shape, lengths mismatch. Original shape: %s; Requested shape: %s\n", current.c_str(),
              enforced.c_str());
    THROW_EXCEPTION("Incompatible shape");
  }

  char order = o == 'a' ? this->ordering() : o;
  auto desc = new ShapeDescriptor(dataType(), order, dimensions);
  setShapeInfo(desc);
  delete desc;
}

//////////////////////////////////////////////////////////////////////////
sd::LongType NDArray::argMax(std::initializer_list<LongType> dimensions) {
  if (isS()) THROW_EXCEPTION("NDArray::argMax: you can't use this method on String array!");

  if (dimensions.size() == 0) {
    sd::LongType max = 0;
    auto mv = -DataTypeUtils::max<float>();
    for (sd::LongType e = 0; e < this->lengthOf(); e++) {
      auto val = this->e<float>(e);
      if (mv < val) {
        mv = val;
        max = e;
      }
    }
    return max;
  } else
    THROW_EXCEPTION("Not implemented yet");
}

//////////////////////////////////////////////////////////////////////////
// create new array with corresponding order and shape, new array will point to the same _buffer as this array
NDArray NDArray::reshape(const char order, const std::vector<sd::LongType> &shape, const bool copyToNewBuff) const & {
  auto desc = new ShapeDescriptor(shapeInfo());
  NDArray newArr(getDataBuffer(), desc, getContext(), bufferOffset());
  newArr.reshapei(order, shape, copyToNewBuff);
  delete desc;
  return newArr;
}

//////////////////////////////////////////////////////////////////////////
NDArray NDArray::reshape(const char order, const std::vector<sd::LongType> &shape, const bool copyToNewBuff) && {
  this->reshapei(order, shape, copyToNewBuff);
  return std::move(*this);
}

//////////////////////////////////////////////////////////////////////////
// change an array by repeating it the number of times given by reps.
void NDArray::tilei(const std::vector<sd::LongType> &reps) { *this = this->tile(reps); }

//////////////////////////////////////////////////////////////////////////
sd::LongType NDArray::sizeAt(const int dim) const {
  if (this->rankOf() == 0 && (dim == 0 || dim == -1)) return 0;
  if (dim >= this->rankOf() || dim < -this->rankOf()) {
    std::string errorMessage;
    errorMessage += "NDArray::sizeAt: bad size index requested: ";
    errorMessage += std::to_string(dim);
    errorMessage += " for array with rank: ";
    errorMessage += std::to_string(this->rankOf());
    THROW_EXCEPTION(errorMessage.c_str());
  }

  if (_shapeInfo == nullptr || _shapeInfo[0] < 0 || _shapeInfo[0] > SD_MAX_RANK) {
    THROW_EXCEPTION(
        "Bad shapeInfo pointer or shapeInfo[0] value is corrupt! The _shapeInfo might have been deallocated.");
  }

  if (dim >= 0) {
    return shape::shapeOf(_shapeInfo)[dim];
  } else
    return shape::shapeOf(_shapeInfo)[this->rankOf() + dim];
}

//////////////////////////////////////////////////////////////////////////
sd::LongType NDArray::strideAt(const int dim) const {
  if (dim >= this->rankOf() || dim < -this->rankOf()) THROW_EXCEPTION("NDArray::strideAt: Bad size index requested");

  if (dim >= 0)
    return shape::stride(_shapeInfo)[dim];
  else
    return shape::stride(_shapeInfo)[this->rankOf() + dim];
}

//////////////////////////////////////////////////////////////////////////
bool NDArray::permutei(const std::initializer_list<LongType> &dimensions) {
  std::vector<sd::LongType> vec(dimensions);
  return permutei(vec);
}

//////////////////////////////////////////////////////////////////////////
bool NDArray::permutei(const std::vector<LongType> &dimensions) { return permutei(dimensions.data(), rankOf()); }

//////////////////////////////////////////////////////////////////////////

//////////////////////////////////////////////////////////////////////////
NDArray NDArray::permute(const LongType *dimensions, const int rank) const & {
  // evaluate shapeInfo for output (permuted) array ret
  auto shapeInfoPermuted = ShapeUtils::evalPermShapeInfo(dimensions, rank, *this, getContext()->getWorkspace());
  auto buff = ConstantShapeHelper::getInstance().bufferForShapeInfo(shapeInfoPermuted);
  NDArray ret(getDataBuffer(), const_cast<sd::LongType *>(buff->primary()), getContext(), bufferOffset());
  ret._isView = true;
  return ret;
}

//////////////////////////////////////////////////////////////////////////
NDArray NDArray::permute(const LongType *dimensions, const int rank) && {
  this->permutei(dimensions, rank);
  return std::move(*this);
}

//////////////////////////////////////////////////////////////////////////
NDArray NDArray::permute(const std::vector<LongType> &dimensions) const & {
  return permute(dimensions.data(), rankOf());
}

//////////////////////////////////////////////////////////////////////////
NDArray NDArray::permute(const std::vector<LongType> &dimensions) && {
  this->permutei(dimensions);
  return std::move(*this);
}

//////////////////////////////////////////////////////////////////////////
NDArray NDArray::permute(const std::initializer_list<LongType> &dimensions) const & {
  std::vector<sd::LongType> vec(dimensions);
  return permute(vec);
}

//////////////////////////////////////////////////////////////////////////
NDArray NDArray::permute(const std::initializer_list<LongType> &dimensions) && {
  this->permutei(dimensions);
  return std::move(*this);
}

//////////////////////////////////////////////////////////////////////////
void NDArray::permute(const LongType *dimensions, const int rank, NDArray &target) const {
  if (!nonNull() || !target.nonNull() || rank != rankOf() || rank != target.rankOf())
    THROW_EXCEPTION("NDArray<T>::permute method: either arrays are nullptr or ranks are not suitable!");

  auto shapeInfoNew = ShapeUtils::evalPermShapeInfo(dimensions, rank, *this, target.getContext()->getWorkspace());

  target.setShapeInfo(shapeInfoNew);
  target._buffer = _buffer;
  target._offset = _offset;
}

//////////////////////////////////////////////////////////////////////////
void NDArray::permute(const std::vector<LongType> &dimensions, NDArray &target) const {
  permute(dimensions.data(), rankOf(), target);
}

//////////////////////////////////////////////////////////////////////////
// check whether array is identity matrix
bool NDArray::isIdentityMatrix() {
  if (isS()) THROW_EXCEPTION("NDArray::isIdentityMatrix: you can't use this method on String array!");
  if (rankOf() != 2 || rows() != columns())
    THROW_EXCEPTION("isIdentityMatrix method: matrix must be square and have rank = 2 !");

  const double eps = 1e-5f;
  for (sd::LongType i = 0; i < rows(); ++i)
    if (sd::math::sd_abs(e<double>(i, i) - 1.f) > eps) return false;

  for (sd::LongType i = 0; i < rows(); ++i) {
    for (sd::LongType j = 0; j < columns(); ++j) {
      if (i == j) continue;
      if (sd::math::sd_abs(e<double>(i, j)) > eps) return false;
    }
  }
  return true;
}

//////////////////////////////////////////////////////////////////////////
// check whether array is unitary matrix
bool NDArray::isUnitary() {
  if (isS()) THROW_EXCEPTION("NDArray::isUnitary: you can't use this method on String array!");
  if (rankOf() != 2 || rows() != columns())
    THROW_EXCEPTION("isUnitary method: matrix must be square and have rank = 2 !");

  auto tr = this->transpose();
  auto trMul = MmulHelper::mmul(this, &tr, nullptr, 1.f, 0.f);

  bool result = trMul->isIdentityMatrix();
  delete trMul;

  return result;
}

//////////////////////////////////////////////////////////////////////////
template <>
const std::string *SD_LIB_EXPORT NDArray::bufferAsT() const {
  THROW_EXCEPTION("This method is NOT supposed to be used");
}

//////////////////////////////////////////////////////////////////////////
template <typename T>
const T *NDArray::bufferAsT() const {
  // FIXME: do we REALLY want sync here?
  // syncToHost();

  return reinterpret_cast<const T *>(buffer());
}

BUILD_SINGLE_UNCHAINED_TEMPLATE(template SD_LIB_EXPORT const, *NDArray::bufferAsT() const, SD_COMMON_TYPES);

template <typename T>
T *NDArray::bufferAsT() {
  if (buffer() == nullptr) return nullptr;
  syncToHost();
  return reinterpret_cast<T *>(buffer());
}

BUILD_SINGLE_UNCHAINED_TEMPLATE(template SD_LIB_EXPORT, *NDArray::bufferAsT(), SD_COMMON_TYPES);

//////////////////////////////////////////////////////////////////////////
template <typename T>
T *NDArray::bufferasTWithOffset(sd::LongType offset) {
  return reinterpret_cast<T *>(bufferWithOffset(offset));
}

BUILD_SINGLE_UNCHAINED_TEMPLATE(template SD_LIB_EXPORT, *NDArray::bufferasTWithOffset(sd::LongType),
                                SD_COMMON_TYPES_ALL);

template <typename T>
const T *NDArray::bufferasTWithOffset(sd::LongType offset) const {
  return static_cast<const T *>(bufferWithOffset(offset));
}

BUILD_SINGLE_UNCHAINED_TEMPLATE(template SD_LIB_EXPORT const, *NDArray::bufferasTWithOffset(sd::LongType) const,
                                SD_COMMON_TYPES_ALL);

////////////////////////////////////////////////////////////////////////
NDArray NDArray::subarray(IndicesList &idx) const {
  const int idxSize = idx.size();
  if (idxSize != this->rankOf()) THROW_EXCEPTION("NDArray::subarray: number of indices should match");

  std::vector<sd::LongType> indexes(3 * idxSize);

  // convert IndicesList to vector
  for (int d = 0; d < idxSize; ++d) {
    if (idx.at(d)->isAll()) {
      indexes[3 * d] = 0;      // first
      indexes[3 * d + 1] = 0;  // last
      indexes[3 * d + 2] = 1;  // stride
    } else if (idx.at(d)->isPoint()) {
      indexes[3 * d] = idx.at(d)->getIndices().at(0);  // first
      indexes[3 * d + 1] = indexes[3 * d] + 1;         // last
      indexes[3 * d + 2] = 1;                          // stride
    } else if (idx.at(d)->isInterval()) {
      indexes[3 * d] = idx.at(d)->getIndices().at(0);       // first
      indexes[3 * d + 1] = idx.at(d)->getIndices().size();  // last
      indexes[3 * d + 2] = idx.at(d)->stride();             // stride
    } else {
      indexes[3 * d] = idx.at(d)->getIndices().at(0);      // first
      indexes[3 * d + 1] = idx.at(d)->getIndices().at(1);  // last
      indexes[3 * d + 2] = idx.at(d)->getIndices().at(2);  // stride
    }
  }
  return NDArray((*this)(indexes, true, true));
}

////////////////////////////////////////////////////////////////////////
NDArray NDArray::subarray(const std::initializer_list<NDIndex *> &idx) const {
  const int idxSize = idx.size();
  if (idxSize != this->rankOf()) THROW_EXCEPTION("NDArray::subarray: number of indices should match the array rank");

  std::vector<sd::LongType> indexes(3 * idxSize);

  // convert NDIndex to vector
  int d = 0;
  for (const auto &item : idx) {
    if (item->isAll()) {
      indexes[3 * d] = 0;      // first
      indexes[3 * d + 1] = 0;  // last
      indexes[3 * d + 2] = 1;  // stride
    } else if (item->isPoint()) {
      indexes[3 * d] = item->getIndices().at(0);  // first
      indexes[3 * d + 1] = indexes[3 * d] + 1;    // last
      indexes[3 * d + 2] = 1;                     // stride
    } else if (item->isInterval()) {
      indexes[3 * d] = item->getIndices().at(0);       // first
      indexes[3 * d + 1] = item->getIndices().size();  // last
      indexes[3 * d + 2] = item->stride();             // stride
    } else {
      indexes[3 * d] = item->getIndices().at(0);      // first
      indexes[3 * d + 1] = item->getIndices().at(1);  // last
      indexes[3 * d + 2] = item->getIndices().at(2);  // stride
    }
    ++d;
  }

  // release NDIndices
  for (auto i : idx) delete i;

  return NDArray((*this)(indexes, true, true));
}

////////////////////////////////////////////////////////////////////////
NDArray NDArray::subarray(const Intervals &idx) const {
  const int idxSize = idx.size();
  if (idxSize != this->rankOf())
    THROW_EXCEPTION("NDArray::subarray: number of indices should match the rank of array!");

  std::vector<sd::LongType> indexes(2 * idxSize);

  // convert Intervals to vector
  for (int d = 0; d < idxSize; ++d) {
    if (idx[d].empty()) {
      indexes[2 * d] = 0;      // first
      indexes[2 * d + 1] = 0;  // last
    } else {
      indexes[2 * d] = idx[d][0];      // first
      indexes[2 * d + 1] = idx[d][1];  // last
    }
  }

  return NDArray((*this)(indexes, true));
}

//////////////////////////////////////////////////////////////////////////
template <typename T>
NDArray NDArray::asT() const {
  auto result = isScalar() ? NDArray('c', {}, std::vector<double>{0.}, DataTypeUtils::fromT<T>(), this->getContext())
                           : NDArray(ordering(), getShapeAsVector(), DataTypeUtils::fromT<T>(), this->getContext());

  prepareUse({&result}, {this});
  NativeOpExecutioner::execTransformAny(getContext(), transform::AnyOps::Assign, buffer(), shapeInfo(), specialBuffer(),
                                        specialShapeInfo(), result.buffer(), result.shapeInfo(), result.specialBuffer(),
                                        result.specialShapeInfo(), nullptr, nullptr, nullptr);
  registerUse({&result}, {this});

  return result;
}
BUILD_SINGLE_TEMPLATE(template SD_LIB_EXPORT NDArray NDArray::asT, () const, SD_COMMON_TYPES);
void NDArray::checkIfStringArrayAndNotEmpty()  {
  if (!isS()) {
    auto actualType = DataTypeUtils::asString(dataType());
    std::string errorMessage;
    errorMessage += "checkIfStringArrayAndNotEmpty: Expected String array but found ";
    errorMessage += actualType;
    THROW_EXCEPTION(errorMessage.c_str());
  }

  if (isEmpty()) {
    THROW_EXCEPTION("checkIfStringArrayAndNotEmpty: Array is empty. Cannot proceed");
  }
}

void NDArray::printStringType()  {
  switch (dataType()) {
    case DataType::UTF8:
      std::cout << "Data Type: UTF8" << "\n";
      break;
    case DataType::UTF16:
      std::cout << "Data Type: UTF16" << "\n";
      break;
    case DataType::UTF32:
      std::cout << "Data Type: UTF32" << "\n";
      break;
    default:
      THROW_EXCEPTION("printStringType: Unsupported data type");
  }
}

void NDArray::printStringInternalState()  {
  checkIfStringArrayAndNotEmpty();
  printStringType();

  // Length of offsets (header)
  sd::LongType offsetsLength = ShapeUtils::stringBufferHeaderRequirements(lengthOf());

  // Getting the buffer pointer
  const auto nInputoffsets = bufferAsT<sd::LongType>();
  std::cout << "Number of elements: " << lengthOf() << "\n";

  int numStrings = isScalar() ? 1 : lengthOf();
  for (sd::LongType e = 0; e < numStrings; e++) {
    sd::LongType start = nInputoffsets[e];
    sd::LongType stop = nInputoffsets[e + 1];
    sd::LongType stringLength = stop - start;

    std::cout << "String at index " << e << " Offset: " << start << " Length: " << stringLength << "\n";
  }
}

void NDArray::debugStringArray() { printStringInternalState();
}
//////////////////////////////////////////////////////////////////////////
template <typename T>
NDArray NDArray::asS() const {
  if (!isS()) THROW_EXCEPTION("NDArray::asS: you can use this method only for String array!");

  auto dtype = DataTypeUtils::fromT<T>();

  if (!(DataTypeUtils::isS(dtype))) THROW_EXCEPTION("NDArray::asS: invalid DataType used");

  if (dtype == dataType()) {

    if(isScalar()) {
      return dup();
    }
    sd::LongType offsetsLength = ShapeUtils::stringBufferHeaderRequirements(lengthOf());
    const auto nInputoffsets = bufferAsT<sd::LongType>();
    std::shared_ptr<DataBuffer> pBuffer = std::make_shared<DataBuffer>(offsetsLength + nInputoffsets[isScalar() ? 1 : lengthOf()], dtype,
                                                                       getContext()->getWorkspace(), true);

    auto shapeDesc = new ShapeDescriptor(dtype, ordering(),isScalar() ? std::vector<sd::LongType>({1}) :  getShapeAsVector());
    auto buff = ConstantShapeHelper::getInstance().bufferForShapeInfo(shapeDesc);
    NDArray res(pBuffer, shapeDesc, getContext());
    res.setAttached(getContext()->getWorkspace() != nullptr);

    preparePrimaryUse({&res}, {this});
    memcpy(res.bufferAsT<int8_t>(), nInputoffsets, offsetsLength);
    auto data = res.bufferAsT<int8_t>() + offsetsLength;
    const auto inData = bufferAsT<int8_t>() + offsetsLength;
    memcpy(data, inData, nInputoffsets[isScalar() ? 1 : lengthOf()]);
    delete shapeDesc;
    registerPrimaryUse({&res}, {this});
    return res;
  }

  sd::LongType offsetsLength = ShapeUtils::stringBufferHeaderRequirements(lengthOf());

  std::vector<sd::LongType> offsets(lengthOf() + 1);

  const auto nInputoffsets = bufferAsT<sd::LongType>();

  sd::LongType start = 0, stop = 0;
  sd::LongType dataLength = 0;

  int numStrings = isScalar() ? 1 : lengthOf();
  auto data = bufferAsT<int8_t>() + offsetsLength;
  for (sd::LongType e = 0; e < numStrings; e++) {
    offsets[e] = dataLength;
    start = nInputoffsets[e];
    stop = nInputoffsets[e + 1];
    if (dataType() == DataType::UTF8) {
      dataLength += (dtype == DataType::UTF16) ? unicode::offsetUtf8StringInUtf16(data + start, stop)
                                               : unicode::offsetUtf8StringInUtf32(data + start, stop);
    } else if (dataType() == DataType::UTF16) {
      dataLength += (dtype == DataType::UTF32)
                    ? unicode::offsetUtf16StringInUtf32(data + start, (stop / sizeof(char16_t)))
                    : unicode::offsetUtf16StringInUtf8(data + start, (stop / sizeof(char16_t)));
    } else if(dataType() == DataType::UTF32) {
      dataLength += (dtype == DataType::UTF16)
                    ? unicode::offsetUtf32StringInUtf16(data + start, (stop / sizeof(char32_t)))
                    : unicode::offsetUtf32StringInUtf8(data + start, (stop / sizeof(char32_t)));
    }
  }
  offsets[isScalar() ? 1 : lengthOf()] = dataLength;

  std::shared_ptr<DataBuffer> pBuffer =
      std::make_shared<DataBuffer>(offsetsLength + dataLength, dtype, getContext()->getWorkspace(), true);

  std::vector<sd::LongType> shape = isScalar() ? std::vector<sd::LongType>({1}) : getShapeAsVector();
  auto desc = new ShapeDescriptor(dtype, ordering(), shape);
  NDArray res(pBuffer, desc, getContext());
  res.setAttached(getContext()->getWorkspace() != nullptr);

  preparePrimaryUse({&res}, {this});

  memcpy(res.bufferAsT<int8_t>(), offsets.data(), offsets.size() * sizeof(sd::LongType));

  auto outData = res.bufferAsT<int8_t>() + offsetsLength;
  const auto inData = bufferAsT<int8_t>() + offsetsLength;

  auto func = PRAGMA_THREADS_FOR {
    for (int e = start; e < stop; e++) {
      auto cdata = outData + offsets[e];
      auto end = nInputoffsets[e + 1];
      auto idata = inData + nInputoffsets[e];
      if (dtype == DataType::UTF16) {
        if (dataType() == DataType::UTF8) {
          unicode::utf8to16(idata, outData, end);
        } else if(dataType() == DataType::UTF32) {
          unicode::utf32to16(idata, outData, (end / sizeof(char32_t)));
        }
      } else if (dtype == DataType::UTF32) {
        if (dataType() == DataType::UTF8) {
          unicode::utf8to32(idata, cdata, end);
        } else if(dataType() == DataType::UTF16) {
          unicode::utf16to32(idata, outData, (end / sizeof(char16_t)));
        }
      } else {
        if (dataType() == DataType::UTF16) {
          unicode::utf16to8(idata, outData, (end / sizeof(char16_t)));
        } else if(dataType() == DataType::UTF32) {
          unicode::utf32to8(idata, outData, (end / sizeof(char32_t)));
        }
      }
    }
  };

  samediff::Threads::parallel_for(func, 0, numStrings, 1);

  registerPrimaryUse({&res}, {this});

  return res;
}
BUILD_SINGLE_TEMPLATE(template SD_LIB_EXPORT NDArray NDArray::asS, () const, SD_STRING_TYPES);

////////////////////////////////////////////////////////////////////////
NDArray NDArray::asT(DataType dtype) const {
  if (isS() && !DataTypeUtils::isS(dtype))
    THROW_EXCEPTION("NDArray::asT: you can't use this method on String array with not string DataType!");

  if (!isS() && DataTypeUtils::isS(dtype))
    THROW_EXCEPTION("NDArray::asT: you can't use this method on not String array with string DataType!");

  if (isS()) {
    BUILD_SINGLE_SELECTOR(dtype, return asS, (), SD_STRING_TYPES);
  } else {
    BUILD_SINGLE_SELECTOR(dtype, return asT, (), SD_COMMON_TYPES);
  }

  return NDArray();
}

////////////////////////////////////////////////////////////////////////
NDArray NDArray::cast(DataType dtype) const {
  if (isS() && !DataTypeUtils::isS(dtype))
    THROW_EXCEPTION("NDArray::cast: you can't use this method on String array with not string DataType!");

  if (!isS() && DataTypeUtils::isS(dtype))
    THROW_EXCEPTION("NDArray::cast: you can't use this method on not String array with string DataType!");

  return this->asT(dtype);
}

////////////////////////////////////////////////////////////////////////
void NDArray::cast(NDArray &target, DataType dtype) {
  if (isS()) THROW_EXCEPTION("NDArray::cast: you can't use this method on String array!");
  // TODO: to be implemented properly
  target.assign(this);
}

////////////////////////////////////////////////////////////////////////
void NDArray::operator+=(const NDArray &other) {
  if (isS()) THROW_EXCEPTION("NDArray::operator+=: you can't use this method on String array!");
  if (!Environment::getInstance().isExperimentalBuild() && this->dataType() != other.dataType() &&
      (this->dataType() != DataType::BOOL || other.dataType() != BOOL))
    throw sd::datatype_exception::build("NDArray operator+=: Cannot add different types", this->dataType(),
                                        other.dataType());

  if (this->lengthOf() != 1 && other.lengthOf() == 1) {
    prepareUse({this}, {this, &other});
    NativeOpExecutioner::execScalar(getContext(), sd::scalar::Add, buffer(), shapeInfo(), specialBuffer(),
                                    specialShapeInfo(), buffer(), shapeInfo(), specialBuffer(), specialShapeInfo(),
                                    other.buffer(), other.shapeInfo(), other.specialBuffer(), other.specialShapeInfo(),
                                    nullptr);
    registerUse({this}, {this, &other});
  } else if (other.lengthOf() == lengthOf() && this->rankOf() == other.rankOf()) {
    prepareUse({this}, {this, &other});
    NativeOpExecutioner::execPairwiseTransform(getContext(), sd::pairwise::Add, buffer(), shapeInfo(), specialBuffer(),
                                               specialShapeInfo(), other.buffer(), other.shapeInfo(),
                                               other.specialBuffer(), other.specialShapeInfo(), buffer(), shapeInfo(),
                                               specialBuffer(), specialShapeInfo(), nullptr);
    registerUse({this}, {this, &other});
  } else {
    const sd::LongType *bShape = nullptr;
    if (!ShapeUtils::evalBroadcastShapeInfo(*this, other, true, bShape, getContext()->getWorkspace()))
      THROW_EXCEPTION(
          "NDArray::operator+=: the shapes of this and other arrays are not suitable for broadcast operation !");

    if (shape::equalsTypesAndShapesSoft(shapeInfo(), bShape)) {
      this->applyTrueBroadcast(sd::BroadcastOpsTuple::Add(), other, *this, false);
    } else {
      NDArray result(bShape, true, getContext());
      this->applyTrueBroadcast(sd::BroadcastOpsTuple::Add(), other, result, false);
      *this = std::move(result);  // move assignment operator, zero cost copy
    }
  }
}

////////////////////////////////////////////////////////////////////////
void NDArray::operator-=(const NDArray &other) {
  if (isS()) THROW_EXCEPTION("NDArray::operator-=: you can't use this method on String array!");

  if (!Environment::getInstance().isExperimentalBuild() && this->dataType() != other.dataType() &&
      (this->dataType() != DataType::BOOL || other.dataType() != BOOL))
    throw sd::datatype_exception::build("NDArray operator-=: Cannot subtract different types", this->dataType(),
                                        other.dataType());

  if (lengthOf() != 1 && other.lengthOf() == 1) {
    prepareUse({this}, {this, &other});
    NativeOpExecutioner::execScalar(getContext(), sd::scalar::Subtract, buffer(), shapeInfo(), specialBuffer(),
                                    specialShapeInfo(), buffer(), shapeInfo(), specialBuffer(), specialShapeInfo(),
                                    other.buffer(), other.shapeInfo(), other.specialBuffer(), other.specialShapeInfo(),
                                    nullptr);
    registerUse({this}, {this, &other});
  } else if (other.lengthOf() == lengthOf() && this->rankOf() == other.rankOf()) {
    prepareUse({this}, {this, &other});
    NativeOpExecutioner::execPairwiseTransform(getContext(), sd::pairwise::Subtract, buffer(), shapeInfo(),
                                               specialBuffer(), specialShapeInfo(), other.buffer(), other.shapeInfo(),
                                               other.specialBuffer(), other.specialShapeInfo(), buffer(), shapeInfo(),
                                               specialBuffer(), specialShapeInfo(), nullptr);
    registerUse({this}, {this, &other});
  } else {
    const sd::LongType *bShape = nullptr;
    if (!ShapeUtils::evalBroadcastShapeInfo(*this, other, true, bShape, getContext()->getWorkspace()))
      THROW_EXCEPTION(
          "NDArray::operator-=: the shapes of this and other arrays are not suitable for broadcast operation !");

    if (shape::equalsTypesAndShapesSoft(shapeInfo(), bShape)) {
      this->applyTrueBroadcast(sd::BroadcastOpsTuple::Subtract(), other, *this, false);
    } else {
      NDArray result(bShape, true, getContext());
      this->applyTrueBroadcast(sd::BroadcastOpsTuple::Subtract(), other, result, false);
      *this = std::move(result);  // move assignment operator, zero cost copy
    }
  }
}

////////////////////////////////////////////////////////////////////////
void NDArray::operator*=(const NDArray &other) {
  if (isS()) THROW_EXCEPTION("NDArray::operator*=: you can't use this method on String array!");
  if (!Environment::getInstance().isExperimentalBuild() && this->dataType() != other.dataType() &&
      (this->dataType() != DataType::BOOL || other.dataType() != BOOL))
    throw sd::datatype_exception::build("NDArray operator*=: Cannot multiply different types", this->dataType(),
                                        other.dataType());

  if (lengthOf() != 1 && other.lengthOf() == 1) {
    prepareUse({this}, {this, &other});
    NativeOpExecutioner::execScalar(getContext(), sd::scalar::Multiply, buffer(), shapeInfo(), specialBuffer(),
                                    specialShapeInfo(), buffer(), shapeInfo(), specialBuffer(), specialShapeInfo(),
                                    other.buffer(), other.shapeInfo(), other.specialBuffer(), other.specialShapeInfo(),
                                    nullptr);
    registerUse({this}, {this, &other});
  } else if (other.lengthOf() == lengthOf() && this->rankOf() == other.rankOf()) {
    prepareUse({this}, {this, &other});
    NativeOpExecutioner::execPairwiseTransform(getContext(), sd::pairwise::Multiply, buffer(), shapeInfo(),
                                               specialBuffer(), specialShapeInfo(), other.buffer(), other.shapeInfo(),
                                               other.specialBuffer(), other.specialShapeInfo(), buffer(), shapeInfo(),
                                               specialBuffer(), specialShapeInfo(), nullptr);
    registerUse({this}, {this, &other});
  } else {
    const sd::LongType *bShape = nullptr;
    if (!ShapeUtils::evalBroadcastShapeInfo(*this, other, true, bShape, getContext()->getWorkspace()))
      THROW_EXCEPTION(
          "NDArray::operator*=: the shapes of this and other arrays are not suitable for broadcast operation !");

    if (shape::equalsTypesAndShapesSoft(_shapeInfo, bShape)) {
      this->applyTrueBroadcast(sd::BroadcastOpsTuple::Multiply(), other, *this, false);
    } else {
      NDArray result(bShape, true, getContext());
      this->applyTrueBroadcast(sd::BroadcastOpsTuple::Multiply(), other, result, false);
      *this = std::move(result);  // move assignment operator, zero cost copy
    }
  }
}

////////////////////////////////////////////////////////////////////////
void NDArray::operator/=(const NDArray &other) {
  if (isS() || other.isS()) THROW_EXCEPTION("NDArray::operator/=: you can't use this method on String array!");
  if (other.isB()) THROW_EXCEPTION("NDArray::operator/=: you can't divide by bool array!");

  if (!Environment::getInstance().isExperimentalBuild() && this->dataType() != other.dataType()) {
    throw sd::datatype_exception::build("NDArray operator/=: Cannot divide different types", this->dataType(),
                                        other.dataType());
  }

  if (lengthOf() != 1 && other.lengthOf() == 1) {
    prepareUse({this}, {this, &other});
    NativeOpExecutioner::execScalar(getContext(), sd::scalar::Divide, buffer(), shapeInfo(), specialBuffer(),
                                    specialShapeInfo(), buffer(), shapeInfo(), specialBuffer(), specialShapeInfo(),
                                    other.buffer(), other.shapeInfo(), other.specialBuffer(), other.specialShapeInfo(),
                                    nullptr);
    registerUse({this}, {this, &other});
  } else if (other.lengthOf() == lengthOf() && this->rankOf() == other.rankOf()) {
    prepareUse({this}, {this, &other});
    NativeOpExecutioner::execPairwiseTransform(getContext(), sd::pairwise::Divide, buffer(), shapeInfo(),
                                               specialBuffer(), specialShapeInfo(), other.buffer(), other.shapeInfo(),
                                               other.specialBuffer(), other.specialShapeInfo(), buffer(), shapeInfo(),
                                               specialBuffer(), specialShapeInfo(), nullptr);
    registerUse({this}, {this, &other});
  } else {
    const sd::LongType *bShape = nullptr;
    if (!ShapeUtils::evalBroadcastShapeInfo(*this, other, true, bShape, getContext()->getWorkspace()))
      THROW_EXCEPTION(
          "NDArray::operator/=: the shapes of this and other arrays are not suitable for broadcast operation !");

    if (shape::equalsTypesAndShapesSoft(_shapeInfo, bShape)) {
      this->applyTrueBroadcast(sd::BroadcastOpsTuple::Divide(), other, *this, false);
    } else {
      NDArray result(bShape, true, getContext());
      this->applyTrueBroadcast(sd::BroadcastOpsTuple::Divide(), other, result, false);
      *this = std::move(result);  // move assignment operator, zero cost copy
    }
  }
}

////////////////////////////////////////////////////////////////////////
template <typename T>
void NDArray::operator+=(const T value) {
  if (isS()) THROW_EXCEPTION("NDArray::operator+=: you can't use this method on String array!");

  auto other = NDArrayFactory::create(this->dataType(), value, getContext());

  prepareUse({this}, {this, &other});
  NativeOpExecutioner::execScalar(getContext(), sd::scalar::Add, buffer(), shapeInfo(), specialBuffer(),
                                  specialShapeInfo(), buffer(), shapeInfo(), specialBuffer(), specialShapeInfo(),
                                  other.buffer(), other.shapeInfo(), other.specialBuffer(), other.specialShapeInfo(),
                                  nullptr);
  registerUse({this}, {this, &other});
}
template SD_LIB_EXPORT void NDArray::operator+=(const double value);
template SD_LIB_EXPORT void NDArray::operator+=(const float value);
template SD_LIB_EXPORT void NDArray::operator+=(const float16 value);
template SD_LIB_EXPORT void NDArray::operator+=(const bfloat16 value);
template SD_LIB_EXPORT void NDArray::operator+=(const sd::LongType value);
template SD_LIB_EXPORT void NDArray::operator+=(const int value);
template SD_LIB_EXPORT void NDArray::operator+=(const bool value);

////////////////////////////////////////////////////////////////////////
template <typename T>
void NDArray::operator-=(const T value) {
  if (isS()) THROW_EXCEPTION("NDArray::operator-=: you can't use this method on String array!");

  auto other = NDArrayFactory::create(dataType(), value, getContext());

  prepareUse({this}, {this, &other});
  NativeOpExecutioner::execScalar(getContext(), sd::scalar::Subtract, buffer(), shapeInfo(), specialBuffer(),
                                  specialShapeInfo(), buffer(), shapeInfo(), specialBuffer(), specialShapeInfo(),
                                  other.buffer(), other.shapeInfo(), other.specialBuffer(), other.specialShapeInfo(),
                                  nullptr);
  registerUse({this}, {this, &other});
}
template SD_LIB_EXPORT void NDArray::operator-=(const double value);
template SD_LIB_EXPORT void NDArray::operator-=(const float value);
template SD_LIB_EXPORT void NDArray::operator-=(const float16 value);
template SD_LIB_EXPORT void NDArray::operator-=(const bfloat16 value);
template SD_LIB_EXPORT void NDArray::operator-=(const sd::LongType value);
template SD_LIB_EXPORT void NDArray::operator-=(const int value);
template SD_LIB_EXPORT void NDArray::operator-=(const bool value);

////////////////////////////////////////////////////////////////////////
template <typename T>
void NDArray::operator*=(const T scalar) {
  if (isS()) THROW_EXCEPTION("NDArray::operator*=: you can't use this method on String array!");

  auto other = NDArrayFactory::create(this->dataType(), scalar, getContext());
  prepareUse({this}, {this, &other});
  NativeOpExecutioner::execScalar(getContext(), sd::scalar::Multiply, buffer(), shapeInfo(), specialBuffer(),
                                  specialShapeInfo(), buffer(), shapeInfo(), specialBuffer(), specialShapeInfo(),
                                  other.buffer(), other.shapeInfo(), other.specialBuffer(), other.specialShapeInfo(),
                                  nullptr);
  registerUse({this}, {this, &other});
}
template SD_LIB_EXPORT void NDArray::operator*=(const double scalar);
template SD_LIB_EXPORT void NDArray::operator*=(const float scalar);
template SD_LIB_EXPORT void NDArray::operator*=(const float16 scalar);
template SD_LIB_EXPORT void NDArray::operator*=(const bfloat16 scalar);
template SD_LIB_EXPORT void NDArray::operator*=(const sd::LongType scalar);
template SD_LIB_EXPORT void NDArray::operator*=(const int scalar);
template SD_LIB_EXPORT void NDArray::operator*=(const int16_t scalar);
template SD_LIB_EXPORT void NDArray::operator*=(const int8_t scalar);
template SD_LIB_EXPORT void NDArray::operator*=(const uint8_t scalar);
template SD_LIB_EXPORT void NDArray::operator*=(const bool scalar);

////////////////////////////////////////////////////////////////////////
template <typename T>
void NDArray::operator/=(const T scalar) {
  if (isS()) THROW_EXCEPTION("NDArray::operator/=: you can't use this method on String array!");

  auto other = NDArrayFactory::create(this->dataType(), scalar, getContext());
  prepareUse({this}, {this, &other});
  NativeOpExecutioner::execScalar(getContext(), sd::scalar::Divide, buffer(), shapeInfo(), specialBuffer(),
                                  specialShapeInfo(), buffer(), shapeInfo(), specialBuffer(), specialShapeInfo(),
                                  other.buffer(), other.shapeInfo(), other.specialBuffer(), other.specialShapeInfo(),
                                  nullptr);
  registerUse({this}, {this, &other});
}
template SD_LIB_EXPORT void NDArray::operator/=(const double scalar);
template SD_LIB_EXPORT void NDArray::operator/=(const float scalar);
template SD_LIB_EXPORT void NDArray::operator/=(const float16 scalar);
template SD_LIB_EXPORT void NDArray::operator/=(const bfloat16 scalar);
template SD_LIB_EXPORT void NDArray::operator/=(const sd::LongType scalar);
template SD_LIB_EXPORT void NDArray::operator/=(const int scalar);
template SD_LIB_EXPORT void NDArray::operator/=(const int16_t scalar);
template SD_LIB_EXPORT void NDArray::operator/=(const int8_t scalar);
template SD_LIB_EXPORT void NDArray::operator/=(const uint8_t scalar);
template SD_LIB_EXPORT void NDArray::operator/=(const bool scalar);

////////////////////////////////////////////////////////////////////////
// negative operator, it makes all array elements = -elements
NDArray NDArray::operator-() const & {
  if (isS()) THROW_EXCEPTION("NDArray::negative-: you can't use this method on String array!");

  NDArray result(shapeInfo(), false, getContext());

  prepareUse({&result}, {this});
  NativeOpExecutioner::execTransformSame(getContext(), sd::transform::Neg, buffer(), shapeInfo(), specialBuffer(),
                                         specialShapeInfo(), result.buffer(), result.shapeInfo(),
                                         result.specialBuffer(), result.specialShapeInfo(), nullptr, nullptr, nullptr);
  registerUse({&result}, {this});

  return result;
}

////////////////////////////////////////////////////////////////////////
NDArray NDArray::operator-() && {
  if (isS()) THROW_EXCEPTION("NDArray::negative-: you can't use this method on String array!");

  prepareUse({this}, {this});
  NativeOpExecutioner::execTransformSame(getContext(), sd::transform::Neg, buffer(), shapeInfo(), specialBuffer(),
                                         specialShapeInfo(), buffer(), shapeInfo(), specialBuffer(), specialShapeInfo(),
                                         nullptr, nullptr, nullptr);
  registerUse({this}, {this});

  return std::move(*this);
}

////////////////////////////////////////////////////////////////////////
// mathematical multiplication of two arrays
NDArray mmul(const NDArray &left, const NDArray &right) {
  if (left.isS() || right.isS()) THROW_EXCEPTION("mmul friend function: you can't use this function on String array!");
  auto ptr = MmulHelper::mmul(const_cast<NDArray *>(&left), const_cast<NDArray *>(&right), nullptr, 1., 0.);
  NDArray result(std::move(*ptr));
  delete ptr;
  return result;
}

////////////////////////////////////////////////////////////////////////
void NDArray::tileToShape(const std::vector<sd::LongType> &shape, NDArray &target) {
  if (&target != this) {
    this->tile(target);
    return;
  }

  std::vector<sd::LongType> thisShape(rankOf());
  for (int i = 0; i < rankOf(); ++i) thisShape[i] = sizeAt(i);

  if (!ShapeUtils::areShapesBroadcastable(shape, thisShape))
    THROW_EXCEPTION(
        "NDArray::tileToShape method: the shape of this array and input shape are not suitable for broadcast operation "
        "!");

  const int newRank = shape.size();
  std::vector<sd::LongType> repeats(newRank);

  for (int i = 1; i <= newRank; ++i) {
    if (i > rankOf())
      repeats[newRank - i] = shape[newRank - i];
    else
      repeats[newRank - i] = shape[newRank - i] / thisShape[rankOf() - i];
  }

  tilei(repeats);
}

////////////////////////////////////////////////////////////////////////
void NDArray::tileToShape(const std::initializer_list<sd::LongType> &shape, NDArray &target) {
  tileToShape(std::vector<sd::LongType>(shape), target);
}

////////////////////////////////////////////////////////////////////////
NDArray NDArray::tileToShape(const sd::LongType *shapeInfo) {
  NDArray result(const_cast<sd::LongType *>(shapeInfo), false, getContext());
  tile(result);
  return result;
}

////////////////////////////////////////////////////////////////////////
double NDArray::getTrace() const {
  if (isS()) THROW_EXCEPTION("NDArray::getTrace: you can't use this method on String array!");

  int rank = rankOf();
  auto shape = shapeOf();
  int minDim = 100000000;

  sd::LongType indices[SD_MAX_RANK];
  for (int j = 0; j < rank; ++j) indices[j] = 1;

  auto offset = shape::getOffset(shapeInfo(), indices);

  for (int i = 0; i < rank; ++i)
    if (minDim > shape[i]) minDim = shape[i];

  double sum = 0.;

  for (int i = 0; i < minDim; ++i) sum += e<double>(i * offset);

  return sum;
}

////////////////////////////////////////////////////////////////////////
NDArray NDArray::quantize(const NDArray &array) {
  if (!array.isR()) THROW_EXCEPTION("NDArray::quantize: type of array should be from real space!");

  auto ws = array.getContext()->getWorkspace();

  sd::LongType *shapeInfo = ShapeBuilders::copyShapeInfo(array.shapeInfo(), true, ws);
  ArrayOptions::setPropertyBit(shapeInfo, ARRAY_QUANTIZED);

  std::shared_ptr<DataBuffer> buffer = std::make_shared<DataBuffer>(TypeCast::estimateQuantizedSize(array.lengthOf()),
                                                                    ArrayOptions::dataType(shapeInfo), ws);

  auto desc = new ShapeDescriptor(shapeInfo);
  NDArray result(buffer, desc, array.getContext());

  return result;
}

//////////////////////////////////////////////////////////////////////////
void NDArray::applyTrueBroadcast(sd::BroadcastOpsTuple op, const NDArray &other, NDArray &target,
                                 const bool checkTargetShape, ExtraArguments *extraArgs) const {
  if (isS()) THROW_EXCEPTION("NDArray::applyTrueBroadcast: you can't use this method on String array!");

  if (((op.s == scalar::Divide || op.s == scalar::FloorDiv || op.s == scalar::FloorMod) && other.isB()) ||
      (op.s == scalar::ReverseDivide && this->isB()))
    THROW_EXCEPTION("NDArray::applyTrueBroadcast method: you can't divide by bool array !");

  if (isEmpty() || other.isEmpty()) return;

  // if (lengthOf() == 1) {
  //     target.assign(this);
  //     target.applyPairwiseTransform(op.p, other, extraArgs);
  //     return;
  // }
  // if (other.lengthOf() == 1) {
  //     const_cast<NDArray*>(this)->applyScalarArr(op.s, other, target, extraArgs);
  //     return;
  // }

  if (checkTargetShape) {
    const sd::LongType *newShapeInfo = nullptr;
    if (!ShapeUtils::evalBroadcastShapeInfo(
        *this, other, true, newShapeInfo,
        getContext()->getWorkspace()))  // the rank of target array must be equal to max->rankOf)()
      THROW_EXCEPTION(
          "NDArray::applyTrueBroadcast method: the shapes of this and other arrays are not suitable for broadcast "
          "operation !");
    if (!shape::equalsTypesAndShapesSoft(target.shapeInfo(), newShapeInfo))
      THROW_EXCEPTION("NDArray::applyTrueBroadcast method: the shape or type of target array is wrong !");
  }

  sd::LongType const *xShapeInfoH = shapeInfo();
  sd::LongType const *yShapeInfoH = other.shapeInfo();
  sd::LongType const *xShapeInfoD = specialShapeInfo();
  sd::LongType const *yShapeInfoD = other.specialShapeInfo();

  if (!isSameShape(target)) {
    auto xPack = ConstantShapeHelper::getInstance().createShapeInfoWithUnitiesForBroadcast(
        target.shapeInfo(), shapeInfo(), getContext()->getWorkspace());
    xShapeInfoH = xPack->primary();
    xShapeInfoD = xPack->special();
  }
  if (!other.isSameShape(target)) {
    auto yPack = ConstantShapeHelper::getInstance().createShapeInfoWithUnitiesForBroadcast(
        target.shapeInfo(), other.shapeInfo(), other.getContext()->getWorkspace());
    yShapeInfoH = yPack->primary();
    yShapeInfoD = yPack->special();
  }

  prepareUse({&target}, {this, &other});
  NativeOpExecutioner::execBroadcast(getContext(), op.b, buffer(), xShapeInfoH, specialBuffer(), xShapeInfoD,
                                     other.buffer(), yShapeInfoH, other.specialBuffer(), yShapeInfoD, target.buffer(),
                                     target.shapeInfo(), target.specialBuffer(), target.specialShapeInfo());
  registerUse({&target}, {this, &other});
}

//////////////////////////////////////////////////////////////////////////
void NDArray::applyTrueBroadcast(sd::BroadcastBoolOpsTuple op, const NDArray &other, NDArray &target,
                                 const bool checkTargetShape, ExtraArguments *extraArgs) const {
  if (isS()) THROW_EXCEPTION("NDArray::applyTrueBroadcast bool: you can't use this method on String array!");

  if (isEmpty() || other.isEmpty()) return;

  if (checkTargetShape) {
    const sd::LongType *newShapeInfo = nullptr;
    if (!ShapeUtils::evalBroadcastShapeInfo(
        *this, other, true, newShapeInfo,
        getContext()->getWorkspace()))  // the rank of target array must be equal to max->rankOf)()
      THROW_EXCEPTION(
          "NDArray::applyTrueBroadcast method: the shapes of this and other arrays are not suitable for broadcast "
          "operation !");
    if (!shape::equalsSoft(target._shapeInfo, newShapeInfo) || target.dataType() != DataType::BOOL)
      THROW_EXCEPTION("NDArray::applyTrueBroadcast bool method: the shape or type of target array is wrong !");
    if (dataType() != other.dataType())
      THROW_EXCEPTION("NDArray::applyTrueBroadcast bool method: this and other arrays must have the same type !");
  }

  sd::LongType const *xShapeInfoH = shapeInfo();
  sd::LongType const *yShapeInfoH = other.shapeInfo();
  sd::LongType const *xShapeInfoD = specialShapeInfo();
  sd::LongType const *yShapeInfoD = other.specialShapeInfo();

  if (!isSameShape(target)) {
    auto xPack = ConstantShapeHelper::getInstance().createShapeInfoWithUnitiesForBroadcast(
        target.shapeInfo(), shapeInfo(), getContext()->getWorkspace());
    xShapeInfoH = xPack->primary();
    xShapeInfoD = xPack->special();
  }
  if (!other.isSameShape(target)) {
    auto yPack = ConstantShapeHelper::getInstance().createShapeInfoWithUnitiesForBroadcast(
        target.shapeInfo(), other.shapeInfo(), other.getContext()->getWorkspace());
    yShapeInfoH = yPack->primary();
    yShapeInfoD = yPack->special();
  }

  prepareUse({&target}, {this, &other});
  NativeOpExecutioner::execBroadcastBool(getContext(), op.b, buffer(), xShapeInfoH, specialBuffer(), xShapeInfoD,
                                         other.buffer(), yShapeInfoH, other.specialBuffer(), yShapeInfoD,
                                         target.buffer(), target.shapeInfo(), target.specialBuffer(),
                                         target.specialShapeInfo(), nullptr);
  registerUse({&target}, {this, &other});
}

//////////////////////////////////////////////////////////////////////////
void NDArray::applyTrueBroadcast(sd::BroadcastIntOpsTuple op, const NDArray &other, NDArray &target,
                                 const bool checkTargetShape, ExtraArguments *extraArgs) const {
  if (isS()) THROW_EXCEPTION("NDArray::applyTrueBroadcast bool: you can't use this method on String array!");

  if (isEmpty() || other.isEmpty()) return;


  if (checkTargetShape) {
    const sd::LongType *newShapeInfo = nullptr;
    if (!ShapeUtils::evalBroadcastShapeInfo(
        *this, other, false, newShapeInfo,
        getContext()->getWorkspace()))  // the rank of target array must be equal to max->rankOf)()
      THROW_EXCEPTION(
          "NDArray::applyTrueBroadcast method: the shapes of this and other arrays are not suitable for broadcast "
          "operation !");
    if (!shape::equalsSoft(target._shapeInfo, newShapeInfo) || target.dataType() != this->dataType())
      THROW_EXCEPTION("NDArray::applyTrueBroadcast int method: the shape or type of target array is wrong !");
    if (dataType() != other.dataType())
      THROW_EXCEPTION("NDArray::applyTrueBroadcast int method: this and other arrays must have the same type !");
  }

  sd::LongType const *xShapeInfoH = shapeInfo();
  sd::LongType const *yShapeInfoH = other.shapeInfo();
  sd::LongType const *xShapeInfoD = specialShapeInfo();
  sd::LongType const *yShapeInfoD = other.specialShapeInfo();

  if (!isSameShape(target)) {
    auto xPack = ConstantShapeHelper::getInstance().createShapeInfoWithUnitiesForBroadcast(
        target.shapeInfo(), shapeInfo(), getContext()->getWorkspace());
    xShapeInfoH = reinterpret_cast<sd::LongType const *>(xPack->primary());
    xShapeInfoD = reinterpret_cast<sd::LongType const *>(xPack->special());
  }
  if (!other.isSameShape(target)) {
    auto yPack = ConstantShapeHelper::getInstance().createShapeInfoWithUnitiesForBroadcast(
        target.shapeInfo(), other.shapeInfo(), other.getContext()->getWorkspace());
    yShapeInfoH = reinterpret_cast<sd::LongType const *>(yPack->primary());
    yShapeInfoD = reinterpret_cast<sd::LongType const *>(yPack->special());
  }

  prepareUse({&target}, {this, &other});
  NativeOpExecutioner::execBroadcastInt(getContext(), op.b, buffer(), xShapeInfoH, specialBuffer(), xShapeInfoD,
                                        other.buffer(), yShapeInfoH, other.specialBuffer(), yShapeInfoD,
                                        target.buffer(), target.shapeInfo(), target.specialBuffer(),
                                        target.specialShapeInfo());
  registerUse({&target}, {this, &other});
}

//////////////////////////////////////////////////////////////////////////
NDArray NDArray::applyTrueBroadcast(sd::BroadcastOpsTuple op, const NDArray &other, ExtraArguments *extraArgs) const & {
  if (isEmpty() || other.isEmpty()) {
    if (isEmpty())
      return NDArray(*this);
    else
      return NDArray(other);
  }

  const sd::LongType *newShapeInfo = nullptr;
  if (!ShapeUtils::evalBroadcastShapeInfo(*this, other, true, newShapeInfo,
                                          getContext()->getWorkspace()))  // the rank of new array = max->rankOf)()
    THROW_EXCEPTION(
        "NDArray::applyTrueBroadcast method: the shapes of this and other arrays are not suitable for broadcast "
        "operation !");
  NDArray result(newShapeInfo, true, getContext());

  this->applyTrueBroadcast(op, other, result, false, extraArgs);

  return result;
}

//////////////////////////////////////////////////////////////////////////
NDArray NDArray::applyTrueBroadcast(sd::BroadcastOpsTuple op, NDArray &&other, ExtraArguments *extraArgs) const & {
  if (isEmpty() || other.isEmpty()) {
    if (isEmpty())
      return NDArray(*this);
    else
      return NDArray(other);
  }

  const sd::LongType *newShapeInfo = nullptr;
  if (!ShapeUtils::evalBroadcastShapeInfo(*this, other, true, newShapeInfo,
                                          getContext()->getWorkspace()))  // the rank of new array = max->rankOf)()
    THROW_EXCEPTION(
        "NDArray::applyTrueBroadcast method: the shapes of this and other arrays are not suitable for broadcast "
        "operation !");

  if (!shape::shapeEquals(newShapeInfo, other.shapeInfo())) {
    NDArray result(newShapeInfo, true, getContext());
    this->applyTrueBroadcast(op, other, result, false, extraArgs);
    return std::move(result);
  }

  this->applyTrueBroadcast(op, other, other, false, extraArgs);
  return std::move(other);
}

//////////////////////////////////////////////////////////////////////////
NDArray NDArray::applyTrueBroadcast(sd::BroadcastOpsTuple op, const NDArray &other, ExtraArguments *extraArgs) && {
  if (isEmpty() || other.isEmpty()) {
    if (isEmpty())
      return NDArray(*this);
    else
      return NDArray(other);
  }

  const sd::LongType *newShapeInfo = nullptr;
  if (!ShapeUtils::evalBroadcastShapeInfo(*this, other, true, newShapeInfo,
                                          getContext()->getWorkspace()))  // the rank of new array = max->rankOf)()
    THROW_EXCEPTION(
        "NDArray::applyTrueBroadcast method: the shapes of this and other arrays are not suitable for broadcast "
        "operation !");

  if (!shape::shapeEquals(newShapeInfo, shapeInfo())) {
    NDArray result(newShapeInfo, true, getContext());
    this->applyTrueBroadcast(op, other, result, false, extraArgs);
    return std::move(result);
  }

  this->applyTrueBroadcast(op, other, *this, false, extraArgs);
  return std::move(*this);
}

//////////////////////////////////////////////////////////////////////////
NDArray NDArray::applyTrueBroadcast(sd::BroadcastOpsTuple op, NDArray &&other, ExtraArguments *extraArgs) && {
  if (isEmpty() || other.isEmpty()) {
    if (isEmpty())
      return NDArray(*this);
    else
      return NDArray(other);
  }

  const sd::LongType *newShapeInfo = nullptr;
  if (!ShapeUtils::evalBroadcastShapeInfo(*this, other, true, newShapeInfo,
                                          getContext()->getWorkspace()))  // the rank of new array = max->rankOf)()
    THROW_EXCEPTION(
        "NDArray::applyTrueBroadcast method: the shapes of this and other arrays are not suitable for broadcast "
        "operation !");

  const bool thisMove = shape::shapeEquals(newShapeInfo, shapeInfo());
  const bool otherMove = shape::shapeEquals(newShapeInfo, other.shapeInfo());

  if (!thisMove && !otherMove) {
    NDArray result(newShapeInfo, true, getContext());
    this->applyTrueBroadcast(op, other, result, false, extraArgs);
    return std::move(result);
  }

  if (thisMove) {
    this->applyTrueBroadcast(op, other, *this, false, extraArgs);
    return std::move(*this);
  }

  // otherMove
  this->applyTrueBroadcast(op, other, other, false, extraArgs);
  return std::move(other);
}

//////////////////////////////////////////////////////////////////////////
void NDArray::applyBroadcast(sd::broadcast::Ops op, const std::vector<LongType> *dimensions, const NDArray &tad,
                             NDArray &target, ExtraArguments *extraArgs) {
  if (dimensions->size() == 0) return;

  if (isS()) THROW_EXCEPTION("NDArray::applyBroadcast: you can't use this method on String array!");
  if (((op == broadcast::Divide || op == broadcast::FloorDiv || op == broadcast::FloorMod) && tad.isB()) ||
      (op == broadcast::ReverseDivide && this->isB()))
    THROW_EXCEPTION("NDArray::applyBroadcast: you can't divide by array!");
  if (isEmpty() || tad.isEmpty()) {
    if (!target.isEmpty())
      THROW_EXCEPTION(
          "NDArray::applyBroadcast method: when some of input arrays (or both) is empty, target array must be empty as "
          "well !");
    return;
  }

  if (target.dataType() != DataTypeUtils::pickPairwiseResultType(shapeInfo(), tad.shapeInfo()))
    THROW_EXCEPTION("NDArray::applyBroadcast method: wrong type of target array !");
  if (!target.isSameShape(this) && !target.isSameShape(tad))
    THROW_EXCEPTION(
        "NDArray::applyBroadcast method: one of of two input arrays (this or other) should has the same shape as "
        "target array!");

  std::vector<LongType> copy(*dimensions);

  if (dimensions->size() > 1) std::sort(copy.begin(), copy.end());

  sd::LongType const *xShapeInfoH = shapeInfo();
  sd::LongType const *yShapeInfoH = tad.shapeInfo();
  sd::LongType const *xShapeInfoD = specialShapeInfo();
  sd::LongType const *yShapeInfoD = tad.specialShapeInfo();

  if (!isSameShape(target)) {
    auto xPack = ConstantShapeHelper::getInstance().createShapeInfoWithUnitiesForBroadcast(
        target.shapeInfo(), shapeInfo(), getContext()->getWorkspace(), copy);
    xShapeInfoH = reinterpret_cast<sd::LongType const *>(xPack->primary());
    xShapeInfoD = reinterpret_cast<sd::LongType const *>(xPack->special());
  }
  if (!tad.isSameShape(target)) {
    auto yPack = ConstantShapeHelper::getInstance().createShapeInfoWithUnitiesForBroadcast(
        target.shapeInfo(), tad.shapeInfo(), tad.getContext()->getWorkspace(), copy);
    yShapeInfoH = reinterpret_cast<sd::LongType const *>(yPack->primary());
    yShapeInfoD = reinterpret_cast<sd::LongType const *>(yPack->special());
  }

  prepareUse({&target}, {this, &tad});
  NativeOpExecutioner::execBroadcast(getContext(), op, buffer(), xShapeInfoH, specialBuffer(), xShapeInfoD,
                                     tad.buffer(), yShapeInfoH, tad.specialBuffer(), yShapeInfoD, target.buffer(),
                                     target.shapeInfo(), target.specialBuffer(), target.specialShapeInfo());
  registerUse({&target}, {this, &tad});
}

//////////////////////////////////////////////////////////////////////////
void NDArray::applyBroadcast(sd::broadcast::BoolOps op, const std::vector<LongType> *dimensions, const NDArray &tad,
                             NDArray &target, ExtraArguments *extraArgs) {
  if (dimensions->size() == 0) return;

  if (isS()) THROW_EXCEPTION("NDArray::applyBroadcast BoolOps: you can't use this method on String array!");
  if (isEmpty() || tad.isEmpty()) {
    if (!target.isEmpty())
      THROW_EXCEPTION(
          "NDArray::applyBroadcast BoolOps: when some of input arrays (or both) is empty, target array must be empty "
          "as well !");
    return;
  }

  if (target.dataType() != DataType::BOOL)
    THROW_EXCEPTION("NDArray::applyBroadcast bool method: type of target array must be BOOL!");
  if (!target.isSameShape(this) && !target.isSameShape(tad))
    THROW_EXCEPTION(
        "NDArray::applyBroadcast bool method: one of of two input arrays (this or other) should has the same shape as "
        "target array!");
  if (_dataType != tad._dataType)
    THROW_EXCEPTION("NDArray::applyBroadcast bool method: this and other arrays must have the same type !");

  std::vector<LongType> copy(*dimensions);

  if (dimensions->size() > 1) std::sort(copy.begin(), copy.end());

  sd::LongType const *xShapeInfoH = shapeInfo();
  sd::LongType const *yShapeInfoH = tad.shapeInfo();
  sd::LongType const *xShapeInfoD = specialShapeInfo();
  sd::LongType const *yShapeInfoD = tad.specialShapeInfo();

  if (!isSameShape(target)) {
    auto xPack = ConstantShapeHelper::getInstance().createShapeInfoWithUnitiesForBroadcast(
        target.shapeInfo(), shapeInfo(), getContext()->getWorkspace(), copy);
    xShapeInfoH = reinterpret_cast<sd::LongType const *>(xPack->primary());
    xShapeInfoD = reinterpret_cast<sd::LongType const *>(xPack->special());
  }
  if (!tad.isSameShape(target)) {
    auto yPack = ConstantShapeHelper::getInstance().createShapeInfoWithUnitiesForBroadcast(
        target.shapeInfo(), tad.shapeInfo(), tad.getContext()->getWorkspace(), copy);
    yShapeInfoH = reinterpret_cast<sd::LongType const *>(yPack->primary());
    yShapeInfoD = reinterpret_cast<sd::LongType const *>(yPack->special());
  }

  prepareUse({&target}, {this, &tad});
  NativeOpExecutioner::execBroadcastBool(getContext(), op, buffer(), xShapeInfoH, specialBuffer(), xShapeInfoD,
                                         tad.buffer(), yShapeInfoH, tad.specialBuffer(), yShapeInfoD, target.buffer(),
                                         target.shapeInfo(), target.specialBuffer(), target.specialShapeInfo(),
                                         nullptr);
  registerUse({&target}, {this, &tad});
}

//////////////////////////////////////////////////////////////////////////
void NDArray::applyBroadcast(sd::broadcast::IntOps op, const std::vector<LongType> *dimensions, const NDArray &tad,
                             NDArray &target, ExtraArguments *extraArgs) {
  if (dimensions->empty()) return;

  if (!isZ()) THROW_EXCEPTION("NDArray::applyBroadcast IntOps: you can't use this method on non-Integer array!");
  if (isEmpty() || tad.isEmpty()) {
    if (!target.isEmpty())
      THROW_EXCEPTION(
          "NDArray::applyBroadcast IntOps: when some of input arrays (or both) is empty, target array must be empty as "
          "well !");
    return;
  }

  if (target.dataType() != dataType())
    THROW_EXCEPTION("NDArray::applyBroadcast int method: type of target array must be the same as input!");
  if (!target.isSameShape(this) && !target.isSameShape(tad))
    THROW_EXCEPTION(
        "NDArray::applyBroadcast int method: one of of two input arrays (this or other) should has the same shape as "
        "target array!");
  if (_dataType != tad._dataType)
    THROW_EXCEPTION("NDArray::applyBroadcast int method: this and other arrays must have the same type !");

  std::vector<LongType> *copy = new std::vector<sd::LongType>(*dimensions);

  if (dimensions->size() > 1) std::sort(copy->begin(), copy->end());

  sd::LongType const *xShapeInfoH = shapeInfo();
  sd::LongType const *yShapeInfoH = tad.shapeInfo();
  sd::LongType const *xShapeInfoD = specialShapeInfo();
  sd::LongType const *yShapeInfoD = tad.specialShapeInfo();

  if (!isSameShape(target)) {
    auto xPack = ConstantShapeHelper::getInstance().createShapeInfoWithUnitiesForBroadcast(
        target.shapeInfo(), shapeInfo(), getContext()->getWorkspace(), *copy);
    xShapeInfoH = reinterpret_cast<sd::LongType const *>(xPack->primary());
    xShapeInfoD = reinterpret_cast<sd::LongType const *>(xPack->special());
  }
  if (!tad.isSameShape(target)) {
    auto yPack = ConstantShapeHelper::getInstance().createShapeInfoWithUnitiesForBroadcast(
        target.shapeInfo(), tad.shapeInfo(), tad.getContext()->getWorkspace(), *copy);
    yShapeInfoH = reinterpret_cast<sd::LongType const *>(yPack->primary());
    yShapeInfoD = reinterpret_cast<sd::LongType const *>(yPack->special());
  }

  prepareUse({&target}, {this, &tad});
  NativeOpExecutioner::execBroadcastInt(getContext(), op, buffer(), xShapeInfoH, specialBuffer(), xShapeInfoD,
                                        tad.buffer(), yShapeInfoH, tad.specialBuffer(), yShapeInfoD, target.buffer(),
                                        target.shapeInfo(), target.specialBuffer(), target.specialShapeInfo());

  delete copy;
  registerUse({&target}, {this, &tad});
}

//////////////////////////////////////////////////////////////////////////
void NDArray::applyBroadcast(sd::broadcast::Ops op, const std::initializer_list<LongType> *dimensions,
                             const NDArray &tad, NDArray &target, ExtraArguments *extraArgs) {
  std::vector<LongType> vec(*dimensions);
  applyBroadcast(op, &vec, tad, target, extraArgs);
}

////////////////////////////////////////////////////////////////////////
void *NDArray::operator new(size_t i) {
  if (sd::memory::MemoryRegistrator::getInstance().hasWorkspaceAttached()) {
    sd::memory::Workspace *ws = sd::memory::MemoryRegistrator::getInstance().getWorkspace();
    return ws->allocateBytes((sd::LongType)i);
  } else {
    auto p = malloc(i);
    CHECK_ALLOC(p, "Failed to allocate new NDArray", i);
    return p;
  }
}

////////////////////////////////////////////////////////////////////////
void NDArray::operator delete(void *p) {
  if (!sd::memory::MemoryRegistrator::getInstance().hasWorkspaceAttached()) {
    free(p);
  }
}

////////////////////////////////////////////////////////////////////////
template <typename T>
std::vector<T> NDArray::asVectorT() {
  if(isScalar()) {
    std::vector<T> result(1);
    result[0] = this->e<T>(0);
    return result;
  }

  if(lengthOf() < 1 || isEmpty()) {
    return std::vector<T>();
  }

  std::vector<T> result(this->lengthOf());
  PRAGMA_OMP_SIMD
  for (int e = 0; e < this->lengthOf(); e++) {
    result[e] = this->e<T>(e);
  }

  return result;
}
BUILD_SINGLE_TEMPLATE(template SD_LIB_EXPORT std::vector, NDArray::asVectorT(), SD_COMMON_TYPES_ALL);

//////////////////////////////////////////////////////////////////////////
// set new order and shape in case of suitable array length
bool NDArray::reshapei(const char order, const std::vector<sd::LongType> &cshape, const bool copyToNewBuff) {
  // check firstly whether cshape is identical to shape of array, if yes then reshape is unnecessary
  if (order == ordering() && shape::shapeEquals(rankOf(), shapeOf(), cshape.size(), cshape.data())) return true;

  const bool isOutShapeEmpty = std::find(cshape.begin(), cshape.end(), 0) != cshape.end();

  if (isEmpty() && !isOutShapeEmpty) {
    std::string errorMessage;
    errorMessage += "NDArray::reshapei: can't reshape empty array to non-empty !\n";
    errorMessage += "Empty array shape: ";
    errorMessage += ShapeUtils::shapeAsString(shapeInfo());
    errorMessage += "\n";
    errorMessage += "New shape: ";
    errorMessage += ShapeUtils::shapeAsString(this);
    errorMessage += "\n";
    errorMessage += "Order: ";
    errorMessage += this->ordering();
    errorMessage += "\n";
    THROW_EXCEPTION(errorMessage.c_str());

  }

  if (isEmpty() && isOutShapeEmpty) {
    sd::LongType *shapeInfoNew = ShapeBuilders::emptyShapeInfo(dataType(), order, cshape, getContext()->getWorkspace());
    setShapeInfo(shapeInfoNew);
    RELEASE(shapeInfoNew, getContext()->getWorkspace());
    return true;
  }

  std::vector<sd::LongType> shape(cshape);
  int rank = shape.size();

  // looking for negative in shape

  int numberNegativesOnes = 0;

  sd::LongType *shape_ = shape.data();
  for (sd::LongType i = 0; i < shape.size(); i++) {
    if (shape[i] < 0) {
      if (numberNegativesOnes >= 1) {
        std::string errorMessage;
        errorMessage += "NDArray::reshapei: only one dimension can be negative at once !\n";
        errorMessage += "Shape: ";
        errorMessage += ShapeUtils::shapeAsString(this);
        errorMessage += "\n";
        errorMessage += "New shape: ";
        errorMessage += ShapeUtils::shapeAsString(shape);
        errorMessage += "\n";
        errorMessage += "Order: ";
        errorMessage += this->ordering();
        errorMessage += "\n";
        THROW_EXCEPTION(errorMessage.c_str());
      }

      numberNegativesOnes++;

      sd::LongType shapeLength = 1;
      for (sd::LongType j = 0; j < shape.size(); j++)
        if (i != j) shapeLength *= shape_[j];

      sd::LongType realShape = sd::math::sd_abs<sd::LongType>(lengthOf() / shapeLength);
      auto thisNewShape = new sd::LongType[shape.size()];

      for (sd::LongType j = 0; j < shape.size(); j++)
        if (i != j)
          thisNewShape[j] = shape_[j];
        else
          thisNewShape[j] = realShape;

      shape_ = thisNewShape;
    }
  }

  for (sd::LongType e = 0; e < shape.size(); e++) shape[e] = shape_[e];

  if (numberNegativesOnes > 0) delete[] shape_;

  sd::LongType arrLength = 1;
  for (const auto &item : shape) arrLength *= item;

  //don't validate scalar case reshape 0 -> 1,1 should be valid
  if (platformBuffer() == nullptr || arrLength != this->lengthOf() && !isScalar()) {
    std::string errorMessage;
    errorMessage += "NDArray::reshapei: bad length of new shape !\n";
    errorMessage += "Shape: ";
    errorMessage += ShapeUtils::shapeAsString(this);
    errorMessage += "\n";
    errorMessage += "New shape: ";
    errorMessage += ShapeUtils::shapeAsString(shape);
    errorMessage += "\n";
    errorMessage += "Order: ";
    errorMessage += this->ordering();
    errorMessage += "\n";
    errorMessage += "Length of new shape: ";
    errorMessage += std::to_string(arrLength);
    errorMessage += "\n";
    errorMessage += "Length of array: ";
    errorMessage += std::to_string(this->lengthOf());
    errorMessage += "\n";
    errorMessage += "Number of elements in array: ";
    errorMessage += std::to_string(this->lengthOf());
    errorMessage += "\n";
    errorMessage += "Number of elements in new shape: ";
    errorMessage += std::to_string(arrLength);
    errorMessage += "\n";
    THROW_EXCEPTION(errorMessage.c_str());
  }

  sd::LongType *shapeInfoNew;
  ALLOCATE(shapeInfoNew, getContext()->getWorkspace(), shape::shapeInfoLength(rank), sd::LongType);

  bool canReshape = shape::reshapeC(shapeInfo(), order, shape.size(), shape.data(), shapeInfoNew);

  if (canReshape) {
    setShapeInfo(shapeInfoNew);
  } else {
    NDArray temp(order, shape, dataType(), getContext());
    if (copyToNewBuff) this->applyTransform(transform::Assign, temp, nullptr);
    *this = std::move(temp);
  }

  RELEASE(shapeInfoNew, getContext()->getWorkspace());

  return canReshape;
}

//////////////////////////////////////////////////////////////////////////
void NDArray::nullify() {
  if (isEmpty()) return;

  if (isView() || ews() != 1)
    assign(0);
  else
    _buffer->setToZeroBuffers();
}

////////////////////////////////////////////////////////////////////////
template <typename T>
void NDArray::templatedSet(void *buffer, const sd::LongType xOfsset, sd::DataType dtype, const void *value) {
  BUILD_SINGLE_PARTIAL_SELECTOR(dtype, templatedSet<, T>(buffer, xOfsset, value), SD_COMMON_TYPES);
}
BUILD_SINGLE_TEMPLATE(template SD_LIB_EXPORT void NDArray::templatedSet,
                      (void *buffer, const sd::LongType xOfsset, sd::DataType dtype, const void *value),
                      SD_COMMON_TYPES);

////////////////////////////////////////////////////////////////////////
void NDArray::applyPairwiseTransform(sd::pairwise::Ops op, const NDArray &other, NDArray &target,
                                     ExtraArguments *extraParams) const {
  if (isS()) THROW_EXCEPTION("NDArray::applyPairwiseTransform: you can't use this method on String array!");
  if (target.dataType() != this->dataType() && target.dataType() != other.dataType())
    THROW_EXCEPTION(
        "NDArray::applyPairwiseTransform method - type of target array must be the same as type of this or other array "
        "!");

  prepareUse({&target}, {this, &other});
  NativeOpExecutioner::execPairwiseTransform(
      getContext(), op, buffer(), shapeInfo(), specialBuffer(), specialShapeInfo(), other.buffer(), other.shapeInfo(),
      other.specialBuffer(), other.specialShapeInfo(), target.buffer(), target.shapeInfo(), target.specialBuffer(),
      target.specialShapeInfo(), extraParams != nullptr ? extraParams->argumentsAsT(target.dataType()) : nullptr);
  registerUse({&target}, {this, &other});

  if (extraParams != nullptr) synchronize("NDArray::applyPairwiseTransform");
}

////////////////////////////////////////////////////////////////////////
void NDArray::applyPairwiseTransform(sd::pairwise::BoolOps op, const NDArray &other, NDArray &target,
                                     ExtraArguments *extraParams) const {
  if (isS()) THROW_EXCEPTION("NDArray::applyPairwiseTransform BoolOps: you can't use this method on String array!");
  if (other.lengthOf() != target.lengthOf())
    THROW_EXCEPTION("NDArray::applyPairwiseTransform BoolOps method - lengths of arrays are mismatched");
  if (!target.isB()) THROW_EXCEPTION("NDArray::applyPairwiseTransform BoolOps method - result must have bool type");
  if (dataType() != other.dataType())
    THROW_EXCEPTION("NDArray::applyPairwiseTransform BoolOps method - this and other arrays must have the same type !");

  prepareUse({&target}, {this, &other});
  NativeOpExecutioner::execPairwiseBoolTransform(
      getContext(), op, buffer(), shapeInfo(), specialBuffer(), specialShapeInfo(), other.buffer(), other.shapeInfo(),
      other.specialBuffer(), other.specialShapeInfo(), target.buffer(), target.shapeInfo(), target.specialBuffer(),
      target.specialShapeInfo(), extraParams != nullptr ? extraParams->argumentsAsT(target.dataType()) : nullptr);
  registerUse({&target}, {this, &other});
}

////////////////////////////////////////////////////////////////////////
void NDArray::applyPairwiseTransform(sd::pairwise::IntOps op, const NDArray &other, NDArray &target,
                                     ExtraArguments *extraParams) const {
  if (isS()) THROW_EXCEPTION("NDArray::applyPairwiseTransform IntOps: you can't use this method on String array!");
  if (other.lengthOf() != target.lengthOf())
    THROW_EXCEPTION("NDArray::applyPairwiseTransform IntOps method - lengths of arrays are mismatched");
  if (!target.isZ()) THROW_EXCEPTION("NDArray::applyPairwiseTransform IntOps method - result must have bool type");
  if (dataType() != other.dataType())
    THROW_EXCEPTION("NDArray::applyPairwiseTransform IntOps method - this and other arrays must have the same type !");

  prepareUse({&target}, {this, &other});
  NativeOpExecutioner::execPairwiseIntTransform(
      getContext(), op, buffer(), shapeInfo(), specialBuffer(), specialShapeInfo(), other.buffer(), other.shapeInfo(),
      other.specialBuffer(), other.specialShapeInfo(), target.buffer(), target.shapeInfo(), target.specialBuffer(),
      target.specialShapeInfo(), extraParams != nullptr ? extraParams->argumentsAsT(target.dataType()) : nullptr);
  registerUse({&target}, {this, &other});
}

//////////////////////////////////////////////////////////////////////////
void NDArray::applyPairwiseTransform(sd::pairwise::Ops op, const NDArray &other, ExtraArguments *extraParams) {
  applyPairwiseTransform(op, other, *this, extraParams);
}

////////////////////////////////////////////////////////////////////////
template <typename X, typename Y>
void NDArray::templatedDoubleAssign(void *xBuffer, const sd::LongType xOffset, const void *yBuffer,
                                    const sd::LongType yOffset) const {
  auto x = reinterpret_cast<X *>(xBuffer);
  const auto y = reinterpret_cast<const Y *>(yBuffer);
  x[xOffset] = y[yOffset];
}
BUILD_DOUBLE_TEMPLATE(template SD_LIB_EXPORT void NDArray::templatedDoubleAssign,
                      (void *xBuffer, const sd::LongType xOffset, const void *yBuffer, const sd::LongType yOffset)
                          const,
                      SD_COMMON_TYPES, SD_COMMON_TYPES);

////////////////////////////////////////////////////////////////////////
void NDArray::varianceAlongDimension(sd::variance::Ops op, NDArray &target, const bool biasCorrected,
                                     const std::vector<LongType> *dimensions) const {
  if (isS()) THROW_EXCEPTION("NDArray::varianceAlongDimension: you can't use this method on String array!");

  if (!target.isR()) THROW_EXCEPTION("NDArray::varianceAlongDimension: target array must have FLOAT type");

  prepareUse({&target}, {this});

  if (rankOf() == dimensions->size() || dimensions->empty())
    NativeOpExecutioner::execSummaryStatsScalar(getContext(), op, buffer(), shapeInfo(), specialBuffer(),
                                                specialShapeInfo(), nullptr, target.buffer(), target.shapeInfo(),
                                                target.specialBuffer(), target.specialShapeInfo(), biasCorrected);
  else {
    std::vector<sd::LongType> *copy = new std::vector<sd::LongType>(*dimensions);
    auto pDims = sd::Environment::getInstance().isCPU() ? copy->data() : nullptr;
    auto packX = sd::ConstantTadHelper::getInstance().tadForDimensions(this->shapeInfo(), copy);
    NativeOpExecutioner::execSummaryStats(getContext(), op, buffer(), shapeInfo(), specialBuffer(), specialShapeInfo(),
                                          nullptr, target.buffer(), target.shapeInfo(), target.specialBuffer(),
                                          target.specialShapeInfo(), pDims, dimensions->size(),
                                          packX->platformShapeInfo(), packX->platformOffsets(), biasCorrected);
    delete copy;
    synchronize("NDArray::varianceAlongDimension");
  }

  registerUse({&target}, {this});
}

////////////////////////////////////////////////////////////////////////
NDArray NDArray::varianceAlongDimension(sd::variance::Ops op, const bool biasCorrected,
                                        const std::vector<LongType> *dimensions) const {
  if (isS()) THROW_EXCEPTION("NDArray::varianceAlongDimension: you can't use this method on String array!");

  std::vector<sd::LongType> *copy = new std::vector<sd::LongType>(*dimensions);
  if (copy->size() > 1) std::sort(copy->begin(), copy->end());

  auto newShape = ShapeUtils::evalReduceShapeInfo('c', copy, *this, DataTypeUtils::pickFloatingType(dataType()), false,
                                                  false, getContext()->getWorkspace());
  NDArray result(newShape, true, getContext());

  this->varianceAlongDimension(op, result, biasCorrected, copy);
  delete copy;
  return result;
}

////////////////////////////////////////////////////////////////////////
NDArray NDArray::varianceAlongDimension(sd::variance::Ops op, const bool biasCorrected,
                                        const std::initializer_list<LongType> *dimensions) const {
  std::vector<sd::LongType> *copy = new std::vector<sd::LongType>(*dimensions);
  auto ret = varianceAlongDimension(op, biasCorrected, copy);
  delete copy;
  return ret;
}

////////////////////////////////////////////////////////////////////////
void NDArray::varianceAlongDimension(sd::variance::Ops op, NDArray &target, const bool biasCorrected,
                                     const std::initializer_list<LongType> *dimensions) const {
  std::vector<sd::LongType> *copy = new std::vector<sd::LongType>(*dimensions);
  varianceAlongDimension(op, target, biasCorrected, copy);
  delete copy;
}

////////////////////////////////////////////////////////////////////////
// This method returns new copy of this NDArray, optionally in different order
NDArray NDArray::dup(const char newOrder) const {
  if (isEmpty()) return NDArrayFactory::empty(dataType(), getContext());

  char order = newOrder == 'a' ? ordering() : newOrder;

  // for now string arrays require special treatment
  if (isS()) {
    if (dataType() == DataType::UTF8) {
      std::vector<std::string> strings(lengthOf());

      auto func = PRAGMA_THREADS_FOR {
        for (auto i = start; i < stop; i++) {
          strings[i] = std::move(this->e<std::string>(i));
        }
      };

      samediff::Threads::parallel_for(func, 0, lengthOf(), 1);

      return NDArray(getShapeAsVector(), strings, dataType(), getContext());
    }
    if (dataType() == DataType::UTF16) {
      std::vector<std::u16string> strings(lengthOf());

      auto func = PRAGMA_THREADS_FOR {
        for (auto i = start; i < stop; i++) {
          strings[i] = std::move(this->e<std::u16string>(i));
        }
      };

      samediff::Threads::parallel_for(func, 0, lengthOf(), 1);

      return NDArray(getShapeAsVector(), strings, dataType(), getContext());
    }

    std::vector<std::u32string> strings(lengthOf());
    auto func = PRAGMA_THREADS_FOR {
      for (auto i = start; i < stop; i++) {
        strings[i] = std::move(this->e<std::u32string>(i));
      }
    };

    samediff::Threads::parallel_for(func, 0, lengthOf(), 1);

    return NDArray(getShapeAsVector(), strings, dataType(), getContext());
  }

  NDArray result(order, isScalar() ? std::vector<sd::LongType>({0}) : getShapeAsVector(), dataType(), getContext());
  result.assign(*this);

  return result;
}

////////////////////////////////////////////////////////////////////////
// This method returns true if two arrays are equal, with custom or default Eps value of 1e-5, false otherwise
bool NDArray::equalsTo(const NDArray *other, double eps) const {
  if(isEmpty() && other->isEmpty())
    return true;

  if (dataType() != other->dataType() || lengthOf() != other->lengthOf() && !isScalar()) {
    return false;
  }

  if(isScalar()) {
    auto thisVal = e<double>(0);
    auto otherVal = other->e<double>(0);
    return sd::math::sd_abs<double>(thisVal - otherVal) <= eps;
  }


    // we need to be able to compare [1, len] to [len]
  else if (!shape::equalsSoft(shapeInfo(), other->shapeInfo())) {
    return false;
  }
  if (isS()) {
    // string is special case, we'll compare them one by one, considering both arrays are guaranteed to have the same
    // length

    if (dataType() == DataType::UTF8) {
      for (sd::LongType e = 0; e < this->lengthOf(); e++) {
        auto s1 = this->e<std::string>(e);
        auto s2 = other->e<std::string>(e);

        if (s1 != s2) return false;
      }
    } else if (dataType() == DataType::UTF16) {
      for (sd::LongType e = 0; e < this->lengthOf(); e++) {
        auto s1 = this->e<std::u16string>(e);
        auto s2 = other->e<std::u16string>(e);

        if (s1 != s2) return false;
      }
    } else {
      for (sd::LongType e = 0; e < this->lengthOf(); e++) {
        auto s1 = this->e<std::u32string>(e);
        auto s2 = other->e<std::u32string>(e);

        if (s1 != s2) return false;
      }
    }

    return true;
  } else {
    //NOTE leave max precision here. Crashes can occur otherwise for arrays where data type is of higher
    // regular numeric types
    NDArray tmp(sd::DataType::DOUBLE, getContext());  // scalar = 0

    ExtraArguments extras({0.0, 0.0, eps});
#if defined(SD_CUDA)
    prepareUse({&tmp}, {this, other});
#else
    NDArray::preparePrimaryUse({&tmp}, {this, other});
#endif
    NativeOpExecutioner::execReduce3Scalar(getContext(), reduce3::EqualsWithEps, buffer(), shapeInfo(), specialBuffer(),
                                           specialShapeInfo(), extras.argumentsAsT(DataType::DOUBLE), other->buffer(),
                                           other->shapeInfo(), other->specialBuffer(), other->specialShapeInfo(),
                                           tmp.buffer(), tmp.shapeInfo(), tmp.specialBuffer(), tmp.specialShapeInfo());
#if defined(SD_CUDA)
    NDArray::registerSpecialUse({&tmp}, {this, other});
#else
    NDArray::registerPrimaryUse({&tmp}, {this, other});
#endif
    synchronize("NDArray::equalsTo");

    if (tmp.e<sd::LongType>(0) != 0) {
      sd_print("Returning failure\n");
      return false;
    }

    return true;
  }
}

//////////////////////////////////////////////////////////////////////////
template <>
std::string NDArray::e(const sd::LongType i) const {
  if (!isS()) THROW_EXCEPTION("Can't get std::string out of non-string array");

  if (!isScalar() && i >= lengthOf()) {
    std::string errorMessage;
    errorMessage += "Requested index is out of range: [";
    errorMessage += StringUtils::valueToString<sd::LongType>(i);
    errorMessage += "] vs ";
    errorMessage += StringUtils::valueToString<sd::LongType>(lengthOf());
    errorMessage += " on array with shape ";
    errorMessage += ShapeUtils::shapeAsString(shapeInfo());
    THROW_EXCEPTION(errorMessage.c_str());
  }

  if (this->dataType() == DataType::UTF16) {
    auto u16 = this->e<std::u16string>(i);
    std::string s;
    StringUtils::u16StringToU8String(u16, s);
    return s;
  }

  if (this->dataType() == DataType::UTF32) {
    auto u32 = this->e<std::u32string>(i);
    std::string s;
    StringUtils::u32StringToU8String(u32, s);
    return s;
  }

  NDArray::preparePrimaryUse({}, {this});

  auto offsets = bufferAsT<sd::LongType>();
  auto offsetsLength = ShapeUtils::stringBufferHeaderRequirements(lengthOf());
  auto start = offsets[i];
  auto end = offsets[i + 1];
  auto data = bufferAsT<int8_t>() + offsetsLength + start;

  std::string r(reinterpret_cast<const char *>(data), (end - start));

  registerPrimaryUse({}, {this});

  return r;
}

template <>
std::u16string NDArray::e(const sd::LongType i) const {
  if (!isS()) THROW_EXCEPTION("Can't get std::u16string out of non-string array");

  if (i == lengthOf()) THROW_EXCEPTION("Can't get std::u16string for index out of range");

  if (this->dataType() == DataType::UTF8) {
    auto u = this->e<std::string>(i);
    std::u16string s;
    StringUtils::u8StringToU16String(u, s);
    return s;
  }

  if (this->dataType() == DataType::UTF32) {
    auto u32 = this->e<std::u32string>(i);
    std::u16string s;
    StringUtils::u32StringToU16String(u32, s);
    return s;
  }

  NDArray::preparePrimaryUse({}, {this});

  auto offsets = bufferAsT<sd::LongType>();
  sd::LongType offsetsLength = ShapeUtils::stringBufferHeaderRequirements(lengthOf());
  sd::LongType start = offsets[i];
  sd::LongType end = offsets[i + 1];
  auto data = bufferAsT<int8_t>() + offsetsLength + start;

  std::u16string r(reinterpret_cast<const char16_t *>(data), (end - start) / sizeof(char16_t));

  registerPrimaryUse({}, {this});

  return r;
}

template <>
std::u32string NDArray::e(const sd::LongType i) const {
  if (!isS()) THROW_EXCEPTION("Can't get std::u32string out of non-string array");


  if (this->dataType() == DataType::UTF8) {
    auto u = this->e<std::string>(i);
    std::u32string s;
    StringUtils::u8StringToU32String(u, s);
    return s;
  }

  if (this->dataType() == DataType::UTF16) {
    auto u16 = this->e<std::u16string>(i);
    std::u32string s;
    StringUtils::u16StringToU32String(u16, s);
    return s;
  }

  NDArray::preparePrimaryUse({}, {this});

  auto offsets = bufferAsT<sd::LongType>();
  sd::LongType offsetsLength = ShapeUtils::stringBufferHeaderRequirements(isScalar() ? 1 : lengthOf());
  sd::LongType start = offsets[i];
  sd::LongType end = offsets[i + 1];

  auto data = bufferAsT<int8_t>() + offsetsLength + start;

  std::u32string r(reinterpret_cast<const char32_t *>(data), (end - start) / sizeof(char32_t));

  registerPrimaryUse({}, {this});

  return r;
}

//////////////////////////////////////////////////////////////////////////
template <>
utf8string NDArray::e(const sd::LongType i) const {
  if (!isS()) THROW_EXCEPTION("This method is available for String arrays only");

  auto rp = getOffset(i);

  syncToHost();
  tickReadHost();

  return *(reinterpret_cast<utf8string *const *>(buffer())[rp]);
}

/////////////////////////////////////////////////////////////////////////
template <typename T>
T NDArray::e(const sd::LongType i) const {
  //note: we'd validate this but depending on how a buffer is created
  //(basically if it's passed in as a void buffer) the number of elements
  //can be wrong. This at least happens in calculateOutputShapes2(..) and may
  //or may not happen in other places. Ideally, in the future we'd fix that.
  //sometimes we don't know the number of elements.
  //Due to this we have to omit validation here.
  const auto rp = getOffset(i);
  NDArray::preparePrimaryUse({}, {this});
  NDArray::registerPrimaryUse({}, {this});
  if(getDataBuffer() != nullptr)
      BUILD_SINGLE_PARTIAL_SELECTOR(dataType(), return templatedGet<, T>(buffer(), rp), SD_COMMON_TYPES_ALL);
}
BUILD_SINGLE_UNCHAINED_TEMPLATE(template SD_LIB_EXPORT, NDArray::e(const sd::LongType) const, SD_COMMON_TYPES_ALL);

//////////////////////////////////////////////////////////////////////////
// Returns value from 2D matrix by coordinates/indexes
template <typename T>
T NDArray::e(const sd::LongType i, const sd::LongType j) const {
  if (rankOf() != 2 || i >= shapeOf()[0] || j >= shapeOf()[1]) {
    std::string errorMessage;
    errorMessage += "NDArray::e(i,j): one of input indexes is out of array length or rank!=2 !";
    errorMessage += " Requested indexes: ";
    errorMessage += StringUtils::valueToString<sd::LongType>(i);
    errorMessage += ",";
    errorMessage += StringUtils::valueToString<sd::LongType>(j);
    errorMessage += ", array shape: ";
    errorMessage += ShapeUtils::shapeAsString(this);
    errorMessage += ", array rank: ";
    errorMessage += StringUtils::valueToString<sd::LongType>(rankOf());
    errorMessage += ", array order: ";
    errorMessage += ordering();
    THROW_EXCEPTION(errorMessage.c_str());
  }

  sd::LongType indices[2] = {i,j};
  const auto xOffset = shape::getOffset(this->shapeInfo(),indices,0);
  NDArray::preparePrimaryUse({}, {this});
  NDArray::registerPrimaryUse({}, {this});

  if(getDataBuffer() != nullptr)
      BUILD_SINGLE_PARTIAL_SELECTOR(dataType(), return templatedGet<, T>(buffer(), xOffset), SD_COMMON_TYPES_ALL);

  return static_cast<T>(119);
}
BUILD_SINGLE_UNCHAINED_TEMPLATE(template SD_LIB_EXPORT, NDArray::e(const sd::LongType, const sd::LongType) const,
                                SD_COMMON_TYPES_ALL);

//////////////////////////////////////////////////////////////////////////
// returns value from 3D tensor by coordinates
template <typename T>
T NDArray::e(const sd::LongType i, const sd::LongType j, const sd::LongType k) const {
  if (rankOf() != 3 || i >= shapeOf()[0] || j >= shapeOf()[1] || k >= shapeOf()[2]) {
    std::string errorMessage;
    errorMessage += "NDArray::e(i,j,k): one of input indexes is out of array length or rank!=3 !";
    errorMessage += " Requested indexes: ";
    errorMessage += StringUtils::valueToString<sd::LongType>(i);
    errorMessage += ", ";
    errorMessage += StringUtils::valueToString<sd::LongType>(j);
    errorMessage += ", ";
    errorMessage += StringUtils::valueToString<sd::LongType>(k);
    errorMessage += ", array shape: ";
    errorMessage += ShapeUtils::shapeAsString(this);
    errorMessage += ", array rank: ";
    errorMessage += StringUtils::valueToString<sd::LongType>(rankOf());
    errorMessage += ", array order: ";
    errorMessage += ordering();
    errorMessage += ", array length: ";
    errorMessage += StringUtils::valueToString<sd::LongType>(lengthOf());
    THROW_EXCEPTION(errorMessage.c_str());
  }

  const auto xOffset = i * strideAt(0) + j * strideAt(1) + k * strideAt(2);
  if (xOffset >= this->getDataBuffer()->getNumElements()) {
    std::string errorMessage;
    errorMessage += "NDArray::e: index is out of array length !";
    errorMessage += " Requested index: ";
    errorMessage += StringUtils::valueToString<sd::LongType>(i);
    errorMessage += ", array length: ";
    errorMessage += StringUtils::valueToString<sd::LongType>(lengthOf());
    errorMessage += ", array shape: ";
    errorMessage += ShapeUtils::shapeAsString(this);
    errorMessage += ", array rank: ";
    errorMessage += StringUtils::valueToString<sd::LongType>(rankOf());
    errorMessage += ", array order: ";
    errorMessage += ordering();

    THROW_EXCEPTION(errorMessage.c_str());
  }
  NDArray::preparePrimaryUse({}, {this});
  NDArray::registerPrimaryUse({}, {this});

  if(getDataBuffer() != nullptr)
      BUILD_SINGLE_PARTIAL_SELECTOR(dataType(), return templatedGet<, T>(buffer(), xOffset), SD_COMMON_TYPES_ALL);

  return static_cast<T>(119);
}
BUILD_SINGLE_UNCHAINED_TEMPLATE(template SD_LIB_EXPORT,
                                NDArray::e(const sd::LongType, const sd::LongType, const sd::LongType) const,
                                SD_COMMON_TYPES_ALL);

//////////////////////////////////////////////////////////////////////////
// returns value from 3D tensor by coordinates
template <typename T>
T NDArray::e(const sd::LongType i, const sd::LongType j, const sd::LongType k, const sd::LongType l) const {
  if (rankOf() != 4 || i >= shapeOf()[0] || j >= shapeOf()[1] || k >= shapeOf()[2] || l >= shapeOf()[3])
    THROW_EXCEPTION("NDArray::e(i,j,k,l): one of input indexes is out of array length or rank!=4 !");

  const auto xOffset = i * strideAt(0) + j * strideAt(1) + k * strideAt(2) + l * strideAt(3);
  if (xOffset >= this->getDataBuffer()->getNumElements()) {
    std::string errorMessage;
    errorMessage += "NDArray::e: index is out of array length !";
    errorMessage += " Requested index: ";
    errorMessage += StringUtils::valueToString<sd::LongType>(i);
    errorMessage += ", array length: ";
    errorMessage += StringUtils::valueToString<sd::LongType>(lengthOf());
    errorMessage += ", array shape: ";
    errorMessage += ShapeUtils::shapeAsString(this);
    errorMessage += ", array rank: ";
    errorMessage += StringUtils::valueToString<sd::LongType>(rankOf());
    errorMessage += ", array order: ";
    errorMessage += ordering();
    THROW_EXCEPTION(errorMessage.c_str());
  }
  NDArray::preparePrimaryUse({}, {this});
  NDArray::registerPrimaryUse({}, {this});
  if(getDataBuffer() != nullptr)
      BUILD_SINGLE_PARTIAL_SELECTOR(dataType(), return templatedGet<, T>(buffer(), xOffset), SD_COMMON_TYPES_ALL);

  return static_cast<T>(119);
}
BUILD_SINGLE_UNCHAINED_TEMPLATE(template SD_LIB_EXPORT,
                                NDArray::e(const sd::LongType, const sd::LongType, const sd::LongType,
                                    const sd::LongType) const,
                                SD_COMMON_TYPES_ALL);

//////////////////////////////////////////////////////////////////////////
NDArray NDArray::e(const sd::LongType i) const {
  const auto offset = getOffset(i);
  NDArray scalar(dataType(), getContext());

  scalar.copyBuffersContinuouslyFrom(*this, sizeOfT(), 0, bufferOffset() + offset);

  return scalar;
}

//////////////////////////////////////////////////////////////////////////
// perform array transformation
void NDArray::applyTransform(sd::transform::FloatOps op, NDArray &target, ExtraArguments *extraParams) {
  if (isS()) THROW_EXCEPTION("NDArray::applyTransform FloatOps: you can't use this method on String array!");

  if (!target.isR()) THROW_EXCEPTION("NDArray::applyTransform FloatOps: target array must have one of FLOAT types");

  NDArray::prepareSpecialUse({&target}, {this});
  NativeOpExecutioner::execTransformFloat(
      getContext(), op, buffer(), shapeInfo(), specialBuffer(), specialShapeInfo(), target.buffer(), target.shapeInfo(),
      target.specialBuffer(), target.specialShapeInfo(),
      extraParams != nullptr ? extraParams->argumentsAsT(target.dataType()) : nullptr, nullptr, nullptr);
  NDArray::registerSpecialUse({&target}, {this});
}

////////////////////////////////////////////////////////////////////////
void NDArray::applyTransform(sd::transform::AnyOps op, NDArray &target, ExtraArguments *extraParams) {
  if (isS()) THROW_EXCEPTION("NDArray::applyTransform AnyOps: you can't use this method on String array!");

  NDArray::prepareSpecialUse({&target}, {this});
  NativeOpExecutioner::execTransformAny(
      getContext(), op, buffer(), shapeInfo(), specialBuffer(), specialShapeInfo(), target.buffer(), target.shapeInfo(),
      target.specialBuffer(), target.specialShapeInfo(),
      extraParams != nullptr ? extraParams->argumentsAsT(target.dataType()) : nullptr, nullptr, nullptr);
  NDArray::registerSpecialUse({&target}, {this});
}

////////////////////////////////////////////////////////////////////////
void NDArray::applyTransform(sd::transform::SameOps op, NDArray &target, ExtraArguments *extraParams) {
  if (isS()) THROW_EXCEPTION("NDArray::applyTransform SameOps: you can't use this method on String array!");

  if (target.dataType() != dataType())
    THROW_EXCEPTION("NDArray::applyTransform SameOps: target array must have the same data type as original array");

  NDArray::prepareSpecialUse({&target}, {this});
  NativeOpExecutioner::execTransformSame(
      getContext(), op, buffer(), shapeInfo(), specialBuffer(), specialShapeInfo(), target.buffer(), target.shapeInfo(),
      target.specialBuffer(), target.specialShapeInfo(),
      extraParams != nullptr ? extraParams->argumentsAsT(target.dataType()) : nullptr, nullptr, nullptr);
  NDArray::registerSpecialUse({&target}, {this});
}

////////////////////////////////////////////////////////////////////////
void NDArray::applyTransform(sd::transform::StrictOps op, NDArray &target, ExtraArguments *extraParams) {
  if (isS()) THROW_EXCEPTION("NDArray::applyTransform StrictOps: you can't use this method on String array!");

  if (!this->isR() || !target.isR() || (this->dataType() != target.dataType()))
    THROW_EXCEPTION("NDArray::applyTransform StrictOps: both Source and Target array must have same FLOAT type !");

  NDArray::prepareSpecialUse({&target}, {this});
  NativeOpExecutioner::execTransformStrict(
      getContext(), op, buffer(), shapeInfo(), specialBuffer(), specialShapeInfo(), target.buffer(), target.shapeInfo(),
      target.specialBuffer(), target.specialShapeInfo(),
      extraParams != nullptr ? extraParams->argumentsAsT(target.dataType()) : nullptr, nullptr, nullptr);
  NDArray::registerSpecialUse({&target}, {this});
}

////////////////////////////////////////////////////////////////////////
void NDArray::applyTransform(sd::transform::BoolOps op, NDArray &target, ExtraArguments *extraParams) {
  if (isS()) THROW_EXCEPTION("NDArray::applyTransform BoolOps: you can't use this method on String array!");

  if (!target.isB()) THROW_EXCEPTION("NDArray::applyTransform BoolOps: target array must have one of BOOL types");

  NDArray::prepareSpecialUse({&target}, {this});
  NativeOpExecutioner::execTransformBool(
      getContext(), op, buffer(), shapeInfo(), specialBuffer(), specialShapeInfo(), target.buffer(), target.shapeInfo(),
      target.specialBuffer(), target.specialShapeInfo(),
      extraParams != nullptr ? extraParams->argumentsAsT(target.dataType()) : nullptr, nullptr, nullptr);
  NDArray::registerSpecialUse({&target}, {this});
}

////////////////////////////////////////////////////////////////////////
NDArray NDArray::transform(sd::transform::FloatOps op, void *extraParams) const & {
  if (isS()) THROW_EXCEPTION("NDArray::transform FloatOps: you can't use this method on String array!");

  NDArray result(ordering(), getShapeAsVector(), DataTypeUtils::pickFloatingType(dataType()), getContext());

  NDArray::prepareSpecialUse({&result}, {this});
  NativeOpExecutioner::execTransformFloat(getContext(), op, buffer(), shapeInfo(), specialBuffer(), specialShapeInfo(),
                                          result.buffer(), result.shapeInfo(), result.specialBuffer(),
                                          result.specialShapeInfo(), extraParams, nullptr, nullptr);
  NDArray::registerSpecialUse({&result}, {this});

  return result;
}

////////////////////////////////////////////////////////////////////////
NDArray NDArray::transform(sd::transform::FloatOps op, void *extraParams) && {
  if (isS()) THROW_EXCEPTION("NDArray::transform SameOps: you can't use this method on String array!");

  NDArray::prepareSpecialUse({this}, {this});
  NativeOpExecutioner::execTransformFloat(getContext(), op, buffer(), shapeInfo(), specialBuffer(), specialShapeInfo(),
                                          buffer(), shapeInfo(), specialBuffer(), specialShapeInfo(), extraParams,
                                          nullptr, nullptr);
  NDArray::registerSpecialUse({this}, {this});

  return std::move(*this);
}

////////////////////////////////////////////////////////////////////////
NDArray NDArray::transform(sd::transform::SameOps op, void *extraParams) const & {
  if (isS()) THROW_EXCEPTION("NDArray::transform SameOps: you can't use this method on String array!");

  NDArray result(shapeInfo(), false, getContext());

  NDArray::prepareSpecialUse({&result}, {this});
  NativeOpExecutioner::execTransformSame(getContext(), op, buffer(), shapeInfo(), specialBuffer(), specialShapeInfo(),
                                         result.buffer(), result.shapeInfo(), result.specialBuffer(),
                                         result.specialShapeInfo(), extraParams, nullptr, nullptr);
  NDArray::registerSpecialUse({&result}, {this});

  return result;
}

////////////////////////////////////////////////////////////////////////
NDArray NDArray::transform(sd::transform::SameOps op, void *extraParams) && {
  if (isS()) THROW_EXCEPTION("NDArray::transform SameOps: you can't use this method on String array!");

  NDArray::prepareSpecialUse({this}, {this});
  NativeOpExecutioner::execTransformSame(getContext(), op, buffer(), shapeInfo(), specialBuffer(), specialShapeInfo(),
                                         buffer(), shapeInfo(), specialBuffer(), specialShapeInfo(), extraParams,
                                         nullptr, nullptr);
  NDArray::registerSpecialUse({this}, {this});

  return std::move(*this);
}

////////////////////////////////////////////////////////////////////////
NDArray NDArray::transform(sd::transform::StrictOps op, void *extraParams) const & {
  if (!this->isR()) THROW_EXCEPTION("Source array must have one of FLOAT types");

  NDArray result(shapeInfo(), false, getContext());

  NDArray::prepareSpecialUse({&result}, {this});
  NativeOpExecutioner::execTransformStrict(getContext(), op, buffer(), shapeInfo(), specialBuffer(), specialShapeInfo(),
                                           result.buffer(), result.shapeInfo(), result.specialBuffer(),
                                           result.specialShapeInfo(), extraParams, nullptr, nullptr);
  NDArray::registerSpecialUse({&result}, {this});

  return result;
}

////////////////////////////////////////////////////////////////////////
NDArray NDArray::transform(sd::transform::StrictOps op, void *extraParams) && {
  if (!this->isR()) THROW_EXCEPTION("Source array must have one of FLOAT types");

  NDArray::prepareSpecialUse({this}, {this});
  NativeOpExecutioner::execTransformStrict(getContext(), op, buffer(), shapeInfo(), specialBuffer(), specialShapeInfo(),
                                           buffer(), shapeInfo(), specialBuffer(), specialShapeInfo(), extraParams,
                                           nullptr, nullptr);
  NDArray::registerSpecialUse({this}, {this});

  return std::move(*this);
}

////////////////////////////////////////////////////////////////////////
NDArray NDArray::transform(sd::transform::BoolOps op, void *extraParams) const & {
  if (isS()) THROW_EXCEPTION("NDArray::transform BoolOps: you can't use this method on String array!");

  NDArray result(ordering(), getShapeAsVector(), sd::DataType::BOOL, getContext());

  NDArray::prepareSpecialUse({&result}, {this});
  NativeOpExecutioner::execTransformBool(getContext(), op, buffer(), shapeInfo(), specialBuffer(), specialShapeInfo(),
                                         result.buffer(), result.shapeInfo(), result.specialBuffer(),
                                         result.specialShapeInfo(), extraParams, nullptr, nullptr);
  NDArray::registerSpecialUse({&result}, {this});

  return result;
}

////////////////////////////////////////////////////////////////////////
NDArray NDArray::transform(sd::transform::BoolOps op, void *extraParams) && {
  if (isS()) THROW_EXCEPTION("NDArray::transform BoolOps: you can't use this method on String array!");

  NDArray::prepareSpecialUse({this}, {this});
  NativeOpExecutioner::execTransformBool(getContext(), op, buffer(), shapeInfo(), specialBuffer(), specialShapeInfo(),
                                         buffer(), shapeInfo(), specialBuffer(), specialShapeInfo(), extraParams,
                                         nullptr, nullptr);
  NDArray::registerSpecialUse({this}, {this});

  return std::move(*this);
}

//////////////////////////////////////////////////////////////////////////
void NDArray::applyScalarArr(sd::scalar::Ops op, const NDArray &scalar, NDArray &target, ExtraArguments *extraParams) {
  if (isS()) THROW_EXCEPTION("NDArray::applyScalarArr: you can't use this method on String array!");
  if (!scalar.isScalar()) THROW_EXCEPTION("NDArray::applyScalarArr method: operand is not a scalar!");

  if (target.dataType() != DataTypeUtils::pickPairwiseResultType(shapeInfo(), scalar.shapeInfo()) &&
      !(target.dataType() == dataType() || target.dataType() == scalar.dataType()))
    THROW_EXCEPTION("NDArray::applyScalarArr method: wrong type of target array!");

  NDArray::prepareSpecialUse({&target}, {this, &scalar});
  NativeOpExecutioner::execScalar(
      getContext(), op, buffer(), shapeInfo(), specialBuffer(), specialShapeInfo(), target.buffer(), target.shapeInfo(),
      target.specialBuffer(), target.specialShapeInfo(), scalar.buffer(), scalar.shapeInfo(), scalar.specialBuffer(),
      scalar.specialShapeInfo(), extraParams != nullptr ? extraParams->argumentsAsT(target.dataType()) : nullptr);
  NDArray::registerSpecialUse({&target}, {this, &scalar});
}

//////////////////////////////////////////////////////////////////////////
void NDArray::applyScalarArr(sd::scalar::BoolOps op, const NDArray &scalar, NDArray &target,
                             ExtraArguments *extraParams) const {
  if (isS()) THROW_EXCEPTION("NDArray::applyScalarArr BoolOps: you can't use this method on String array!");
  if (!target.isB()) THROW_EXCEPTION("NDArray::applyScalarArr bool method: target has not bool type!");
  if (dataType() != scalar.dataType()) {
    sd_printf("NDArray::applyScalarArr BoolOps: this dtype: [%i]; scalar dtype: [%i]\n", this->dataType(),
              scalar.dataType());
    THROW_EXCEPTION("NDArray::applyScalarArr bool method: this and scalar arrays must have the same type!");
  }

  NDArray::prepareSpecialUse({&target}, {this, &scalar});
  NativeOpExecutioner::execScalarBool(
      getContext(), op, buffer(), shapeInfo(), specialBuffer(), specialShapeInfo(), target.buffer(), target.shapeInfo(),
      target.specialBuffer(), target.specialShapeInfo(), scalar.buffer(), scalar.shapeInfo(), scalar.specialBuffer(),
      scalar.specialShapeInfo(), extraParams != nullptr ? extraParams->argumentsAsT(target.dataType()) : nullptr);
  NDArray::registerSpecialUse({&target}, {this, &scalar});
}

//////////////////////////////////////////////////////////////////////////
void NDArray::applyScalarArr(sd::scalar::IntOps op, const NDArray &scalar, NDArray &target,
                             ExtraArguments *extraParams) const {
  if (isS()) THROW_EXCEPTION("NDArray::applyScalarArr IntOps: you can't use this method on String array!");

  if (target.dataType() != this->dataType())
    THROW_EXCEPTION("NDArray::applyScalarArr int method: target has not bool type!");
  if (dataType() != scalar.dataType()) {
    sd_printf("NDArray::applyScalarArr IntOps: this dtype: [%i]; scalar dtype: [%i]\n", this->dataType(),
              scalar.dataType());
    THROW_EXCEPTION("NDArray::applyScalarArr int method: this and scalar arrays must have the same type!");
  }

  NDArray::prepareSpecialUse({&target}, {this, &scalar});
  NativeOpExecutioner::execScalarInt(
      getContext(), op, buffer(), shapeInfo(), specialBuffer(), specialShapeInfo(), target.buffer(), target.shapeInfo(),
      target.specialBuffer(), target.specialShapeInfo(), scalar.buffer(), scalar.shapeInfo(), scalar.specialBuffer(),
      scalar.specialShapeInfo(), extraParams != nullptr ? extraParams->argumentsAsT(target.dataType()) : nullptr);
  NDArray::registerSpecialUse({&target}, {this, &scalar});
}

////////////////////////////////////////////////////////////////////////
template <typename T>
void NDArray::applyScalar(sd::scalar::IntOps op, const T scalar, NDArray &target, ExtraArguments *extraParams) const {
  NDArray scalarArr = NDArrayFactory::create(this->dataType(), scalar, getContext());
  applyScalarArr(op, scalarArr, target, extraParams);
}

template <>
SD_LIB_EXPORT void NDArray::applyScalar(sd::scalar::IntOps op, const NDArray &scalar, NDArray &target,
                                        ExtraArguments *extraParams) const {
  THROW_EXCEPTION("NDArray::applyScalar<NDArray*> method: do not use me!");
}
template SD_LIB_EXPORT void NDArray::applyScalar<double>(sd::scalar::IntOps op, const double scalar, NDArray &target,
                                                         ExtraArguments *extraParams) const;
template SD_LIB_EXPORT void NDArray::applyScalar<float>(sd::scalar::IntOps op, const float scalar, NDArray &target,
                                                        ExtraArguments *extraParams) const;
template SD_LIB_EXPORT void NDArray::applyScalar<float16>(sd::scalar::IntOps op, const float16 scalar, NDArray &target,
                                                          ExtraArguments *extraParams) const;
template SD_LIB_EXPORT void NDArray::applyScalar<bfloat16>(sd::scalar::IntOps op, const bfloat16 scalar,
                                                           NDArray &target, ExtraArguments *extraParams) const;
template SD_LIB_EXPORT void NDArray::applyScalar<sd::LongType>(sd::scalar::IntOps op, const sd::LongType scalar,
                                                               NDArray &target, ExtraArguments *extraParams) const;
template SD_LIB_EXPORT void NDArray::applyScalar<int>(sd::scalar::IntOps op, const int scalar, NDArray &target,
                                                      ExtraArguments *extraParams) const;
template SD_LIB_EXPORT void NDArray::applyScalar<int16_t>(sd::scalar::IntOps op, const int16_t scalar, NDArray &target,
                                                          ExtraArguments *extraParams) const;
template SD_LIB_EXPORT void NDArray::applyScalar<int8_t>(sd::scalar::IntOps op, const int8_t scalar, NDArray &target,
                                                         ExtraArguments *extraParams) const;
template SD_LIB_EXPORT void NDArray::applyScalar<uint8_t>(sd::scalar::IntOps op, const uint8_t scalar, NDArray &target,
                                                          ExtraArguments *extraParams) const;
template SD_LIB_EXPORT void NDArray::applyScalar<bool>(sd::scalar::IntOps op, const bool scalar, NDArray &target,
                                                       ExtraArguments *extraParams) const;

////////////////////////////////////////////////////////////////////////
template <typename T>
void NDArray::applyScalar(sd::scalar::Ops op, const T scalar, NDArray &target, ExtraArguments *extraParams) {
  auto scalarArr = NDArrayFactory::create<T>(dataType(), scalar, this->getContext());
  applyScalarArr(op, scalarArr, target, extraParams);
}
template <>
SD_LIB_EXPORT void NDArray::applyScalar(sd::scalar::Ops op, const NDArray &scalar, NDArray &target,
                                        ExtraArguments *extraParams) {
  THROW_EXCEPTION("NDArray::applyScalar<NDArray*> method: do not use me!");
}
template SD_LIB_EXPORT void NDArray::applyScalar(sd::scalar::Ops op, const double scalar, NDArray &target,
                                                 ExtraArguments *extraParams);
template SD_LIB_EXPORT void NDArray::applyScalar(sd::scalar::Ops op, const float scalar, NDArray &target,
                                                 ExtraArguments *extraParams);
template SD_LIB_EXPORT void NDArray::applyScalar(sd::scalar::Ops op, const float16 scalar, NDArray &target,
                                                 ExtraArguments *extraParams);
template SD_LIB_EXPORT void NDArray::applyScalar(sd::scalar::Ops op, const bfloat16 scalar, NDArray &target,
                                                 ExtraArguments *extraParams);
template SD_LIB_EXPORT void NDArray::applyScalar(sd::scalar::Ops op, const sd::LongType scalar, NDArray &target,
                                                 ExtraArguments *extraParams);
template SD_LIB_EXPORT void NDArray::applyScalar(sd::scalar::Ops op, const int scalar, NDArray &target,
                                                 ExtraArguments *extraParams);
template SD_LIB_EXPORT void NDArray::applyScalar(sd::scalar::Ops op, const int16_t scalar, NDArray &target,
                                                 ExtraArguments *extraParams);
template SD_LIB_EXPORT void NDArray::applyScalar(sd::scalar::Ops op, const int8_t scalar, NDArray &target,
                                                 ExtraArguments *extraParams);
template SD_LIB_EXPORT void NDArray::applyScalar(sd::scalar::Ops op, const uint8_t scalar, NDArray &target,
                                                 ExtraArguments *extraParams);
template SD_LIB_EXPORT void NDArray::applyScalar(sd::scalar::Ops op, const bool scalar, NDArray &target,
                                                 ExtraArguments *extraParams);

////////////////////////////////////////////////////////////////////////
template <typename T>
void NDArray::applyScalar(sd::scalar::BoolOps op, const T scalar, NDArray &target, ExtraArguments *extraParams) const {
  NDArray scalarArr = NDArrayFactory::create<T>(dataType(), scalar, getContext());
  applyScalarArr(op, scalarArr, target, extraParams);
}

template <>
SD_LIB_EXPORT void NDArray::applyScalar(sd::scalar::BoolOps op, const NDArray &scalar, NDArray &target,
                                        ExtraArguments *extraParams) const {
  THROW_EXCEPTION("NDArray::applyScalar<NDArray*> method: do not use me!");
}
template SD_LIB_EXPORT void NDArray::applyScalar<double>(sd::scalar::BoolOps op, const double scalar, NDArray &target,
                                                         ExtraArguments *extraParams) const;
template SD_LIB_EXPORT void NDArray::applyScalar<float>(sd::scalar::BoolOps op, const float scalar, NDArray &target,
                                                        ExtraArguments *extraParams) const;
template SD_LIB_EXPORT void NDArray::applyScalar<float16>(sd::scalar::BoolOps op, const float16 scalar, NDArray &target,
                                                          ExtraArguments *extraParams) const;
template SD_LIB_EXPORT void NDArray::applyScalar<bfloat16>(sd::scalar::BoolOps op, const bfloat16 scalar,
                                                           NDArray &target, ExtraArguments *extraParams) const;
template SD_LIB_EXPORT void NDArray::applyScalar<sd::LongType>(sd::scalar::BoolOps op, const sd::LongType scalar,
                                                               NDArray &target, ExtraArguments *extraParams) const;
template SD_LIB_EXPORT void NDArray::applyScalar<int>(sd::scalar::BoolOps op, const int scalar, NDArray &target,
                                                      ExtraArguments *extraParams) const;
template SD_LIB_EXPORT void NDArray::applyScalar<int16_t>(sd::scalar::BoolOps op, const int16_t scalar, NDArray &target,
                                                          ExtraArguments *extraParams) const;
template SD_LIB_EXPORT void NDArray::applyScalar<int8_t>(sd::scalar::BoolOps op, const int8_t scalar, NDArray &target,
                                                         ExtraArguments *extraParams) const;
template SD_LIB_EXPORT void NDArray::applyScalar<uint8_t>(sd::scalar::BoolOps op, const uint8_t scalar, NDArray &target,
                                                          ExtraArguments *extraParams) const;
template SD_LIB_EXPORT void NDArray::applyScalar<bool>(sd::scalar::BoolOps op, const bool scalar, NDArray &target,
                                                       ExtraArguments *extraParams) const;

////////////////////////////////////////////////////////////////////////
void NDArray::applyIndexReduce(sd::indexreduce::Ops op, NDArray &target, const std::vector<LongType> *dimensions,
                               const ExtraArguments *extraParams) const {
  if (isS()) THROW_EXCEPTION("NDArray::applyIndexReduce: you can't use this method on String array!");

  if (target.dataType() != sd::DataType::INT64 && target.dataType() != sd::DataType::INT32)
    THROW_EXCEPTION("NDArray::applyIndexReduce operations return INT32/INT64");

  void *params =
      extraParams != nullptr ? const_cast<ExtraArguments *>(extraParams)->argumentsAsT(this->dataType()) : nullptr;

  NDArray::prepareSpecialUse({&target}, {this});

  if (target.lengthOf() == 1) {
    NativeOpExecutioner::execIndexReduceScalar(getContext(), op, buffer(), shapeInfo(), specialBuffer(),
                                               specialShapeInfo(), params, target.buffer(), target.shapeInfo(),
                                               target.specialBuffer(), target.specialShapeInfo());
  } else {
    std::vector<sd::LongType> *copy = const_cast<std::vector<sd::LongType> *>(dimensions);
    shape::checkDimensions(rankOf(), copy);
    auto pDims = sd::Environment::getInstance().isCPU() ? copy->data() : nullptr;
    auto packX = sd::ConstantTadHelper::getInstance().tadForDimensions(shapeInfo(), copy);
    NativeOpExecutioner::execIndexReduce(getContext(), op, buffer(), shapeInfo(), specialBuffer(), specialShapeInfo(),
                                         params, target.buffer(), target.shapeInfo(), target.specialBuffer(),
                                         target.specialShapeInfo(), pDims, copy->size(), packX->platformShapeInfo(),
                                         packX->platformOffsets());
    synchronize("NDArray::applyIndexReduce");
  }

  registerSpecialUse({&target}, {this});
}

////////////////////////////////////////////////////////////////////////
// reduce dimensions in this array relying on index operations
NDArray NDArray::applyIndexReduce(sd::indexreduce::Ops op, const std::vector<LongType> *dimensions,
                                  const ExtraArguments *extraParams) const {
  const std::vector<sd::LongType> *copy = dimensions;
  auto newShape = ShapeUtils::evalReduceShapeInfo('c', const_cast<std::vector<LongType> *>(copy), *this,
                                                  DataType::INT64, false, false, getContext()->getWorkspace());
  NDArray result(newShape, true, getContext());

  applyIndexReduce(op, result, const_cast<std::vector<LongType> *>(copy), extraParams);

  return result;
}

////////////////////////////////////////////////////////////////////////
// apply reduce3 operations to this and other array, return result in new output array
NDArray NDArray::applyReduce3(sd::reduce3::Ops op, const NDArray &other, const ExtraArguments *extraParams) const {
  if (isS()) THROW_EXCEPTION("NDArray::applyReduce3 method: you can't use this method on String array!");
  if (dataType() != other.dataType())
    THROW_EXCEPTION("NDArray::applyReduce3 method: the types of this and other arrays must be the same !");
  // check shapes consistency
  if (!isSameShape(other))
    THROW_EXCEPTION("NDArray::applyReduce3 method: the shapes of this and other arrays must be the same !");
  // create shapeInfo for scalar
  auto newShape =
      ShapeBuilders::createScalarShapeInfo(DataTypeUtils::pickFloatingType(dataType()), getContext()->getWorkspace());
  // create output array (scalar)
  NDArray result(newShape, true, getContext());
  RELEASE(newShape, getContext()->getWorkspace());
  // create dynamic array of extra parameters if array extraParams is empty (==nullptr)
  void *params = extraParams != nullptr ? const_cast<ExtraArguments *>(extraParams)->argumentsAsT(dataType()) : nullptr;

  NDArray::prepareSpecialUse({&result}, {this, &other});
  NativeOpExecutioner::execReduce3Scalar(getContext(), op, buffer(), shapeInfo(), specialBuffer(), specialShapeInfo(),
                                         params, other.buffer(), other.shapeInfo(), other.specialBuffer(),
                                         other.specialShapeInfo(), result.buffer(), result.shapeInfo(),
                                         result.specialBuffer(), result.specialShapeInfo());
  NDArray::registerSpecialUse({&result}, {this, &other});

  return result;
}

////////////////////////////////////////////////////////////////////////
// apply reduce3 (exec) operations to this and other array, return result in new output array
NDArray NDArray::applyReduce3(sd::reduce3::Ops op, const NDArray &other, const std::vector<LongType> &dimensions,
                              const ExtraArguments *extraParams) const {
  if (isS()) THROW_EXCEPTION("NDArray::applyReduce3: you can't use this method on String array!");
  if (dataType() != other.dataType())
    THROW_EXCEPTION("NDArray::applyReduce3 method: the types of this and other arrays must be the same !");

  std::vector<sd::LongType> *copy = new std::vector<sd::LongType>(dimensions);
  shape::checkDimensions(rankOf(), copy);
  shape::checkDimensions(other.rankOf(), copy);

  auto newShape = ShapeUtils::evalReduceShapeInfo('c', copy, *this, DataTypeUtils::pickFloatingType(dataType()), false,
                                                  false, getContext()->getWorkspace());
  NDArray result(newShape, true, getContext());
  // create temporary dynamic array of extra parameters if array extraParams is empty (==nullptr)
  void *params = extraParams != nullptr ? const_cast<ExtraArguments *>(extraParams)->argumentsAsT(dataType()) : nullptr;

  NDArray::prepareSpecialUse({&result}, {this, &other});

  // perform calculations
  if (rankOf() == copy->size() && other.rankOf() == copy->size()) {
    NativeOpExecutioner::execReduce3Scalar(getContext(), op, buffer(), shapeInfo(), specialBuffer(), specialShapeInfo(),
                                           params, other.buffer(), other.shapeInfo(), other.specialBuffer(),
                                           other.specialShapeInfo(), result.buffer(), result.shapeInfo(),
                                           result.specialBuffer(), result.specialShapeInfo());
  } else {
    auto pDims = sd::Environment::getInstance().isCPU() ? copy->data() : nullptr;

    auto packX = sd::ConstantTadHelper::getInstance().tadForDimensions(shapeInfo(), copy);
    auto packY = sd::ConstantTadHelper::getInstance().tadForDimensions(other.shapeInfo(), copy);

    if (!shape::equalsSoft(packX->primaryShapeInfo(), packY->primaryShapeInfo()) ||
        (packX->numberOfTads() != packY->numberOfTads() && packY->numberOfTads() != 1 && packY->numberOfTads() != 1))
      THROW_EXCEPTION("NDArray::applyReduce3 cuda method: arrays tads are inconsistent !");

    NativeOpExecutioner::execReduce3(
        getContext(), op, buffer(), shapeInfo(), specialBuffer(), specialShapeInfo(), params, other.buffer(),
        other.shapeInfo(), other.specialBuffer(), other.specialShapeInfo(), result.buffer(), result.shapeInfo(),
        result.specialBuffer(), result.specialShapeInfo(), pDims, copy->size(), packX->platformShapeInfo(),
        packX->platformOffsets(), packY->platformShapeInfo(), packY->platformOffsets());
  }

  registerSpecialUse({&result}, {this, &other});

  return result;
}

////////////////////////////////////////////////////////////////////////
// apply reduce3 (execAll) operations to this and other array, return result in new output array
NDArray NDArray::applyAllReduce3(sd::reduce3::Ops op, const NDArray &other, const std::vector<LongType> *dimensions,
                                 const ExtraArguments *extraParams) const {
  if (isS()) THROW_EXCEPTION("NDArray::applyAllReduce3: you can't use this method on String array!");
  if (dataType() != other.dataType())
    THROW_EXCEPTION("NDArray::applyAllReduce3 method: the types of this and other arrays must be the same !");

  // be careful, copy array may undergo changes (sort, transformation of negative dimensions to positive, duplicates
  // removing )
  std::vector<sd::LongType> *copy = new std::vector<sd::LongType>(*dimensions);
  shape::checkDimensions(rankOf(), copy);
  shape::checkDimensions(other.rankOf(), copy);

  auto packX = ConstantTadHelper::getInstance().tadForDimensions(shapeInfo(), copy);
  auto packY = ConstantTadHelper::getInstance().tadForDimensions(other.shapeInfo(), copy);

  // check tads shapes
  if (!shape::equalsSoft(packX->primaryShapeInfo(), packY->primaryShapeInfo()))
    THROW_EXCEPTION("NDArray::applyAllReduce3 method: the shapes of array tads are different !");

  // set newShape for output array
  auto newShape = ConstantShapeHelper::getInstance().createShapeInfo(DataTypeUtils::pickFloatingType(dataType()), 'c',
                                                                     {packX->numberOfTads(), packY->numberOfTads()});

  // create output array
  NDArray result(newShape, true, getContext());

  // create dynamic array of extra parameters if array extraParams is empty (==nullptr)
  void *params = extraParams != nullptr ? const_cast<ExtraArguments *>(extraParams)->argumentsAsT(dataType()) : nullptr;

  auto pDims = sd::Environment::getInstance().isCPU() ? copy->data() : nullptr;

  NDArray::prepareSpecialUse({&result}, {this, &other});
  NativeOpExecutioner::execReduce3All(
      getContext(), op, buffer(), shapeInfo(), specialBuffer(), specialShapeInfo(), params, other.buffer(),
      other.shapeInfo(), other.specialBuffer(), other.specialShapeInfo(), result.buffer(), result.shapeInfo(),
      result.specialBuffer(), result.specialShapeInfo(), pDims, copy->size(), packX->platformShapeInfo(),
      packX->platformOffsets(), packY->platformShapeInfo(), packY->platformOffsets());
  NDArray::registerSpecialUse({&result}, {this, &other});

  return result;
}

//////////////////////////////////////////////////////////////////////////
// method reduces array by excluding its shapes along axes present in dimensions vector
void NDArray::reduceAlongDimension(sd::reduce::FloatOps op, NDArray &target, const std::vector<LongType> *dimensions,
                                   const bool keepDims, const bool checkTargetShape) const {
  if (isS()) THROW_EXCEPTION("NDArray::reduceAlongDimension FloatOps: you can't use this method on String array!");
  if (!target.isR())
    THROW_EXCEPTION(
        "NDArray::reduceAlongDimension FloatOps: requires target array to be present and have type form real space!");

  std::vector<sd::LongType> *copy = new std::vector<sd::LongType>(*dimensions);

  if (checkTargetShape) {
    auto newShape =
        ShapeUtils::evalReduceShapeInfo(target.ordering(), copy, *this, keepDims, false, getContext()->getWorkspace());
    if (!shape::shapeEquals(newShape, target.shapeInfo()))
      THROW_EXCEPTION("NDArray::reduceAlongDimension FloatOps: wrong target shape!");
  }

  NDArray::prepareSpecialUse({&target}, {this});

  if (rankOf() == copy->size() || copy->empty()) {
    NativeOpExecutioner::execReduceFloatScalar(getContext(), op, buffer(), shapeInfo(), specialBuffer(),
                                               specialShapeInfo(), nullptr, target.buffer(), target.shapeInfo(),
                                               target.specialBuffer(), target.specialShapeInfo());
  } else {
    const sd::LongType *zShapeInfoH = target.shapeInfo();
    const sd::LongType *zShapeInfoD = target.specialShapeInfo();

    if (rankOf() - dimensions->size() != target.rankOf()) {
      auto zPack = ConstantShapeHelper::getInstance().createShapeInfoWithNoUnitiesForReduce(
          target.shapeInfo(), copy, target.getContext()->getWorkspace());
      zShapeInfoH = reinterpret_cast<sd::LongType const *>(zPack->primary());
      zShapeInfoD = reinterpret_cast<sd::LongType const *>(zPack->special());
    }

    std::vector<sd::LongType> *dims = ShapeUtils::evalDimsForReduceOp(rankOf(), copy);
    NativeOpExecutioner::execReduceFloat(getContext(), op, buffer(), shapeInfo(), specialBuffer(), specialShapeInfo(),
                                         nullptr, target.buffer(), zShapeInfoH, target.specialBuffer(), zShapeInfoD,
                                         dims->data(), dims->size());
  }
  synchronize("NDArray::reduceAlongDimension FloatOps");

  NDArray::registerSpecialUse({&target}, {this});
}

//////////////////////////////////////////////////////////////////////////
// method reduces array by excluding its shapes along axes present in dimensions vector
void NDArray::reduceAlongDimension(sd::reduce::SameOps op, NDArray &target, const std::vector<LongType> *dimensions,
                                   const bool keepDims, const bool checkTargetShape) const {
  if (isS()) THROW_EXCEPTION("NDArray::reduceAlongDimension SameOps: you can't use this method on String array!");
  if (target.dataType() != dataType())
    THROW_EXCEPTION(
        "NDArray::reduceAlongDimension SameOps: requires target array to be present and have same dtype as input");

  std::vector<sd::LongType> *copy =  new std::vector<sd::LongType>(*dimensions);
  if (checkTargetShape) {
    auto newShape =
        ShapeUtils::evalReduceShapeInfo(target.ordering(), copy, *this, keepDims, false, getContext()->getWorkspace());
    if (!shape::shapeEquals(newShape, target.shapeInfo())) {
      std::string errorMessage;
      errorMessage += "NDArray::reduceAlongDimension SameOps: wrong target shape!\n";
      errorMessage += "Expected: "; errorMessage += ShapeUtils::shapeAsString(target.shapeInfo());
      errorMessage += " vs "; errorMessage += ShapeUtils::shapeAsString(newShape);
      THROW_EXCEPTION(errorMessage.c_str());
    }
  }

  NDArray::prepareSpecialUse({&target}, {this});

  if (rankOf() == copy->size() || copy->empty()) {
    NativeOpExecutioner::execReduceSameScalar(getContext(), op, buffer(), shapeInfo(), specialBuffer(),
                                              specialShapeInfo(), nullptr, target.buffer(), target.shapeInfo(),
                                              target.specialBuffer(), target.specialShapeInfo());
  } else {
    const sd::LongType *zShapeInfoH = target.shapeInfo();
    const sd::LongType *zShapeInfoD = target.specialShapeInfo();

    if (rankOf() - dimensions->size() != target.rankOf()) {
      auto zPack = ConstantShapeHelper::getInstance().createShapeInfoWithNoUnitiesForReduce(
          target.shapeInfo(), copy, target.getContext()->getWorkspace());
      zShapeInfoH = reinterpret_cast<sd::LongType const *>(zPack->primary());
      zShapeInfoD = reinterpret_cast<sd::LongType const *>(zPack->special());
    }

    std::vector<sd::LongType> *dims = ShapeUtils::evalDimsForReduceOp(rankOf(), copy);
    NativeOpExecutioner::execReduceSame(getContext(), op, buffer(), shapeInfo(), specialBuffer(), specialShapeInfo(),
                                        nullptr, target.buffer(), zShapeInfoH, target.specialBuffer(), zShapeInfoD,
                                        dims->data(), dims->size());
  }
  synchronize("NDArray::reduceAlongDimension SameOps");

  NDArray::registerSpecialUse({&target}, {this});

  delete copy;

}

//////////////////////////////////////////////////////////////////////////
// method reduces array by excluding its shapes along axes present in dimensions vector
void NDArray::reduceAlongDimension(sd::reduce::LongOps op, NDArray &target, const std::vector<LongType> *dimensions,
                                   const bool keepDims, const bool checkTargetShape) const {
  if (isS()) THROW_EXCEPTION("NDArray::reduceAlongDimension LongOps: you can't use this method on String array!");
  if (target.dataType() != DataType::INT64)
    THROW_EXCEPTION(
        "NDArray::reduceAlongDimension LongOps: requires target array to be present and have type of INT64");

  std::vector<sd::LongType> *copy = new std::vector<sd::LongType>(*dimensions);

  if (checkTargetShape) {
    auto newShape =
        ShapeUtils::evalReduceShapeInfo(target.ordering(), copy, *this, keepDims, false, getContext()->getWorkspace());
    if (!shape::shapeEquals(newShape, target.shapeInfo()))
      THROW_EXCEPTION("NDArray::reduceAlongDimension LongOps: wrong target shape!");
  }

  NDArray::prepareSpecialUse({&target}, {this});

  if (rankOf() == copy->size() || copy->empty()) {
    NativeOpExecutioner::execReduceLongScalar(getContext(), op, buffer(), shapeInfo(), specialBuffer(),
                                              specialShapeInfo(), nullptr, target.buffer(), target.shapeInfo(),
                                              target.specialBuffer(), target.specialShapeInfo());
  } else {
    const sd::LongType *zShapeInfoH = target.shapeInfo();
    const sd::LongType *zShapeInfoD = target.specialShapeInfo();

    if (rankOf() - dimensions->size() != target.rankOf()) {
      auto zPack = ConstantShapeHelper::getInstance().createShapeInfoWithNoUnitiesForReduce(
          target.shapeInfo(), copy, target.getContext()->getWorkspace());
      zShapeInfoH = reinterpret_cast<sd::LongType const *>(zPack->primary());
      zShapeInfoD = reinterpret_cast<sd::LongType const *>(zPack->special());
    }

    std::vector<sd::LongType> *dims = ShapeUtils::evalDimsForReduceOp(rankOf(), copy);
    NativeOpExecutioner::execReduceLong(getContext(), op, buffer(), shapeInfo(), specialBuffer(), specialShapeInfo(),
                                        nullptr, target.buffer(), zShapeInfoH, target.specialBuffer(), zShapeInfoD,
                                        dims->data(), dims->size());
  }
  synchronize("NDArray::reduceAlongDimension LongOps");

  NDArray::registerSpecialUse({&target}, {this});
}

//////////////////////////////////////////////////////////////////////////
// method reduces array by excluding its shapes along axes present in dimensions vector
void NDArray::reduceAlongDimension(sd::reduce::BoolOps op, NDArray &target, const std::vector<LongType> *dimensions,
                                   const bool keepDims, const bool checkTargetShape) const {
  if (isS()) THROW_EXCEPTION("NDArray::reduceAlongDimension BoolOps cuda: you can't use this method on String array!");
  if (!target.isB())
    THROW_EXCEPTION(
        "NDArray::reduceAlongDimension BoolOps cuda: requires target array to be present and have BOOL type!");

  std::vector<sd::LongType> *copy = new std::vector<sd::LongType>(*dimensions);

  if (checkTargetShape) {
    auto newShape =
        ShapeUtils::evalReduceShapeInfo(target.ordering(), copy, *this, keepDims, false, getContext()->getWorkspace());
    if (!shape::shapeEquals(newShape, target.shapeInfo()))
      THROW_EXCEPTION("NDArray::reduceAlongDimension BoolOps cuda: wrong target shape!");
  }

  NDArray::prepareSpecialUse({&target}, {this});

  if (rankOf() == copy->size() || copy->empty()) {
    NativeOpExecutioner::execReduceBoolScalar(getContext(), op, buffer(), shapeInfo(), specialBuffer(),
                                              specialShapeInfo(), nullptr, target.buffer(), target.shapeInfo(),
                                              target.specialBuffer(), target.specialShapeInfo());
  } else {
    const sd::LongType *zShapeInfoH = target.shapeInfo();
    const sd::LongType *zShapeInfoD = target.specialShapeInfo();

    if (rankOf() - dimensions->size() != target.rankOf()) {
      auto zPack = ConstantShapeHelper::getInstance().createShapeInfoWithNoUnitiesForReduce(
          target.shapeInfo(), copy, target.getContext()->getWorkspace());
      zShapeInfoH = reinterpret_cast<sd::LongType const *>(zPack->primary());
      zShapeInfoD = reinterpret_cast<sd::LongType const *>(zPack->special());
    }

    std::vector<sd::LongType> *dims = ShapeUtils::evalDimsForReduceOp(rankOf(), copy);
    NativeOpExecutioner::execReduceBool(getContext(), op, buffer(), shapeInfo(), specialBuffer(), specialShapeInfo(),
                                        nullptr, target.buffer(), zShapeInfoH, target.specialBuffer(), zShapeInfoD,
                                        dims->data(), dims->size());
    delete dims;
  }
  synchronize("NDArray::reduceAlongDimension LongOps");

  NDArray::registerSpecialUse({&target}, {this});
}

//////////////////////////////////////////////////////////////////////////
// This method sets value in linear buffer to position i
template <typename T>
void NDArray::p(const sd::LongType i, const T value) {
  if (i >= this->getDataBuffer()->getNumElements()) {
    std::string errorMessage;
    errorMessage += "NDArray::p(i, value): input index is out of array length !";
    errorMessage += " Array length: ";
    errorMessage += std::to_string(this->getDataBuffer()->getNumElements());
    errorMessage += ", input index: ";
    errorMessage += std::to_string(i);

    THROW_EXCEPTION(errorMessage.c_str());
  }

  auto rp = getOffset(i);
  const void *pV = reinterpret_cast<const void *>(const_cast<T *>(&value));

  NDArray::preparePrimaryUse({this}, {}, true);
  BUILD_SINGLE_PARTIAL_SELECTOR(this->dataType(), templatedSet<, T>(this->buffer(), rp, pV), SD_COMMON_TYPES);
  NDArray::registerPrimaryUse({this}, {});
}

template SD_LIB_EXPORT void NDArray::p(const sd::LongType i, const double value);
template SD_LIB_EXPORT void NDArray::p(const sd::LongType i, const float value);
template SD_LIB_EXPORT void NDArray::p(const sd::LongType i, const float16 value);
template SD_LIB_EXPORT void NDArray::p(const sd::LongType i, const bfloat16 value);
template SD_LIB_EXPORT void NDArray::p(const sd::LongType i, const sd::LongType value);
template SD_LIB_EXPORT void NDArray::p(const sd::LongType i, const int value);
template SD_LIB_EXPORT void NDArray::p(const sd::LongType i, const int8_t value);
template SD_LIB_EXPORT void NDArray::p(const sd::LongType i, const uint8_t value);
template SD_LIB_EXPORT void NDArray::p(const sd::LongType i, const uint16_t value);
template SD_LIB_EXPORT void NDArray::p(const sd::LongType i, const uint32_t value);
template SD_LIB_EXPORT void NDArray::p(const sd::LongType i, const uint64_t value);
template SD_LIB_EXPORT void NDArray::p(const sd::LongType i, const int16_t value);
template SD_LIB_EXPORT void NDArray::p(const sd::LongType i, const bool value);

//////////////////////////////////////////////////////////////////////////
// This method sets value in 2D matrix to position i, j
template <typename T>
void NDArray::p(const sd::LongType i, const sd::LongType j, const T value) {
  if (rankOf() != 2 || i >= shapeOf()[0] || j >= shapeOf()[1])
    THROW_EXCEPTION("NDArray:pe(i,j, value): one of input indexes is out of array length or rank!=2 !");

  void *p = reinterpret_cast<void *>(const_cast<T *>(&value));
  auto xOffset = i * strideAt(0) + j * strideAt(1);

  NDArray::preparePrimaryUse({this}, {}, true);
  BUILD_SINGLE_PARTIAL_SELECTOR(dataType(), templatedSet<, T>(this->buffer(), xOffset, p), SD_COMMON_TYPES);
  NDArray::registerPrimaryUse({this}, {});
}
template SD_LIB_EXPORT void NDArray::p(const sd::LongType i, const sd::LongType j, const double value);
template SD_LIB_EXPORT void NDArray::p(const sd::LongType i, const sd::LongType j, const float value);
template SD_LIB_EXPORT void NDArray::p(const sd::LongType i, const sd::LongType j, const float16 value);
template SD_LIB_EXPORT void NDArray::p(const sd::LongType i, const sd::LongType j, const bfloat16 value);
template SD_LIB_EXPORT void NDArray::p(const sd::LongType i, const sd::LongType j, const sd::LongType value);
template SD_LIB_EXPORT void NDArray::p(const sd::LongType i, const sd::LongType j, const int value);
template SD_LIB_EXPORT void NDArray::p(const sd::LongType i, const sd::LongType j, const int8_t value);
template SD_LIB_EXPORT void NDArray::p(const sd::LongType i, const sd::LongType j, const uint8_t value);
template SD_LIB_EXPORT void NDArray::p(const sd::LongType i, const sd::LongType j, const uint16_t value);
template SD_LIB_EXPORT void NDArray::p(const sd::LongType i, const sd::LongType j, const uint32_t value);
template SD_LIB_EXPORT void NDArray::p(const sd::LongType i, const sd::LongType j, const uint64_t value);
template SD_LIB_EXPORT void NDArray::p(const sd::LongType i, const sd::LongType j, const int16_t value);
template SD_LIB_EXPORT void NDArray::p(const sd::LongType i, const sd::LongType j, const bool value);

//////////////////////////////////////////////////////////////////////////
// This method sets value in 3D matrix to position i,j,k
template <typename T>
void NDArray::p(const sd::LongType i, const sd::LongType j, const sd::LongType k, const T value) {
  //(*this)(i,j,k) = value;
  if (rankOf() != 3 || i >= shapeOf()[0] || j >= shapeOf()[1] || k >= shapeOf()[2])
    THROW_EXCEPTION("NDArray:pe(i,j,k, value): one of input indexes is out of array length or rank!=3 !");

  void *p = reinterpret_cast<void *>(const_cast<T *>(&value));
  auto xOffset = i * strideAt(0) + j * strideAt(1) + k * strideAt(2);

  NDArray::preparePrimaryUse({this}, {}, true);
  BUILD_SINGLE_PARTIAL_SELECTOR(dataType(), templatedSet<, T>(this->buffer(), xOffset, p), SD_COMMON_TYPES);
  NDArray::registerPrimaryUse({this}, {});
}
template SD_LIB_EXPORT void NDArray::p(const sd::LongType i, const sd::LongType j, const sd::LongType k,
                                       const double value);
template SD_LIB_EXPORT void NDArray::p(const sd::LongType i, const sd::LongType j, const sd::LongType k,
                                       const float value);
template SD_LIB_EXPORT void NDArray::p(const sd::LongType i, const sd::LongType j, const sd::LongType k,
                                       const float16 value);
template SD_LIB_EXPORT void NDArray::p(const sd::LongType i, const sd::LongType j, const sd::LongType k,
                                       const bfloat16 value);
template SD_LIB_EXPORT void NDArray::p(const sd::LongType i, const sd::LongType j, const sd::LongType k,
                                       const sd::LongType value);
template SD_LIB_EXPORT void NDArray::p(const sd::LongType i, const sd::LongType j, const sd::LongType k,
                                       const int value);
template SD_LIB_EXPORT void NDArray::p(const sd::LongType i, const sd::LongType j, const sd::LongType k,
                                       const int8_t value);
template SD_LIB_EXPORT void NDArray::p(const sd::LongType i, const sd::LongType j, const sd::LongType k,
                                       const uint8_t value);
template SD_LIB_EXPORT void NDArray::p(const sd::LongType i, const sd::LongType j, const sd::LongType k,
                                       const uint16_t value);
template SD_LIB_EXPORT void NDArray::p(const sd::LongType i, const sd::LongType j, const sd::LongType k,
                                       const uint32_t value);
template SD_LIB_EXPORT void NDArray::p(const sd::LongType i, const sd::LongType j, const sd::LongType k,
                                       const uint64_t value);
template SD_LIB_EXPORT void NDArray::p(const sd::LongType i, const sd::LongType j, const sd::LongType k,
                                       const int16_t value);
template SD_LIB_EXPORT void NDArray::p(const sd::LongType i, const sd::LongType j, const sd::LongType k,
                                       const bool value);

//////////////////////////////////////////////////////////////////////////
template <typename T>
void NDArray::p(const sd::LongType i, const sd::LongType j, const sd::LongType k, const sd::LongType l, const T value) {
  //(*this)(i,j,k) = value;
  if (rankOf() != 4 || i >= shapeOf()[0] || j >= shapeOf()[1] || k >= shapeOf()[2] || l >= shapeOf()[3])
    THROW_EXCEPTION("NDArray::p(i,j,k,l, value): one of input indexes is out of array length or rank!=4 !");

  void *p = reinterpret_cast<void *>(const_cast<T *>(&value));
  auto xOffset = i * strideAt(0) + j * strideAt(1) + k * strideAt(2) + l * strideAt(3);

  NDArray::preparePrimaryUse({this}, {}, true);
  BUILD_SINGLE_PARTIAL_SELECTOR(dataType(), templatedSet<, T>(this->buffer(), xOffset, p), SD_COMMON_TYPES);
  NDArray::registerPrimaryUse({this}, {});
}
template SD_LIB_EXPORT void NDArray::p(const sd::LongType i, const sd::LongType j, const sd::LongType k,
                                       const sd::LongType l, const double value);
template SD_LIB_EXPORT void NDArray::p(const sd::LongType i, const sd::LongType j, const sd::LongType k,
                                       const sd::LongType l, const float value);
template SD_LIB_EXPORT void NDArray::p(const sd::LongType i, const sd::LongType j, const sd::LongType k,
                                       const sd::LongType l, const float16 value);
template SD_LIB_EXPORT void NDArray::p(const sd::LongType i, const sd::LongType j, const sd::LongType k,
                                       const sd::LongType l, const bfloat16 value);
template SD_LIB_EXPORT void NDArray::p(const sd::LongType i, const sd::LongType j, const sd::LongType k,
                                       const sd::LongType l, const sd::LongType value);
template SD_LIB_EXPORT void NDArray::p(const sd::LongType i, const sd::LongType j, const sd::LongType k,
                                       const sd::LongType l, const int value);
template SD_LIB_EXPORT void NDArray::p(const sd::LongType i, const sd::LongType j, const sd::LongType k,
                                       const sd::LongType l, const int8_t value);
template SD_LIB_EXPORT void NDArray::p(const sd::LongType i, const sd::LongType j, const sd::LongType k,
                                       const sd::LongType l, const uint8_t value);
template SD_LIB_EXPORT void NDArray::p(const sd::LongType i, const sd::LongType j, const sd::LongType k,
                                       const sd::LongType l, const uint16_t value);
template SD_LIB_EXPORT void NDArray::p(const sd::LongType i, const sd::LongType j, const sd::LongType k,
                                       const sd::LongType l, const uint32_t value);
template SD_LIB_EXPORT void NDArray::p(const sd::LongType i, const sd::LongType j, const sd::LongType k,
                                       const sd::LongType l, const uint64_t value);
template SD_LIB_EXPORT void NDArray::p(const sd::LongType i, const sd::LongType j, const sd::LongType k,
                                       const sd::LongType l, const int16_t value);
template SD_LIB_EXPORT void NDArray::p(const sd::LongType i, const sd::LongType j, const sd::LongType k,
                                       const sd::LongType l, const bool value);

////////////////////////////////////////////////////////////////////////
void NDArray::p(const sd::LongType i, const NDArray &scalar) {
  if (scalar.lengthOf() > 1) THROW_EXCEPTION("NDArray::p method: input array must be scalar!");
  if (i >= _length) {
    std::string errorMessage;
    errorMessage += "NDArray::p(i, NDArray_scalar): input index is out of array length !";
    errorMessage += " Array length: " + std::to_string(_length);
    errorMessage += ", input index: " + std::to_string(i);
    THROW_EXCEPTION(errorMessage.c_str());
  }

  NDArray::preparePrimaryUse({this}, {&scalar}, true);
  auto rp = getOffset(i);
  BUILD_SINGLE_SELECTOR(scalar.dataType(), templatedSet, (buffer(), rp, scalar.dataType(), scalar.buffer()),
                        SD_COMMON_TYPES);
  NDArray::registerPrimaryUse({this}, {&scalar});
}

////////////////////////////////////////////////////////////////////////
void NDArray::p(const sd::LongType i, const sd::LongType j, const sd::LongType k, const sd::LongType l,
                const NDArray &scalar) {
  if (scalar.lengthOf() != 1) THROW_EXCEPTION("NDArray::p method: input array must be scalar!");
  if (i >= _length) {
    std::string errorMessage;
    errorMessage += "NDArray::p(i, NDArray_scalar): input index is out of array length !";
    errorMessage += " i = " + std::to_string(i);
    errorMessage += " j = " + std::to_string(j);
    errorMessage += " k = " + std::to_string(k);
    errorMessage += " l = " + std::to_string(l);
    errorMessage += " length = " + std::to_string(_length);
    THROW_EXCEPTION(errorMessage.c_str());
  }

  sd::LongType coords[4] = {i, j, k, l};
  auto xOffset = shape::getOffset(shapeInfo(), coords);

  NDArray::preparePrimaryUse({this}, {&scalar}, true);
  BUILD_SINGLE_SELECTOR(scalar.dataType(), templatedSet, (this->buffer(), xOffset, scalar.dataType(), scalar.buffer()),
                        SD_COMMON_TYPES);
  NDArray::registerPrimaryUse({this}, {&scalar});
}

//////////////////////////////////////////////////////////////////////////
void NDArray::addRowVector(const NDArray &row, NDArray &target) const {
  if (isS()) THROW_EXCEPTION("NDArray::addRowVector: you can't use this method on String array!");
  if (rankOf() != 2 || target.rankOf() != 2 || rows() != target.rows() || columns() != target.columns() ||
      !row.isRowVector() || columns() != row.lengthOf()) {
    sd_printf("NDArray::addiRowVector Input rank %d, Row is row vector %d, Number of columns: %d Row length: %d\n",
              rankOf(), row.isRowVector(), columns(), row.lengthOf());
    THROW_EXCEPTION("NDArray::addRowVector: wrong arguments !");
  }
  if (target.dataType() != DataTypeUtils::pickPairwiseResultType(dataType(), row.dataType()) &&
      !(isR() && row.isR() && target.isR()))
    THROW_EXCEPTION("NDArray::addRowVector: wrong type of target array !");

  int dimension = 1;

  auto packX = sd::ConstantTadHelper::getInstance().tadForDimensions(this->shapeInfo(), dimension);

  NDArray::prepareSpecialUse({&target}, {this, &row});
  NativeOpExecutioner::execBroadcast(getContext(), sd::broadcast::Ops::Add, buffer(), shapeInfo(), specialBuffer(),
                                     specialShapeInfo(), row.buffer(), row.shapeInfo(), row.specialBuffer(),
                                     row.specialShapeInfo(), target.buffer(), target.shapeInfo(),
                                     target.specialBuffer(), target.specialShapeInfo(), nullptr, 1,
                                     packX->platformShapeInfo(), packX->platformOffsets(), nullptr, nullptr);
  NDArray::registerSpecialUse({&target}, {this, &row});
}

//////////////////////////////////////////////////////////////////////////
void NDArray::subRowVector(const NDArray &row, NDArray &target) const {
  if (isS()) THROW_EXCEPTION("NDArray::addRowVector: you can't use this method on String array!");
  if (rankOf() != 2 || target.rankOf() != 2 || rows() != target.rows() || columns() != target.columns() ||
      !row.isRowVector() || columns() != row.lengthOf()) {
    sd_printf("NDArray::addRowVector Input rank %d, Row is row vector %d, Number of columns: %d Row length: %d\n",
              rankOf(), row.isRowVector(), columns(), row.lengthOf());
    THROW_EXCEPTION("NDArray::addRowVector: wrong arguments !");
  }
  if (target.dataType() != DataTypeUtils::pickPairwiseResultType(dataType(), row.dataType()) &&
      !(isR() && row.isR() && target.isR()))
    THROW_EXCEPTION("NDArray::addRowVector: wrong type of target array !");

  sd::LongType dimension = 1;

  auto packX = sd::ConstantTadHelper::getInstance().tadForDimensions(this->shapeInfo(), dimension);

  NDArray::prepareSpecialUse({&target}, {this, &row});
  NativeOpExecutioner::execBroadcast(getContext(), sd::broadcast::Ops::Subtract, buffer(), shapeInfo(), specialBuffer(),
                                     specialShapeInfo(), row.buffer(), row.shapeInfo(), row.specialBuffer(),
                                     row.specialShapeInfo(), target.buffer(), target.shapeInfo(),
                                     target.specialBuffer(), target.specialShapeInfo(), &dimension, 1,
                                     packX->platformShapeInfo(), packX->platformOffsets(), nullptr, nullptr);
  NDArray::registerSpecialUse({&target}, {this, &row});
}

//////////////////////////////////////////////////////////////////////////
void NDArray::mulRowVector(const NDArray &row, NDArray &target) const {
  if (isS()) THROW_EXCEPTION("NDArray::mulRowVector: you can't use this method on String array!");
  if (rankOf() != 2 || target.rankOf() != 2 || rows() != target.rows() || columns() != target.columns() ||
      !row.isRowVector() || columns() != row.columns()) {
    sd_printf("NDArray::mulRowVector Input rank %d, Row is row vector %d, Number of columns: %d Row length: %d\n",
              rankOf(), row.isRowVector(), columns(), row.lengthOf());
    THROW_EXCEPTION("NDArray::mulRowVector: wrong arguments !");
  }
  if (target.dataType() != DataTypeUtils::pickPairwiseResultType(dataType(), row.dataType()))
    THROW_EXCEPTION("NDArray::mulRowVector: wrong type of target array !");

  int dimension = 1;

  auto packX = sd::ConstantTadHelper::getInstance().tadForDimensions(this->shapeInfo(), dimension);

  NDArray::prepareSpecialUse({&target}, {this, &row});
  NativeOpExecutioner::execBroadcast(getContext(), sd::broadcast::Ops::Multiply, buffer(), shapeInfo(), specialBuffer(),
                                     specialShapeInfo(), row.buffer(), row.shapeInfo(), row.specialBuffer(),
                                     row.specialShapeInfo(), target.buffer(), target.shapeInfo(),
                                     target.specialBuffer(), target.specialShapeInfo(), nullptr, 1,
                                     packX->platformShapeInfo(), packX->platformOffsets(), nullptr, nullptr);
  NDArray::registerSpecialUse({&target}, {this, &row});
}

//////////////////////////////////////////////////////////////////////////
void NDArray::divRowVector(const NDArray &row, NDArray &target) const {
  if (isS()) THROW_EXCEPTION("NDArray::divRowVector: you can't use this method on String array!");
  if (row.isB()) THROW_EXCEPTION("NDArray::divRowVector: you can't divide by bool row!");
  if (rankOf() != 2 || target.rankOf() != 2 || rows() != target.rows() || columns() != target.columns() ||
      !row.isRowVector() || columns() != row.columns()) {
    sd_printf("NDArray::divRowVector Input rank %d, Row is row vector %d, Number of columns: %d Row length: %d\n",
              rankOf(), row.isRowVector(), columns(), row.lengthOf());
    THROW_EXCEPTION("NDArray::divRowVector: wrong arguments !");
  }
  if (target.dataType() != DataTypeUtils::pickPairwiseResultType(dataType(), row.dataType()))
    THROW_EXCEPTION("NDArray::divRowVector: wrong type of target array !");

  int dimension = 1;

  auto packX = sd::ConstantTadHelper::getInstance().tadForDimensions(this->shapeInfo(), dimension);

  NDArray::prepareSpecialUse({&target}, {this, &row});
  NativeOpExecutioner::execBroadcast(getContext(), sd::broadcast::Divide, buffer(), shapeInfo(), specialBuffer(),
                                     specialShapeInfo(), row.buffer(), row.shapeInfo(), row.specialBuffer(),
                                     row.specialShapeInfo(), target.buffer(), target.shapeInfo(),
                                     target.specialBuffer(), target.specialShapeInfo(), nullptr, 1,
                                     packX->platformShapeInfo(), packX->platformOffsets(), nullptr, nullptr);
  NDArray::registerSpecialUse({&target}, {this, &row});
}

//////////////////////////////////////////////////////////////////////////
// This method adds given row to all rows in this NDArray, this array becomes affected
void NDArray::addiRowVector(const NDArray &row) {
  if (isS()) THROW_EXCEPTION("NDArray::addiRowVector: you can't use this method on String array!");
  if (rankOf() != 2 || !row.isRowVector() || columns() != row.lengthOf()) {
    sd_printf("NDArray::addiRowVector Input rank %d, Row is row vector %d, Number of columns: %d Row length: %d\n",
              rankOf(), row.isRowVector(), columns(), row.lengthOf());
    THROW_EXCEPTION("NDArray::addiRowVector: wrong arguments !");
  }
  int dimension = 1;

  auto packX = sd::ConstantTadHelper::getInstance().tadForDimensions(this->shapeInfo(), dimension);

  NDArray::prepareSpecialUse({this}, {&row});
  NativeOpExecutioner::execBroadcast(getContext(), sd::broadcast::Ops::Add, buffer(), shapeInfo(), specialBuffer(),
                                     specialShapeInfo(), row.buffer(), row.shapeInfo(), row.specialBuffer(),
                                     row.specialShapeInfo(), this->buffer(), this->shapeInfo(), this->specialBuffer(),
                                     this->specialShapeInfo(), nullptr, 1, packX->platformShapeInfo(),
                                     packX->platformOffsets(), nullptr, nullptr);
  NDArray::registerSpecialUse({this}, {&row});
}

//////////////////////////////////////////////////////////////////////////
void NDArray::addColumnVector(const NDArray &column, NDArray &target) const {
  if (isS()) THROW_EXCEPTION("NDArray::addColumnVector: you can't use this method on String array!");
  if (rankOf() != 2 || target.rankOf() != 2 || rows() != target.rows() || columns() != target.columns() ||
      !column.isColumnVector() || rows() != column.lengthOf()) {
    sd_printf(
        "NDArray::addColumnVector Input rank %d, Vector is column vector %d, Number of columns: %d Row length: %d\n",
        rankOf(), column.isColumnVector(), rows(), column.lengthOf());
    THROW_EXCEPTION("NDArray::addColumnVector: wrong arguments !");
  }
  if (target.dataType() != DataTypeUtils::pickPairwiseResultType(dataType(), column.dataType()))
    THROW_EXCEPTION("NDArray::addColumnVector: wrong type of target array !");

  int dimension = 0;

  auto packX = sd::ConstantTadHelper::getInstance().tadForDimensions(this->shapeInfo(), dimension);

  NDArray::prepareSpecialUse({&target}, {this, &column});
  NativeOpExecutioner::execBroadcast(getContext(), sd::broadcast::Ops::Add, buffer(), shapeInfo(), specialBuffer(),
                                     specialShapeInfo(), column.buffer(), column.shapeInfo(), column.specialBuffer(),
                                     column.specialShapeInfo(), target.buffer(), target.shapeInfo(),
                                     target.specialBuffer(), target.specialShapeInfo(), nullptr, 1,
                                     packX->platformShapeInfo(), packX->platformOffsets(), nullptr, nullptr);
  NDArray::registerSpecialUse({&target}, {this, &column});
}

//////////////////////////////////////////////////////////////////////////
// This method adds given column to all columns in this NDArray, this array becomes affected
void NDArray::addiColumnVector(const NDArray &column) {
  if (isS()) THROW_EXCEPTION("NDArray::addiColumnVector: you can't use this method on String array!");
  if (rankOf() != 2 || !column.isColumnVector() || rows() != column.lengthOf()) {
    sd_printf(
        "NDArray::addiColumnVector Input rank %d, Vector is column vector %d, Number of columns: %d Row length: %d\n",
        rankOf(), column.isColumnVector(), rows(), column.lengthOf());
    THROW_EXCEPTION("NDArray::addiColumnVector: wrong arguments !");
  }

  int dimension = 0;

  auto packX = sd::ConstantTadHelper::getInstance().tadForDimensions(this->shapeInfo(), dimension);

  NDArray::prepareSpecialUse({this}, {&column});
  NativeOpExecutioner::execBroadcast(getContext(), sd::broadcast::Ops::Add, buffer(), shapeInfo(), specialBuffer(),
                                     specialShapeInfo(), column.buffer(), column.shapeInfo(), column.specialBuffer(),
                                     column.specialShapeInfo(), this->buffer(), this->shapeInfo(),
                                     this->specialBuffer(), this->specialShapeInfo(), nullptr, 1,
                                     packX->platformShapeInfo(), packX->platformOffsets(), nullptr, nullptr);
  NDArray::registerSpecialUse({this}, {&column});
}

//////////////////////////////////////////////////////////////////////////
// This method multiplies each column of this array by given argument-column, this array becomes affected
void NDArray::muliColumnVector(const NDArray &column) {
  if (isS()) THROW_EXCEPTION("NDArray::muliColumnVector: you can't use this method on String array!");
  if (rankOf() != 2 || !column.isColumnVector() || rows() != column.lengthOf()) {
    sd_printf(
        "NDArray::muliColumnVector Input rank %d, Vector is column vector %d, Number of columns: %d Row length: %d\n",
        rankOf(), column.isColumnVector(), rows(), column.lengthOf());
    THROW_EXCEPTION("NDArray::muliColumnVector: wrong arguments !");
  }
  int dimension = 0;

  auto packX = sd::ConstantTadHelper::getInstance().tadForDimensions(this->shapeInfo(), dimension);

  NDArray::prepareSpecialUse({this}, {&column});
  NativeOpExecutioner::execBroadcast(getContext(), sd::broadcast::Ops::Multiply, buffer(), shapeInfo(), specialBuffer(),
                                     specialShapeInfo(), column.buffer(), column.shapeInfo(), column.specialBuffer(),
                                     column.specialShapeInfo(), this->buffer(), this->shapeInfo(),
                                     this->specialBuffer(), this->specialShapeInfo(), nullptr, 1,
                                     packX->platformShapeInfo(), packX->platformOffsets(), nullptr, nullptr);
  NDArray::registerSpecialUse({this}, {&column});
}

//////////////////////////////////////////////////////////////////////////
template <typename T>
void NDArray::templatedAssign(void *xBuffer, sd::LongType xOffset, const void *yBuffer,
                              const sd::LongType yOffset) const {
  if (xBuffer != nullptr && yBuffer != nullptr)
    *(reinterpret_cast<T *>(xBuffer) + xOffset) = *(reinterpret_cast<const T *>(yBuffer) + yOffset);
}
BUILD_SINGLE_TEMPLATE(template SD_LIB_EXPORT void NDArray::templatedAssign,
                      (void *xBuffer, const sd::LongType xOffset, const void *yBuffer, const sd::LongType yOffset)
                          const,
                      SD_COMMON_TYPES);

//////////////////////////////////////////////////////////////////////////

//////////////////////////////////////////////////////////////////////////
bool NDArray::permutei(const sd::LongType *dimensions, const int rank) {
  auto shapeInfo = ShapeUtils::evalPermShapeInfo(dimensions, rank, *this, getContext()->getWorkspace());
  setShapeInfo(shapeInfo);

  return true;
}

////////////////////////////////////////////////////////////////////////
ResultSet NDArray::multipleTensorsAlongDimension(const std::vector<LongType> &indices,
                                                 const std::vector<LongType> &dimensions) const {
  ResultSet result;

  if (indices.size() == 0) return result;

  auto pack = ConstantTadHelper::getInstance().tadForDimensions(
      shapeInfo(), const_cast<sd::LongType *>(dimensions.data()), dimensions.size());

  auto tadLength = shape::length(pack->primaryShapeInfo());
  auto numTads = lengthOf() / tadLength;

  for (auto idx : indices) {
    if (idx >= numTads) {
      sd_printf("NDArray::multipleTensorsAlongDimension: index %i is higher then number of TADs: %i\n", idx, numTads);
      THROW_EXCEPTION("Bad index");
    }

    auto newShapeInfoCast = const_cast<sd::LongType *const>(pack->primaryShapeInfo());
    auto array =
        new NDArray(getDataBuffer(), newShapeInfoCast, getContext(), pack->primaryOffsets()[idx] + bufferOffset());
    result.push_back(array);
  }

  return result;
}

////////////////////////////////////////////////////////////////////////
ResultSet NDArray::allTensorsAlongDimension(const std::initializer_list<LongType> &dimensions) const {
  return allTensorsAlongDimension(std::vector<sd::LongType>(dimensions));
}

////////////////////////////////////////////////////////////////////////
ResultSet NDArray::allExamples() const {
  std::vector<sd::LongType> dimensions(rankOf() - 1);
  for (int e = 1; e < rankOf(); e++) dimensions[e - 1] = e;

  return allTensorsAlongDimension(dimensions);
}

////////////////////////////////////////////////////////////////////////
sd::LongType NDArray::getOffset(const sd::LongType i) const {
  if(this->isEmpty() || isScalar() && i == 0)
    return 0;
  if (i >= this->getDataBuffer()->getNumElements()) {
    std::string errorMessage;
    errorMessage += "NDArray::getOffset: input index is out of array length: [";
    errorMessage += std::to_string(i);
    errorMessage += "] vs ";
    errorMessage += std::to_string(lengthOf());
    THROW_EXCEPTION(errorMessage.c_str());
  }

  return shape::getIndexOffset(i, _shapeInfo);
}

////////////////////////////////////////////////////////////////////////
NDArray NDArray::like() { return NDArray(shapeInfo(), this->dataType(), false, getContext()); }

////////////////////////////////////////////////////////////////////////
NDArray NDArray::ulike() const { return NDArray(this, false, getContext()); }

////////////////////////////////////////////////////////////////////////
NDArray NDArray::diagonal(const char type) const {
  if (isS()) THROW_EXCEPTION("NDArray::diagonal: you can't use this method on String array!");

  const char order = ordering();
  const int rank = rankOf();
  sd::LongType *outShapeInfo;
  ALLOCATE(outShapeInfo, getContext()->getWorkspace(), 8, sd::LongType);
  outShapeInfo[0] = 2;
  outShapeInfo[5] = 0;

  if (isVector() || isScalar()) {
    outShapeInfo[1] = outShapeInfo[2] = outShapeInfo[3] = outShapeInfo[4] = 1;
    outShapeInfo[6] = 1;
    outShapeInfo[7] = (int)order;
  } else {
    int diagSize = 100000000;
    sd::LongType indices[SD_MAX_RANK];

    for (int i = 0; i < rank; ++i) {
      if (diagSize > shapeOf()[i]) diagSize = shapeOf()[i];
      indices[i] = 1;
    }

    auto step = shape::getOffset(shapeInfo(), indices);

    if (type == 'c') {
      outShapeInfo[1] = diagSize;
      outShapeInfo[2] = 1;
    } else {
      outShapeInfo[1] = 1;
      outShapeInfo[2] = diagSize;
    }
    shape::updateStrides(outShapeInfo, order);

    outShapeInfo[3] *= step;
    outShapeInfo[4] *= step;
    outShapeInfo[6] = 0;
  }

  ArrayOptions::setDataType(outShapeInfo, this->dataType());
  auto buff = ConstantShapeHelper::getInstance().bufferForShapeInfo(outShapeInfo);
  NDArray result(_buffer, const_cast<sd::LongType *>(buff->primary()), getContext(), bufferOffset());

  RELEASE(outShapeInfo, getContext()->getWorkspace());

  return result;
}


void NDArray::printAllTensorsAlongDimension(const std::vector<LongType> &dimensions) const {
  auto allTads = allTensorsAlongDimension(dimensions);
  for(int i = 0; i < allTads.size(); i++) {
    sd_printf("TAD: %d\n",i);
    allTads.at(i)->printIndexedBuffer("");
  }

}
void NDArray::printAllTensorsAlongDimension(const std::initializer_list<LongType> &dimensions) const {
  printAllTensorsAlongDimension(std::vector<sd::LongType>(dimensions));
}
void NDArray::printTensorAlongDimension(sd::LongType index, const std::initializer_list<LongType> &dimensions) const {
  printTensorAlongDimension(index, std::vector<sd::LongType>(dimensions));
}
void NDArray::printTensorAlongDimension(sd::LongType index, const std::vector<LongType> &dimensions) const {
  auto tad = this->multipleTensorsAlongDimension(dimensions, {index});
  tad.at(0)->printIndexedBuffer("");
}
////////////////////////////////////////////////////////////////////////
ResultSet NDArray::allTensorsAlongDimension(const std::vector<LongType> &dimensions) const {
  ResultSet result;
  if (dimensions.size() == 0) {
    return result;
  }
  if (dimensions.back() == rankOf() || isScalar() && dimensions.size() == 1 && dimensions[0] == 0) {
    auto newShapeInfoCast = const_cast<sd::LongType *const>(this->shapeInfo());
    auto array = new NDArray(_buffer, newShapeInfoCast, getContext(), bufferOffset());
    array->_isView = true;
    result.push_back(array);
    sd_debug("NDArray::allTensorsAlongDimension: Dimensions were equal %d with this rank of %d\n", dimensions.back(),
             rankOf());
    return result;
  }

  if (dimensions.back() >= rankOf()) {
    sd_debug("Dimensions failure %d and rank %d\n", dimensions.back(), rankOf());
    THROW_EXCEPTION(
        "NDArray::allTensorsAlongDimension static function: all input dimensions must be smaller than rank of input "
        "array !");
  }

  auto pack = ConstantTadHelper::getInstance().tadForDimensions(
      _shapeInfo, const_cast<sd::LongType *>(dimensions.data()), dimensions.size());
  auto numTads = pack->numberOfTads();
  auto newShapeInfoCast = const_cast<sd::LongType *>(pack->primaryShapeInfo());

  for (sd::LongType idx = 0; idx < numTads; idx++) {
    auto array = new NDArray(_buffer, newShapeInfoCast, getContext(), pack->primaryOffsets()[idx] + bufferOffset());
    array->_isView = true;
    result.push_back(array);
  }

  return result;
}

////////////////////////////////////////////////////////////////////////
// operator returns sub-array with buffer pointing at this->_buffer + certain offset
NDArray NDArray::operator()(const std::vector<sd::LongType> &idx, const bool keepUnitiesInShape,
                            const bool isStrided) const {
  if (isEmpty()) THROW_EXCEPTION("NDArray::operator(sub-arrays): array is empty !");

  sd::LongType numOfUntiesInSubArrShape = 0;

  sd::LongType *subArrShapeInfo = nullptr;

  if (!keepUnitiesInShape) {
    int n(isStrided ? 3 : 2), first = 0, last = 0;

    // calculate the number of unities in shape
    for (sd::LongType d = 0; d < rankOf(); ++d) {
      if (idx[n * d] != idx[n * d + 1]) {
        first = idx[n * d] >= 0 ? idx[n * d] : idx[n * d] + sizeAt(d) + 1;
        last = idx[n * d + 1] >= 0 ? idx[n * d + 1] : idx[n * d + 1] + sizeAt(d) + 1;
        if (last - first == 1) ++numOfUntiesInSubArrShape;
      }
    }
  }

  ALLOCATE(subArrShapeInfo, getContext()->getWorkspace(), shape::shapeInfoLength(rankOf() - numOfUntiesInSubArrShape),
           sd::LongType);

  sd::LongType offset = -1;

  shape::calcSubArrShapeInfoAndOffset(idx.data(), shapeInfo(), subArrShapeInfo, offset, keepUnitiesInShape, isStrided,
                                      numOfUntiesInSubArrShape);

  auto newShapeInfo = ConstantShapeHelper::getInstance().createFromExisting(subArrShapeInfo, getContext()->getWorkspace());
  NDArray result(_buffer, const_cast<sd::LongType *>(newShapeInfo), getContext(), offset + bufferOffset());
  result._isView = true;

  return result;
}

////////////////////////////////////////////////////////////////////////
NDArray NDArray::operator()(const sd::LongType subArrIdx, const std::vector<sd::LongType> &dimsToExclude,
                            bool keepUnitiesInShape) const {
  std::vector<sd::LongType> idxRanges(2 * rankOf());

  const sd::LongType rank = rankOf();
  const sd::LongType subArrRank = static_cast<sd::LongType>(dimsToExclude.size());

  if (subArrRank > rank)
    THROW_EXCEPTION(
        "NDArray::operator(const sd::LongType subArrIdx, const std::vector<sd::LongType>& dimsToExclude, bool "
        "keepUnitiesInShape): static method: dimsToExclude is empty or has size > rank of array !");

  memset(idxRanges.data(), 0, 2 * rank * sizeof(sd::LongType));

  // subArrRank == 0 means whole array, idxRanges should contain zeros only
  if (subArrRank != 0) {
    std::vector<sd::LongType> shapeOfSubArr(subArrRank), indexes(subArrRank);
    for (sd::LongType i = 0; i < subArrRank; ++i) shapeOfSubArr[i] = sizeAt(dimsToExclude[i]);

    shape::index2coords(subArrIdx, subArrRank, shapeOfSubArr.data(), indexes.data());

    for (sd::LongType i = 0; i < subArrRank; ++i) {
      sd::LongType currIdx = 2 * dimsToExclude[i];
      idxRanges[currIdx] = indexes[i];
      idxRanges[currIdx + 1] = indexes[i] + 1;
    }
  }

  return (*this)(idxRanges, keepUnitiesInShape);
}

////////////////////////////////////////////////////////////////////////
void NDArray::getSubArrShapeAndOffsets(const std::vector<LongType> &dimsToExclude, sd::LongType *&subArrShapeInfo,
                                       sd::LongType *&subArrOffsets, bool keepUnitiesInShape) const {
  if (isEmpty()) THROW_EXCEPTION("NDArray::getSubArrShapeAndOffsets: array is empty !");

  const sd::LongType rank = rankOf();
  const sd::LongType subArrRank =
      (rank == dimsToExclude.size() || keepUnitiesInShape) ? rank : rank - dimsToExclude.size();
  const sd::LongType numOfSubArrs = ShapeUtils::getNumOfSubArrs(_shapeInfo, dimsToExclude);

  // allocate memory
  ALLOCATE(subArrShapeInfo, getContext()->getWorkspace(), shape::shapeInfoLength(subArrRank), sd::LongType);
  ALLOCATE(subArrOffsets, getContext()->getWorkspace(), numOfSubArrs, sd::LongType);

  shape::calcSubArrsShapeInfoAndOffsets(_shapeInfo, numOfSubArrs, dimsToExclude.size(), dimsToExclude.data(),
                                        subArrShapeInfo, subArrOffsets, keepUnitiesInShape);
}

//////////////////////////////////////////////////////////////////////////
void NDArray::setShapeInfo(const sd::LongType *shapeInfo) {
  if (shapeInfo != nullptr) {
    ShapeDescriptor *descriptor = new ShapeDescriptor(shapeInfo);
    auto shapeBuffer = ConstantShapeHelper::getInstance().bufferForShapeInfo(descriptor);
    _shapeInfoBuffer = shapeBuffer;
    _shapeInfo = shapeBuffer->primary();
#ifdef __CUDABLAS__
    _shapeInfoD = shapeBuffer->special();
#endif

    delete descriptor;
    if (ArrayOptions::arrayType(_shapeInfo) == ArrayType::EMPTY)
      _length = 0;
    else
      _length = shape::length(_shapeInfo);

    _dataType = ArrayOptions::dataType(_shapeInfo);
  } else {
    _dataType = sd::DataType::INHERIT;
    _shapeInfoD = _shapeInfo = nullptr;
  }
}

////////////////////////////////////////////////////////////////////////
void NDArray::setShapeInfo(const sd::LongType *shapeInfo, const sd::DataType dtype) {
  if (shapeInfo != nullptr) {
    sd::LongType *shapeInfoTemp =
        ShapeBuilders::copyShapeInfoAndType(shapeInfo, dtype, true, getContext()->getWorkspace());
    ShapeDescriptor *descriptor = new ShapeDescriptor(shapeInfoTemp);
    auto shapeBuffer = ConstantShapeHelper::getInstance().bufferForShapeInfo(descriptor);
    _shapeInfoBuffer = shapeBuffer;
    _shapeInfo = shapeBuffer->primary();
#ifdef __CUDABLAS__
    _shapeInfoD = shapeBuffer->special();
#endif

    delete descriptor;
    if (ArrayOptions::arrayType(_shapeInfo) == ArrayType::EMPTY)
      _length = 0;
    else
      _length = shape::length(_shapeInfo);

    _dataType = dtype;
  } else {
    _dataType = sd::DataType::INHERIT;
    _shapeInfoD = _shapeInfo = nullptr;
  }
}

//////////////////////////////////////////////////////////////////////////
void NDArray::setShapeInfo(ShapeDescriptor *descriptor) {
  if (descriptor == nullptr) {
    THROW_EXCEPTION("NDArray:setShapeInfo Passed in descriptor can't be null!");
  }

  auto shapeBuffer = ConstantShapeHelper::getInstance().bufferForShapeInfo(const_cast<ShapeDescriptor *>(descriptor));
  _shapeInfoBuffer = shapeBuffer;
  _shapeInfo = shapeBuffer->primary();
#ifdef __CUDABLAS__
  _shapeInfoD = shapeBuffer->special();
#endif

  if (ArrayOptions::arrayType(_shapeInfo) == ArrayType::EMPTY)
    _length = 0;
  else
    _length = shape::length(_shapeInfo);

  _dataType = ArrayOptions::dataType(_shapeInfo);
}

//////////////////////////////////////////////////////////////////////////
void NDArray::setShapeInfo(const ConstantShapeBuffer *shapeBuffer) {
  _shapeInfoBuffer = const_cast<ConstantShapeBuffer *>(shapeBuffer);
  _shapeInfo = shapeBuffer->primary();
#ifdef __CUDABLAS__
  _shapeInfoD = shapeBuffer->special();
#endif

  if (ArrayOptions::arrayType(_shapeInfo) == ArrayType::EMPTY)
    _length = 0;
  else
    _length = shape::length(_shapeInfo);

  _dataType = ArrayOptions::dataType(_shapeInfo);
}

///////////////////////////////////////////////////////////////////////
// addition operator array + scalar
template <typename T, typename>
NDArray operator+(NDArray &&arr, const T &scalar) {
  if (arr.isView())                  // do not use resources of arrays which use buffers of other original arrays
    return std::move(arr + scalar);  // arr is lvalue inside function body

  if (arr.isS())
    THROW_EXCEPTION("operator+(NDArray&& arr, const T& scalar): you can't use this method on String array!");
  if (arr.dataType() != DataTypeUtils::pickPairwiseResultType(arr.dataType(), DataTypeUtils::fromT<T>()))
    THROW_EXCEPTION("operator+(NDArray&& arr, const T& scalar): you can't use this method on String array!");

  auto tmp = NDArrayFactory::create(arr.dataType(), scalar, arr.getContext());

  NDArray::prepareSpecialUse({&arr}, {&arr, &tmp});
  NativeOpExecutioner::execScalar(arr.getContext(), sd::scalar::Add, arr.buffer(), arr.shapeInfo(), arr.specialBuffer(),
                                  arr.specialShapeInfo(), arr.buffer(), arr.shapeInfo(), arr.specialBuffer(),
                                  arr.specialShapeInfo(), tmp.buffer(), tmp.shapeInfo(), tmp.specialBuffer(),
                                  tmp.specialShapeInfo(), nullptr);
  NDArray::registerSpecialUse({&arr}, {&arr, &tmp});

  return std::move(arr);
}
template SD_LIB_EXPORT NDArray operator+(NDArray &&arr, const double &scalar);
template SD_LIB_EXPORT NDArray operator+(NDArray &&arr, const float &scalar);
template SD_LIB_EXPORT NDArray operator+(NDArray &&arr, const float16 &scalar);
template SD_LIB_EXPORT NDArray operator+(NDArray &&arr, const bfloat16 &scalar);
template SD_LIB_EXPORT NDArray operator+(NDArray &&arr, const int &scalar);

////////////////////////////////////////////////////////////////////////
template <typename T, typename>
NDArray operator+(const NDArray &arr, const T &scalar) {
  if (arr.isS())
    THROW_EXCEPTION("operator+(const NDArray& arr, const T& scalar): you can't use this method on String array!");

  auto tmp = NDArrayFactory::create(arr.dataType(), scalar, arr.getContext());
  NDArray result(arr.shapeInfo(), DataTypeUtils::pickPairwiseResultType(arr.dataType(), DataTypeUtils::fromT<T>()),
                 false, arr.getContext());

  NDArray::prepareSpecialUse({&result}, {&arr, &tmp});
  NativeOpExecutioner::execScalar(arr.getContext(), sd::scalar::Add, arr.buffer(), arr.shapeInfo(), arr.specialBuffer(),
                                  arr.specialShapeInfo(), result.buffer(), result.shapeInfo(), result.specialBuffer(),
                                  result.specialShapeInfo(), tmp.buffer(), tmp.shapeInfo(), tmp.specialBuffer(),
                                  tmp.specialShapeInfo(), nullptr);
  NDArray::registerSpecialUse({&result}, {&arr, &tmp});

  return result;
}
template SD_LIB_EXPORT NDArray operator+(const NDArray &arr, const double &scalar);
template SD_LIB_EXPORT NDArray operator+(const NDArray &arr, const float &scalar);
template SD_LIB_EXPORT NDArray operator+(const NDArray &arr, const float16 &scalar);
template SD_LIB_EXPORT NDArray operator+(const NDArray &arr, const bfloat16 &scalar);
template SD_LIB_EXPORT NDArray operator+(const NDArray &arr, const int &scalar);

////////////////////////////////////////////////////////////////////////
template <typename T, typename>
NDArray operator+(const T &scalar, NDArray &&arr) {
  return std::move(arr) + scalar;
}
template SD_LIB_EXPORT NDArray operator+(const double &scalar, NDArray &&arr);
template SD_LIB_EXPORT NDArray operator+(const float &scalar, NDArray &&arr);
template SD_LIB_EXPORT NDArray operator+(const float16 &scalar, NDArray &&arr);
template SD_LIB_EXPORT NDArray operator+(const bfloat16 &scalar, NDArray &&arr);
template SD_LIB_EXPORT NDArray operator+(const int &scalar, NDArray &&arr);

////////////////////////////////////////////////////////////////////////
template <typename T, typename>
NDArray operator+(const T &scalar, const NDArray &arr) {
  return arr + scalar;
}
template SD_LIB_EXPORT NDArray operator+(const double &scalar, const NDArray &arr);
template SD_LIB_EXPORT NDArray operator+(const float &scalar, const NDArray &arr);
template SD_LIB_EXPORT NDArray operator+(const int &scalar, const NDArray &arr);

///////////////////////////////////////////////////////////////////////
// addition operator array - scalar
template <typename T, typename>
NDArray operator-(NDArray &&arr, const T &scalar) {
  if (arr.isView())                  // do not use resources of arrays which use buffers of other original arrays
    return std::move(arr - scalar);  // arr is lvalue inside function body

  if (arr.isS())
    THROW_EXCEPTION("operator-(NDArray&& arr, const T& scalar): you can't use this method on String array!");
  if (arr.dataType() != DataTypeUtils::pickPairwiseResultType(arr.dataType(), DataTypeUtils::fromT<T>()))
    THROW_EXCEPTION("operator-(NDArray&& arr, const T& scalar): you can't use this method on String array!");

  auto tmp = NDArrayFactory::create(arr.dataType(), scalar, arr.getContext());

  NDArray::prepareSpecialUse({&arr}, {&arr, &tmp});
  NativeOpExecutioner::execScalar(arr.getContext(), sd::scalar::Subtract, arr.buffer(), arr.shapeInfo(),
                                  arr.specialBuffer(), arr.specialShapeInfo(), arr.buffer(), arr.shapeInfo(),
                                  arr.specialBuffer(), arr.specialShapeInfo(), tmp.buffer(), tmp.shapeInfo(),
                                  tmp.specialBuffer(), tmp.specialShapeInfo(), nullptr);
  NDArray::registerSpecialUse({&arr}, {&arr, &tmp});

  return std::move(arr);
}
template SD_LIB_EXPORT NDArray operator-(NDArray &&arr, const double &scalar);
template SD_LIB_EXPORT NDArray operator-(NDArray &&arr, const float &scalar);

////////////////////////////////////////////////////////////////////////
template <typename T, typename>
NDArray operator-(const NDArray &arr, const T &scalar) {
  if (arr.isS())
    THROW_EXCEPTION("operator-(const NDArray& arr, const T& scalar): you can't use this method on String array!");

  auto tmp = NDArrayFactory::create(arr.dataType(), scalar, arr.getContext());
  NDArray result(arr.shapeInfo(), DataTypeUtils::pickPairwiseResultType(arr.dataType(), DataTypeUtils::fromT<T>()),
                 false, arr.getContext());

  NDArray::prepareSpecialUse({&result}, {&arr, &tmp});
  NativeOpExecutioner::execScalar(arr.getContext(), sd::scalar::Subtract, arr.buffer(), arr.shapeInfo(),
                                  arr.specialBuffer(), arr.specialShapeInfo(), result.buffer(), result.shapeInfo(),
                                  result.specialBuffer(), result.specialShapeInfo(), tmp.buffer(), tmp.shapeInfo(),
                                  tmp.specialBuffer(), tmp.specialShapeInfo(), nullptr);
  NDArray::registerSpecialUse({&result}, {&arr, &tmp});

  return result;
}
template SD_LIB_EXPORT NDArray operator-(const NDArray &arr, const double &scalar);
template SD_LIB_EXPORT NDArray operator-(const NDArray &arr, const float &scalar);
template SD_LIB_EXPORT NDArray operator-(const NDArray &arr, const float16 &scalar);
template SD_LIB_EXPORT NDArray operator-(const NDArray &arr, const bfloat16 &scalar);
template SD_LIB_EXPORT NDArray operator-(const NDArray &arr, const int &scalar);

////////////////////////////////////////////////////////////////////////
template <typename T, typename>
NDArray operator-(const T &scalar, NDArray &&arr) {
  if (arr.isView())                  // do not use resources of arrays which use buffers of other original arrays
    return std::move(scalar - arr);  // arr is lvalue inside function body

  if (arr.isS())
    THROW_EXCEPTION("operator-(const T& scalar, NDArray&& arr): you can't use this method on String array!");

  auto tmp = NDArrayFactory::create(arr.dataType(), scalar, arr.getContext());

  NDArray::prepareSpecialUse({&arr}, {&arr, &tmp});
  NativeOpExecutioner::execScalar(arr.getContext(), sd::scalar::ReverseSubtract, arr.buffer(), arr.shapeInfo(),
                                  arr.specialBuffer(), arr.specialShapeInfo(), arr.buffer(), arr.shapeInfo(),
                                  arr.specialBuffer(), arr.specialShapeInfo(), tmp.buffer(), tmp.shapeInfo(),
                                  tmp.specialBuffer(), tmp.specialShapeInfo(), nullptr);
  NDArray::registerSpecialUse({&arr}, {&arr, &tmp});

  return std::move(arr);
}
template SD_LIB_EXPORT NDArray operator-(const double &scalar, NDArray &&arr);
template SD_LIB_EXPORT NDArray operator-(const float &scalar, NDArray &&arr);
template SD_LIB_EXPORT NDArray operator-(const float16 &scalar, NDArray &&arr);
template SD_LIB_EXPORT NDArray operator-(const bfloat16 &scalar, NDArray &&arr);
template SD_LIB_EXPORT NDArray operator-(const int &scalar, NDArray &&arr);

////////////////////////////////////////////////////////////////////////
template <typename T, typename>
NDArray operator-(const T &scalar, const NDArray &arr) {
  if (arr.isS())
    THROW_EXCEPTION("operator-(const T& scalar, const NDArray& arr): you can't use this method on String array!");

  auto tmp = NDArrayFactory::create(arr.dataType(), scalar, arr.getContext());
  NDArray result(arr.shapeInfo(), DataTypeUtils::pickPairwiseResultType(arr.dataType(), DataTypeUtils::fromT<T>()),
                 false, arr.getContext());

  NDArray::prepareSpecialUse({&result}, {&arr, &tmp});
  NativeOpExecutioner::execScalar(arr.getContext(), sd::scalar::ReverseSubtract, arr.buffer(), arr.shapeInfo(),
                                  arr.specialBuffer(), arr.specialShapeInfo(), result.buffer(), result.shapeInfo(),
                                  result.specialBuffer(), result.specialShapeInfo(), tmp.buffer(), tmp.shapeInfo(),
                                  tmp.specialBuffer(), tmp.specialShapeInfo(), nullptr);
  NDArray::registerSpecialUse({&result}, {&arr, &tmp});

  return result;
}
template SD_LIB_EXPORT NDArray operator-(const double &scalar, const NDArray &arr);
template SD_LIB_EXPORT NDArray operator-(const float &scalar, const NDArray &arr);
template SD_LIB_EXPORT NDArray operator-(const int &scalar, const NDArray &arr);

///////////////////////////////////////////////////////////////////////
// addition operator array + scalar
template <typename T, typename>
NDArray operator*(NDArray &&arr, const T &scalar) {
  if (arr.isView())                  // do not use resources of arrays which use buffers of other original arrays
    return std::move(arr * scalar);  // arr is lvalue inside function body

  if (arr.isS())
    THROW_EXCEPTION("operator*(NDArray&& arr, const T& scalar): you can't use this method on String array!");
  if (arr.dataType() != DataTypeUtils::pickPairwiseResultType(arr.dataType(), DataTypeUtils::fromT<T>()))
    THROW_EXCEPTION("operator*(NDArray&& arr, const T& scalar): you can't use this method on String array!");

  auto tmp = NDArrayFactory::create(arr.dataType(), scalar, arr.getContext());

  NDArray::prepareSpecialUse({&arr}, {&arr, &tmp});
  NativeOpExecutioner::execScalar(arr.getContext(), sd::scalar::Multiply, arr.buffer(), arr.shapeInfo(),
                                  arr.specialBuffer(), arr.specialShapeInfo(), arr.buffer(), arr.shapeInfo(),
                                  arr.specialBuffer(), arr.specialShapeInfo(), tmp.buffer(), tmp.shapeInfo(),
                                  tmp.specialBuffer(), tmp.specialShapeInfo(), nullptr);
  NDArray::registerSpecialUse({&arr}, {&arr, &tmp});

  return std::move(arr);
}
template SD_LIB_EXPORT NDArray operator*(NDArray &&arr, const double &scalar);
template SD_LIB_EXPORT NDArray operator*(NDArray &&arr, const float &scalar);
template SD_LIB_EXPORT NDArray operator*(NDArray &&arr, const float16 &scalar);
template SD_LIB_EXPORT NDArray operator*(NDArray &&arr, const bfloat16 &scalar);
template SD_LIB_EXPORT NDArray operator*(NDArray &&arr, const int &scalar);
template SD_LIB_EXPORT NDArray operator*(NDArray &&arr, const long long &scalar);

////////////////////////////////////////////////////////////////////////
template <typename T, typename>
NDArray operator*(const NDArray &arr, const T &scalar) {
  if (arr.isS())
    THROW_EXCEPTION("operator*(const NDArray& arr, const T& scalar): you can't use this method on String array!");

  auto tmp = NDArrayFactory::create(arr.dataType(), scalar, arr.getContext());
  NDArray result(arr.shapeInfo(), DataTypeUtils::pickPairwiseResultType(arr.dataType(), DataTypeUtils::fromT<T>()),
                 false, arr.getContext());

  NDArray::prepareSpecialUse({&result}, {&arr, &tmp});
  NativeOpExecutioner::execScalar(arr.getContext(), sd::scalar::Multiply, arr.buffer(), arr.shapeInfo(),
                                  arr.specialBuffer(), arr.specialShapeInfo(), result.buffer(), result.shapeInfo(),
                                  result.specialBuffer(), result.specialShapeInfo(), tmp.buffer(), tmp.shapeInfo(),
                                  tmp.specialBuffer(), tmp.specialShapeInfo(), nullptr);
  NDArray::registerSpecialUse({&result}, {&arr, &tmp});

  return result;
}

template SD_LIB_EXPORT NDArray operator*(const NDArray &arr, const double &scalar);
template SD_LIB_EXPORT NDArray operator*(const NDArray &arr, const float &scalar);
template SD_LIB_EXPORT NDArray operator*(const NDArray &arr, const float16 &scalar);
template SD_LIB_EXPORT NDArray operator*(const NDArray &arr, const bfloat16 &scalar);
template SD_LIB_EXPORT NDArray operator*(const NDArray &arr, const int &scalar);
template SD_LIB_EXPORT NDArray operator*(const NDArray &arr, const long long &scalar);

////////////////////////////////////////////////////////////////////////
template <typename T, typename>
NDArray operator*(const T &scalar, NDArray &&arr) {
  return std::move(arr) * scalar;
}
template SD_LIB_EXPORT NDArray operator*(const double &scalar, NDArray &&arr);
template SD_LIB_EXPORT NDArray operator*(const float &scalar, NDArray &&arr);
template SD_LIB_EXPORT NDArray operator*(const float16 &scalar, NDArray &&arr);
template SD_LIB_EXPORT NDArray operator*(const bfloat16 &scalar, NDArray &&arr);
template SD_LIB_EXPORT NDArray operator*(const int &scalar, NDArray &&arr);
template SD_LIB_EXPORT NDArray operator*(const long long &scalar, NDArray &&arr);

////////////////////////////////////////////////////////////////////////
template <typename T, typename>
NDArray operator*(const T &scalar, const NDArray &arr) {
  return arr * scalar;
}
template SD_LIB_EXPORT NDArray operator*(const double &scalar, const NDArray &arr);
template SD_LIB_EXPORT NDArray operator*(const float &scalar, const NDArray &arr);
template SD_LIB_EXPORT NDArray operator*(const float16 &scalar, const NDArray &arr);
template SD_LIB_EXPORT NDArray operator*(const bfloat16 &scalar, const NDArray &arr);
template SD_LIB_EXPORT NDArray operator*(const int &scalar, const NDArray &arr);
template SD_LIB_EXPORT NDArray operator*(const long long &scalar, const NDArray &arr);

///////////////////////////////////////////////////////////////////////
template <typename T, typename>
NDArray operator/(NDArray &&arr, const T &scalar) {
  if (arr.isView())                  // do not use resources of arrays which use buffers of other original arrays
    return std::move(arr / scalar);  // arr is lvalue inside function body

  if (arr.isS())
    THROW_EXCEPTION("operator/(NDArray&& arr, const T& scalar): you can't use this method on String array!");
  if (arr.dataType() != DataTypeUtils::pickPairwiseResultType(arr.dataType(), DataTypeUtils::fromT<T>()))
    THROW_EXCEPTION("operator/(NDArray&& arr, const T& scalar): you can't use this method on String array!");

  auto tmp = NDArrayFactory::create(arr.dataType(), scalar, arr.getContext());

  NDArray::prepareSpecialUse({&arr}, {&arr, &tmp});
  NativeOpExecutioner::execScalar(arr.getContext(), sd::scalar::Divide, arr.buffer(), arr.shapeInfo(),
                                  arr.specialBuffer(), arr.specialShapeInfo(), arr.buffer(), arr.shapeInfo(),
                                  arr.specialBuffer(), arr.specialShapeInfo(), tmp.buffer(), tmp.shapeInfo(),
                                  tmp.specialBuffer(), tmp.specialShapeInfo(), nullptr);
  NDArray::registerSpecialUse({&arr}, {&arr, &tmp});

  return std::move(arr);
}
template SD_LIB_EXPORT NDArray operator/(NDArray &&arr, const double &scalar);
template SD_LIB_EXPORT NDArray operator/(NDArray &&arr, const float &scalar);
template SD_LIB_EXPORT NDArray operator/(NDArray &&arr, const float16 &scalar);
template SD_LIB_EXPORT NDArray operator/(NDArray &&arr, const bfloat16 &scalar);
template SD_LIB_EXPORT NDArray operator/(NDArray &&arr, const long long &scalar);

////////////////////////////////////////////////////////////////////////
template <typename T, typename>
NDArray operator/(const NDArray &arr, const T &scalar) {
  if (arr.isS())
    THROW_EXCEPTION("operator/(const NDArray& arr, const T& scalar): you can't use this method on String array!");

  auto tmp = NDArrayFactory::create(arr.dataType(), scalar, arr.getContext());
  NDArray result(arr.shapeInfo(), DataTypeUtils::pickPairwiseResultType(arr.dataType(), DataTypeUtils::fromT<T>()),
                 false, arr.getContext());

  NDArray::prepareSpecialUse({&result}, {&arr, &tmp});
  NativeOpExecutioner::execScalar(arr.getContext(), sd::scalar::Divide, arr.buffer(), arr.shapeInfo(),
                                  arr.specialBuffer(), arr.specialShapeInfo(), result.buffer(), result.shapeInfo(),
                                  result.specialBuffer(), result.specialShapeInfo(), tmp.buffer(), tmp.shapeInfo(),
                                  tmp.specialBuffer(), tmp.specialShapeInfo(), nullptr);
  NDArray::registerSpecialUse({&result}, {&arr, &tmp});

  return result;
}
template SD_LIB_EXPORT NDArray operator/(const NDArray &arr, const double &scalar);
template SD_LIB_EXPORT NDArray operator/(const NDArray &arr, const float &scalar);
template SD_LIB_EXPORT NDArray operator/(const NDArray &arr, const float16 &scalar);
template SD_LIB_EXPORT NDArray operator/(const NDArray &arr, const bfloat16 &scalar);
template SD_LIB_EXPORT NDArray operator/(const NDArray &arr, const int &scalar);
template SD_LIB_EXPORT NDArray operator/(const NDArray &arr, const long long &scalar);

////////////////////////////////////////////////////////////////////////
template <typename T, typename>
NDArray operator/(const T &scalar, NDArray &&arr) {
  if (arr.isView())                  // do not use resources of arrays which use buffers of other original arrays
    return std::move(scalar / arr);  // arr is lvalue inside function body

  if (arr.isS())
    THROW_EXCEPTION("operator/(const T& scalar, NDArray&& arr): you can't use this method on String array!");

  auto tmp = NDArrayFactory::create(arr.dataType(), scalar, arr.getContext());

  NDArray::prepareSpecialUse({&arr}, {&arr, &tmp});
  NativeOpExecutioner::execScalar(arr.getContext(), sd::scalar::ReverseDivide, arr.buffer(), arr.shapeInfo(),
                                  arr.specialBuffer(), arr.specialShapeInfo(), arr.buffer(), arr.shapeInfo(),
                                  arr.specialBuffer(), arr.specialShapeInfo(), tmp.buffer(), tmp.shapeInfo(),
                                  tmp.specialBuffer(), tmp.specialShapeInfo(), nullptr);
  NDArray::registerSpecialUse({&arr}, {&arr, &tmp});

  return std::move(arr);
}
template SD_LIB_EXPORT NDArray operator/(const double &scalar, NDArray &&arr);
template SD_LIB_EXPORT NDArray operator/(const float &scalar, NDArray &&arr);
template SD_LIB_EXPORT NDArray operator/(const float16 &scalar, NDArray &&arr);
template SD_LIB_EXPORT NDArray operator/(const bfloat16 &scalar, NDArray &&arr);
template SD_LIB_EXPORT NDArray operator/(const int &scalar, NDArray &&arr);

////////////////////////////////////////////////////////////////////////
template <typename T, typename>
NDArray operator/(const T &scalar, const NDArray &arr) {
  if (arr.isS())
    THROW_EXCEPTION("operator/(const T& scalar, const NDArray& arr): you can't use this method on String array!");

  auto tmp = NDArrayFactory::create(arr.dataType(), scalar, arr.getContext());
  NDArray result(arr.shapeInfo(), DataTypeUtils::pickPairwiseResultType(arr.dataType(), DataTypeUtils::fromT<T>()),
                 false, arr.getContext());

  NDArray::prepareSpecialUse({&result}, {&arr, &tmp});
  NativeOpExecutioner::execScalar(arr.getContext(), sd::scalar::ReverseDivide, arr.buffer(), arr.shapeInfo(),
                                  arr.specialBuffer(), arr.specialShapeInfo(), result.buffer(), result.shapeInfo(),
                                  result.specialBuffer(), result.specialShapeInfo(), tmp.buffer(), tmp.shapeInfo(),
                                  tmp.specialBuffer(), tmp.specialShapeInfo(), nullptr);
  NDArray::registerSpecialUse({&result}, {&arr, &tmp});

  return result;
}
template SD_LIB_EXPORT NDArray operator/(const double &scalar, const NDArray &arr);
template SD_LIB_EXPORT NDArray operator/(const float &scalar, const NDArray &arr);
template SD_LIB_EXPORT NDArray operator/(const int &scalar, const NDArray &arr);

////////////////////////////////////////////////////////////////////////
// addition operator array + array
template <typename T1, typename T2, typename>
NDArray operator+(T1 &&arr1, T2 &&arr2) {
  if (arr1.isS() || arr2.isS())
    THROW_EXCEPTION("operator+(T&& arr1, T&& arr2): you can't use this method on String arrays!");
  if (!Environment::getInstance().isExperimentalBuild() && arr1.dataType() != arr2.dataType() &&
      (arr1.dataType() != DataType::BOOL || arr2.dataType() != BOOL))
    throw sd::datatype_exception::build("operator+(T&& arr1, T&& arr2): Cannot multiply different types",
                                        arr1.dataType(), arr2.dataType());

  PointersManager pointersManager(arr1.getContext(), "operator+(T&& arr1, T&& arr2)");

  if (arr1.lengthOf() == arr2.lengthOf() && arr1.rankOf() == arr2.rankOf()) {
    const bool isArr1Rvalue = !std::is_reference<T1>::value && !arr1.isView();
    const bool isArr2Rvalue = !std::is_reference<T2>::value && !arr2.isView();

    NDArray *result = nullptr;
    if (isArr1Rvalue)
      result = const_cast<NDArray *>(&arr1);
    else if (isArr2Rvalue)
      result = const_cast<NDArray *>(&arr2);
    else
      result = new NDArray(arr1.shapeInfo(), DataTypeUtils::pickPairwiseResultType(arr1.shapeInfo(), arr2.shapeInfo()),
                           false, arr1.getContext());

    NDArray::prepareSpecialUse({result}, {&arr1, &arr2});
    NativeOpExecutioner::execPairwiseTransform(
        arr1.getContext(), sd::pairwise::Add, arr1.buffer(), arr1.shapeInfo(), arr1.specialBuffer(),
        arr1.specialShapeInfo(), arr2.buffer(), arr2.shapeInfo(), arr2.specialBuffer(), arr2.specialShapeInfo(),
        result->buffer(), result->shapeInfo(), result->specialBuffer(), result->specialShapeInfo(), nullptr);
    NDArray::registerSpecialUse({result}, {&arr1, &arr2});

    if (!isArr1Rvalue && !isArr2Rvalue) {
      NDArray res = std::move(*result);
      delete result;
      return std::move(res);
    }

    return std::move(*result);
  }

  return std::forward<T1>(arr1).applyTrueBroadcast(sd::BroadcastOpsTuple::Add(), std::forward<T2>(arr2));
}
template SD_LIB_EXPORT NDArray operator+<NDArray &, NDArray &, void>(NDArray &arr1, NDArray &arr2);
template SD_LIB_EXPORT NDArray operator+<NDArray &, NDArray, void>(NDArray &arr1, NDArray &&arr2);
template SD_LIB_EXPORT NDArray operator+<NDArray, NDArray &, void>(NDArray &&arr1, NDArray &arr2);
template SD_LIB_EXPORT NDArray operator+<NDArray &, const NDArray &, void>(NDArray &arr1, const NDArray &arr2);
template SD_LIB_EXPORT NDArray operator+<const NDArray &, NDArray &, void>(const NDArray &arr1, NDArray &arr2);
template SD_LIB_EXPORT NDArray operator+<const NDArray &, NDArray, void>(const NDArray &arr1, NDArray &&arr2);
template SD_LIB_EXPORT NDArray operator+
    <const NDArray &, const NDArray &, void>(const NDArray &arr1, const NDArray &arr2);
template SD_LIB_EXPORT NDArray operator+<NDArray, const NDArray &, void>(NDArray &&arr1, const NDArray &arr2);
template SD_LIB_EXPORT NDArray operator+<NDArray, NDArray, void>(NDArray &&arr1, NDArray &&arr2);

////////////////////////////////////////////////////////////////////////
// addition operator array - array
template <typename T1, typename T2, typename>
NDArray operator-(T1 &&arr1, T2 &&arr2) {
  if (arr1.isS() || arr2.isS())
    THROW_EXCEPTION("operator-(T&& arr1, T&& arr2): you can't use this method on String arrays!");
  if (!Environment::getInstance().isExperimentalBuild() && arr1.dataType() != arr2.dataType() &&
      (arr1.dataType() != DataType::BOOL || arr2.dataType() != BOOL))
    throw sd::datatype_exception::build("operator-(T&& arr1, T&& arr2): Cannot multiply different types",
                                        arr1.dataType(), arr2.dataType());

  PointersManager pointersManager(arr1.getContext(), "operator-(T&& arr1, T&& arr2)");

  if (arr1.lengthOf() == arr2.lengthOf() && arr1.rankOf() == arr2.rankOf()) {
    const bool isArr1Rvalue = !std::is_reference<T1>::value && !arr1.isView();
    const bool isArr2Rvalue = !std::is_reference<T2>::value && !arr2.isView();

    NDArray *result = nullptr;
    if (isArr1Rvalue)
      result = const_cast<NDArray *>(&arr1);
    else if (isArr2Rvalue)
      result = const_cast<NDArray *>(&arr2);
    else
      result = new NDArray(arr1.shapeInfo(), DataTypeUtils::pickPairwiseResultType(arr1.shapeInfo(), arr2.shapeInfo()),
                           false, arr1.getContext());

    NDArray::prepareSpecialUse({result}, {&arr1, &arr2});
    NativeOpExecutioner::execPairwiseTransform(
        arr1.getContext(), sd::pairwise::Subtract, arr1.buffer(), arr1.shapeInfo(), arr1.specialBuffer(),
        arr1.specialShapeInfo(), arr2.buffer(), arr2.shapeInfo(), arr2.specialBuffer(), arr2.specialShapeInfo(),
        result->buffer(), result->shapeInfo(), result->specialBuffer(), result->specialShapeInfo(), nullptr);
    NDArray::registerSpecialUse({result}, {&arr1, &arr2});

    if (!isArr1Rvalue && !isArr2Rvalue) {
      NDArray res = std::move(*result);
      delete result;
      return std::move(res);
    }

    return std::move(*result);
  }

  return std::forward<T1>(arr1).applyTrueBroadcast(sd::BroadcastOpsTuple::Subtract(), std::forward<T2>(arr2));
}
template SD_LIB_EXPORT NDArray operator-<NDArray &, NDArray &, void>(NDArray &arr1, NDArray &arr2);
template SD_LIB_EXPORT NDArray operator-<NDArray &, NDArray, void>(NDArray &arr1, NDArray &&arr2);
template SD_LIB_EXPORT NDArray operator-<NDArray, NDArray &, void>(NDArray &&arr1, NDArray &arr2);
template SD_LIB_EXPORT NDArray operator-<NDArray &, const NDArray &, void>(NDArray &arr1, const NDArray &arr2);
template SD_LIB_EXPORT NDArray operator-<const NDArray &, NDArray &, void>(const NDArray &arr1, NDArray &arr2);
template SD_LIB_EXPORT NDArray operator-<const NDArray &, NDArray, void>(const NDArray &arr1, NDArray &&arr2);
template SD_LIB_EXPORT NDArray operator-
    <const NDArray &, const NDArray &, void>(const NDArray &arr1, const NDArray &arr2);
template SD_LIB_EXPORT NDArray operator-<NDArray, const NDArray &, void>(NDArray &&arr1, const NDArray &arr2);
template SD_LIB_EXPORT NDArray operator-<NDArray, NDArray, void>(NDArray &&arr1, NDArray &&arr2);

////////////////////////////////////////////////////////////////////////
// multiplication operator array*array
template <typename T1, typename T2, typename>
NDArray operator*(T1 &&arr1, T2 &&arr2) {
  if (arr1.isS() || arr2.isS())
    THROW_EXCEPTION("operator*(T&& arr1, T&& arr2): you can't use this method on String arrays!");
  if (!Environment::getInstance().isExperimentalBuild() && arr1.dataType() != arr2.dataType() &&
      (arr1.dataType() != DataType::BOOL || arr2.dataType() != BOOL))
    throw sd::datatype_exception::build("operator*(T&& arr1, T&& arr2): Cannot multiply different types",
                                        arr1.dataType(), arr2.dataType());

  PointersManager pointersManager(arr1.getContext(), "operator*(T&& arr1, T&& arr2)");

  if (arr1.lengthOf() == arr2.lengthOf() && arr1.rankOf() == arr2.rankOf()) {
    const bool isArr1Rvalue = !std::is_reference<T1>::value && !arr1.isView();
    const bool isArr2Rvalue = !std::is_reference<T2>::value && !arr2.isView();

    NDArray *result = nullptr;
    if (isArr1Rvalue)
      result = const_cast<NDArray *>(&arr1);
    else if (isArr2Rvalue)
      result = const_cast<NDArray *>(&arr2);
    else
      result = new NDArray(arr1.shapeInfo(), DataTypeUtils::pickPairwiseResultType(arr1.shapeInfo(), arr2.shapeInfo()),
                           false, arr1.getContext());

    NDArray::prepareSpecialUse({result}, {&arr1, &arr2});
    NativeOpExecutioner::execPairwiseTransform(
        arr1.getContext(), sd::pairwise::Multiply, arr1.buffer(), arr1.shapeInfo(), arr1.specialBuffer(),
        arr1.specialShapeInfo(), arr2.buffer(), arr2.shapeInfo(), arr2.specialBuffer(), arr2.specialShapeInfo(),
        result->buffer(), result->shapeInfo(), result->specialBuffer(), result->specialShapeInfo(), nullptr);
    NDArray::registerSpecialUse({result}, {&arr1, &arr2});

    if (!isArr1Rvalue && !isArr2Rvalue) {
      NDArray res = std::move(*result);
      delete result;
      return std::move(res);
    }

    return std::move(*result);
  }

  return std::forward<T1>(arr1).applyTrueBroadcast(sd::BroadcastOpsTuple::Multiply(), std::forward<T2>(arr2));
}
template SD_LIB_EXPORT NDArray operator*<NDArray &, NDArray &, void>(NDArray &arr1, NDArray &arr2);
template SD_LIB_EXPORT NDArray operator*<NDArray &, NDArray, void>(NDArray &arr1, NDArray &&arr2);
template SD_LIB_EXPORT NDArray operator*<NDArray, NDArray &, void>(NDArray &&arr1, NDArray &arr2);
template SD_LIB_EXPORT NDArray operator*<NDArray &, const NDArray &, void>(NDArray &arr1, const NDArray &arr2);
template SD_LIB_EXPORT NDArray operator*<const NDArray &, NDArray &, void>(const NDArray &arr1, NDArray &arr2);
template SD_LIB_EXPORT NDArray operator*<const NDArray &, NDArray, void>(const NDArray &arr1, NDArray &&arr2);
template SD_LIB_EXPORT NDArray operator*
    <const NDArray &, const NDArray &, void>(const NDArray &arr1, const NDArray &arr2);
template SD_LIB_EXPORT NDArray operator*<NDArray, const NDArray &, void>(NDArray &&arr1, const NDArray &arr2);
template SD_LIB_EXPORT NDArray operator*<NDArray, NDArray, void>(NDArray &&arr1, NDArray &&arr2);

////////////////////////////////////////////////////////////////////////
// multiplication operator array*array
template <typename T1, typename T2, typename>
NDArray operator/(T1 &&arr1, T2 &&arr2) {
  if (arr1.isS() || arr2.isS())
    THROW_EXCEPTION("operator/(T&& arr1, T&& arr2): you can't use this method on String arrays!");
  if (!Environment::getInstance().isExperimentalBuild() && arr1.dataType() != arr2.dataType() &&
      (arr1.dataType() != DataType::BOOL || arr2.dataType() != BOOL))
    throw sd::datatype_exception::build("operator/(T&& arr1, T&& arr2): Cannot multiply different types",
                                        arr1.dataType(), arr2.dataType());

  PointersManager pointersManager(arr1.getContext(), "operator/(T&& arr1, T&& arr2)");

  if (arr1.lengthOf() == arr2.lengthOf() && arr1.rankOf() == arr2.rankOf()) {
    const bool isArr1Rvalue = !std::is_reference<T1>::value && !arr1.isView();
    const bool isArr2Rvalue = !std::is_reference<T2>::value && !arr2.isView();

    NDArray *result = nullptr;
    if (isArr1Rvalue)
      result = const_cast<NDArray *>(&arr1);
    else if (isArr2Rvalue)
      result = const_cast<NDArray *>(&arr2);
    else
      result = new NDArray(arr1.shapeInfo(), DataTypeUtils::pickPairwiseResultType(arr1.shapeInfo(), arr2.shapeInfo()),
                           false, arr1.getContext());

    NDArray::prepareSpecialUse({result}, {&arr1, &arr2});
    NativeOpExecutioner::execPairwiseTransform(
        arr1.getContext(), sd::pairwise::Divide, arr1.buffer(), arr1.shapeInfo(), arr1.specialBuffer(),
        arr1.specialShapeInfo(), arr2.buffer(), arr2.shapeInfo(), arr2.specialBuffer(), arr2.specialShapeInfo(),
        result->buffer(), result->shapeInfo(), result->specialBuffer(), result->specialShapeInfo(), nullptr);
    NDArray::registerSpecialUse({result}, {&arr1, &arr2});

    if (!isArr1Rvalue && !isArr2Rvalue) {
      NDArray res = std::move(*result);
      delete result;
      return std::move(res);
    }

    return std::move(*result);
  }

  return std::forward<T1>(arr1).applyTrueBroadcast(sd::BroadcastOpsTuple::Divide(), std::forward<T2>(arr2));
}
template SD_LIB_EXPORT NDArray operator/<NDArray &, NDArray &, void>(NDArray &arr1, NDArray &arr2);
template SD_LIB_EXPORT NDArray operator/<NDArray &, NDArray, void>(NDArray &arr1, NDArray &&arr2);
template SD_LIB_EXPORT NDArray operator/<NDArray, NDArray &, void>(NDArray &&arr1, NDArray &arr2);
template SD_LIB_EXPORT NDArray operator/<NDArray &, const NDArray &, void>(NDArray &arr1, const NDArray &arr2);
template SD_LIB_EXPORT NDArray operator/<const NDArray &, NDArray &, void>(const NDArray &arr1, NDArray &arr2);
template SD_LIB_EXPORT NDArray operator/<const NDArray &, NDArray, void>(const NDArray &arr1, NDArray &&arr2);
template SD_LIB_EXPORT NDArray operator/
    <const NDArray &, const NDArray &, void>(const NDArray &arr1, const NDArray &arr2);
template SD_LIB_EXPORT NDArray operator/<NDArray, const NDArray &, void>(NDArray &&arr1, const NDArray &arr2);
template SD_LIB_EXPORT NDArray operator/<NDArray, NDArray, void>(NDArray &&arr1, NDArray &&arr2);

#endif
}<|MERGE_RESOLUTION|>--- conflicted
+++ resolved
@@ -1008,14 +1008,9 @@
 }
 
 
-<<<<<<< HEAD
  std::ostream& NDArray::operator<<(std::ostream &os) {
   syncToHost();
-=======
-#ifndef __JAVACPP_HACK__
-inline std::ostream& operator<<(std::ostream &os,  const NDArray& arr) {
-  arr.syncToHost();
->>>>>>> 49c978a7
+
 
   sd::LongType rank = rankOf();
 
@@ -1056,15 +1051,7 @@
 }
 
 
-<<<<<<< HEAD
-
-
-=======
-inline std::ostream& operator<<(std::ostream os,  NDArray& arr) {
-  const auto arr2 = arr;
-  return os << arr2;
-}
->>>>>>> 49c978a7
+
 
 //used in gtest printing
 void NDArray::PrintTo(std::ostream *os) {
