--- conflicted
+++ resolved
@@ -1242,11 +1242,8 @@
 
 
 NDArray NDArray::prodNumber() const {
-<<<<<<< HEAD
   if (isS()) throw std::runtime_error("NDArray::prodNumber: you can't use this method on String array!");
-=======
-  if (isS()) throw std::runtime_error("NDArray::sumNumber: you can't use this method on String array!");
->>>>>>> 3b7a97ca
+
   NDArray res(dataType(), getContext());
 
   NDArray::prepareSpecialUse({&res}, {this});
