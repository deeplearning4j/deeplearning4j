/*******************************************************************************
 * Copyright (c) 2015-2018 Skymind, Inc.
 *
 * This program and the accompanying materials are made available under the
 * terms of the Apache License, Version 2.0 which is available at
 * https://www.apache.org/licenses/LICENSE-2.0.
 *
 * Unless required by applicable law or agreed to in writing, software
 * distributed under the License is distributed on an "AS IS" BASIS, WITHOUT
 * WARRANTIES OR CONDITIONS OF ANY KIND, either express or implied. See the
 * License for the specific language governing permissions and limitations
 * under the License.
 *
 * SPDX-License-Identifier: Apache-2.0
 ******************************************************************************/

//
// Created by agibsonccc on 1/26/16.
//

#ifndef NATIVEOPERATIONS_CBLAS_H
#define NATIVEOPERATIONS_CBLAS_H

<<<<<<< HEAD
// #include "config.h"
=======
#ifndef __STANDALONE_BUILD__
#include "config.h"
#endif
>>>>>>> a6162907

#ifdef __MKL_CBLAS_H__
// CBLAS from MKL is already included
#define CBLAS_H
#endif

#ifdef HAVE_MKLDNN
// include CBLAS from MKL-DNN
#include <mkl_cblas.h>
#define CBLAS_H
#endif

#ifdef HAVE_OPENBLAS
// include CBLAS from OpenBLAS
#ifdef __GNUC__
#include_next <cblas.h>
#else
#include <cblas.h>
#endif
#define CBLAS_H
#endif

#ifndef CBLAS_H
#include <dll.h>

#ifdef __cplusplus
extern "C" {
#endif
#ifndef CBLAS_ENUM_DEFINED_H
#define CBLAS_ENUM_DEFINED_H
enum CBLAS_ORDER {CblasRowMajor=101, CblasColMajor=102 };
enum CBLAS_TRANSPOSE {CblasNoTrans=111, CblasTrans=112, CblasConjTrans=113,
    AtlasConj=114};
enum CBLAS_UPLO  {CblasUpper=121, CblasLower=122};
enum CBLAS_DIAG  {CblasNonUnit=131, CblasUnit=132};
enum CBLAS_SIDE  {CblasLeft=141, CblasRight=142};
#endif

#ifndef CBLAS_ENUM_ONLY
#define CBLAS_H
#define CBLAS_INDEX int

int cblas_errprn(int ierr, int info, char *form, ...);
void cblas_xerbla(int p,  char *rout,  char *form, ...);

#ifdef __MKL
void MKL_Set_Num_Threads(int num);
int MKL_Domain_Set_Num_Threads(int num, int domain);
int MKL_Set_Num_Threads_Local(int num);
#elif __OPENBLAS
void openblas_set_num_threads(int num);
#else
// do nothing
#endif


/*
 * ===========================================================================
 * Prototypes for level 1 BLAS functions (complex are recast as routines)
 * ===========================================================================
 */
float  cblas_sdsdot(int N,  float alpha,  float *X,
                    int incX,  float *Y, int incY);
double cblas_dsdot(int N,  float *X, int incX,  float *Y,
                   int incY);
float  cblas_sdot(int N,  float  *X, int incX,
                   float  *Y, int incY);
double cblas_ddot(int N,  double *X, int incX,
                   double *Y, int incY);
/*
 * Functions having prefixes Z and C only
 */
void   cblas_cdotu_sub(int N,  void *X, int incX,
                        void *Y, int incY, void *dotu);
void   cblas_cdotc_sub(int N,  void *X, int incX,
                        void *Y, int incY, void *dotc);

void   cblas_zdotu_sub(int N,  void *X, int incX,
                        void *Y, int incY, void *dotu);
void   cblas_zdotc_sub(int N,  void *X, int incX,
                        void *Y, int incY, void *dotc);


/*
 * Functions having prefixes S D SC DZ
 */
float  cblas_snrm2(int N,  float *X, int incX);
float  cblas_sasum(int N,  float *X, int incX);

double cblas_dnrm2(int N,  double *X, int incX);
double cblas_dasum(int N,  double *X, int incX);

float  cblas_scnrm2(int N,  void *X, int incX);
float  cblas_scasum(int N,  void *X, int incX);

double cblas_dznrm2(int N,  void *X, int incX);
double cblas_dzasum(int N,  void *X, int incX);


/*
 * Functions having standard 4 prefixes (S D C Z)
 */
CBLAS_INDEX cblas_isamax(int N,  float  *X, int incX);
CBLAS_INDEX cblas_idamax(int N,  double *X, int incX);
CBLAS_INDEX cblas_icamax(int N,  void   *X, int incX);
CBLAS_INDEX cblas_izamax(int N,  void   *X, int incX);

/*
 * ===========================================================================
 * Prototypes for level 1 BLAS routines
 * ===========================================================================
 */

/*
 * Routines with standard 4 prefixes (s, d, c, z)
 */
void cblas_sswap(int N, float *X, int incX,
                 float *Y, int incY);
void cblas_scopy(int N,  float *X, int incX,
                 float *Y, int incY);
void cblas_saxpy(int N,  float alpha,  float *X,
                 int incX, float *Y, int incY);
void catlas_saxpby(int N,  float alpha,  float *X,
                   int incX,  float beta, float *Y, int incY);
void catlas_sset
        (int N,  float alpha, float *X, int incX);

void cblas_dswap(int N, double *X, int incX,
                 double *Y, int incY);
void cblas_dcopy(int N,  double *X, int incX,
                 double *Y, int incY);
void cblas_daxpy(int N,  double alpha,  double *X,
                 int incX, double *Y, int incY);
void catlas_daxpby(int N,  double alpha,  double *X,
                   int incX,  double beta, double *Y, int incY);
void catlas_dset
        (int N,  double alpha, double *X, int incX);

void cblas_cswap(int N, void *X, int incX,
                 void *Y, int incY);
void cblas_ccopy(int N,  void *X, int incX,
                 void *Y, int incY);
void cblas_caxpy(int N,  void *alpha,  void *X,
                 int incX, void *Y, int incY);
void catlas_caxpby(int N,  void *alpha,  void *X,
                   int incX,  void *beta, void *Y, int incY);
void catlas_cset
        (int N,  void *alpha, void *X, int incX);

void cblas_zswap(int N, void *X, int incX,
                 void *Y, int incY);
void cblas_zcopy(int N,  void *X, int incX,
                 void *Y, int incY);
void cblas_zaxpy(int N,  void *alpha,  void *X,
                 int incX, void *Y, int incY);
void catlas_zaxpby(int N,  void *alpha,  void *X,
                   int incX,  void *beta, void *Y, int incY);
void catlas_zset
        (int N,  void *alpha, void *X, int incX);


/*
 * Routines with S and D prefix only
 */
void cblas_srotg(float *a, float *b, float *c, float *s);
void cblas_srotmg(float *d1, float *d2, float *b1,  float b2, float *P);
void cblas_srot(int N, float *X, int incX,
                float *Y, int incY,  float c,  float s);
void cblas_srotm(int N, float *X, int incX,
                 float *Y, int incY,  float *P);

void cblas_drotg(double *a, double *b, double *c, double *s);
void cblas_drotmg(double *d1, double *d2, double *b1,  double b2, double *P);
void cblas_drot(int N, double *X, int incX,
                double *Y, int incY,  double c,  double s);
void cblas_drotm(int N, double *X, int incX,
                 double *Y, int incY,  double *P);


/*
 * Routines with S D C Z CS and ZD prefixes
 */
void cblas_sscal(int N,  float alpha, float *X, int incX);
void cblas_dscal(int N,  double alpha, double *X, int incX);
void cblas_cscal(int N,  void *alpha, void *X, int incX);
void cblas_zscal(int N,  void *alpha, void *X, int incX);
void cblas_csscal(int N,  float alpha, void *X, int incX);
void cblas_zdscal(int N,  double alpha, void *X, int incX);

/*
 * Extra reference routines provided by ATLAS, but not mandated by the standard
 */
void cblas_crotg(void *a, void *b, void *c, void *s);
void cblas_zrotg(void *a, void *b, void *c, void *s);
void cblas_csrot(int N, void *X, int incX, void *Y, int incY,
                  float c,  float s);
void cblas_zdrot(int N, void *X, int incX, void *Y, int incY,
                  double c,  double s);

/*
 * ===========================================================================
 * Prototypes for level 2 BLAS
 * ===========================================================================
 */

/*
 * Routines with standard 4 prefixes (S, D, C, Z)
 */
void cblas_sgemv( enum CBLAS_ORDER Order,
                  enum CBLAS_TRANSPOSE TransA, int M, int N,
                  float alpha,  float *A, int lda,
                  float *X, int incX,  float beta,
                 float *Y, int incY);
void cblas_sgbmv( enum CBLAS_ORDER Order,
                  enum CBLAS_TRANSPOSE TransA, int M, int N,
                 int KL, int KU,  float alpha,
                  float *A, int lda,  float *X,
                 int incX,  float beta, float *Y, int incY);
void cblas_strmv( enum CBLAS_ORDER Order,  enum CBLAS_UPLO Uplo,
                  enum CBLAS_TRANSPOSE TransA,  enum CBLAS_DIAG Diag,
                 int N,  float *A, int lda,
                 float *X, int incX);
void cblas_stbmv( enum CBLAS_ORDER Order,  enum CBLAS_UPLO Uplo,
                  enum CBLAS_TRANSPOSE TransA,  enum CBLAS_DIAG Diag,
                 int N, int K,  float *A, int lda,
                 float *X, int incX);
void cblas_stpmv( enum CBLAS_ORDER Order,  enum CBLAS_UPLO Uplo,
                  enum CBLAS_TRANSPOSE TransA,  enum CBLAS_DIAG Diag,
                 int N,  float *Ap, float *X, int incX);
void cblas_strsv( enum CBLAS_ORDER Order,  enum CBLAS_UPLO Uplo,
                  enum CBLAS_TRANSPOSE TransA,  enum CBLAS_DIAG Diag,
                 int N,  float *A, int lda, float *X,
                 int incX);
void cblas_stbsv( enum CBLAS_ORDER Order,  enum CBLAS_UPLO Uplo,
                  enum CBLAS_TRANSPOSE TransA,  enum CBLAS_DIAG Diag,
                 int N, int K,  float *A, int lda,
                 float *X, int incX);
void cblas_stpsv( enum CBLAS_ORDER Order,  enum CBLAS_UPLO Uplo,
                  enum CBLAS_TRANSPOSE TransA,  enum CBLAS_DIAG Diag,
                 int N,  float *Ap, float *X, int incX);

void cblas_dgemv( enum CBLAS_ORDER Order,
                  enum CBLAS_TRANSPOSE TransA, int M, int N,
                  double alpha,  double *A, int lda,
                  double *X, int incX,  double beta,
                 double *Y, int incY);
void cblas_dgbmv( enum CBLAS_ORDER Order,
                  enum CBLAS_TRANSPOSE TransA, int M, int N,
                 int KL, int KU,  double alpha,
                  double *A, int lda,  double *X,
                 int incX,  double beta, double *Y, int incY);
void cblas_dtrmv( enum CBLAS_ORDER Order,  enum CBLAS_UPLO Uplo,
                  enum CBLAS_TRANSPOSE TransA,  enum CBLAS_DIAG Diag,
                 int N,  double *A, int lda,
                 double *X, int incX);
void cblas_dtbmv( enum CBLAS_ORDER Order,  enum CBLAS_UPLO Uplo,
                  enum CBLAS_TRANSPOSE TransA,  enum CBLAS_DIAG Diag,
                 int N, int K,  double *A, int lda,
                 double *X, int incX);
void cblas_dtpmv( enum CBLAS_ORDER Order,  enum CBLAS_UPLO Uplo,
                  enum CBLAS_TRANSPOSE TransA,  enum CBLAS_DIAG Diag,
                 int N,  double *Ap, double *X, int incX);
void cblas_dtrsv( enum CBLAS_ORDER Order,  enum CBLAS_UPLO Uplo,
                  enum CBLAS_TRANSPOSE TransA,  enum CBLAS_DIAG Diag,
                 int N,  double *A, int lda, double *X,
                 int incX);
void cblas_dtbsv( enum CBLAS_ORDER Order,  enum CBLAS_UPLO Uplo,
                  enum CBLAS_TRANSPOSE TransA,  enum CBLAS_DIAG Diag,
                 int N, int K,  double *A, int lda,
                 double *X, int incX);
void cblas_dtpsv( enum CBLAS_ORDER Order,  enum CBLAS_UPLO Uplo,
                  enum CBLAS_TRANSPOSE TransA,  enum CBLAS_DIAG Diag,
                 int N,  double *Ap, double *X, int incX);

void cblas_cgemv( enum CBLAS_ORDER Order,
                  enum CBLAS_TRANSPOSE TransA, int M, int N,
                  void *alpha,  void *A, int lda,
                  void *X, int incX,  void *beta,
                 void *Y, int incY);
void cblas_cgbmv( enum CBLAS_ORDER Order,
                  enum CBLAS_TRANSPOSE TransA, int M, int N,
                 int KL, int KU,  void *alpha,
                  void *A, int lda,  void *X,
                 int incX,  void *beta, void *Y, int incY);
void cblas_ctrmv( enum CBLAS_ORDER Order,  enum CBLAS_UPLO Uplo,
                  enum CBLAS_TRANSPOSE TransA,  enum CBLAS_DIAG Diag,
                 int N,  void *A, int lda,
                 void *X, int incX);
void cblas_ctbmv( enum CBLAS_ORDER Order,  enum CBLAS_UPLO Uplo,
                  enum CBLAS_TRANSPOSE TransA,  enum CBLAS_DIAG Diag,
                 int N, int K,  void *A, int lda,
                 void *X, int incX);
void cblas_ctpmv( enum CBLAS_ORDER Order,  enum CBLAS_UPLO Uplo,
                  enum CBLAS_TRANSPOSE TransA,  enum CBLAS_DIAG Diag,
                 int N,  void *Ap, void *X, int incX);
void cblas_ctrsv( enum CBLAS_ORDER Order,  enum CBLAS_UPLO Uplo,
                  enum CBLAS_TRANSPOSE TransA,  enum CBLAS_DIAG Diag,
                 int N,  void *A, int lda, void *X,
                 int incX);
void cblas_ctbsv( enum CBLAS_ORDER Order,  enum CBLAS_UPLO Uplo,
                  enum CBLAS_TRANSPOSE TransA,  enum CBLAS_DIAG Diag,
                 int N, int K,  void *A, int lda,
                 void *X, int incX);
void cblas_ctpsv( enum CBLAS_ORDER Order,  enum CBLAS_UPLO Uplo,
                  enum CBLAS_TRANSPOSE TransA,  enum CBLAS_DIAG Diag,
                 int N,  void *Ap, void *X, int incX);

void cblas_zgemv( enum CBLAS_ORDER Order,
                  enum CBLAS_TRANSPOSE TransA, int M, int N,
                  void *alpha,  void *A, int lda,
                  void *X, int incX,  void *beta,
                 void *Y, int incY);
void cblas_zgbmv( enum CBLAS_ORDER Order,
                  enum CBLAS_TRANSPOSE TransA, int M, int N,
                 int KL, int KU,  void *alpha,
                  void *A, int lda,  void *X,
                 int incX,  void *beta, void *Y, int incY);
void cblas_ztrmv( enum CBLAS_ORDER Order,  enum CBLAS_UPLO Uplo,
                  enum CBLAS_TRANSPOSE TransA,  enum CBLAS_DIAG Diag,
                 int N,  void *A, int lda,
                 void *X, int incX);
void cblas_ztbmv( enum CBLAS_ORDER Order,  enum CBLAS_UPLO Uplo,
                  enum CBLAS_TRANSPOSE TransA,  enum CBLAS_DIAG Diag,
                 int N, int K,  void *A, int lda,
                 void *X, int incX);
void cblas_ztpmv( enum CBLAS_ORDER Order,  enum CBLAS_UPLO Uplo,
                  enum CBLAS_TRANSPOSE TransA,  enum CBLAS_DIAG Diag,
                 int N,  void *Ap, void *X, int incX);
void cblas_ztrsv( enum CBLAS_ORDER Order,  enum CBLAS_UPLO Uplo,
                  enum CBLAS_TRANSPOSE TransA,  enum CBLAS_DIAG Diag,
                 int N,  void *A, int lda, void *X,
                 int incX);
void cblas_ztbsv( enum CBLAS_ORDER Order,  enum CBLAS_UPLO Uplo,
                  enum CBLAS_TRANSPOSE TransA,  enum CBLAS_DIAG Diag,
                 int N, int K,  void *A, int lda,
                 void *X, int incX);
void cblas_ztpsv( enum CBLAS_ORDER Order,  enum CBLAS_UPLO Uplo,
                  enum CBLAS_TRANSPOSE TransA,  enum CBLAS_DIAG Diag,
                 int N,  void *Ap, void *X, int incX);


/*
 * Routines with S and D prefixes only
 */
void cblas_ssymv( enum CBLAS_ORDER Order,  enum CBLAS_UPLO Uplo,
                 int N,  float alpha,  float *A,
                 int lda,  float *X, int incX,
                  float beta, float *Y, int incY);
void cblas_ssbmv( enum CBLAS_ORDER Order,  enum CBLAS_UPLO Uplo,
                 int N, int K,  float alpha,  float *A,
                 int lda,  float *X, int incX,
                  float beta, float *Y, int incY);
void cblas_sspmv( enum CBLAS_ORDER Order,  enum CBLAS_UPLO Uplo,
                 int N,  float alpha,  float *Ap,
                  float *X, int incX,
                  float beta, float *Y, int incY);
void cblas_sger( enum CBLAS_ORDER Order, int M, int N,
                 float alpha,  float *X, int incX,
                 float *Y, int incY, float *A, int lda);
void cblas_ssyr( enum CBLAS_ORDER Order,  enum CBLAS_UPLO Uplo,
                int N,  float alpha,  float *X,
                int incX, float *A, int lda);
void cblas_sspr( enum CBLAS_ORDER Order,  enum CBLAS_UPLO Uplo,
                int N,  float alpha,  float *X,
                int incX, float *Ap);
void cblas_ssyr2( enum CBLAS_ORDER Order,  enum CBLAS_UPLO Uplo,
                 int N,  float alpha,  float *X,
                 int incX,  float *Y, int incY, float *A,
                 int lda);
void cblas_sspr2( enum CBLAS_ORDER Order,  enum CBLAS_UPLO Uplo,
                 int N,  float alpha,  float *X,
                 int incX,  float *Y, int incY, float *A);

void cblas_dsymv( enum CBLAS_ORDER Order,  enum CBLAS_UPLO Uplo,
                 int N,  double alpha,  double *A,
                 int lda,  double *X, int incX,
                  double beta, double *Y, int incY);
void cblas_dsbmv( enum CBLAS_ORDER Order,  enum CBLAS_UPLO Uplo,
                 int N, int K,  double alpha,  double *A,
                 int lda,  double *X, int incX,
                  double beta, double *Y, int incY);
void cblas_dspmv( enum CBLAS_ORDER Order,  enum CBLAS_UPLO Uplo,
                 int N,  double alpha,  double *Ap,
                  double *X, int incX,
                  double beta, double *Y, int incY);
void cblas_dger( enum CBLAS_ORDER Order, int M, int N,
                 double alpha,  double *X, int incX,
                 double *Y, int incY, double *A, int lda);
void cblas_dsyr( enum CBLAS_ORDER Order,  enum CBLAS_UPLO Uplo,
                int N,  double alpha,  double *X,
                int incX, double *A, int lda);
void cblas_dspr( enum CBLAS_ORDER Order,  enum CBLAS_UPLO Uplo,
                int N,  double alpha,  double *X,
                int incX, double *Ap);
void cblas_dsyr2( enum CBLAS_ORDER Order,  enum CBLAS_UPLO Uplo,
                 int N,  double alpha,  double *X,
                 int incX,  double *Y, int incY, double *A,
                 int lda);
void cblas_dspr2( enum CBLAS_ORDER Order,  enum CBLAS_UPLO Uplo,
                 int N,  double alpha,  double *X,
                 int incX,  double *Y, int incY, double *A);


/*
 * Routines with C and Z prefixes only
 */
void cblas_chemv( enum CBLAS_ORDER Order,  enum CBLAS_UPLO Uplo,
                 int N,  void *alpha,  void *A,
                 int lda,  void *X, int incX,
                  void *beta, void *Y, int incY);
void cblas_chbmv( enum CBLAS_ORDER Order,  enum CBLAS_UPLO Uplo,
                 int N, int K,  void *alpha,  void *A,
                 int lda,  void *X, int incX,
                  void *beta, void *Y, int incY);
void cblas_chpmv( enum CBLAS_ORDER Order,  enum CBLAS_UPLO Uplo,
                 int N,  void *alpha,  void *Ap,
                  void *X, int incX,
                  void *beta, void *Y, int incY);
void cblas_cgeru( enum CBLAS_ORDER Order, int M, int N,
                  void *alpha,  void *X, int incX,
                  void *Y, int incY, void *A, int lda);
void cblas_cgerc( enum CBLAS_ORDER Order, int M, int N,
                  void *alpha,  void *X, int incX,
                  void *Y, int incY, void *A, int lda);
void cblas_cher( enum CBLAS_ORDER Order,  enum CBLAS_UPLO Uplo,
                int N,  float alpha,  void *X, int incX,
                void *A, int lda);
void cblas_chpr( enum CBLAS_ORDER Order,  enum CBLAS_UPLO Uplo,
                int N,  float alpha,  void *X,
                int incX, void *A);
void cblas_cher2( enum CBLAS_ORDER Order,  enum CBLAS_UPLO Uplo, int N,
                  void *alpha,  void *X, int incX,
                  void *Y, int incY, void *A, int lda);
void cblas_chpr2( enum CBLAS_ORDER Order,  enum CBLAS_UPLO Uplo, int N,
                  void *alpha,  void *X, int incX,
                  void *Y, int incY, void *Ap);

void cblas_zhemv( enum CBLAS_ORDER Order,  enum CBLAS_UPLO Uplo,
                 int N,  void *alpha,  void *A,
                 int lda,  void *X, int incX,
                  void *beta, void *Y, int incY);
void cblas_zhbmv( enum CBLAS_ORDER Order,  enum CBLAS_UPLO Uplo,
                 int N, int K,  void *alpha,  void *A,
                 int lda,  void *X, int incX,
                  void *beta, void *Y, int incY);
void cblas_zhpmv( enum CBLAS_ORDER Order,  enum CBLAS_UPLO Uplo,
                 int N,  void *alpha,  void *Ap,
                  void *X, int incX,
                  void *beta, void *Y, int incY);
void cblas_zgeru( enum CBLAS_ORDER Order, int M, int N,
                  void *alpha,  void *X, int incX,
                  void *Y, int incY, void *A, int lda);
void cblas_zgerc( enum CBLAS_ORDER Order, int M, int N,
                  void *alpha,  void *X, int incX,
                  void *Y, int incY, void *A, int lda);
void cblas_zher( enum CBLAS_ORDER Order,  enum CBLAS_UPLO Uplo,
                int N,  double alpha,  void *X, int incX,
                void *A, int lda);
void cblas_zhpr( enum CBLAS_ORDER Order,  enum CBLAS_UPLO Uplo,
                int N,  double alpha,  void *X,
                int incX, void *A);
void cblas_zher2( enum CBLAS_ORDER Order,  enum CBLAS_UPLO Uplo, int N,
                  void *alpha,  void *X, int incX,
                  void *Y, int incY, void *A, int lda);
void cblas_zhpr2( enum CBLAS_ORDER Order,  enum CBLAS_UPLO Uplo, int N,
                  void *alpha,  void *X, int incX,
                  void *Y, int incY, void *Ap);

/*
 * ===========================================================================
 * Prototypes for level 3 BLAS
 * ===========================================================================
 */

/*
 * Routines with standard 4 prefixes (S, D, C, Z)
 */
void cblas_sgemm( enum CBLAS_ORDER Order,  enum CBLAS_TRANSPOSE TransA,
                  enum CBLAS_TRANSPOSE TransB, int M, int N,
                 int K,  float alpha,  float *A,
                 int lda,  float *B, int ldb,
                  float beta, float *C, int ldc);
void cblas_ssymm( enum CBLAS_ORDER Order,  enum CBLAS_SIDE Side,
                  enum CBLAS_UPLO Uplo, int M, int N,
                  float alpha,  float *A, int lda,
                  float *B, int ldb,  float beta,
                 float *C, int ldc);
void cblas_ssyrk( enum CBLAS_ORDER Order,  enum CBLAS_UPLO Uplo,
                  enum CBLAS_TRANSPOSE Trans, int N, int K,
                  float alpha,  float *A, int lda,
                  float beta, float *C, int ldc);
void cblas_ssyr2k( enum CBLAS_ORDER Order,  enum CBLAS_UPLO Uplo,
                   enum CBLAS_TRANSPOSE Trans, int N, int K,
                   float alpha,  float *A, int lda,
                   float *B, int ldb,  float beta,
                  float *C, int ldc);
void cblas_strmm( enum CBLAS_ORDER Order,  enum CBLAS_SIDE Side,
                  enum CBLAS_UPLO Uplo,  enum CBLAS_TRANSPOSE TransA,
                  enum CBLAS_DIAG Diag, int M, int N,
                  float alpha,  float *A, int lda,
                 float *B, int ldb);
void cblas_strsm( enum CBLAS_ORDER Order,  enum CBLAS_SIDE Side,
                  enum CBLAS_UPLO Uplo,  enum CBLAS_TRANSPOSE TransA,
                  enum CBLAS_DIAG Diag, int M, int N,
                  float alpha,  float *A, int lda,
                 float *B, int ldb);

void cblas_dgemm( enum CBLAS_ORDER Order,  enum CBLAS_TRANSPOSE TransA,
                  enum CBLAS_TRANSPOSE TransB, int M, int N,
                 int K,  double alpha,  double *A,
                 int lda,  double *B, int ldb,
                  double beta, double *C, int ldc);
void cblas_dsymm( enum CBLAS_ORDER Order,  enum CBLAS_SIDE Side,
                  enum CBLAS_UPLO Uplo, int M, int N,
                  double alpha,  double *A, int lda,
                  double *B, int ldb,  double beta,
                 double *C, int ldc);
void cblas_dsyrk( enum CBLAS_ORDER Order,  enum CBLAS_UPLO Uplo,
                  enum CBLAS_TRANSPOSE Trans, int N, int K,
                  double alpha,  double *A, int lda,
                  double beta, double *C, int ldc);
void cblas_dsyr2k( enum CBLAS_ORDER Order,  enum CBLAS_UPLO Uplo,
                   enum CBLAS_TRANSPOSE Trans, int N, int K,
                   double alpha,  double *A, int lda,
                   double *B, int ldb,  double beta,
                  double *C, int ldc);
void cblas_dtrmm( enum CBLAS_ORDER Order,  enum CBLAS_SIDE Side,
                  enum CBLAS_UPLO Uplo,  enum CBLAS_TRANSPOSE TransA,
                  enum CBLAS_DIAG Diag, int M, int N,
                  double alpha,  double *A, int lda,
                 double *B, int ldb);
void cblas_dtrsm( enum CBLAS_ORDER Order,  enum CBLAS_SIDE Side,
                  enum CBLAS_UPLO Uplo,  enum CBLAS_TRANSPOSE TransA,
                  enum CBLAS_DIAG Diag, int M, int N,
                  double alpha,  double *A, int lda,
                 double *B, int ldb);

void cblas_cgemm( enum CBLAS_ORDER Order,  enum CBLAS_TRANSPOSE TransA,
                  enum CBLAS_TRANSPOSE TransB, int M, int N,
                 int K,  void *alpha,  void *A,
                 int lda,  void *B, int ldb,
                  void *beta, void *C, int ldc);
void cblas_csymm( enum CBLAS_ORDER Order,  enum CBLAS_SIDE Side,
                  enum CBLAS_UPLO Uplo, int M, int N,
                  void *alpha,  void *A, int lda,
                  void *B, int ldb,  void *beta,
                 void *C, int ldc);
void cblas_csyrk( enum CBLAS_ORDER Order,  enum CBLAS_UPLO Uplo,
                  enum CBLAS_TRANSPOSE Trans, int N, int K,
                  void *alpha,  void *A, int lda,
                  void *beta, void *C, int ldc);
void cblas_csyr2k( enum CBLAS_ORDER Order,  enum CBLAS_UPLO Uplo,
                   enum CBLAS_TRANSPOSE Trans, int N, int K,
                   void *alpha,  void *A, int lda,
                   void *B, int ldb,  void *beta,
                  void *C, int ldc);
void cblas_ctrmm( enum CBLAS_ORDER Order,  enum CBLAS_SIDE Side,
                  enum CBLAS_UPLO Uplo,  enum CBLAS_TRANSPOSE TransA,
                  enum CBLAS_DIAG Diag, int M, int N,
                  void *alpha,  void *A, int lda,
                 void *B, int ldb);
void cblas_ctrsm( enum CBLAS_ORDER Order,  enum CBLAS_SIDE Side,
                  enum CBLAS_UPLO Uplo,  enum CBLAS_TRANSPOSE TransA,
                  enum CBLAS_DIAG Diag, int M, int N,
                  void *alpha,  void *A, int lda,
                 void *B, int ldb);

void cblas_zgemm( enum CBLAS_ORDER Order,  enum CBLAS_TRANSPOSE TransA,
                  enum CBLAS_TRANSPOSE TransB, int M, int N,
                 int K,  void *alpha,  void *A,
                 int lda,  void *B, int ldb,
                  void *beta, void *C, int ldc);
void cblas_zsymm( enum CBLAS_ORDER Order,  enum CBLAS_SIDE Side,
                  enum CBLAS_UPLO Uplo, int M, int N,
                  void *alpha,  void *A, int lda,
                  void *B, int ldb,  void *beta,
                 void *C, int ldc);
void cblas_zsyrk( enum CBLAS_ORDER Order,  enum CBLAS_UPLO Uplo,
                  enum CBLAS_TRANSPOSE Trans, int N, int K,
                  void *alpha,  void *A, int lda,
                  void *beta, void *C, int ldc);
void cblas_zsyr2k( enum CBLAS_ORDER Order,  enum CBLAS_UPLO Uplo,
                   enum CBLAS_TRANSPOSE Trans, int N, int K,
                   void *alpha,  void *A, int lda,
                   void *B, int ldb,  void *beta,
                  void *C, int ldc);
void cblas_ztrmm( enum CBLAS_ORDER Order,  enum CBLAS_SIDE Side,
                  enum CBLAS_UPLO Uplo,  enum CBLAS_TRANSPOSE TransA,
                  enum CBLAS_DIAG Diag, int M, int N,
                  void *alpha,  void *A, int lda,
                 void *B, int ldb);
void cblas_ztrsm( enum CBLAS_ORDER Order,  enum CBLAS_SIDE Side,
                  enum CBLAS_UPLO Uplo,  enum CBLAS_TRANSPOSE TransA,
                  enum CBLAS_DIAG Diag, int M, int N,
                  void *alpha,  void *A, int lda,
                 void *B, int ldb);


/*
 * Routines with prefixes C and Z only
 */
void cblas_chemm( enum CBLAS_ORDER Order,  enum CBLAS_SIDE Side,
                  enum CBLAS_UPLO Uplo, int M, int N,
                  void *alpha,  void *A, int lda,
                  void *B, int ldb,  void *beta,
                 void *C, int ldc);
void cblas_cherk( enum CBLAS_ORDER Order,  enum CBLAS_UPLO Uplo,
                  enum CBLAS_TRANSPOSE Trans, int N, int K,
                  float alpha,  void *A, int lda,
                  float beta, void *C, int ldc);
void cblas_cher2k( enum CBLAS_ORDER Order,  enum CBLAS_UPLO Uplo,
                   enum CBLAS_TRANSPOSE Trans, int N, int K,
                   void *alpha,  void *A, int lda,
                   void *B, int ldb,  float beta,
                  void *C, int ldc);
void cblas_zhemm( enum CBLAS_ORDER Order,  enum CBLAS_SIDE Side,
                  enum CBLAS_UPLO Uplo, int M, int N,
                  void *alpha,  void *A, int lda,
                  void *B, int ldb,  void *beta,
                 void *C, int ldc);
void cblas_zherk( enum CBLAS_ORDER Order,  enum CBLAS_UPLO Uplo,
                  enum CBLAS_TRANSPOSE Trans, int N, int K,
                  double alpha,  void *A, int lda,
                  double beta, void *C, int ldc);
void cblas_zher2k( enum CBLAS_ORDER Order,  enum CBLAS_UPLO Uplo,
                   enum CBLAS_TRANSPOSE Trans, int N, int K,
                   void *alpha,  void *A, int lda,
                   void *B, int ldb,  double beta,
                  void *C, int ldc);

int cblas_errprn(int ierr, int info, char *form, ...);
#ifdef __cplusplus
}
#endif
#endif  /* end #ifdef CBLAS_ENUM_ONLY */
#endif
#endif //NATIVEOPERATIONS_CBLAS_H<|MERGE_RESOLUTION|>--- conflicted
+++ resolved
@@ -21,13 +21,9 @@
 #ifndef NATIVEOPERATIONS_CBLAS_H
 #define NATIVEOPERATIONS_CBLAS_H
 
-<<<<<<< HEAD
-// #include "config.h"
-=======
 #ifndef __STANDALONE_BUILD__
 #include "config.h"
 #endif
->>>>>>> a6162907
 
 #ifdef __MKL_CBLAS_H__
 // CBLAS from MKL is already included
