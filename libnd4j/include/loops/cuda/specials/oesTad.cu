--- conflicted
+++ resolved
@@ -39,11 +39,7 @@
     __shared__ bool cached;
     if (threadIdx.x == 0) {
         xLength = shape::length(xShapeInfo);
-<<<<<<< HEAD
-        xTadLength = shape::length(tadShapeInfo);//shape::tadLength(xShapeInfo, dimension, dimensionLength);
-=======
         xTadLength = shape::length(tadShapeInfo);
->>>>>>> 43c553a0
         numTads = xLength / xTadLength;
 
         extern __shared__ unsigned char shrd[];
@@ -84,70 +80,6 @@
                         }
                     }
                 }
-<<<<<<< HEAD
-               // __syncthreads();
-
-                for (int tid = threadIdx.x; tid < xTadLength; tid += blockDim.x ) {
-                    if((tid & 1) && tid < xTadLength - 1) {
-                        int t0 = getDevicePosition(tadShapeInfo, tid);
-                        int t1 = getDevicePosition(tadShapeInfo, tid+1);
-
-                        if(!descending == (dx[t0] > dx[t1])) {
-                            T temp = dx[t1];
-                            dx[t1] = dx[t0];
-                            dx[t0] = temp;
-                        }
-                    }
-                }
-                //__syncthreads();
-            }
-
-        } else {
-            // we just load up to 1024 elements into shared memory, and sort will be applied there
-            for (int e = threadIdx.x; e < xTadLength; e += blockDim.x)
-                shmem[e] = dx[getDevicePosition(tadShapeInfo, e)];
-
-//            __syncthreads();
-
-
-            for(int i=0; i < (xTadLength / 2) + rem; i++) {
-
-                for (int tid = threadIdx.x; tid < xTadLength; tid += blockDim.x ) {
-                    if((!(tid & 1)) && tid < xTadLength - 1) {
-                        int t0 = tid;
-                        int t1 = tid+1;
-
-                        if(!descending == (shmem[t0] > shmem[t1])) {
-                            T temp = shmem[t1];
-                            shmem[t1] = shmem[t0];
-                            shmem[t0] = temp;
-                        }
-                    }
-//                    __syncthreads();
-
-                    if((tid & 1) && tid < xTadLength - 1) {
-                        int t0 = tid;
-                        int t1 = tid+1;
-
-                        if(!descending == (shmem[t0] > shmem[t1])) {
-                            T temp = shmem[t1];
-                            shmem[t1] = shmem[t0];
-                            shmem[t0] = temp;
-                        }
-                    }
-//                    __syncthreads();
-                }
-            }
-
-            // we're dumping our shared memory back to device memory
-            for (int e = threadIdx.x; e < xTadLength; e += blockDim.x)
-                dx[getDevicePosition(tadShapeInfo, e)] = shmem[e];
-
-//            __syncthreads();
-        }
-
-//        __syncthreads();
-=======
             } else {
                 for (int tid = threadIdx.x; tid < xTadLength; tid += blockDim.x) {
                     auto top = 2 * tid + 2;
@@ -174,7 +106,6 @@
                 dx[t0] = shmem[tid];
             }
         }
->>>>>>> 43c553a0
     }
 }
 
