--- conflicted
+++ resolved
@@ -125,25 +125,17 @@
     auto reductionBuffer = reinterpret_cast<Z*>(vreductionBuffer);
 
     //shared memory space for storing intermediate results
-    __shared__ Z* sPartials;    
+    __shared__ Z* sPartials;
     __shared__ int tadLength;
     __shared__ int numTads;
-<<<<<<< HEAD
-=======
     __shared__ bool isPlainOutput;
->>>>>>> 43c553a0
     
     if (threadIdx.x == 0) {
         extern __shared__ unsigned char shmem[];
         sPartials = reinterpret_cast<Z*>(shmem);
-<<<<<<< HEAD
-        tadLength = shape::length(tadOnlyShapeInfo); //tadLength(xShapeInfo, dimension, dimensionLength);
-        numTads = shape::length(xShapeInfo) / tadLength;        
-=======
         tadLength = shape::tadLength(xShapeInfo, dimension, dimensionLength);        
         numTads = shape::length(xShapeInfo) / tadLength;
         isPlainOutput = shape::order(zShapeInfo) == 'c' && shape::elementWiseStride(zShapeInfo) == 1;
->>>>>>> 43c553a0
     }
     __syncthreads();
     
@@ -182,7 +174,7 @@
     auto z = reinterpret_cast<Z*>(vz);
     auto extraParams = reinterpret_cast<X*>(vextraParams);
     auto reductionBuffer = reinterpret_cast<Z*>(vreductionBuffer);
-        
+
     auto tid = blockDim.x * blockIdx.x + threadIdx.x;
 
     //shared memory space for storing intermediate results
@@ -200,13 +192,13 @@
 
     sPartials[threadIdx.x] = OpType::startingValue(x);
 
-    if (xEws > 0) 
-        for (int i = tid; i < len; i += (blockDim.x * gridDim.x)) 
-            sPartials[threadIdx.x] = OpType::update(sPartials[threadIdx.x], OpType::op(x[i * xEws], extraParams), extraParams);            
-    else 
+    if (xEws > 0)
+        for (int i = tid; i < len; i += (blockDim.x * gridDim.x))
+            sPartials[threadIdx.x] = OpType::update(sPartials[threadIdx.x], OpType::op(x[i * xEws], extraParams), extraParams);
+    else
         for (int i = tid; i < len; i += blockDim.x * gridDim.x)
             sPartials[threadIdx.x] = OpType::update(sPartials[threadIdx.x], OpType::op(x[shape::getIndexOffset(i, xShapeInfo, len)], extraParams), extraParams);
-            
+
     __syncthreads();
     aggregatePartials<OpType>(sPartials, threadIdx.x, nd4j::math::nd4j_min<int>(blockDim.x, len), extraParams);
     __syncthreads();
