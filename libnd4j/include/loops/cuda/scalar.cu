/*******************************************************************************
 * Copyright (c) 2015-2018 Skymind, Inc.
 *
 * This program and the accompanying materials are made available under the
 * terms of the Apache License, Version 2.0 which is available at
 * https://www.apache.org/licenses/LICENSE-2.0.
 *
 * Unless required by applicable law or agreed to in writing, software
 * distributed under the License is distributed on an "AS IS" BASIS, WITHOUT
 * WARRANTIES OR CONDITIONS OF ANY KIND, either express or implied. See the
 * License for the specific language governing permissions and limitations
 * under the License.
 *
 * SPDX-License-Identifier: Apache-2.0
 ******************************************************************************/

//
// @author raver119@gmail.com
//

#ifndef SCALAR_CU
#define SCALAR_CU

#include "loops/scalar.h"
#include <cuda.h>
#include <cuda_runtime.h>
#include <op_boilerplate.h>
#include <helpers/TAD.h>
#include <types/types.h>

using namespace simdOps;

////////////////////////////////////////////////////////////////////////////////
template <typename X, typename Y, typename Z, typename OpType>
__global__ static void scalarSimpleShaped(void* vx, void *vscalar, Nd4jLong *xShapeInfo, void *vparams, void *vz, Nd4jLong *zShapeInfo, int *allocationBuffer) {
    
    auto scalar = reinterpret_cast<Y*>(vscalar)[0];
    auto x      = reinterpret_cast<X*>(vx);
    auto params = reinterpret_cast<Z*>(vparams);
    auto z = reinterpret_cast<Z*>(vz);

    int totalThreads = gridDim.x * blockDim.x;
    int tid = blockIdx.x * blockDim.x + threadIdx.x;

    __shared__ Nd4jLong length;
    if(threadIdx.x == 0) {
        length = shape::length(xShapeInfo);
    }
    __syncthreads();

    auto xEws = shape::elementWiseStride(xShapeInfo);
    auto zEws = shape::elementWiseStride(zShapeInfo);

    auto xOrder = shape::order(xShapeInfo);
    auto zOrder = shape::order(zShapeInfo);


    if (xEws >= 1 && zEws >= 1 && xOrder == zOrder) {
        for (Nd4jLong i = tid; i < length; i += totalThreads) {
            z[i * zEws] = OpType::op(x[i * xEws], scalar, params);
        }
    } else {
        for (Nd4jLong i = tid; i < length; i += totalThreads) {
            z[shape::getIndexOffset(i, zShapeInfo, length)] = OpType::op(x[shape::getIndexOffset(i, xShapeInfo, length)], scalar, params);
        }
    }
    
}

////////////////////////////////////////////////////////////////////////////////
template <typename X, typename Y, typename Z, typename OpType>
__global__ static void scalarAlongDimension(void *vx, Nd4jLong *xShapeInfo,
                                          void *vextraParams,
                                          void *vz, Nd4jLong *zShapeInfo,
                                          void *vscalars,
                                          int *dimension, int dimensionLength,
                                          Nd4jLong *tadShapeInfo,  Nd4jLong *tadOffsets,
                                          Nd4jLong *tadShapeInfoZ, Nd4jLong *tadOffsetsZ) {
        
    auto x = reinterpret_cast<X*>(vx);
    auto extraParams = reinterpret_cast<Z*>(vextraParams);
    auto z = reinterpret_cast<Z*>(vz);
    auto scalars = reinterpret_cast<Y*>(vscalars);

    if (tadShapeInfoZ == nullptr) {
        tadShapeInfoZ = tadShapeInfo;
        tadOffsetsZ = tadOffsets;
    }

    // tad preparation
    auto tadEws = shape::elementWiseStride(tadShapeInfo);
    auto zEws = shape::elementWiseStride(tadShapeInfoZ);
<<<<<<< HEAD
    auto tadLength = shape::length(tadShapeInfo);//shape::tadLength(xShapeInfo, dimension, dimensionLength);
=======
    auto tadLength = shape::tadLength(xShapeInfo, dimension, dimensionLength);
>>>>>>> 43c553a0
    auto numTads =shape::length(xShapeInfo) / tadLength;

    if (tadEws > 0 && zEws > 0 && shape::order(tadShapeInfo) == shape::order(zShapeInfo)) {

        // main loop, rolling over tads
        for (int r = blockIdx.x; r < numTads; r += gridDim.x) {
            Z *oZ = z + tadOffsetsZ[r];
            X *oX = x + tadOffsets[r];

            auto s = scalars[r];

            for (int f = threadIdx.x; f < tadLength; f += blockDim.x)
                oZ[f * zEws] = OpType::op(oX[f * tadEws], s, extraParams);
        }
    } else {
        // main loop, rolling over tads
        for (int r = blockIdx.x; r < numTads; r += gridDim.x) {
            Z *oZ = z + tadOffsetsZ[r];
            X *oX = x + tadOffsets[r];

<<<<<<< HEAD
        for (int f = threadIdx.x; f < tadLength; f+= blockDim.x)            
            oZ[f * zEws] = OpType::op(oX[f * tadEws], scalars[r], extraParams);
=======
            auto s = scalars[r];

            for (int f = threadIdx.x; f < tadLength; f += blockDim.x)
                oZ[shape::getIndexOffset(f, tadShapeInfoZ, tadLength)] = OpType::op(oX[shape::getIndexOffset(f, tadShapeInfo, tadLength)], s, extraParams);
        }
>>>>>>> 43c553a0
    }
}


namespace functions {
namespace scalar    {

////////////////////////////////////////////////////////////////////////////////
template<typename X, typename Y, typename Z>
template<typename OpType>
void _CUDA_H ScalarTransform<X,Y,Z>::intermediateShaped(dim3& launchDims, cudaStream_t *stream, void *vx, Nd4jLong *xShapeInfo, Nd4jLong *hxShapeInfo, void *vz, Nd4jLong *zShapeInfo, Nd4jLong *hzShapeInfo, void* vscalar, void *vextraParams, int *allocPointer){
    
    auto xEws = shape::elementWiseStride(hxShapeInfo);
    auto xOrder = shape::order(hxShapeInfo);

    auto zEws = shape::elementWiseStride(hzShapeInfo);
    auto zOrder = shape::order(hzShapeInfo);

    auto length = shape::length(hxShapeInfo);

    scalarSimpleShaped<X, Y, Z, OpType><<<launchDims.x, launchDims.y, launchDims.z, *stream>>>(vx, vscalar, xShapeInfo, vextraParams, vz, zShapeInfo, allocPointer);
    nd4j::DebugHelper::checkErrorCode(stream, "scalarSimpleShapedA(...) failed");
}

////////////////////////////////////////////////////////////////////////////////
template<typename X, typename Y, typename Z>
template<typename OpType>
void _CUDA_H ScalarTransform<X,Y,Z>::intermediateAlongDimension(dim3& launchDims, cudaStream_t *stream, void *x, Nd4jLong *xShapeInfo, void *z, Nd4jLong *zShapeInfo, void *scalars, void *extraParams, int *dimension, int dimensionLength, Nd4jLong *tadShapeInfo, Nd4jLong *tadOffsets, Nd4jLong *tadShapeInfoZ, Nd4jLong *tadOffsetsZ) {
    scalarAlongDimension<X, Y, Z, OpType><<<launchDims.x, launchDims.y, launchDims.z>>>(x, xShapeInfo, extraParams, z, zShapeInfo, scalars, dimension, dimensionLength, tadShapeInfo, tadOffsets, tadShapeInfoZ, tadOffsetsZ);
    nd4j::DebugHelper::checkErrorCode(stream, "scalarAlongDimA(...) failed");
}

////////////////////////////////////////////////////////////////////////////////
template<typename X, typename Y, typename Z>
void ScalarTransform<X,Y,Z>::executeCudaShaped(dim3& launchDims, cudaStream_t *stream, int opNum, void *vx, Nd4jLong *xShapeInfo, Nd4jLong *hxShapeInfo, void *vz, Nd4jLong *zShapeInfo, Nd4jLong *hzShapeInfo, void* vscalar, void *vextraParams) {

    if (nd4j::Environment::getInstance()->isDebugAndVerbose())
	   printf("H14 opNum:[%i]\n", opNum);

    DISPATCH_BY_OPNUM_TTT(intermediateShaped, PARAMS(launchDims, stream, vx, xShapeInfo, hxShapeInfo, vz, zShapeInfo, hzShapeInfo, vscalar, vextraParams, nullptr), SCALAR_OPS);
}

////////////////////////////////////////////////////////////////////////////////
template<typename X, typename Y, typename Z>
void ScalarTransform<X,Y,Z>::executeCudaAlongDimension(dim3& launchDims, cudaStream_t *stream, int opNum, void *vx, Nd4jLong *xShapeInfo, void *vz, Nd4jLong *zShapeInfo, void *vscalars, void *vextraParams, int *dimension, int dimensionLength,  Nd4jLong *tadShapeInfo, Nd4jLong *tadOffsets, Nd4jLong *tadShapeInfoZ, Nd4jLong *tadOffsetsZ) {
    DISPATCH_BY_OPNUM_TTT(intermediateAlongDimension, PARAMS(launchDims, stream, vx, xShapeInfo, vz, zShapeInfo, vscalars, vextraParams, dimension, dimensionLength, tadShapeInfo, tadOffsets, tadShapeInfoZ, tadOffsetsZ), SCALAR_OPS);
}



BUILD_PAIRWISE_TEMPLATE(template class ND4J_EXPORT ScalarTransform, , PAIRWISE_TYPES_0);
BUILD_PAIRWISE_TEMPLATE(template class ND4J_EXPORT ScalarTransform, , PAIRWISE_TYPES_1);
BUILD_PAIRWISE_TEMPLATE(template class ND4J_EXPORT ScalarTransform, , PAIRWISE_TYPES_2);
BUILD_PAIRWISE_TEMPLATE(template class ND4J_EXPORT ScalarTransform, , PAIRWISE_TYPES_3);
BUILD_PAIRWISE_TEMPLATE(template class ND4J_EXPORT ScalarTransform, , PAIRWISE_TYPES_4);
BUILD_PAIRWISE_TEMPLATE(template class ND4J_EXPORT ScalarTransform, , PAIRWISE_TYPES_5);
BUILD_PAIRWISE_TEMPLATE(template class ND4J_EXPORT ScalarTransform, , PAIRWISE_TYPES_6);
BUILD_PAIRWISE_TEMPLATE(template class ND4J_EXPORT ScalarTransform, , PAIRWISE_TYPES_7);
BUILD_PAIRWISE_TEMPLATE(template class ND4J_EXPORT ScalarTransform, , PAIRWISE_TYPES_8);
BUILD_PAIRWISE_TEMPLATE(template class ND4J_EXPORT ScalarTransform, , PAIRWISE_TYPES_9);

}
}



#endif // SCALAR_CU<|MERGE_RESOLUTION|>--- conflicted
+++ resolved
@@ -90,11 +90,7 @@
     // tad preparation
     auto tadEws = shape::elementWiseStride(tadShapeInfo);
     auto zEws = shape::elementWiseStride(tadShapeInfoZ);
-<<<<<<< HEAD
     auto tadLength = shape::length(tadShapeInfo);//shape::tadLength(xShapeInfo, dimension, dimensionLength);
-=======
-    auto tadLength = shape::tadLength(xShapeInfo, dimension, dimensionLength);
->>>>>>> 43c553a0
     auto numTads =shape::length(xShapeInfo) / tadLength;
 
     if (tadEws > 0 && zEws > 0 && shape::order(tadShapeInfo) == shape::order(zShapeInfo)) {
@@ -115,16 +111,11 @@
             Z *oZ = z + tadOffsetsZ[r];
             X *oX = x + tadOffsets[r];
 
-<<<<<<< HEAD
-        for (int f = threadIdx.x; f < tadLength; f+= blockDim.x)            
-            oZ[f * zEws] = OpType::op(oX[f * tadEws], scalars[r], extraParams);
-=======
             auto s = scalars[r];
 
             for (int f = threadIdx.x; f < tadLength; f += blockDim.x)
                 oZ[shape::getIndexOffset(f, tadShapeInfoZ, tadLength)] = OpType::op(oX[shape::getIndexOffset(f, tadShapeInfo, tadLength)], s, extraParams);
         }
->>>>>>> 43c553a0
     }
 }
 
