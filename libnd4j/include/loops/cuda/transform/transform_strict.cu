--- conflicted
+++ resolved
@@ -54,30 +54,30 @@
         template<typename X>
         template <typename OpType>
         __device__ void TransformStrict<X>::transformCuda(void *vx, Nd4jLong *xShapeInfo,
-        												void *vparams, 
+        												void *vparams,
         												void *vz, Nd4jLong *zShapeInfo,
-        												int *allocationPointer, void *vreductionPointer, 
+        												int *allocationPointer, void *vreductionPointer,
         												Nd4jLong *tadShapeInfo, Nd4jLong *tadOffsets) {
 
         	auto x = static_cast<X*>(vx);
 		    auto z = static_cast<X*>(vz);
 		    auto params = static_cast<X*>(vparams);
-		    auto reductionPointer = static_cast<X*>(vreductionPointer);				
+		    auto reductionPointer = static_cast<X*>(vreductionPointer);
 
 
 		    if(OpType::requiresSpecial) {
 			    OpType::execSpecialCuda(x,xShapeInfo,z,zShapeInfo,params, allocationPointer, reductionPointer, tadShapeInfo, tadOffsets);
 			    return;
-		    } 
+		    }
 		    else {
 		    	__shared__ Nd4jLong xEws;
     	        __shared__ Nd4jLong zEws;
         	    __shared__ char xOrder;
             	__shared__ char zOrder;
             	__shared__ Nd4jLong length;
-            
+
 	            if (threadIdx.x == 0) {
-    	                               	                            
+
         	        xEws = shape::elementWiseStride(xShapeInfo);
             	    zEws = shape::elementWiseStride(zShapeInfo);
                 	xOrder = shape::order(xShapeInfo);
@@ -87,40 +87,36 @@
             	__syncthreads();
 
 	    	    auto tid = blockIdx.x * blockDim.x + threadIdx.x;
-				int totalThreads = gridDim.x * blockDim.x;                
+				int totalThreads = gridDim.x * blockDim.x;
 
-		        if(xEws > 0 && zEws > 0 && xOrder == zOrder) {								
-					
+		        if(xEws > 0 && zEws > 0 && xOrder == zOrder) {
+
 					for (int i = tid; i < length; i += totalThreads)
-						z[i * zEws] = OpType::op(x[i * xEws], params);				
+						z[i * zEws] = OpType::op(x[i * xEws], params);
 		        }
-		        else {			        
+		        else {
 					if(vx == vz) {
 						for (Nd4jLong i = tid; i < length; i+= gridDim.x * blockDim.x) {
-							auto xOffset = shape::getIndexOffset(i, xShapeInfo,  length);						
+							auto xOffset = shape::getIndexOffset(i, xShapeInfo,  length);
 	    			    	z[xOffset] = OpType::op(x[xOffset], params);
-		    	    	}		    	    
+		    	    	}
 					}
 					else {
 		    	    	for (Nd4jLong i = tid; i < length; i+= gridDim.x * blockDim.x) {
 							auto xOffset = shape::getIndexOffset(i, xShapeInfo,  length);
-							auto zOffset = shape::getIndexOffset(i, zShapeInfo, length);				        
+							auto zOffset = shape::getIndexOffset(i, zShapeInfo, length);
 	    			    	z[zOffset] = OpType::op(x[xOffset], params);
 		    	    	}
 		    		}
-		        }		       
+		        }
 	  		}
 	    };
 
 		template<typename X>
 		template <typename OpType>
 		_CUDA_H void TransformStrict<X>::intermediateShaped(dim3 launchDims, cudaStream_t *stream, void *x, Nd4jLong *xShape, int xRank, void *extraParams, void *z, Nd4jLong *zShape, int zRank, int *allocationPointer, void *reductionPointer,  Nd4jLong *tadShapeInfo, Nd4jLong *tadOffsets) {
-<<<<<<< HEAD
 			transformStrictSimple<X, OpType><<<launchDims.x, launchDims.x, launchDims.z, *stream>>>(x, xShape, xRank, extraParams, z, zShape, zRank, allocationPointer, reductionPointer, tadShapeInfo, tadOffsets);
-=======
-			transformStrictSimple<X, OpType><<<launchDims.x, launchDims.y, launchDims.z, *stream>>>(x, xShape, xRank, extraParams, z, zShape, zRank, allocationPointer, reductionPointer, tadShapeInfo, tadOffsets);
             nd4j::DebugHelper::checkErrorCode(stream, "transformStrict(...) failed");
->>>>>>> 43c553a0
 		}
 
         BUILD_SINGLE_TEMPLATE(template class ND4J_EXPORT TransformStrict, , FLOAT_TYPES);
