/*******************************************************************************
 * Copyright (c) 2015-2018 Skymind, Inc.
 *
 * This program and the accompanying materials are made available under the
 * terms of the Apache License, Version 2.0 which is available at
 * https://www.apache.org/licenses/LICENSE-2.0.
 *
 * Unless required by applicable law or agreed to in writing, software
 * distributed under the License is distributed on an "AS IS" BASIS, WITHOUT
 * WARRANTIES OR CONDITIONS OF ANY KIND, either express or implied. See the
 * License for the specific language governing permissions and limitations
 * under the License.
 *
 * SPDX-License-Identifier: Apache-2.0
 ******************************************************************************/

//
// @author raver119@gmail.com
//

#include <Environment.h>
#include <loops/transform_same.h>
#include <types/types.h>
#include <op_boilerplate.h>

#include <loops/legacy_ops.h>
#include <helpers/DebugHelper.h>

using namespace simdOps;

template <typename X, typename OpType>
__global__ void transformSameSimple(void *x, Nd4jLong *xShapeInfo, int xRank,
								void *params,
								void *z, Nd4jLong *zShapeInfo, int zRank,
								int *allocationPointer,
								void *reductionPointer,
								Nd4jLong *tadShapeInfo, Nd4jLong *tadOffsets) {

	functions::transform::TransformSame<X>::template transformCuda<OpType>(x,xShapeInfo,params,z,zShapeInfo,allocationPointer,reductionPointer, tadShapeInfo, tadOffsets);
}


namespace functions {
    namespace transform {

        template<typename X>
        _CUDA_H void TransformSame<X>::executeTransformShaped(dim3 launchDims, cudaStream_t *stream, int opNum, void *x, Nd4jLong *xShape, int xRank, void *extraParams, void *z, Nd4jLong *zShape, int zRank, int *allocationPointer, void *reductionPointer,  Nd4jLong *tadShapeInfo, Nd4jLong *tadOffsets) {
			DISPATCH_BY_OPNUM_T(intermediateShaped, PARAMS(launchDims, stream, x, xShape, xRank, extraParams, z, zShape, zRank, allocationPointer, reductionPointer, tadShapeInfo, tadOffsets), TRANSFORM_SAME_OPS);

            DEBUG_KERNEL(stream, opNum);
        }


        template<typename X>
        template <typename OpType>
        __device__ void TransformSame<X>::transformCuda(void *vx, Nd4jLong *xShapeInfo,
        												void *vparams,
        												void *vz, Nd4jLong *zShapeInfo,
        												int *allocationPointer, void *vreductionPointer, 
        												Nd4jLong *tadShapeInfo, Nd4jLong *tadOffsets) {

        	auto x = static_cast<X*>(vx);
		    auto z = static_cast<X*>(vz);
		    auto params = static_cast<X*>(vparams);
		    auto reductionPointer = static_cast<X*>(vreductionPointer);

		    if(OpType::requiresSpecial) {
			    OpType::execSpecialCuda(x,xShapeInfo,z,zShapeInfo,params, allocationPointer, reductionPointer, tadShapeInfo, tadOffsets);
			    return;
		    } else {
		    	__shared__ Nd4jLong xEws;
    	        __shared__ Nd4jLong zEws;
        	    __shared__ char xOrder;
            	__shared__ char zOrder;
            	__shared__ Nd4jLong length;
            
	            if (threadIdx.x == 0) {
    	                               	                            
        	        xEws = shape::elementWiseStride(xShapeInfo);
            	    zEws = shape::elementWiseStride(zShapeInfo);
                	xOrder = shape::order(xShapeInfo);
					zOrder = shape::order(zShapeInfo);
					length = shape::length(xShapeInfo);
            	}
            	__syncthreads();

	    	    auto tid = blockIdx.x * blockDim.x + threadIdx.x;
				int totalThreads = gridDim.x * blockDim.x;                

		        if(xEws > 0 && zEws > 0 && xOrder == zOrder) {								
					
					for (int i = tid; i < length; i += totalThreads)
						z[i * zEws] = OpType::op(x[i * xEws], params);				
		        }
		        else {			        
					if(vx == vz) {
						for (Nd4jLong i = tid; i < length; i+= gridDim.x * blockDim.x) {
							auto xOffset = shape::getIndexOffset(i, xShapeInfo,  length);						
	    			    	z[xOffset] = OpType::op(x[xOffset], params);
		    	    	}		    	    
					}
					else {
		    	    	for (Nd4jLong i = tid; i < length; i+= gridDim.x * blockDim.x) {
							auto xOffset = shape::getIndexOffset(i, xShapeInfo,  length);
							auto zOffset = shape::getIndexOffset(i, zShapeInfo, length);				        
	    			    	z[zOffset] = OpType::op(x[xOffset], params); 							
		    	    	}
		    		}
		        }
	        }
	    };


		template<typename X>
		template <typename OpType>
		_CUDA_H void TransformSame<X>::intermediateShaped(dim3 launchDims, cudaStream_t *stream, void *x, Nd4jLong *xShape, int xRank, void *extraParams, void *z, Nd4jLong *zShape, int zRank, int *allocationPointer, void *reductionPointer,  Nd4jLong *tadShapeInfo, Nd4jLong *tadOffsets) {
<<<<<<< HEAD
			transformSameSimple<X, OpType><<<launchDims.x, launchDims.x, launchDims.z, *stream>>>(x, xShape, xRank, extraParams, z, zShape, zRank, allocationPointer, reductionPointer, tadShapeInfo, tadOffsets);
=======
			transformSameSimple<X, OpType><<<launchDims.x, launchDims.y, launchDims.z, *stream>>>(x, xShape, xRank, extraParams, z, zShape, zRank, allocationPointer, reductionPointer, tadShapeInfo, tadOffsets);
            nd4j::DebugHelper::checkErrorCode(stream, "transformSame(...) failed");
>>>>>>> 43c553a0
		}

        BUILD_SINGLE_TEMPLATE(template class ND4J_EXPORT TransformSame, , LIBND4J_TYPES);
    }
}<|MERGE_RESOLUTION|>--- conflicted
+++ resolved
@@ -56,7 +56,7 @@
         __device__ void TransformSame<X>::transformCuda(void *vx, Nd4jLong *xShapeInfo,
         												void *vparams,
         												void *vz, Nd4jLong *zShapeInfo,
-        												int *allocationPointer, void *vreductionPointer, 
+        												int *allocationPointer, void *vreductionPointer,
         												Nd4jLong *tadShapeInfo, Nd4jLong *tadOffsets) {
 
         	auto x = static_cast<X*>(vx);
@@ -73,9 +73,9 @@
         	    __shared__ char xOrder;
             	__shared__ char zOrder;
             	__shared__ Nd4jLong length;
-            
+
 	            if (threadIdx.x == 0) {
-    	                               	                            
+
         	        xEws = shape::elementWiseStride(xShapeInfo);
             	    zEws = shape::elementWiseStride(zShapeInfo);
                 	xOrder = shape::order(xShapeInfo);
@@ -85,25 +85,25 @@
             	__syncthreads();
 
 	    	    auto tid = blockIdx.x * blockDim.x + threadIdx.x;
-				int totalThreads = gridDim.x * blockDim.x;                
+				int totalThreads = gridDim.x * blockDim.x;
 
-		        if(xEws > 0 && zEws > 0 && xOrder == zOrder) {								
-					
+		        if(xEws > 0 && zEws > 0 && xOrder == zOrder) {
+
 					for (int i = tid; i < length; i += totalThreads)
-						z[i * zEws] = OpType::op(x[i * xEws], params);				
+						z[i * zEws] = OpType::op(x[i * xEws], params);
 		        }
-		        else {			        
+		        else {
 					if(vx == vz) {
 						for (Nd4jLong i = tid; i < length; i+= gridDim.x * blockDim.x) {
-							auto xOffset = shape::getIndexOffset(i, xShapeInfo,  length);						
+							auto xOffset = shape::getIndexOffset(i, xShapeInfo,  length);
 	    			    	z[xOffset] = OpType::op(x[xOffset], params);
-		    	    	}		    	    
+		    	    	}
 					}
 					else {
 		    	    	for (Nd4jLong i = tid; i < length; i+= gridDim.x * blockDim.x) {
 							auto xOffset = shape::getIndexOffset(i, xShapeInfo,  length);
-							auto zOffset = shape::getIndexOffset(i, zShapeInfo, length);				        
-	    			    	z[zOffset] = OpType::op(x[xOffset], params); 							
+							auto zOffset = shape::getIndexOffset(i, zShapeInfo, length);
+	    			    	z[zOffset] = OpType::op(x[xOffset], params);
 		    	    	}
 		    		}
 		        }
@@ -114,12 +114,8 @@
 		template<typename X>
 		template <typename OpType>
 		_CUDA_H void TransformSame<X>::intermediateShaped(dim3 launchDims, cudaStream_t *stream, void *x, Nd4jLong *xShape, int xRank, void *extraParams, void *z, Nd4jLong *zShape, int zRank, int *allocationPointer, void *reductionPointer,  Nd4jLong *tadShapeInfo, Nd4jLong *tadOffsets) {
-<<<<<<< HEAD
 			transformSameSimple<X, OpType><<<launchDims.x, launchDims.x, launchDims.z, *stream>>>(x, xShape, xRank, extraParams, z, zShape, zRank, allocationPointer, reductionPointer, tadShapeInfo, tadOffsets);
-=======
-			transformSameSimple<X, OpType><<<launchDims.x, launchDims.y, launchDims.z, *stream>>>(x, xShape, xRank, extraParams, z, zShape, zRank, allocationPointer, reductionPointer, tadShapeInfo, tadOffsets);
             nd4j::DebugHelper::checkErrorCode(stream, "transformSame(...) failed");
->>>>>>> 43c553a0
 		}
 
         BUILD_SINGLE_TEMPLATE(template class ND4J_EXPORT TransformSame, , LIBND4J_TYPES);
