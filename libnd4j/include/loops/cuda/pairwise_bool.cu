--- conflicted
+++ resolved
@@ -28,80 +28,11 @@
 
 ////////////////////////////////////////////////////////////////////////////////
 template <typename X, typename Z, typename OpType>
-<<<<<<< HEAD
-__global__ static void pairwiseSimpleShaped(void* vx, Nd4jLong *xShapeInfo, 
-											void *vy, Nd4jLong *yShapeInfo, 
-											void *vz, Nd4jLong *zShapeInfo, 
+__global__ static void pairwiseSimpleShaped(void* vx, Nd4jLong *xShapeInfo,
+											void *vy, Nd4jLong *yShapeInfo,
+											void *vz, Nd4jLong *zShapeInfo,
 											void *vextraParams) {
-	
-=======
-__global__ void pairwiseSimpleShaped(void* x, Nd4jLong *xShapeInfo, 
-									void *y, Nd4jLong *yShapeInfo, 
-									void *z, Nd4jLong *zShapeInfo, 
-									void *params, 
-									int *allocationBuffer) {
-        
-	functions::pairwise_transforms::PairWiseBoolTransform<X,Z>::template transformCuda<OpType>(x, xShapeInfo, y, yShapeInfo, z, zShapeInfo, params, allocationBuffer, nullptr);
-}
 
-
-
-namespace functions           {
-namespace pairwise_transforms {
-
-////////////////////////////////////////////////////////////////////////////////
-template<typename X, typename Z>
-template<typename OpType>
-void _CUDA_H PairWiseBoolTransform<X,Z>::intermediateShaped(dim3& launchDims, cudaStream_t *stream, 
-														void *vx, Nd4jLong *xShapeInfo, 
-														void *vy, Nd4jLong *yShapeInfo, 
-														void *vz, Nd4jLong *zShapeInfo, 
-														void *vextraParams, 
-														int *allocPointer){
-
-	pairwiseSimpleShaped<X, Z, OpType><<<launchDims.x, launchDims.y, launchDims.z, *stream>>>(vx, xShapeInfo, vy, yShapeInfo, vz, zShapeInfo, vextraParams, allocPointer);
-
-	nd4j::DebugHelper::checkErrorCode(stream, "bool PWT(...) failed");
-}
-
-////////////////////////////////////////////////////////////////////////////////
-template<typename X, typename Z>
-template<typename OpType>
-__device__ void PairWiseBoolTransform<X,Z>::transformCuda(Nd4jLong len,
-														void *vx, void *vy,
-														Nd4jLong xEws, Nd4jLong yEws,
-														void *vparams,
-														void *vz, Nd4jLong zEws,
-														int *allocPointer, 
-														Nd4jLong *tadOnlyShapeInfo) {
-	auto x = reinterpret_cast<X*>(vx);
-	auto y = reinterpret_cast<X*>(vy);
-	auto z = reinterpret_cast<Z*>(vz);
-	auto params = reinterpret_cast<X*>(vparams);
-
-	int tid = blockIdx.x * blockDim.x + threadIdx.x;
-
-	if(xEws == yEws && yEws == zEws && xEws == 1) {
-		for (Nd4jLong i = tid; i < len; i += gridDim.x * blockDim.x) 
-				z[i] = OpType::op(x[i], y[i], params);
-	}
-	else {
-		for (Nd4jLong i = tid; i < len; i += gridDim.x * blockDim.x) 
-			z[i * zEws] = OpType::op(x[i * xEws], y[i * yEws], params);			
-	}
-}
-
-////////////////////////////////////////////////////////////////////////////////
-template<typename X, typename Z>
-template<typename OpType>
-__device__ void PairWiseBoolTransform<X,Z>::transformCuda(void *vx, Nd4jLong *xShapeInfo, 
-														void *vy, Nd4jLong *yShapeInfo, 
-														void *vz, Nd4jLong *zShapeInfo, 
-														void *vextraParams, 
-														int *allocPointer, 
-														Nd4jLong *tadOnlyShapeInfo) {
-
->>>>>>> 43c553a0
 	auto x = reinterpret_cast<X*>(vx);
 	auto y = reinterpret_cast<X*>(vy);
 	auto z = reinterpret_cast<Z*>(vz);
@@ -126,7 +57,7 @@
 		yOrder = shape::order(yShapeInfo);
 		zOrder = shape::order(zShapeInfo);
 		len = shape::length(xShapeInfo);
-	}	
+	}
 	__syncthreads();
 
 
@@ -134,7 +65,7 @@
 		for (Nd4jLong i = tid; i < len; i += gridDim.x * blockDim.x) {
 			z[i * zEws] = OpType::op(x[i * xEws], y[i * yEws], extraParams);
 		}
-	} 
+	}
 	else if (vx == vz) {
 		for (Nd4jLong i = tid; i < len; i += gridDim.x * blockDim.x) {
 			auto xOffset = shape::getIndexOffset(i, xShapeInfo, len);
@@ -142,7 +73,7 @@
 				
 			z[xOffset] = OpType::op(x[xOffset], y[yOffset], extraParams);
 		}
-	} 
+	}
 	else {
 		for (Nd4jLong i = tid; i < len; i += gridDim.x * blockDim.x) {
 			auto xOffset = shape::getIndexOffset(i, xShapeInfo, len);
@@ -161,10 +92,10 @@
 ////////////////////////////////////////////////////////////////////////////////
 template<typename X, typename Z>
 template<typename OpType>
-void _CUDA_H PairWiseBoolTransform<X,Z>::intermediateShaped(dim3& launchDims, cudaStream_t *stream, 
-														void *vx, Nd4jLong *xShapeInfo, 
-														void *vy, Nd4jLong *yShapeInfo, 
-														void *vz, Nd4jLong *zShapeInfo, 
+void _CUDA_H PairWiseBoolTransform<X,Z>::intermediateShaped(dim3& launchDims, cudaStream_t *stream,
+														void *vx, Nd4jLong *xShapeInfo,
+														void *vy, Nd4jLong *yShapeInfo,
+														void *vz, Nd4jLong *zShapeInfo,
 														void *vextraParams){
 
 	pairwiseSimpleShaped<X, Z, OpType><<<launchDims.x, launchDims.y, launchDims.z, *stream>>>(vx, xShapeInfo, vy, yShapeInfo, vz, zShapeInfo, vextraParams);
