--- conflicted
+++ resolved
@@ -47,16 +47,16 @@
     namespace indexreduce {
 
         template <typename T>
-        _CUDA_H void IndexReduce<T>::executeIndexReduceScalar(dim3 launchDims, cudaStream_t *stream, 
-                                                                const int opNum, 
-                                                                void *dx, Nd4jLong *xShapeInfo, 
-                                                                int xRank, 
-                                                                void *extraParams, 
-                                                                Nd4jLong *result, Nd4jLong *resultShapeInfo, 
-                                                                int zRank, 
-                                                                int *dimension, int dimensionLength, 
-                                                                int postProcessOrNot, 
-                                                                int *allocationBuffer, void *reductionBuffer, 
+        _CUDA_H void IndexReduce<T>::executeIndexReduceScalar(dim3 launchDims, cudaStream_t *stream,
+                                                                const int opNum,
+                                                                void *dx, Nd4jLong *xShapeInfo,
+                                                                int xRank,
+                                                                void *extraParams,
+                                                                Nd4jLong *result, Nd4jLong *resultShapeInfo,
+                                                                int zRank,
+                                                                int *dimension, int dimensionLength,
+                                                                int postProcessOrNot,
+                                                                int *allocationBuffer, void *reductionBuffer,
                                                                 Nd4jLong *tadOnlyShapeInfo, Nd4jLong *tadOffsets) {
 
             simpleIndexReduceGeneric<T><<<launchDims.x,launchDims.y,launchDims.z, *stream>>>(opNum,
@@ -64,8 +64,8 @@
                                                                                             extraParams,
                                                                                             result, nullptr, 0,
                                                                                             nullptr,1,
-                                                                                            1, 
-                                                                                            allocationBuffer, reductionBuffer, 
+                                                                                            1,
+                                                                                            allocationBuffer, reductionBuffer,
                                                                                             tadOnlyShapeInfo, tadOffsets);
 
             checkCudaErrors(cudaStreamSynchronize(*stream));
@@ -182,7 +182,7 @@
                                                 void *vextraParams,
                                                 Nd4jLong *result, Nd4jLong *resultShapeInfo,
                                                 int *dimension, int dimensionLength,
-                                                int postProcessOrNot, 
+                                                int postProcessOrNot,
                                                 int *allocationBuffer, void *vreductionBuffer,
                                                 Nd4jLong *tadOnlyShapeInfo, Nd4jLong *tadOffsets){
             /**int
@@ -197,11 +197,7 @@
 
             //shared memory space for storing intermediate results
             __shared__ IndexValue<T>* sPartials;
-<<<<<<< HEAD
-            if(threadIdx.x == 0) {                
-=======
             if(threadIdx.x == 0) {
->>>>>>> 1bf8a7ba
                 extern __shared__ unsigned char shmem[];
                 sPartials = reinterpret_cast<IndexValue<T>*>(shmem);
             }
