/*******************************************************************************
 * Copyright (c) 2015-2018 Skymind, Inc.
 *
 * This program and the accompanying materials are made available under the
 * terms of the Apache License, Version 2.0 which is available at
 * https://www.apache.org/licenses/LICENSE-2.0.
 *
 * Unless required by applicable law or agreed to in writing, software
 * distributed under the License is distributed on an "AS IS" BASIS, WITHOUT
 * WARRANTIES OR CONDITIONS OF ANY KIND, either express or implied. See the
 * License for the specific language governing permissions and limitations
 * under the License.
 *
 * SPDX-License-Identifier: Apache-2.0
 ******************************************************************************/

//
//  @author raver119@gmail.com
//

#include <op_boilerplate.h>
#include <loops/random.h>
#include <dll.h>
#include <cuda.h>
#include <cuda_runtime.h>
#include <cuda_launch_config.h>
#include <helpers/DebugHelper.h>
#include <specials_cuda.h>

using namespace randomOps;

template <typename T, typename OpClass>
static inline __device__ void randomSingleGeneric(
        Nd4jPointer state,
        void *z,
        Nd4jLong *zShapeBuffer,
        void *extraArguments) {


    functions::random::RandomFunction<T>::template execTransformCuda<OpClass>(
            state,
            z,
            zShapeBuffer,
            extraArguments);
}

template <typename T, typename OpClass>
static inline __device__ void randomDoubleGeneric(
        Nd4jPointer state,
        void *x,
        Nd4jLong *xShapeBuffer,
        void *z,
        Nd4jLong *zShapeBuffer,
        void *extraArguments) {


    functions::random::RandomFunction<T>::template execTransformCuda<OpClass>(
            state,
            x,
            xShapeBuffer,
            z,
            zShapeBuffer,
            extraArguments);
}


template <typename T, typename OpClass>
static inline __device__ void randomTripleGeneric(
        Nd4jPointer state,
        void *x,
        Nd4jLong *xShapeBuffer,
        void *y,
        Nd4jLong *yShapeBuffer,
        void *z,
        Nd4jLong *zShapeBuffer,
        void *extraArguments) {


    functions::random::RandomFunction<T>::template execTransformCuda<OpClass>(
            state,
            x,
            xShapeBuffer,
            y,
            yShapeBuffer,
            z,
            zShapeBuffer,
            extraArguments);
}


#ifndef __CLION_IDE__
// here we generate kernels for target operations
DISPATCH_KERNEL_SIMPLE(randomSingle_, randomSingleGeneric, float, INPUT(Nd4jPointer state, void *z, Nd4jLong *zShapeBuffer, void *extraArguments), PARAMS(state, z, zShapeBuffer, extraArguments), OPS_A(RANDOM_OPS))
DISPATCH_KERNEL_SIMPLE(randomSingle_, randomSingleGeneric, double, INPUT(Nd4jPointer state, void *z, Nd4jLong *zShapeBuffer, void *extraArguments), PARAMS(state, z, zShapeBuffer, extraArguments), OPS_A(RANDOM_OPS))
DISPATCH_KERNEL_SIMPLE(randomSingle_, randomSingleGeneric, float16, INPUT(Nd4jPointer state, void *z, Nd4jLong *zShapeBuffer, void *extraArguments), PARAMS(state, z, zShapeBuffer, extraArguments), OPS_A(RANDOM_OPS))
DISPATCH_KERNEL_SIMPLE(randomSingle_, randomSingleGeneric, bfloat16, INPUT(Nd4jPointer state, void *z, Nd4jLong *zShapeBuffer, void *extraArguments), PARAMS(state, z, zShapeBuffer, extraArguments), OPS_A(RANDOM_OPS))

DISPATCH_KERNEL_SIMPLE(randomDouble_, randomDoubleGeneric, float, INPUT(Nd4jPointer state, void *x, Nd4jLong *xShapeBuffer, void *z, Nd4jLong *zShapeBuffer, void *extraArguments), PARAMS(state, x, xShapeBuffer, z, zShapeBuffer, extraArguments), OPS_A(RANDOM_OPS))
DISPATCH_KERNEL_SIMPLE(randomDouble_, randomDoubleGeneric, double, INPUT(Nd4jPointer state, void *x, Nd4jLong *xShapeBuffer, void *z, Nd4jLong *zShapeBuffer, void *extraArguments), PARAMS(state, x, xShapeBuffer, z, zShapeBuffer, extraArguments), OPS_A(RANDOM_OPS))
DISPATCH_KERNEL_SIMPLE(randomDouble_, randomDoubleGeneric, float16, INPUT(Nd4jPointer state, void *x, Nd4jLong *xShapeBuffer, void *z, Nd4jLong *zShapeBuffer, void *extraArguments), PARAMS(state, x, xShapeBuffer, z, zShapeBuffer, extraArguments), OPS_A(RANDOM_OPS))
DISPATCH_KERNEL_SIMPLE(randomDouble_, randomDoubleGeneric, bfloat16, INPUT(Nd4jPointer state, void *x, Nd4jLong *xShapeBuffer, void *z, Nd4jLong *zShapeBuffer, void *extraArguments), PARAMS(state, x, xShapeBuffer, z, zShapeBuffer, extraArguments), OPS_A(RANDOM_OPS))

DISPATCH_KERNEL_SIMPLE(randomTriple_, randomTripleGeneric, float, INPUT(Nd4jPointer state, void *x, Nd4jLong *xShapeBuffer, void *y, Nd4jLong *yShapeBuffer, void *z, Nd4jLong *zShapeBuffer, void *extraArguments), PARAMS(state, x, xShapeBuffer, y, yShapeBuffer, z, zShapeBuffer, extraArguments), OPS_A(RANDOM_OPS))
DISPATCH_KERNEL_SIMPLE(randomTriple_, randomTripleGeneric, double, INPUT(Nd4jPointer state, void *x, Nd4jLong *xShapeBuffer, void *y, Nd4jLong *yShapeBuffer, void *z, Nd4jLong *zShapeBuffer, void *extraArguments), PARAMS(state, x, xShapeBuffer, y, yShapeBuffer, z, zShapeBuffer, extraArguments), OPS_A(RANDOM_OPS))
DISPATCH_KERNEL_SIMPLE(randomTriple_, randomTripleGeneric, float16, INPUT(Nd4jPointer state, void *x, Nd4jLong *xShapeBuffer, void *y, Nd4jLong *yShapeBuffer, void *z, Nd4jLong *zShapeBuffer, void *extraArguments), PARAMS(state, x, xShapeBuffer, y, yShapeBuffer, z, zShapeBuffer, extraArguments), OPS_A(RANDOM_OPS))
DISPATCH_KERNEL_SIMPLE(randomTriple_, randomTripleGeneric, bfloat16, INPUT(Nd4jPointer state, void *x, Nd4jLong *xShapeBuffer, void *y, Nd4jLong *yShapeBuffer, void *z, Nd4jLong *zShapeBuffer, void *extraArguments), PARAMS(state, x, xShapeBuffer, y, yShapeBuffer, z, zShapeBuffer, extraArguments), OPS_A(RANDOM_OPS))

#endif

namespace functions {
    namespace random {
            template<typename T>
            template<typename OpClass>
            void _CUDA_D RandomFunction<T>::execTransformCuda(Nd4jPointer state, void *vx, Nd4jLong *xShapeBuffer, void *vy, Nd4jLong *yShapeBuffer, void *vz, Nd4jLong *zShapeBuffer, void *vextraArguments) {

                auto x = reinterpret_cast<T*>(vx);
                auto y = reinterpret_cast<T*>(vy);
                auto z = reinterpret_cast<T*>(vz);
                auto extraArguments = reinterpret_cast<T*>(vextraArguments);
                
                if (OpClass::requiresSpecial) {                    
                    OpClass::specialOpCuda(state, x, xShapeBuffer, y, yShapeBuffer, z, zShapeBuffer, extraArguments);
                    return;
                } else {

<<<<<<< HEAD
                __shared__ Nd4jLong length;
                __shared__ int xEWS;
                __shared__ int yEWS;
                __shared__ int zEWS;
                __shared__ char xOrder;
                __shared__ char yOrder;
                __shared__ char zOrder;

                __shared__ nd4j::graph::RandomGenerator *buffer;
                __shared__ unsigned char *cB;
                __shared__ unsigned char *dB;
                nd4j::graph::RandomGenerator *devBuffer;
                if (threadIdx.x == 0) {
                    length = shape::length(zShapeBuffer);
                    xEWS = shape::elementWiseStride(xShapeBuffer);
                    yEWS = shape::elementWiseStride(yShapeBuffer);
                    zEWS = shape::elementWiseStride(zShapeBuffer);
                    xOrder = shape::order(xShapeBuffer);
                    yOrder = shape::order(yShapeBuffer);
                    zOrder = shape::order(zShapeBuffer);
=======
                    __shared__
                    Nd4jLong length;
                    __shared__ int xEWS;
                    __shared__ int yEWS;
                    __shared__ int zEWS;

                    __shared__
                    nd4j::graph::RandomGenerator *buffer;
                    __shared__ unsigned char *cB;
                    __shared__ unsigned char *dB;
                    nd4j::graph::RandomGenerator *devBuffer;
                    if (threadIdx.x == 0) {
                        length = shape::length(zShapeBuffer);
                        xEWS = shape::elementWiseStride(xShapeBuffer);
                        yEWS = shape::elementWiseStride(yShapeBuffer);
                        zEWS = shape::elementWiseStride(zShapeBuffer);

                        extern __shared__ unsigned char shmem[];
                        buffer = (nd4j::graph::RandomGenerator *) shmem;
                        cB = shmem;
                        devBuffer = reinterpret_cast<nd4j::graph::RandomGenerator *> (state);
                        dB = reinterpret_cast<unsigned char *> (state);
                    }
                    __syncthreads();

                    // using this loop instead of memcpy
                    for (int e = threadIdx.x; e < sizeof(nd4j::graph::RandomGenerator); e += blockDim.x) {
                        cB[e] = dB[e];
                    }
                    __syncthreads();
>>>>>>> 43c553a0


                    int tid = blockIdx.x * blockDim.x + threadIdx.x;

                    if (xEWS >= 1 && yEWS >= 1 && zEWS >= 1) {
                        for (Nd4jLong e = tid; e < length; e += blockDim.x * gridDim.x) {
                            z[e * zEWS] = OpClass::op(x[e * xEWS], y[e * yEWS], e, length, buffer, extraArguments);
                        }
                    } else {
                        for (Nd4jLong i = tid; i < length; i += blockDim.x * gridDim.x) {

<<<<<<< HEAD
                if (xEWS >= 1 && yEWS >= 1 && zEWS >= 1 && xOrder == yOrder && xOrder == zOrder) {
                    for (Nd4jLong e = tid; e < length; e += blockDim.x * gridDim.x) {
                        z[e * zEWS] = OpClass::op(x[e * xEWS], y[e * yEWS], e, length, buffer, extraArguments);
                    }
                } else {
                    for (Nd4jLong i = tid; i < length; i += blockDim.x * gridDim.x) {
                        
                        auto xOffset2 = shape::getIndexOffset(i, xShapeBuffer, length);
                        auto yOffset2 = shape::getIndexOffset(i, yShapeBuffer, length);
                        auto zOffset2 = shape::getIndexOffset(i, zShapeBuffer, length);                        
=======
                            auto xOffset2 = shape::getIndexOffset(i, xShapeBuffer, length);
                            auto yOffset2 = shape::getIndexOffset(i, yShapeBuffer, length);
                            auto zOffset2 = shape::getIndexOffset(i, zShapeBuffer, length);
>>>>>>> 43c553a0

                            z[zOffset2] = OpClass::op(x[xOffset2], y[yOffset2], i, length, buffer, extraArguments);
                        }
                    }
                }
            };


            template<typename T>
            template<typename OpClass>
            void _CUDA_D RandomFunction<T>::execTransformCuda(Nd4jPointer state, void *vx, Nd4jLong *xShapeBuffer, void *vz, Nd4jLong *zShapeBuffer, void *vextraArguments) {

                auto x = reinterpret_cast<T*>(vx);
                auto z = reinterpret_cast<T*>(vz);
                auto extraArguments = reinterpret_cast<T*>(vextraArguments);
            
                __shared__ Nd4jLong length;
                __shared__ int xEWS;
                __shared__ int zEWS;
                __shared__ char xOrder;
                __shared__ char zOrder;

                __shared__ nd4j::graph::RandomGenerator *buffer;
                __shared__ unsigned char *cB;
                __shared__ unsigned char *dB;
                __shared__ nd4j::graph::RandomGenerator *devBuffer;
                
                if (threadIdx.x == 0) {
                    extern __shared__ unsigned char shmem[];
                    buffer = (nd4j::graph::RandomGenerator *) shmem;
                    cB = shmem;
                    devBuffer = reinterpret_cast<nd4j::graph::RandomGenerator *> (state);
                    dB = reinterpret_cast<unsigned char *> (state);

                    length = shape::length(zShapeBuffer);
                    xEWS = shape::elementWiseStride(xShapeBuffer);
                    zEWS = shape::elementWiseStride(zShapeBuffer);
                    xOrder = shape::order(xShapeBuffer);
                    zOrder = shape::order(zShapeBuffer);
                }
                __syncthreads();

                // using this loop instead of memcpy
                for (int e = threadIdx.x; e < sizeof(nd4j::graph::RandomGenerator); e+= blockDim.x) {
                    cB[e] = dB[e];
                }
                __syncthreads();


                if (xEWS >= 1 && zEWS >= 1 && xOrder == zOrder) {
                    for (Nd4jLong e = blockIdx.x * blockDim.x + threadIdx.x; e < length; e += blockDim.x * gridDim.x) {
                        z[e * zEWS] = OpClass::op(x[e * xEWS], e, length, buffer, extraArguments);
                    }
                } else {
                    
                    for (Nd4jLong i = blockIdx.x * blockDim.x + threadIdx.x; i < length; i += blockDim.x * gridDim.x) {
                        
                        auto xOffset2 = shape::getIndexOffset(i, xShapeBuffer, length);
                        auto zOffset2 = shape::getIndexOffset(i, zShapeBuffer, length);

                        z[zOffset2] = OpClass::op(x[xOffset2], i, length, buffer, extraArguments);
                    }
                }
            }


            template<typename T>
            template<typename OpClass>
            void _CUDA_D RandomFunction<T>::execTransformCuda(Nd4jPointer state, void *vz, Nd4jLong *zShapeBuffer, void *vextraArguments) {

                auto z = reinterpret_cast<T*>(vz);
                auto extraArguments = reinterpret_cast<T*>(vextraArguments);                
                
                __shared__ Nd4jLong length;
                __shared__ Nd4jLong ews;
                __shared__ nd4j::graph::RandomGenerator *buffer;
                __shared__ unsigned char *cB;
                __shared__ unsigned char *dB;
                __shared__ nd4j::graph::RandomGenerator *devBuffer;

                if (threadIdx.x == 0) {
                    extern __shared__ unsigned char shmem[];
                    buffer = (nd4j::graph::RandomGenerator *) shmem;
                    cB = shmem;
                    devBuffer = reinterpret_cast<nd4j::graph::RandomGenerator *> (state);
                    dB = reinterpret_cast<unsigned char *> (state);
                    length = shape::length(zShapeBuffer);
                    ews = shape::elementWiseStride(zShapeBuffer);
                }
                __syncthreads();

                // using this loop instead of memcpy
                for (int e = threadIdx.x; e < sizeof(nd4j::graph::RandomGenerator); e+= blockDim.x) {
                    cB[e] = dB[e];
                }
                __syncthreads();

                int tid = blockIdx.x * blockDim.x + threadIdx.x;

                if (ews > 0) {
                    for (Nd4jLong i = tid; i < length; i += blockDim.x * gridDim.x) {
                        z[i * ews] = OpClass::op(i, length, buffer, extraArguments);
                    }
                } else {
                    
                    for (Nd4jLong i = tid; i < length; i += blockDim.x * gridDim.x) {                        
                        auto zOffset2 = shape::getIndexOffset(i, zShapeBuffer, length);
                        z[zOffset2] = OpClass::op(i, length, buffer, extraArguments);
                    }
                }
            }

        template <>
        _CUDA_H void RandomFunction<float>::executeCudaSingle(dim3& launchDims, cudaStream_t* stream, int opNum, Nd4jPointer stateHost, void *vz, Nd4jLong *zShapeBuffer, void *vextraArguments) {

            auto z = reinterpret_cast<float*>(vz);
            auto extraArguments = reinterpret_cast<float*>(vextraArguments);

            // this macro builds bunch of IF/ELSE selectors for kernel launch
            DISPATCH_SIMPLE(randomSingle, float, PARAMS(stateHost, z, zShapeBuffer, extraArguments), OPS_A(RANDOM_OPS))

            DEBUG_KERNEL(stream, opNum);
        }

        template <>
        _CUDA_H void RandomFunction<float16>::executeCudaSingle(dim3& launchDims, cudaStream_t* stream, int opNum, Nd4jPointer stateHost, void *vz, Nd4jLong *zShapeBuffer, void *vextraArguments) {
            
            auto z = reinterpret_cast<float16*>(vz);
            auto extraArguments = reinterpret_cast<float16*>(vextraArguments);                    

            // this macro builds bunch of IF/ELSE selectors for kernel launch
            DISPATCH_SIMPLE(randomSingle, float16, PARAMS(stateHost, z, zShapeBuffer, extraArguments), OPS_A(RANDOM_OPS))

            DEBUG_KERNEL(stream, opNum);
        }

        template <>
        _CUDA_H void RandomFunction<bfloat16>::executeCudaSingle(dim3& launchDims, cudaStream_t* stream, int opNum, Nd4jPointer stateHost, void *vz, Nd4jLong *zShapeBuffer, void *vextraArguments) {

            auto z = reinterpret_cast<bfloat16*>(vz);
            auto extraArguments = reinterpret_cast<bfloat16*>(vextraArguments);            

            // this macro builds bunch of IF/ELSE selectors for kernel launch
            DISPATCH_SIMPLE(randomSingle, bfloat16, PARAMS(stateHost, z, zShapeBuffer, extraArguments), OPS_A(RANDOM_OPS))

            DEBUG_KERNEL(stream, opNum);
        }

        template <>
        _CUDA_H void RandomFunction<double>::executeCudaSingle(dim3& launchDims, cudaStream_t *stream, int opNum, Nd4jPointer stateHost, void *vz, Nd4jLong *zShapeBuffer, void *vextraArguments) {
            
            auto z = reinterpret_cast<double*>(vz);
            auto extraArguments = reinterpret_cast<double*>(vextraArguments);            

            // this macro builds bunch of IF/ELSE selectors for kernel launch
            DISPATCH_SIMPLE(randomSingle, double, PARAMS(stateHost, z, zShapeBuffer, extraArguments), OPS_A(RANDOM_OPS))

            DEBUG_KERNEL(stream, opNum);
        }

        template <>
        _CUDA_H void RandomFunction<float>::executeCudaDouble(dim3& launchDims, cudaStream_t* stream, int opNum, Nd4jPointer stateHost, void *vx, Nd4jLong *xShapeBuffer, void *vz, Nd4jLong *zShapeBuffer, void *vextraArguments) {
            
            auto x = reinterpret_cast<float*>(vx);
            auto z = reinterpret_cast<float*>(vz);
            auto extraArguments = reinterpret_cast<float*>(vextraArguments);

            // this macro builds bunch of IF/ELSE selectors for kernel launch
            DISPATCH_SIMPLE(randomDouble, float, PARAMS(stateHost, x, xShapeBuffer, z, zShapeBuffer, extraArguments), OPS_A(RANDOM_OPS))

            DEBUG_KERNEL(stream, opNum);
        }


        template <>
        _CUDA_H void RandomFunction<float16>::executeCudaDouble(dim3& launchDims, cudaStream_t* stream, int opNum, Nd4jPointer stateHost, void *vx, Nd4jLong *xShapeBuffer, void *vz, Nd4jLong *zShapeBuffer, void *vextraArguments) {
            
            auto x = reinterpret_cast<float16*>(vx);
            auto z = reinterpret_cast<float16*>(vz);
            auto extraArguments = reinterpret_cast<float16*>(vextraArguments);        

            // this macro builds bunch of IF/ELSE selectors for kernel launch
            DISPATCH_SIMPLE(randomDouble, float16, PARAMS(stateHost, x, xShapeBuffer, z, zShapeBuffer, extraArguments), OPS_A(RANDOM_OPS))

            DEBUG_KERNEL(stream, opNum);
        }

        template <>
        _CUDA_H void RandomFunction<bfloat16>::executeCudaDouble(dim3& launchDims, cudaStream_t* stream, int opNum, Nd4jPointer stateHost, void *vx, Nd4jLong *xShapeBuffer, void *vz, Nd4jLong *zShapeBuffer, void *vextraArguments) {

            auto x = reinterpret_cast<bfloat16*>(vx);
            auto z = reinterpret_cast<bfloat16*>(vz);
            auto extraArguments = reinterpret_cast<bfloat16*>(vextraArguments);            

            // this macro builds bunch of IF/ELSE selectors for kernel launch
            DISPATCH_SIMPLE(randomDouble, bfloat16, PARAMS(stateHost, x, xShapeBuffer, z, zShapeBuffer, extraArguments), OPS_A(RANDOM_OPS))

            DEBUG_KERNEL(stream, opNum);
        }

        template <>
        _CUDA_H void RandomFunction<double>::executeCudaDouble(dim3& launchDims, cudaStream_t* stream, int opNum, Nd4jPointer stateHost, void *vx, Nd4jLong *xShapeBuffer, void *vz, Nd4jLong *zShapeBuffer, void *vextraArguments) {
            
            auto x = reinterpret_cast<double*>(vx);
            auto z = reinterpret_cast<double*>(vz);
            auto extraArguments = reinterpret_cast<double*>(vextraArguments);            

            // this macro builds bunch of IF/ELSE selectors for kernel launch
            DISPATCH_SIMPLE(randomDouble, double, PARAMS(stateHost, x, xShapeBuffer, z, zShapeBuffer, extraArguments), OPS_A(RANDOM_OPS))

            DEBUG_KERNEL(stream, opNum);
        }

        template <>
        _CUDA_H void RandomFunction<float>::executeCudaTriple(dim3& launchDims, cudaStream_t* stream, int opNum, Nd4jPointer stateHost, void *vx, Nd4jLong *xShapeBuffer, void *vy, Nd4jLong *yShapeBuffer, void *vz, Nd4jLong *zShapeBuffer, void *vextraArguments) {
            

            auto x = reinterpret_cast<float*>(vx);
            auto y = reinterpret_cast<float*>(vy);
            auto z = reinterpret_cast<float*>(vz);
            auto extraArguments = reinterpret_cast<float*>(vextraArguments);            

            // this macro builds bunch of IF/ELSE selectors for kernel launch
            DISPATCH_SIMPLE(randomTriple, float, PARAMS(stateHost, x, xShapeBuffer, y, yShapeBuffer, z, zShapeBuffer, extraArguments), OPS_A(RANDOM_OPS))

            DEBUG_KERNEL(stream, opNum);
        }

        template <>
        _CUDA_H void RandomFunction<float16>::executeCudaTriple(dim3& launchDims, cudaStream_t* stream, int opNum, Nd4jPointer stateHost, void *vx, Nd4jLong *xShapeBuffer, void *vy, Nd4jLong *yShapeBuffer, void *vz, Nd4jLong *zShapeBuffer, void *vextraArguments) {
            
            auto x = reinterpret_cast<float16*>(vx);
            auto y = reinterpret_cast<float16*>(vy);
            auto z = reinterpret_cast<float16*>(vz);
            auto extraArguments = reinterpret_cast<float16*>(vextraArguments);

            // this macro builds bunch of IF/ELSE selectors for kernel launch
            DISPATCH_SIMPLE(randomTriple, float16, PARAMS(stateHost, x, xShapeBuffer, y, yShapeBuffer, z, zShapeBuffer, extraArguments), OPS_A(RANDOM_OPS))

            DEBUG_KERNEL(stream, opNum);
        }

        template <>
        _CUDA_H void RandomFunction<bfloat16>::executeCudaTriple(dim3& launchDims, cudaStream_t* stream, int opNum, Nd4jPointer stateHost, void *vx, Nd4jLong *xShapeBuffer, void *vy, Nd4jLong *yShapeBuffer, void *vz, Nd4jLong *zShapeBuffer, void *vextraArguments) {

            auto x = reinterpret_cast<bfloat16*>(vx);
            auto y = reinterpret_cast<bfloat16*>(vy);
            auto z = reinterpret_cast<bfloat16*>(vz);
            auto extraArguments = reinterpret_cast<bfloat16*>(vextraArguments);            

            // this macro builds bunch of IF/ELSE selectors for kernel launch
            DISPATCH_SIMPLE(randomTriple, bfloat16, PARAMS(stateHost, x, xShapeBuffer, y, yShapeBuffer, z, zShapeBuffer, extraArguments), OPS_A(RANDOM_OPS))

            DEBUG_KERNEL(stream, opNum);
        }



        template <>
        _CUDA_H void RandomFunction<double>::executeCudaTriple(dim3& launchDims, cudaStream_t* stream, int opNum, Nd4jPointer stateHost, void *vx, Nd4jLong *xShapeBuffer, void *vy, Nd4jLong *yShapeBuffer, void *vz, Nd4jLong *zShapeBuffer, void *vextraArguments) {

            auto x = reinterpret_cast<double*>(vx);
            auto y = reinterpret_cast<double*>(vy);
            auto z = reinterpret_cast<double*>(vz);
            auto extraArguments = reinterpret_cast<double*>(vextraArguments);            

            // this macro builds bunch of IF/ELSE selectors for kernel launch
            DISPATCH_SIMPLE(randomTriple, double, PARAMS(stateHost, x, xShapeBuffer, y, yShapeBuffer, z, zShapeBuffer, extraArguments), OPS_A(RANDOM_OPS))

            DEBUG_KERNEL(stream, opNum);
        }

        BUILD_SINGLE_TEMPLATE(template class ND4J_EXPORT RandomFunction, , FLOAT_TYPES);
    }
}<|MERGE_RESOLUTION|>--- conflicted
+++ resolved
@@ -118,12 +118,11 @@
                 auto z = reinterpret_cast<T*>(vz);
                 auto extraArguments = reinterpret_cast<T*>(vextraArguments);
                 
-                if (OpClass::requiresSpecial) {                    
+                if (OpClass::requiresSpecial) {
                     OpClass::specialOpCuda(state, x, xShapeBuffer, y, yShapeBuffer, z, zShapeBuffer, extraArguments);
                     return;
                 } else {
 
-<<<<<<< HEAD
                 __shared__ Nd4jLong length;
                 __shared__ int xEWS;
                 __shared__ int yEWS;
@@ -144,50 +143,24 @@
                     xOrder = shape::order(xShapeBuffer);
                     yOrder = shape::order(yShapeBuffer);
                     zOrder = shape::order(zShapeBuffer);
-=======
-                    __shared__
-                    Nd4jLong length;
-                    __shared__ int xEWS;
-                    __shared__ int yEWS;
-                    __shared__ int zEWS;
-
-                    __shared__
-                    nd4j::graph::RandomGenerator *buffer;
-                    __shared__ unsigned char *cB;
-                    __shared__ unsigned char *dB;
-                    nd4j::graph::RandomGenerator *devBuffer;
-                    if (threadIdx.x == 0) {
-                        length = shape::length(zShapeBuffer);
-                        xEWS = shape::elementWiseStride(xShapeBuffer);
-                        yEWS = shape::elementWiseStride(yShapeBuffer);
-                        zEWS = shape::elementWiseStride(zShapeBuffer);
-
-                        extern __shared__ unsigned char shmem[];
-                        buffer = (nd4j::graph::RandomGenerator *) shmem;
-                        cB = shmem;
-                        devBuffer = reinterpret_cast<nd4j::graph::RandomGenerator *> (state);
-                        dB = reinterpret_cast<unsigned char *> (state);
-                    }
-                    __syncthreads();
-
-                    // using this loop instead of memcpy
-                    for (int e = threadIdx.x; e < sizeof(nd4j::graph::RandomGenerator); e += blockDim.x) {
-                        cB[e] = dB[e];
-                    }
-                    __syncthreads();
->>>>>>> 43c553a0
-
-
-                    int tid = blockIdx.x * blockDim.x + threadIdx.x;
-
-                    if (xEWS >= 1 && yEWS >= 1 && zEWS >= 1) {
-                        for (Nd4jLong e = tid; e < length; e += blockDim.x * gridDim.x) {
-                            z[e * zEWS] = OpClass::op(x[e * xEWS], y[e * yEWS], e, length, buffer, extraArguments);
-                        }
-                    } else {
-                        for (Nd4jLong i = tid; i < length; i += blockDim.x * gridDim.x) {
-
-<<<<<<< HEAD
+
+                    extern __shared__ unsigned char shmem[];
+                    buffer = (nd4j::graph::RandomGenerator *) shmem;
+                    cB = shmem;
+                    devBuffer = reinterpret_cast<nd4j::graph::RandomGenerator *> (state);
+                    dB = reinterpret_cast<unsigned char *> (state);
+                }
+                __syncthreads();
+
+                // using this loop instead of memcpy
+                for (int e = threadIdx.x; e < sizeof(nd4j::graph::RandomGenerator); e+= blockDim.x) {
+                    cB[e] = dB[e];
+                }
+                __syncthreads();
+
+
+                int tid = blockIdx.x * blockDim.x + threadIdx.x;
+
                 if (xEWS >= 1 && yEWS >= 1 && zEWS >= 1 && xOrder == yOrder && xOrder == zOrder) {
                     for (Nd4jLong e = tid; e < length; e += blockDim.x * gridDim.x) {
                         z[e * zEWS] = OpClass::op(x[e * xEWS], y[e * yEWS], e, length, buffer, extraArguments);
@@ -198,11 +171,6 @@
                         auto xOffset2 = shape::getIndexOffset(i, xShapeBuffer, length);
                         auto yOffset2 = shape::getIndexOffset(i, yShapeBuffer, length);
                         auto zOffset2 = shape::getIndexOffset(i, zShapeBuffer, length);                        
-=======
-                            auto xOffset2 = shape::getIndexOffset(i, xShapeBuffer, length);
-                            auto yOffset2 = shape::getIndexOffset(i, yShapeBuffer, length);
-                            auto zOffset2 = shape::getIndexOffset(i, zShapeBuffer, length);
->>>>>>> 43c553a0
 
                             z[zOffset2] = OpClass::op(x[xOffset2], y[yOffset2], i, length, buffer, extraArguments);
                         }
@@ -218,7 +186,7 @@
                 auto x = reinterpret_cast<T*>(vx);
                 auto z = reinterpret_cast<T*>(vz);
                 auto extraArguments = reinterpret_cast<T*>(vextraArguments);
-            
+
                 __shared__ Nd4jLong length;
                 __shared__ int xEWS;
                 __shared__ int zEWS;
@@ -229,7 +197,7 @@
                 __shared__ unsigned char *cB;
                 __shared__ unsigned char *dB;
                 __shared__ nd4j::graph::RandomGenerator *devBuffer;
-                
+
                 if (threadIdx.x == 0) {
                     extern __shared__ unsigned char shmem[];
                     buffer = (nd4j::graph::RandomGenerator *) shmem;
@@ -274,8 +242,8 @@
             void _CUDA_D RandomFunction<T>::execTransformCuda(Nd4jPointer state, void *vz, Nd4jLong *zShapeBuffer, void *vextraArguments) {
 
                 auto z = reinterpret_cast<T*>(vz);
-                auto extraArguments = reinterpret_cast<T*>(vextraArguments);                
-                
+                auto extraArguments = reinterpret_cast<T*>(vextraArguments);
+
                 __shared__ Nd4jLong length;
                 __shared__ Nd4jLong ews;
                 __shared__ nd4j::graph::RandomGenerator *buffer;
@@ -331,7 +299,7 @@
         _CUDA_H void RandomFunction<float16>::executeCudaSingle(dim3& launchDims, cudaStream_t* stream, int opNum, Nd4jPointer stateHost, void *vz, Nd4jLong *zShapeBuffer, void *vextraArguments) {
             
             auto z = reinterpret_cast<float16*>(vz);
-            auto extraArguments = reinterpret_cast<float16*>(vextraArguments);                    
+            auto extraArguments = reinterpret_cast<float16*>(vextraArguments);
 
             // this macro builds bunch of IF/ELSE selectors for kernel launch
             DISPATCH_SIMPLE(randomSingle, float16, PARAMS(stateHost, z, zShapeBuffer, extraArguments), OPS_A(RANDOM_OPS))
@@ -343,7 +311,7 @@
         _CUDA_H void RandomFunction<bfloat16>::executeCudaSingle(dim3& launchDims, cudaStream_t* stream, int opNum, Nd4jPointer stateHost, void *vz, Nd4jLong *zShapeBuffer, void *vextraArguments) {
 
             auto z = reinterpret_cast<bfloat16*>(vz);
-            auto extraArguments = reinterpret_cast<bfloat16*>(vextraArguments);            
+            auto extraArguments = reinterpret_cast<bfloat16*>(vextraArguments);
 
             // this macro builds bunch of IF/ELSE selectors for kernel launch
             DISPATCH_SIMPLE(randomSingle, bfloat16, PARAMS(stateHost, z, zShapeBuffer, extraArguments), OPS_A(RANDOM_OPS))
@@ -355,7 +323,7 @@
         _CUDA_H void RandomFunction<double>::executeCudaSingle(dim3& launchDims, cudaStream_t *stream, int opNum, Nd4jPointer stateHost, void *vz, Nd4jLong *zShapeBuffer, void *vextraArguments) {
             
             auto z = reinterpret_cast<double*>(vz);
-            auto extraArguments = reinterpret_cast<double*>(vextraArguments);            
+            auto extraArguments = reinterpret_cast<double*>(vextraArguments);
 
             // this macro builds bunch of IF/ELSE selectors for kernel launch
             DISPATCH_SIMPLE(randomSingle, double, PARAMS(stateHost, z, zShapeBuffer, extraArguments), OPS_A(RANDOM_OPS))
@@ -382,7 +350,7 @@
             
             auto x = reinterpret_cast<float16*>(vx);
             auto z = reinterpret_cast<float16*>(vz);
-            auto extraArguments = reinterpret_cast<float16*>(vextraArguments);        
+            auto extraArguments = reinterpret_cast<float16*>(vextraArguments);
 
             // this macro builds bunch of IF/ELSE selectors for kernel launch
             DISPATCH_SIMPLE(randomDouble, float16, PARAMS(stateHost, x, xShapeBuffer, z, zShapeBuffer, extraArguments), OPS_A(RANDOM_OPS))
@@ -395,7 +363,7 @@
 
             auto x = reinterpret_cast<bfloat16*>(vx);
             auto z = reinterpret_cast<bfloat16*>(vz);
-            auto extraArguments = reinterpret_cast<bfloat16*>(vextraArguments);            
+            auto extraArguments = reinterpret_cast<bfloat16*>(vextraArguments);
 
             // this macro builds bunch of IF/ELSE selectors for kernel launch
             DISPATCH_SIMPLE(randomDouble, bfloat16, PARAMS(stateHost, x, xShapeBuffer, z, zShapeBuffer, extraArguments), OPS_A(RANDOM_OPS))
@@ -408,7 +376,7 @@
             
             auto x = reinterpret_cast<double*>(vx);
             auto z = reinterpret_cast<double*>(vz);
-            auto extraArguments = reinterpret_cast<double*>(vextraArguments);            
+            auto extraArguments = reinterpret_cast<double*>(vextraArguments);
 
             // this macro builds bunch of IF/ELSE selectors for kernel launch
             DISPATCH_SIMPLE(randomDouble, double, PARAMS(stateHost, x, xShapeBuffer, z, zShapeBuffer, extraArguments), OPS_A(RANDOM_OPS))
@@ -423,7 +391,7 @@
             auto x = reinterpret_cast<float*>(vx);
             auto y = reinterpret_cast<float*>(vy);
             auto z = reinterpret_cast<float*>(vz);
-            auto extraArguments = reinterpret_cast<float*>(vextraArguments);            
+            auto extraArguments = reinterpret_cast<float*>(vextraArguments);
 
             // this macro builds bunch of IF/ELSE selectors for kernel launch
             DISPATCH_SIMPLE(randomTriple, float, PARAMS(stateHost, x, xShapeBuffer, y, yShapeBuffer, z, zShapeBuffer, extraArguments), OPS_A(RANDOM_OPS))
@@ -451,7 +419,7 @@
             auto x = reinterpret_cast<bfloat16*>(vx);
             auto y = reinterpret_cast<bfloat16*>(vy);
             auto z = reinterpret_cast<bfloat16*>(vz);
-            auto extraArguments = reinterpret_cast<bfloat16*>(vextraArguments);            
+            auto extraArguments = reinterpret_cast<bfloat16*>(vextraArguments);
 
             // this macro builds bunch of IF/ELSE selectors for kernel launch
             DISPATCH_SIMPLE(randomTriple, bfloat16, PARAMS(stateHost, x, xShapeBuffer, y, yShapeBuffer, z, zShapeBuffer, extraArguments), OPS_A(RANDOM_OPS))
@@ -467,7 +435,7 @@
             auto x = reinterpret_cast<double*>(vx);
             auto y = reinterpret_cast<double*>(vy);
             auto z = reinterpret_cast<double*>(vz);
-            auto extraArguments = reinterpret_cast<double*>(vextraArguments);            
+            auto extraArguments = reinterpret_cast<double*>(vextraArguments);
 
             // this macro builds bunch of IF/ELSE selectors for kernel launch
             DISPATCH_SIMPLE(randomTriple, double, PARAMS(stateHost, x, xShapeBuffer, y, yShapeBuffer, z, zShapeBuffer, extraArguments), OPS_A(RANDOM_OPS))
