--- conflicted
+++ resolved
@@ -22,10 +22,7 @@
 #include <loops/broadcasting_bool.h>
 #include <loops/legacy_ops.h>
 #include <types/types.h>
-<<<<<<< HEAD
-=======
 #include <LoopKind.h>
->>>>>>> 43c553a0
 #include <helpers/ConstantTadHelper.h>
 
 using namespace simdOps;
@@ -112,21 +109,6 @@
                 //moving all dimensions (in sorted order)
                 //to the back.
                 //permuted version of the x shape info for setting up the tad problem
-<<<<<<< HEAD
-                auto tadShapeShapeInfo = tadShapeInfo;
-                auto tadOffsets = tadOffset;
-
-                if (tadShapeInfo == nullptr || tadOffsets == nullptr) {
-                    auto packX = nd4j::ConstantTadHelper::getInstance()->tadForDimensions(xShapeInfo, dimension, dimensionLength);
-
-                    tadShapeShapeInfo = packX.primaryShapeInfo();
-                    tadOffsets = packX.primaryOffsets();
-                }
-
-                //int *resultStride = shape::stride(tadShapeShapeInfo);
-                auto tadLength = shape::length(tadShapeInfo);//shape::tadLength(xShapeInfo, dimension, dimensionLength);
-                auto tads = shape::length(xShapeInfo) / tadLength;
-=======
                 auto xTadShapeShapeInfo = xTadShapeInfo;
                 auto tadOffsets = xTadOffset;
 
@@ -138,9 +120,8 @@
                 }
 
                 //int *resultStride = shape::stride(xTadShapeShapeInfo);
-                unsigned int tadLength = shape::length(xTadShapeShapeInfo);
+                unsigned int tadLength = shape::length(tadShapeInfo);//shape::length(xTadShapeShapeInfo);
                 unsigned int tads = shape::length(xShapeInfo) / tadLength;
->>>>>>> 43c553a0
 
                 if (zTadShapeInfo == nullptr) {
                     zTadShapeInfo = xTadShapeShapeInfo;
@@ -170,7 +151,7 @@
                         for (unsigned int f = 0; f < tadLength; f++)
                             oZ[f] = OpType::op(oX[f], y[f]);
                     }
-                } 
+                }
                 else if(kindOfLoop == nd4j::LoopKind::EWSNONZERO) {
                     PRAGMA_OMP_PARALLEL_FOR_THREADS(threads)
                     for (int i = 0; i < tads; i++) {
@@ -289,8 +270,6 @@
                         }
                     }
                 }
-<<<<<<< HEAD
-=======
         }
 
 
@@ -334,7 +313,7 @@
                 if (zTadShapeInfo == nullptr) {
                     zTadShapeInfo = yTadShapeShapeInfo;
                     zTadOffset = tadOffsets;
-                }                                
+                }
 
                 auto lenZ = shape::length(zTadShapeInfo);
                 auto lenX = shape::length(xShapeInfo);
@@ -347,7 +326,7 @@
                 auto xEws = shape::elementWiseStride(xShapeInfo);
                 auto zEws = shape::elementWiseStride(zTadShapeInfo);
 
-                const nd4j::LoopKind::Kind kindOfLoop = nd4j::LoopKind::deduceKindOfLoopXYZ(yTadShapeShapeInfo, xShapeInfo, zTadShapeInfo);                
+                const nd4j::LoopKind::Kind kindOfLoop = nd4j::LoopKind::deduceKindOfLoopXYZ(yTadShapeShapeInfo, xShapeInfo, zTadShapeInfo);
 
                 if (kindOfLoop == nd4j::LoopKind::EWS1) {
                     PRAGMA_OMP_PARALLEL_FOR_THREADS(threads)
@@ -359,7 +338,7 @@
                         for (unsigned int f = 0; f < tadLength; f++)
                             oZ[f] = OpType::op(x[f], oY[f]);
                     }
-                } 
+                }
                 else if(kindOfLoop == nd4j::LoopKind::EWSNONZERO) {
                     PRAGMA_OMP_PARALLEL_FOR_THREADS(threads)
                     for (int i = 0; i < tads; i++) {
@@ -378,10 +357,10 @@
 
                     PRAGMA_OMP_PARALLEL_FOR_THREADS(threads)
                     for (int i = 0; i < tads; i++) {
-                    
-                        auto oY = y + tadOffsets[i];
-                        auto oZ = z + zTadOffset[i];                        
-                                        
+
+                        auto oY = y + tadOffsets[i];
+                        auto oZ = z + zTadOffset[i];
+
                         // TODO: cover this codebranch with tests
                         // all this stuff already happens within thread
                         PRAGMA_OMP_SIMD
@@ -400,7 +379,7 @@
 
                     PRAGMA_OMP_PARALLEL_FOR_THREADS(threads)
                     for (int i = 0; i < tads; i++) {
-                    
+
                         auto oZ = z + zTadOffset[i];
                         auto oY = y + tadOffsets[i];
 
@@ -417,11 +396,11 @@
                     uint tadShapeShapeInfoCast[MAX_RANK];
                     uint xShapeInfoCast[MAX_RANK];
                     bool canCastX = nd4j::DataTypeUtils::castShapeInfo(xShapeInfo, xShapeInfoCast);
-                    bool canCastY = nd4j::DataTypeUtils::castShapeInfo(yTadShapeShapeInfo, tadShapeShapeInfoCast);                    
-
-                    PRAGMA_OMP_PARALLEL_FOR_THREADS(threads)
-                    for (int i = 0; i < tads; i++) {
-                    
+                    bool canCastY = nd4j::DataTypeUtils::castShapeInfo(yTadShapeShapeInfo, tadShapeShapeInfoCast);
+
+                    PRAGMA_OMP_PARALLEL_FOR_THREADS(threads)
+                    for (int i = 0; i < tads; i++) {
+
                         auto oZ = z + zTadOffset[i];
                         auto oY = y + tadOffsets[i];
 
@@ -439,10 +418,10 @@
                     uint xShapeInfoCast[MAX_RANK];
                     bool canCastX = nd4j::DataTypeUtils::castShapeInfo(xShapeInfo, xShapeInfoCast);
                     bool canCastY = nd4j::DataTypeUtils::castShapeInfo(yTadShapeShapeInfo, tadShapeShapeInfoCast);
-                    
-                    PRAGMA_OMP_PARALLEL_FOR_THREADS(threads)
-                    for (int i = 0; i < tads; i++) {
-                    
+
+                    PRAGMA_OMP_PARALLEL_FOR_THREADS(threads)
+                    for (int i = 0; i < tads; i++) {
+
                         auto oZ = z + zTadOffset[i];
                         auto oY = y + tadOffsets[i];
 
@@ -458,27 +437,26 @@
 
                     uint xShapeInfoCast[MAX_RANK];
                     uint tadShapeShapeInfoCast[MAX_RANK];
-                    uint tadShapeInfoZCast[MAX_RANK];                    
+                    uint tadShapeInfoZCast[MAX_RANK];
                     bool canCastX = nd4j::DataTypeUtils::castShapeInfo(xShapeInfo, xShapeInfoCast);
-                    bool canCastY = nd4j::DataTypeUtils::castShapeInfo(yTadShapeShapeInfo, tadShapeShapeInfoCast);                
+                    bool canCastY = nd4j::DataTypeUtils::castShapeInfo(yTadShapeShapeInfo, tadShapeShapeInfoCast);
                     bool canCastZ = nd4j::DataTypeUtils::castShapeInfo(zTadShapeInfo, tadShapeInfoZCast);
 
                     PRAGMA_OMP_PARALLEL_FOR_THREADS(threads)
                     for (int i = 0; i < tads; i++) {
-                    
+
                         auto oZ = z + zTadOffset[i];
                         auto oY = y + tadOffsets[i];
 
                         PRAGMA_OMP_SIMD
                         for (int f = 0; f < tadLength; f++) {
                             auto xOffset = shape::indexOffset(f, xShapeInfo, xShapeInfoCast, lenX, canCastX);
-                            auto yOffset = shape::indexOffset(f, yTadShapeShapeInfo, tadShapeShapeInfoCast, tadLength, canCastY);                            
+                            auto yOffset = shape::indexOffset(f, yTadShapeShapeInfo, tadShapeShapeInfoCast, tadLength, canCastY);
                             auto zOffset = shape::indexOffset(f, zTadShapeInfo, tadShapeInfoZCast, lenZ, canCastZ);
                             oZ[zOffset] = OpType::op(x[xOffset], oY[yOffset]);
                         }
                     }
                 }
->>>>>>> 43c553a0
         }
 
         BUILD_DOUBLE_TEMPLATE(template class ND4J_EXPORT BroadcastBool, , LIBND4J_TYPES, BOOL_TYPES);
