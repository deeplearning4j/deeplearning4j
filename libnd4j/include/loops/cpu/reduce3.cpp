--- conflicted
+++ resolved
@@ -49,14 +49,14 @@
     Z extraParamsVals[3] = {(X) 0.0f, (X) 0.0f, (X) 0.0f};
     // it's possible case for EqualsWithEps op
     if (extraParams != nullptr) 
-        extraParamsVals[2] = extraParams[0];                
-    
+        extraParamsVals[2] = extraParams[0];
+
     uint xShapeInfoCast[MAX_RANK];
     const bool canCastX = nd4j::DataTypeUtils::castShapeInfo(xShapeInfo, xShapeInfoCast);
 
     if(shape::haveSameOffsets(xShapeInfo, yShapeInfo)) {
 
-        for(unsigned int i = 0; i < length; i++) {            
+        for(unsigned int i = 0; i < length; i++) {
             auto offset  = shape::indexOffset(i, xShapeInfo, xShapeInfoCast, length, canCastX);
             startingVal = OpType::update(startingVal, OpType::op(x[offset], y[offset], extraParamsVals), extraParamsVals);
         }
@@ -65,7 +65,7 @@
         uint yShapeInfoCast[MAX_RANK];
         const bool canCastY = nd4j::DataTypeUtils::castShapeInfo(yShapeInfo, yShapeInfoCast);
 
-        for(unsigned int i = 0; i < length; i++) {            
+        for(unsigned int i = 0; i < length; i++) {
             auto xOffset  = shape::indexOffset(i, xShapeInfo, xShapeInfoCast, length, canCastX);
             auto yOffset  = shape::indexOffset(i, yShapeInfo, yShapeInfoCast, length, canCastY);
             startingVal = OpType::update(startingVal, OpType::op(x[xOffset], y[yOffset], extraParamsVals), extraParamsVals);
@@ -107,61 +107,6 @@
         execScalar<OpType>(vx, xShapeInfo, extraParamsVals, vy, yShapeInfo, vz, zShapeInfo);
         return;
     }
-<<<<<<< HEAD
-
-    shape::TAD xTad(xShapeInfo, dimension, dimensionLength);
-    xTad.createTadOnlyShapeInfo();
-    xTad.createOffsets();
-
-    shape::TAD yTad(yShapeInfo, dimension, dimensionLength);
-    yTad.createTadOnlyShapeInfo();
-    yTad.createOffsets();
-
-    if(!shape::equalsSoft(xTad.tadOnlyShapeInfo, yTad.tadOnlyShapeInfo) || (xTad.numTads != yTad.numTads && yTad.numTads != 1))
-        throw std::runtime_error("Reduce3<X,Z>::exec function: arrays tads are inconsistent !");
-
-    const auto tadLen    = shape::length(xTad.tadOnlyShapeInfo);
-    const auto xTadOrder = shape::order(xTad.tadOnlyShapeInfo);
-    const auto yTadOrder = shape::order(yTad.tadOnlyShapeInfo);
-    const auto xTadEws   = shape::elementWiseStride(xTad.tadOnlyShapeInfo);
-    const auto yTadEws   = shape::elementWiseStride(yTad.tadOnlyShapeInfo);
-    const auto zLen      = shape::length(zShapeInfo);    
-
-    nd4j::OmpLaunchHelper info(zLen);
-
-    if(xTadEws > 1 && yTadEws > 1 && xTadOrder == yTadOrder) {
-
-        // #pragma omp  parallel for schedule(guided) num_threads(info._numThreads) if (info._numThreads > 1) proc_bind(AFFINITY) default(shared)
-        for(Nd4jLong i = 0; i < zLen; ++i) {
-
-            Nd4jLong xOffset = xTad.tadOffsets[i];
-            Nd4jLong yOffset = yTad.numTads == 1 ? 0 : yTad.tadOffsets[i];            
-            auto start = OpType::startingValue(x + xOffset);
-
-            for (int j = 0; j < tadLen; j++) {
-
-                Nd4jLong xOffset2 =  xOffset + j*xTadEws;
-                Nd4jLong yOffset2 =  yOffset + j*yTadEws;
-                start = OpType::update(start, OpType::op(x[xOffset2], y[yOffset2], extraParams), extraParamsVals);
-            }            
-            z[i] = OpType::postProcess(start, tadLen, extraParamsVals);
-        }
-    }
-    else {
-        
-        // #pragma omp  parallel for schedule(guided) num_threads(info._numThreads) if (info._numThreads > 1) proc_bind(AFFINITY) default(shared)
-        for(Nd4jLong i = 0; i < zLen; ++i) {
-
-            Nd4jLong xOffset = xTad.tadOffsets[i];
-            Nd4jLong yOffset = yTad.numTads == 1 ? 0 : yTad.tadOffsets[i];            
-            auto start = OpType::startingValue(x + xOffset);
-
-            for (int j = 0; j < tadLen; j++) {
-                    
-                Nd4jLong xOffset2 =  xOffset + shape::getIndexOffset(j, xTad.tadOnlyShapeInfo, tadLen);
-                Nd4jLong yOffset2 =  yOffset + shape::getIndexOffset(j, yTad.tadOnlyShapeInfo, tadLen);                                    
-                start = OpType::update(start, OpType::op(x[xOffset2], y[yOffset2], extraParams), extraParamsVals);
-=======
     
     char xOrder = shape::order(xShapeInfo);
     char yOrder = shape::order(yShapeInfo);
@@ -169,17 +114,17 @@
     auto tadLength = shape::tadLength(xShapeInfo,dimension,dimensionLength);
 
     nd4j::OmpLaunchHelper info(zLen);
-    
+
     if(xOrder != yOrder) {
-         
+
          if(shape::haveSameOffsets(xShapeInfo, yShapeInfo) && shape::haveSameOffsets(xShapeInfo, zShapeInfo)) {
 
             uint xShapeInfoCast[MAX_RANK];
             const bool canCastX = nd4j::DataTypeUtils::castShapeInfo(xShapeInfo, xShapeInfoCast);
-                
+
             #pragma omp parallel num_threads(info._numThreads) if (info._numThreads > 1) default(shared)
-            {                
-                auto threadNum = omp_get_thread_num();         
+            {
+                auto threadNum = omp_get_thread_num();
                 auto threadOffset = info.getThreadOffset(threadNum);
 
                 for (Nd4jLong i = 0; i < info.getItersPerThread(threadNum); i++) {
@@ -191,13 +136,13 @@
         else if(shape::haveSameOffsets(xShapeInfo, yShapeInfo)) {
 
             uint xShapeInfoCast[MAX_RANK];
-            uint zShapeInfoCast[MAX_RANK];        
+            uint zShapeInfoCast[MAX_RANK];
             const bool canCastX = nd4j::DataTypeUtils::castShapeInfo(xShapeInfo, xShapeInfoCast);
-            const bool canCastZ = nd4j::DataTypeUtils::castShapeInfo(zShapeInfo, zShapeInfoCast);        
-        
+            const bool canCastZ = nd4j::DataTypeUtils::castShapeInfo(zShapeInfo, zShapeInfoCast);
+
             #pragma omp parallel num_threads(info._numThreads) if (info._numThreads > 1) default(shared)
-            {                
-                auto threadNum = omp_get_thread_num();         
+            {
+                auto threadNum = omp_get_thread_num();
                 auto threadOffset = info.getThreadOffset(threadNum);
 
                 for (Nd4jLong i = 0; i < info.getItersPerThread(threadNum); i++) {
@@ -205,7 +150,7 @@
                     auto zOffset = shape::indexOffset(i + threadOffset, zShapeInfo, zShapeInfoCast, zLen, canCastZ);
                     z[zOffset] = OpType::update(z[zOffset], OpType::op(x[offset], y[offset], extraParamsVals), extraParamsVals);
                 }
-            }       
+            }
         }
         else if(shape::haveSameOffsets(xShapeInfo, zShapeInfo)) {
 
@@ -215,8 +160,8 @@
             const bool canCastY = nd4j::DataTypeUtils::castShapeInfo(yShapeInfo, yShapeInfoCast);
 
             #pragma omp parallel num_threads(info._numThreads) if (info._numThreads > 1) default(shared)
-            {                
-                auto threadNum = omp_get_thread_num();         
+            {
+                auto threadNum = omp_get_thread_num();
                 auto threadOffset = info.getThreadOffset(threadNum);
 
                 for (Nd4jLong i = 0; i < info.getItersPerThread(threadNum); i++) {
@@ -234,8 +179,8 @@
             const bool canCastY = nd4j::DataTypeUtils::castShapeInfo(yShapeInfo, yShapeInfoCast);
 
             #pragma omp parallel num_threads(info._numThreads) if (info._numThreads > 1) default(shared)
-            {                
-                auto threadNum = omp_get_thread_num();         
+            {
+                auto threadNum = omp_get_thread_num();
                 auto threadOffset = info.getThreadOffset(threadNum);
 
                 for (Nd4jLong i = 0; i < info.getItersPerThread(threadNum); i++) {
@@ -243,12 +188,8 @@
                     auto offset  = shape::indexOffset(i + threadOffset, yShapeInfo, yShapeInfoCast, zLen, canCastY);
                     z[offset] = OpType::update(z[offset], OpType::op(x[xOffset], y[offset], extraParamsVals), extraParamsVals);
                 }
->>>>>>> f4f749f5
-            }
-            z[i] = OpType::postProcess(start, tadLen, extraParamsVals);
-        }
-<<<<<<< HEAD
-=======
+            }
+        }
         else {
 
             uint xShapeInfoCast[MAX_RANK];
@@ -259,8 +200,8 @@
             const bool canCastZ = nd4j::DataTypeUtils::castShapeInfo(zShapeInfo, zShapeInfoCast);
 
             #pragma omp parallel num_threads(info._numThreads) if (info._numThreads > 1) default(shared)
-            {                
-                auto threadNum = omp_get_thread_num();         
+            {
+                auto threadNum = omp_get_thread_num();
                 auto threadOffset = info.getThreadOffset(threadNum);
 
                 for (Nd4jLong i = 0; i < info.getItersPerThread(threadNum); i++) {
@@ -269,81 +210,18 @@
                     auto zOffset = shape::indexOffset(i + threadOffset, zShapeInfo, zShapeInfoCast, zLen, canCastZ);
                     z[zOffset] = OpType::update(z[zOffset], OpType::op(x[xOffset], y[yOffset], extraParamsVals), extraParamsVals);
                 }
-            }   
+            }
         }
 
         auto zEws = shape::elementWiseStride(zShapeInfo);
         #pragma omp parallel for proc_bind(AFFINITY) default(shared)
-        for(Nd4jLong i = 0; i < zLen; i+=zEws) 
+        for(Nd4jLong i = 0; i < zLen; i+=zEws)
             z[i] = OpType::postProcess(z[i], tadLength, extraParamsVals);
->>>>>>> f4f749f5
-    }
-
-
-
-
-//     char xOrder = shape::order(xShapeInfo);
-//     char yOrder = shape::order(yShapeInfo);
-//     auto zLen = shape::length(zShapeInfo);
-//     auto tadLen = shape::tadLen(xShapeInfo,dimension,dimensionLength);
-    
-//     if(xOrder != yOrder) {
-        
-//         nd4j::OmpLaunchHelper info(zLen);
-//         #pragma omp parallel num_threads(info._numThreads) if (info._numThreads > 1) default(shared)
-//         {                
-//             auto threadNum = omp_get_thread_num();         
-//             auto threadOffset = info.getThreadOffset(threadNum);
-
-//             #pragma omp simd
-//             for (Nd4jLong i = 0; i < info.getItersPerThread(threadNum); i++) {
-//                 auto xOffset = shape::getIndexOffset(i+threadOffset, xShapeInfo, zLen);
-//                 auto yOffset = shape::getIndexOffset(i+threadOffset, yShapeInfo, zLen);
-//                 auto zOffset = shape::getIndexOffset(i+threadOffset, zShapeInfo, zLen);
-//                 z[zOffset] = OpType::update(z[zOffset], OpType::op(x[xOffset], y[yOffset], extraParamsVals), extraParamsVals);
-//             }
-//         }
-                        
-//         auto zEws = shape::elementWiseStride(zShapeInfo);
-//         #pragma omp parallel for proc_bind(AFFINITY) default(shared)
-//         for(Nd4jLong i = 0; i < zLen; i+=zEws) 
-//             z[i] = OpType::postProcess(z[i], tadLen, extraParamsVals);
-//     }
-//     else {
-        
-//         auto startingVal = OpType::startingValue(x); 
-        
-<<<<<<< HEAD
-//         shape::TAD xTad(xShapeInfo, dimension, dimensionLength);
-//         xTad.createTadOnlyShapeInfo();
-//         xTad.createOffsets();
-
-//         shape::TAD yTad(yShapeInfo, dimension, dimensionLength);
-//         yTad.createTadOnlyShapeInfo();
-//         yTad.createOffsets();
-
-//          // if(!shape::equalsSoft(xTad.tadOnlyShapeInfo, yTad.tadOnlyShapeInfo))
-//          //        throw std::runtime_error("NDArray::applyReduce3 cuda method: arrays tads are inconsistent !");
-
-//         /**
-//         * The element wise stride belong longs to a reduction index.
-//         * When used out of order, we can get rid of the data
-//         * dependencies and rely on using the max dimension
-//         * specified for stride instead.
-//         * Say we take the sum(0,1) along long arr
-//         * we can use arr.stride(1) as a representation
-//         * along long which to iterate.
-//         */
-//         int largerElementWiseStride;
-//         int smallerElementWiseStride;
-//         auto xEws = shape::elementWiseStride(xTad.tadOnlyShapeInfo);
-//         auto yEws = shape::elementWiseStride(yTad.tadOnlyShapeInfo);
-//         int tadLen;
-//         Nd4jLong xModLength;
-//         Nd4jLong yModLength;
-//         Nd4jLong *iterationTadInfo;
-//         bool xTadBigger;
-=======
+    }
+    else {
+
+        auto startingVal = OpType::startingValue(x);
+
         shape::TAD xTad;
         xTad.init(xShapeInfo, dimension, dimensionLength);
         xTad.createTadOnlyShapeInfo();
@@ -372,66 +250,41 @@
         Nd4jLong yModLength;
         Nd4jLong *iterationTadInfo;
         bool xTadBigger;
->>>>>>> f4f749f5
         
-//         if(shape::length(xShapeInfo) > shape::length(yShapeInfo)) {
-//             tadLen = shape::length(xTad.tadOnlyShapeInfo);
-//             iterationTadInfo = xTad.tadOnlyShapeInfo;
-//             largerElementWiseStride = shape::elementWiseStride(xShapeInfo);
-//             smallerElementWiseStride = shape::elementWiseStride(yShapeInfo);
-//             xModLength = 1;
-//             yModLength = tadLen;
-//             xTadBigger = true;
-//         }
-//         else {
-//             tadLen = shape::length(yTad.tadOnlyShapeInfo);
-//             iterationTadInfo = yTad.tadOnlyShapeInfo;
-//             largerElementWiseStride = shape::elementWiseStride(yShapeInfo);
-//             smallerElementWiseStride = shape::elementWiseStride(xShapeInfo);
-//             xModLength = tadLen;
-//             yModLength = 1;
-//             xTadBigger = false;
-//         }
+        if(shape::length(xShapeInfo) > shape::length(yShapeInfo)) {
+            tadLength = shape::length(xTad.tadOnlyShapeInfo);
+            iterationTadInfo = xTad.tadOnlyShapeInfo;
+            largerElementWiseStride = shape::elementWiseStride(xShapeInfo);
+            smallerElementWiseStride = shape::elementWiseStride(yShapeInfo);
+            xModLength = 1;
+            yModLength = tadLength;
+            xTadBigger = true;
+        }
+        else {
+            tadLength = shape::length(yTad.tadOnlyShapeInfo);
+            iterationTadInfo = yTad.tadOnlyShapeInfo;
+            largerElementWiseStride = shape::elementWiseStride(yShapeInfo);
+            smallerElementWiseStride = shape::elementWiseStride(xShapeInfo);
+            xModLength = tadLength;
+            yModLength = 1;
+            xTadBigger = false;
+        }
         
-//         if (largerElementWiseStride >= 1 && smallerElementWiseStride >= 1 && xEws >= 1 && yEws >= 1) {
-
-//             if(shape::length(xShapeInfo) == shape::length(yShapeInfo)) {
+        if (largerElementWiseStride >= 1 && smallerElementWiseStride >= 1 && xEws >= 1 && yEws >= 1) {
+
+            if(shape::length(xShapeInfo) == shape::length(yShapeInfo)) {
                 
-<<<<<<< HEAD
-//                 //#pragma omp parallel for proc_bind(AFFINITY) default(shared)
-//                 for (Nd4jLong i = 0; i < zLen; i++) {
-=======
 #pragma omp parallel for proc_bind(AFFINITY) default(shared)
                 for (Nd4jLong i = 0; i < zLen; i++) {
->>>>>>> f4f749f5
-                    
-//                     Z *localExtraParams = nullptr;
-                    
-//                     if (OpType::extraParamsLen > 0)
-//                         localExtraParams = new Z[OpType::extraParamsLen];
-                    
-//                     for (int extraParamsIdx = 0; extraParamsIdx < OpType::extraParamsLen; extraParamsIdx++) 
-//                         localExtraParams[extraParamsIdx] = startingVal;
-                                
-<<<<<<< HEAD
-//                     Nd4jLong offset = xTad.tadOffsets[i];
-//                     Nd4jLong yOffset = yTad.tadOffsets[i];
-//                     z[i] = OpType::op(x[offset], y[yOffset], localExtraParams);
-                    
-//                     for (int j = 1; j < tadLen; j++) {
-//                         int xIdx = (offset + xEws * j);
-//                         int yIdx = (yOffset + yEws * j);
-//                         z[i] = OpType::update(z[i], OpType::op(x[xIdx],y[yIdx],localExtraParams), localExtraParams);
-//                     }
-
-//                     z[i] = OpType::postProcess(z[i], tadLen, localExtraParams);
-
-//                     if (localExtraParams != nullptr)
-//                         delete[] localExtraParams;
-//                 }
-//             }
-//             else {
-=======
+
+                    Z *localExtraParams = nullptr;
+
+                    if (OpType::extraParamsLen > 0)
+                        localExtraParams = new Z[OpType::extraParamsLen];
+
+                    for (int extraParamsIdx = 0; extraParamsIdx < OpType::extraParamsLen; extraParamsIdx++)
+                        localExtraParams[extraParamsIdx] = startingVal;
+
                     auto offset = xTad.tadOffsets[i];
                     auto yOffset = yTad.tadOffsets[i];
                     auto sv = OpType::op(x[offset], y[yOffset], localExtraParams);
@@ -449,63 +302,21 @@
                 }
             }
             else {
->>>>>>> f4f749f5
-                
-//                 int tadsPerThread = zLen / TAD_THRESHOLD;
-//                 int num_threads = nd4j::math::nd4j_max<int>(1, tadsPerThread);
-//                 num_threads = nd4j::math::nd4j_min<int>(num_threads, omp_get_max_threads());
-
-<<<<<<< HEAD
-// //#pragma omp parallel for schedule(guided) num_threads(num_threads) if (num_threads > 1) proc_bind(AFFINITY) default(shared)
-//                 for (int i = 0; i < zLen; i++) {
-=======
+
+                int tadsPerThread = zLen / TAD_THRESHOLD;
+                int num_threads = nd4j::math::nd4j_max<int>(1, tadsPerThread);
+                num_threads = nd4j::math::nd4j_min<int>(num_threads, omp_get_max_threads());
+
 #pragma omp  parallel for schedule(guided) num_threads(num_threads) if (num_threads > 1) proc_bind(AFFINITY)
                 for (int i = 0; i < zLen; i++) {
->>>>>>> f4f749f5
-                
-//                     Nd4jLong xOffset = xTadBigger ? xTad.tadOffsets[i] : 0;
-//                     Nd4jLong yOffset = !xTadBigger ? yTad.tadOffsets[i] : 0;
-//                     auto xShapeInf = xTadBigger ? xTad.tadOnlyShapeInfo : xShapeInfo;
-//                     auto yShapeInf = !xTadBigger ? yTad.tadOnlyShapeInfo : yShapeInfo;
-//                     auto start = OpType::startingValue(x);
-
-<<<<<<< HEAD
-//                     for (int j = 0; j < tadLen; j++) {
-                    
-//                         int xOffset2 =  xOffset + shape::getIndexOffset(j, xShapeInf, tadLen);
-//                         int yOffset2 =  yOffset + shape::getIndexOffset(j, yShapeInf, tadLen);                                    
-//                         start = OpType::update(start, OpType::op(x[xOffset2], y[yOffset2],extraParams), extraParamsVals);
-//                     }
-
-//                     z[i] = OpType::postProcess(start, shape::length(iterationTadInfo), extraParamsVals);
-//                 }   
-//             }
-//         } 
-//         else {
-             
-//             int tadsPerThread = zLen / TAD_THRESHOLD;
-//             int num_threads = nd4j::math::nd4j_max<int>(1, tadsPerThread);
-//             num_threads = nd4j::math::nd4j_min<int>(num_threads, omp_get_max_threads());
-
-// //#pragma omp  parallel for schedule(guided) num_threads(num_threads) if (num_threads > 1) proc_bind(AFFINITY) default(shared)
-//             for (int i = 0; i < zLen; i++) {
-                
-//                 Nd4jLong xOffset = xTad.tadOffsets[i];
-//                 Nd4jLong yOffset = yTad.tadOffsets[i];
-//                 auto start = OpType::startingValue(x + xOffset);
-                
-//                 for (int j = 0; j < tadLen; j++) {
-//                     Nd4jLong xOffset2 = xOffset + shape::getIndexOffset(j, xTad.tadOnlyShapeInfo, tadLen);
-//                     Nd4jLong yOffset2 = yOffset + shape::getIndexOffset(j, yTad.tadOnlyShapeInfo, tadLen);
-//                     start = OpType::update(start, OpType::op(x[xOffset2], y[yOffset2],extraParamsVals), extraParamsVals);
-//                 }
-
-//                 z[i] = OpType::postProcess(start, shape::length(iterationTadInfo), extraParamsVals);
-//             }
-//         }
-//     }
-=======
-                    uint xShapeInfoCast[MAX_RANK];                    
+
+                    Nd4jLong xOffset = xTadBigger ? xTad.tadOffsets[i] : 0;
+                    Nd4jLong yOffset = !xTadBigger ? yTad.tadOffsets[i] : 0;
+                    auto xShapeInf = xTadBigger ? xTad.tadOnlyShapeInfo : xShapeInfo;
+                    auto yShapeInf = !xTadBigger ? yTad.tadOnlyShapeInfo : yShapeInfo;
+                    auto start = OpType::startingValue(x);
+
+                    uint xShapeInfoCast[MAX_RANK];
                     bool canCastX = nd4j::DataTypeUtils::castShapeInfo(xShapeInf, xShapeInfoCast);
 
                     auto tX = x + xOffset;
@@ -513,21 +324,21 @@
 
                     if(shape::haveSameOffsets(xShapeInf, yShapeInf)) {
 
-                        for (unsigned int j = 0; j < tadLength; j++) {                            
+                        for (unsigned int j = 0; j < tadLength; j++) {
                             auto offset = shape::indexOffset(j, xShapeInf, xShapeInfoCast, tadLength, canCastX);
                             start = OpType::update(start, OpType::op(tX[offset], tY[offset],extraParams), extraParamsVals);
                         }
                     }
                     else {
-                        uint yShapeInfoCast[MAX_RANK];                    
+                        uint yShapeInfoCast[MAX_RANK];
                         bool canCastY = nd4j::DataTypeUtils::castShapeInfo(yShapeInf, yShapeInfoCast);
 
-                        for (unsigned int j = 0; j < tadLength; j++) {                            
+                        for (unsigned int j = 0; j < tadLength; j++) {
                             auto xOffset2 = shape::indexOffset(j, xShapeInf, xShapeInfoCast, tadLength, canCastX);
                             auto yOffset2 = shape::indexOffset(j, yShapeInf, yShapeInfoCast, tadLength, canCastY);
                             start = OpType::update(start, OpType::op(tX[xOffset2], tY[yOffset2],extraParams), extraParamsVals);
                         }
-                    } 
+                    }
 
                     z[i] = OpType::postProcess(start, shape::length(iterationTadInfo), extraParamsVals);
                 }   
@@ -539,46 +350,46 @@
             xTad.init(xShapeInfo, dimension, dimensionLength);
             xTad.createTadOnlyShapeInfo();
             xTad.createOffsets();
-            
+
             int tadsPerThread = zLen / TAD_THRESHOLD;
             int num_threads = nd4j::math::nd4j_max<int>(1, tadsPerThread);
             num_threads = nd4j::math::nd4j_min<int>(num_threads, omp_get_max_threads());
 
-            uint xShapeInfoCast[MAX_RANK];            
-            bool canCastX = nd4j::DataTypeUtils::castShapeInfo(xTad.tadOnlyShapeInfo, xShapeInfoCast);            
+            uint xShapeInfoCast[MAX_RANK];
+            bool canCastX = nd4j::DataTypeUtils::castShapeInfo(xTad.tadOnlyShapeInfo, xShapeInfoCast);
 
             if(shape::haveSameOffsets(xShapeInfo, yShapeInfo)) {
 
 #pragma omp  parallel for schedule(guided) num_threads(num_threads) if (num_threads > 1) proc_bind(AFFINITY) default(shared)
                 for (unsigned int i = 0; i < zLen; i++) {
-                
-                    auto offset = xTad.tadOffsets[i];                    
+
+                    auto offset = xTad.tadOffsets[i];
                     auto start = OpType::startingValue(x + offset);
 
                     auto tX = x + offset;
                     auto tY = y + offset;
 
                     for (unsigned int j = 0; j < tadLength; j++) {
-                        auto offset = shape::indexOffset(j, xTad.tadOnlyShapeInfo, xShapeInfoCast, tadLength, canCastX);                        
+                        auto offset = shape::indexOffset(j, xTad.tadOnlyShapeInfo, xShapeInfoCast, tadLength, canCastX);
                         start = OpType::update(start, OpType::op(tX[offset], tY[offset], extraParamsVals), extraParamsVals);
                     }
 
                     z[i] = OpType::postProcess(start, shape::length(iterationTadInfo), extraParamsVals);
-                }                
+                }
             }
             else {
-                
+
                 shape::TAD yTad;
                 yTad.init(yShapeInfo, dimension, dimensionLength);
                 yTad.createTadOnlyShapeInfo();
                 yTad.createOffsets();
-                
+
                 uint yShapeInfoCast[MAX_RANK];
                 bool canCastY = nd4j::DataTypeUtils::castShapeInfo(yTad.tadOnlyShapeInfo, yShapeInfoCast);
 
 #pragma omp  parallel for schedule(guided) num_threads(num_threads) if (num_threads > 1) proc_bind(AFFINITY) default(shared)
                 for (unsigned int i = 0; i < zLen; i++) {
-                
+
                     auto xOffset = xTad.tadOffsets[i];
                     auto yOffset = yTad.tadOffsets[i];
                     auto start = OpType::startingValue(x + xOffset);
@@ -597,7 +408,6 @@
             }
         }
     }
->>>>>>> f4f749f5
 }
 
 //////////////////////////////////////////////////////////////////////////
@@ -617,30 +427,17 @@
     
     auto startingVal = OpType::startingValue(x);
 
-    auto tadLen = shape::tadLength(xShapeInfo, dimension, dimensionLength);
-    auto tads = shape::length(xShapeInfo) / tadLen;
+    auto tadLength = shape::tadLength(xShapeInfo, dimension, dimensionLength);
+    auto tads = shape::length(xShapeInfo) / tadLength;
 
     uint tadShapeInfoCast[MAX_RANK];
     bool canCastX = nd4j::DataTypeUtils::castShapeInfo(tadShapeInfo, tadShapeInfoCast);
 
     if(shape::haveSameOffsets(tadShapeInfo, yShapeInfo)) {
 
-<<<<<<< HEAD
-        for (int extraParamsIdx = 0; extraParamsIdx < OpType::extraParamsLen; extraParamsIdx++) 
-            localExtraParams[extraParamsIdx] = startingVal;
-
-        for (Nd4jLong f = 0; f < tadLen; f++) {
-
-            auto xOffset = offset + shape::getIndexOffset(f, tadShapeInfo, tadLen);
-            auto yOffset = shape::getIndexOffset(f, yShapeInfo, tadLen);
-            z[r] = OpType::update(z[r], OpType::op(x[xOffset], y[yOffset], localExtraParams), localExtraParams);
-        }
-
-        z[r] = OpType::postProcess(z[r], tadLen, localExtraParams);
-=======
         #pragma  omp parallel for proc_bind(AFFINITY) default(shared)
         for (Nd4jLong r = 0; r < tads; r++) {
-            
+
             Nd4jLong offset = tadOffsets[r];
             Z *localExtraParams = nullptr;
             auto sv = OpType::startingValue(x);
@@ -648,12 +445,12 @@
             if (OpType::extraParamsLen > 0)
                 localExtraParams = new Z[OpType::extraParamsLen];
 
-            for (int extraParamsIdx = 0; extraParamsIdx < OpType::extraParamsLen; extraParamsIdx++) 
+            for (int extraParamsIdx = 0; extraParamsIdx < OpType::extraParamsLen; extraParamsIdx++)
                 localExtraParams[extraParamsIdx] = startingVal;
 
             for (Nd4jLong f = 0; f < tadLength; f++) {
                 auto yOffset = shape::indexOffset(f, tadShapeInfo, tadShapeInfoCast, tadLength, canCastX);
-                auto xOffset = offset + yOffset;                
+                auto xOffset = offset + yOffset;
                 sv = OpType::update(sv, OpType::op(x[xOffset], y[yOffset], localExtraParams), localExtraParams);
             }
 
@@ -661,7 +458,7 @@
 
             if (localExtraParams != nullptr)
                 delete[] localExtraParams;
-        }        
+        }
     }
     else {
 
@@ -670,7 +467,7 @@
 
 #pragma  omp parallel for proc_bind(AFFINITY) default(shared)
         for (Nd4jLong r = 0; r < tads; r++) {
-            
+
             Nd4jLong offset = tadOffsets[r];
             Z *localExtraParams = nullptr;
             auto sv = OpType::startingValue(x);
@@ -678,7 +475,7 @@
             if (OpType::extraParamsLen > 0)
                 localExtraParams = new Z[OpType::extraParamsLen];
 
-            for (int extraParamsIdx = 0; extraParamsIdx < OpType::extraParamsLen; extraParamsIdx++) 
+            for (int extraParamsIdx = 0; extraParamsIdx < OpType::extraParamsLen; extraParamsIdx++)
                 localExtraParams[extraParamsIdx] = startingVal;
 
             for (Nd4jLong f = 0; f < tadLength; f++) {
@@ -688,7 +485,6 @@
             }
 
             z[r] = OpType::postProcess(sv, tadLength, localExtraParams);
->>>>>>> f4f749f5
 
             if (localExtraParams != nullptr)
                 delete[] localExtraParams;
@@ -722,17 +518,17 @@
 
     uint xTadShapeInfoCast[MAX_RANK];
     bool canCastX = nd4j::DataTypeUtils::castShapeInfo(xTadShapeInfo, xTadShapeInfoCast);
-    
+
     if (shape::haveSameOffsets(xTadShapeInfo, yTadShapeInfo) ) {
-        
+
         #pragma  omp parallel for proc_bind(AFFINITY) default(shared)
         for (Nd4jLong r = 0; r < xTads; r++) {
-        
+
             Nd4jLong xOffset = xOffsets[r];
             auto lX = x + xOffset;
 
             for (Nd4jLong g = 0; g < yTads; g++) {
-            
+
                 auto yOffset = yOffsets[g];
                 auto lY = y + yOffset;
                 auto ri = (r * yTads) + g;
@@ -742,11 +538,11 @@
                 if (OpType::extraParamsLen > 0)
                     localExtraParams = new Z[OpType::extraParamsLen];
 
-                for (int extraParamsIdx = 0; extraParamsIdx < OpType::extraParamsLen; extraParamsIdx++) 
+                for (int extraParamsIdx = 0; extraParamsIdx < OpType::extraParamsLen; extraParamsIdx++)
                     localExtraParams[extraParamsIdx] = startingVal;
 
-                for (int f = 0; f < xTadLength; f++) {                            
-                    auto offset = shape::indexOffset(f, xTadShapeInfo, xTadShapeInfoCast, xTadLength, canCastX);                    
+                for (int f = 0; f < xTadLength; f++) {
+                    auto offset = shape::indexOffset(f, xTadShapeInfo, xTadShapeInfoCast, xTadLength, canCastX);
                     sv = OpType::update(sv, OpType::op(lX[offset], lY[offset], localExtraParams), localExtraParams);
                 }
 
@@ -761,15 +557,15 @@
 
         uint yTadShapeInfoCast[MAX_RANK];
         bool canCastY = canCastX ? nd4j::DataTypeUtils::castShapeInfo(yTadShapeInfo, yTadShapeInfoCast) : false;
-        
+
         #pragma  omp parallel for proc_bind(AFFINITY) default(shared)
         for (Nd4jLong r = 0; r < xTads; r++) {
-        
+
             Nd4jLong xOffset = xOffsets[r];
             auto lX = x + xOffset;
 
             for (Nd4jLong g = 0; g < yTads; g++) {
-            
+
                 auto yOffset = yOffsets[g];
                 auto lY = y + yOffset;
                 auto ri = (r * yTads) + g;
@@ -779,7 +575,7 @@
                 if (OpType::extraParamsLen > 0)
                     localExtraParams = new Z[OpType::extraParamsLen];
 
-                for (int extraParamsIdx = 0; extraParamsIdx < OpType::extraParamsLen; extraParamsIdx++) 
+                for (int extraParamsIdx = 0; extraParamsIdx < OpType::extraParamsLen; extraParamsIdx++)
                     localExtraParams[extraParamsIdx] = startingVal;
 
                 for (int f = 0; f < xTadLength; f++) {
