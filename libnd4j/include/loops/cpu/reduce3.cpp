/*******************************************************************************
 * Copyright (c) 2015-2018 Skymind, Inc.
 *
 * This program and the accompanying materials are made available under the
 * terms of the Apache License, Version 2.0 which is available at
 * https://www.apache.org/licenses/LICENSE-2.0.
 *
 * Unless required by applicable law or agreed to in writing, software
 * distributed under the License is distributed on an "AS IS" BASIS, WITHOUT
 * WARRANTIES OR CONDITIONS OF ANY KIND, either express or implied. See the
 * License for the specific language governing permissions and limitations
 * under the License.
 *
 * SPDX-License-Identifier: Apache-2.0
 ******************************************************************************/

// @author raver119@gmail.com
// @author Yurii Shyrma (iuriish@yahoo.com), created on 19.11.2018


#include <types/types.h>
#include <op_boilerplate.h>
#include <loops/reduce3.h>
#include <loops/legacy_ops.h>
#include <helpers/ConstantTadHelper.h>
<<<<<<< HEAD
=======
#include <Loops.h>
>>>>>>> 43c553a0

using namespace simdOps;

namespace functions {
namespace reduce3   {

//////////////////////////////////////////////////////////////////////////
template <typename X, typename Z>
template<typename OpType>
void Reduce3<X,Z>::execScalar(void *vx, Nd4jLong *xShapeInfo,
                                    void *vextraParams,
                                    void *vy, Nd4jLong *yShapeInfo,
                                    void *vz, Nd4jLong *zShapeInfo) {
    
    auto x = reinterpret_cast<X *>(vx);
    auto y = reinterpret_cast<X *>(vy);
    auto z = reinterpret_cast<Z *>(vz);
    auto extraParams = reinterpret_cast<Z *>(vextraParams);

    auto length = shape::length(xShapeInfo);
    auto xEws = shape::elementWiseStride(xShapeInfo);
    auto yEws = shape::elementWiseStride(yShapeInfo);

    Z extraParamsVals[3] = {(Z) 0.0f, (Z) 0.0f, (Z) 0.0f};
    // it's possible case for EqualsWithEps op
    if (extraParams != nullptr) 
        extraParamsVals[2] = extraParams[0];
<<<<<<< HEAD

=======
    
>>>>>>> 43c553a0
    uint xShapeInfoCast[MAX_RANK];
    const bool canCastX = nd4j::DataTypeUtils::castShapeInfo(xShapeInfo, xShapeInfoCast);

    Z startingVal = OpType::startingValue(x);
    const int maxThreads = nd4j::math::nd4j_min<int>(256, omp_get_max_threads());
    nd4j::OmpLaunchHelper t(length, maxThreads);
    Z intermediate[256];
    Z extraParamsLocal[3 * 256];

    PRAGMA_OMP_SIMD
    for (int e = 0; e < maxThreads; e++)
        intermediate[e] = startingVal;
    
    memset(extraParamsLocal, 0, 3 * 256 * sizeof(Z));
    if (extraParams != nullptr)
        PRAGMA_OMP_SIMD
        for (int e = 0; e < maxThreads; e++)
            extraParamsLocal[3 * e + 2] = extraParams[0];

    nd4j::LoopKind::Kind kindOfLoop = nd4j::LoopKind::deduceKindOfLoopXZ(xShapeInfo, yShapeInfo);

    if (kindOfLoop == nd4j::LoopKind::EWS1) {
        PRAGMA_OMP_PARALLEL_FOR_SIMD_THREADS(t._numThreads)
        for(unsigned int i = 0; i < length; i++) {
            const auto threadNum = omp_get_thread_num();
            intermediate[threadNum] = OpType::update(intermediate[threadNum], OpType::op(x[i], y[i], extraParamsLocal + 3 * threadNum), extraParamsLocal + 3 * threadNum);
        }

    } else if(shape::haveSameOffsets(xShapeInfo, yShapeInfo)) {

<<<<<<< HEAD
        for(unsigned int i = 0; i < length; i++) {
=======
        PRAGMA_OMP_PARALLEL_FOR_SIMD_THREADS(t._numThreads)
        for(unsigned int i = 0; i < length; i++) {
            const auto threadNum = omp_get_thread_num();
>>>>>>> 43c553a0
            auto offset  = shape::indexOffset(i, xShapeInfo, xShapeInfoCast, length, canCastX);
            intermediate[threadNum] = OpType::update(intermediate[threadNum], OpType::op(x[offset], y[offset], extraParamsLocal + 3 * threadNum), extraParamsLocal + 3 * threadNum);
        }
    } else {
        uint yShapeInfoCast[MAX_RANK];
        const bool canCastY = nd4j::DataTypeUtils::castShapeInfo(yShapeInfo, yShapeInfoCast);

<<<<<<< HEAD
        for(unsigned int i = 0; i < length; i++) {
=======
        PRAGMA_OMP_PARALLEL_FOR_SIMD_THREADS(t._numThreads)
        for(unsigned int i = 0; i < length; i++) {
            const auto threadNum = omp_get_thread_num();      
>>>>>>> 43c553a0
            auto xOffset  = shape::indexOffset(i, xShapeInfo, xShapeInfoCast, length, canCastX);
            auto yOffset  = shape::indexOffset(i, yShapeInfo, yShapeInfoCast, length, canCastY);
            intermediate[threadNum] = OpType::update(intermediate[threadNum], OpType::op(x[xOffset], y[yOffset], extraParamsLocal + 3 * threadNum), extraParamsLocal + 3 * threadNum);
        }
    }

    // merge step
    for (int e = 0; e < maxThreads; e++)
        OpType::aggregateExtraParams(extraParamsVals, extraParamsLocal + 3 * e);        
    for (int e = 0; e < maxThreads; e++)
        startingVal = OpType::update(startingVal, intermediate[e], extraParamsVals);

    z[0] = OpType::postProcess(startingVal, length, extraParamsVals);
}

//////////////////////////////////////////////////////////////////////////
template <typename X, typename Y>
void Reduce3<X,Y>::execScalar(const int opNum,
                                        void *vx, Nd4jLong *xShapeInfo,
                                        void *extraParamsVals,
                                        void *vy, Nd4jLong *yShapeInfo,
                                        void *vz, Nd4jLong *zShapeInfo) {
                
    DISPATCH_BY_OPNUM_TT(execScalar, PARAMS(vx, xShapeInfo, extraParamsVals, vy, yShapeInfo, vz, zShapeInfo), REDUCE3_OPS);
}


//////////////////////////////////////////////////////////////////////////
template <typename X, typename Z>
template<typename OpType>
void Reduce3<X,Z>::exec(void *vx, Nd4jLong *xShapeInfo,
                    void *vextraParams,
                    void *vy, Nd4jLong *yShapeInfo,
                    void *vz, Nd4jLong *zShapeInfo,
                    int *dimension, int dimensionLength) {

    auto x = reinterpret_cast<X*>(vx);
    auto y = reinterpret_cast<X*>(vy);
    auto z = reinterpret_cast<Z*>(vz);
    auto extraParams = reinterpret_cast<Z*>(vextraParams);

    if(shape::isScalar(zShapeInfo)) {
        execScalar<OpType>(vx, xShapeInfo, vextraParams, vy, yShapeInfo, vz, zShapeInfo);
        return;
    }
<<<<<<< HEAD
    
    char xOrder = shape::order(xShapeInfo);
    char yOrder = shape::order(yShapeInfo);
    auto zLen = shape::length(zShapeInfo);
    auto tadLength = shape::tadLength(xShapeInfo,dimension,dimensionLength);

    nd4j::OmpLaunchHelper info(zLen);

    if(xOrder != yOrder) {

         if(shape::haveSameOffsets(xShapeInfo, yShapeInfo) && shape::haveSameOffsets(xShapeInfo, zShapeInfo)) {

            uint xShapeInfoCast[MAX_RANK];
            const bool canCastX = nd4j::DataTypeUtils::castShapeInfo(xShapeInfo, xShapeInfoCast);

            #pragma omp parallel num_threads(info._numThreads) if (info._numThreads > 1) default(shared)
            {
                auto threadNum = omp_get_thread_num();
                auto threadOffset = info.getThreadOffset(threadNum);

                for (Nd4jLong i = 0; i < info.getItersPerThread(threadNum); i++) {
                    auto offset = shape::indexOffset(i + threadOffset, xShapeInfo, xShapeInfoCast, zLen, canCastX);
                    z[offset] = OpType::update(z[offset], OpType::op(x[offset], y[offset], extraParamsVals), extraParamsVals);
                }
            }
        }
        else if(shape::haveSameOffsets(xShapeInfo, yShapeInfo)) {

            uint xShapeInfoCast[MAX_RANK];
            uint zShapeInfoCast[MAX_RANK];
            const bool canCastX = nd4j::DataTypeUtils::castShapeInfo(xShapeInfo, xShapeInfoCast);
            const bool canCastZ = nd4j::DataTypeUtils::castShapeInfo(zShapeInfo, zShapeInfoCast);

            #pragma omp parallel num_threads(info._numThreads) if (info._numThreads > 1) default(shared)
            {
                auto threadNum = omp_get_thread_num();
                auto threadOffset = info.getThreadOffset(threadNum);

                for (Nd4jLong i = 0; i < info.getItersPerThread(threadNum); i++) {
                    auto offset  = shape::indexOffset(i + threadOffset, xShapeInfo, xShapeInfoCast, zLen, canCastX);
                    auto zOffset = shape::indexOffset(i + threadOffset, zShapeInfo, zShapeInfoCast, zLen, canCastZ);
                    z[zOffset] = OpType::update(z[zOffset], OpType::op(x[offset], y[offset], extraParamsVals), extraParamsVals);
                }
            }
        }
        else if(shape::haveSameOffsets(xShapeInfo, zShapeInfo)) {

            uint xShapeInfoCast[MAX_RANK];
            uint yShapeInfoCast[MAX_RANK];
            const bool canCastX = nd4j::DataTypeUtils::castShapeInfo(xShapeInfo, xShapeInfoCast);
            const bool canCastY = nd4j::DataTypeUtils::castShapeInfo(yShapeInfo, yShapeInfoCast);

            #pragma omp parallel num_threads(info._numThreads) if (info._numThreads > 1) default(shared)
            {
                auto threadNum = omp_get_thread_num();
                auto threadOffset = info.getThreadOffset(threadNum);

                for (Nd4jLong i = 0; i < info.getItersPerThread(threadNum); i++) {
                    auto offset  = shape::indexOffset(i + threadOffset, xShapeInfo, xShapeInfoCast, zLen, canCastX);
                    auto yOffset = shape::indexOffset(i + threadOffset, yShapeInfo, yShapeInfoCast, zLen, canCastY);
                    z[offset] = OpType::update(z[offset], OpType::op(x[offset], y[yOffset], extraParamsVals), extraParamsVals);
                }
            }
        }
        else if(shape::haveSameOffsets(yShapeInfo, zShapeInfo)) {

            uint xShapeInfoCast[MAX_RANK];
            uint yShapeInfoCast[MAX_RANK];
            const bool canCastX = nd4j::DataTypeUtils::castShapeInfo(xShapeInfo, xShapeInfoCast);
            const bool canCastY = nd4j::DataTypeUtils::castShapeInfo(yShapeInfo, yShapeInfoCast);

            #pragma omp parallel num_threads(info._numThreads) if (info._numThreads > 1) default(shared)
            {
                auto threadNum = omp_get_thread_num();
                auto threadOffset = info.getThreadOffset(threadNum);

                for (Nd4jLong i = 0; i < info.getItersPerThread(threadNum); i++) {
                    auto xOffset = shape::indexOffset(i + threadOffset, xShapeInfo, xShapeInfoCast, zLen, canCastX);
                    auto offset  = shape::indexOffset(i + threadOffset, yShapeInfo, yShapeInfoCast, zLen, canCastY);
                    z[offset] = OpType::update(z[offset], OpType::op(x[xOffset], y[offset], extraParamsVals), extraParamsVals);
                }
            }
        }
        else {

            uint xShapeInfoCast[MAX_RANK];
            uint yShapeInfoCast[MAX_RANK];
            uint zShapeInfoCast[MAX_RANK];
            const bool canCastX = nd4j::DataTypeUtils::castShapeInfo(xShapeInfo, xShapeInfoCast);
            const bool canCastY = nd4j::DataTypeUtils::castShapeInfo(yShapeInfo, yShapeInfoCast);
            const bool canCastZ = nd4j::DataTypeUtils::castShapeInfo(zShapeInfo, zShapeInfoCast);

            #pragma omp parallel num_threads(info._numThreads) if (info._numThreads > 1) default(shared)
            {
                auto threadNum = omp_get_thread_num();
                auto threadOffset = info.getThreadOffset(threadNum);

                for (Nd4jLong i = 0; i < info.getItersPerThread(threadNum); i++) {
                    auto xOffset = shape::indexOffset(i + threadOffset, xShapeInfo, xShapeInfoCast, zLen, canCastX);
                    auto yOffset = shape::indexOffset(i + threadOffset, yShapeInfo, yShapeInfoCast, zLen, canCastY);
                    auto zOffset = shape::indexOffset(i + threadOffset, zShapeInfo, zShapeInfoCast, zLen, canCastZ);
                    z[zOffset] = OpType::update(z[zOffset], OpType::op(x[xOffset], y[yOffset], extraParamsVals), extraParamsVals);
                }
            }
        }

        auto zEws = shape::elementWiseStride(zShapeInfo);
        #pragma omp parallel for proc_bind(AFFINITY) default(shared)
        for(Nd4jLong i = 0; i < zLen; i+=zEws)
            z[i] = OpType::postProcess(z[i], tadLength, extraParamsVals);
    }
    else {

        auto startingVal = OpType::startingValue(x);

        auto packX = nd4j::ConstantTadHelper::getInstance()->tadForDimensions(xShapeInfo, dimension, dimensionLength);
        auto packY = nd4j::ConstantTadHelper::getInstance()->tadForDimensions(yShapeInfo, dimension, dimensionLength);

        /**
        * The element wise stride belong longs to a reduction index.
        * When used out of order, we can get rid of the data
        * dependencies and rely on using the max dimension
        * specified for stride instead.
        * Say we take the sum(0,1) along long arr
        * we can use arr.stride(1) as a representation
        * along long which to iterate.
        */
        int largerElementWiseStride;
        int smallerElementWiseStride;
        auto xEws = shape::elementWiseStride(packX.primaryShapeInfo());
        auto yEws = shape::elementWiseStride(packY.primaryShapeInfo());
        int tadLength;
        Nd4jLong xModLength;
        Nd4jLong yModLength;
        Nd4jLong *iterationTadInfo;
        bool xTadBigger;
        
        if(shape::length(xShapeInfo) > shape::length(yShapeInfo)) {
            tadLength = shape::length(packX.primaryShapeInfo());
            iterationTadInfo = packX.primaryShapeInfo();
            largerElementWiseStride = shape::elementWiseStride(xShapeInfo);
            smallerElementWiseStride = shape::elementWiseStride(yShapeInfo);
            xModLength = 1;
            yModLength = tadLength;
            xTadBigger = true;
        }
        else {
            tadLength = shape::length(packY.primaryShapeInfo());
            iterationTadInfo = packY.primaryShapeInfo();
            largerElementWiseStride = shape::elementWiseStride(yShapeInfo);
            smallerElementWiseStride = shape::elementWiseStride(xShapeInfo);
            xModLength = tadLength;
            yModLength = 1;
            xTadBigger = false;
        }
        
        if (largerElementWiseStride >= 1 && smallerElementWiseStride >= 1 && xEws >= 1 && yEws >= 1) {

            if(shape::length(xShapeInfo) == shape::length(yShapeInfo)) {
                
#pragma omp parallel for proc_bind(AFFINITY) default(shared)
                for (Nd4jLong i = 0; i < zLen; i++) {

                    Z *localExtraParams = nullptr;

                    if (OpType::extraParamsLen > 0)
                        localExtraParams = new Z[OpType::extraParamsLen];

                    for (int extraParamsIdx = 0; extraParamsIdx < OpType::extraParamsLen; extraParamsIdx++)
                        localExtraParams[extraParamsIdx] = startingVal;

                    auto offset = packX.primaryOffsets()[i];
                    auto yOffset = packY.primaryOffsets()[i];
                    auto sv = OpType::op(x[offset], y[yOffset], localExtraParams);

                    for (int j = 1; j < tadLength; j++) {
                        auto xIdx = (offset + xEws * j);
                        auto yIdx = (yOffset + yEws * j);
                        sv = OpType::update(sv, OpType::op(x[xIdx],y[yIdx],localExtraParams), localExtraParams);
                    }

                    z[i] = OpType::postProcess(sv, tadLength, localExtraParams);

                    if (localExtraParams != nullptr)
                        delete[] localExtraParams;
                }
            }
            else {

                int tadsPerThread = zLen / TAD_THRESHOLD;
                int num_threads = nd4j::math::nd4j_max<int>(1, tadsPerThread);
                num_threads = nd4j::math::nd4j_min<int>(num_threads, omp_get_max_threads());

#pragma omp  parallel for schedule(guided) num_threads(num_threads) if (num_threads > 1) proc_bind(AFFINITY)
                for (int i = 0; i < zLen; i++) {

                    Nd4jLong xOffset = xTadBigger ? packX.primaryOffsets()[i] : 0;
                    Nd4jLong yOffset = !xTadBigger ? packY.primaryOffsets()[i] : 0;
                    auto xShapeInf = xTadBigger ? packX.primaryShapeInfo() : xShapeInfo;
                    auto yShapeInf = !xTadBigger ? packY.primaryShapeInfo() : yShapeInfo;
                    auto start = OpType::startingValue(x);

                    uint xShapeInfoCast[MAX_RANK];
                    bool canCastX = nd4j::DataTypeUtils::castShapeInfo(xShapeInf, xShapeInfoCast);

                    auto tX = x + xOffset;
                    auto tY = y + yOffset;

                    if(shape::haveSameOffsets(xShapeInf, yShapeInf)) {

                        for (unsigned int j = 0; j < tadLength; j++) {
                            auto offset = shape::indexOffset(j, xShapeInf, xShapeInfoCast, tadLength, canCastX);
                            start = OpType::update(start, OpType::op(tX[offset], tY[offset],extraParams), extraParamsVals);
                        }
                    }
                    else {
                        uint yShapeInfoCast[MAX_RANK];
                        bool canCastY = nd4j::DataTypeUtils::castShapeInfo(yShapeInf, yShapeInfoCast);

                        for (unsigned int j = 0; j < tadLength; j++) {
                            auto xOffset2 = shape::indexOffset(j, xShapeInf, xShapeInfoCast, tadLength, canCastX);
                            auto yOffset2 = shape::indexOffset(j, yShapeInf, yShapeInfoCast, tadLength, canCastY);
                            start = OpType::update(start, OpType::op(tX[xOffset2], tY[yOffset2],extraParams), extraParamsVals);
                        }
                    }

                    z[i] = OpType::postProcess(start, shape::length(iterationTadInfo), extraParamsVals);
                }   
            }
        } 
        else {
            auto packX = nd4j::ConstantTadHelper::getInstance()->tadForDimensions(xShapeInfo, dimension, dimensionLength);

            int tadsPerThread = zLen / TAD_THRESHOLD;
            int num_threads = nd4j::math::nd4j_max<int>(1, tadsPerThread);
            num_threads = nd4j::math::nd4j_min<int>(num_threads, omp_get_max_threads());

            uint xShapeInfoCast[MAX_RANK];
            bool canCastX = nd4j::DataTypeUtils::castShapeInfo(packX.primaryShapeInfo(), xShapeInfoCast);

            if(shape::haveSameOffsets(xShapeInfo, yShapeInfo)) {

#pragma omp  parallel for schedule(guided) num_threads(num_threads) if (num_threads > 1) proc_bind(AFFINITY) default(shared)
                for (unsigned int i = 0; i < zLen; i++) {

                    auto offset = packX.primaryOffsets()[i];
                    auto start = OpType::startingValue(x + offset);

                    auto tX = x + offset;
                    auto tY = y + offset;

                    for (unsigned int j = 0; j < tadLength; j++) {
                        auto coffset = shape::indexOffset(j, packX.primaryShapeInfo(), xShapeInfoCast, tadLength, canCastX);
                        start = OpType::update(start, OpType::op(tX[coffset], tY[coffset], extraParamsVals), extraParamsVals);
                    }

                    z[i] = OpType::postProcess(start, shape::length(iterationTadInfo), extraParamsVals);
                }
            }
            else {

                auto packY = nd4j::ConstantTadHelper::getInstance()->tadForDimensions(yShapeInfo, dimension, dimensionLength);

                uint yShapeInfoCast[MAX_RANK];
                bool canCastY = nd4j::DataTypeUtils::castShapeInfo(packY.primaryShapeInfo(), yShapeInfoCast);

#pragma omp  parallel for schedule(guided) num_threads(num_threads) if (num_threads > 1) proc_bind(AFFINITY) default(shared)
                for (unsigned int i = 0; i < zLen; i++) {

                    auto xOffset = packX.primaryOffsets()[i];
                    auto yOffset = packY.primaryOffsets()[i];
                    auto start = OpType::startingValue(x + xOffset);

                    auto tX = x + xOffset;
                    auto tY = y + yOffset;

                    for (unsigned int j = 0; j < tadLength; j++) {
                        auto xOffset2 = shape::indexOffset(j, packX.primaryShapeInfo(), xShapeInfoCast, tadLength, canCastX);
                        auto yOffset2 = shape::indexOffset(j, packY.primaryShapeInfo(), yShapeInfoCast, tadLength, canCastY);
                        start = OpType::update(start, OpType::op(tX[xOffset2], tY[yOffset2], extraParamsVals), extraParamsVals);
                    }

                    z[i] = OpType::postProcess(start, shape::length(iterationTadInfo), extraParamsVals);
                }
            }
        }
    }
=======
#ifdef INLINE_LOOPS
    nd4j::Reduction3Loops<X,Z>::template loopReduce3<OpType>(x, xShapeInfo, y, yShapeInfo, z, zShapeInfo, dimension, dimensionLength, extraParams);
#else
    nd4j::Reduction3Loops<X,Z>::template innerloopReduce3<OpType>(x, xShapeInfo, y, yShapeInfo, z, zShapeInfo, dimension, dimensionLength, extraParams);
#endif
>>>>>>> 43c553a0
}

//////////////////////////////////////////////////////////////////////////
template <typename X, typename Z>
template<typename OpType>
void Reduce3<X,Z>::exec(void *vx, Nd4jLong *xShapeInfo,
                        void *vextraParams,
                        void *vy, Nd4jLong *yShapeInfo,
                        void *vz, Nd4jLong *zShapeInfo,
                        int *dimension, int dimensionLength,
                        Nd4jLong *tadShapeInfo, Nd4jLong *tadOffsets) {

    auto x = reinterpret_cast<X *>(vx);
    auto y = reinterpret_cast<X *>(vy);
    auto z = reinterpret_cast<Z *>(vz);
    auto extraParams = reinterpret_cast<Z *>(vextraParams);
<<<<<<< HEAD
    
    auto startingVal = OpType::startingValue(x);

    auto tadLength = shape::tadLength(xShapeInfo, dimension, dimensionLength);
    auto tads = shape::length(xShapeInfo) / tadLength;

    uint tadShapeInfoCast[MAX_RANK];
    bool canCastX = nd4j::DataTypeUtils::castShapeInfo(tadShapeInfo, tadShapeInfoCast);

    if(shape::haveSameOffsets(tadShapeInfo, yShapeInfo)) {

        #pragma  omp parallel for proc_bind(AFFINITY) default(shared)
        for (Nd4jLong r = 0; r < tads; r++) {

            Nd4jLong offset = tadOffsets[r];
            Z *localExtraParams = nullptr;
            auto sv = OpType::startingValue(x);

            if (OpType::extraParamsLen > 0)
                localExtraParams = new Z[OpType::extraParamsLen];

            for (int extraParamsIdx = 0; extraParamsIdx < OpType::extraParamsLen; extraParamsIdx++)
                localExtraParams[extraParamsIdx] = startingVal;

            for (Nd4jLong f = 0; f < tadLength; f++) {
                auto yOffset = shape::indexOffset(f, tadShapeInfo, tadShapeInfoCast, tadLength, canCastX);
                auto xOffset = offset + yOffset;
                sv = OpType::update(sv, OpType::op(x[xOffset], y[yOffset], localExtraParams), localExtraParams);
            }

            z[r] = OpType::postProcess(sv, tadLength, localExtraParams);

            if (localExtraParams != nullptr)
                delete[] localExtraParams;
        }
    }
    else {

        uint yShapeInfoCast[MAX_RANK];
        bool canCastY = nd4j::DataTypeUtils::castShapeInfo(yShapeInfo, yShapeInfoCast);

#pragma  omp parallel for proc_bind(AFFINITY) default(shared)
        for (Nd4jLong r = 0; r < tads; r++) {

            Nd4jLong offset = tadOffsets[r];
            Z *localExtraParams = nullptr;
            auto sv = OpType::startingValue(x);

            if (OpType::extraParamsLen > 0)
                localExtraParams = new Z[OpType::extraParamsLen];

            for (int extraParamsIdx = 0; extraParamsIdx < OpType::extraParamsLen; extraParamsIdx++)
                localExtraParams[extraParamsIdx] = startingVal;

            for (Nd4jLong f = 0; f < tadLength; f++) {
                auto xOffset = offset + shape::indexOffset(f, tadShapeInfo, tadShapeInfoCast, tadLength, canCastX);
                auto yOffset = shape::indexOffset(f, yShapeInfo, yShapeInfoCast, tadLength, canCastY);
                sv = OpType::update(sv, OpType::op(x[xOffset], y[yOffset], localExtraParams), localExtraParams);
            }

            z[r] = OpType::postProcess(sv, tadLength, localExtraParams);

            if (localExtraParams != nullptr)
                delete[] localExtraParams;
        }
    }
=======
#ifdef INLINE_LOOPS
    nd4j::Reduction3Loops<X,Z>::template loopReduce3<OpType>(x, xShapeInfo, y, yShapeInfo, z, zShapeInfo, dimension, dimensionLength, extraParams);
#else
    nd4j::Reduction3Loops<X,Z>::template innerloopReduce3<OpType>(x, xShapeInfo, y, yShapeInfo, z, zShapeInfo, dimension, dimensionLength, extraParams);
#endif
>>>>>>> 43c553a0
}


//////////////////////////////////////////////////////////////////////////
template <typename X, typename Z>
template<typename OpType>
void Reduce3<X,Z>:: execAll(void *vx, Nd4jLong *xShapeInfo,
                            void *vextraParams,
                            void *vy, Nd4jLong *yShapeInfo,
                            void *vz, Nd4jLong *zShapeInfo,
                            int *dimension, int dimensionLength, 
                            Nd4jLong *xTadShapeInfo, Nd4jLong *xOffsets, 
                            Nd4jLong *yTadShapeInfo, Nd4jLong *yOffsets) {

    auto x = reinterpret_cast<X *>(vx);
    auto y = reinterpret_cast<X *>(vy);
    auto z = reinterpret_cast<Z *>(vz);
    auto extraParams = reinterpret_cast<Z*>(vextraParams);

<<<<<<< HEAD
    auto xTads = shape::length(xShapeInfo) / xTadLength;
    auto yTads = shape::length(yShapeInfo) / yTadLength;
    auto startingVal = OpType::startingValue(x);

    uint xTadShapeInfoCast[MAX_RANK];
    bool canCastX = nd4j::DataTypeUtils::castShapeInfo(xTadShapeInfo, xTadShapeInfoCast);

    if (shape::haveSameOffsets(xTadShapeInfo, yTadShapeInfo) ) {

        #pragma  omp parallel for proc_bind(AFFINITY) default(shared)
        for (Nd4jLong r = 0; r < xTads; r++) {

            Nd4jLong xOffset = xOffsets[r];
            auto lX = x + xOffset;

            for (Nd4jLong g = 0; g < yTads; g++) {

                auto yOffset = yOffsets[g];
                auto lY = y + yOffset;
                auto ri = (r * yTads) + g;
                auto sv = OpType::startingValue(x);

                Z *localExtraParams = nullptr;
                if (OpType::extraParamsLen > 0)
                    localExtraParams = new Z[OpType::extraParamsLen];

                for (int extraParamsIdx = 0; extraParamsIdx < OpType::extraParamsLen; extraParamsIdx++)
                    localExtraParams[extraParamsIdx] = startingVal;

                for (int f = 0; f < xTadLength; f++) {
                    auto offset = shape::indexOffset(f, xTadShapeInfo, xTadShapeInfoCast, xTadLength, canCastX);
                    sv = OpType::update(sv, OpType::op(lX[offset], lY[offset], localExtraParams), localExtraParams);
                }

                z[ri] = OpType::postProcess(sv, xTadLength, localExtraParams);

                if (localExtraParams != nullptr)
                    delete[] localExtraParams;
            }
        }
    }
    else {

        uint yTadShapeInfoCast[MAX_RANK];
        bool canCastY = canCastX ? nd4j::DataTypeUtils::castShapeInfo(yTadShapeInfo, yTadShapeInfoCast) : false;

        #pragma  omp parallel for proc_bind(AFFINITY) default(shared)
        for (Nd4jLong r = 0; r < xTads; r++) {

            Nd4jLong xOffset = xOffsets[r];
            auto lX = x + xOffset;

            for (Nd4jLong g = 0; g < yTads; g++) {

                auto yOffset = yOffsets[g];
                auto lY = y + yOffset;
                auto ri = (r * yTads) + g;
                auto sv = OpType::startingValue(x);

                Z *localExtraParams = nullptr;
                if (OpType::extraParamsLen > 0)
                    localExtraParams = new Z[OpType::extraParamsLen];

                for (int extraParamsIdx = 0; extraParamsIdx < OpType::extraParamsLen; extraParamsIdx++)
                    localExtraParams[extraParamsIdx] = startingVal;

                for (int f = 0; f < xTadLength; f++) {
                    auto xO = shape::indexOffset(f, yTadShapeInfo, xTadShapeInfoCast, xTadLength, canCastX);
                    auto yO = shape::indexOffset(f, yTadShapeInfo, yTadShapeInfoCast, xTadLength, canCastY);
                    sv = OpType::update(sv, OpType::op(lX[xO], lY[yO], localExtraParams), localExtraParams);
                }

                z[ri] = OpType::postProcess(sv, xTadLength, localExtraParams);

                if (localExtraParams != nullptr)
                    delete[] localExtraParams;
            }
        }
    }
=======
#ifdef INLINE_LOOPS
    nd4j::Reduction3Loops<X,Z>::template loopReduce3All<OpType>(x, xShapeInfo, y, yShapeInfo, z, zShapeInfo, xTadShapeInfo, xOffsets, yTadShapeInfo, yOffsets, extraParams);
#else
    nd4j::Reduction3Loops<X,Z>::template innerloopReduce3All<OpType>(x, xShapeInfo, y, yShapeInfo, z, zShapeInfo, xTadShapeInfo, xOffsets, yTadShapeInfo, yOffsets, extraParams);
#endif
>>>>>>> 43c553a0
}

//////////////////////////////////////////////////////////////////////////
template <typename X, typename Y>
void Reduce3<X,Y>::exec( const int opNum,
                        void *vx, Nd4jLong *xShapeInfo,
                        void *extraParamsVals,
                        void *vy, Nd4jLong *yShapeInfo,
                        void *vz, Nd4jLong *zShapeInfo,
                        int *dimension, int dimensionLength) {

    DISPATCH_BY_OPNUM_TT(exec, PARAMS(vx, xShapeInfo, extraParamsVals, vy, yShapeInfo, vz, zShapeInfo, dimension, dimensionLength), REDUCE3_OPS);
}


//////////////////////////////////////////////////////////////////////////
template <typename X, typename Y>
void Reduce3<X,Y>::exec( const int opNum,
                        void *vx, Nd4jLong *xShapeInfo,
                        void *extraParamsVals,
                        void *vy, Nd4jLong *yShapeInfo,
                        void *vz, Nd4jLong *zShapeInfo,
                        int *dimension, int dimensionLength,
                        Nd4jLong *tadShapeInfo, Nd4jLong *tadOffsets) {

    DISPATCH_BY_OPNUM_TT(exec, PARAMS(vx,xShapeInfo,extraParamsVals,vy, yShapeInfo,vz,zShapeInfo, dimension, dimensionLength, tadShapeInfo, tadOffsets), REDUCE3_OPS);
}


//////////////////////////////////////////////////////////////////////////
template <typename X, typename Y>
void Reduce3<X,Y>::execAll(const int opNum,
                            void *vx, Nd4jLong *xShapeInfo,
                            void *extraParamsVals,
                            void *vy, Nd4jLong *yShapeInfo,
                            void *vz, Nd4jLong *zShapeInfo,
                            int *dimension, int dimensionLength,
                            Nd4jLong *xTadShapeInfo, Nd4jLong *xOffsets,
                            Nd4jLong *yTadShapeInfo, Nd4jLong *yOffsets) {

    DISPATCH_BY_OPNUM_TT(execAll, PARAMS(vx, xShapeInfo, extraParamsVals, vy, yShapeInfo, vz, zShapeInfo, dimension, dimensionLength, xTadShapeInfo, xOffsets, yTadShapeInfo, yOffsets), REDUCE3_OPS);
}




BUILD_DOUBLE_TEMPLATE(template class ND4J_EXPORT Reduce3, , LIBND4J_TYPES, FLOAT_TYPES);

}
}<|MERGE_RESOLUTION|>--- conflicted
+++ resolved
@@ -23,10 +23,7 @@
 #include <loops/reduce3.h>
 #include <loops/legacy_ops.h>
 #include <helpers/ConstantTadHelper.h>
-<<<<<<< HEAD
-=======
 #include <Loops.h>
->>>>>>> 43c553a0
 
 using namespace simdOps;
 
@@ -54,11 +51,7 @@
     // it's possible case for EqualsWithEps op
     if (extraParams != nullptr) 
         extraParamsVals[2] = extraParams[0];
-<<<<<<< HEAD
-
-=======
     
->>>>>>> 43c553a0
     uint xShapeInfoCast[MAX_RANK];
     const bool canCastX = nd4j::DataTypeUtils::castShapeInfo(xShapeInfo, xShapeInfoCast);
 
@@ -71,7 +64,7 @@
     PRAGMA_OMP_SIMD
     for (int e = 0; e < maxThreads; e++)
         intermediate[e] = startingVal;
-    
+
     memset(extraParamsLocal, 0, 3 * 256 * sizeof(Z));
     if (extraParams != nullptr)
         PRAGMA_OMP_SIMD
@@ -89,13 +82,9 @@
 
     } else if(shape::haveSameOffsets(xShapeInfo, yShapeInfo)) {
 
-<<<<<<< HEAD
-        for(unsigned int i = 0; i < length; i++) {
-=======
         PRAGMA_OMP_PARALLEL_FOR_SIMD_THREADS(t._numThreads)
         for(unsigned int i = 0; i < length; i++) {
             const auto threadNum = omp_get_thread_num();
->>>>>>> 43c553a0
             auto offset  = shape::indexOffset(i, xShapeInfo, xShapeInfoCast, length, canCastX);
             intermediate[threadNum] = OpType::update(intermediate[threadNum], OpType::op(x[offset], y[offset], extraParamsLocal + 3 * threadNum), extraParamsLocal + 3 * threadNum);
         }
@@ -103,13 +92,9 @@
         uint yShapeInfoCast[MAX_RANK];
         const bool canCastY = nd4j::DataTypeUtils::castShapeInfo(yShapeInfo, yShapeInfoCast);
 
-<<<<<<< HEAD
-        for(unsigned int i = 0; i < length; i++) {
-=======
         PRAGMA_OMP_PARALLEL_FOR_SIMD_THREADS(t._numThreads)
         for(unsigned int i = 0; i < length; i++) {
-            const auto threadNum = omp_get_thread_num();      
->>>>>>> 43c553a0
+            const auto threadNum = omp_get_thread_num();
             auto xOffset  = shape::indexOffset(i, xShapeInfo, xShapeInfoCast, length, canCastX);
             auto yOffset  = shape::indexOffset(i, yShapeInfo, yShapeInfoCast, length, canCastY);
             intermediate[threadNum] = OpType::update(intermediate[threadNum], OpType::op(x[xOffset], y[yOffset], extraParamsLocal + 3 * threadNum), extraParamsLocal + 3 * threadNum);
@@ -118,7 +103,7 @@
 
     // merge step
     for (int e = 0; e < maxThreads; e++)
-        OpType::aggregateExtraParams(extraParamsVals, extraParamsLocal + 3 * e);        
+        OpType::aggregateExtraParams(extraParamsVals, extraParamsLocal + 3 * e);
     for (int e = 0; e < maxThreads; e++)
         startingVal = OpType::update(startingVal, intermediate[e], extraParamsVals);
 
@@ -155,301 +140,11 @@
         execScalar<OpType>(vx, xShapeInfo, vextraParams, vy, yShapeInfo, vz, zShapeInfo);
         return;
     }
-<<<<<<< HEAD
-    
-    char xOrder = shape::order(xShapeInfo);
-    char yOrder = shape::order(yShapeInfo);
-    auto zLen = shape::length(zShapeInfo);
-    auto tadLength = shape::tadLength(xShapeInfo,dimension,dimensionLength);
-
-    nd4j::OmpLaunchHelper info(zLen);
-
-    if(xOrder != yOrder) {
-
-         if(shape::haveSameOffsets(xShapeInfo, yShapeInfo) && shape::haveSameOffsets(xShapeInfo, zShapeInfo)) {
-
-            uint xShapeInfoCast[MAX_RANK];
-            const bool canCastX = nd4j::DataTypeUtils::castShapeInfo(xShapeInfo, xShapeInfoCast);
-
-            #pragma omp parallel num_threads(info._numThreads) if (info._numThreads > 1) default(shared)
-            {
-                auto threadNum = omp_get_thread_num();
-                auto threadOffset = info.getThreadOffset(threadNum);
-
-                for (Nd4jLong i = 0; i < info.getItersPerThread(threadNum); i++) {
-                    auto offset = shape::indexOffset(i + threadOffset, xShapeInfo, xShapeInfoCast, zLen, canCastX);
-                    z[offset] = OpType::update(z[offset], OpType::op(x[offset], y[offset], extraParamsVals), extraParamsVals);
-                }
-            }
-        }
-        else if(shape::haveSameOffsets(xShapeInfo, yShapeInfo)) {
-
-            uint xShapeInfoCast[MAX_RANK];
-            uint zShapeInfoCast[MAX_RANK];
-            const bool canCastX = nd4j::DataTypeUtils::castShapeInfo(xShapeInfo, xShapeInfoCast);
-            const bool canCastZ = nd4j::DataTypeUtils::castShapeInfo(zShapeInfo, zShapeInfoCast);
-
-            #pragma omp parallel num_threads(info._numThreads) if (info._numThreads > 1) default(shared)
-            {
-                auto threadNum = omp_get_thread_num();
-                auto threadOffset = info.getThreadOffset(threadNum);
-
-                for (Nd4jLong i = 0; i < info.getItersPerThread(threadNum); i++) {
-                    auto offset  = shape::indexOffset(i + threadOffset, xShapeInfo, xShapeInfoCast, zLen, canCastX);
-                    auto zOffset = shape::indexOffset(i + threadOffset, zShapeInfo, zShapeInfoCast, zLen, canCastZ);
-                    z[zOffset] = OpType::update(z[zOffset], OpType::op(x[offset], y[offset], extraParamsVals), extraParamsVals);
-                }
-            }
-        }
-        else if(shape::haveSameOffsets(xShapeInfo, zShapeInfo)) {
-
-            uint xShapeInfoCast[MAX_RANK];
-            uint yShapeInfoCast[MAX_RANK];
-            const bool canCastX = nd4j::DataTypeUtils::castShapeInfo(xShapeInfo, xShapeInfoCast);
-            const bool canCastY = nd4j::DataTypeUtils::castShapeInfo(yShapeInfo, yShapeInfoCast);
-
-            #pragma omp parallel num_threads(info._numThreads) if (info._numThreads > 1) default(shared)
-            {
-                auto threadNum = omp_get_thread_num();
-                auto threadOffset = info.getThreadOffset(threadNum);
-
-                for (Nd4jLong i = 0; i < info.getItersPerThread(threadNum); i++) {
-                    auto offset  = shape::indexOffset(i + threadOffset, xShapeInfo, xShapeInfoCast, zLen, canCastX);
-                    auto yOffset = shape::indexOffset(i + threadOffset, yShapeInfo, yShapeInfoCast, zLen, canCastY);
-                    z[offset] = OpType::update(z[offset], OpType::op(x[offset], y[yOffset], extraParamsVals), extraParamsVals);
-                }
-            }
-        }
-        else if(shape::haveSameOffsets(yShapeInfo, zShapeInfo)) {
-
-            uint xShapeInfoCast[MAX_RANK];
-            uint yShapeInfoCast[MAX_RANK];
-            const bool canCastX = nd4j::DataTypeUtils::castShapeInfo(xShapeInfo, xShapeInfoCast);
-            const bool canCastY = nd4j::DataTypeUtils::castShapeInfo(yShapeInfo, yShapeInfoCast);
-
-            #pragma omp parallel num_threads(info._numThreads) if (info._numThreads > 1) default(shared)
-            {
-                auto threadNum = omp_get_thread_num();
-                auto threadOffset = info.getThreadOffset(threadNum);
-
-                for (Nd4jLong i = 0; i < info.getItersPerThread(threadNum); i++) {
-                    auto xOffset = shape::indexOffset(i + threadOffset, xShapeInfo, xShapeInfoCast, zLen, canCastX);
-                    auto offset  = shape::indexOffset(i + threadOffset, yShapeInfo, yShapeInfoCast, zLen, canCastY);
-                    z[offset] = OpType::update(z[offset], OpType::op(x[xOffset], y[offset], extraParamsVals), extraParamsVals);
-                }
-            }
-        }
-        else {
-
-            uint xShapeInfoCast[MAX_RANK];
-            uint yShapeInfoCast[MAX_RANK];
-            uint zShapeInfoCast[MAX_RANK];
-            const bool canCastX = nd4j::DataTypeUtils::castShapeInfo(xShapeInfo, xShapeInfoCast);
-            const bool canCastY = nd4j::DataTypeUtils::castShapeInfo(yShapeInfo, yShapeInfoCast);
-            const bool canCastZ = nd4j::DataTypeUtils::castShapeInfo(zShapeInfo, zShapeInfoCast);
-
-            #pragma omp parallel num_threads(info._numThreads) if (info._numThreads > 1) default(shared)
-            {
-                auto threadNum = omp_get_thread_num();
-                auto threadOffset = info.getThreadOffset(threadNum);
-
-                for (Nd4jLong i = 0; i < info.getItersPerThread(threadNum); i++) {
-                    auto xOffset = shape::indexOffset(i + threadOffset, xShapeInfo, xShapeInfoCast, zLen, canCastX);
-                    auto yOffset = shape::indexOffset(i + threadOffset, yShapeInfo, yShapeInfoCast, zLen, canCastY);
-                    auto zOffset = shape::indexOffset(i + threadOffset, zShapeInfo, zShapeInfoCast, zLen, canCastZ);
-                    z[zOffset] = OpType::update(z[zOffset], OpType::op(x[xOffset], y[yOffset], extraParamsVals), extraParamsVals);
-                }
-            }
-        }
-
-        auto zEws = shape::elementWiseStride(zShapeInfo);
-        #pragma omp parallel for proc_bind(AFFINITY) default(shared)
-        for(Nd4jLong i = 0; i < zLen; i+=zEws)
-            z[i] = OpType::postProcess(z[i], tadLength, extraParamsVals);
-    }
-    else {
-
-        auto startingVal = OpType::startingValue(x);
-
-        auto packX = nd4j::ConstantTadHelper::getInstance()->tadForDimensions(xShapeInfo, dimension, dimensionLength);
-        auto packY = nd4j::ConstantTadHelper::getInstance()->tadForDimensions(yShapeInfo, dimension, dimensionLength);
-
-        /**
-        * The element wise stride belong longs to a reduction index.
-        * When used out of order, we can get rid of the data
-        * dependencies and rely on using the max dimension
-        * specified for stride instead.
-        * Say we take the sum(0,1) along long arr
-        * we can use arr.stride(1) as a representation
-        * along long which to iterate.
-        */
-        int largerElementWiseStride;
-        int smallerElementWiseStride;
-        auto xEws = shape::elementWiseStride(packX.primaryShapeInfo());
-        auto yEws = shape::elementWiseStride(packY.primaryShapeInfo());
-        int tadLength;
-        Nd4jLong xModLength;
-        Nd4jLong yModLength;
-        Nd4jLong *iterationTadInfo;
-        bool xTadBigger;
-        
-        if(shape::length(xShapeInfo) > shape::length(yShapeInfo)) {
-            tadLength = shape::length(packX.primaryShapeInfo());
-            iterationTadInfo = packX.primaryShapeInfo();
-            largerElementWiseStride = shape::elementWiseStride(xShapeInfo);
-            smallerElementWiseStride = shape::elementWiseStride(yShapeInfo);
-            xModLength = 1;
-            yModLength = tadLength;
-            xTadBigger = true;
-        }
-        else {
-            tadLength = shape::length(packY.primaryShapeInfo());
-            iterationTadInfo = packY.primaryShapeInfo();
-            largerElementWiseStride = shape::elementWiseStride(yShapeInfo);
-            smallerElementWiseStride = shape::elementWiseStride(xShapeInfo);
-            xModLength = tadLength;
-            yModLength = 1;
-            xTadBigger = false;
-        }
-        
-        if (largerElementWiseStride >= 1 && smallerElementWiseStride >= 1 && xEws >= 1 && yEws >= 1) {
-
-            if(shape::length(xShapeInfo) == shape::length(yShapeInfo)) {
-                
-#pragma omp parallel for proc_bind(AFFINITY) default(shared)
-                for (Nd4jLong i = 0; i < zLen; i++) {
-
-                    Z *localExtraParams = nullptr;
-
-                    if (OpType::extraParamsLen > 0)
-                        localExtraParams = new Z[OpType::extraParamsLen];
-
-                    for (int extraParamsIdx = 0; extraParamsIdx < OpType::extraParamsLen; extraParamsIdx++)
-                        localExtraParams[extraParamsIdx] = startingVal;
-
-                    auto offset = packX.primaryOffsets()[i];
-                    auto yOffset = packY.primaryOffsets()[i];
-                    auto sv = OpType::op(x[offset], y[yOffset], localExtraParams);
-
-                    for (int j = 1; j < tadLength; j++) {
-                        auto xIdx = (offset + xEws * j);
-                        auto yIdx = (yOffset + yEws * j);
-                        sv = OpType::update(sv, OpType::op(x[xIdx],y[yIdx],localExtraParams), localExtraParams);
-                    }
-
-                    z[i] = OpType::postProcess(sv, tadLength, localExtraParams);
-
-                    if (localExtraParams != nullptr)
-                        delete[] localExtraParams;
-                }
-            }
-            else {
-
-                int tadsPerThread = zLen / TAD_THRESHOLD;
-                int num_threads = nd4j::math::nd4j_max<int>(1, tadsPerThread);
-                num_threads = nd4j::math::nd4j_min<int>(num_threads, omp_get_max_threads());
-
-#pragma omp  parallel for schedule(guided) num_threads(num_threads) if (num_threads > 1) proc_bind(AFFINITY)
-                for (int i = 0; i < zLen; i++) {
-
-                    Nd4jLong xOffset = xTadBigger ? packX.primaryOffsets()[i] : 0;
-                    Nd4jLong yOffset = !xTadBigger ? packY.primaryOffsets()[i] : 0;
-                    auto xShapeInf = xTadBigger ? packX.primaryShapeInfo() : xShapeInfo;
-                    auto yShapeInf = !xTadBigger ? packY.primaryShapeInfo() : yShapeInfo;
-                    auto start = OpType::startingValue(x);
-
-                    uint xShapeInfoCast[MAX_RANK];
-                    bool canCastX = nd4j::DataTypeUtils::castShapeInfo(xShapeInf, xShapeInfoCast);
-
-                    auto tX = x + xOffset;
-                    auto tY = y + yOffset;
-
-                    if(shape::haveSameOffsets(xShapeInf, yShapeInf)) {
-
-                        for (unsigned int j = 0; j < tadLength; j++) {
-                            auto offset = shape::indexOffset(j, xShapeInf, xShapeInfoCast, tadLength, canCastX);
-                            start = OpType::update(start, OpType::op(tX[offset], tY[offset],extraParams), extraParamsVals);
-                        }
-                    }
-                    else {
-                        uint yShapeInfoCast[MAX_RANK];
-                        bool canCastY = nd4j::DataTypeUtils::castShapeInfo(yShapeInf, yShapeInfoCast);
-
-                        for (unsigned int j = 0; j < tadLength; j++) {
-                            auto xOffset2 = shape::indexOffset(j, xShapeInf, xShapeInfoCast, tadLength, canCastX);
-                            auto yOffset2 = shape::indexOffset(j, yShapeInf, yShapeInfoCast, tadLength, canCastY);
-                            start = OpType::update(start, OpType::op(tX[xOffset2], tY[yOffset2],extraParams), extraParamsVals);
-                        }
-                    }
-
-                    z[i] = OpType::postProcess(start, shape::length(iterationTadInfo), extraParamsVals);
-                }   
-            }
-        } 
-        else {
-            auto packX = nd4j::ConstantTadHelper::getInstance()->tadForDimensions(xShapeInfo, dimension, dimensionLength);
-
-            int tadsPerThread = zLen / TAD_THRESHOLD;
-            int num_threads = nd4j::math::nd4j_max<int>(1, tadsPerThread);
-            num_threads = nd4j::math::nd4j_min<int>(num_threads, omp_get_max_threads());
-
-            uint xShapeInfoCast[MAX_RANK];
-            bool canCastX = nd4j::DataTypeUtils::castShapeInfo(packX.primaryShapeInfo(), xShapeInfoCast);
-
-            if(shape::haveSameOffsets(xShapeInfo, yShapeInfo)) {
-
-#pragma omp  parallel for schedule(guided) num_threads(num_threads) if (num_threads > 1) proc_bind(AFFINITY) default(shared)
-                for (unsigned int i = 0; i < zLen; i++) {
-
-                    auto offset = packX.primaryOffsets()[i];
-                    auto start = OpType::startingValue(x + offset);
-
-                    auto tX = x + offset;
-                    auto tY = y + offset;
-
-                    for (unsigned int j = 0; j < tadLength; j++) {
-                        auto coffset = shape::indexOffset(j, packX.primaryShapeInfo(), xShapeInfoCast, tadLength, canCastX);
-                        start = OpType::update(start, OpType::op(tX[coffset], tY[coffset], extraParamsVals), extraParamsVals);
-                    }
-
-                    z[i] = OpType::postProcess(start, shape::length(iterationTadInfo), extraParamsVals);
-                }
-            }
-            else {
-
-                auto packY = nd4j::ConstantTadHelper::getInstance()->tadForDimensions(yShapeInfo, dimension, dimensionLength);
-
-                uint yShapeInfoCast[MAX_RANK];
-                bool canCastY = nd4j::DataTypeUtils::castShapeInfo(packY.primaryShapeInfo(), yShapeInfoCast);
-
-#pragma omp  parallel for schedule(guided) num_threads(num_threads) if (num_threads > 1) proc_bind(AFFINITY) default(shared)
-                for (unsigned int i = 0; i < zLen; i++) {
-
-                    auto xOffset = packX.primaryOffsets()[i];
-                    auto yOffset = packY.primaryOffsets()[i];
-                    auto start = OpType::startingValue(x + xOffset);
-
-                    auto tX = x + xOffset;
-                    auto tY = y + yOffset;
-
-                    for (unsigned int j = 0; j < tadLength; j++) {
-                        auto xOffset2 = shape::indexOffset(j, packX.primaryShapeInfo(), xShapeInfoCast, tadLength, canCastX);
-                        auto yOffset2 = shape::indexOffset(j, packY.primaryShapeInfo(), yShapeInfoCast, tadLength, canCastY);
-                        start = OpType::update(start, OpType::op(tX[xOffset2], tY[yOffset2], extraParamsVals), extraParamsVals);
-                    }
-
-                    z[i] = OpType::postProcess(start, shape::length(iterationTadInfo), extraParamsVals);
-                }
-            }
-        }
-    }
-=======
 #ifdef INLINE_LOOPS
     nd4j::Reduction3Loops<X,Z>::template loopReduce3<OpType>(x, xShapeInfo, y, yShapeInfo, z, zShapeInfo, dimension, dimensionLength, extraParams);
 #else
     nd4j::Reduction3Loops<X,Z>::template innerloopReduce3<OpType>(x, xShapeInfo, y, yShapeInfo, z, zShapeInfo, dimension, dimensionLength, extraParams);
 #endif
->>>>>>> 43c553a0
 }
 
 //////////////////////////////////////////////////////////////////////////
@@ -466,80 +161,11 @@
     auto y = reinterpret_cast<X *>(vy);
     auto z = reinterpret_cast<Z *>(vz);
     auto extraParams = reinterpret_cast<Z *>(vextraParams);
-<<<<<<< HEAD
-    
-    auto startingVal = OpType::startingValue(x);
-
-    auto tadLength = shape::tadLength(xShapeInfo, dimension, dimensionLength);
-    auto tads = shape::length(xShapeInfo) / tadLength;
-
-    uint tadShapeInfoCast[MAX_RANK];
-    bool canCastX = nd4j::DataTypeUtils::castShapeInfo(tadShapeInfo, tadShapeInfoCast);
-
-    if(shape::haveSameOffsets(tadShapeInfo, yShapeInfo)) {
-
-        #pragma  omp parallel for proc_bind(AFFINITY) default(shared)
-        for (Nd4jLong r = 0; r < tads; r++) {
-
-            Nd4jLong offset = tadOffsets[r];
-            Z *localExtraParams = nullptr;
-            auto sv = OpType::startingValue(x);
-
-            if (OpType::extraParamsLen > 0)
-                localExtraParams = new Z[OpType::extraParamsLen];
-
-            for (int extraParamsIdx = 0; extraParamsIdx < OpType::extraParamsLen; extraParamsIdx++)
-                localExtraParams[extraParamsIdx] = startingVal;
-
-            for (Nd4jLong f = 0; f < tadLength; f++) {
-                auto yOffset = shape::indexOffset(f, tadShapeInfo, tadShapeInfoCast, tadLength, canCastX);
-                auto xOffset = offset + yOffset;
-                sv = OpType::update(sv, OpType::op(x[xOffset], y[yOffset], localExtraParams), localExtraParams);
-            }
-
-            z[r] = OpType::postProcess(sv, tadLength, localExtraParams);
-
-            if (localExtraParams != nullptr)
-                delete[] localExtraParams;
-        }
-    }
-    else {
-
-        uint yShapeInfoCast[MAX_RANK];
-        bool canCastY = nd4j::DataTypeUtils::castShapeInfo(yShapeInfo, yShapeInfoCast);
-
-#pragma  omp parallel for proc_bind(AFFINITY) default(shared)
-        for (Nd4jLong r = 0; r < tads; r++) {
-
-            Nd4jLong offset = tadOffsets[r];
-            Z *localExtraParams = nullptr;
-            auto sv = OpType::startingValue(x);
-
-            if (OpType::extraParamsLen > 0)
-                localExtraParams = new Z[OpType::extraParamsLen];
-
-            for (int extraParamsIdx = 0; extraParamsIdx < OpType::extraParamsLen; extraParamsIdx++)
-                localExtraParams[extraParamsIdx] = startingVal;
-
-            for (Nd4jLong f = 0; f < tadLength; f++) {
-                auto xOffset = offset + shape::indexOffset(f, tadShapeInfo, tadShapeInfoCast, tadLength, canCastX);
-                auto yOffset = shape::indexOffset(f, yShapeInfo, yShapeInfoCast, tadLength, canCastY);
-                sv = OpType::update(sv, OpType::op(x[xOffset], y[yOffset], localExtraParams), localExtraParams);
-            }
-
-            z[r] = OpType::postProcess(sv, tadLength, localExtraParams);
-
-            if (localExtraParams != nullptr)
-                delete[] localExtraParams;
-        }
-    }
-=======
 #ifdef INLINE_LOOPS
     nd4j::Reduction3Loops<X,Z>::template loopReduce3<OpType>(x, xShapeInfo, y, yShapeInfo, z, zShapeInfo, dimension, dimensionLength, extraParams);
 #else
     nd4j::Reduction3Loops<X,Z>::template innerloopReduce3<OpType>(x, xShapeInfo, y, yShapeInfo, z, zShapeInfo, dimension, dimensionLength, extraParams);
 #endif
->>>>>>> 43c553a0
 }
 
 
@@ -559,93 +185,11 @@
     auto z = reinterpret_cast<Z *>(vz);
     auto extraParams = reinterpret_cast<Z*>(vextraParams);
 
-<<<<<<< HEAD
-    auto xTads = shape::length(xShapeInfo) / xTadLength;
-    auto yTads = shape::length(yShapeInfo) / yTadLength;
-    auto startingVal = OpType::startingValue(x);
-
-    uint xTadShapeInfoCast[MAX_RANK];
-    bool canCastX = nd4j::DataTypeUtils::castShapeInfo(xTadShapeInfo, xTadShapeInfoCast);
-
-    if (shape::haveSameOffsets(xTadShapeInfo, yTadShapeInfo) ) {
-
-        #pragma  omp parallel for proc_bind(AFFINITY) default(shared)
-        for (Nd4jLong r = 0; r < xTads; r++) {
-
-            Nd4jLong xOffset = xOffsets[r];
-            auto lX = x + xOffset;
-
-            for (Nd4jLong g = 0; g < yTads; g++) {
-
-                auto yOffset = yOffsets[g];
-                auto lY = y + yOffset;
-                auto ri = (r * yTads) + g;
-                auto sv = OpType::startingValue(x);
-
-                Z *localExtraParams = nullptr;
-                if (OpType::extraParamsLen > 0)
-                    localExtraParams = new Z[OpType::extraParamsLen];
-
-                for (int extraParamsIdx = 0; extraParamsIdx < OpType::extraParamsLen; extraParamsIdx++)
-                    localExtraParams[extraParamsIdx] = startingVal;
-
-                for (int f = 0; f < xTadLength; f++) {
-                    auto offset = shape::indexOffset(f, xTadShapeInfo, xTadShapeInfoCast, xTadLength, canCastX);
-                    sv = OpType::update(sv, OpType::op(lX[offset], lY[offset], localExtraParams), localExtraParams);
-                }
-
-                z[ri] = OpType::postProcess(sv, xTadLength, localExtraParams);
-
-                if (localExtraParams != nullptr)
-                    delete[] localExtraParams;
-            }
-        }
-    }
-    else {
-
-        uint yTadShapeInfoCast[MAX_RANK];
-        bool canCastY = canCastX ? nd4j::DataTypeUtils::castShapeInfo(yTadShapeInfo, yTadShapeInfoCast) : false;
-
-        #pragma  omp parallel for proc_bind(AFFINITY) default(shared)
-        for (Nd4jLong r = 0; r < xTads; r++) {
-
-            Nd4jLong xOffset = xOffsets[r];
-            auto lX = x + xOffset;
-
-            for (Nd4jLong g = 0; g < yTads; g++) {
-
-                auto yOffset = yOffsets[g];
-                auto lY = y + yOffset;
-                auto ri = (r * yTads) + g;
-                auto sv = OpType::startingValue(x);
-
-                Z *localExtraParams = nullptr;
-                if (OpType::extraParamsLen > 0)
-                    localExtraParams = new Z[OpType::extraParamsLen];
-
-                for (int extraParamsIdx = 0; extraParamsIdx < OpType::extraParamsLen; extraParamsIdx++)
-                    localExtraParams[extraParamsIdx] = startingVal;
-
-                for (int f = 0; f < xTadLength; f++) {
-                    auto xO = shape::indexOffset(f, yTadShapeInfo, xTadShapeInfoCast, xTadLength, canCastX);
-                    auto yO = shape::indexOffset(f, yTadShapeInfo, yTadShapeInfoCast, xTadLength, canCastY);
-                    sv = OpType::update(sv, OpType::op(lX[xO], lY[yO], localExtraParams), localExtraParams);
-                }
-
-                z[ri] = OpType::postProcess(sv, xTadLength, localExtraParams);
-
-                if (localExtraParams != nullptr)
-                    delete[] localExtraParams;
-            }
-        }
-    }
-=======
 #ifdef INLINE_LOOPS
     nd4j::Reduction3Loops<X,Z>::template loopReduce3All<OpType>(x, xShapeInfo, y, yShapeInfo, z, zShapeInfo, xTadShapeInfo, xOffsets, yTadShapeInfo, yOffsets, extraParams);
 #else
     nd4j::Reduction3Loops<X,Z>::template innerloopReduce3All<OpType>(x, xShapeInfo, y, yShapeInfo, z, zShapeInfo, xTadShapeInfo, xOffsets, yTadShapeInfo, yOffsets, extraParams);
 #endif
->>>>>>> 43c553a0
 }
 
 //////////////////////////////////////////////////////////////////////////
