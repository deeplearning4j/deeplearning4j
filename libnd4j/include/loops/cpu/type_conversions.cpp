//
// Created by raver on 6/12/2018.
//

#include <types/types.h>
#include <op_boilerplate.h>
#include <loops/type_conversions.h>
#include <OmpLaunchHelper.h>

namespace nd4j {

    template<typename T>
    void TypeCast::convertToThreshold(Nd4jPointer *extras, void *dx, Nd4jLong N, void *dz) {
        // we suppose that first 4 bytes are integer, second 4 bytes are float
        // integer: enc length
        // integer: dec length
        // float: threshold
        FloatBits fb;
        auto x = reinterpret_cast<T *>(dx);
        auto z = reinterpret_cast<int *>(dz);
        int limit = z[0];
        fb.i_ = z[2];
        float threshold = fb.f_;

        // TODO: int limit is sad thing here, 2B elements limitation
        auto l = static_cast<int>(N);
        z[1] = l;

        int threads = OmpLaunchHelper::betterThreads(N);
        int span = OmpLaunchHelper::betterSpan(N, threads);

        T tt = static_cast<T>(threshold);
        T mtt = -tt;

        // we use 3 as offset, since first 12 bytes are occupied with header
        int flimit = limit + 4;
        volatile int cnt = 4;
        volatile bool flag = false;
<<<<<<< HEAD
#pragma omp parallel for schedule(guided) default(shared)
        for (int e = 0; e < l; e++) {
            bool flag_load;
=======
#pragma omp parallel num_threads(threads) default(shared)
        {
            int tid = omp_get_thread_num();
            int start = span * tid;
            int stop = span * (tid + 1);
            if (stop > l)
                stop = l;

            for (int e = start; e < stop; e++) {
                bool flag_load;
>>>>>>> 1802b298
#pragma omp atomic read
                flag_load = flag;
                if (flag_load)
                    break;

                T cUpd = x[e];
                if (cUpd >= tt) {
                    int idx;
#pragma omp atomic capture
                    idx = cnt++;

                    if (idx >= flimit) {
#pragma omp atomic write
                        flag = true;
                        break;
                    }

                    z[idx] = e + 1;
                    x[e] -= tt;
                } else if (cUpd <= mtt) {
                    int idx;
#pragma omp atomic capture
                    idx = cnt++;

                    if (idx >= flimit) {
#pragma omp atomic write
                        flag = true;
                        break;
                    }


                    z[idx] = -e - 1;
                    x[e] += tt;
                }
            }
        }
    }

    template<typename T>
    void TypeCast::convertFromThreshold(Nd4jPointer *extras, void *dx, Nd4jLong N, void *dz) {
        FloatBits fb;
        auto z = reinterpret_cast<T *>(dz);
        auto x = reinterpret_cast<int *>(dx);
        int limit = x[0];
        fb.i_ = x[2];
        float threshold = fb.f_;

        // we use 3 as offset, since first 12 bytes are occupied with header
        int flimit = limit + 4;

#pragma omp parallel for schedule(guided)
        for (int e = 4; e < flimit; e++) {
            int el = x[e];
            int ael = nd4j::math::nd4j_abs<int>(el) - 1;
            z[ael] += el > 0 ? threshold : -threshold;
        }
    }


    /**
     * This is cpu version, so leave it here as inline, to avoid templates instantiation
     *
     * @tparam S
     * @tparam T
     * @param dx
     * @param N
     * @param dz
     */
    template<typename S, typename T>
    void TypeCast::convertGeneric(Nd4jPointer * extras, void *dx, Nd4jLong N, void *dz) {
        auto x = reinterpret_cast<S *>(dx);
        auto z = reinterpret_cast<T *>(dz);

        if (N < nd4j::Environment::getInstance()->elementwiseThreshold()) {
            for (int i = 0; i < N; i++) {
                z[i] = static_cast<T>(x[i]);
            }
        } else {

#pragma omp parallel for
            for (int i = 0; i < N; i++) {
                z[i] = static_cast<T>(x[i]);
            }
        }
    };


    template void TypeCast::convertFromThreshold<float>(Nd4jPointer *extras, void *dx, Nd4jLong N, void *dz);

    template void TypeCast::convertFromThreshold<float16>(Nd4jPointer *extras, void *dx, Nd4jLong N, void *dz);

    template void TypeCast::convertFromThreshold<double>(Nd4jPointer *extras, void *dx, Nd4jLong N, void *dz);

    template void TypeCast::convertToThreshold<float>(Nd4jPointer *extras, void *dx, Nd4jLong N, void *dz);

    template void TypeCast::convertToThreshold<float16>(Nd4jPointer *extras, void *dx, Nd4jLong N, void *dz);

    template void TypeCast::convertToThreshold<double>(Nd4jPointer *extras, void *dx, Nd4jLong N, void *dz);

<<<<<<< HEAD
    BUILD_DOUBLE_TEMPLATE(template void TypeCast::convertGeneric, (Nd4jPointer * extras, void * dx, Nd4jLong N, void * dz), LIBND4J_TYPES, LIBND4J_TYPES)
=======
#ifndef __CLION_IDE__
    BUILD_DOUBLE_TEMPLATE(template void TypeCast::convertGeneric, (Nd4jPointer * extras, void *dx, Nd4jLong N, void *dz), LIBND4J_TYPES, LIBND4J_TYPES)
#endif
>>>>>>> 1802b298
}<|MERGE_RESOLUTION|>--- conflicted
+++ resolved
@@ -9,8 +9,8 @@
 
 namespace nd4j {
 
-    template<typename T>
-    void TypeCast::convertToThreshold(Nd4jPointer *extras, void *dx, Nd4jLong N, void *dz) {
+    template <typename T>
+    void TypeCast::convertToThreshold(Nd4jPointer * extras, void *dx, Nd4jLong N, void *dz) {
         // we suppose that first 4 bytes are integer, second 4 bytes are float
         // integer: enc length
         // integer: dec length
@@ -36,11 +36,6 @@
         int flimit = limit + 4;
         volatile int cnt = 4;
         volatile bool flag = false;
-<<<<<<< HEAD
-#pragma omp parallel for schedule(guided) default(shared)
-        for (int e = 0; e < l; e++) {
-            bool flag_load;
-=======
 #pragma omp parallel num_threads(threads) default(shared)
         {
             int tid = omp_get_thread_num();
@@ -51,7 +46,6 @@
 
             for (int e = start; e < stop; e++) {
                 bool flag_load;
->>>>>>> 1802b298
 #pragma omp atomic read
                 flag_load = flag;
                 if (flag_load)
@@ -90,8 +84,8 @@
         }
     }
 
-    template<typename T>
-    void TypeCast::convertFromThreshold(Nd4jPointer *extras, void *dx, Nd4jLong N, void *dz) {
+    template <typename T>
+    void TypeCast::convertFromThreshold(Nd4jPointer * extras, void *dx, Nd4jLong N, void *dz) {
         FloatBits fb;
         auto z = reinterpret_cast<T *>(dz);
         auto x = reinterpret_cast<int *>(dx);
@@ -109,7 +103,6 @@
             z[ael] += el > 0 ? threshold : -threshold;
         }
     }
-
 
     /**
      * This is cpu version, so leave it here as inline, to avoid templates instantiation
@@ -140,22 +133,14 @@
 
 
     template void TypeCast::convertFromThreshold<float>(Nd4jPointer *extras, void *dx, Nd4jLong N, void *dz);
-
     template void TypeCast::convertFromThreshold<float16>(Nd4jPointer *extras, void *dx, Nd4jLong N, void *dz);
-
     template void TypeCast::convertFromThreshold<double>(Nd4jPointer *extras, void *dx, Nd4jLong N, void *dz);
 
-    template void TypeCast::convertToThreshold<float>(Nd4jPointer *extras, void *dx, Nd4jLong N, void *dz);
+    template void TypeCast::convertToThreshold<float>(Nd4jPointer * extras, void *dx, Nd4jLong N, void *dz);
+    template void TypeCast::convertToThreshold<float16>(Nd4jPointer * extras, void *dx, Nd4jLong N, void *dz);
+    template void TypeCast::convertToThreshold<double>(Nd4jPointer * extras, void *dx, Nd4jLong N, void *dz);
 
-    template void TypeCast::convertToThreshold<float16>(Nd4jPointer *extras, void *dx, Nd4jLong N, void *dz);
-
-    template void TypeCast::convertToThreshold<double>(Nd4jPointer *extras, void *dx, Nd4jLong N, void *dz);
-
-<<<<<<< HEAD
-    BUILD_DOUBLE_TEMPLATE(template void TypeCast::convertGeneric, (Nd4jPointer * extras, void * dx, Nd4jLong N, void * dz), LIBND4J_TYPES, LIBND4J_TYPES)
-=======
 #ifndef __CLION_IDE__
     BUILD_DOUBLE_TEMPLATE(template void TypeCast::convertGeneric, (Nd4jPointer * extras, void *dx, Nd4jLong N, void *dz), LIBND4J_TYPES, LIBND4J_TYPES)
 #endif
->>>>>>> 1802b298
 }