--- conflicted
+++ resolved
@@ -22,10 +22,7 @@
 #include <loops/broadcasting.h>
 #include <loops/legacy_ops.h>
 #include <types/types.h>
-<<<<<<< HEAD
-=======
 #include <LoopKind.h>
->>>>>>> 43c553a0
 #include <helpers/ConstantTadHelper.h>
 
 using namespace simdOps;
@@ -112,21 +109,6 @@
                 //moving all dimensions (in sorted order)
                 //to the back.
                 //permuted version of the x shape info for setting up the tad problem
-<<<<<<< HEAD
-                auto tadShapeShapeInfo = tadShapeInfo;
-                auto tadOffsets = tadOffset;
-
-                if (tadShapeInfo == nullptr || tadOffsets == nullptr) {
-                    auto packX = nd4j::ConstantTadHelper::getInstance()->tadForDimensions(xShapeInfo, dimension, dimensionLength);
-
-                    tadShapeShapeInfo = packX.primaryShapeInfo();
-                    tadOffsets = packX.primaryOffsets();
-                }
-
-                //int *resultStride = shape::stride(tadShapeShapeInfo);                
-                auto tadLength = shape::length(tadShapeInfo);//shape::tadLength(xShapeInfo, dimension, dimensionLength);
-                auto tads = shape::length(xShapeInfo) / tadLength;
-=======
                 auto xTadShapeShapeInfo = xTadShapeInfo;
                 auto tadOffsets = xTadOffset;
 
@@ -137,10 +119,9 @@
                     tadOffsets = tadPack.primaryOffsets();
                 }
 
-                //int *resultStride = shape::stride(xTadShapeShapeInfo);                
-                unsigned int tadLength = shape::length(xTadShapeShapeInfo);
+                //int *resultStride = shape::stride(xTadShapeShapeInfo);
+                unsigned int tadLength = shape::length(tadShapeInfo);//shape::length(xTadShapeShapeInfo);
                 unsigned int tads = shape::length(xShapeInfo) / tadLength;
->>>>>>> 43c553a0
 
                 if (zTadShapeInfo == nullptr) {
                     zTadShapeInfo = xTadShapeShapeInfo;
@@ -153,12 +134,12 @@
                 int tadsPerThread = tads / TAD_THRESHOLD;
                 int threads = nd4j::math::nd4j_max<int>(1, tadsPerThread);
                 threads = nd4j::math::nd4j_min<int>(threads, omp_get_max_threads());
-                
+
                 auto xEws = shape::elementWiseStride(xTadShapeShapeInfo);
                 auto yEws = shape::elementWiseStride(yShapeInfo);
                 auto zEws = shape::elementWiseStride(zTadShapeInfo);
 
-                const nd4j::LoopKind::Kind kindOfLoop = nd4j::LoopKind::deduceKindOfLoopXYZ(xTadShapeShapeInfo, yShapeInfo, zTadShapeInfo);                
+                const nd4j::LoopKind::Kind kindOfLoop = nd4j::LoopKind::deduceKindOfLoopXYZ(xTadShapeShapeInfo, yShapeInfo, zTadShapeInfo);
 
                 if (kindOfLoop == nd4j::LoopKind::EWS1) {
                     PRAGMA_OMP_PARALLEL_FOR_THREADS(threads)
@@ -170,7 +151,7 @@
                       for (unsigned int f = 0; f < tadLength; f++)
                         oZ[f] = OpType::op(oX[f], y[f]);
                     }
-                } 
+                }
                 else if(kindOfLoop == nd4j::LoopKind::EWSNONZERO){
                     PRAGMA_OMP_PARALLEL_FOR_THREADS(threads)
                     for (int i = 0; i < tads; i++) {
@@ -287,8 +268,6 @@
                         }
                     }
                 }
-<<<<<<< HEAD
-=======
         }
 
 
@@ -341,12 +320,12 @@
             int tadsPerThread = tads / TAD_THRESHOLD;
             int threads = nd4j::math::nd4j_max<int>(1, tadsPerThread);
             threads = nd4j::math::nd4j_min<int>(threads, omp_get_max_threads());
-            
+
             auto yEws = shape::elementWiseStride(yTadShapeShapeInfo);
             auto xEws = shape::elementWiseStride(xShapeInfo);
             auto zEws = shape::elementWiseStride(zTadShapeInfo);
 
-            const nd4j::LoopKind::Kind kindOfLoop = nd4j::LoopKind::deduceKindOfLoopXYZ(yTadShapeShapeInfo, xShapeInfo, zTadShapeInfo);            
+            const nd4j::LoopKind::Kind kindOfLoop = nd4j::LoopKind::deduceKindOfLoopXYZ(yTadShapeShapeInfo, xShapeInfo, zTadShapeInfo);
 
             if(kindOfLoop == nd4j::LoopKind::EWS1) {
                 PRAGMA_OMP_PARALLEL_FOR_THREADS(threads)
@@ -358,7 +337,7 @@
                     for (unsigned int f = 0; f < tadLength; f++)
                         oZ[f] = OpType::op(x[f], oY[f]);
                 }
-            } 
+            }
             else if(kindOfLoop == nd4j::LoopKind::EWSNONZERO) {
                 PRAGMA_OMP_PARALLEL_FOR_THREADS(threads)
                 for (int i = 0; i < tads; i++) {
@@ -475,7 +454,6 @@
                     }
                 }
             }
->>>>>>> 43c553a0
         }
     }
 }