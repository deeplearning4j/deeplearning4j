--- conflicted
+++ resolved
@@ -178,7 +178,7 @@
                 if (OpType::requiresSpecialAccumulation) {
                     OpType::execSpecial(x, xShapeInfo, extraParams, z, zShapeInfo, dimension, dimensionLength, tadShapeInfo, tadOffset);
                     return;
-                }            
+                }
 
                 auto tadOnlyShapeInfo = tadShapeInfo;
                 auto tadOffsets = tadOffset;
@@ -192,16 +192,7 @@
                     tadOffsets = tadPack.primaryOffsets();
                 }
 
-<<<<<<< HEAD
-                // std::vector<int> dimsToExclude = nd4j::ShapeUtils::evalDimsToExclude(xShapeInfo[0], dimensionLength, dimension);
-                
                 nd4j::Loops::loopTadXZ<X, Z, Z, OpType>(x, xShapeInfo, z, zShapeInfo,  tadOnlyShapeInfo, tadOffsets, dimension, dimensionLength, extraParams);
-
-                if (tad != nullptr)
-                    delete tad;
-=======
-                nd4j::Loops::loopTadXZ<X, Z, Z, OpType>(x, tadOnlyShapeInfo, tadOffsets, z, zShapeInfo, extraParams);
->>>>>>> f0ba61ae
             }
 
 
