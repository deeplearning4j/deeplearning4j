--- conflicted
+++ resolved
@@ -185,19 +185,7 @@
                     tadOnlyShapeInfo = tadPack.primaryShapeInfo();
                     tadOffsets = tadPack.primaryOffsets();
                 }
-<<<<<<< HEAD
-                
-                // std::vector<int> dimsToExclude = nd4j::ShapeUtils::evalDimsToExclude(xShapeInfo[0], dimensionLength, dimension);
-                
-                nd4j::Loops::loopTadXZ<X, Z, X, OpType>(x, xShapeInfo, z, zShapeInfo,  tadOnlyShapeInfo, tadOffsets, dimension, dimensionLength, extraParams); 
-                
-                if (tad != nullptr)
-                    delete tad;
-=======
-
-                //nd4j::Loops::loopTadXZ<X, Z, X>(x, tadOnlyShapeInfo, tadOffsets, z, zShapeBuffer, extraParams, sv, up, op, pp);
-                nd4j::Loops::loopTadXZ<X, Z, X, OpType>(x, tadOnlyShapeInfo, tadOffsets, z, zShapeBuffer, extraParams);
->>>>>>> f0ba61ae
+				nd4j::Loops::loopTadXZ<X, Z, X, OpType>(x, xShapeInfo, z, zShapeInfo,  tadOnlyShapeInfo, tadOffsets, dimension, dimensionLength, extraParams); 
             }
 
 
