/*******************************************************************************
 * Copyright (c) 2015-2018 Skymind, Inc.
 *
 * This program and the accompanying materials are made available under the
 * terms of the Apache License, Version 2.0 which is available at
 * https://www.apache.org/licenses/LICENSE-2.0.
 *
 * Unless required by applicable law or agreed to in writing, software
 * distributed under the License is distributed on an "AS IS" BASIS, WITHOUT
 * WARRANTIES OR CONDITIONS OF ANY KIND, either express or implied. See the
 * License for the specific language governing permissions and limitations
 * under the License.
 *
 * SPDX-License-Identifier: Apache-2.0
 ******************************************************************************/

//
//  @author raver119@gmail.com
//  @author Yurii Shyrma (iuriish@yahoo.com)
//

#include <types/types.h>
#include <ShapeUtils.h>
#include <op_boilerplate.h>
#include <loops/reduce_same.h>
#include <loops/legacy_ops.h>
#include <OmpLaunchHelper.h>
#include <chrono>
#include <helpers/Loops.h>
#include <helpers/ConstantTadHelper.h>

using namespace simdOps;

namespace functions {
    namespace reduce {
        template <typename X>
        template <typename OpType>
        void _CUDA_H ReduceSameFunction<X>::execScalar(void *vx,
                                                Nd4jLong *xShapeInfo,
                                                void *vextraParams,
                                                void *vz,
                                                Nd4jLong *zShapeInfo) {
            auto x = reinterpret_cast<X *>(vx);
            auto z = reinterpret_cast<X *>(vz);
            auto extraParams = reinterpret_cast<X *>(vextraParams);

            const auto length = shape::length(xShapeInfo);
            const auto xEws = shape::elementWiseStride(xShapeInfo);
            const int rank = shape::rank(xShapeInfo);


            if (xEws >= 1) {
                z[0] = execScalar<OpType>(x, xEws, length, extraParams);
            }
            else {
                X start = OpType::startingValue(x);
                const int maxThreads = nd4j::math::nd4j_min<int>(256, omp_get_max_threads());
                X intermediate[256];

                for (int e = 0; e < maxThreads; e++)
                    intermediate[e] = start;

                uint xShapeInfoCast[MAX_RANK];
                const bool canCastX = nd4j::DataTypeUtils::castShapeInfo(xShapeInfo, xShapeInfoCast);

                PRAGMA_OMP_PARALLEL_FOR_SIMD_THREADS(maxThreads)
                for(Nd4jLong i = 0; i < length; ++i)
                    intermediate[omp_get_thread_num()] = OpType::update(intermediate[omp_get_thread_num()], OpType::op(x[shape::indexOffset(i, xShapeInfo, xShapeInfoCast, length, canCastX)], extraParams), extraParams);


                for (int e = 0; e < maxThreads; e++)
                    start = OpType::update(start, intermediate[e], extraParams);

                z[0] = OpType::postProcess(start, shape::length(xShapeInfo), extraParams);
            }
        }


        template <typename X>
        template <typename OpType>
            X _CUDA_H ReduceSameFunction<X>::execScalar(void *vx,
                    Nd4jLong *xShapeInfo,
                    void *vextraParams) {
                auto x = reinterpret_cast<X *>(vx);
                auto extraParams = reinterpret_cast<X *>(vextraParams);

                const Nd4jLong length = shape::length(xShapeInfo);
                const auto xEws = shape::elementWiseStride(xShapeInfo);

                if (xEws >= 1) {
                    return execScalar<OpType>(x, xEws, length, extraParams);
                }
                else {
                    X start = OpType::startingValue(x);
                    const int maxThreads = nd4j::math::nd4j_min<int>(256, omp_get_max_threads());
                    X intermediate[256];

                    for (int e = 0; e < maxThreads; e++)
                        intermediate[e] = start;

                    uint xShapeInfoCast[MAX_RANK];
                    const bool canCastX = nd4j::DataTypeUtils::castShapeInfo(xShapeInfo, xShapeInfoCast);

                    PRAGMA_OMP_PARALLEL_FOR_SIMD_THREADS(maxThreads)
                    for(Nd4jLong i = 0; i < length; ++i)
                        intermediate[omp_get_thread_num()] = OpType::update(intermediate[omp_get_thread_num()], OpType::op(x[shape::indexOffset(i, xShapeInfo, xShapeInfoCast, length, canCastX)], extraParams), extraParams);

                    for (int e = 0; e < maxThreads; e++)
                        start = OpType::update(start, intermediate[e], extraParams);

                    return OpType::postProcess(start, shape::length(xShapeInfo), extraParams);
                }
            }

        template <typename X>
        X ReduceSameFunction<X>::execScalar(const int opNum,
                void *x,
                Nd4jLong *xShapeInfo,
                void *extraParams) {
                RETURNING_DISPATCH_BY_OPNUM_T(execScalar, PARAMS(x, xShapeInfo, extraParams), REDUCE_SAME_OPS);
        }

        template <typename X>
        void ReduceSameFunction<X>::execScalar(const int opNum,
                                        void *x,
                                        Nd4jLong *xShapeInfo,
                                        void *extraParams,
                                        void *z,
                                        Nd4jLong *zShapeInfo) {
            DISPATCH_BY_OPNUM_T(execScalar, PARAMS(x, xShapeInfo, extraParams, z, zShapeInfo), REDUCE_SAME_OPS);
        }

        template <typename X>
        void ReduceSameFunction<X>::exec(const int opNum,
                             void *x,
                             Nd4jLong *xShapeInfo,
                             void *extraParams,
                             void *z,
                             Nd4jLong *zShapeInfo,
                             int *dimension,
                             int dimensionLength,
                             Nd4jLong *tadShapeInfo,
                             Nd4jLong *tadOffset) {
                DISPATCH_BY_OPNUM_T(exec, PARAMS(x,
                                               xShapeInfo,
                                               extraParams,
                                               z,
                                               zShapeInfo,
                                               dimension,
                                               dimensionLength,
                                               tadShapeInfo,
                                               tadOffset),
                                  REDUCE_SAME_OPS);
        }

        template <typename X>
        template <typename OpType>
        void _CUDA_H ReduceSameFunction<X>::exec(void *vx,
                             Nd4jLong *xShapeInfo,
                             void *vextraParams,
                             void *vz,
                             Nd4jLong *zShapeInfo,
                             int *dimension,
                             int dimensionLength,
                             Nd4jLong *tadShapeInfo,
                             Nd4jLong *tadOffset) {

                auto x = reinterpret_cast<X *>(vx);
                auto z = reinterpret_cast<X *>(vz);
                auto extraParams = reinterpret_cast<X *>(vextraParams);

                auto zLength = shape::length(zShapeInfo);

                //pre squeezed: this is for keeping the pointer to the original
                //shape information for tad offset
                //the squeezed information doesn't render the right strides for
                //tad offset
                // || tad.wholeThing
                if (zLength == 1 || dimension == nullptr || dimensionLength == shape::rank(xShapeInfo)) {
                    z[0] = execScalar<OpType>(x, xShapeInfo, extraParams);
                    return;
                }

                if (OpType::requiresSpecialAccumulation) {
                    OpType::execSpecial(x, xShapeInfo, extraParams, z, zShapeInfo, dimension, dimensionLength, tadShapeInfo, tadOffset);
                    return;
                }

                auto tadOnlyShapeInfo = tadShapeInfo;
                auto tadOffsets = tadOffset;

                if (tadOnlyShapeInfo == nullptr || tadOffsets == nullptr) {
                    if (dimensionLength < 1)
                        return;

                    auto tadPack = nd4j::ConstantTadHelper::getInstance()->tadForDimensions(xShapeInfo, dimension, dimensionLength);
                    tadOnlyShapeInfo = tadPack.primaryShapeInfo();
                    tadOffsets = tadPack.primaryOffsets();
                }
<<<<<<< HEAD
                
                // std::vector<int> dimsToExclude = nd4j::ShapeUtils::evalDimsToExclude(xShapeInfo[0], dimensionLength, dimension);
                
                nd4j::Loops::loopTadXZ<X, X, X, OpType>(x, xShapeInfo, z, zShapeInfo,  tadOnlyShapeInfo, tadOffsets, dimension, dimensionLength, extraParams);
             
                if (tad != nullptr)
                    delete tad;
=======

                 nd4j::Loops::loopTadXZ<X, X, X, OpType>(x, tadOnlyShapeInfo, tadOffsets, z, zShapeInfo, extraParams);
>>>>>>> f0ba61ae
            }


        template <typename X>
        template<typename OpType>
        void _CUDA_H ReduceSameFunction<X>::exec(void *x,
                             Nd4jLong *xShapeInfo,
                             void *extraParams,
                             void *vz,
                             Nd4jLong *zShapeInfo) {
                // FIXME: wtf???
                auto z = reinterpret_cast<X*>(vz);
                z[0] = execScalar<OpType>(x, xShapeInfo, extraParams);
        }

        template <typename X>
        template <typename OpType>
        X _CUDA_H ReduceSameFunction<X>::execScalar(void *vx, Nd4jLong xEws, Nd4jLong length, void *vextraParams) {

                auto x = reinterpret_cast<X *>(vx);
                auto extraParams = reinterpret_cast<X *>(vextraParams);

                auto startingVal = OpType::startingValue(x);
                nd4j::OmpLaunchHelper info(length);

                if (xEws == 1) {

                    PRAGMA_OMP_PARALLEL_THREADS(info._numThreads)
                    {                
                        auto local = OpType::startingValue(x);
                        auto threadNum = omp_get_thread_num();                    
                        auto threadOffset = info.getThreadOffset(threadNum);
                        auto xi = x + threadOffset;
                        auto ulen = static_cast<unsigned int>(info.getItersPerThread(threadNum));

                        for (Nd4jLong i = 0; i < ulen; i++)
                            local = OpType::update(local, OpType::op(xi[i], extraParams), extraParams);

                        PRAGMA_OMP_CRITICAL
                        startingVal = OpType::update(startingVal, local, extraParams);        
                    }
                }
                else {

                    PRAGMA_OMP_PARALLEL_THREADS(info._numThreads)
                    {                
                        auto local = OpType::startingValue(x);
                        auto threadNum = omp_get_thread_num();                    
                        auto threadOffset = info.getThreadOffset(threadNum);
                        auto xi = x + xEws*threadOffset;
                        auto ulen = static_cast<unsigned int>(info.getItersPerThread(threadNum));

                        for (Nd4jLong i = 0; i < ulen; i++)
                            local = OpType::update(local, OpType::op(xi[i*xEws], extraParams), extraParams);

                        PRAGMA_OMP_CRITICAL
                        startingVal = OpType::update(startingVal, local, extraParams);        
                    }                    
                }
                return OpType::postProcess(startingVal, length, extraParams);
            }


        BUILD_SINGLE_TEMPLATE(template class ND4J_EXPORT ReduceSameFunction, , LIBND4J_TYPES);
    }
}<|MERGE_RESOLUTION|>--- conflicted
+++ resolved
@@ -197,18 +197,7 @@
                     tadOnlyShapeInfo = tadPack.primaryShapeInfo();
                     tadOffsets = tadPack.primaryOffsets();
                 }
-<<<<<<< HEAD
-                
-                // std::vector<int> dimsToExclude = nd4j::ShapeUtils::evalDimsToExclude(xShapeInfo[0], dimensionLength, dimension);
-                
                 nd4j::Loops::loopTadXZ<X, X, X, OpType>(x, xShapeInfo, z, zShapeInfo,  tadOnlyShapeInfo, tadOffsets, dimension, dimensionLength, extraParams);
-             
-                if (tad != nullptr)
-                    delete tad;
-=======
-
-                 nd4j::Loops::loopTadXZ<X, X, X, OpType>(x, tadOnlyShapeInfo, tadOffsets, z, zShapeInfo, extraParams);
->>>>>>> f0ba61ae
             }
 
 
