/*******************************************************************************
 * Copyright (c) 2015-2018 Skymind, Inc.
 *
 * This program and the accompanying materials are made available under the
 * terms of the Apache License, Version 2.0 which is available at
 * https://www.apache.org/licenses/LICENSE-2.0.
 *
 * Unless required by applicable law or agreed to in writing, software
 * distributed under the License is distributed on an "AS IS" BASIS, WITHOUT
 * WARRANTIES OR CONDITIONS OF ANY KIND, either express or implied. See the
 * License for the specific language governing permissions and limitations
 * under the License.
 *
 * SPDX-License-Identifier: Apache-2.0
 ******************************************************************************/

//
//  @author raver119@gmail.com
//  @author Yurii Shyrma (iuriish@yahoo.com)
//

#include <types/types.h>
#include <ShapeUtils.h>
#include <op_boilerplate.h>
#include <loops/reduce_bool.h>
#include <loops/legacy_ops.h>
#include <OmpLaunchHelper.h>
<<<<<<< HEAD
=======
#include <helpers/Loops.h>
>>>>>>> 43c553a0
#include <helpers/ConstantTadHelper.h>

using namespace simdOps;

namespace functions {
    namespace reduce {
        template <typename X, typename Z>
        template <typename OpType>
        void _CUDA_H ReduceBoolFunction<X,Z>::execScalar(void *vx,
                                                Nd4jLong *xShapeInfo,
                                                void *vextraParams,
                                                void *vz,
                                                Nd4jLong *zShapeInfo) {
            auto x = reinterpret_cast<X *>(vx);
            auto z = reinterpret_cast<Z *>(vz);
            auto extraParams = reinterpret_cast<X *>(vextraParams);

            const Nd4jLong length = shape::length(xShapeInfo);
            auto xEws = shape::elementWiseStride(xShapeInfo);
            
            if (xEws >= 1) {
                z[0] = execScalar<OpType>(x, xEws, length, extraParams);
            }
            else {
                X start = OpType::startingValue(x);
                const int maxThreads = nd4j::math::nd4j_min<int>(256, omp_get_max_threads());
                X intermediate[256];

                for (int e = 0; e < maxThreads; e++)
                    intermediate[e] = start;

                uint xShapeInfoCast[MAX_RANK];
                const bool canCastX = nd4j::DataTypeUtils::castShapeInfo(xShapeInfo, xShapeInfoCast);

                PRAGMA_OMP_PARALLEL_FOR_SIMD_THREADS(maxThreads)
                for(Nd4jLong i = 0; i < length; ++i)
                    intermediate[omp_get_thread_num()] = OpType::update(intermediate[omp_get_thread_num()], OpType::op(x[shape::indexOffset(i, xShapeInfo, xShapeInfoCast, length, canCastX)], extraParams), extraParams);


                for (int e = 0; e < maxThreads; e++)
                    start = OpType::update(start, intermediate[e], extraParams);

                z[0] = OpType::postProcess(start, shape::length(xShapeInfo), extraParams);
            }
        }


        template <typename X, typename Z>
        template <typename OpType>
            Z _CUDA_H ReduceBoolFunction<X, Z>::execScalar(void *vx, Nd4jLong *xShapeInfo, void *vextraParams) {

                auto x = reinterpret_cast<X *>(vx);
                auto extraParams = reinterpret_cast<X *>(vextraParams);

                const Nd4jLong length = shape::length(xShapeInfo);
                auto xEws = shape::elementWiseStride(xShapeInfo);
                
                if (xEws >= 1) {
                    return execScalar<OpType>(x, xEws, length, extraParams);
                }
                else {
                    X start = OpType::startingValue(x);
                    auto intermediate = new X[nd4j::math::nd4j_max<int>(1, omp_get_max_threads())];
                    for (int e = 0; e < omp_get_max_threads(); e++)
                        intermediate[e] = start;

                    uint xShapeInfoCast[MAX_RANK];
                    bool canCastX = nd4j::DataTypeUtils::castShapeInfo(xShapeInfo, xShapeInfoCast);

                    PRAGMA_OMP_PARALLEL_FOR_SIMD
                    for(Nd4jLong i = 0; i < length; ++i)
                        intermediate[omp_get_thread_num()] = OpType::update(intermediate[omp_get_thread_num()], OpType::op(x[shape::indexOffset(i, xShapeInfo, xShapeInfoCast, length, canCastX)], extraParams), extraParams);

                    for (int e = 0; e < omp_get_max_threads(); e++)
                        start = OpType::update(start, intermediate[e], extraParams);

                    delete[] intermediate;
                    return OpType::postProcess(start, shape::length(xShapeInfo), extraParams);
                }
            }

        template <typename X, typename Y>
        Y ReduceBoolFunction<X, Y>::execScalar(const int opNum,
                void *x,
                Nd4jLong *xShapeInfo,
                void *extraParams) {
                RETURNING_DISPATCH_BY_OPNUM_TT(execScalar, PARAMS(x, xShapeInfo, extraParams), REDUCE_BOOL_OPS);
        }

        template <typename X, typename Y>
        void ReduceBoolFunction<X, Y>::execScalar(const int opNum,
                                        void *x,
                                        Nd4jLong *xShapeInfo,
                                        void *extraParams,
                                        void *z,
                                        Nd4jLong *zShapeInfo) {
            DISPATCH_BY_OPNUM_TT(execScalar, PARAMS(x, xShapeInfo, extraParams, z, zShapeInfo), REDUCE_BOOL_OPS);
        }

        template <typename X, typename Y>
        void ReduceBoolFunction<X, Y>::exec(const int opNum,
                             void *x,
                             Nd4jLong *xShapeInfo,
                             void *extraParams,
                             void *z,
                             Nd4jLong *zShapeInfo,
                             int *dimension,
                             int dimensionLength,
                             Nd4jLong *tadShapeInfo,
                             Nd4jLong *tadOffset) {
                DISPATCH_BY_OPNUM_TT(exec, PARAMS(x, xShapeInfo, extraParams, z, zShapeInfo, dimension, dimensionLength, tadShapeInfo, tadOffset), REDUCE_BOOL_OPS);
        }

        template <typename X, typename Z>
        template <typename OpType>
        void _CUDA_H ReduceBoolFunction<X,Z>::exec(void *vx,
                             Nd4jLong *xShapeInfo,
                             void *vextraParams,
                             void *vresult,
                             Nd4jLong *zShapeInfo,
                             int *dimension,
                             int dimensionLength,
                             Nd4jLong *tadShapeInfo,
                             Nd4jLong *tadOffset) {

                auto x = reinterpret_cast<X *>(vx);
                auto z = reinterpret_cast<Z *>(vresult);
                auto extraParams = reinterpret_cast<X *>(vextraParams);

                auto resultLength = shape::length(zShapeInfo);

                //pre squeezed: this is for keeping the pointer to the original
                //shape information for tad offset
                //the squeezed information doesn't render the right strides for
                //tad offset
                // || tad.wholeThing
                if (resultLength == 1 || dimension == nullptr || dimensionLength == shape::rank(xShapeInfo)) {
                    z[0] = execScalar<OpType>(x, xShapeInfo, extraParams);
                    return;
                }

                auto tadOnlyShapeInfo = tadShapeInfo;
                auto tadOffsets = tadOffset;

                if (tadOnlyShapeInfo == nullptr || tadOffsets == nullptr) {
<<<<<<< HEAD
                    if (dimensionLength < 0)
                        return;

                    auto packX = nd4j::ConstantTadHelper::getInstance()->tadForDimensions(xShapeInfo, dimension, dimensionLength);

                    tadOnlyShapeInfo = packX.primaryShapeInfo();
                    tadOffsets = packX.primaryOffsets();
                }


                const auto tadLength = shape::tadLength(xShapeInfo, dimension, dimensionLength);
                auto numTads = shape::length(xShapeInfo) / tadLength;
                auto tadEWS = shape::elementWiseStride(tadOnlyShapeInfo);

                int tadsPerThread = resultLength / TAD_THRESHOLD;
                int num_threads = nd4j::math::nd4j_max<int>(1, tadsPerThread);
                num_threads = nd4j::math::nd4j_min<int>(num_threads, omp_get_max_threads());

                uint castTadOnlyShapeInfo[MAX_RANK];
                const bool canCast = nd4j::DataTypeUtils::castShapeInfo<uint>(tadOnlyShapeInfo, castTadOnlyShapeInfo);

#pragma omp parallel for schedule(guided) num_threads(num_threads) if(num_threads>1) proc_bind(AFFINITY) default(shared)
                for (int i = 0; i < resultLength; i++) {
                    
                    auto tx = x + tadOffsets[i];
                    auto start = OpType::startingValue(tx);

                    for (int j = 0; j < tadLength; j++) {                 
                        auto xOffset = shape::indexOffset(j, tadOnlyShapeInfo, castTadOnlyShapeInfo, tadLength, canCast);
                        start = OpType::update(start, OpType::op(tx[xOffset], extraParams), extraParams);
                    }
                    z[i] = OpType::postProcess(start, tadLength, extraParams);;
                }
=======
                    if (dimensionLength < 1)
                        return;

                    auto tadPack = nd4j::ConstantTadHelper::getInstance()->tadForDimensions(xShapeInfo, dimension, dimensionLength);
                    tadOnlyShapeInfo = tadPack.primaryShapeInfo();
                    tadOffsets = tadPack.primaryOffsets();
                }

#ifdef INLINE_LOOPS
                nd4j::ReductionLoops<X,Z,X>::template loopReduce<OpType>(x, xShapeInfo, z, zShapeInfo,  tadOnlyShapeInfo, tadOffsets, extraParams);
#else
                nd4j::ReductionBoolLoops<X,Z>::template innerloopReduce<OpType>(x, xShapeInfo, z, zShapeInfo,  tadOnlyShapeInfo, tadOffsets, extraParams);
#endif
>>>>>>> 43c553a0
            }


        template <typename X, typename Z>
        template<typename OpType>
        void _CUDA_H ReduceBoolFunction<X,Z>::exec(void *x,
                             Nd4jLong *xShapeInfo,
                             void *extraParams,
                             void *vresult,
                             Nd4jLong *resultShapeInfo) {
                // FIXME: wtf???
                auto z = reinterpret_cast<Z*>(vresult);
                z[0] = execScalar<OpType>(x, xShapeInfo, extraParams);
        }

        template <typename X, typename Z>
        template <typename OpType>
        Z _CUDA_H ReduceBoolFunction<X, Z>::execScalar(void *vx, Nd4jLong xEws, Nd4jLong length, void *vextraParams) {

                auto x = reinterpret_cast<X *>(vx);
                auto extraParams = reinterpret_cast<X *>(vextraParams);

                auto startingVal = OpType::startingValue(x);
                nd4j::OmpLaunchHelper info(length);

                if (xEws == 1) {

                    PRAGMA_OMP_PARALLEL_THREADS(info._numThreads)
                    {                
                        auto local = OpType::startingValue(x);
                        auto threadNum = omp_get_thread_num();                    
                        auto threadOffset = info.getThreadOffset(threadNum);
                        auto xi = x + threadOffset;
                        auto ulen = static_cast<unsigned int>(info.getItersPerThread(threadNum));

                        for (Nd4jLong i = 0; i < ulen; i++)
                            local = OpType::update(local, OpType::op(xi[i], extraParams), extraParams);

                        PRAGMA_OMP_CRITICAL
                        startingVal = OpType::update(startingVal, local, extraParams);        
                    }
                }
                else {

                    PRAGMA_OMP_PARALLEL_THREADS(info._numThreads)
                    {                
                        auto local = OpType::startingValue(x);
                        auto threadNum = omp_get_thread_num();                    
                        auto threadOffset = info.getThreadOffset(threadNum);
                        auto xi = x + xEws*threadOffset;
                        auto ulen = static_cast<unsigned int>(info.getItersPerThread(threadNum));

                        for (Nd4jLong i = 0; i < ulen; i++)
                            local = OpType::update(local, OpType::op(xi[i*xEws], extraParams), extraParams);

                        PRAGMA_OMP_CRITICAL
                        startingVal = OpType::update(startingVal, local, extraParams);        
                    }                    
                }
                return OpType::postProcess(startingVal, length, extraParams);
            }


        BUILD_DOUBLE_TEMPLATE(template class ND4J_EXPORT ReduceBoolFunction, , LIBND4J_TYPES, BOOL_TYPES);
    }
}<|MERGE_RESOLUTION|>--- conflicted
+++ resolved
@@ -25,10 +25,7 @@
 #include <loops/reduce_bool.h>
 #include <loops/legacy_ops.h>
 #include <OmpLaunchHelper.h>
-<<<<<<< HEAD
-=======
 #include <helpers/Loops.h>
->>>>>>> 43c553a0
 #include <helpers/ConstantTadHelper.h>
 
 using namespace simdOps;
@@ -174,41 +171,6 @@
                 auto tadOffsets = tadOffset;
 
                 if (tadOnlyShapeInfo == nullptr || tadOffsets == nullptr) {
-<<<<<<< HEAD
-                    if (dimensionLength < 0)
-                        return;
-
-                    auto packX = nd4j::ConstantTadHelper::getInstance()->tadForDimensions(xShapeInfo, dimension, dimensionLength);
-
-                    tadOnlyShapeInfo = packX.primaryShapeInfo();
-                    tadOffsets = packX.primaryOffsets();
-                }
-
-
-                const auto tadLength = shape::tadLength(xShapeInfo, dimension, dimensionLength);
-                auto numTads = shape::length(xShapeInfo) / tadLength;
-                auto tadEWS = shape::elementWiseStride(tadOnlyShapeInfo);
-
-                int tadsPerThread = resultLength / TAD_THRESHOLD;
-                int num_threads = nd4j::math::nd4j_max<int>(1, tadsPerThread);
-                num_threads = nd4j::math::nd4j_min<int>(num_threads, omp_get_max_threads());
-
-                uint castTadOnlyShapeInfo[MAX_RANK];
-                const bool canCast = nd4j::DataTypeUtils::castShapeInfo<uint>(tadOnlyShapeInfo, castTadOnlyShapeInfo);
-
-#pragma omp parallel for schedule(guided) num_threads(num_threads) if(num_threads>1) proc_bind(AFFINITY) default(shared)
-                for (int i = 0; i < resultLength; i++) {
-                    
-                    auto tx = x + tadOffsets[i];
-                    auto start = OpType::startingValue(tx);
-
-                    for (int j = 0; j < tadLength; j++) {                 
-                        auto xOffset = shape::indexOffset(j, tadOnlyShapeInfo, castTadOnlyShapeInfo, tadLength, canCast);
-                        start = OpType::update(start, OpType::op(tx[xOffset], extraParams), extraParams);
-                    }
-                    z[i] = OpType::postProcess(start, tadLength, extraParams);;
-                }
-=======
                     if (dimensionLength < 1)
                         return;
 
@@ -222,7 +184,6 @@
 #else
                 nd4j::ReductionBoolLoops<X,Z>::template innerloopReduce<OpType>(x, xShapeInfo, z, zShapeInfo,  tadOnlyShapeInfo, tadOffsets, extraParams);
 #endif
->>>>>>> 43c553a0
             }
 
 
