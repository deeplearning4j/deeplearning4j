/*******************************************************************************
 * Copyright (c) 2015-2018 Skymind, Inc.
 *
 * This program and the accompanying materials are made available under the
 * terms of the Apache License, Version 2.0 which is available at
 * https://www.apache.org/licenses/LICENSE-2.0.
 *
 * Unless required by applicable law or agreed to in writing, software
 * distributed under the License is distributed on an "AS IS" BASIS, WITHOUT
 * WARRANTIES OR CONDITIONS OF ANY KIND, either express or implied. See the
 * License for the specific language governing permissions and limitations
 * under the License.
 *
 * SPDX-License-Identifier: Apache-2.0
 ******************************************************************************/

/*
 * This set of methods provides dataType conversions in all possible directions supported:
 *  FP8, FP16, FLOAT, DOUBLE, INT8, UINT8, UINT16,
 *
 * @author raver119@gmail.com
 */

#ifndef LIBND4J_TYPE_CONVERSIONS_H
#define LIBND4J_TYPE_CONVERSIONS_H

#define ND4J_FLOAT8 0
#define ND4J_INT8 1
#define ND4J_UINT8 2
#define ND4J_FLOAT16 3
#define ND4J_INT16 4
#define ND4J_UINT16 5
#define ND4J_FLOAT32 6
#define ND4J_DOUBLE 7
#define ND4J_THRESHOLD 8
#define ND4J_FLOAT24 119 // not supported after all. might want to add support later.

#include <ops/ops.h>
#include <templatemath.h>
#include <types/float16.h>
#include <types/float8.h>
#include <types/uint8.h>
#include <types/int8.h>
#include <types/int16.h>
#include <types/uint16.h>
#include <Environment.h>

#define NUM_BANKS 32
#define LOG_NUM_BANKS 4


namespace nd4j {

    typedef union {
        float f_;
        int i_;
    } FloatBits;


    class TypeCast {

    public:
        template<typename S, typename T>
        static _CUDA_H void convertGeneric(Nd4jPointer * extras, void *dx, Nd4jLong N, void *dz);

        template <typename T>
        static _CUDA_H void convertToThreshold(Nd4jPointer * extras, void *dx, Nd4jLong N, void *dz);

        template <typename T>
        static _CUDA_H void convertFromThreshold(Nd4jPointer * extras, void *dx, Nd4jLong N, void *dz);

        static _CUDA_H Nd4jLong estimateQuantizedSize(Nd4jLong rawSize);

        template <typename T>
        static _CUDA_H void convertToQuantized(Nd4jPointer *extras, void *dx, Nd4jLong N, void *dz);

        template <typename T>
        static _CUDA_H void convertFromQuantized(Nd4jPointer *extras, void *dx, Nd4jLong N, void *dz);

        #ifdef __CUDACC__
        template<typename S, typename T>
        static _CUDA_H void convertGenericCuda(Nd4jPointer * extras, void *dx, Nd4jLong N, void *dz);        
        #endif
    };


    FORCEINLINE _CUDA_HD bool isPowerOfTwo(int n) {
        return ((n&(n-1))==0) ;
    }

    FORCEINLINE _CUDA_HD int floorPow2(int n) {
#ifdef WIN32
        // method 2
    return 1 << static_cast<int>(logb(static_cast<float>(n)));
#else
        // method 1
        // float nf = (float)n;
        // return 1 << (((*(int*)&nf) >> 23) - 127);
        int exp;
        frexp(static_cast<float>(n), &exp);
        return 1 << (exp - 1);
#endif
    }

#ifdef __CUDACC__
    /*
 * PLEASE NOTE: This kernel doesn't allow loop for data. Basically: grid will be huge.
 */
    template<typename T>
    __device__ inline void encoderKernelP1(void *dx, Nd4jLong N, void *dz, float threshold) {
        auto x = reinterpret_cast<T *> (dx);
        auto z = reinterpret_cast<int *> (dz);

        //basically, for phase One we want do calculation: how many eligible values we have, and which blocks will be holding data
        Nd4jLong tid = blockIdx.x * blockDim.x + threadIdx.x;

        int pass = tid < N && nd4j::math::nd4j_abs<T>(x[tid]) >= static_cast<T>(threshold) ? 1 : 0;
        int bp=__syncthreads_count(pass);

        if (threadIdx.x == 0) {
            // saving out per-block passes
            z[blockIdx.x+1] = bp;

            // saving out sum
            atomicAdd(&z[0], bp);
        }
    }

    __device__ __inline__ int pow2i (int e){
        return 1<<e;
    }

    template<typename T>
    __host__ void encoderKernelP1Generic(dim3 &launchDims, cudaStream_t *stream, void *dx, Nd4jLong N, void *dz, float threshold);

/*
 * PLEASE NOTE: This kernel doesn't allow loop for data. Basically: grid will be huge.
 *
 * Based on: https://github.com/knotman90/cuStreamComp <-- efficient CUDA stream compaction algorithm
 */
    template<typename T>
    __device__ inline void encoderKernelP3(void *dx, int *offsets, Nd4jLong N, void *dz) {
        T *x = reinterpret_cast<T *> (dx);
        int *z = reinterpret_cast<int *> (dz);

        Nd4jLong tid = blockIdx.x * blockDim.x + threadIdx.x;
        extern __shared__ int warpTotals[];

        // fetch block offset only once
        __shared__ float threshold;
        __shared__ FloatBits fb;
        __shared__ int bo;
        __shared__ int limit;
        if (threadIdx.x == 0) {
            limit = z[0];
            fb.i_ = z[2];
            threshold = fb.f_;
            bo = offsets[blockIdx.x];
        }
        __syncthreads();

        if (tid < N) {
            T value = x[tid];
            int pred = nd4j::math::nd4j_abs<T>(value) >= static_cast<T>(threshold) ? 1 : 0;
            int w_i = threadIdx.x/warpSize; //warp index
            int w_l = tid % warpSize;//thread index within a warp
            unsigned int t_m = INT_MAX >> (warpSize-w_l-1); //thread mask (ERROR IN THE PAPER minus one is required)

            int b   = __ballot_sync(t_m, pred); //balres = number whose ith bit isone if the ith's thread pred is true masked up to the current index in warp
            int t_u = __popc(b); // popc count the number of bit one. simply count the number predicated true BEFORE MY INDEX

            if(w_l==warpSize-1){
                warpTotals[w_i]=t_u+pred;
            }
//            __syncthreads(); // Eliminated due RTX20xx specific

            if(w_i==0 && w_l<blockDim.x/warpSize){
                int w_i_u=0;
                for(int j=0;j<=5;j++){
<<<<<<< HEAD
                    unsigned int b_j =__ballot_sync(t_m, warpTotals[w_l] & pow2i(j) ); //# of the ones in the j'th digit of the warp offsets
                    w_i_u += (__popc(b_j) << j);
=======
                    int b_j =__ballot_sync( t_m, warpTotals[w_l] & pow2i(j) ); //# of the ones in the j'th digit of the warp offsets
                    w_i_u += (__popc(b_j)  << j);
>>>>>>> 43c553a0
                    //printf("indice %i t_m=%i,j=%i,b_j=%i,w_i_u=%i\n",w_l,t_m,j,b_j,w_i_u);
                }
                warpTotals[w_l]=w_i_u;
            }

//            __syncthreads();  // Eliminated due RTX20xx specific

            if(pred){
                int idx = t_u + warpTotals[w_i] + bo + 4;
                if (idx < limit + 4) {
                    z[idx]= value > static_cast<T>(0.0f) ? tid+1 : -(tid + 1);
                    x[tid] = value > static_cast<T>(0.0f) ? x[tid] - threshold : x[tid] + threshold;
                }
            }
        }
    }

    template<typename T>
    __host__ void encoderKernelP3Generic(dim3 &launchDims, cudaStream_t *stream, void *dx, int *offsets, Nd4jLong N, void *dz);


    /*
*   This kernel handles decode from sparse threshold array, to dense array
 *
 *   PLEASE NOTE: Z is expected to be memset to 0
*/
    template<typename T>
    __device__ inline void decoderKernel(void *dx, Nd4jLong N, void *dz) {
        auto x = reinterpret_cast<int *> (dx);
        auto z = reinterpret_cast<T *> (dz);

        int tid = blockIdx.x * blockDim.x + threadIdx.x;
        __shared__ float threshold;
        __shared__ int limit;

        __shared__ FloatBits fb;
        if (threadIdx.x == 0) {
            limit = x[0];
            fb.i_ = x[2];
            threshold = fb.f_;
        }
        __syncthreads();

        for (int e = tid; e < limit; e += blockDim.x * gridDim.x) {
            int el = x[e+4];
            int ael = nd4j::math::nd4j_abs<int>(el) - 1;

            // TODO: investigate, if += would work better here, as in "decoded accumulation"
            z[ael] += el > 0 ? threshold : -threshold;
        }
    }

    template<typename T>
    __host__ void decoderKernelGeneric(dim3 &launchDims, cudaStream_t *stream, void *dx, Nd4jLong N, void *dz);


//////////////////////////////////////////////////////////////////////////    
    template<typename T>
    __device__ inline void cudaEncodeBitmapKernel(void *vdx, Nd4jLong N, int *dz, int *scalar, int *reductionBuffer, float threshold) {

        auto dx = reinterpret_cast<T *>(vdx);
        int tid = blockIdx.x * blockDim.x + threadIdx.x;

        T off(0.0f);
        __shared__ int counter;
        __shared__ int *shmem;
        __shared__ T *vals;
        if (threadIdx.x == 0){
            extern __shared__ char mem[];
            shmem = reinterpret_cast<int*>(mem);
            vals = reinterpret_cast<T *>(shmem + blockDim.x);
            counter = 0;
        }
        __syncthreads();

        Nd4jLong loopRemainder = N % (blockDim.x * gridDim.x);
        Nd4jLong loopLimit = N + (blockDim.x * gridDim.x - loopRemainder);

        for (Nd4jLong i = tid; i < loopLimit; i += blockDim.x * gridDim.x) {
            // all threads in block reading stuff
            T val = i < N ? dx[i] : off;
            T abs = nd4j::math::nd4j_abs<T>(val);

            int byteId = i / 16 + 4;
            int bitId = i % 16;

            shmem[threadIdx.x] = 0;
            vals[threadIdx.x] = val;

            if (abs >= static_cast<T>(threshold) && i < N) {
                shmem[threadIdx.x] = 1 << (bitId);
                atomicAdd(&counter, 1);
                if (val < static_cast<T>(0.0f)) {
                    shmem[threadIdx.x] |= 1 << (bitId + 16);
                    vals[threadIdx.x] += static_cast<T>(threshold);
                } else {
                    vals[threadIdx.x] -= static_cast<T>(threshold);
                }
            } else if (abs >= static_cast<T>(threshold) / static_cast<T>(2.0f) && val < static_cast<T>(0.0f) && i < N) {
                atomicAdd(&counter, 1);
                shmem[threadIdx.x] = 1 << (bitId + 16);

                vals[threadIdx.x] += static_cast<T>(threshold) / static_cast<T>(2.0f);
            }
            __syncthreads();

            if (threadIdx.x % 16 == 0 && i < N) {
                int byte = 0;
                for (int e = 0; e < 16; e++) {
                    if (i + e >= N)
                        continue;

                    byte |= shmem[threadIdx.x + e];
                }
                dz[byteId] = byte;
            }
            __syncthreads();

            if (i < N)
                dx[i] = vals[threadIdx.x];
        }
        __syncthreads();

        if (threadIdx.x == 0) {
            atomicAdd(scalar, counter);
        }
    }

    template<typename T>
    __host__ void cudaEncodeBitmapGeneric(dim3 &launchDims, cudaStream_t *stream, void *vdx, Nd4jLong N, int *dz, int *scalar, int *reductionBuffer, float threshold);

//////////////////////////////////////////////////////////////////////////
    template<typename T>
    __device__ inline void cudaDecodeBitmapKernel(void *dx, Nd4jLong N, void *vdz) {

        auto dz = static_cast<T*>(vdz);
        
        int tid = blockIdx.x * blockDim.x + threadIdx.x;
        __shared__ T *shmem;
        __shared__ FloatBits fb;
        __shared__ float threshold;
        __shared__ int *x;
        if (threadIdx.x == 0){
            extern __shared__ char mem[];
            shmem = reinterpret_cast<T*>(mem);
            x = reinterpret_cast<int *>(dx);
            fb.i_ = x[2];
            threshold = fb.f_;
        }
        __syncthreads();

        int lim = N / 16 + 5;
        for (int i = tid; i < N; i += blockDim.x * gridDim.x) {
            int byteId = i / 16 + 4;
//        printf("I: [%i]; byteId: [%i]\n", i, byteId);

            shmem[threadIdx.x] = dz[i];
            __syncthreads();

            if (threadIdx.x % 16 == 0) {
                int byte = x[byteId];

                for (int e = 0; e < 16; e++) {
                    if (i + e >= N)
                        continue;

                    int bitId = (i + e) % 16;

                    bool hasBit = (byte & 1 << (bitId) ) != 0;
                    bool hasSign = (byte & 1 << (bitId + 16) ) != 0;

                    if (hasBit) {
                        if (hasSign)
                            shmem[threadIdx.x + bitId] -= threshold;
                        else
                            shmem[threadIdx.x + bitId] += threshold;
                    } else if (hasSign) {
                        shmem[threadIdx.x + bitId] -= threshold / 2;
                    }
                }
            }
            __syncthreads();

            dz[i] = shmem[threadIdx.x];
        }
    }

    template<typename T>
    __host__ void cudaDecodeBitmapGeneric(dim3 &launchDims, cudaStream_t *stream, void *dx, Nd4jLong N, void *vdz);

    // __global__ void cudaEncodeBitmapFloat(float *dx, Nd4jLong N, int *dz, int *scalar, int *reductionBuffer, float threshold);

    // __global__ void cudaEncodeBitmapDouble(double *dx, Nd4jLong N, int *dz, int *scalar, int *reductionBuffer, float threshold);

    // __global__ void cudaEncodeBitmapHalf(float16 *dx, Nd4jLong N, int *dz, int *scalar, int *reductionBuffer, float threshold);

    // __global__ void cudaDecodeBitmapFloat(void *dx, Nd4jLong N, float *dz);

    // __global__ void cudaDecodeBitmapDouble(void *dx, Nd4jLong N, double *dz);

    // __global__ void cudaDecodeBitmapHalf(void *dx, Nd4jLong N, float16 *dz);

    // __global__ void encoderKernelP1Float(void *dx, Nd4jLong N, void *dz, float threshold);

    // __global__ void encoderKernelP1Double(void *dx, Nd4jLong N, void *dz, float threshold);

    // __global__ void encoderKernelP1Half(void *dx, Nd4jLong N, void *dz, float threshold);

    // __global__ void encoderKernelP2Float(int *dx, Nd4jLong N, int *dz);

    // __global__ void encoderKernelP3Float(void *dx, int *offsets, Nd4jLong N, void *dz);

    // __global__ void encoderKernelP3Double(void *dx, int *offsets, Nd4jLong N, void *dz);

    // __global__ void encoderKernelP3Half(void *dx, int *offsets, Nd4jLong N, void *dz);

    // __global__ void decoderKernelFloat(void *dx, Nd4jLong N, void *dz);

    // __global__ void decoderKernelDouble(void *dx, Nd4jLong N, void *dz);

    // __global__ void decoderKernelHalf(void *dx, Nd4jLong N, void *dz);

    __global__ void uniformAdd(int *g_data, int *uniforms, int n, int blockOffset, int baseIndex);

    template <bool storeSum, bool isNP2>
    __global__ void prescan(int *g_odata, const int *g_idata, int *g_blockSums, int n, int blockIndex, int baseIndex);


    template <bool storeSum, bool isNP2>
    __host__ void prescanLauncher(dim3 &blocks, dim3 &threads, int shmem, cudaStream_t *stream, int *g_odata, const int *g_idata, int *g_blockSums, int n, int blockIndex, int baseIndex);

    template <typename S, typename T>
    __global__ void convertKernel(void *dx, Nd4jLong N, void *dz);
#endif

}

#endif //LIBND4J_TYPE_CONVERSIONS_H<|MERGE_RESOLUTION|>--- conflicted
+++ resolved
@@ -177,13 +177,8 @@
             if(w_i==0 && w_l<blockDim.x/warpSize){
                 int w_i_u=0;
                 for(int j=0;j<=5;j++){
-<<<<<<< HEAD
                     unsigned int b_j =__ballot_sync(t_m, warpTotals[w_l] & pow2i(j) ); //# of the ones in the j'th digit of the warp offsets
                     w_i_u += (__popc(b_j) << j);
-=======
-                    int b_j =__ballot_sync( t_m, warpTotals[w_l] & pow2i(j) ); //# of the ones in the j'th digit of the warp offsets
-                    w_i_u += (__popc(b_j)  << j);
->>>>>>> 43c553a0
                     //printf("indice %i t_m=%i,j=%i,b_j=%i,w_i_u=%i\n",w_l,t_m,j,b_j,w_i_u);
                 }
                 warpTotals[w_l]=w_i_u;
