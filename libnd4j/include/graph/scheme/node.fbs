include "array.fbs";
include "utils.fbs";
include "properties.fbs";

namespace nd4j.graph;


// this structure describes single operation within graph
table FlatNode {
    id:int; // unique id for this node
    name:string; // literal id of this node (optional)
    opType:OpType; // type of this op
    opNum:long; // for custom ops that's field for hash, for all other (legacy XYZ ops) that's actually opNum (as defined in legacy_ops.h)
    properties:[FlatProperties]; // optional properties
    input:[int]; // ID's of input nodes for this node !!! only used if inputPaired in unset !!!
    inputPaired:[IntPair]; //list of input variables or nodes, in format of IntPair.first is node Id, IntPair.second is output index of the node
    dataType:DataType; // to be removed
    output:[int]; // ID's of connected nodes for this node
    extraParams:[double]; // extra params for this op (if any)
    extraInteger:[long]; // optional integer extra params
    dimensions:[int]; // dimension for this operation
    device:int; // default is -1, which means _auto_
    scalar:double; // optional scalar. used in scalar ops & SummaryStats

    // fields related to Scopes
    scope_id:int; // unique scope id, where this op belongs to
    scope_name:string; // literal scope id, where this op belongs to

<<<<<<< HEAD
    // output data types (optional)
    outputTypes:[DataType];
=======
    // Additional metadata for helping SameDiff deserialization
    outputNames:[string];       //Name of the SameDiff variable names corresponding to the outputs of this op
    opName:string;              //Used to help resolving the class. In a few cases, multiple classes/opNames are mapped to same hash, and might have different config/properties/differentiability
>>>>>>> 39049a37
}

root_type FlatNode;<|MERGE_RESOLUTION|>--- conflicted
+++ resolved
@@ -26,14 +26,12 @@
     scope_id:int; // unique scope id, where this op belongs to
     scope_name:string; // literal scope id, where this op belongs to
 
-<<<<<<< HEAD
-    // output data types (optional)
-    outputTypes:[DataType];
-=======
     // Additional metadata for helping SameDiff deserialization
     outputNames:[string];       //Name of the SameDiff variable names corresponding to the outputs of this op
     opName:string;              //Used to help resolving the class. In a few cases, multiple classes/opNames are mapped to same hash, and might have different config/properties/differentiability
->>>>>>> 39049a37
+
+    // output data types (optional)
+    outputTypes:[DataType];
 }
 
 root_type FlatNode;