--- conflicted
+++ resolved
@@ -18,8 +18,8 @@
 // @author raver119@gmail.com
 //
 
-#ifndef LIBND4J_BLOCK_H
-#define LIBND4J_BLOCK_H
+#ifndef LIBND4J_CONTEXT_H
+#define LIBND4J_CONTEXT_H
 
 #include <vector>
 #include <graph/Variable.h>
@@ -57,13 +57,10 @@
             // branch for divergent_op
             int _branch = 0;
 
-<<<<<<< HEAD
+            std::vector<nd4j::DataType> _dataTypes;
 #ifdef HAVE_MKLDNN
             MKLDNNStream<T>* _mkldnnStream = nullptr;
 #endif
-=======
-            std::vector<nd4j::DataType> _dataTypes;
->>>>>>> fb1a89cc
         public:
             // TODO: maybe override new here as well?
 
