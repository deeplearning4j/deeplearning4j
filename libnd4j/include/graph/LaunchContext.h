/*******************************************************************************
 * Copyright (c) 2015-2018 Skymind, Inc.
 *
 * This program and the accompanying materials are made available under the
 * terms of the Apache License, Version 2.0 which is available at
 * https://www.apache.org/licenses/LICENSE-2.0.
 *
 * Unless required by applicable law or agreed to in writing, software
 * distributed under the License is distributed on an "AS IS" BASIS, WITHOUT
 * WARRANTIES OR CONDITIONS OF ANY KIND, either express or implied. See the
 * License for the specific language governing permissions and limitations
 * under the License.
 *
 * SPDX-License-Identifier: Apache-2.0
 ******************************************************************************/

//
// Created by raver119 on 30.11.17.
//

#ifndef LIBND4J_CUDACONTEXT_H
#define LIBND4J_CUDACONTEXT_H


#ifdef __CUDABLAS__
#include <cuda.h>
#include <cuda_runtime_api.h>
#include <cuda_runtime.h>
#include <cuda_device_runtime_api.h>
#endif


#include <dll.h>
#include <op_boilerplate.h>
#include <memory/Workspace.h>



namespace nd4j  {
namespace graph {

class ND4J_EXPORT LaunchContext {

	private:
#ifdef __CUDABLAS__
		void* _reductionPointer;
		void* _scalarPointer;
		int* _allocationPointer;		
		cudaStream_t *_cudaStream = nullptr;
		cudaStream_t *_cudaSpecialStream = nullptr;
		void *_cublasHandle = nullptr;
<<<<<<< HEAD
=======

		bool _isAllocated = false;
>>>>>>> 43c553a0
#endif		
	nd4j::memory::Workspace* _workspace = nullptr;
    int _deviceID = 0;
	public:
#ifdef __CUDABLAS__
		
		LaunchContext(cudaStream_t* cudaStream, void* reductionPointer = nullptr,  void* scalarPointer = nullptr,  int* allocationPointer = nullptr);
		LaunchContext(cudaStream_t* cudaStream, cudaStream_t& specialCudaStream, void* reductionPointer = nullptr,  void* scalarPointer = nullptr,  int* allocationPointer = nullptr);

		FORCEINLINE void* getReductionPointer () const {return _reductionPointer;};
		
		FORCEINLINE void* getScalarPointer() const {return _scalarPointer;};
<<<<<<< HEAD

		FORCEINLINE int* getAllocationPointer() const {return _allocationPointer;};

=======

		FORCEINLINE int* getAllocationPointer() const {return _allocationPointer;};

>>>>>>> 43c553a0
		FORCEINLINE void* getCublasHandle() const {return _cublasHandle;};
		FORCEINLINE cudaStream_t* getCudaStream() const {return _cudaStream;};
		FORCEINLINE cudaStream_t* getCudaSpecialStream() const {return _cudaSpecialStream;};

		FORCEINLINE void setReductionPointer (void* reductionPointer) {_reductionPointer = reductionPointer;};
		
		FORCEINLINE void setScalarPointer(void* scalarPointer) {_scalarPointer = scalarPointer;};

		FORCEINLINE void setAllocationPointer(int* allocationPointer) {_allocationPointer = allocationPointer;};

		FORCEINLINE void setCudaStream(cudaStream_t* cudaStream)  {_cudaStream = cudaStream;};
		FORCEINLINE void setCudaSpecialStream(cudaStream_t* cudaStream)  {_cudaSpecialStream = cudaStream;};

#endif

    	LaunchContext();
<<<<<<< HEAD
    	~LaunchContext() = default;
=======
    	~LaunchContext();
>>>>>>> 43c553a0
    	nd4j::memory::Workspace* getWorkspace() const { return _workspace; }
    	void setWorkspace(nd4j::memory::Workspace* theWorkspace) {
    	    _workspace = theWorkspace;
    	}

    	int getDeviceID() const {return _deviceID;}
    	void setDeviceID(int deviceID) { _deviceID = deviceID; }

public:
	static LaunchContext* defaultContext();
private:
	static LaunchContext* sDefaultContext;
};

}
}


#endif //LIBND4J_CUDACONTEXT_H<|MERGE_RESOLUTION|>--- conflicted
+++ resolved
@@ -45,42 +45,33 @@
 #ifdef __CUDABLAS__
 		void* _reductionPointer;
 		void* _scalarPointer;
-		int* _allocationPointer;		
+		int* _allocationPointer;
 		cudaStream_t *_cudaStream = nullptr;
 		cudaStream_t *_cudaSpecialStream = nullptr;
 		void *_cublasHandle = nullptr;
-<<<<<<< HEAD
-=======
 
 		bool _isAllocated = false;
->>>>>>> 43c553a0
-#endif		
+#endif
 	nd4j::memory::Workspace* _workspace = nullptr;
     int _deviceID = 0;
 	public:
 #ifdef __CUDABLAS__
-		
+
 		LaunchContext(cudaStream_t* cudaStream, void* reductionPointer = nullptr,  void* scalarPointer = nullptr,  int* allocationPointer = nullptr);
 		LaunchContext(cudaStream_t* cudaStream, cudaStream_t& specialCudaStream, void* reductionPointer = nullptr,  void* scalarPointer = nullptr,  int* allocationPointer = nullptr);
 
 		FORCEINLINE void* getReductionPointer () const {return _reductionPointer;};
-		
+
 		FORCEINLINE void* getScalarPointer() const {return _scalarPointer;};
-<<<<<<< HEAD
 
 		FORCEINLINE int* getAllocationPointer() const {return _allocationPointer;};
 
-=======
-
-		FORCEINLINE int* getAllocationPointer() const {return _allocationPointer;};
-
->>>>>>> 43c553a0
 		FORCEINLINE void* getCublasHandle() const {return _cublasHandle;};
 		FORCEINLINE cudaStream_t* getCudaStream() const {return _cudaStream;};
 		FORCEINLINE cudaStream_t* getCudaSpecialStream() const {return _cudaSpecialStream;};
 
 		FORCEINLINE void setReductionPointer (void* reductionPointer) {_reductionPointer = reductionPointer;};
-		
+
 		FORCEINLINE void setScalarPointer(void* scalarPointer) {_scalarPointer = scalarPointer;};
 
 		FORCEINLINE void setAllocationPointer(int* allocationPointer) {_allocationPointer = allocationPointer;};
@@ -91,11 +82,7 @@
 #endif
 
     	LaunchContext();
-<<<<<<< HEAD
-    	~LaunchContext() = default;
-=======
     	~LaunchContext();
->>>>>>> 43c553a0
     	nd4j::memory::Workspace* getWorkspace() const { return _workspace; }
     	void setWorkspace(nd4j::memory::Workspace* theWorkspace) {
     	    _workspace = theWorkspace;
