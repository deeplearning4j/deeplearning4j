--- conflicted
+++ resolved
@@ -365,11 +365,11 @@
             return nullptr;
         }
 
-<<<<<<< HEAD
         LaunchContext* Context::launchContext() {
             //FIXME: we need proper context to be shared here
             return LaunchContext::defaultContext();
-=======
+        }
+
         unsigned long Context::width() {
             if (!_fastpath_in.empty())
                 return _fastpath_in.size();
@@ -437,7 +437,6 @@
             _bArgs.reserve(numberOfArguments);
             for (int e = 0; e < numberOfArguments; e++)
                 _bArgs.push_back(arguments[e]);
->>>>>>> f4f749f5
         }
     }
 }
