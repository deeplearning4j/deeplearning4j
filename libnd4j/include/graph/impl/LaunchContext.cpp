/*******************************************************************************
 * Copyright (c) 2015-2018 Skymind, Inc.
 *
 * This program and the accompanying materials are made available under the
 * terms of the Apache License, Version 2.0 which is available at
 * https://www.apache.org/licenses/LICENSE-2.0.
 *
 * Unless required by applicable law or agreed to in writing, software
 * distributed under the License is distributed on an "AS IS" BASIS, WITHOUT
 * WARRANTIES OR CONDITIONS OF ANY KIND, either express or implied. See the
 * License for the specific language governing permissions and limitations
 * under the License.
 *
 * SPDX-License-Identifier: Apache-2.0
 ******************************************************************************/

//
// Created by raver119 on 30.11.17.
//

#include <graph/LaunchContext.h>
#include <logger.h>

namespace nd4j {
namespace graph {

LaunchContext* LaunchContext::sDefaultContext = nullptr;

#ifdef __CUDABLAS__
////////////////////////////////////////////////////////////////////////
LaunchContext::LaunchContext(cudaStream_t *cudaStream, void* reductionPointer, void* scalarPointer, int* allocationPointer)  {
	
	_cudaStream 	   = cudaStream;
	_cudaSpecialStream = nullptr;
	_reductionPointer  = reductionPointer;	
	_scalarPointer     = scalarPointer;
	_allocationPointer = allocationPointer;
	_workspace = nullptr;
}	
////////////////////////////////////////////////////////////////////////
LaunchContext::LaunchContext(cudaStream_t *cudaStream, cudaStream_t& specialCudaStream, void* reductionPointer, void* scalarPointer, int* allocationPointer)  {

	_cudaStream 	   = cudaStream;
	_cudaSpecialStream = &specialCudaStream; // ideal is = new cudaStream_t; *_cudaSpecialStream = specialCudaStream;
	_reductionPointer  = reductionPointer;
	_scalarPointer     = scalarPointer;
	_allocationPointer = allocationPointer;
	_workspace = nullptr;
}
#endif

////////////////////////////////////////////////////////////////////////
LaunchContext::LaunchContext() {
            // default constructor, just to make clang/ranlib happy
    _workspace = nullptr;
    _deviceID = 0;

#ifdef __CUDABLAS__
<<<<<<< HEAD
    _cudaStream  = new cudaStream_t();
    _cudaSpecialStream = new cudaStream_t();
    if (nullptr == _cudaStream || nullptr == _cudaSpecialStream)
        throw std::runtime_error("Failed to allocate memory for new CUDA stream");

    cudaError_t err = cudaStreamCreate(_cudaStream);
    if (err != 0)
        throw std::runtime_error("Failed to create default CUDA stream with launch context.");
    err = cudaStreamCreate(_cudaSpecialStream);
    if (err != 0)
        throw std::runtime_error("Failed to create default CUDA stream with launch context.");
=======
    Nd4jPointer nativeStream = (Nd4jPointer)malloc(sizeof(cudaStream_t));
    if (nullptr == nativeStream) throw std::bad_alloc(); //"Failed to allocate memory for new CUDA stream");

    cudaError_t err = cudaStreamCreate(reinterpret_cast<cudaStream_t *>(&nativeStream));
    if (0 != err) throw std::bad_alloc(); //"Failed to create default CUDA stream with launch context.");
    _cudaStream = reinterpret_cast<cudaStream_t *>(&nativeStream);

    _cudaSpecialStream = nullptr;
    //_cudaStream = _cudaSpecialStream;
	_reductionPointer  = nullptr;
	_scalarPointer     = nullptr;
	_allocationPointer = nullptr;
>>>>>>> 20389794

    auto res = cudaStreamSynchronize(*_cudaStream);
    if (res != 0)
        throw std::runtime_error("sync failed");
#else
    //
#endif
}

LaunchContext* LaunchContext::defaultContext() {
    if (!LaunchContext::sDefaultContext) {
        LaunchContext::sDefaultContext = new LaunchContext;
    }
    return LaunchContext::sDefaultContext;
}

}
}<|MERGE_RESOLUTION|>--- conflicted
+++ resolved
@@ -56,7 +56,6 @@
     _deviceID = 0;
 
 #ifdef __CUDABLAS__
-<<<<<<< HEAD
     _cudaStream  = new cudaStream_t();
     _cudaSpecialStream = new cudaStream_t();
     if (nullptr == _cudaStream || nullptr == _cudaSpecialStream)
@@ -68,20 +67,6 @@
     err = cudaStreamCreate(_cudaSpecialStream);
     if (err != 0)
         throw std::runtime_error("Failed to create default CUDA stream with launch context.");
-=======
-    Nd4jPointer nativeStream = (Nd4jPointer)malloc(sizeof(cudaStream_t));
-    if (nullptr == nativeStream) throw std::bad_alloc(); //"Failed to allocate memory for new CUDA stream");
-
-    cudaError_t err = cudaStreamCreate(reinterpret_cast<cudaStream_t *>(&nativeStream));
-    if (0 != err) throw std::bad_alloc(); //"Failed to create default CUDA stream with launch context.");
-    _cudaStream = reinterpret_cast<cudaStream_t *>(&nativeStream);
-
-    _cudaSpecialStream = nullptr;
-    //_cudaStream = _cudaSpecialStream;
-	_reductionPointer  = nullptr;
-	_scalarPointer     = nullptr;
-	_allocationPointer = nullptr;
->>>>>>> 20389794
 
     auto res = cudaStreamSynchronize(*_cudaStream);
     if (res != 0)
