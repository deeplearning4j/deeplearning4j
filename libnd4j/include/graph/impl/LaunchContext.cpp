/*******************************************************************************
 * Copyright (c) 2015-2018 Skymind, Inc.
 *
 * This program and the accompanying materials are made available under the
 * terms of the Apache License, Version 2.0 which is available at
 * https://www.apache.org/licenses/LICENSE-2.0.
 *
 * Unless required by applicable law or agreed to in writing, software
 * distributed under the License is distributed on an "AS IS" BASIS, WITHOUT
 * WARRANTIES OR CONDITIONS OF ANY KIND, either express or implied. See the
 * License for the specific language governing permissions and limitations
 * under the License.
 *
 * SPDX-License-Identifier: Apache-2.0
 ******************************************************************************/

//
// Created by raver119 on 30.11.17.
//

#include <graph/LaunchContext.h>
#include <logger.h>
<<<<<<< HEAD
#include <exceptions/cuda_exception.h>
#include <helpers/cublasHelper.h>

=======
//#include <exceptions/cuda_exception.h>
#include <helpers/cublasHelper.h>
#include <stdexcept>
>>>>>>> 43c553a0
namespace nd4j {
namespace graph {

LaunchContext* LaunchContext::sDefaultContext = nullptr;

#ifdef __CUDABLAS__

////////////////////////////////////////////////////////////////////////
LaunchContext::LaunchContext(cudaStream_t *cudaStream, void* reductionPointer, void* scalarPointer, int* allocationPointer)  {

	_cudaStream 	   = cudaStream;
	_cudaSpecialStream = nullptr;
	_reductionPointer  = reductionPointer;
	_scalarPointer     = scalarPointer;
	_allocationPointer = allocationPointer;
	_workspace = nullptr;
}
////////////////////////////////////////////////////////////////////////
LaunchContext::LaunchContext(cudaStream_t *cudaStream, cudaStream_t& specialCudaStream, void* reductionPointer, void* scalarPointer, int* allocationPointer)  {

	_cudaStream 	   = cudaStream;
	_cudaSpecialStream = &specialCudaStream; // ideal is = new cudaStream_t; *_cudaSpecialStream = specialCudaStream;
	_reductionPointer  = reductionPointer;
	_scalarPointer     = scalarPointer;
	_allocationPointer = allocationPointer;
	_workspace = nullptr;
}
#endif

<<<<<<< HEAD
=======
LaunchContext::~LaunchContext() {
#ifdef __CUDABLAS__
    if (_isAllocated) {
        cudaStreamSynchronize(*_cudaStream);
        cudaStreamSynchronize(*_cudaSpecialStream);

        cudaStreamDestroy(*_cudaStream);
        cudaStreamDestroy(*_cudaSpecialStream);

        delete _cudaStream;
        delete _cudaSpecialStream;

        cudaFree(_reductionPointer);
        cudaFree(_allocationPointer);
        cudaFree(_scalarPointer);
    }
#endif
}

>>>>>>> 43c553a0
////////////////////////////////////////////////////////////////////////
LaunchContext::LaunchContext() {
            // default constructor, just to make clang/ranlib happy
    _workspace = nullptr;
    _deviceID = 0;

#ifdef __CUDABLAS__
<<<<<<< HEAD
=======
    _isAllocated = true;
>>>>>>> 43c553a0
    _cudaStream  = new cudaStream_t();
    _cudaSpecialStream = new cudaStream_t();
    if (nullptr == _cudaStream || nullptr == _cudaSpecialStream)
        throw std::runtime_error("Failed to allocate memory for new CUDA stream");

    cudaError_t err = cudaStreamCreate(_cudaStream);
    if (err != 0)
<<<<<<< HEAD
        throw cuda_exception::build("Failed to create default CUDA stream with launch context", err);

    err = cudaStreamCreate(_cudaSpecialStream);
    if (err != 0)
        throw cuda_exception::build("Failed to create special CUDA stream with launch context", err);
=======
        throw std::runtime_error("Failed to create default CUDA stream with launch context");//, err);

    err = cudaStreamCreate(_cudaSpecialStream);
    if (err != 0)
        throw std::runtime_error("Failed to create special CUDA stream with launch context");//, err);
>>>>>>> 43c553a0

    _cublasHandle = cublas::handle();

    auto res = cudaStreamSynchronize(*_cudaStream);
    if (res != 0)
<<<<<<< HEAD
        throw cuda_exception::build("Initial sync failed", res);
=======
        throw std::runtime_error("Initial sync failed");//, res);
>>>>>>> 43c553a0

    res = cudaMalloc(reinterpret_cast<void**>(&_reductionPointer), 1024 * 1024 * 8);
    if (res != 0)
        throw std::runtime_error("_reductionPointer allocation failed");

    res = cudaMalloc(reinterpret_cast<void**>(&_scalarPointer), 8);
    if (res != 0)
        throw std::runtime_error("_scalarPointer allocation failed");

    res = cudaMalloc(reinterpret_cast<void**>(&_allocationPointer), 1024 * 1024 * 8);
    if (res != 0)
        throw std::runtime_error("_allocationPointer allocation failed");
#else
    //
#endif
}

<<<<<<< HEAD
=======


>>>>>>> 43c553a0
LaunchContext* LaunchContext::defaultContext() {
    if (!LaunchContext::sDefaultContext) {
        LaunchContext::sDefaultContext = new LaunchContext;
    }
    return LaunchContext::sDefaultContext;
}

}
}<|MERGE_RESOLUTION|>--- conflicted
+++ resolved
@@ -20,15 +20,9 @@
 
 #include <graph/LaunchContext.h>
 #include <logger.h>
-<<<<<<< HEAD
 #include <exceptions/cuda_exception.h>
 #include <helpers/cublasHelper.h>
 
-=======
-//#include <exceptions/cuda_exception.h>
-#include <helpers/cublasHelper.h>
-#include <stdexcept>
->>>>>>> 43c553a0
 namespace nd4j {
 namespace graph {
 
@@ -58,8 +52,6 @@
 }
 #endif
 
-<<<<<<< HEAD
-=======
 LaunchContext::~LaunchContext() {
 #ifdef __CUDABLAS__
     if (_isAllocated) {
@@ -79,7 +71,6 @@
 #endif
 }
 
->>>>>>> 43c553a0
 ////////////////////////////////////////////////////////////////////////
 LaunchContext::LaunchContext() {
             // default constructor, just to make clang/ranlib happy
@@ -87,10 +78,6 @@
     _deviceID = 0;
 
 #ifdef __CUDABLAS__
-<<<<<<< HEAD
-=======
-    _isAllocated = true;
->>>>>>> 43c553a0
     _cudaStream  = new cudaStream_t();
     _cudaSpecialStream = new cudaStream_t();
     if (nullptr == _cudaStream || nullptr == _cudaSpecialStream)
@@ -98,29 +85,17 @@
 
     cudaError_t err = cudaStreamCreate(_cudaStream);
     if (err != 0)
-<<<<<<< HEAD
         throw cuda_exception::build("Failed to create default CUDA stream with launch context", err);
 
     err = cudaStreamCreate(_cudaSpecialStream);
     if (err != 0)
         throw cuda_exception::build("Failed to create special CUDA stream with launch context", err);
-=======
-        throw std::runtime_error("Failed to create default CUDA stream with launch context");//, err);
-
-    err = cudaStreamCreate(_cudaSpecialStream);
-    if (err != 0)
-        throw std::runtime_error("Failed to create special CUDA stream with launch context");//, err);
->>>>>>> 43c553a0
 
     _cublasHandle = cublas::handle();
 
     auto res = cudaStreamSynchronize(*_cudaStream);
     if (res != 0)
-<<<<<<< HEAD
         throw cuda_exception::build("Initial sync failed", res);
-=======
-        throw std::runtime_error("Initial sync failed");//, res);
->>>>>>> 43c553a0
 
     res = cudaMalloc(reinterpret_cast<void**>(&_reductionPointer), 1024 * 1024 * 8);
     if (res != 0)
@@ -138,11 +113,6 @@
 #endif
 }
 
-<<<<<<< HEAD
-=======
-
-
->>>>>>> 43c553a0
 LaunchContext* LaunchContext::defaultContext() {
     if (!LaunchContext::sDefaultContext) {
         LaunchContext::sDefaultContext = new LaunchContext;
