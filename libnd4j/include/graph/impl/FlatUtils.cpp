--- conflicted
+++ resolved
@@ -77,12 +77,7 @@
                     auto len = end - start;
 
                     auto c = (char *) malloc(len+1);
-<<<<<<< HEAD
                     CHECK_ALLOC(c, "Failed temp allocation", len + 1);
-=======
-                    nd4j_printf("<String %i> start: %lld; end: %lld; length: %lld;\n", e, start, end, len);
-                    CHECK_ALLOC(c, "Failed temp allocation");
->>>>>>> 43c553a0
                     memset(c, '\0', len + 1);
                     memcpy(c, charPtr + start, len);
 
@@ -102,7 +97,7 @@
 
             BUILD_SINGLE_SELECTOR(dtype, DataTypeConversions, ::convertType(newBuffer, (void *)flatArray->buffer()->data(), dtype, ByteOrderUtils::fromFlatByteOrder(flatArray->byteOrder()),  length), LIBND4J_TYPES);
 
-            auto array = new NDArray(newBuffer, newShape);            
+            auto array = new NDArray(newBuffer, newShape);
             array->triggerAllocationFlag(true);
 
             return array;
