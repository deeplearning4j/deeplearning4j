<<<<<<< HEAD
/* ******************************************************************************
 *
 *
 * This program and the accompanying materials are made available under the
 * terms of the Apache License, Version 2.0 which is available at
 * https://www.apache.org/licenses/LICENSE-2.0.
 *
 *  See the NOTICE file distributed with this work for additional
 *  information regarding copyright ownership.
 * Unless required by applicable law or agreed to in writing, software
 * distributed under the License is distributed on an "AS IS" BASIS, WITHOUT
 * WARRANTIES OR CONDITIONS OF ANY KIND, either express or implied. See the
 * License for the specific language governing permissions and limitations
 * under the License.
 *
 * SPDX-License-Identifier: Apache-2.0
 ******************************************************************************/

#ifndef SD_SYSTEM_COMMON_H
#define SD_SYSTEM_COMMON_H

#include <system/openmp_pragmas.h>
#include <stdint.h>

#define STRINGIZE2(x) #x
#define STRINGIZE(x) STRINGIZE2(x)

#if defined(_MSC_VER)

#pragma warning(disable : 4244)
#pragma warning(disable : 4267)
#pragma warning(disable : 4251)
#pragma warning(disable : 4101)
#pragma warning(disable : 4305)
#pragma warning(disable : 4309)
#pragma warning(disable : 4333)
#pragma warning(disable : 4146)
#pragma warning(disable : 4018)
// we're ignoring warning about non-exportable parent class, since std::runtime_error is a part of Standard C++ Library
#pragma warning(disable : 4275)
#pragma warning(disable : 4297)

#endif



#if defined _WIN32 || defined __CYGWIN__
#ifdef __GNUC__
#define SD_LIB_EXPORT __attribute__((dllexport))
#else
#define SD_LIB_EXPORT __declspec(dllexport)
#endif
#define SD_LIB_HIDDEN
#else
#if __GNUC__ >= 4
#define SD_LIB_EXPORT __attribute__((visibility("default")))
#define SD_LIB_HIDDEN __attribute__((visibility("hidden")))
#else
#define SD_LIB_EXPORT
#define SD_LIB_HIDDEN
#endif
#endif

#ifdef __clang__
#include <unordered_map>
#define SD_MAP_IMPL std::unordered_map
#define SD_LOOPS_INLINED
#define SD_INLINE inline
#elif _MSC_VER
#include <map>
#define SD_MAP_IMPL std::map
#define SD_INLINE __forceinline
#elif __GNUC__
#include <unordered_map>
#define SD_MAP_IMPL std::unordered_map
#define SD_LOOPS_INLINED
#define SD_INLINE __attribute__((always_inline)) inline
#elif __CUDACC__
#include <unordered_map>
#define SD_MAP_IMPL std::unordered_map
#define SD_INLINE __forceinline__ inline
#else
#include <unordered_map>
#define SD_MAP_IMPL std::unordered_map
#define SD_INLINE inline
#endif

#ifdef __CUDACC__

#define SD_HOST __host__
#define SD_DEVICE __device__
#define SD_KERNEL __global__
#define SD_HOST_DEVICE __host__ __device__

#else

#define SD_HOST
#define SD_DEVICE
#define SD_KERNEL
#define SD_HOST_DEVICE

#endif  // CUDACC

#if defined(_ISOC11_SOURCE) && defined(__AVX2__)
#define SD_DESIRED_ALIGNMENT 32
#define SD_ALIGNED_ALLOC 1
#endif

#if defined(__GNUC__)
#define SD_ALIGN32 __attribute__((aligned(32)))
#elif defined(_MSC_VER)
#define SD_ALIGN32 __declspec(align(32))
#else
#define SD_ALIGN32
#endif

#ifdef __CUDACC__
// 610 is for tests only
// 600 is Tesla P100
// 530 is Tegra
#if __CUDA_ARCH__ == 600 || __CUDA_ARCH__ == 530 || __CUDA_ARCH__ == 700 || __CUDA_ARCH__ == 720 || __CUDA_ARCH__ == 750
#define NATIVE_HALFS
#endif

#endif

#ifdef __CUDACC__

#define SD_META_DEF SD_INLINE SD_HOST
#define SD_OP_DEF SD_INLINE SD_HOST_DEVICE

#elif __JAVACPP_HACK__

#define SD_META_DEF
#define SD_OP_DEF

#else

#define SD_META_DEF PRAGMA_OMP_DECLARE_SIMD SD_INLINE
#define SD_OP_DEF PRAGMA_OMP_DECLARE_SIMD SD_INLINE

#endif

#define SD_MIN_V 1e-12
#define SD_MAX_FLOAT 1e37
#define SD_MIN_FLOAT 1e-37
#define SD_MAX_INT 2147483647
#define SD_MIN_CUTFOFF -3.79297773665f
#define SD_MAX_CUTFOFF 3.79297773665f
#define SD_FLOAT_MIN_NORMAL 1.17549435e-38
#define SD_EPSILON 1e-5
#define SD_DOUBLE_PI_T T(2.0 * 3.14159265358979323846)
#define SD_DOUBLE_PI_X X(2.0 * 3.14159265358979323846)

namespace sd {

    using Pointer = void*;
    using LongType = long long;
    using UnsignedLong = uint64_t;
    using Unsigned = unsigned int;

    enum class Status : int {
        OK = 0,
        BAD_INPUT = 1,
        BAD_SHAPE = 2,
        BAD_RANK = 3,
        BAD_PARAMS = 4,
        BAD_OUTPUT = 5,
        BAD_RNG = 6,
        BAD_EPSILON = 7,
        BAD_GRADIENTS = 8,
        BAD_BIAS = 9,
        VALIDATION = 20,
        BAD_GRAPH = 30,
        BAD_LENGTH = 31,
        BAD_DIMENSIONS = 32,
        BAD_ORDER = 33,
        BAD_ARGUMENTS = 34,
        DOUBLE_WRITE = 40,
        DOUBLE_READ = 45,
        KERNEL_FAILURE = 50,
        EQ_TRUE = 100,
        EQ_FALSE = 101,
        MAYBE = 119
    };

}  // namespace sd

#define SD_MAX_DIMENSION 0x7fffffff
#define SD_MAX_NUM_THREADS 1024
#define SD_MAX_RANK 32
#define SD_MAX_SHAPEINFOLENGTH 2 * SD_MAX_RANK + 4
#define SD_MAX_COORD 3
#define SD_PREALLOC_SIZE 33554432

#ifdef __CUDACC__
#include <cuda.h>
#include <cuda_device_runtime_api.h>
#include <cuda_runtime.h>
#include <cuda_runtime_api.h>
#endif

#define SD_CUDA_BLOCK_SIZE 256

#if !defined(_OPENMP)
#define omp_get_thread_num() 0
#define omp_get_num_threads() 1
#define omp_get_max_threads() 1
#define omp_set_num_threads(threads)
#else
#include <omp.h>
#endif


#endif
=======
/* ******************************************************************************
 *
 *
 * This program and the accompanying materials are made available under the
 * terms of the Apache License, Version 2.0 which is available at
 * https://www.apache.org/licenses/LICENSE-2.0.
 *
 *  See the NOTICE file distributed with this work for additional
 *  information regarding copyright ownership.
 * Unless required by applicable law or agreed to in writing, software
 * distributed under the License is distributed on an "AS IS" BASIS, WITHOUT
 * WARRANTIES OR CONDITIONS OF ANY KIND, either express or implied. See the
 * License for the specific language governing permissions and limitations
 * under the License.
 *
 * SPDX-License-Identifier: Apache-2.0
 ******************************************************************************/

#ifndef SD_SYSTEM_COMMON_H
#define SD_SYSTEM_COMMON_H

#include <system/openmp_pragmas.h>
#include <stdint.h>

#define STRINGIZE2(x) #x
#define STRINGIZE(x) STRINGIZE2(x)

#if defined(_MSC_VER)

#pragma warning(disable : 4244)
#pragma warning(disable : 4267)
#pragma warning(disable : 4251)
#pragma warning(disable : 4101)
#pragma warning(disable : 4305)
#pragma warning(disable : 4309)
#pragma warning(disable : 4333)
#pragma warning(disable : 4146)
#pragma warning(disable : 4018)
// we're ignoring warning about non-exportable parent class, since std::runtime_error is a part of Standard C++ Library
#pragma warning(disable : 4275)
#pragma warning(disable : 4297)

#endif



#if defined _WIN32 || defined __CYGWIN__
#ifdef __GNUC__
#define SD_LIB_EXPORT __attribute__((dllexport))
#else
#define SD_LIB_EXPORT __declspec(dllexport)
#endif
#define SD_LIB_HIDDEN
#else
#if __GNUC__ >= 4
#define SD_LIB_EXPORT __attribute__((visibility("default")))
#define SD_LIB_HIDDEN __attribute__((visibility("hidden")))
#else
#define SD_LIB_EXPORT
#define SD_LIB_HIDDEN
#endif
#endif


#ifdef __NEC__
#include <unordered_map>
#define SD_MAP_IMPL std::unordered_map
#define SD_LOOPS_INLINED
#define SD_INLINE inline
#elif __clang__
#include <unordered_map>
#define SD_MAP_IMPL std::unordered_map
#define SD_LOOPS_INLINED
#define SD_INLINE inline
#elif _MSC_VER
#include <map>
#define SD_MAP_IMPL std::map
#define SD_INLINE __forceinline
#elif __GNUC__
#include <unordered_map>
#define SD_MAP_IMPL std::unordered_map
#define SD_LOOPS_INLINED
#define SD_INLINE __attribute__((always_inline)) inline
#elif __CUDACC__
#include <unordered_map>
#define SD_MAP_IMPL std::unordered_map
#define SD_INLINE __forceinline__ inline
#else
#include <unordered_map>
#define SD_MAP_IMPL std::unordered_map
#define SD_INLINE inline
#endif

#ifdef __CUDACC__

#define SD_HOST __host__
#define SD_DEVICE __device__
#define SD_KERNEL __global__
#define SD_HOST_DEVICE __host__ __device__

#else

#define SD_HOST
#define SD_DEVICE
#define SD_KERNEL
#define SD_HOST_DEVICE

#endif  // CUDACC

#if defined(_ISOC11_SOURCE) && defined(__AVX2__)
#define SD_DESIRED_ALIGNMENT 32
#define SD_ALIGNED_ALLOC 1
#endif

#if defined(__GNUC__)
#define SD_ALIGN32 __attribute__((aligned(32)))
#elif defined(_MSC_VER)
#define SD_ALIGN32 __declspec(align(32))
#else
#define SD_ALIGN32
#endif

#ifdef __CUDACC__
// 610 is for tests only
// 600 is Tesla P100
// 530 is Tegra
#if __CUDA_ARCH__ == 600 || __CUDA_ARCH__ == 530 || __CUDA_ARCH__ == 700 || __CUDA_ARCH__ == 720 || __CUDA_ARCH__ == 750
#define NATIVE_HALFS
#endif

#endif

#ifdef __CUDACC__

#define SD_META_DEF SD_INLINE SD_HOST
#define SD_OP_DEF SD_INLINE SD_HOST_DEVICE

#elif __JAVACPP_HACK__

#define SD_META_DEF
#define SD_OP_DEF

#else

#define SD_META_DEF PRAGMA_OMP_DECLARE_SIMD SD_INLINE
#define SD_OP_DEF PRAGMA_OMP_DECLARE_SIMD SD_INLINE

#endif

#define SD_MIN_V 1e-12
#define SD_MAX_FLOAT 1e37
#define SD_MIN_FLOAT 1e-37
#define SD_MAX_INT 2147483647
#define SD_MIN_CUTFOFF -3.79297773665f
#define SD_MAX_CUTFOFF 3.79297773665f
#define SD_FLOAT_MIN_NORMAL 1.17549435e-38
#define SD_EPSILON 1e-5
#define SD_DOUBLE_PI_T T(2.0 * 3.14159265358979323846)
#define SD_DOUBLE_PI_X X(2.0 * 3.14159265358979323846)

namespace sd {

    using Pointer = void*;
    using LongType = long long;
    using UnsignedLong = uint64_t;
    using Unsigned = unsigned int;

    enum class Status : int {
        OK = 0,
        BAD_INPUT = 1,
        BAD_SHAPE = 2,
        BAD_RANK = 3,
        BAD_PARAMS = 4,
        BAD_OUTPUT = 5,
        BAD_RNG = 6,
        BAD_EPSILON = 7,
        BAD_GRADIENTS = 8,
        BAD_BIAS = 9,
        VALIDATION = 20,
        BAD_GRAPH = 30,
        BAD_LENGTH = 31,
        BAD_DIMENSIONS = 32,
        BAD_ORDER = 33,
        BAD_ARGUMENTS = 34,
        DOUBLE_WRITE = 40,
        DOUBLE_READ = 45,
        KERNEL_FAILURE = 50,
        EQ_TRUE = 100,
        EQ_FALSE = 101,
        MAYBE = 119
    };

}  // namespace sd

#define SD_MAX_DIMENSION 0x7fffffff
#define SD_MAX_NUM_THREADS 1024
#define SD_MAX_RANK 32
#define SD_MAX_SHAPEINFOLENGTH 2 * SD_MAX_RANK + 4
#define SD_MAX_COORD 3
#define SD_PREALLOC_SIZE 33554432

#ifdef __CUDACC__
#include <cuda.h>
#include <cuda_device_runtime_api.h>
#include <cuda_runtime.h>
#include <cuda_runtime_api.h>
#endif

#define SD_CUDA_BLOCK_SIZE 256

#if !defined(_OPENMP)
#define omp_get_thread_num() 0
#define omp_get_num_threads() 1
#define omp_get_max_threads() 1
#define omp_set_num_threads(threads)
#else
#include <omp.h>
#endif


#endif
>>>>>>> 18d8170d
<|MERGE_RESOLUTION|>--- conflicted
+++ resolved
@@ -1,439 +1,221 @@
-<<<<<<< HEAD
-/* ******************************************************************************
- *
- *
- * This program and the accompanying materials are made available under the
- * terms of the Apache License, Version 2.0 which is available at
- * https://www.apache.org/licenses/LICENSE-2.0.
- *
- *  See the NOTICE file distributed with this work for additional
- *  information regarding copyright ownership.
- * Unless required by applicable law or agreed to in writing, software
- * distributed under the License is distributed on an "AS IS" BASIS, WITHOUT
- * WARRANTIES OR CONDITIONS OF ANY KIND, either express or implied. See the
- * License for the specific language governing permissions and limitations
- * under the License.
- *
- * SPDX-License-Identifier: Apache-2.0
- ******************************************************************************/
-
-#ifndef SD_SYSTEM_COMMON_H
-#define SD_SYSTEM_COMMON_H
-
-#include <system/openmp_pragmas.h>
-#include <stdint.h>
-
-#define STRINGIZE2(x) #x
-#define STRINGIZE(x) STRINGIZE2(x)
-
-#if defined(_MSC_VER)
-
-#pragma warning(disable : 4244)
-#pragma warning(disable : 4267)
-#pragma warning(disable : 4251)
-#pragma warning(disable : 4101)
-#pragma warning(disable : 4305)
-#pragma warning(disable : 4309)
-#pragma warning(disable : 4333)
-#pragma warning(disable : 4146)
-#pragma warning(disable : 4018)
-// we're ignoring warning about non-exportable parent class, since std::runtime_error is a part of Standard C++ Library
-#pragma warning(disable : 4275)
-#pragma warning(disable : 4297)
-
-#endif
-
-
-
-#if defined _WIN32 || defined __CYGWIN__
-#ifdef __GNUC__
-#define SD_LIB_EXPORT __attribute__((dllexport))
-#else
-#define SD_LIB_EXPORT __declspec(dllexport)
-#endif
-#define SD_LIB_HIDDEN
-#else
-#if __GNUC__ >= 4
-#define SD_LIB_EXPORT __attribute__((visibility("default")))
-#define SD_LIB_HIDDEN __attribute__((visibility("hidden")))
-#else
-#define SD_LIB_EXPORT
-#define SD_LIB_HIDDEN
-#endif
-#endif
-
-#ifdef __clang__
-#include <unordered_map>
-#define SD_MAP_IMPL std::unordered_map
-#define SD_LOOPS_INLINED
-#define SD_INLINE inline
-#elif _MSC_VER
-#include <map>
-#define SD_MAP_IMPL std::map
-#define SD_INLINE __forceinline
-#elif __GNUC__
-#include <unordered_map>
-#define SD_MAP_IMPL std::unordered_map
-#define SD_LOOPS_INLINED
-#define SD_INLINE __attribute__((always_inline)) inline
-#elif __CUDACC__
-#include <unordered_map>
-#define SD_MAP_IMPL std::unordered_map
-#define SD_INLINE __forceinline__ inline
-#else
-#include <unordered_map>
-#define SD_MAP_IMPL std::unordered_map
-#define SD_INLINE inline
-#endif
-
-#ifdef __CUDACC__
-
-#define SD_HOST __host__
-#define SD_DEVICE __device__
-#define SD_KERNEL __global__
-#define SD_HOST_DEVICE __host__ __device__
-
-#else
-
-#define SD_HOST
-#define SD_DEVICE
-#define SD_KERNEL
-#define SD_HOST_DEVICE
-
-#endif  // CUDACC
-
-#if defined(_ISOC11_SOURCE) && defined(__AVX2__)
-#define SD_DESIRED_ALIGNMENT 32
-#define SD_ALIGNED_ALLOC 1
-#endif
-
-#if defined(__GNUC__)
-#define SD_ALIGN32 __attribute__((aligned(32)))
-#elif defined(_MSC_VER)
-#define SD_ALIGN32 __declspec(align(32))
-#else
-#define SD_ALIGN32
-#endif
-
-#ifdef __CUDACC__
-// 610 is for tests only
-// 600 is Tesla P100
-// 530 is Tegra
-#if __CUDA_ARCH__ == 600 || __CUDA_ARCH__ == 530 || __CUDA_ARCH__ == 700 || __CUDA_ARCH__ == 720 || __CUDA_ARCH__ == 750
-#define NATIVE_HALFS
-#endif
-
-#endif
-
-#ifdef __CUDACC__
-
-#define SD_META_DEF SD_INLINE SD_HOST
-#define SD_OP_DEF SD_INLINE SD_HOST_DEVICE
-
-#elif __JAVACPP_HACK__
-
-#define SD_META_DEF
-#define SD_OP_DEF
-
-#else
-
-#define SD_META_DEF PRAGMA_OMP_DECLARE_SIMD SD_INLINE
-#define SD_OP_DEF PRAGMA_OMP_DECLARE_SIMD SD_INLINE
-
-#endif
-
-#define SD_MIN_V 1e-12
-#define SD_MAX_FLOAT 1e37
-#define SD_MIN_FLOAT 1e-37
-#define SD_MAX_INT 2147483647
-#define SD_MIN_CUTFOFF -3.79297773665f
-#define SD_MAX_CUTFOFF 3.79297773665f
-#define SD_FLOAT_MIN_NORMAL 1.17549435e-38
-#define SD_EPSILON 1e-5
-#define SD_DOUBLE_PI_T T(2.0 * 3.14159265358979323846)
-#define SD_DOUBLE_PI_X X(2.0 * 3.14159265358979323846)
-
-namespace sd {
-
-    using Pointer = void*;
-    using LongType = long long;
-    using UnsignedLong = uint64_t;
-    using Unsigned = unsigned int;
-
-    enum class Status : int {
-        OK = 0,
-        BAD_INPUT = 1,
-        BAD_SHAPE = 2,
-        BAD_RANK = 3,
-        BAD_PARAMS = 4,
-        BAD_OUTPUT = 5,
-        BAD_RNG = 6,
-        BAD_EPSILON = 7,
-        BAD_GRADIENTS = 8,
-        BAD_BIAS = 9,
-        VALIDATION = 20,
-        BAD_GRAPH = 30,
-        BAD_LENGTH = 31,
-        BAD_DIMENSIONS = 32,
-        BAD_ORDER = 33,
-        BAD_ARGUMENTS = 34,
-        DOUBLE_WRITE = 40,
-        DOUBLE_READ = 45,
-        KERNEL_FAILURE = 50,
-        EQ_TRUE = 100,
-        EQ_FALSE = 101,
-        MAYBE = 119
-    };
-
-}  // namespace sd
-
-#define SD_MAX_DIMENSION 0x7fffffff
-#define SD_MAX_NUM_THREADS 1024
-#define SD_MAX_RANK 32
-#define SD_MAX_SHAPEINFOLENGTH 2 * SD_MAX_RANK + 4
-#define SD_MAX_COORD 3
-#define SD_PREALLOC_SIZE 33554432
-
-#ifdef __CUDACC__
-#include <cuda.h>
-#include <cuda_device_runtime_api.h>
-#include <cuda_runtime.h>
-#include <cuda_runtime_api.h>
-#endif
-
-#define SD_CUDA_BLOCK_SIZE 256
-
-#if !defined(_OPENMP)
-#define omp_get_thread_num() 0
-#define omp_get_num_threads() 1
-#define omp_get_max_threads() 1
-#define omp_set_num_threads(threads)
-#else
-#include <omp.h>
-#endif
-
-
-#endif
-=======
-/* ******************************************************************************
- *
- *
- * This program and the accompanying materials are made available under the
- * terms of the Apache License, Version 2.0 which is available at
- * https://www.apache.org/licenses/LICENSE-2.0.
- *
- *  See the NOTICE file distributed with this work for additional
- *  information regarding copyright ownership.
- * Unless required by applicable law or agreed to in writing, software
- * distributed under the License is distributed on an "AS IS" BASIS, WITHOUT
- * WARRANTIES OR CONDITIONS OF ANY KIND, either express or implied. See the
- * License for the specific language governing permissions and limitations
- * under the License.
- *
- * SPDX-License-Identifier: Apache-2.0
- ******************************************************************************/
-
-#ifndef SD_SYSTEM_COMMON_H
-#define SD_SYSTEM_COMMON_H
-
-#include <system/openmp_pragmas.h>
-#include <stdint.h>
-
-#define STRINGIZE2(x) #x
-#define STRINGIZE(x) STRINGIZE2(x)
-
-#if defined(_MSC_VER)
-
-#pragma warning(disable : 4244)
-#pragma warning(disable : 4267)
-#pragma warning(disable : 4251)
-#pragma warning(disable : 4101)
-#pragma warning(disable : 4305)
-#pragma warning(disable : 4309)
-#pragma warning(disable : 4333)
-#pragma warning(disable : 4146)
-#pragma warning(disable : 4018)
-// we're ignoring warning about non-exportable parent class, since std::runtime_error is a part of Standard C++ Library
-#pragma warning(disable : 4275)
-#pragma warning(disable : 4297)
-
-#endif
-
-
-
-#if defined _WIN32 || defined __CYGWIN__
-#ifdef __GNUC__
-#define SD_LIB_EXPORT __attribute__((dllexport))
-#else
-#define SD_LIB_EXPORT __declspec(dllexport)
-#endif
-#define SD_LIB_HIDDEN
-#else
-#if __GNUC__ >= 4
-#define SD_LIB_EXPORT __attribute__((visibility("default")))
-#define SD_LIB_HIDDEN __attribute__((visibility("hidden")))
-#else
-#define SD_LIB_EXPORT
-#define SD_LIB_HIDDEN
-#endif
-#endif
-
-
-#ifdef __NEC__
-#include <unordered_map>
-#define SD_MAP_IMPL std::unordered_map
-#define SD_LOOPS_INLINED
-#define SD_INLINE inline
-#elif __clang__
-#include <unordered_map>
-#define SD_MAP_IMPL std::unordered_map
-#define SD_LOOPS_INLINED
-#define SD_INLINE inline
-#elif _MSC_VER
-#include <map>
-#define SD_MAP_IMPL std::map
-#define SD_INLINE __forceinline
-#elif __GNUC__
-#include <unordered_map>
-#define SD_MAP_IMPL std::unordered_map
-#define SD_LOOPS_INLINED
-#define SD_INLINE __attribute__((always_inline)) inline
-#elif __CUDACC__
-#include <unordered_map>
-#define SD_MAP_IMPL std::unordered_map
-#define SD_INLINE __forceinline__ inline
-#else
-#include <unordered_map>
-#define SD_MAP_IMPL std::unordered_map
-#define SD_INLINE inline
-#endif
-
-#ifdef __CUDACC__
-
-#define SD_HOST __host__
-#define SD_DEVICE __device__
-#define SD_KERNEL __global__
-#define SD_HOST_DEVICE __host__ __device__
-
-#else
-
-#define SD_HOST
-#define SD_DEVICE
-#define SD_KERNEL
-#define SD_HOST_DEVICE
-
-#endif  // CUDACC
-
-#if defined(_ISOC11_SOURCE) && defined(__AVX2__)
-#define SD_DESIRED_ALIGNMENT 32
-#define SD_ALIGNED_ALLOC 1
-#endif
-
-#if defined(__GNUC__)
-#define SD_ALIGN32 __attribute__((aligned(32)))
-#elif defined(_MSC_VER)
-#define SD_ALIGN32 __declspec(align(32))
-#else
-#define SD_ALIGN32
-#endif
-
-#ifdef __CUDACC__
-// 610 is for tests only
-// 600 is Tesla P100
-// 530 is Tegra
-#if __CUDA_ARCH__ == 600 || __CUDA_ARCH__ == 530 || __CUDA_ARCH__ == 700 || __CUDA_ARCH__ == 720 || __CUDA_ARCH__ == 750
-#define NATIVE_HALFS
-#endif
-
-#endif
-
-#ifdef __CUDACC__
-
-#define SD_META_DEF SD_INLINE SD_HOST
-#define SD_OP_DEF SD_INLINE SD_HOST_DEVICE
-
-#elif __JAVACPP_HACK__
-
-#define SD_META_DEF
-#define SD_OP_DEF
-
-#else
-
-#define SD_META_DEF PRAGMA_OMP_DECLARE_SIMD SD_INLINE
-#define SD_OP_DEF PRAGMA_OMP_DECLARE_SIMD SD_INLINE
-
-#endif
-
-#define SD_MIN_V 1e-12
-#define SD_MAX_FLOAT 1e37
-#define SD_MIN_FLOAT 1e-37
-#define SD_MAX_INT 2147483647
-#define SD_MIN_CUTFOFF -3.79297773665f
-#define SD_MAX_CUTFOFF 3.79297773665f
-#define SD_FLOAT_MIN_NORMAL 1.17549435e-38
-#define SD_EPSILON 1e-5
-#define SD_DOUBLE_PI_T T(2.0 * 3.14159265358979323846)
-#define SD_DOUBLE_PI_X X(2.0 * 3.14159265358979323846)
-
-namespace sd {
-
-    using Pointer = void*;
-    using LongType = long long;
-    using UnsignedLong = uint64_t;
-    using Unsigned = unsigned int;
-
-    enum class Status : int {
-        OK = 0,
-        BAD_INPUT = 1,
-        BAD_SHAPE = 2,
-        BAD_RANK = 3,
-        BAD_PARAMS = 4,
-        BAD_OUTPUT = 5,
-        BAD_RNG = 6,
-        BAD_EPSILON = 7,
-        BAD_GRADIENTS = 8,
-        BAD_BIAS = 9,
-        VALIDATION = 20,
-        BAD_GRAPH = 30,
-        BAD_LENGTH = 31,
-        BAD_DIMENSIONS = 32,
-        BAD_ORDER = 33,
-        BAD_ARGUMENTS = 34,
-        DOUBLE_WRITE = 40,
-        DOUBLE_READ = 45,
-        KERNEL_FAILURE = 50,
-        EQ_TRUE = 100,
-        EQ_FALSE = 101,
-        MAYBE = 119
-    };
-
-}  // namespace sd
-
-#define SD_MAX_DIMENSION 0x7fffffff
-#define SD_MAX_NUM_THREADS 1024
-#define SD_MAX_RANK 32
-#define SD_MAX_SHAPEINFOLENGTH 2 * SD_MAX_RANK + 4
-#define SD_MAX_COORD 3
-#define SD_PREALLOC_SIZE 33554432
-
-#ifdef __CUDACC__
-#include <cuda.h>
-#include <cuda_device_runtime_api.h>
-#include <cuda_runtime.h>
-#include <cuda_runtime_api.h>
-#endif
-
-#define SD_CUDA_BLOCK_SIZE 256
-
-#if !defined(_OPENMP)
-#define omp_get_thread_num() 0
-#define omp_get_num_threads() 1
-#define omp_get_max_threads() 1
-#define omp_set_num_threads(threads)
-#else
-#include <omp.h>
-#endif
-
-
-#endif
->>>>>>> 18d8170d
+/* ******************************************************************************
+ *
+ *
+ * This program and the accompanying materials are made available under the
+ * terms of the Apache License, Version 2.0 which is available at
+ * https://www.apache.org/licenses/LICENSE-2.0.
+ *
+ *  See the NOTICE file distributed with this work for additional
+ *  information regarding copyright ownership.
+ * Unless required by applicable law or agreed to in writing, software
+ * distributed under the License is distributed on an "AS IS" BASIS, WITHOUT
+ * WARRANTIES OR CONDITIONS OF ANY KIND, either express or implied. See the
+ * License for the specific language governing permissions and limitations
+ * under the License.
+ *
+ * SPDX-License-Identifier: Apache-2.0
+ ******************************************************************************/
+
+#ifndef SD_SYSTEM_COMMON_H
+#define SD_SYSTEM_COMMON_H
+
+#include <system/openmp_pragmas.h>
+#include <stdint.h>
+
+#define STRINGIZE2(x) #x
+#define STRINGIZE(x) STRINGIZE2(x)
+
+#if defined(_MSC_VER)
+
+#pragma warning(disable : 4244)
+#pragma warning(disable : 4267)
+#pragma warning(disable : 4251)
+#pragma warning(disable : 4101)
+#pragma warning(disable : 4305)
+#pragma warning(disable : 4309)
+#pragma warning(disable : 4333)
+#pragma warning(disable : 4146)
+#pragma warning(disable : 4018)
+// we're ignoring warning about non-exportable parent class, since std::runtime_error is a part of Standard C++ Library
+#pragma warning(disable : 4275)
+#pragma warning(disable : 4297)
+
+#endif
+
+
+
+#if defined _WIN32 || defined __CYGWIN__
+#ifdef __GNUC__
+#define SD_LIB_EXPORT __attribute__((dllexport))
+#else
+#define SD_LIB_EXPORT __declspec(dllexport)
+#endif
+#define SD_LIB_HIDDEN
+#else
+#if __GNUC__ >= 4
+#define SD_LIB_EXPORT __attribute__((visibility("default")))
+#define SD_LIB_HIDDEN __attribute__((visibility("hidden")))
+#else
+#define SD_LIB_EXPORT
+#define SD_LIB_HIDDEN
+#endif
+#endif
+
+
+#ifdef __NEC__
+#include <unordered_map>
+#define SD_MAP_IMPL std::unordered_map
+#define SD_LOOPS_INLINED
+#define SD_INLINE inline
+#elif __clang__
+#include <unordered_map>
+#define SD_MAP_IMPL std::unordered_map
+#define SD_LOOPS_INLINED
+#define SD_INLINE inline
+#elif _MSC_VER
+#include <map>
+#define SD_MAP_IMPL std::map
+#define SD_INLINE __forceinline
+#elif __GNUC__
+#include <unordered_map>
+#define SD_MAP_IMPL std::unordered_map
+#define SD_LOOPS_INLINED
+#define SD_INLINE __attribute__((always_inline)) inline
+#elif __CUDACC__
+#include <unordered_map>
+#define SD_MAP_IMPL std::unordered_map
+#define SD_INLINE __forceinline__ inline
+#else
+#include <unordered_map>
+#define SD_MAP_IMPL std::unordered_map
+#define SD_INLINE inline
+#endif
+
+#ifdef __CUDACC__
+
+#define SD_HOST __host__
+#define SD_DEVICE __device__
+#define SD_KERNEL __global__
+#define SD_HOST_DEVICE __host__ __device__
+
+#else
+
+#define SD_HOST
+#define SD_DEVICE
+#define SD_KERNEL
+#define SD_HOST_DEVICE
+
+#endif  // CUDACC
+
+#if defined(_ISOC11_SOURCE) && defined(__AVX2__)
+#define SD_DESIRED_ALIGNMENT 32
+#define SD_ALIGNED_ALLOC 1
+#endif
+
+#if defined(__GNUC__)
+#define SD_ALIGN32 __attribute__((aligned(32)))
+#elif defined(_MSC_VER)
+#define SD_ALIGN32 __declspec(align(32))
+#else
+#define SD_ALIGN32
+#endif
+
+#ifdef __CUDACC__
+// 610 is for tests only
+// 600 is Tesla P100
+// 530 is Tegra
+#if __CUDA_ARCH__ == 600 || __CUDA_ARCH__ == 530 || __CUDA_ARCH__ == 700 || __CUDA_ARCH__ == 720 || __CUDA_ARCH__ == 750
+#define NATIVE_HALFS
+#endif
+
+#endif
+
+#ifdef __CUDACC__
+
+#define SD_META_DEF SD_INLINE SD_HOST
+#define SD_OP_DEF SD_INLINE SD_HOST_DEVICE
+
+#elif __JAVACPP_HACK__
+
+#define SD_META_DEF
+#define SD_OP_DEF
+
+#else
+
+#define SD_META_DEF PRAGMA_OMP_DECLARE_SIMD SD_INLINE
+#define SD_OP_DEF PRAGMA_OMP_DECLARE_SIMD SD_INLINE
+
+#endif
+
+#define SD_MIN_V 1e-12
+#define SD_MAX_FLOAT 1e37
+#define SD_MIN_FLOAT 1e-37
+#define SD_MAX_INT 2147483647
+#define SD_MIN_CUTFOFF -3.79297773665f
+#define SD_MAX_CUTFOFF 3.79297773665f
+#define SD_FLOAT_MIN_NORMAL 1.17549435e-38
+#define SD_EPSILON 1e-5
+#define SD_DOUBLE_PI_T T(2.0 * 3.14159265358979323846)
+#define SD_DOUBLE_PI_X X(2.0 * 3.14159265358979323846)
+
+namespace sd {
+
+    using Pointer = void*;
+    using LongType = long long;
+    using UnsignedLong = uint64_t;
+    using Unsigned = unsigned int;
+
+    enum class Status : int {
+        OK = 0,
+        BAD_INPUT = 1,
+        BAD_SHAPE = 2,
+        BAD_RANK = 3,
+        BAD_PARAMS = 4,
+        BAD_OUTPUT = 5,
+        BAD_RNG = 6,
+        BAD_EPSILON = 7,
+        BAD_GRADIENTS = 8,
+        BAD_BIAS = 9,
+        VALIDATION = 20,
+        BAD_GRAPH = 30,
+        BAD_LENGTH = 31,
+        BAD_DIMENSIONS = 32,
+        BAD_ORDER = 33,
+        BAD_ARGUMENTS = 34,
+        DOUBLE_WRITE = 40,
+        DOUBLE_READ = 45,
+        KERNEL_FAILURE = 50,
+        EQ_TRUE = 100,
+        EQ_FALSE = 101,
+        MAYBE = 119
+    };
+
+}  // namespace sd
+
+#define SD_MAX_DIMENSION 0x7fffffff
+#define SD_MAX_NUM_THREADS 1024
+#define SD_MAX_RANK 32
+#define SD_MAX_SHAPEINFOLENGTH 2 * SD_MAX_RANK + 4
+#define SD_MAX_COORD 3
+#define SD_PREALLOC_SIZE 33554432
+
+#ifdef __CUDACC__
+#include <cuda.h>
+#include <cuda_device_runtime_api.h>
+#include <cuda_runtime.h>
+#include <cuda_runtime_api.h>
+#endif
+
+#define SD_CUDA_BLOCK_SIZE 256
+
+#if !defined(_OPENMP)
+#define omp_get_thread_num() 0
+#define omp_get_num_threads() 1
+#define omp_get_max_threads() 1
+#define omp_set_num_threads(threads)
+#else
+#include <omp.h>
+#endif
+
+
+#endif