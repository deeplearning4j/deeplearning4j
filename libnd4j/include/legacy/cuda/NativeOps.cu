--- conflicted
+++ resolved
@@ -1703,14 +1703,10 @@
     }
 
     BUILD_SINGLE_SELECTOR(xType, shuffleKernelGeneric,
-<<<<<<< HEAD
                           (launchDims, stream, xBuffers.data(), xShapeInfos.data(), zBuffers.data(), N,
                            reinterpret_cast<int*>(shuffleMap->buffer()), tadShapeInfoBuffers.data(),
                            tadOffsetsBuffers.data()),
-=======
-                          (launchDims, stream, xBuffers.data(), xShapeInfos.data(), zBuffers.data(), N, reinterpret_cast<int*>(shuffleMap->buffer()), tadShapeInfoBuffers.data(), tadOffsetsBuffers.data(), zTadShapeInfoBuffers.data(), zTadOffsetsBuffers.data()),
->>>>>>> baedf653
-                          SD_COMMON_TYPES);
+
 
     DebugHelper::checkErrorCode(stream, "shuffle(...) failed");
   } catch (std::exception &e) {
