--- conflicted
+++ resolved
@@ -2767,7 +2767,7 @@
  */
     INLINEDEF _CUDA_HD Nd4jLong length(const Nd4jLong *shapeInfo) {
 
-		const int rank = shape::rank(shapeInfo);
+	const int rank = shape::rank(shapeInfo);
 
         if (rank == 0) {
             if (isEmpty(shapeInfo))
@@ -4857,7 +4857,62 @@
 }
 
 //////////////////////////////////////////////////////////////////////
-<<<<<<< HEAD
+INLINEDEF _CUDA_HD void calcSubArrShapeAndOffsets(const Nd4jLong* wholeShapeInfo, const Nd4jLong numOfSubArrs, const int dimsSize, const int* dimsToExclude, Nd4jLong* subArrShapeInfo, Nd4jLong* subArrOffsets, bool keepUnitiesInShape) {
+
+    const int rank = shape::rank(wholeShapeInfo);
+
+    if(dimsSize == rank || dimsSize == 0) {    // means there is one sub-array and it coincides with whole array, return copy of wholeShapeInfo and one zero offset in this case
+        memcpy(subArrShapeInfo, wholeShapeInfo, shape::shapeInfoLength(rank) * sizeof(Nd4jLong));
+        *subArrOffsets = 0;
+        return;
+    }
+
+    Nd4jLong *outShapeInfo = new Nd4jLong[shape::shapeInfoLength(wholeShapeInfo)];
+    memcpy(outShapeInfo, wholeShapeInfo, shape::shapeInfoByteLength(wholeShapeInfo));
+
+    Nd4jLong* shape   = new Nd4jLong[dimsSize]; 
+    Nd4jLong* strides = new Nd4jLong[dimsSize];
+
+    const int subArrRank = keepUnitiesInShape ? rank : rank - dimsSize;
+    Nd4jLong* shapeNoUnities = nullptr;
+    if(!keepUnitiesInShape)
+        shapeNoUnities = new Nd4jLong[subArrRank];
+
+    Nd4jLong subArrLen = 1;
+
+    for(int k = subArrRank - 1, j = dimsSize - 1, i = rank - 1; i >= 0; --i) {
+        if(j >= 0 && i == dimsToExclude[j]) {
+            strides[j] = shape::stride(outShapeInfo)[i];
+            shape[j--] = shape::shapeOf(outShapeInfo)[i];
+            shape::shapeOf(outShapeInfo)[i] = 1;
+        }
+        else {
+            subArrLen *= shape::shapeOf(outShapeInfo)[i];
+            if(!keepUnitiesInShape)
+                shapeNoUnities[k--] = shape::shapeOf(outShapeInfo)[i];
+        }
+    }
+
+    // evaluate ews
+    shape::setEws(outShapeInfo, subArrLen);
+
+    // calculation of sub-array offsets (subArrOffsets)
+    calcSubArrOffsets(numOfSubArrs, dimsSize, shape, strides, subArrOffsets);
+
+    // remove unities from outShapeInfo if required
+    if(!keepUnitiesInShape) {
+        shape::reshapeC(rank, outShapeInfo, subArrRank, shapeNoUnities, subArrShapeInfo);
+        delete []shapeNoUnities;
+    }
+    else
+        memcpy(subArrShapeInfo, outShapeInfo, shape::shapeInfoLength(subArrRank) * sizeof(Nd4jLong));
+
+    delete []strides;
+    delete []shape;
+    delete []outShapeInfo;
+}
+
+//////////////////////////////////////////////////////////////////////
 INLINEDEF void _CUDA_HD calcEws(Nd4jLong* shapeInfo, Nd4jLong len) {
 
    
@@ -4914,65 +4969,7 @@
     *ews = 1;    
 }
 
-=======
-INLINEDEF _CUDA_HD void calcSubArrShapeAndOffsets(const Nd4jLong* wholeShapeInfo, const Nd4jLong numOfSubArrs, const int dimsSize, const int* dimsToExclude, Nd4jLong* subArrShapeInfo, Nd4jLong* subArrOffsets, bool keepUnitiesInShape) {
-
-    const int rank = shape::rank(wholeShapeInfo);
-
-    if(dimsSize == rank || dimsSize == 0) {    // means there is one sub-array and it coincides with whole array, return copy of wholeShapeInfo and one zero offset in this case
-        memcpy(subArrShapeInfo, wholeShapeInfo, shape::shapeInfoLength(rank) * sizeof(Nd4jLong));
-        *subArrOffsets = 0;
-        return;
-    }
-
-    Nd4jLong *outShapeInfo = new Nd4jLong[shape::shapeInfoLength(wholeShapeInfo)];
-    memcpy(outShapeInfo, wholeShapeInfo, shape::shapeInfoByteLength(wholeShapeInfo));
-
-    Nd4jLong* shape   = new Nd4jLong[dimsSize]; 
-    Nd4jLong* strides = new Nd4jLong[dimsSize];
-
-    const int subArrRank = keepUnitiesInShape ? rank : rank - dimsSize;
-    Nd4jLong* shapeNoUnities = nullptr;
-    if(!keepUnitiesInShape)
-        shapeNoUnities = new Nd4jLong[subArrRank];
-
-    Nd4jLong subArrLen = 1;
-
-    for(int k = subArrRank - 1, j = dimsSize - 1, i = rank - 1; i >= 0; --i) {
-        if(j >= 0 && i == dimsToExclude[j]) {
-            strides[j] = shape::stride(outShapeInfo)[i];
-            shape[j--] = shape::shapeOf(outShapeInfo)[i];
-            shape::shapeOf(outShapeInfo)[i] = 1;
-        }
-        else {
-            subArrLen *= shape::shapeOf(outShapeInfo)[i];
-            if(!keepUnitiesInShape)
-                shapeNoUnities[k--] = shape::shapeOf(outShapeInfo)[i];
-        }
-    }
-
-    // evaluate ews
-    shape::setEws(outShapeInfo, subArrLen);
-
-    // calculation of sub-array offsets (subArrOffsets)
-    calcSubArrOffsets(numOfSubArrs, dimsSize, shape, strides, subArrOffsets);
-
-    // remove unities from outShapeInfo if required
-    if(!keepUnitiesInShape) {
-        shape::reshapeC(rank, outShapeInfo, subArrRank, shapeNoUnities, subArrShapeInfo);
-        delete []shapeNoUnities;
-    }
-    else
-        memcpy(subArrShapeInfo, outShapeInfo, shape::shapeInfoLength(subArrRank) * sizeof(Nd4jLong));
-
-    delete []strides;
-    delete []shape;
-    delete []outShapeInfo;
-}
-
-
-
->>>>>>> bdeaee32
+
 }
 
 #endif /* SHAPE_H_ */
