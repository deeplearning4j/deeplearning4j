--- conflicted
+++ resolved
@@ -143,11 +143,8 @@
  * Again: this may not preserve ordering of the tad
  * but maybe used for reductions.
  */
-<<<<<<< HEAD
-SD_LIB_EXPORT  SD_HOST_DEVICE int tadElementWiseStride(sd::LongType *shapeInfo, int *dimension, int dimensionLength);
-=======
-SD_LIB_EXPORT SD_HOST_DEVICE int tadElementWiseStride(sd::LongType *shapeInfo, int *dimension, int dimensionLength);
->>>>>>> 458b8c63
+3SD_LIB_EXPORT  SD_HOST_DEVICE int tadElementWiseStride(sd::LongType *shapeInfo, int *dimension, int dimensionLength);
+
 
 SD_LIB_EXPORT SD_HOST bool canReshape(const int oldRank, sd::LongType *oldShape, const int newRank,
                                              sd::LongType *newShape, bool isFOrder);
