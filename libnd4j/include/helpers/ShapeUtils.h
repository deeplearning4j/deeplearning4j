/*******************************************************************************
 * Copyright (c) 2015-2018 Skymind, Inc.
 *
 * This program and the accompanying materials are made available under the
 * terms of the Apache License, Version 2.0 which is available at
 * https://www.apache.org/licenses/LICENSE-2.0.
 *
 * Unless required by applicable law or agreed to in writing, software
 * distributed under the License is distributed on an "AS IS" BASIS, WITHOUT
 * WARRANTIES OR CONDITIONS OF ANY KIND, either express or implied. See the
 * License for the specific language governing permissions and limitations
 * under the License.
 *
 * SPDX-License-Identifier: Apache-2.0
 ******************************************************************************/

//
// @author iuriish@yahoo.com
//

#ifndef LIBND4J_SHAPEUTILS_H
#define LIBND4J_SHAPEUTILS_H

#include <vector>
#include <NDArray.h>

namespace nd4j {
 
    class ShapeUtils {

        public:
       
        // evaluate shape for array resulting from tensorDot operation, also evaluate shapes and permutation dimensions for transposition of two input arrays 
        static std::vector<Nd4jLong> evalShapeForTensorDot(const Nd4jLong* aShapeInfo, const Nd4jLong* bShapeInfo, std::vector<int> axesA, std::vector<int> axesB, std::vector<int>& permutAt, std::vector<int>& permutBt, std::vector<Nd4jLong>& shapeAt, std::vector<Nd4jLong>& shapeBt);
        static std::vector<Nd4jLong> evalShapeForTensorDot(const NDArray* a,   const NDArray* b,   const std::vector<int>& axesA, const std::vector<int>& axesB, std::vector<int>& permutAt, std::vector<int>& permutBt, std::vector<Nd4jLong>& shapeAt, std::vector<Nd4jLong>& shapeBt);

        // evaluate resulting shape after reduce operation
        static Nd4jLong* evalReduceShapeInfo(const char order, std::vector<int>& dimensions, const NDArray& arr, const bool keepDims = false, const bool supportOldShapes = false, nd4j::memory::Workspace* workspace = nullptr);
        static Nd4jLong* evalReduceShapeInfo(const char order, std::vector<int>& dimensions, const Nd4jLong* shape, const bool keepDims = false, const bool supportOldShapes = false, nd4j::memory::Workspace* workspace = nullptr);

		// evaluate shape for array which is result of repeat operation applied to arr
    	static std::vector<Nd4jLong> evalRepeatShape(int dimension, const std::vector<Nd4jLong>& repeats, const NDArray& arr);

        // evaluate shapeInfo of permuted array
        static Nd4jLong* evalPermShapeInfo(const int* dimensions, const int rank, const NDArray& arr, nd4j::memory::Workspace* workspace);
        static Nd4jLong* evalPermShapeInfo(const Nd4jLong* dimensions, const int rank, const NDArray& arr, nd4j::memory::Workspace* workspace);

        // evaluate shapeInfo of transposed array
        static Nd4jLong* evalTranspShapeInfo(const NDArray& arr, nd4j::memory::Workspace* workspace);

        static bool insertDimension(int rank, Nd4jLong *shape, int axis, Nd4jLong dimension);

        static bool copyVectorPart(std::vector<int>& target, std::vector<int>& source, int rank, int offset);

        // return new (shorter) sorted dimensions array without dimensions that are present in input vector
        static std::vector<int> evalDimsToExclude(const int rank, const std::vector<int>& dimensions);

        // this method converts axis, to set of axes for TAD. i.e. for 0 axis of 3D array becomes {1, 2}
        static std::vector<int> convertAxisToTadTarget(int rank, std::vector<int>& axis);

        static std::vector<int> convertAxisToTadTarget(int rank, std::initializer_list<int> axis);

        // check whether 2 arrays have mutually broadcastable shapes
        // shape comparison starts from the end
        static bool areShapesBroadcastable(const NDArray &arr1, const NDArray &arr2);
        static bool areShapesBroadcastable(Nd4jLong* shapeX, Nd4jLong* shapeY);
        static bool areShapesBroadcastable(const std::vector<Nd4jLong>& shape1, const std::vector<Nd4jLong>& shape2);

        // check the possibility of broadcast operation, if true then return shapeInfo of resulting array
        // if evalMinMax == false then array with larger rank has to be passed as first argument
        static bool evalBroadcastShapeInfo(const NDArray& max, const NDArray& min, const bool evalMinMax, Nd4jLong*& resultShapeInfo, nd4j::memory::Workspace* workspace);
        static bool evalBroadcastShapeInfo(Nd4jLong *max, Nd4jLong *min, const bool evalMinMax, Nd4jLong*& resultShapeInfo, nd4j::memory::Workspace* workspace);

        // check the possibility of broadcast operation for set of arrays, if true then return resulting broadcasted shapeInfo
        static bool evalCommonBroadcastShapeInfo(const std::vector<const NDArray*>& arrays, Nd4jLong*& resultShapeInfo, memory::Workspace* workspace = nullptr);
        
        // return sorted vector of dimensions of array with larger dimensions along which two input arrays have same shape
        static std::vector<int> getDimsWithSameShape(const NDArray& max, const NDArray& min);
<<<<<<< HEAD
        
=======

>>>>>>> f4f749f5
        // evaluate shapeInfo for resulting array of tile operation
        static Nd4jLong* evalTileShapeInfo(const NDArray& arr, const std::vector<Nd4jLong>& reps, nd4j::memory::Workspace* workspace);

        // returns shape part of shapeInfo as std::vector
        static std::vector<Nd4jLong> pullShapeFromShapeInfo(Nd4jLong *shapeInfo);

        static std::string shapeAsString(const NDArray* array);
        static std::string shapeAsString(const std::vector<Nd4jLong>& shape);
        static std::string shapeAsString(const Nd4jLong* shapeInfo);
        static std::string shapeAsString(const int rank, const Nd4jLong* shapeInfo);
        static std::string strideAsString(const NDArray* array);

        // evaluate shapeInfo for diagonal array which is made using input arr elements as diagonal
        static Nd4jLong* evalDiagShapeInfo(const Nd4jLong* shapeInfo, nd4j::memory::Workspace* workspace);

        static std::vector<int> evalBroadcastBackwardAxis(const Nd4jLong *operand, const Nd4jLong *result);

        // utility to calculate matrix product shape with give source shapes and additional params 
        // returns ShapeList pointer with result shape
        static Nd4jLong* matrixProductShape(Nd4jLong* theFirstShape, Nd4jLong* theSecondShape, bool shouldTranspondFirst, bool shouldTranspondSecond, nd4j::DataType dtype, nd4j::memory::Workspace* workspace);

        /**
        *  This method evaluates permutation vector necessary for reducing of shapeFrom to shapeTo 
        *  if shapeFrom is identical to shapeTo (permutation is unnecessary) then empty vector is returned
        *  in case of permutation is impossible an exception is thrown
        */
        static std::vector<int> evalPermutFromTo(const std::vector<Nd4jLong>& shapeFrom, const std::vector<Nd4jLong>& shapeTo);

        /**
        *  This method composes shape (shape only, not whole shapeInfo!) using dimensions values and corresponding indexes,
        *  please note: the size of input vector dimsAndIdx must always be even, since the numbers of dimensions and indexes are the same, 
        *  for example if dimsAndIdx = {dimC,dimB,dimA,  2,1,0} then output vector = {dimA,dimB,dimC} 
        */
        static std::vector<Nd4jLong> composeShapeUsingDimsAndIdx(const std::vector<int>& dimsAndIdx);

        /**
        *  x * y = c,  evaluate shape for array resulting from mmul operation
        *  possible cases: dot product (xRank=yRank=1), matrix-vector product (xRank=2, yRank=1), vector-matrix product (xRank=1, yRank=2), matrix-matrix product (xRank=yRank and rank >=2)
        */
        static std::vector<Nd4jLong> evalShapeForMatmul(const Nd4jLong* xShapeInfo, const Nd4jLong* yShapeInfo, const bool transX, const bool transY);
        
        /**
        *  evaluate number of sub-arrays along dimensions stored in dimsToExclude
        *  i.e. if shape is [2,3,4,5] and dimsToExclude={0,2}, then number of sub-arrays = 8
        */
        static Nd4jLong getNumOfSubArrs(const Nd4jLong* shapeInfo, const std::vector<int>& dimsToExclude);

        /**
        *  evaluate indexes ranges that define sub-array of array having shape=shapeInfo
        *  subArrIdx - index of current sub-array
        *  shapeInfo - shapeInfo of array for which to evaluate sub-arrays 
        *  dimsToExclude - MUST BE SORTED, dimensions to evaluate sub-arrays along, i.e. when shape is [2,3,4,5] and dimsToExclude={0,2}, then there will be 8 sub-arrays with shape [3,5],
        *                  if dimsToExclude is empty then idxRanges containing all zeros (means whole array) will be returned.
        *  idxRanges - where to put result, the length of idxRanges must be equal to 2*shapeInfo[0]
        */ 
        static void evalIdxRangesForSubArr(const Nd4jLong subArrIdx,  const Nd4jLong* shapeInfo, const std::vector<int>& dimsToExclude, Nd4jLong* idxRanges);

        /**
        *   return shape without unities, for example if shape is [1,2,1,3] then [2,3] will be returned
        *   if unities are not present in given shapeInfo then exactly identical shape will be returned, for example [2,3] -> [2,3]
        *   edge case: if given shape is [1,1,1,...,1] (all dims are unities) then output will be [1]
        */
        static std::vector<Nd4jLong> evalDimsWithoutUnities(const Nd4jLong* shapeInfo);

        /**
        *  method returns false if permut == {0,1,2,...permut.size()-1} - in that case permutation is unnecessary
        */
        FORCEINLINE static bool isPermutNecessary(const std::vector<int>& permut);

        /**
        *  calculates strides using "dest" shape and given "order", also copies data type from "source" to "dest"         
        */
        static void updateStridesAndType(Nd4jLong* dest, const Nd4jLong* source, const char order);

        /**
        *  calculates strides using "dest" shape and "order", also set "dtype" into "dest"         
        */
        static void updateStridesAndType(Nd4jLong* dest, const DataType dtype, const char order);
    };





//////////////////////////////////////////////////////////////////////////
///// IMLEMENTATION OF INLINE METHODS ///// 
//////////////////////////////////////////////////////////////////////////
FORCEINLINE bool ShapeUtils::isPermutNecessary(const std::vector<int>& permut) {

    for(int i=0; i<permut.size(); ++i)
        if(permut[i] != i)
            return true;

    return false;
}



}

#endif //LIBND4J_SHAPEUTILS_H<|MERGE_RESOLUTION|>--- conflicted
+++ resolved
@@ -76,11 +76,7 @@
         
         // return sorted vector of dimensions of array with larger dimensions along which two input arrays have same shape
         static std::vector<int> getDimsWithSameShape(const NDArray& max, const NDArray& min);
-<<<<<<< HEAD
-        
-=======
 
->>>>>>> f4f749f5
         // evaluate shapeInfo for resulting array of tile operation
         static Nd4jLong* evalTileShapeInfo(const NDArray& arr, const std::vector<Nd4jLong>& reps, nd4j::memory::Workspace* workspace);
 
