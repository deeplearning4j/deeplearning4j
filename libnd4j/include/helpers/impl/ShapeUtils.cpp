--- conflicted
+++ resolved
@@ -80,22 +80,22 @@
         n2 *= aShapeInfo[axesA[i] + 1];
     shapeAt = {-1, n2};
 
-    std::vector<Nd4jLong> oldShapeA;    
-    oldShapeA.resize(list_A.size());        
+    std::vector<Nd4jLong> oldShapeA;
+    oldShapeA.resize(list_A.size());
     for (int i = 0; i < oldShapeA.size(); ++i)
         oldShapeA[i] = aShapeInfo[list_A[i] + 1];
-    
+
     
     int n3 = 1;
     for (int i = 0; i < axeBsize; i++)
         n3 *= bShapeInfo[axesB[i] + 1];
     shapeBt = {n3, -1};
     
-    std::vector<Nd4jLong> oldShapeB;    
-    oldShapeB.resize(list_B.size());    
+    std::vector<Nd4jLong> oldShapeB;
+    oldShapeB.resize(list_B.size());
     for (int i = 0; i < oldShapeB.size(); i++)
         oldShapeB[i] = bShapeInfo[list_B[i] + 1];
-        
+
     std::vector<Nd4jLong> aPlusB(oldShapeA);
     aPlusB.insert(aPlusB.end(), oldShapeB.begin(), oldShapeB.end());            
     
@@ -320,7 +320,7 @@
 // return new (shorter) sorted dimensions array without dimensions that are present in input vector
 std::vector<int> ShapeUtils::evalDimsToExclude(const int rank, const int dimsLen, const int* dimensions) {
 
-    std::vector<int> newDimensions;    
+    std::vector<int> newDimensions;
     if(dimsLen == 0) {                          // if input vector is empty then return whole shape range
         newDimensions.resize(rank);
         std::iota(newDimensions.begin(), newDimensions.end(), 0);   // fill with 0, 1, ... rank-1
@@ -659,10 +659,10 @@
 
 
     if (shape::rank(tmpA) == 1 && shape::isMatrix(tmpB)) {
-        // special case here        
+        // special case here
         shape[0] = 1;
         shape[1] = tmpB[2];
-        Nd4jLong *newShape = ShapeBuilders::createShapeInfo(dtype, 'f', 2, shape, workspace);        
+        Nd4jLong *newShape = ShapeBuilders::createShapeInfo(dtype, 'f', 2, shape, workspace);
 
         RELEASE(shape, workspace);
         RELEASE(tmpA, workspace);
@@ -884,14 +884,7 @@
     std::vector<Nd4jLong> result;
     for(int i = 1; i <= shapeInfo[0]; ++i)
         if(shapeInfo[i] != 1)
-<<<<<<< HEAD
             result.push_back(shapeInfo[i]);
-
-    if(result.size() == 0)  // shape consists of unities only 
-        return std::vector<Nd4jLong>();  // return empty
-=======
-            result.push_back(shapeInfo[i]);    
->>>>>>> 43c553a0
 
     return result;
 }
@@ -916,7 +909,7 @@
     const int maxRank = max.rankOf();
     const int minRank = min.rankOf();
     const int diff    = maxRank - minRank;
-    
+
     Nd4jLong  numOfMinTads(1), numOfMaxTads(1);
     std::vector<int> maxTadDims;
 
@@ -933,9 +926,9 @@
         for(int i = 0; i < diff; ++i)
             numOfMaxTads *= max.sizeAt(i);
 
-        return numOfMaxTads == 1 ? maxTadDims : std::vector<int>();       
-    }
- 
+        return numOfMaxTads == 1 ? maxTadDims : std::vector<int>();
+    }
+
     return numOfMinTads == 1 ? maxTadDims : std::vector<int>();
 }
 
