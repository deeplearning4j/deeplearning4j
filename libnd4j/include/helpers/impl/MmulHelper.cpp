/*******************************************************************************
 * Copyright (c) 2015-2018 Skymind, Inc.
 *
 * This program and the accompanying materials are made available under the
 * terms of the Apache License, Version 2.0 which is available at
 * https://www.apache.org/licenses/LICENSE-2.0.
 *
 * Unless required by applicable law or agreed to in writing, software
 * distributed under the License is distributed on an "AS IS" BASIS, WITHOUT
 * WARRANTIES OR CONDITIONS OF ANY KIND, either express or implied. See the
 * License for the specific language governing permissions and limitations
 * under the License.
 *
 * SPDX-License-Identifier: Apache-2.0
 ******************************************************************************/

//
// @author Yurii Shyrma (iuriish@yahoo.com), created on 05.06.2018
//

#ifndef LIBND4J_MMULHELPER_CPP
#define LIBND4J_MMULHELPER_CPP

#include "../MmulHelper.h"
#include <helpers/ShapeUtils.h>
#include <helpers/BlasHelper.h>
#include <NDArrayFactory.h>

namespace nd4j {
    
//////////////////////////////////////////////////////////////////////////
nd4j::NDArray* nd4j::MmulHelper::tensorDot(const nd4j::NDArray* A, const nd4j::NDArray* B, const std::initializer_list<int>& axesA, const std::initializer_list<int>& axesB) {
    std::vector<int> aA(axesA);
    std::vector<int> aB(axesB);
    return tensorDot(A, B, aA, aB);
}

//////////////////////////////////////////////////////////////////////////
nd4j::NDArray* nd4j::MmulHelper::tensorDot(const nd4j::NDArray* a, const nd4j::NDArray* b, const std::vector<int>& axes_0, const std::vector<int>& axes_1) {
    std::vector<int> permutAt, permutBt;
    std::vector<Nd4jLong> shapeAt, shapeBt;        
    auto outShape = ShapeUtils::evalShapeForTensorDot(a, b, axes_0, axes_1, permutAt, permutBt, shapeAt, shapeBt);
    NDArray* aPR(const_cast<NDArray*>(a)), *bPR(const_cast<NDArray*>(b));
    aPR = a->permute(permutAt);        
    bPR = b->permute(permutBt);
    
    // check whether reshape is necessary
    if(!aPR->isSameShape(shapeAt)) {
        if(aPR == a)
            aPR = a->reshape('c', shapeAt);
        else 
            aPR->reshapei('c', shapeAt);
    }
    if(!bPR->isSameShape(shapeBt)) {
        if(bPR == b)
            bPR = b->reshape('c', shapeBt);
        else 
            bPR->reshapei('c', shapeBt);                
    }
    NDArray* c = mmul(aPR, bPR, nullptr, 1.0, 0.0);
    c->reshapei('c', outShape);
    
    if(aPR != a)
        delete aPR;        
    if(bPR != b)
        delete bPR;
    return c;
}


//////////////////////////////////////////////////////////////////////////
void nd4j::MmulHelper::tensorDot(const nd4j::NDArray* a, const nd4j::NDArray* b, nd4j::NDArray* c, const std::vector<int>& axes_a, const std::vector<int>& axes_b, const std::vector<int>& permutForC) {
    std::vector<int> permutAt, permutBt;
    std::vector<Nd4jLong> shapeAt, shapeBt;
    auto outShape = ShapeUtils::evalShapeForTensorDot(a, b, axes_a, axes_b, permutAt, permutBt, shapeAt, shapeBt);
    NDArray *aPR(const_cast<NDArray*>(a)), *bPR(const_cast<NDArray*>(b)), *cP(c), *cPR(c);
    // check whether permutation is required
    if(!permutForC.empty())
        cP = c->permute(permutForC);            
    
    aPR = a->permute(permutAt);        
    bPR = b->permute(permutBt);    
    // check whether reshape is necessary        
    if(!aPR->isSameShape(shapeAt)) {
        if(aPR == a)
            aPR = a->reshape('c', shapeAt);
        else 
            aPR->reshapei('c', shapeAt);
    }
    if(!bPR->isSameShape(shapeBt)) {
        if(bPR == b)
            bPR = b->reshape('c', shapeBt);
        else 
            bPR->reshapei('c', shapeBt);                
    }
    if(!cP->isSameShape({aPR->sizeAt(0), bPR->sizeAt(1)}))
        cPR = cP->reshape('c', {aPR->sizeAt(0), bPR->sizeAt(1)});
            
    mmul(aPR, bPR, cPR, 1.0, 0.0);
    if(cPR->getBuffer() != cP->getBuffer())                     // this means both permute and reshape have been performed on c, cP always points on c->getBuffer()
        cP->assign(cPR);                        
    
    if(cPR != c)
        delete cPR;
    if(aPR != a)
        delete aPR;        
    if(bPR != b)
        delete bPR;
    if(cP != c)
        delete cP;
}

#ifndef __JAVACPP_HACK__
//////////////////////////////////////////////////////////////////////////
void nd4j::MmulHelper::tensorDot(const NDArray* a, const NDArray* b, NDArray* c, const std::vector<std::vector<Nd4jLong>>& modifA, const std::vector<std::vector<Nd4jLong>>& modifB, const std::vector<std::vector<Nd4jLong>>& modifC) {
    NDArray *aPR(const_cast<NDArray*>(a)), *bPR(const_cast<NDArray*>(b));
    std::string whatToDoWithA, whatToDoWithB, whatToDoWithC;         // "" - nothing; "p" - permutation; "r" - reshaping; "pr" - permutation+reshaping; "rp" - reshaping/permutation, and so on; if another string is produced - throw exception
    for(const auto& arr : modifA) 
        whatToDoWithA = (std::find(arr.begin(), arr.end(), 0) != arr.end()) ? whatToDoWithA + "p" : whatToDoWithA + "r";        // when 0 is present in arr then it is permutation array, otherwise - it is reshaping array            
    for(const auto& arr : modifB) 
        whatToDoWithB = (std::find(arr.begin(), arr.end(), 0) != arr.end()) ? whatToDoWithB + "p" : whatToDoWithB + "r";    
    for(const auto& arr : modifC) 
        whatToDoWithC = (std::find(arr.begin(), arr.end(), 0) != arr.end()) ? whatToDoWithC + "p" : whatToDoWithC + "r";    
    // first step for a array
    if(!whatToDoWithA.empty())
        aPR = (whatToDoWithA[0] == 'p') ? a->permute(modifA[0]) : a->reshape(a->ordering(), modifA[0]);
    // first step for b array
    if(!whatToDoWithB.empty())
        bPR = (whatToDoWithB[0] == 'p') ? b->permute(modifB[0]) : b->reshape(b->ordering(), modifB[0]);
    // rest steps for a array
    for(int i = 1; i < whatToDoWithA.size(); ++i)
        if(whatToDoWithA[i] == 'p') aPR->permutei(modifA[i]); else aPR->reshapei(modifA[i]);
    // rest steps for b array
    for(int i = 1; i < whatToDoWithB.size(); ++i)
        if(whatToDoWithB[i] == 'p') bPR->permutei(modifB[i]); else bPR->reshapei(modifB[i]);
    // now work with c array
    std::vector<NDArray*> cArrs = {c};
    if(!whatToDoWithC.empty()) {
        cArrs = std::vector<NDArray*>(whatToDoWithC.size()+1, c);
        for(int i = 0; i < cArrs.size()-1; ++i)                               
            cArrs[i+1] = (whatToDoWithC[i] == 'p') ? cArrs[i]->permute(modifC[i]) : cArrs[i]->reshape(c->ordering(), modifC[i]);  // since we ignore first element in cArrs (that is cArrs[0]) then it is always equal to c
    }
    
    mmul(aPR, bPR, cArrs[cArrs.size()-1], 1.0, 0.0);

    // check whether new buffer allocation was happened for c array
    if(!whatToDoWithC.empty()) {
        for(int i = cArrs.size()-1; i > 0; --i) {
            if(cArrs[i]->getBuffer() != cArrs[i-1]->getBuffer())
                cArrs[i-1]->assign(cArrs[i]);
            delete cArrs[i];
        }
    }

    if(aPR != a)
        delete aPR;
    if(bPR != b)
        delete bPR;
}

//////////////////////////////////////////////////////////////////////////
NDArray* nd4j::MmulHelper::tensorDot(const nd4j::NDArray* a, const nd4j::NDArray* b, const std::vector<std::vector<Nd4jLong>>& modifA, const std::vector<std::vector<Nd4jLong>>& modifB) {
    NDArray *aPR(const_cast<NDArray*>(a)), *bPR(const_cast<NDArray*>(b));
    std::string whatToDoWithA, whatToDoWithB;         // "" - nothing; "p" - permutation only; "r" - reshaping only; "pr" - permutation+reshaping; "rp" - reshaping/permutation; another string - throw exception
    for(const auto& arr : modifA) 
        whatToDoWithA = (std::find(arr.begin(), arr.end(), 0) != arr.end()) ? whatToDoWithA + "p" : whatToDoWithA + "r";        // when 0 is present in arr then it is permutation array, otherwise - it is reshaping array            
    for(const auto& arr : modifB) 
        whatToDoWithB = (std::find(arr.begin(), arr.end(), 0) != arr.end()) ? whatToDoWithB + "p" : whatToDoWithB + "r";    
    // first step for a array
    if(!whatToDoWithA.empty())
        aPR = (whatToDoWithA[0] == 'p') ? a->permute(modifA[0]) : a->reshape(a->ordering(), modifA[0]);
    // first step for b array
    if(!whatToDoWithB.empty())
        bPR = (whatToDoWithB[0] == 'p') ? b->permute(modifB[0]) : b->reshape(b->ordering(), modifB[0]);
    // rest steps for a array
    for(int i = 1; i < whatToDoWithA.size(); ++i)
        if(whatToDoWithA[i] == 'p') aPR->permutei(modifA[i]); else aPR->reshapei(modifA[i]);
    // rest steps for b array
    for(int i = 1; i < whatToDoWithB.size(); ++i)
        if(whatToDoWithB[i] == 'p') bPR->permutei(modifB[i]); else bPR->reshapei(modifB[i]);
            
    NDArray* result = mmul(aPR, bPR, nullptr, 1.0, 0.0);
    
    if(aPR != a)
        delete aPR;
    if(bPR != b)
        delete bPR;
    return result;
}
#endif


//////////////////////////////////////////////////////////////////////////
NDArray* MmulHelper::mmulNxN(const NDArray* A, const NDArray* B, NDArray* C, const double alpha, const double beta, const char outOrder) {

    const int aRank = A->rankOf();
    const int bRank = B->rankOf();

    // input ranks validation
    if(aRank > bRank && bRank != 2)
        throw std::runtime_error("MmulHelper::mmulNxN: rank of B array should be equal 2 !");
    else if(bRank > aRank && aRank != 2)
        throw std::runtime_error("MmulHelper::mmulNxN: rank of A array should be equal 2 !");
    else if (aRank == bRank ) {
        for(int i = 0; i < aRank - 2; ++i)
            if(A->sizeAt(i) != B->sizeAt(i))
                throw std::runtime_error("MmulHelper::mmulNxN: shapes of A and B arrays are not suitable for matrix multiplication !");
    }

    if(A->sizeAt(-1) != B->sizeAt(-2))
        throw std::runtime_error("MmulHelper::mmulNxN: shapes of A and B arrays are not suitable for matrix multiplication !");

    // validation of C array
    std::vector<Nd4jLong> cExpectedShape = aRank > bRank ? A->getShapeAsVector() : B->getShapeAsVector();
    cExpectedShape[cExpectedShape.size() - 2] = A->sizeAt(-2);
    cExpectedShape[cExpectedShape.size() - 1] = B->sizeAt(-1);

    if(C != nullptr ) {
        if(!C->isSameShape(cExpectedShape))
            throw std::runtime_error("MmulHelper::mmulNxN: shape of C array is not suitable for AxB matrix multiplication !");
    }
    else {
        C = new NDArray(outOrder, cExpectedShape, B->dataType());
    }


    // multiplication
    const std::vector<int> dimsToExclude = ShapeUtils::evalDimsToExclude(C->rankOf(), {-2, -1});
    const Nd4jLong numOfSubArrs = ShapeUtils::getNumOfSubArrs(C->getShapeInfo(), dimsToExclude);
    std::vector<Nd4jLong> idxRanges(2 * C->rankOf());

// #pragma omp parallel for schedule(guided) firstprivate(idxRanges)
        for(Nd4jLong i = 0; i < numOfSubArrs; ++i) {

            ShapeUtils::evalIdxRangesForSubArr(i, C->getShapeInfo(), dimsToExclude, idxRanges.data());
            NDArray cSubArr = (*C)(idxRanges);

            if(aRank > bRank) {
                NDArray aSubArr = (*A)(idxRanges);
                mmulMxM(&aSubArr, B, &cSubArr, 1., 0., outOrder);
            }
            else if(bRank > aRank) {
                NDArray bSubArr = (*B)(idxRanges);
                mmulMxM(A, &bSubArr, &cSubArr, 1., 0, outOrder);
            }
            else {
                NDArray aSubArr = (*A)(idxRanges);
                NDArray bSubArr = (*B)(idxRanges);
                mmulMxM(&aSubArr, &bSubArr, &cSubArr, 1., 0., outOrder);
            }
        }

    return C;
}
<<<<<<< HEAD
=======
//////////////////////////////////////////////////////////////////////////////
// static
template<typename X, typename Y, typename Z>
nd4j::NDArray* MmulHelper::mmulMxM(nd4j::NDArray* A, nd4j::NDArray* B, nd4j::NDArray* C , double alpha, double beta) {
    nd4j::NDArray* result = C;
    bool needAllocA = false;
    bool needAllocB = false;
    if (A->isView()) {
        needAllocA = true;
    }
    if (B->isView()) {
        needAllocB = true;
    }
    if (result == nullptr) {
        nd4j_verbose("mmulMxM: Creating new array: [%i x %i]\n", A->rows(), B->columns());
        result = NDArrayFactory::create_<Z>('f', {A->rows(), B->columns()}, nullptr);
    }
        
    auto aShape = A->shapeOf();
    auto bShape = B->shapeOf();
    auto cShape = result->shapeOf();
    char rOrder;
    int M, N, K, lda, ldb, ldc;
    CBLAS_TRANSPOSE transA = CblasNoTrans, 
                    transB = CblasNoTrans;
    M = cShape[0]; // c.rows
    N = cShape[1]; // c.columns
    K = aShape[1]; // a.columns
    rOrder = 'f'; //aOrder;
    nd4j::NDArray* pA = nullptr;
    nd4j::NDArray* pB = nullptr;
    nd4j::NDArray* pC = nullptr;;
    nd4j::NDArray* tA;
    nd4j::NDArray* tB;
    nd4j::NDArray* tC = result;
    
    if (needAllocA) {
        tA = new nd4j::NDArray(A->getBuffer(), A->getShapeInfo(), A->getWorkspace());
        nd4j_verbose("Matrix A was recreated from view.\n", "");
    }
    else 
        tA = A; 
    if (needAllocB) {
        tB = new nd4j::NDArray(B->getBuffer(), B->getShapeInfo(), B->getWorkspace());
        nd4j_verbose("Matrix B was recreated from view.\n", "");
    }
    else 
        tB = B; 
    char aOrder = tA->ordering();
    char bOrder = tB->ordering();
    char cOrder = tC->ordering();
    if (cOrder != rOrder) {
        pC = tC->dup('f');
    } else {
        pC = tC;
    }

// the lines in gemm.cpp for reference
//        bool transAFlag = TransA == CblasTrans;
//        bool transBFlag = TransB == CblasTrans;
    if (tB->ews() == -1) {
        pB = tB->dup('f');
        transB = CblasNoTrans;
    }
    else 
        pB = tB; //->dup('f');
    if (tA->ews() == -1) {
        pA = tA->dup('c');
        transA = CblasNoTrans;
    }
    else 
        pA = tA; //->dup('c');
    
    lda = pA->ordering() == 'f' ? pA->rows() : pA->columns();
    ldb = pB->ordering() == 'f' ? pB->rows() : pB->columns();
    ldc = pC->rows();
    transA = (pA->ordering() == 'c'? CblasTrans:CblasNoTrans);
    transB = (pB->ordering() == 'c' ? CblasTrans:CblasNoTrans);

    auto xType = A->dataType();
    auto yType = B->dataType();
    auto zType = result->dataType();

    // we'll use platform-specific gemm here eventually. maybe tomorrow.
    // TODO: put proper _gemm here
    if (xType == yType && yType == zType && BlasHelper::getInstance()->template hasGEMM<X>()) {
        nd4j_debug("Using provided GEMM pointer\n","");
        if (xType == FLOAT32)
            BlasHelper::getInstance()->sgemm()(CblasColMajor, transA, transB, M, N, K, (float) alpha, reinterpret_cast<float *>(pA->getBuffer()), lda, reinterpret_cast<float *>(pB->getBuffer()), ldb, (float) beta, reinterpret_cast<float *>(pC->getBuffer()), ldc);
        else if (xType == DOUBLE)
            BlasHelper::getInstance()->dgemm()(CblasColMajor, transA, transB, M, N, K, (double) alpha, reinterpret_cast<double *>(pA->getBuffer()), lda, reinterpret_cast<double *>(pB->getBuffer()), ldb, (double) beta, reinterpret_cast<double *>(pC->getBuffer()), ldc);
        else {
            BUILD_TRIPLE_SELECTOR(xType, yType, zType, nd4j::blas::GEMM, ::op(rOrder, transA, transB, M, N, K, alpha, pA->getBuffer(), lda, pB->getBuffer(), ldb, beta, pC->getBuffer(), ldc), LIBND4J_TYPES, FLOAT_TYPES, FLOAT_TYPES);
        }
    } else {
        nd4j_debug("mmulMxM: Using fallback GEMM impl\n","");
       
        nd4j::blas::GEMM<X, Y, Z>::op(rOrder, transA, transB, M, N, K, alpha, pA->getBuffer(), lda, pB->getBuffer(), ldb, beta, pC->getBuffer(), ldc);
    }
    if (tC != pC) {
        tC->assign(pC);
    }
    if (tA != pA)
        delete pA;
    if (tB != pB)
        delete pB;
    if (tC != pC)
        delete pC;
    if (tA != A)
        delete tA;
    if (tB != B)
        delete tB;
    return result;
}

////////////////////////////////////////////////////////////////////////////
// static
template <typename X, typename Y, typename Z>
nd4j::NDArray* MmulHelper::mmulMxV(nd4j::NDArray* A, nd4j::NDArray* B, nd4j::NDArray* C , double alpha, double beta) {
    
    nd4j::NDArray* result = C;
    // gemv
    if (A->columns() != B->lengthOf())
        throw std::runtime_error("A columns != B length");
    if (result == nullptr)
        result = NDArrayFactory::create_<Z>('f', {A->rows(), 1});        

    auto xType = A->dataType();
    auto yType = B->dataType();
    auto zType = result->dataType();

    NDArray *pA(A), *pB(B), *pC(result);

    if(pA->ews() != 1) pA = A->dup('f');
    if(pB->ews() != 1) pB = B->dup('f');
    if(pC->ews() != 1) pC = result->dup('f');

    // TODO: strides!!!
    if (xType == yType && xType == zType && BlasHelper::getInstance()->hasGEMV<X>()) {
        nd4j_debug("Using provided GEMV pointer\n","");
        auto layout = pA->ordering() == 'f' ? CblasColMajor : CblasRowMajor;
        if (std::is_same<X, float>::value)
            BlasHelper::getInstance()->sgemv()(layout, CblasNoTrans, pA->rows(), pA->columns(), (float) alpha, reinterpret_cast<float *>(pA->getBuffer()), layout == CblasColMajor ? pA->rows() : pA->columns(), reinterpret_cast<float *>(pB->getBuffer()), 1, (float) beta, reinterpret_cast<float *>(pC->getBuffer()), 1);
        else if (std::is_same<X, double>::value)
            BlasHelper::getInstance()->dgemv()(layout, CblasNoTrans, pA->rows(), pA->columns(), (double) alpha, reinterpret_cast<double *>(pA->getBuffer()), layout == CblasColMajor ? pA->rows() : pA->columns(), reinterpret_cast<double *>(pB->getBuffer()), 1, (double) beta, reinterpret_cast<double *>(pC->getBuffer()), 1);
        else
            nd4j::blas::GEMV<X, Y, Z>::op(pA->ordering() == 'f' ? CblasTrans : 0, pA->rows(), pA->columns(), alpha, pA->getBuffer(), pB->lengthOf(), pB->getBuffer(), 1, beta, pC->getBuffer(), 1);
        } 
        else {
            nd4j_debug("Using fallback GEMV impl\n","");
            nd4j::blas::GEMV<X, Y, Z>::op(pA->ordering() == 'f' ? CblasTrans : 0, pA->rows(), pA->columns(), alpha, pA->getBuffer(), pB->lengthOf(), pB->getBuffer(), 1, beta, pC->getBuffer(), 1);
        }
    
    if(pA != A) delete pA;
    if(pB != B) delete pB;
    if(pC != result) {
        result->assign(pC);
        delete pC;
    }

    return result;
}


>>>>>>> cd8f9db5

//////////////////////////////////////////////////////////////////////////
nd4j::NDArray* MmulHelper::mmul(const nd4j::NDArray* A, const nd4j::NDArray* B, nd4j::NDArray* C , const double alpha, const double beta, const char outOrder) {

    int lenDim;
    const int aRank = A->rankOf();
    const int bRank = B->rankOf();
    const bool isAVector = shape::isCommonVector(A->getShapeInfo(), lenDim);
    const bool isBVector = shape::isCommonVector(B->getShapeInfo(), lenDim);

    // dot product of 2 vectors
    if(isAVector && isBVector && (aRank != 2 || aRank == 2 && (A->isSameShape(B) || bRank == 1 && A->sizeAt(1) == 1)))  // (1x4 * 1*4) or (4x1 * 4x1) or (4x1 * 4)
        return dot(A, B, C, alpha, beta);

    // matrix x matrix
    if(aRank == 2 && bRank == 2)
        return mmulMxM(A, B, C, alpha, beta, outOrder);            

    // matrix x vector
    if(aRank == 2 && isBVector)
        return mmulMxV(A, B, C, alpha, beta, outOrder);
    
    // batched matrix multiplication
    return mmulNxN(A, B, C, alpha, beta, outOrder);
}


//////////////////////////////////////////////////////////////////////////
    void MmulHelper::matmul(const nd4j::NDArray* x, const nd4j::NDArray* y, nd4j::NDArray* z, const bool transX, const bool transY) {
        int xRank = x->rankOf();
        int yRank = y->rankOf();

        auto outShape = ShapeUtils::evalShapeForMatmul(x->getShapeInfo(), y->getShapeInfo(), transX, transY);
        if(!z->isSameShape(outShape)) {
            nd4j_printf("NDArrayFactory::matmul static method: input shape of output array is wrong, actual is %s and expected is %s ! \n", ShapeUtils::shapeAsString(z).c_str(), ShapeUtils::shapeAsString(outShape).c_str());
            throw std::invalid_argument("");
        }
        
        NDArray* xT(const_cast<NDArray*>(x)), *yT(const_cast<NDArray*>(y)), *zT(z);
    
        if((transX && xRank > 1) || (transY && yRank > 1)) {
            const int rank = xRank >= yRank ? xRank : yRank;
            std::vector<int> permut(rank);
            for (int i = 0; i < rank-2; ++i)
                permut[i] = i;
            permut[rank-2] = rank - 1;
            permut[rank-1] = rank - 2;
        
            if(transX)
                xT = x->permute(permut);

            if(transY)
                yT = y->permute(permut);
        }

        if(xRank <= 2 && yRank <= 2) {  // dot (1Dx1D), vector-matrix (1Dx2D), matrix-vector (2Dx1D), matrix-matrix (2Dx2D) product cases

            if(xRank == 1 && yRank == 2) {   // reduce vector-matrix to matrix-matrix case
                xT = x->reshape(x->ordering(), {1, x->lengthOf()}); // please note x is not transposed in this case (since xRank=1)
                zT = z->reshape(z->ordering(), {1, z->lengthOf()});
            }
        
            mmul(xT, yT, zT, 1., 0.);
        }
        else {  // rest cases -  batched mmul
        
            const int batchRank = xRank - 2;
            std::vector<int> dimsToExclude(batchRank);
            for(int i = 0; i < batchRank; ++i)
                dimsToExclude[i] = i;

            const Nd4jLong numOfSubArrs = ShapeUtils::getNumOfSubArrs(xT->getShapeInfo(), dimsToExclude);

#pragma omp parallel for schedule(guided)
            for(Nd4jLong i = 0; i < numOfSubArrs; ++i) {
                auto xSubArr = (*xT)(i, dimsToExclude);
                auto ySubArr = (*yT)(i, dimsToExclude);
                auto zSubArr = (*zT)(i, dimsToExclude);
                mmul(&xSubArr, &ySubArr, &zSubArr, 1., 0.);
            }
        }

        if(xT != x)
            delete xT;
        if(yT != y)
            delete yT;
        if(zT != z)
            delete zT;
    }
}

#endif<|MERGE_RESOLUTION|>--- conflicted
+++ resolved
@@ -252,173 +252,6 @@
 
     return C;
 }
-<<<<<<< HEAD
-=======
-//////////////////////////////////////////////////////////////////////////////
-// static
-template<typename X, typename Y, typename Z>
-nd4j::NDArray* MmulHelper::mmulMxM(nd4j::NDArray* A, nd4j::NDArray* B, nd4j::NDArray* C , double alpha, double beta) {
-    nd4j::NDArray* result = C;
-    bool needAllocA = false;
-    bool needAllocB = false;
-    if (A->isView()) {
-        needAllocA = true;
-    }
-    if (B->isView()) {
-        needAllocB = true;
-    }
-    if (result == nullptr) {
-        nd4j_verbose("mmulMxM: Creating new array: [%i x %i]\n", A->rows(), B->columns());
-        result = NDArrayFactory::create_<Z>('f', {A->rows(), B->columns()}, nullptr);
-    }
-        
-    auto aShape = A->shapeOf();
-    auto bShape = B->shapeOf();
-    auto cShape = result->shapeOf();
-    char rOrder;
-    int M, N, K, lda, ldb, ldc;
-    CBLAS_TRANSPOSE transA = CblasNoTrans, 
-                    transB = CblasNoTrans;
-    M = cShape[0]; // c.rows
-    N = cShape[1]; // c.columns
-    K = aShape[1]; // a.columns
-    rOrder = 'f'; //aOrder;
-    nd4j::NDArray* pA = nullptr;
-    nd4j::NDArray* pB = nullptr;
-    nd4j::NDArray* pC = nullptr;;
-    nd4j::NDArray* tA;
-    nd4j::NDArray* tB;
-    nd4j::NDArray* tC = result;
-    
-    if (needAllocA) {
-        tA = new nd4j::NDArray(A->getBuffer(), A->getShapeInfo(), A->getWorkspace());
-        nd4j_verbose("Matrix A was recreated from view.\n", "");
-    }
-    else 
-        tA = A; 
-    if (needAllocB) {
-        tB = new nd4j::NDArray(B->getBuffer(), B->getShapeInfo(), B->getWorkspace());
-        nd4j_verbose("Matrix B was recreated from view.\n", "");
-    }
-    else 
-        tB = B; 
-    char aOrder = tA->ordering();
-    char bOrder = tB->ordering();
-    char cOrder = tC->ordering();
-    if (cOrder != rOrder) {
-        pC = tC->dup('f');
-    } else {
-        pC = tC;
-    }
-
-// the lines in gemm.cpp for reference
-//        bool transAFlag = TransA == CblasTrans;
-//        bool transBFlag = TransB == CblasTrans;
-    if (tB->ews() == -1) {
-        pB = tB->dup('f');
-        transB = CblasNoTrans;
-    }
-    else 
-        pB = tB; //->dup('f');
-    if (tA->ews() == -1) {
-        pA = tA->dup('c');
-        transA = CblasNoTrans;
-    }
-    else 
-        pA = tA; //->dup('c');
-    
-    lda = pA->ordering() == 'f' ? pA->rows() : pA->columns();
-    ldb = pB->ordering() == 'f' ? pB->rows() : pB->columns();
-    ldc = pC->rows();
-    transA = (pA->ordering() == 'c'? CblasTrans:CblasNoTrans);
-    transB = (pB->ordering() == 'c' ? CblasTrans:CblasNoTrans);
-
-    auto xType = A->dataType();
-    auto yType = B->dataType();
-    auto zType = result->dataType();
-
-    // we'll use platform-specific gemm here eventually. maybe tomorrow.
-    // TODO: put proper _gemm here
-    if (xType == yType && yType == zType && BlasHelper::getInstance()->template hasGEMM<X>()) {
-        nd4j_debug("Using provided GEMM pointer\n","");
-        if (xType == FLOAT32)
-            BlasHelper::getInstance()->sgemm()(CblasColMajor, transA, transB, M, N, K, (float) alpha, reinterpret_cast<float *>(pA->getBuffer()), lda, reinterpret_cast<float *>(pB->getBuffer()), ldb, (float) beta, reinterpret_cast<float *>(pC->getBuffer()), ldc);
-        else if (xType == DOUBLE)
-            BlasHelper::getInstance()->dgemm()(CblasColMajor, transA, transB, M, N, K, (double) alpha, reinterpret_cast<double *>(pA->getBuffer()), lda, reinterpret_cast<double *>(pB->getBuffer()), ldb, (double) beta, reinterpret_cast<double *>(pC->getBuffer()), ldc);
-        else {
-            BUILD_TRIPLE_SELECTOR(xType, yType, zType, nd4j::blas::GEMM, ::op(rOrder, transA, transB, M, N, K, alpha, pA->getBuffer(), lda, pB->getBuffer(), ldb, beta, pC->getBuffer(), ldc), LIBND4J_TYPES, FLOAT_TYPES, FLOAT_TYPES);
-        }
-    } else {
-        nd4j_debug("mmulMxM: Using fallback GEMM impl\n","");
-       
-        nd4j::blas::GEMM<X, Y, Z>::op(rOrder, transA, transB, M, N, K, alpha, pA->getBuffer(), lda, pB->getBuffer(), ldb, beta, pC->getBuffer(), ldc);
-    }
-    if (tC != pC) {
-        tC->assign(pC);
-    }
-    if (tA != pA)
-        delete pA;
-    if (tB != pB)
-        delete pB;
-    if (tC != pC)
-        delete pC;
-    if (tA != A)
-        delete tA;
-    if (tB != B)
-        delete tB;
-    return result;
-}
-
-////////////////////////////////////////////////////////////////////////////
-// static
-template <typename X, typename Y, typename Z>
-nd4j::NDArray* MmulHelper::mmulMxV(nd4j::NDArray* A, nd4j::NDArray* B, nd4j::NDArray* C , double alpha, double beta) {
-    
-    nd4j::NDArray* result = C;
-    // gemv
-    if (A->columns() != B->lengthOf())
-        throw std::runtime_error("A columns != B length");
-    if (result == nullptr)
-        result = NDArrayFactory::create_<Z>('f', {A->rows(), 1});        
-
-    auto xType = A->dataType();
-    auto yType = B->dataType();
-    auto zType = result->dataType();
-
-    NDArray *pA(A), *pB(B), *pC(result);
-
-    if(pA->ews() != 1) pA = A->dup('f');
-    if(pB->ews() != 1) pB = B->dup('f');
-    if(pC->ews() != 1) pC = result->dup('f');
-
-    // TODO: strides!!!
-    if (xType == yType && xType == zType && BlasHelper::getInstance()->hasGEMV<X>()) {
-        nd4j_debug("Using provided GEMV pointer\n","");
-        auto layout = pA->ordering() == 'f' ? CblasColMajor : CblasRowMajor;
-        if (std::is_same<X, float>::value)
-            BlasHelper::getInstance()->sgemv()(layout, CblasNoTrans, pA->rows(), pA->columns(), (float) alpha, reinterpret_cast<float *>(pA->getBuffer()), layout == CblasColMajor ? pA->rows() : pA->columns(), reinterpret_cast<float *>(pB->getBuffer()), 1, (float) beta, reinterpret_cast<float *>(pC->getBuffer()), 1);
-        else if (std::is_same<X, double>::value)
-            BlasHelper::getInstance()->dgemv()(layout, CblasNoTrans, pA->rows(), pA->columns(), (double) alpha, reinterpret_cast<double *>(pA->getBuffer()), layout == CblasColMajor ? pA->rows() : pA->columns(), reinterpret_cast<double *>(pB->getBuffer()), 1, (double) beta, reinterpret_cast<double *>(pC->getBuffer()), 1);
-        else
-            nd4j::blas::GEMV<X, Y, Z>::op(pA->ordering() == 'f' ? CblasTrans : 0, pA->rows(), pA->columns(), alpha, pA->getBuffer(), pB->lengthOf(), pB->getBuffer(), 1, beta, pC->getBuffer(), 1);
-        } 
-        else {
-            nd4j_debug("Using fallback GEMV impl\n","");
-            nd4j::blas::GEMV<X, Y, Z>::op(pA->ordering() == 'f' ? CblasTrans : 0, pA->rows(), pA->columns(), alpha, pA->getBuffer(), pB->lengthOf(), pB->getBuffer(), 1, beta, pC->getBuffer(), 1);
-        }
-    
-    if(pA != A) delete pA;
-    if(pB != B) delete pB;
-    if(pC != result) {
-        result->assign(pC);
-        delete pC;
-    }
-
-    return result;
-}
-
-
->>>>>>> cd8f9db5
 
 //////////////////////////////////////////////////////////////////////////
 nd4j::NDArray* MmulHelper::mmul(const nd4j::NDArray* A, const nd4j::NDArray* B, nd4j::NDArray* C , const double alpha, const double beta, const char outOrder) {
@@ -435,12 +268,12 @@
 
     // matrix x matrix
     if(aRank == 2 && bRank == 2)
-        return mmulMxM(A, B, C, alpha, beta, outOrder);            
+        return mmulMxM(A, B, C, alpha, beta, outOrder);
 
     // matrix x vector
     if(aRank == 2 && isBVector)
         return mmulMxV(A, B, C, alpha, beta, outOrder);
-    
+
     // batched matrix multiplication
     return mmulNxN(A, B, C, alpha, beta, outOrder);
 }
