--- conflicted
+++ resolved
@@ -639,11 +639,7 @@
 
             const Nd4jLong numOfSubArrs = ShapeUtils::getNumOfSubArrs(xT->getShapeInfo(), dimsToExclude);
 
-<<<<<<< HEAD
-            PRAGMA_OMP_PARALLEL_FOR
-=======
-//#pragma omp parallel for schedule(guided)
->>>>>>> a0efb274
+            //PRAGMA_OMP_PARALLEL_FOR
             for(Nd4jLong i = 0; i < numOfSubArrs; ++i) {
                 auto xSubArr = (*xT)(i, dimsToExclude);
                 auto ySubArr = (*yT)(i, dimsToExclude);
