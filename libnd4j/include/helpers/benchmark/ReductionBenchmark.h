/*******************************************************************************
 * Copyright (c) 2015-2018 Skymind, Inc.
 *
 * This program and the accompanying materials are made available under the
 * terms of the Apache License, Version 2.0 which is available at
 * https://www.apache.org/licenses/LICENSE-2.0.
 *
 * Unless required by applicable law or agreed to in writing, software
 * distributed under the License is distributed on an "AS IS" BASIS, WITHOUT
 * WARRANTIES OR CONDITIONS OF ANY KIND, either express or implied. See the
 * License for the specific language governing permissions and limitations
 * under the License.
 *
 * SPDX-License-Identifier: Apache-2.0
 ******************************************************************************/

//
// @author raver119@gmail.com
//

#include <helpers/StringUtils.h>
#include <helpers/TAD.h>
#include "../OpBenchmark.h"

#ifndef DEV_TESTS_REDUCEBENCHMARK_H
#define DEV_TESTS_REDUCEBENCHMARK_H

using namespace nd4j::graph;

namespace nd4j {
    class ND4J_EXPORT ReductionBenchmark : public OpBenchmark {
    protected:
        int _opType;        //0=Float, 1=Same
    public:
        ReductionBenchmark() : OpBenchmark() {
            //
        }

        ReductionBenchmark(reduce::FloatOps op, std::string testName, NDArray *x, NDArray *z, std::initializer_list<int> axis) : OpBenchmark(testName, x, z, axis) {
            _opNum = (int) op;
            _opType = 0;
        }

        ReductionBenchmark(reduce::FloatOps op) : OpBenchmark() {
            _opNum = (int) op;
            _opType = 0;
        }

        ReductionBenchmark(reduce::FloatOps op, std::string testName) : OpBenchmark() {
            _opNum = (int) op;
            _opType = 0;
            _testName = testName;
        }

        ReductionBenchmark(reduce::SameOps op) : OpBenchmark() {
            _opNum = (int) op;
            _opType = 1;
        }

        ReductionBenchmark(reduce::SameOps op, std::string testName) : OpBenchmark() {
            _opNum = (int) op;
            _opType = 1;
            _testName = testName;
        }

        ReductionBenchmark(reduce::FloatOps op, std::string testName, NDArray *x, NDArray *z, std::vector<int> axis) : OpBenchmark(testName ,x, z, axis) {
            _opNum = (int) op;
            _opType = 0;
        }

        void executeOnce() override {
<<<<<<< HEAD
            PointersManager manager(LaunchContext::defaultContext(), "reductionBM");
            //nd4j_printf("reducing...\n","");
            if (_z->isScalar() || _y == nullptr)
                NativeOpExecutioner::execReduceFloatScalar(LaunchContext::defaultContext(), _opNum, _x->buffer(), _x->shapeInfo(), _x->specialBuffer(), _x->specialShapeInfo(), nullptr, _z->buffer(), _z->shapeInfo(), _z->specialBuffer(), _z->specialShapeInfo());
            else {
                auto dims = reinterpret_cast<int *>(manager.replicatePointer(_axis.data(), _axis.size() * sizeof(int)));

                shape::TAD tad;
                tad.init(_x->shapeInfo(), _axis.data(), _axis.size());
                tad.createTadOnlyShapeInfo();
                tad.createOffsets();

                auto tadOnlyShapeInfo = reinterpret_cast<Nd4jLong *>(manager.replicatePointer(tad.tadOnlyShapeInfo, shape::shapeInfoByteLength(tad.tadOnlyShapeInfo)));
                auto tadOffsets = reinterpret_cast<Nd4jLong *>(manager.replicatePointer(tad.tadOffsets, tad.numTads * sizeof(Nd4jLong)));

                NativeOpExecutioner::execReduceFloat(LaunchContext::defaultContext(), _opNum, _x->buffer(), _x->shapeInfo(), _x->specialBuffer(), _x->specialShapeInfo(), nullptr, _z->buffer(), _z->shapeInfo(), _z->specialBuffer(), _z->specialShapeInfo(), dims, _axis.size(), tadOnlyShapeInfo, tadOffsets);
            }

            manager.synchronize();
=======
            if(_opType == 0){
                if (_z->isScalar())
                    NativeOpExcutioner::execReduceFloatScalar(_opNum, _x->buffer(), _x->shapeInfo(), nullptr, _z->buffer(), _z->shapeInfo());
                else
                    NativeOpExcutioner::execReduceFloat(_opNum, _x->buffer(), _x->shapeInfo(), nullptr,  _z->buffer(), _z->shapeInfo(), _axis.data(), _axis.size(), nullptr, nullptr);
            } else {
                if (_z->isScalar())
                    NativeOpExcutioner::execReduceSameScalar(_opNum, _x->buffer(), _x->shapeInfo(), nullptr, _z->buffer(), _z->shapeInfo());
                else
                    NativeOpExcutioner::execReduceSame(_opNum, _x->buffer(), _x->shapeInfo(), nullptr,  _z->buffer(), _z->shapeInfo(), _axis.data(), _axis.size(), nullptr, nullptr);
            }
>>>>>>> 1cb905b0
        }

        std::string orders() override {
            std::string result;
            result += _x->ordering();
            result += "/";
            result += _z == nullptr ? _x->ordering() : _z->ordering();
            return result;
        }

        std::string strides() override {
            std::string result;
            result += ShapeUtils::strideAsString(_x);
            return result;
        }

        std::string inplace() override {
            return "n/a";
        }

        ~ReductionBenchmark(){
            delete _x;
            delete _z;
        }

        std::string axis() override {
            if (_axis.empty())
                return "ALL";
            else {
                std::string result;
                for (auto v:_axis) {
                    auto s = StringUtils::valueToString<int>(v);
                    result += s;
                    result += ",";
                }

                return result;
            }
        }

        OpBenchmark* clone() override  {
            return new ReductionBenchmark((reduce::FloatOps) _opNum, _testName, _x, _z, _axis);
        }
    };
}

#endif //DEV_TESTS_SCALARBENCHMARK_H<|MERGE_RESOLUTION|>--- conflicted
+++ resolved
@@ -69,7 +69,6 @@
         }
 
         void executeOnce() override {
-<<<<<<< HEAD
             PointersManager manager(LaunchContext::defaultContext(), "reductionBM");
             //nd4j_printf("reducing...\n","");
             if (_z->isScalar() || _y == nullptr)
@@ -89,19 +88,6 @@
             }
 
             manager.synchronize();
-=======
-            if(_opType == 0){
-                if (_z->isScalar())
-                    NativeOpExcutioner::execReduceFloatScalar(_opNum, _x->buffer(), _x->shapeInfo(), nullptr, _z->buffer(), _z->shapeInfo());
-                else
-                    NativeOpExcutioner::execReduceFloat(_opNum, _x->buffer(), _x->shapeInfo(), nullptr,  _z->buffer(), _z->shapeInfo(), _axis.data(), _axis.size(), nullptr, nullptr);
-            } else {
-                if (_z->isScalar())
-                    NativeOpExcutioner::execReduceSameScalar(_opNum, _x->buffer(), _x->shapeInfo(), nullptr, _z->buffer(), _z->shapeInfo());
-                else
-                    NativeOpExcutioner::execReduceSame(_opNum, _x->buffer(), _x->shapeInfo(), nullptr,  _z->buffer(), _z->shapeInfo(), _axis.data(), _axis.size(), nullptr, nullptr);
-            }
->>>>>>> 1cb905b0
         }
 
         std::string orders() override {
