/*******************************************************************************
 * Copyright (c) 2015-2018 Skymind, Inc.
 *
 * This program and the accompanying materials are made available under the
 * terms of the Apache License, Version 2.0 which is available at
 * https://www.apache.org/licenses/LICENSE-2.0.
 *
 * Unless required by applicable law or agreed to in writing, software
 * distributed under the License is distributed on an "AS IS" BASIS, WITHOUT
 * WARRANTIES OR CONDITIONS OF ANY KIND, either express or implied. See the
 * License for the specific language governing permissions and limitations
 * under the License.
 *
 * SPDX-License-Identifier: Apache-2.0
 ******************************************************************************/

//
// @author Alex Black
//

#include "../OpBenchmark.h"

#ifndef DEV_TESTS_BROADCASTBENCHMARK_H
#define DEV_TESTS_BROADCASTBENCHMARK_H

namespace nd4j {
    class ND4J_EXPORT BroadcastBenchmark : public OpBenchmark {
    public:
<<<<<<< HEAD
    BroadcastBenchmark() : OpBenchmark() {
        //
    }

    BroadcastBenchmark(broadcast::Ops op, std::string testName, NDArray *x, NDArray *y, NDArray *z, std::vector<int> axis) : OpBenchmark(testName, x, y, z, axis) {
    _opNum = (int) op;
}

BroadcastBenchmark(broadcast::Ops op, std::string testName, NDArray *x, NDArray *y, NDArray *z, std::initializer_list<int> axis) : OpBenchmark(testName, x, y, z, axis) {
_opNum = (int) op;
}

BroadcastBenchmark(broadcast::Ops op, std::string name, std::vector<int> axis) : OpBenchmark() {
    _opNum = (int) op;
    _testName = name;
    _axis = axis;
}

BroadcastBenchmark(broadcast::Ops op, std::string name, std::initializer_list<int> axis) : OpBenchmark() {
    _opNum = (int) op;
    _testName = name;
    _axis = axis;
}

~BroadcastBenchmark(){
    if (_x != _y && _x != _z && _y != _z) {
        delete _x;
        delete _y;
        delete _z;
    } else if (_x == _y && _x == _z) {
        delete _x;
    } else if (_x == _z) {
        delete _x;
        delete _y;
    } else if (_y == _z) {
        delete _x;
        delete _y;
    }
}

void executeOnce() override {
    PointersManager manager(LaunchContext::defaultContext(), "BroadcastBM");

    auto packX = ConstantTadHelper::getInstance()->tadForDimensions(_x->shapeInfo(), _axis);
    auto packZ = ConstantTadHelper::getInstance()->tadForDimensions(_z->shapeInfo(), _axis);

    auto tadOnlyShapeInfo = Environment::getInstance()->isCPU() ? packX.primaryShapeInfo() : packX.specialShapeInfo();
    auto tadOffsets = Environment::getInstance()->isCPU() ? packX.primaryOffsets() : packX.specialOffsets();

    auto tadOnlyShapeInfoZ = Environment::getInstance()->isCPU() ? packZ.primaryShapeInfo() : packZ.specialShapeInfo();
    auto tadOffsetsZ = Environment::getInstance()->isCPU() ? packZ.primaryOffsets() : packZ.specialOffsets();

    NativeOpExecutioner::execBroadcast(LaunchContext::defaultContext(), _opNum, _x->buffer(), _x->shapeInfo(), _x->specialBuffer(), _x->specialShapeInfo(), _y->buffer(), _y->shapeInfo(), _y->specialBuffer(), _y->specialShapeInfo(), _z->buffer(), _z->shapeInfo(), _z->specialBuffer(), _z->specialShapeInfo(), nullptr, _axis.size(),
            /*Nd4jLong **/ tadOnlyShapeInfo, /*Nd4jLong */ tadOffsets, /*Nd4jLong */ tadOnlyShapeInfoZ, /*Nd4jLong */ tadOffsetsZ);

    manager.synchronize();
}

std::string axis() override {
if (_axis.empty())
return "<none>";
else {
std::string result;
for (auto v:_axis) {
auto s = StringUtils::valueToString<int>(v);
result += s;
result += ",";
}
return result;
}
}

std::string inplace() override {
std::string result;
result += (_x == _z ? "true" : "false");
return result;
}

std::string orders() override {
std::string result;
result += _x->ordering();
result += "/";
result += _y->ordering();
result += "/";
result += _z == nullptr ? _x->ordering() : _z->ordering();
return result;
}

std::string strides() override {
std::string result;
result += ShapeUtils::strideAsString(_x);
result += "/";
result += ShapeUtils::strideAsString(_y);
result += "/";
result += _z == nullptr ? ShapeUtils::strideAsString(_x) : ShapeUtils::strideAsString(_z);
return result;
}

OpBenchmark* clone() override  {
return new BroadcastBenchmark((broadcast::Ops) _opNum, _testName, _x, _y, _z, _axis);
}
};
=======
        BroadcastBenchmark() : OpBenchmark() {
            //
        }

        BroadcastBenchmark(broadcast::Ops op, std::string testName, NDArray *x, NDArray *y, NDArray *z, std::vector<int> axis) : OpBenchmark(testName, x, y, z, axis) {
            _opNum = (int) op;
        }

        BroadcastBenchmark(broadcast::Ops op, std::string testName, NDArray *x, NDArray *y, NDArray *z, std::initializer_list<int> axis) : OpBenchmark(testName, x, y, z, axis) {
            _opNum = (int) op;
        }

        BroadcastBenchmark(broadcast::Ops op, std::string name, std::vector<int> axis) : OpBenchmark() {
            _opNum = (int) op;
            _testName = name;
            _axis = axis;
        }

        BroadcastBenchmark(broadcast::Ops op, std::string name, std::initializer_list<int> axis) : OpBenchmark() {
            _opNum = (int) op;
            _testName = name;
            _axis = axis;
        }

        ~BroadcastBenchmark(){
            if (_x != _y && _x != _z && _y != _z) {
                delete _x;
                delete _y;
                delete _z;
            } else if (_x == _y && _x == _z) {
                delete _x;
            } else if (_x == _z) {
                delete _x;
                delete _y;
            } else if (_y == _z) {
                delete _x;
                delete _y;
            }
        }

        void executeOnce() override {
            //TODO: TAD pointers
            NativeOpExcutioner::execBroadcast(_opNum, _x->buffer(), _x->shapeInfo(), _y->buffer(), _y->shapeInfo(), _z->buffer(), _z->shapeInfo(),
                _axis.data(), _axis.size(), /*Nd4jLong *tadOnlyShapeInfo*/ nullptr, /*Nd4jLong *tadOffsets*/ nullptr,
                /*Nd4jLong *tadOnlyShapeInfoZ*/ nullptr, /*Nd4jLong *tadOffsetsZ*/ nullptr);
        }

        std::string axis() override {
            if (_axis.empty())
                return "<none>";
            else {
                std::string result;
                for (auto v:_axis) {
                    auto s = StringUtils::valueToString<int>(v);
                    result += s;
                    result += ",";
                }
                return result;
            }
        }

        std::string inplace() override {
            std::string result;
            result += (_x == _z ? "true" : "false");
            return result;
        }

        std::string orders() override {
            std::string result;
            result += _x->ordering();
            result += "/";
            result += _y->ordering();
            result += "/";
            result += _z == nullptr ? _x->ordering() : _z->ordering();
            return result;
        }

        std::string strides() override {
            std::string result;
            result += ShapeUtils::strideAsString(_x);
            result += "/";
            result += ShapeUtils::strideAsString(_y);
            result += "/";
            result += _z == nullptr ? ShapeUtils::strideAsString(_x) : ShapeUtils::strideAsString(_z);
            return result;
        }

        OpBenchmark* clone() override  {
            return new BroadcastBenchmark((broadcast::Ops) _opNum, _testName, _x, _y, _z, _axis);
        }
    };
>>>>>>> 43c553a0
}

#endif //DEV_TESTS_BROADCASTBENCHMARK_H<|MERGE_RESOLUTION|>--- conflicted
+++ resolved
@@ -26,110 +26,6 @@
 namespace nd4j {
     class ND4J_EXPORT BroadcastBenchmark : public OpBenchmark {
     public:
-<<<<<<< HEAD
-    BroadcastBenchmark() : OpBenchmark() {
-        //
-    }
-
-    BroadcastBenchmark(broadcast::Ops op, std::string testName, NDArray *x, NDArray *y, NDArray *z, std::vector<int> axis) : OpBenchmark(testName, x, y, z, axis) {
-    _opNum = (int) op;
-}
-
-BroadcastBenchmark(broadcast::Ops op, std::string testName, NDArray *x, NDArray *y, NDArray *z, std::initializer_list<int> axis) : OpBenchmark(testName, x, y, z, axis) {
-_opNum = (int) op;
-}
-
-BroadcastBenchmark(broadcast::Ops op, std::string name, std::vector<int> axis) : OpBenchmark() {
-    _opNum = (int) op;
-    _testName = name;
-    _axis = axis;
-}
-
-BroadcastBenchmark(broadcast::Ops op, std::string name, std::initializer_list<int> axis) : OpBenchmark() {
-    _opNum = (int) op;
-    _testName = name;
-    _axis = axis;
-}
-
-~BroadcastBenchmark(){
-    if (_x != _y && _x != _z && _y != _z) {
-        delete _x;
-        delete _y;
-        delete _z;
-    } else if (_x == _y && _x == _z) {
-        delete _x;
-    } else if (_x == _z) {
-        delete _x;
-        delete _y;
-    } else if (_y == _z) {
-        delete _x;
-        delete _y;
-    }
-}
-
-void executeOnce() override {
-    PointersManager manager(LaunchContext::defaultContext(), "BroadcastBM");
-
-    auto packX = ConstantTadHelper::getInstance()->tadForDimensions(_x->shapeInfo(), _axis);
-    auto packZ = ConstantTadHelper::getInstance()->tadForDimensions(_z->shapeInfo(), _axis);
-
-    auto tadOnlyShapeInfo = Environment::getInstance()->isCPU() ? packX.primaryShapeInfo() : packX.specialShapeInfo();
-    auto tadOffsets = Environment::getInstance()->isCPU() ? packX.primaryOffsets() : packX.specialOffsets();
-
-    auto tadOnlyShapeInfoZ = Environment::getInstance()->isCPU() ? packZ.primaryShapeInfo() : packZ.specialShapeInfo();
-    auto tadOffsetsZ = Environment::getInstance()->isCPU() ? packZ.primaryOffsets() : packZ.specialOffsets();
-
-    NativeOpExecutioner::execBroadcast(LaunchContext::defaultContext(), _opNum, _x->buffer(), _x->shapeInfo(), _x->specialBuffer(), _x->specialShapeInfo(), _y->buffer(), _y->shapeInfo(), _y->specialBuffer(), _y->specialShapeInfo(), _z->buffer(), _z->shapeInfo(), _z->specialBuffer(), _z->specialShapeInfo(), nullptr, _axis.size(),
-            /*Nd4jLong **/ tadOnlyShapeInfo, /*Nd4jLong */ tadOffsets, /*Nd4jLong */ tadOnlyShapeInfoZ, /*Nd4jLong */ tadOffsetsZ);
-
-    manager.synchronize();
-}
-
-std::string axis() override {
-if (_axis.empty())
-return "<none>";
-else {
-std::string result;
-for (auto v:_axis) {
-auto s = StringUtils::valueToString<int>(v);
-result += s;
-result += ",";
-}
-return result;
-}
-}
-
-std::string inplace() override {
-std::string result;
-result += (_x == _z ? "true" : "false");
-return result;
-}
-
-std::string orders() override {
-std::string result;
-result += _x->ordering();
-result += "/";
-result += _y->ordering();
-result += "/";
-result += _z == nullptr ? _x->ordering() : _z->ordering();
-return result;
-}
-
-std::string strides() override {
-std::string result;
-result += ShapeUtils::strideAsString(_x);
-result += "/";
-result += ShapeUtils::strideAsString(_y);
-result += "/";
-result += _z == nullptr ? ShapeUtils::strideAsString(_x) : ShapeUtils::strideAsString(_z);
-return result;
-}
-
-OpBenchmark* clone() override  {
-return new BroadcastBenchmark((broadcast::Ops) _opNum, _testName, _x, _y, _z, _axis);
-}
-};
-=======
         BroadcastBenchmark() : OpBenchmark() {
             //
         }
@@ -170,11 +66,22 @@
             }
         }
 
-        void executeOnce() override {
-            //TODO: TAD pointers
-            NativeOpExcutioner::execBroadcast(_opNum, _x->buffer(), _x->shapeInfo(), _y->buffer(), _y->shapeInfo(), _z->buffer(), _z->shapeInfo(),
-                _axis.data(), _axis.size(), /*Nd4jLong *tadOnlyShapeInfo*/ nullptr, /*Nd4jLong *tadOffsets*/ nullptr,
-                /*Nd4jLong *tadOnlyShapeInfoZ*/ nullptr, /*Nd4jLong *tadOffsetsZ*/ nullptr);
+void executeOnce() override {
+    PointersManager manager(LaunchContext::defaultContext(), "BroadcastBM");
+
+    auto packX = ConstantTadHelper::getInstance()->tadForDimensions(_x->shapeInfo(), _axis);
+    auto packZ = ConstantTadHelper::getInstance()->tadForDimensions(_z->shapeInfo(), _axis);
+
+    auto tadOnlyShapeInfo = Environment::getInstance()->isCPU() ? packX.primaryShapeInfo() : packX.specialShapeInfo();
+    auto tadOffsets = Environment::getInstance()->isCPU() ? packX.primaryOffsets() : packX.specialOffsets();
+
+    auto tadOnlyShapeInfoZ = Environment::getInstance()->isCPU() ? packZ.primaryShapeInfo() : packZ.specialShapeInfo();
+    auto tadOffsetsZ = Environment::getInstance()->isCPU() ? packZ.primaryOffsets() : packZ.specialOffsets();
+
+    NativeOpExecutioner::execBroadcast(LaunchContext::defaultContext(), _opNum, _x->buffer(), _x->shapeInfo(), _x->specialBuffer(), _x->specialShapeInfo(), _y->buffer(), _y->shapeInfo(), _y->specialBuffer(), _y->specialShapeInfo(), _z->buffer(), _z->shapeInfo(), _z->specialBuffer(), _z->specialShapeInfo(), nullptr, _axis.size(),
+            /*Nd4jLong **/ tadOnlyShapeInfo, /*Nd4jLong */ tadOffsets, /*Nd4jLong */ tadOnlyShapeInfoZ, /*Nd4jLong */ tadOffsetsZ);
+
+    manager.synchronize();
         }
 
         std::string axis() override {
@@ -221,7 +128,6 @@
             return new BroadcastBenchmark((broadcast::Ops) _opNum, _testName, _x, _y, _z, _axis);
         }
     };
->>>>>>> 43c553a0
 }
 
 #endif //DEV_TESTS_BROADCASTBENCHMARK_H