--- conflicted
+++ resolved
@@ -80,7 +80,6 @@
         }
 
         void executeOnce() override {
-<<<<<<< HEAD
             PointersManager manager(LaunchContext::defaultContext(), "TransformBM");
             if (_z != nullptr)
                 NativeOpExecutioner::execTransformStrict(LaunchContext::defaultContext(), _opNum, _x->buffer(), _x->shapeInfo(), _x->specialBuffer(), _x->specialShapeInfo(), _z->buffer(), _z->shapeInfo(), _z->specialBuffer(), _z->specialShapeInfo(), nullptr, nullptr, nullptr);
@@ -88,32 +87,6 @@
                 NativeOpExecutioner::execTransformStrict(LaunchContext::defaultContext(), _opNum, _x->buffer(), _x->shapeInfo(), _x->specialBuffer(), _x->specialShapeInfo(), _x->buffer(), _x->shapeInfo(), _x->specialBuffer(), _x->specialShapeInfo(), nullptr, nullptr, nullptr);
 
             manager.synchronize();
-=======
-            if(_opType == 0){
-                if (_z != nullptr)
-                    NativeOpExcutioner::execTransformStrict(_opNum, _x->buffer(), _x->shapeInfo(),  _z->buffer(), _z->shapeInfo(), nullptr, nullptr, nullptr);
-                else
-                    NativeOpExcutioner::execTransformStrict(_opNum, _x->buffer(), _x->shapeInfo(),  _x->buffer(), _x->shapeInfo(), nullptr, nullptr, nullptr);
-            } else if(_opType == 1){
-                if (_z != nullptr){
-                    NativeOpExcutioner::execTransformSame(_opNum, _x->buffer(), _x->shapeInfo(), _z->buffer(), _z->shapeInfo(), nullptr, nullptr, nullptr);
-                } else {
-                    NativeOpExcutioner::execTransformSame(_opNum, _x->buffer(), _x->shapeInfo(), _z->buffer(), _z->shapeInfo(), nullptr, nullptr, nullptr);
-                }
-            } else if(_opType == 2){
-                if (_z != nullptr){
-                    NativeOpExcutioner::execTransformAny(_opNum, _x->buffer(), _x->shapeInfo(), _z->buffer(), _z->shapeInfo(), nullptr, nullptr, nullptr);
-                } else {
-                    NativeOpExcutioner::execTransformAny(_opNum, _x->buffer(), _x->shapeInfo(), _z->buffer(), _z->shapeInfo(), nullptr, nullptr, nullptr);
-                }
-            } else {
-                if (_z != nullptr){
-                    NativeOpExcutioner::execTransformFloat(_opNum, _x->buffer(), _x->shapeInfo(), _z->buffer(), _z->shapeInfo(), nullptr, nullptr, nullptr);
-                } else {
-                    NativeOpExcutioner::execTransformFloat(_opNum, _x->buffer(), _x->shapeInfo(), _z->buffer(), _z->shapeInfo(), nullptr, nullptr, nullptr);
-                }
-            }
->>>>>>> 1cb905b0
         }
 
         std::string axis() override {
