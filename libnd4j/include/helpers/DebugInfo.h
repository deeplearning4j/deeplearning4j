/*******************************************************************************
 * Copyright (c) 2015-2018 Skymind, Inc.
 *
 * This program and the accompanying materials are made available under the
 * terms of the Apache License, Version 2.0 which is available at
 * https://www.apache.org/licenses/LICENSE-2.0.
 *
 * Unless required by applicable law or agreed to in writing, software
 * distributed under the License is distributed on an "AS IS" BASIS, WITHOUT
 * WARRANTIES OR CONDITIONS OF ANY KIND, either express or implied. See the
 * License for the specific language governing permissions and limitations
 * under the License.
 *
 * SPDX-License-Identifier: Apache-2.0
 ******************************************************************************/

//
// Created by GS aka shugeo <sgazeos@gmail.com> on 3/12/19.
//

#ifndef LIBND4J__DEBUG_INFO_HELPER__H
#define LIBND4J__DEBUG_INFO_HELPER__H

#include <pointercast.h>
#include <op_boilerplate.h>
#include <Environment.h>
#include <StringUtils.h>
#include <string>
<<<<<<< HEAD
#include <dll.h>
=======
#include <templatemath.h>
>>>>>>> 894db1ef

#ifdef __CUDACC__

#include <cuda.h>
#include <driver_types.h>
#include <cuda_runtime_api.h>
#include <helper_cuda.h>

#endif

namespace nd4j {
    struct ND4J_EXPORT DebugInfo {
       double _minValue;
       double _maxValue;
       double _meanValue;
       double _stdDevValue;
       Nd4jLong _zeroCount;
       Nd4jLong _positiveCount;
       Nd4jLong _negativeCount;
       Nd4jLong _infCount;
       Nd4jLong _nanCount;
    };

    FORCEINLINE bool operator==(DebugInfo const& first, DebugInfo const& second) {
        nd4j::math::nd4j_abs(first._minValue - second._minValue) < 0.000001 &&
        nd4j::math::nd4j_abs(first._maxValue  -   second._maxValue) < 0.000001  &&
        nd4j::math::nd4j_abs(first._meanValue -  second._meanValue) < 0.000001  &&
        nd4j::math::nd4j_abs(first._stdDevValue - second._stdDevValue) < 0.000001  &&
        first._zeroCount   ==   second._zeroCount &&
        first._positiveCount == second._positiveCount &&
        first._negativeCount == second._negativeCount &&
        first._infCount ==      second._infCount &&
        first._nanCount ==      second._nanCount;

    }

}


#endif //LIBND4J_DEBUGHELPER_H<|MERGE_RESOLUTION|>--- conflicted
+++ resolved
@@ -26,11 +26,8 @@
 #include <Environment.h>
 #include <StringUtils.h>
 #include <string>
-<<<<<<< HEAD
 #include <dll.h>
-=======
 #include <templatemath.h>
->>>>>>> 894db1ef
 
 #ifdef __CUDACC__
 
