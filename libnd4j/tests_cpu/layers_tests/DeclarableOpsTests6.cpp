/*******************************************************************************
 * Copyright (c) 2015-2018 Skymind, Inc.
 *
 * This program and the accompanying materials are made available under the
 * terms of the Apache License, Version 2.0 which is available at
 * https://www.apache.org/licenses/LICENSE-2.0.
 *
 * Unless required by applicable law or agreed to in writing, software
 * distributed under the License is distributed on an "AS IS" BASIS, WITHOUT
 * WARRANTIES OR CONDITIONS OF ANY KIND, either express or implied. See the
 * License for the specific language governing permissions and limitations
 * under the License.
 *
 * SPDX-License-Identifier: Apache-2.0
 ******************************************************************************/

//
// Created by raver119 on 09.02.18.
//


#include "testlayers.h"
#include <ops/declarable/CustomOperations.h>
#include <helpers/helper_hash.h>
#include <NDArray.h>
#include <array/NDArrayList.h>


using namespace nd4j;
using namespace nd4j::graph;

class DeclarableOpsTests6 : public testing::Test {
public:

    DeclarableOpsTests6() {
        printf("\n");
        fflush(stdout);
    }
};


TEST_F(DeclarableOpsTests6, Test_StridedSlice_Once_Again_1) {
    auto matrix = NDArrayFactory::create<double>('c', {5, 2});
    auto b = NDArrayFactory::create<double>(0.0f);
    auto e = NDArrayFactory::create<double>(1.0f);
    auto s = NDArrayFactory::create<double>(1.0f);

    auto exp = NDArrayFactory::create<double>('c', {2}, {1.0f, 2.0f});

    matrix.linspace(1);

    nd4j::ops::strided_slice op;
    auto result = op.execute({&matrix, &b, &e, &s}, {}, {0, 0, 0, 0, 1});
    ASSERT_EQ(Status::OK(), result->status());

    auto z = result->at(0);    

    ASSERT_TRUE(exp.equalsTo(z));

    delete result;
}

TEST_F(DeclarableOpsTests6, Test_StridedSlice_Once_Again_2) {
    auto matrix = NDArrayFactory::create<double>('c', {5, 2});
    auto b = NDArrayFactory::create<double>('c', {1}, {0.0f});
    auto e = NDArrayFactory::create<double>('c', {1}, {1.0f});
    auto s = NDArrayFactory::create<double>('c', {1}, {1.0f});

    auto exp = NDArrayFactory::create<double>('c', {2}, {1.0f, 2.0f});

    matrix.linspace(1);

    nd4j::ops::strided_slice op;
    auto result = op.execute({&matrix, &b, &e, &s}, {}, {0, 0, 0, 0, 1});
    ASSERT_EQ(Status::OK(), result->status());

    auto z = result->at(0);    

    ASSERT_EQ(exp, *z);

    delete result;
}

TEST_F(DeclarableOpsTests6, Test_StridedSlice_Once_Again_3) {
    auto matrix = NDArrayFactory::create<double>(10);
    auto b = NDArrayFactory::create<double>(0);
    auto e = NDArrayFactory::create<double>(0);
    auto s = NDArrayFactory::create<double>(1.0);

    //auto exp = NDArrayFactory::create<double>('c', {2}, {1.0f, 2.0f});

    //matrix.linspace(1);

    nd4j::ops::strided_slice op;
    auto result = op.execute({&matrix, &b, &e, &s}, {}, {0, 0, 0, 0, 1});
    ASSERT_EQ(Status::OK(), result->status());

    auto z = result->at(0);
    //z->printShapeInfo("SS OS shape");
    ASSERT_TRUE(z->isEmpty());
    //ASSERT_EQ(exp, *z);

    delete result;
}

TEST_F(DeclarableOpsTests6, Test_StridedSlice_Once_Again_4) {
    auto matrix = NDArrayFactory::create<double>('c', {1}, {10});
    auto b = NDArrayFactory::create<double>('c', {1}, {0.});
    auto e = NDArrayFactory::create<double>('c', {1}, {0.});
    auto s = NDArrayFactory::create<double>('c', {1}, {1.0});

    //auto exp = NDArrayFactory::create<double>('c', {2}, {1.0f, 2.0f});

    //matrix.linspace(1);

    nd4j::ops::strided_slice op;
    auto result = op.execute({&matrix, &b, &e, &s}, {}, {0, 0, 0, 0, 1});
    ASSERT_EQ(Status::OK(), result->status());

    auto z = result->at(0);
    z->printShapeInfo("SS OS shape");
    ASSERT_TRUE(z->isEmpty());
    //ASSERT_EQ(exp, *z);

    delete result;
}

TEST_F(DeclarableOpsTests6, Test_StridedSlice_Once_Again_04) {
    auto matrix = NDArrayFactory::create<double>('c', {1}, {10});
    auto b = NDArrayFactory::create_<int>('c', {1}, {1});
    auto e = NDArrayFactory::create_<int>('c', {1}, {(int)0});
    auto s = NDArrayFactory::create_<int>('c', {1}, {1});
    nd4j::ops::ones_as opOnes;
    //auto exp = NDArrayFactory::create<double>('c', {2}, {1.0f, 2.0f});
    auto onesRes = opOnes.execute({&matrix}, {}, {});
    //matrix.linspace(1);
    ASSERT_EQ(onesRes->status(), Status::OK());

    auto ones = onesRes->at(0);
    ones->printShapeInfo("Shape ones");
    *ones *= 10;
    auto onesD = ones->dup();

    auto variableSpace = new VariableSpace();
    variableSpace->putVariable(-1, onesD);
    variableSpace->putVariable(-2, b);
    variableSpace->putVariable(-3, e);
    variableSpace->putVariable(-4, s);
    auto block = new Context(1, variableSpace, false);  // not-in-place
    block->fillInputs({-1});
    block->fillInputs({-2});
    block->fillInputs({-3});
    block->fillInputs({-4});
    block->getIArguments()->push_back(0);
    block->getIArguments()->push_back(0);
    block->getIArguments()->push_back(1);
    block->getIArguments()->push_back(0);
    block->getIArguments()->push_back(0);
    auto inputShapes = new ShapeList({ones->getShapeInfo(), b->getShapeInfo(), e->getShapeInfo(), s->getShapeInfo()});
    nd4j::ops::strided_slice op;
    auto result = op.calculateOutputShape(inputShapes, *block); //execute({ones, &b, &e, &s}, {}, {0, 1, 0, 0, 0});
    ASSERT_EQ(result->size(), 1);
    shape::printShapeInfoLinear(result->at(0));
    //auto z = result->at(0);
//    z->printShapeInfo("SS OS shape");
    ASSERT_TRUE(shape::isEmpty(result->at(0)));
    //ASSERT_EQ(exp, *z);
    delete block;

    delete onesRes;
    delete result;
    delete variableSpace;
    delete inputShapes;
}

TEST_F(DeclarableOpsTests6, Test_StridedSlice_Once_Again_5) {
    auto matrix = NDArrayFactory::create<double>('c', {3, 2, 2});
    auto b = NDArrayFactory::create<int>(2);
    auto e = NDArrayFactory::create<int>(3);
    auto s = NDArrayFactory::create<int>(1);

    auto exp = NDArrayFactory::create<double>('c', {2,2}, {0.0f, 0.0f, 0., 0.});

    //matrix.linspace(1);

    nd4j::ops::strided_slice op;
    auto result = op.execute({&matrix, &b, &e, &s}, {}, {0, 0, 0, 0, 1});
    ASSERT_EQ(Status::OK(), result->status());

    auto z = result->at(0);
    z->printShapeInfo("Output shape");
    z->printIndexedBuffer("Output");
    ASSERT_TRUE(exp.equalsTo(z));

    delete result;
}

TEST_F(DeclarableOpsTests6, Test_StridedSlice_Once_Again_6) {
    auto matrix = NDArrayFactory::create<double>('c', {3, 2, 2});
    auto b = NDArrayFactory::create<int>(2);
    auto e = NDArrayFactory::create<int>(3);
    auto s = NDArrayFactory::create<int>(1);

    auto exp = NDArrayFactory::create<double>('c', {1,2,2}, {0.0f, 0.0f, 0., 0.});

    //matrix.linspace(1);

    nd4j::ops::strided_slice op;
    auto result = op.execute({&matrix, &b, &e, &s}, {}, {0, 0, 0, 0, 2});
    ASSERT_EQ(Status::OK(), result->status());

    auto z = result->at(0);
    z->printShapeInfo("Output shape");
    z->printIndexedBuffer("Output");
    ASSERT_TRUE(exp.equalsTo(z));

    delete result;
}

TEST_F(DeclarableOpsTests6, Test_StridedSlice_Once_Again_7) {
    auto matrix = NDArrayFactory::create<double>('c', {5, 4});
    auto b = NDArrayFactory::create<int>('c', {1}, {(int)0});
    auto e = NDArrayFactory::create<int>('c', {1}, {(int)0});
    auto s = NDArrayFactory::create<int>('c', {1}, {1});

    //auto exp = NDArrayFactory::create<double>('c', {1,2,2}, {0.0f, 0.0f, 0., 0.});

    //matrix.linspace(1);

    nd4j::ops::strided_slice op;
    auto result = op.execute({&matrix, &b, &e, &s}, {}, {1, 0, 0, 0, 0});
    ASSERT_EQ(Status::OK(), result->status());

    auto z = result->at(0);
    z->printShapeInfo("Output shape");
    z->printIndexedBuffer("Output");
    //ASSERT_TRUE(exp.equalsTo(z));

    delete result;
}

TEST_F(DeclarableOpsTests6, Test_Simple_Scalar_1) {
    auto x = NDArrayFactory::create<double>('c', {1, 1}, {2.0f});
    auto exp = NDArrayFactory::create<double>('c', {1, 1}, {4.0f});

    nd4j::ops::test_scalar op;
    auto result = op.execute({&x}, {}, {});

    ASSERT_EQ(Status::OK(), result->status());

    auto z = result->at(0);

    ASSERT_TRUE(exp.isSameShape(z));
    ASSERT_TRUE(exp.equalsTo(z));

    delete result;
}

TEST_F(DeclarableOpsTests6, Test_gatherNd_Edge_1) {
    auto x = NDArrayFactory::create<double>('c', {2, 4, 2, 2});
    auto indices = NDArrayFactory::create<int>('c', {3, 3}, {0,2,1, 0,1,0, 1,3,1});
    auto exp = NDArrayFactory::create<double>('c', {3,2}, {11.f, 12.f, 5.f, 6.f, 31.f, 32.f});
    x.linspace(1);

    nd4j::ops::gather_nd op;
    auto result = op.execute({&x, &indices}, {}, {});
    ASSERT_EQ(Status::OK(), result->status());

    auto z = result->at(0);

    //z->printIndexedBuffer();
    //z->printShapeInfo("z shape");

    ASSERT_TRUE(exp.isSameShape(z));
    ASSERT_TRUE(exp.equalsTo(z));

    delete result;
}



TEST_F(DeclarableOpsTests6, Test_StB_1) {
    auto x = NDArrayFactory::create<double>('c', {4, 64, 64, 4});
    auto blocks = NDArrayFactory::create<double>('c', {2}, {8, 8});
    auto paddings = NDArrayFactory::create<double>('c', {2, 2}, {12, 12, 16, 16});

    x.assign(1.0f);

    nd4j::ops::space_to_batch op;
    auto result = op.execute({&x, &blocks, &paddings}, {}, {});
    ASSERT_EQ(Status::OK(), result->status());

    auto z = result->at(0);

    //nd4j_printf("Mean: %f\n", z->meanNumber());

    delete result;

}

TEST_F(DeclarableOpsTests6, Test_StB_2) {
    auto x = NDArrayFactory::create<double>('c', {2, 6, 6, 2});
    auto blocks = NDArrayFactory::create<double>('c', {2}, {2, 2});
    auto paddings = NDArrayFactory::create<double>('c', {2, 2}, {2, 2, 2, 2});

    x.assign(1.0f);

    nd4j::ops::space_to_batch op;
    auto result = op.execute({&x, &blocks, &paddings}, {}, {});
    ASSERT_EQ(Status::OK(), result->status());

    auto z = result->at(0);

    delete result;

}

TEST_F(DeclarableOpsTests6, Test_BtS_1) {
    auto x = NDArrayFactory::create<double>('f', {256, 8, 8, 2});
    auto blocks = NDArrayFactory::create<double>('c',{2}, {8, 8});
    auto crops = NDArrayFactory::create<double>('c', {2, 2});

    nd4j::ops::batch_to_space op;
    auto result = op.execute({&x, &blocks, &crops}, {}, {});
    ASSERT_EQ(Status::OK(), result->status());

    auto z = result->at(0);

    delete result;
}

TEST_F(DeclarableOpsTests6, Test_Order_1) {
    auto x = NDArrayFactory::create<double>('f', {2, 3});
    auto exp = NDArrayFactory::create<double>('c', {2, 3});
    x.linspace(1);
    exp.linspace(1);

    nd4j::ops::order op;
    auto result = op.execute({&x}, {}, {0});
    ASSERT_EQ(Status::OK(), result->status());

    auto z = result->at(0);
    z->printIndexedBuffer("O Output");
    exp.printIndexedBuffer("O Expect");
    ASSERT_TRUE(exp.equalsTo(z));
    ASSERT_NE(x.ordering(), z->ordering());

    delete result;
}


TEST_F(DeclarableOpsTests6, Test_CumSum_Inclusive_Reverse_1) {
    auto x = NDArrayFactory::create<double>('c', {3, 3}, {1, 2, 3, 4, 5, 6, 7, 8, 9});
    auto exp = NDArrayFactory::create<double>('c', {3, 3}, {12., 15., 18., 11., 13., 15., 7., 8., 9.});

    nd4j::ops::cumsum op;
    auto result = op.execute({&x}, {}, {0, 1, 0}, {}, false, nd4j::DataType::DOUBLE);
    ASSERT_EQ(Status::OK(), result->status());

    auto z = result->at(0);

    ASSERT_TRUE(exp.equalsTo(z));

    delete result;
}

TEST_F(DeclarableOpsTests6, Test_CumSum_Inclusive_Reverse_2) {
    auto x = NDArrayFactory::create<double>('c', {3, 3}, {1, 2, 3, 4, 5, 6, 7, 8, 9});
    auto exp = NDArrayFactory::create<double>('c', {3, 3}, {6.f, 5.f, 3.f, 15.f, 11.f, 6.f, 24.f, 17.f, 9.f,});

    nd4j::ops::cumsum op;
    auto result = op.execute({&x}, {}, {0, 1, 1}, {}, false, nd4j::DataType::DOUBLE);
    ASSERT_EQ(Status::OK(), result->status());

    auto z = result->at(0);

    ASSERT_TRUE(exp.equalsTo(z));

    delete result;
}

TEST_F(DeclarableOpsTests6, Test_CumSum_Exclusive_Reverse_1) {
    auto x = NDArrayFactory::create<double>('c', {3, 3}, {1, 2, 3, 4, 5, 6, 7, 8, 9});
    auto exp = NDArrayFactory::create<double>('c', {3, 3}, {11.f, 13.f, 15.f, 7.f, 8.f, 9.f, 0.f, 0.f, 0.f});

    nd4j::ops::cumsum op;
    auto result = op.execute({&x}, {}, {1, 1, 0}, {}, false, nd4j::DataType::DOUBLE);
    ASSERT_EQ(Status::OK(), result->status());

    auto z = result->at(0);

    ASSERT_TRUE(exp.equalsTo(z));

    delete result;
}

TEST_F(DeclarableOpsTests6, Test_CumSum_Exclusive_Reverse_2) {
    auto x = NDArrayFactory::create<double>('c', {3, 3}, {1, 2, 3, 4, 5, 6, 7, 8, 9});
    auto exp = NDArrayFactory::create<double>('c', {3, 3}, {5.f, 3.f, 0.f, 11.f, 6.f, 0.f, 17.f, 9.f, 0.f});

    nd4j::ops::cumsum op;
    auto result = op.execute({&x}, {}, {1, 1, 1}, {}, false, nd4j::DataType::DOUBLE);
    ASSERT_EQ(Status::OK(), result->status());

    auto z = result->at(0);

    ASSERT_TRUE(exp.equalsTo(z));

    delete result;
}

TEST_F(DeclarableOpsTests6, Test_CumSum_Exclusive_Reverse_2_1) {
    auto x = NDArrayFactory::create<double>('c', {3, 3}, {1, 2, 3, 4, 5, 6, 7, 8, 9});
    auto axis = NDArrayFactory::create<Nd4jLong>('c', {1}, {1});
    auto exp = NDArrayFactory::create<double>('c', {3, 3}, {5.f, 3.f, 0.f, 11.f, 6.f, 0.f, 17.f, 9.f, 0.f});

    nd4j::ops::cumsum op;
    auto result = op.execute({&x, &axis}, {}, {1, 1}, {}, false, nd4j::DataType::DOUBLE);
    ASSERT_EQ(Status::OK(), result->status());

    auto z = result->at(0);

    ASSERT_TRUE(exp.equalsTo(z));

    delete result;
}

////////////////////////////////////////////////////////////////////////////////
TEST_F(DeclarableOpsTests6, TestDropout_1) {

    auto x = NDArrayFactory::create<double>('c', {2, 2, 2}, {1.f, 2.f, 3.f, 4.f, 5.f, 6.f, 7.f, 8.f});
    auto shape = NDArrayFactory::create<Nd4jLong>({2, 2});
    nd4j::ops::dropout op;

    auto ress = op.execute({&x, &shape}, {0.2f}, {113}, {}, false, nd4j::DataType::DOUBLE);

    ASSERT_EQ(ND4J_STATUS_OK, ress->status());
    //ress->at(0)->printIndexedBuffer("Result is ");
    //x.printIndexedBuffer("Input is");

    delete ress;
}


TEST_F(DeclarableOpsTests6, TestDropout_2) {
//    auto x0 = NDArrayFactory::create<double>('c', {10, 10});
//    auto x1 = NDArrayFactory::create<double>('c', {10, 10});
    auto x = NDArrayFactory::create<double>('c', {3, 3}, {1.f, 2.f, 3.f, 4.f, 5.f, 6.f, 7.f, 8.f, 9.f});

    nd4j::ops::dropout op;

    auto ress = op.execute({&x}, {0.4f}, {113}, {}, false, nd4j::DataType::DOUBLE);

    ASSERT_EQ(ND4J_STATUS_OK, ress->status());
    //x.printIndexedBuffer("Input is");
    //ress->at(0)->printIndexedBuffer("Result is ");

    delete ress;
}

TEST_F(DeclarableOpsTests6, TestDropout_3) {
//    auto x0 = NDArrayFactory::create<double>('c', {10, 10});
//    auto x1 = NDArrayFactory::create<double>('c', {10, 10});
    auto x = NDArrayFactory::create<double>('c', {2, 2, 2}, {1.f, 2.f, 3.f, 4.f, 5.f, 6.f, 7.f, 8.f});
    auto shape = NDArrayFactory::create<int>({1, 2});

    nd4j::ops::dropout op;

    auto ress = op.execute({&x, &shape}, {0.4f}, {113}, {}, false, nd4j::DataType::DOUBLE);

    ASSERT_EQ(ND4J_STATUS_OK, ress->status());
    //x.printIndexedBuffer("Input is");
    //ress->at(0)->printIndexedBuffer("Result is ");

    delete ress;
}

////////////////////////////////////////////////////////////////////////////////
TEST_F(DeclarableOpsTests6, MaxPoolWithArgmax_1) {

    auto x = NDArrayFactory::create<double>('c', {2, 2, 2, 4}, {5.5, 0.,   0.3,  5.5,1.5, 0.,   1.3,  6.5,8.6, 0.,    0.,  0.4,2.5, 1.,   0.3,  4.5,
                                                                1.5, 1.,   1.3,  1.5, 3.5, 0.,   1.3,  2.5, 2.6, 2.,    3.,  1.4, 4.5, 1.,   0.3,  0.5});
    auto expI = NDArrayFactory::create<Nd4jLong>('c', {2, 2, 2, 4}, {0,  1,  2,  3,4,  5,  6,  7,8,  9, 10, 11,12, 13, 14, 15,
                                                                0,  1,  2,  3,4,  5,  6,  7,8,  9, 10, 11,12, 13, 14, 15});

    nd4j::ops::max_pool_with_argmax op;

    auto ress = op.execute({&x}, {}, {1,1,1,1,1,1,1,1,1});

    
    ASSERT_EQ(ND4J_STATUS_OK, ress->status());
    ASSERT_TRUE(expI.isSameShape(ress->at(0)));
    ASSERT_TRUE(expI.isSameShape(ress->at(1)));
    ASSERT_TRUE(x.equalsTo(ress->at(0)));
    ASSERT_TRUE(expI.equalsTo(ress->at(1)));
    //x.printIndexedBuffer("Input is");
    //ress->at(0)->printIndexedBuffer("Result is ");
    ASSERT_TRUE(expI.equalsTo(ress->at(1)));
    
    delete ress;
}

////////////////////////////////////////////////////////////////////////////////
TEST_F(DeclarableOpsTests6, SufficientStatistics_1) {
//    auto x0 = NDArrayFactory::create<double>('c', {10, 10});
//    auto x1 = NDArrayFactory::create<double>('c', {10, 10});
    auto x = NDArrayFactory::create<double>('c', {2, 2, 2, 4}, {5.5, 0.,  0.3, 5.5,1.5, 0.,  1.3, 6.5,8.6, 0.,   0., 0.4,2.5, 1.,  0.3, 4.5,1.5, 1.,
                                                                1.3, 1.5,3.5, 0.,  1.3, 2.5,2.6, 2.,   3., 1.4,4.5, 1.,  0.3, 0.5});
// ------------------------------------
    double count = 8.0;
    auto sumExp = NDArrayFactory::create<double>({30.2, 5., 7.8, 22.8});
    auto sqrExp = NDArrayFactory::create<double>({154.22,   7.,    14.34, 103.62});

    auto axis = NDArrayFactory::create<Nd4jLong>({0, 1, 2});

    nd4j::ops::sufficient_statistics op;

    auto ress = op.execute({&x, &axis}, {}, {}, {}, false, nd4j::DataType::DOUBLE);

    ASSERT_EQ(ND4J_STATUS_OK, ress->status());
    ASSERT_EQ(ress->at(0)->e<double>(0), count);
    ASSERT_TRUE(sumExp.equalsTo(ress->at(1)));
    ASSERT_TRUE(sqrExp.equalsTo(ress->at(2)));

    delete ress;
}

////////////////////////////////////////////////////////////////////////////////
TEST_F(DeclarableOpsTests6, SufficientStatistics_2) {
//    auto x0 = NDArrayFactory::create<double>('c', {10, 10});
//    auto x1 = NDArrayFactory::create<double>('c', {10, 10});
    auto x = NDArrayFactory::create<double>('c', {2, 2, 2, 4}, {5.5, 0.,  0.3, 5.5,1.5, 0.,  1.3, 6.5,8.6, 0.,   0., 0.4,2.5, 1.,  0.3, 4.5,
                                                                1.5, 1.,  1.3, 1.5,3.5, 0.,  1.3, 2.5,2.6, 2.,   3., 1.4,4.5, 1.,  0.3, 0.5});
// ------------------------------------
    double count = 4.0;
    auto sumExp = NDArrayFactory::create<double>('c', {2, 4}, {
        18.2,        3.,         4.6,        8.8,
        12.,         2.,         3.2,        14.}
    );

    auto sqrExp = NDArrayFactory::create<double>('c', {2, 4}, {
        113.22, 5., 10.78, 34.62,
           41., 2.,  3.56, 69.}
    );

    auto axis = NDArrayFactory::create<int>({0, 1});

    nd4j::ops::sufficient_statistics op;

    auto ress = op.execute({&x, &axis}, {}, {}, {}, false, nd4j::DataType::DOUBLE);

    ASSERT_EQ(ND4J_STATUS_OK, ress->status());
    ASSERT_EQ(ress->at(0)->e<double>(0), count);
    ASSERT_TRUE(sumExp.equalsTo(ress->at(1)));
    ASSERT_TRUE(sqrExp.equalsTo(ress->at(2)));

    delete ress;
}

////////////////////////////////////////////////////////////////////////////////
TEST_F(DeclarableOpsTests6, BinCount_1) {

    auto x = NDArrayFactory::create<int>('c', {2, 2, 2}, {
        1, 2, 0, 1, 2, 2, 1, 2}
    );
// ------------------------------------

    NDArray exp('c', {3}, {1, 3, 4}, nd4j::DataType::INT32);

    nd4j::ops::bincount op;

    auto res = op.execute({&x}, {}, {});

    ASSERT_EQ(ND4J_STATUS_OK, res->status());
    ASSERT_TRUE(exp.equalsTo(res->at(0)));

    delete res;
}

/////////////////////////////////////////////////////////////////////////////////
TEST_F(DeclarableOpsTests6, BinCount_2) {

    auto x = NDArrayFactory::create<int>('c', {2, 2, 2}, {
        1, 2, 0, 1, 2, 2, 1, 2}
    );

    auto weights = NDArrayFactory::create<double>('c', {2, 2, 2}, {
        2, 1, 3, 1, 5, 1, 1, 6}
    );

// ------------------------------------

    auto exp = NDArrayFactory::create<double>({3., 4., 13.});

    nd4j::ops::bincount op;

    auto res = op.execute({&x, &weights}, {}, {});

    ASSERT_EQ(ND4J_STATUS_OK, res->status());
    ASSERT_TRUE(exp.equalsTo(res->at(0)));

    delete res;
}

/////////////////////////////////////////////////////////////////////////////////
TEST_F(DeclarableOpsTests6, BinCount_3) {

    auto x = NDArrayFactory::create<int>('c', {2, 2, 2}, {
        1, 2, 0, 1, 2, 2, 1, 2}
    );

    auto weights = NDArrayFactory::create<double>('c', {2, 2, 2}, {
        2, 1, 3, 1, 5, 1, 1, 6}
    );

// ------------------------------------

    auto exp = NDArrayFactory::create<double>({3., 4.});

    nd4j::ops::bincount op;

    auto res = op.execute({&x, &weights}, {}, {0, 2});

    ASSERT_EQ(ND4J_STATUS_OK, res->status());
    ASSERT_TRUE(exp.equalsTo(res->at(0)));

    delete res;
}

/////////////////////////////////////////////////////////////////////////////////
TEST_F(DeclarableOpsTests6, BinCount_4) {

    auto x = NDArrayFactory::create<int>('c', {2, 2, 2}, {
        1, 2, 0, 1, 2, 2, 1, 2}
    );

    auto weights = NDArrayFactory::create<double>('c', {2, 2, 2}, {
        2, 1, 3, 1, 5, 1, 1, 6}
    );

// ------------------------------------

    auto exp = NDArrayFactory::create<double>({3., 4.,  13., 0.0});

    nd4j::ops::bincount op;

    auto res = op.execute({&x, &weights}, {}, {4, 4});

    ASSERT_EQ(ND4J_STATUS_OK, res->status());
    ASSERT_TRUE(exp.equalsTo(res->at(0)));

    delete res;
}

/////////////////////////////////////////////////////////////////////////////////
TEST_F(DeclarableOpsTests6, BinCount_5) {

    auto x = NDArrayFactory::create<double>('c', {2, 2, 2}, {
            1, 2, 0, 1, 2, 2, 1, 2}
    );

    auto weights = NDArrayFactory::create<double>('c', {2, 2, 2}, {
            2, 1, 3, 1, 5, 1, 1, 6}
    );
    auto minV = NDArrayFactory::create(4);
    auto maxV = NDArrayFactory::create(4);
// ------------------------------------

    auto exp = NDArrayFactory::create<double>({3., 4., 13., 0.0});

    nd4j::ops::bincount op;

    auto res = op.execute({&x, &weights, &minV, &maxV}, {}, {});
    res->at(0)->printBuffer("BC out");
    ASSERT_EQ(ND4J_STATUS_OK, res->status());
    ASSERT_TRUE(exp.equalsTo(res->at(0)));

    delete res;
}

/////////////////////////////////////////////////////////////////////////////////
TEST_F(DeclarableOpsTests6, BroadcastDynamicShape_1) {

    auto x = NDArrayFactory::create<int>( {2, 2, 2} );

    auto y = NDArrayFactory::create<int>({ 2, 1, 2});

// ------------------------------------

    auto exp = NDArrayFactory::create<int>({2, 2, 2});

    nd4j::ops::broadcast_dynamic_shape op;

    auto res = op.execute({&x, &y}, {}, {}, {}, false, nd4j::DataType::INT32);

    ASSERT_EQ(ND4J_STATUS_OK, res->status());
    ASSERT_TRUE(exp.equalsTo(res->at(0)));

    delete res;
}

/////////////////////////////////////////////////////////////////////////////////
TEST_F(DeclarableOpsTests6, BroadcastDynamicShape_2) {

    auto x = NDArrayFactory::create<Nd4jLong>( {2, 2} );

    auto y = NDArrayFactory::create<Nd4jLong>({2, 1, 2});

// ------------------------------------
    auto exp = NDArrayFactory::create<Nd4jLong>({2, 2, 2});

    nd4j::ops::broadcast_dynamic_shape op;

    auto res = op.execute({&x, &y}, {}, {}, {}, false, nd4j::DataType::INT64);
    ASSERT_EQ(ND4J_STATUS_OK, res->status());
    ASSERT_TRUE(exp.equalsTo(res->at(0)));

    delete res;
}

/////////////////////////////////////////////////////////////////////////////////
TEST_F(DeclarableOpsTests6, BroadcastDynamicShape_3) {

    auto x = NDArrayFactory::create<Nd4jLong>( {2, 2, 2} );

    auto y = NDArrayFactory::create<Nd4jLong>({ 2, 1});

// ------------------------------------

    auto exp = NDArrayFactory::create<Nd4jLong>({2, 2, 2});

    nd4j::ops::broadcast_dynamic_shape op;

    auto res = op.execute({&x, &y}, {}, {}, {}, false, nd4j::DataType::INT64);

    ASSERT_EQ(ND4J_STATUS_OK, res->status());
    ASSERT_TRUE(exp.equalsTo(res->at(0)));

    delete res;
}

/////////////////////////////////////////////////////////////////////////////////
TEST_F(DeclarableOpsTests6, BroadcastDynamicShape_SGO_4) {

    auto x = NDArrayFactory::create<Nd4jLong>( {2, 1} );

    auto y = NDArrayFactory::create<Nd4jLong>('c', {1}, { 4,});

// ------------------------------------

    auto exp = NDArrayFactory::create<Nd4jLong>({2, 4});

    nd4j::ops::broadcast_dynamic_shape op;

    auto res = op.execute({&x, &y}, {}, {}, {}, false, nd4j::DataType::INT64);

    ASSERT_EQ(ND4J_STATUS_OK, res->status());
    //res->at(0)->printBuffer("Shape SGO 4");
    ASSERT_TRUE(exp.equalsTo(res->at(0)));

    delete res;
}
/////////////////////////////////////////////////////////////////////////////////
TEST_F(DeclarableOpsTests6, BroadcastDynamicShape_5) {

    auto x = NDArrayFactory::create<Nd4jLong>({2, 2, 2});

    auto y = NDArrayFactory::create<Nd4jLong>({2, 2});

// ------------------------------------

    auto exp = NDArrayFactory::create<Nd4jLong>({2, 2, 2});

    nd4j::ops::broadcast_dynamic_shape op;
    auto res = op.execute({&x, &y}, {}, {}, {}, false, nd4j::DataType::INT64);

    ASSERT_EQ(ND4J_STATUS_OK, res->status());
//    res->at(0)->printIndexedBuffer("Output");
//    exp.printIndexedBuffer("Expect");
    ASSERT_TRUE(exp.equalsTo(res->at(0)));

    delete res;
}

/////////////////////////////////////////////////////////////////////////////////
TEST_F(DeclarableOpsTests6, BroadcastDynamicShape_SGO_5) {

    auto x = NDArrayFactory::create<Nd4jLong>({2, 1, 2});

    auto y = NDArrayFactory::create<Nd4jLong>({2, 2, 4});

// ------------------------------------

    auto exp = NDArrayFactory::create<Nd4jLong>({2, 2, 4});

    nd4j::ops::broadcast_dynamic_shape op;
    auto res = op.execute({&x, &y}, {}, {}, {}, false, nd4j::DataType::INT64);

    ASSERT_EQ(ND4J_STATUS_OK, res->status());
    res->at(0)->printIndexedBuffer("Output SGO 5");
//    exp.printIndexedBuffer("Expect");
    ASSERT_TRUE(exp.equalsTo(res->at(0)));

    delete res;
}
/////////////////////////////////////////////////////////////////////////////////
TEST_F(DeclarableOpsTests6, BroadcastDynamicShape_SGO_6) {

    auto x = NDArrayFactory::create<Nd4jLong>({2, 1, 4});

    auto y = NDArrayFactory::create<Nd4jLong>({2, 2, 4});

// ------------------------------------

    auto exp = NDArrayFactory::create<Nd4jLong>({2, 2, 4});

    nd4j::ops::broadcast_dynamic_shape op;
    auto res = op.execute({&x, &y}, {}, {}, {}, false, nd4j::DataType::INT64);

    ASSERT_EQ(ND4J_STATUS_OK, res->status());
    res->at(0)->printIndexedBuffer("Output SGO 6");
//    exp.printIndexedBuffer("Expect");
    ASSERT_TRUE(exp.equalsTo(res->at(0)));

    delete res;
}

/////////////////////////////////////////////////////////////////////////////////
TEST_F(DeclarableOpsTests6, BroadcastDynamicShape_SGO_7) {

    auto x = NDArrayFactory::create<Nd4jLong>({1, 1, 3});

    auto y = NDArrayFactory::create<Nd4jLong>({2, 4, 1});

// ------------------------------------

    auto exp = NDArrayFactory::create<Nd4jLong>({2, 4, 3});

    nd4j::ops::broadcast_dynamic_shape op;
    auto res = op.execute({&x, &y}, {}, {}, {}, false, nd4j::DataType::INT64);

    ASSERT_EQ(ND4J_STATUS_OK, res->status());
    res->at(0)->printIndexedBuffer("Output SGO 7");
//    exp.printIndexedBuffer("Expect");
    ASSERT_TRUE(exp.equalsTo(res->at(0)));

    delete res;
}
////////////////////////////////////////////////////////////////////////////////
TEST_F(DeclarableOpsTests6, ClipByGlobalNorm_1) {

    auto x = NDArrayFactory::create<double>('c', {2, 3, 3}, {-3.0, 0.0, 0.0, 4.0, 0.0, 0.0,
                                      -3.0, 0.0, 0.0, 4.0, 0.0, 0.0,
                                      -3.0, 0.0, 0.0, 4.0, 0.0, 0.0}
    );

    auto exp = NDArrayFactory::create<double>('c', {2, 3, 3}, {
            -0.2771281,  0.,          0.,
            0.36950415,  0.,          0.,
            -0.2771281,  0.,          0.,
            0.36950415,  0.,          0.,
            -0.2771281,  0.,          0.,
            0.36950415,  0.,          0.}
    );
//    8.660254
//    auto expNorm(8.660254);

    nd4j::ops::clip_by_global_norm op;
    auto result = op.execute({&x}, {0.8}, {});

    ASSERT_EQ(ND4J_STATUS_OK, result->status());

    auto z = result->at(0);
    auto norm = result->at(1);
    //z->printIndexedBuffer("Output");
    //exp.printIndexedBuffer("Expected");
    //norm->printIndexedBuffer("Norm");

    ASSERT_TRUE(exp.isSameShape(z));
    ASSERT_TRUE(exp.equalsTo(z));
//    ASSERT_TRUE(expNorm.equalsTo(norm));

    delete result;
}

////////////////////////////////////////////////////////////////////////////////
TEST_F(DeclarableOpsTests6, ClipByGlobalNorm_2) {

    auto x = NDArrayFactory::create<double>('c', {2, 3, 3}, {-3.0, 0.0, 0.0, 4.0, 0.0, 0.0,
                                      -3.0, 0.0, 0.0, 4.0, 0.0, 0.0,
                                      -3.0, 0.0, 0.0, 4.0, 0.0, 0.0}
    );

    auto a = NDArrayFactory::create<double>('c', {2, 3, 3}, {-3.0, 0.0, 0.0, 4.0, 0.0, 0.0,
                                      -3.0, 0.0, 0.0, 4.0, 0.0, 0.0,
                                      -3.0, 0.0, 0.0, 4.0, 0.0, 0.0}
    );

    auto exp = NDArrayFactory::create<double>('c', {2, 3, 3}, {
                                    -0.44090813,   0.,          0.,
                                      0.5878775,   0.,          0.,
                                    -0.44090813,   0.,          0.,
                                      0.5878775,   0.,          0.,
                                    -0.44090813,   0.,          0.,
                                      0.5878775,   0.,          0.}
//12.247449

    );

    nd4j::ops::clip_by_global_norm op;
    auto result = op.execute({&x, &a}, {1.8}, {});

    ASSERT_EQ(ND4J_STATUS_OK, result->status());

    auto z = result->at(0);
    auto y = result->at(1);

    ASSERT_TRUE(exp.isSameShape(z));
    ASSERT_TRUE(exp.isSameShape(y));
    ASSERT_TRUE(exp.equalsTo(z));
    ASSERT_TRUE(exp.equalsTo(y));

    delete result;
}

////////////////////////////////////////////////////////////////////////////////
TEST_F(DeclarableOpsTests6, ClipByGlobalNorm_3) {

    auto x = NDArrayFactory::create<double>('c', {2, 3, 3}, {-3.0, 0.0, 0.0, 4.0, 0.0, 0.0, -3.0, 0.0, 0.0, 4.0, 0.0, 0.0, -3.0, 0.0, 0.0, 4.0, 0.0, 0.0});
    auto a = NDArrayFactory::create<double>('c', {2, 3, 3}, {-3.0, 0.0, 0.0, 4.0, 0.0, 0.0, -3.0, 0.0, 0.0, 4.0, 0.0, 0.0, -3.0, 0.0, 0.0, 4.0, 0.0, 0.0});
    auto exp = NDArrayFactory::create<double>('c', {2, 3, 3}, {
            -0.19595918,  0.,          0.,
              0.2612789,  0.,          0.,
            -0.19595918,  0.,          0.,
              0.2612789,  0.,          0.,
            -0.19595918,  0.,          0.,
              0.2612789,   0.,          0.}
    );

    nd4j::ops::clip_by_global_norm op;
    auto result = op.execute({&x, &a}, {0.8}, {});

    ASSERT_EQ(ND4J_STATUS_OK, result->status());

    auto z = result->at(0);
    auto y = result->at(1);
    //z->printIndexedBuffer("Output 1");
    //y->printIndexedBuffer("Output 2");
    //result->at(2)->printIndexedBuffer("Global norm is");

    ASSERT_TRUE(exp.isSameShape(z));
    ASSERT_TRUE(exp.isSameShape(y));
    ASSERT_TRUE(result->at(2)->isScalar());
    ASSERT_TRUE(exp.equalsTo(z));
    ASSERT_TRUE(exp.equalsTo(y));

    delete result;
}

////////////////////////////////////////////////////////////////////////////////
TEST_F(DeclarableOpsTests6, MatrixDeterminant_1) {

    auto x = NDArrayFactory::create<double>('c', {2, 3, 3}, {-3.0, 0.0, 0.0, 0.0, 4.0, 0.0, 0.0, 0.0, -3.0, 4.0, 0.0, 0.0, 0.0, -3.0, 0.0, 0.0, 0.0, 4.0});
    auto exp = NDArrayFactory::create<double>({36.0, -48.0});

    nd4j::ops::matrix_determinant op;
    auto result = op.execute({&x}, {}, {});

    ASSERT_EQ(ND4J_STATUS_OK, result->status());

    auto z = result->at(0);
    //z->printIndexedBuffer("Output ");
    //exp.printIndexedBuffer("Expected ");

    ASSERT_TRUE(exp.isSameShape(z));
    ASSERT_TRUE(exp.equalsTo(z));

    delete result;
}

////////////////////////////////////////////////////////////////////////////////
TEST_F(DeclarableOpsTests6, MatrixDeterminant_2) {

    auto x = NDArrayFactory::create<double>('c', {2, 2, 2}, {1.0, 2.0, 3.0, 4.0, 1.0, 2.0, 3.0, 4.0});
    auto exp = NDArrayFactory::create<double>({-2.0, -2.0});

    nd4j::ops::matrix_determinant op;
    auto result = op.execute({&x}, {}, {});

    ASSERT_EQ(ND4J_STATUS_OK, result->status());

    auto z = result->at(0);
    //z->printIndexedBuffer("Output ");
    //exp.printIndexedBuffer("Expected ");

    ASSERT_TRUE(exp.isSameShape(z));
    ASSERT_TRUE(exp.equalsTo(z));

    delete result;
}

////////////////////////////////////////////////////////////////////////////////
TEST_F(DeclarableOpsTests6, MatrixDeterminant_3) {

    auto x = NDArrayFactory::create<double>('c', {1, 3, 3}, {3.0, 1.0, 2.0, 3.0, 4.0, 5.0, 6.0, 7.0, 3.0});
    NDArray exp('c', {1}, {-54.0});

    nd4j::ops::matrix_determinant op;
    auto result = op.execute({&x}, {}, {});

    ASSERT_EQ(ND4J_STATUS_OK, result->status());

    auto z = result->at(0);
    //z->printIndexedBuffer("Output ");
    //exp.printIndexedBuffer("Expected ");

    ASSERT_TRUE(exp.isSameShape(z));
    ASSERT_TRUE(exp.equalsTo(z));

    delete result;
}

////////////////////////////////////////////////////////////////////////////////
TEST_F(DeclarableOpsTests6, MatrixDeterminant_4) {

    auto x = NDArrayFactory::create<double>('c', {1, 3, 3}, {12.0, 1.0, 2.0, 3.0, 4.0, 5.0, 6.0, 7.0, 13.0});
    auto exp = NDArrayFactory::create<double>('c', {1}, {189.0});

    nd4j::ops::matrix_determinant op;
    auto result = op.execute({&x}, {}, {});

    ASSERT_EQ(ND4J_STATUS_OK, result->status());

    auto z = result->at(0);
    z->printIndexedBuffer("Output ");
    exp.printIndexedBuffer("Expected ");
    z->printShapeInfo("Output shape");
    ASSERT_TRUE(exp.isSameShape(z));
    ASSERT_TRUE(exp.equalsTo(z));

    delete result;
}

////////////////////////////////////////////////////////////////////////////////
TEST_F(DeclarableOpsTests6, MatrixDeterminant_5) {

    auto x = NDArrayFactory::create<double>('c', {1, 4, 4});
    NDArray exp('c', {1}, {-16.0});
    x.linspace(1);
    x.p(5, 4.0);
    x.p(12, 12.0);

    nd4j::ops::matrix_determinant op;
    auto result = op.execute({&x}, {}, {});

    ASSERT_EQ(ND4J_STATUS_OK, result->status());

    auto z = result->at(0);
    //z->printIndexedBuffer("Output ");
    //exp.printIndexedBuffer("Expected ");

    ASSERT_TRUE(exp.isSameShape(z));
    ASSERT_TRUE(exp.equalsTo(z));

    delete result;
}

////////////////////////////////////////////////////////////////////////////////
TEST_F(DeclarableOpsTests6, MatrixDeterminant_6) {

    auto x = NDArrayFactory::create<double>('c', {4, 4});
    auto exp = NDArrayFactory::create<double>(-16.0);
    x.linspace(1);
    x.p(5, 4.0);
    x.p(12, 12.0);

    nd4j::ops::matrix_determinant op;
    auto result = op.execute({&x}, {}, {});

    ASSERT_EQ(ND4J_STATUS_OK, result->status());

    auto z = result->at(0);
    //z->printIndexedBuffer("Output ");
    //z->printShapeInfo("Shape");
    //exp.printIndexedBuffer("Expected ");
    ASSERT_TRUE(z->isScalar());
    ASSERT_TRUE(exp.isSameShape(z));
    ASSERT_TRUE(exp.equalsTo(z));

    delete result;
}

////////////////////////////////////////////////////////////////////////////////
TEST_F(DeclarableOpsTests6, LogMatrixDeterminant_1) {

    auto x = NDArrayFactory::create<double>('c', {2, 3, 3}, {-3.0, 0.0, 0.0, 0.0, 4.0, 0.0, 0.0, 0.0, -3.0, 4.0, 0.0, 0.0, 0.0, -3.0, 0.0, 0.0, 0.0, 4.0});
    auto exp = NDArrayFactory::create<double>({3.58351893845611, 3.871201010907891});

    nd4j::ops::log_matrix_determinant op;
    auto result = op.execute({&x}, {}, {});

    ASSERT_EQ(ND4J_STATUS_OK, result->status());

    auto z = result->at(0);
    //z->printIndexedBuffer("Output ");
    //exp.printIndexedBuffer("Expected ");

    ASSERT_TRUE(exp.isSameShape(z));
    ASSERT_TRUE(exp.equalsTo(z));

    delete result;
}

////////////////////////////////////////////////////////////////////////////////
TEST_F(DeclarableOpsTests6, LogDet_1) {

    auto x = NDArrayFactory::create<double>('c', {2, 3, 3}, {4,12,-16,12,37,-43,-16,-43,98, 4,1.2,-1.6,1.2,3.7,-4.3,-1.6,-4.3,9.8});
    auto exp = NDArrayFactory::create<double>({ 3.5835189, 4.159008});

    //x.printIndexedBuffer("Input");
    nd4j::ops::logdet op;
    auto result = op.execute({&x}, {}, {});

    ASSERT_EQ(ND4J_STATUS_OK, result->status());

    auto z = result->at(0);
    //z->printIndexedBuffer("Output ");
    //exp.printIndexedBuffer("Expected ");

    ASSERT_TRUE(exp.isSameShape(z));
    ASSERT_TRUE(exp.equalsTo(z));

    delete result;
}

////////////////////////////////////////////////////////////////////////////////
TEST_F(DeclarableOpsTests6, MatrixInverse_1) {

    auto x = NDArrayFactory::create<double>('c', {2, 5, 5}, {
                    2.,  4., 60.,  8., 10.,
                    0.,  1.,  2.,  3.,  4.,
                    0.,  0.,  2.,  4.,  6.,
                    0.,  0.,  0.,  1.,  2.,
                    0.,  0.,  0.,  0.,  4.,

                     1.,  0.,  0.,  0.,  0.,
                     2.,  1.,  0.,  0.,  0.,
                    30.,  2.,  1.,  0.,  0.,
                     4.,  3.,  2.,  1.,  0.,
                     5.,  4.,  3.,  2.,  1.,
    });

    auto exp = NDArrayFactory::create<double>('c', {2, 5, 5}, {
                    0.5, -2.0, -13.0, 54.0, -6.75,
                    0.0,  1.0,  -1.0,  1.0,   0.0,
                      0,    0,   0.5, -2.0,  0.25,
                      0,    0,     0,  1.0,  -0.5,
                      0,    0,     0,    0,  0.25,
    
                    1.0,  0.0,  0.0,  0.0, 0.,
                   -2.0,  1.0,   0.,   0., 0.,
                  -26.0, -2.0,    1,    0, 0.,
                   54.0,  1.0, -2.0,    1, 0.,
                  -27.0,  0.0,  1.0, -2.0, 1.
    });

    nd4j::ops::matrix_inverse op;
    auto result = op.execute({&x}, {}, {}, {}, false, nd4j::DataType::DOUBLE);

    ASSERT_EQ(ND4J_STATUS_OK, result->status());

    auto z = result->at(0);
//    z->printIndexedBuffer("Output ");
//    exp.printIndexedBuffer("Expected ");

    ASSERT_TRUE(exp.isSameShape(z));
    ASSERT_TRUE(exp.equalsTo(z));

    delete result;
}


////////////////////////////////////////////////////////////////////////////////
/*
TEST_F(DeclarableOpsTests6, MatrixInverse_2) {

    auto x = NDArrayFactory::create<double>('c', {2, 5, 5}, {
                    1.,  2., 30.,  4.,  5.,
                    0.,  1.,  2.,  3.,  4.,
                    0.,  0.,  1.,  2.,  3.,
                    0.,  0.,  0.,  1.,  2.,
                    0.,  0.,  0.,  0.,  1.,

                     4.,   0.,  0.,  0.,  0.,
                     4.,   2.,  0.,  0.,  0.,
                    30.,   2.,  1.,  0.,  0.,
                     8.,   6.,  4.,  2.,  0.,
                    15.,  12.,  9.,  6.,  3.,
    });

    auto exp = NDArrayFactory::create<double>('c', {2, 5, 5}, {
     1.0,  -2.0,  -26.0,  54.0, -27.0,
     0.0,   1.0,  -2.0,    1.0,   0.0,
     0.0,   0.0,   1.0,   -2.0,   1.0, 
     0.0,   0.0,   0.0,    1.0,  -2.0, 
     0.0,   0.0,   0.0,    0.0,   1.0, 

     0.25,  0.0,    0.0,   0.0,   0.0,
    -0.50,  0.5,    0.0,   0.0,   0.0,
    -6.50, -1.0,    1.0,   0.0,   0.0,
    13.50,  0.5,   -2.0,   0.5,   0.0,
    -6.75,  0.0,    1.0,  -1.0,   0.33333333
    });

    nd4j::ops::matrix_inverse op;
    auto result = op.execute({&x}, {}, {});

    ASSERT_EQ(ND4J_STATUS_OK, result->status());

    auto z = result->at(0);
    z->printIndexedBuffer("Output ");
    exp.printIndexedBuffer("Expected ");

    ASSERT_TRUE(exp.isSameShape(z));
    ASSERT_TRUE(exp.equalsTo(z));

    delete result;
}
*/
////////////////////////////////////////////////////////////////////////////////
TEST_F(DeclarableOpsTests6, MatrixInverse_3) {

    auto x = NDArrayFactory::create<double>('c', {5, 5}, {
                     4.,   0.,  0.,  0.,  0.,
                     4.,   2.,  0.,  0.,  0.,
                    30.,   2.,  1.,  0.,  0.,
                     8.,   6.,  4.,  2.,  0.,
                    15.,  12.,  9.,  6.,  3.,
    });

    auto exp = NDArrayFactory::create<double>('c', {5, 5}, {
     0.25,  0.0,    0.0,   0.0,   0.0,
    -0.50,  0.5,    0.0,   0.0,   0.0,
    -6.50, -1.0,    1.0,   0.0,   0.0,
    13.50,  0.5,   -2.0,   0.5,   0.0,
    -6.75,  0.0,    1.0,  -1.0,   0.33333333
    });

    nd4j::ops::matrix_inverse op;
    auto result = op.execute({&x}, {}, {}, {}, false, nd4j::DataType::DOUBLE);

    ASSERT_EQ(ND4J_STATUS_OK, result->status());

    auto z = result->at(0);
    //z->printIndexedBuffer("Output ");
    //exp.printIndexedBuffer("Expected ");

    ASSERT_TRUE(exp.isSameShape(z));
    ASSERT_TRUE(exp.equalsTo(z));

    delete result;
}

////////////////////////////////////////////////////////////////////////////////
TEST_F(DeclarableOpsTests6, MatrixInverse_4) {

    auto x = NDArrayFactory::create<double>('c', {5, 5}, {
                    1.,  2., 30.,  4.,  5.,
                    0.,  1.,  2.,  3.,  4.,
                    0.,  0.,  1.,  2.,  3.,
                    0.,  0.,  0.,  1.,  2.,
                    0.,  0.,  0.,  0.,  1.
    });

    auto exp = NDArrayFactory::create<double>('c', {5, 5}, {
     1.0,  -2.0,  -26.0,  54.0, -27.0,
     0.0,   1.0,  -2.0,    1.0,   0.0,
     0.0,   0.0,   1.0,   -2.0,   1.0, 
     0.0,   0.0,   0.0,    1.0,  -2.0, 
     0.0,   0.0,   0.0,    0.0,   1.0 
    });

    nd4j::ops::matrix_inverse op;
    auto result = op.execute({&x}, {}, {}, {}, false, nd4j::DataType::DOUBLE);

    ASSERT_EQ(ND4J_STATUS_OK, result->status());

    auto z = result->at(0);
    //z->printIndexedBuffer("Output ");
    //exp.printIndexedBuffer("Expected ");

    ASSERT_TRUE(exp.isSameShape(z));
    ASSERT_TRUE(exp.equalsTo(z));

    delete result;
}

////////////////////////////////////////////////////////////////////////////////
TEST_F(DeclarableOpsTests6, ReluLayer_1) {
    auto x = NDArrayFactory::create<double>('c', {3, 4}, {1.0, -2.0, 3.0, 4.0, 5.0, -6.0, 7.0, 8.0, 9.0, -10.0, 11.0, 12});
    auto w = NDArrayFactory::create<double>('c', {4, 3}, {0.5, 0.1, 0.8, 0.5, 0.2, 0.5, 0.5, 0.25, 0.5, 0.1, 0.0, 0.25});
    auto b = NDArrayFactory::create<double>({20.0, 30.0, 50.0});



    auto exp = NDArrayFactory::create<double>('c', {3, 3}, {
                        21.4,  30.45, 52.3, 
                        23.8,  31.05, 56.5, 
                        26.2,  31.65, 60.7}); 

    nd4j::ops::relu_layer op;
    auto result = op.execute({&x, &w, &b}, {}, {}, {}, false, nd4j::DataType::DOUBLE);

    ASSERT_EQ(ND4J_STATUS_OK, result->status());

    auto z = result->at(0);
    // z->printShapeInfo("Output shape");
    // z->printIndexedBuffer("Output ");
    // exp.printIndexedBuffer("Expected ");

    ASSERT_TRUE(exp.isSameShape(z));
    ASSERT_TRUE(exp.equalsTo(z));

    delete result;
}

TEST_F(DeclarableOpsTests6, Test_Reduce3_Edge) {
    auto x = NDArrayFactory::create<double>('c', {3, 4, 5});
    auto y = NDArrayFactory::create<double>('c', {3, 4, 5});


    std::vector<int> dims = {0, 1};
    auto z = x.applyReduce3(reduce3::CosineSimilarity, &y, dims, nullptr);
    ASSERT_TRUE(z != nullptr);

    delete z;
}

///////////////////////////////////////////////////////////////////
TEST_F(DeclarableOpsTests6, static_rnn_test1) {

    const int bS       = 2;
    const int inSize   = 3;
    const int numUnits = 4;
    const int time     = 5;

    auto x  = NDArrayFactory::create<double>('c', {time, bS, inSize});
    auto Wx = NDArrayFactory::create<double>('c', {inSize, numUnits});
    auto Wh = NDArrayFactory::create<double>('c', {numUnits, numUnits});
    auto b  = NDArrayFactory::create<double>('c', {2*numUnits});
    auto h0 = NDArrayFactory::create<double>('c', {bS, numUnits});
    auto maxTimeStep = NDArrayFactory::create<double>('c', {bS}, {time-1, time-3});

    x.linspace(0.01, 0.01);
    h0 = 0.2;
    Wx = 0.3;
    Wh = 0.4;
    b  = 0.25;

    auto expH      = NDArrayFactory::create<double>('c', {time, bS, numUnits}, {0.68474828, 0.68474828, 0.68474828, 0.68474828,0.69882484, 0.69882484, 0.69882484, 0.69882484, 0.9312333 , 0.9312333 , 0.9312333 , 0.9312333 ,
                                                          0.93751527, 0.93751527, 0.93751527, 0.93751527,0.97136768, 0.97136768, 0.97136768, 0.97136768,0., 0., 0., 0.        ,
                                                          0.97732812, 0.97732812, 0.97732812, 0.97732812,0., 0., 0., 0.        ,0., 0., 0., 0.,0., 0., 0., 0.});
    
    auto expHFinal = NDArrayFactory::create<double>('c', {bS, numUnits},       {0.97732812, 0.97732812, 0.97732812, 0.97732812, 0.93751527, 0.93751527, 0.93751527, 0.93751527});

    nd4j::ops::static_rnn op;
    auto results = op.execute({&x, &Wx, &Wh, &b, &h0, &maxTimeStep}, {}, {});

    ASSERT_EQ(ND4J_STATUS_OK, results->status());

    auto h = results->at(0);
    auto hFinal = results->at(1);

    ASSERT_TRUE(expH.isSameShape(h));
    ASSERT_TRUE(expH.equalsTo(h));
    ASSERT_TRUE(expHFinal.isSameShape(hFinal));
    ASSERT_TRUE(expHFinal.equalsTo(hFinal));

    delete results;
}

///////////////////////////////////////////////////////////////////
TEST_F(DeclarableOpsTests6, static_rnn_test2) {

    const int bS       = 2;
    const int inSize   = 3;
    const int numUnits = 4;
    const int time     = 5;

    auto x  = NDArrayFactory::create<double>('c', {time, bS, inSize});
    auto Wx = NDArrayFactory::create<double>('c', {inSize, numUnits});
    auto Wh = NDArrayFactory::create<double>('c', {numUnits, numUnits});
    auto b  = NDArrayFactory::create<double>('c', {2*numUnits});
    auto h0 = NDArrayFactory::create<double>('c', {bS, numUnits});

    x.linspace(0.01, 0.01);
    h0 = 0.2;
    Wx = 0.3;
    Wh = 0.4;
    b  = 0.25;

    auto expH      = NDArrayFactory::create<double>('c', {time, bS, numUnits}, {0.68474828, 0.68474828, 0.68474828, 0.68474828,0.69882484, 0.69882484, 0.69882484, 0.69882484,0.9312333 , 0.9312333 , 0.9312333 , 0.9312333,
                                                          0.93751527, 0.93751527, 0.93751527, 0.93751527,0.97136768, 0.97136768, 0.97136768, 0.97136768,0.97338548, 0.97338548, 0.97338548, 0.97338548,
                                                          0.97732812, 0.97732812, 0.97732812, 0.97732812,0.97864398, 0.97864398, 0.97864398, 0.97864398,0.98000654, 0.98000654, 0.98000654, 0.98000654,
                                                          0.98112648, 0.98112648, 0.98112648, 0.98112648});

    auto expHFinal = NDArrayFactory::create<double>('c', {bS, numUnits},       {0.98000654, 0.98000654, 0.98000654, 0.98000654,0.98112648, 0.98112648, 0.98112648, 0.98112648});

    nd4j::ops::static_rnn op;
    auto results = op.execute({&x, &Wx, &Wh, &b, &h0}, {}, {});

    ASSERT_EQ(ND4J_STATUS_OK, results->status());

    auto h = results->at(0);
    auto hFinal = results->at(1);

    ASSERT_TRUE(expH.isSameShape(h));
    ASSERT_TRUE(expH.equalsTo(h));
    ASSERT_TRUE(expHFinal.isSameShape(hFinal));
    ASSERT_TRUE(expHFinal.equalsTo(hFinal));

    delete results;
}

///////////////////////////////////////////////////////////////////
TEST_F(DeclarableOpsTests6, static_rnn_test3) {

    const int bS       = 2;
    const int inSize   = 3;
    const int numUnits = 4;
    const int time     = 5;

    auto x  = NDArrayFactory::create<double>('c', {time, bS, inSize});
    auto Wx = NDArrayFactory::create<double>('c', {inSize, numUnits});
    auto Wh = NDArrayFactory::create<double>('c', {numUnits, numUnits});
    auto b  = NDArrayFactory::create<double>('c', {2*numUnits});
    auto h0 = NDArrayFactory::create<double>('c', {bS, numUnits});
    auto maxTimeStep = NDArrayFactory::create<double>('c', {bS}, {time-1, 0});

    x.linspace(0.01, 0.01);
    h0 = 0.2;
    Wx = 0.3;
    Wh = 0.4;
    b  = 0.25;

    auto expH      = NDArrayFactory::create<double>('c', {time, bS, numUnits}, {0.68474828, 0.68474828, 0.68474828, 0.68474828,0., 0., 0., 0., 0.9312333, 0.9312333, 0.9312333, 0.9312333,
                                                          0., 0., 0., 0.           , 0.97136768, 0.97136768, 0.97136768, 0.97136768,0., 0., 0., 0. , 
                                                          0.97732812, 0.97732812, 0.97732812, 0.97732812,0., 0., 0., 0., 0., 0., 0., 0.,0., 0., 0., 0.});
    
    auto expHFinal = NDArrayFactory::create<double>('c', {bS, numUnits},       {0.97732812, 0.97732812, 0.97732812, 0.97732812, 0.2       , 0.2       , 0.2       , 0.2});

    nd4j::ops::static_rnn op;
    auto results = op.execute({&x, &Wx, &Wh, &b, &h0, &maxTimeStep}, {}, {});

    ASSERT_EQ(ND4J_STATUS_OK, results->status());

    auto h = results->at(0);
    auto hFinal = results->at(1);

    ASSERT_TRUE(expH.isSameShape(h));
    ASSERT_TRUE(expH.equalsTo(h));
    ASSERT_TRUE(expHFinal.isSameShape(hFinal));
    ASSERT_TRUE(expHFinal.equalsTo(hFinal));

    delete results;
}

///////////////////////////////////////////////////////////////////
TEST_F(DeclarableOpsTests6, static_rnn_test4) {

    const int bS       = 2;
    const int inSize   = 3;
    const int numUnits = 4;
    const int time     = 5;

    auto x  = NDArrayFactory::create<double>('c', {time, bS, inSize});
    auto Wx = NDArrayFactory::create<double>('c', {inSize, numUnits});
    auto Wh = NDArrayFactory::create<double>('c', {numUnits, numUnits});
    auto b  = NDArrayFactory::create<double>('c', {2*numUnits});
    auto h0 = NDArrayFactory::create<double>('c', {bS, numUnits});
    auto maxTimeStep = NDArrayFactory::create<double>('c', {bS}, {time-1, time-3});

    x.linspace(0.01, 0.01);
    Wx = 0.3;
    Wh = 0.4;
    b  = 0.25;

    auto expH      = NDArrayFactory::create<double>('c', {time, bS, numUnits}, {0.47615493, 0.47615493, 0.47615493, 0.47615493,0.49676344, 0.49676344, 0.49676344, 0.49676344, 0.87018664, 0.87018664, 0.87018664, 0.87018664,
                                                          0.88400882, 0.88400882, 0.88400882, 0.88400882, 0.96529784, 0.96529784, 0.96529784, 0.96529784,0., 0., 0., 0.        , 
                                                          0.97688859, 0.97688859, 0.97688859, 0.97688859,0., 0., 0., 0., 0., 0., 0., 0.,0., 0., 0., 0.});
    
    auto expHFinal = NDArrayFactory::create<double>('c', {bS, numUnits},       {0.97688859, 0.97688859, 0.97688859, 0.97688859, 0.88400882, 0.88400882, 0.88400882, 0.88400882});

    nd4j::ops::static_rnn op;
    auto results = op.execute({&x, &Wx, &Wh, &b, &maxTimeStep}, {}, {});

    ASSERT_EQ(ND4J_STATUS_OK, results->status());

    auto h = results->at(0);
    auto hFinal = results->at(1);

    ASSERT_TRUE(expH.isSameShape(h));
    ASSERT_TRUE(expH.equalsTo(h));
    ASSERT_TRUE(expHFinal.isSameShape(hFinal));
    ASSERT_TRUE(expHFinal.equalsTo(hFinal));

    delete results;
}

///////////////////////////////////////////////////////////////////
TEST_F(DeclarableOpsTests6, static_rnn_test5) {

    const int bS       = 2;
    const int inSize   = 3;
    const int numUnits = 4;
    const int time     = 5;

    auto x  = NDArrayFactory::create<double>('c', {time, bS, inSize});
    auto Wx = NDArrayFactory::create<double>('c', {inSize, numUnits});
    auto Wh = NDArrayFactory::create<double>('c', {numUnits, numUnits});
    auto b  = NDArrayFactory::create<double>('c', {2*numUnits});
    auto h0 = NDArrayFactory::create<double>('c', {bS, numUnits});

    x.linspace(0.01, 0.01);
    Wx = 0.3;
    Wh = 0.4;
    b  = 0.25;

    auto expH      = NDArrayFactory::create<double>('c', {time, bS, numUnits}, {0.47615493, 0.47615493, 0.47615493, 0.47615493,0.49676344, 0.49676344, 0.49676344, 0.49676344, 0.87018664, 0.87018664, 0.87018664, 0.87018664,
                                                          0.88400882, 0.88400882, 0.88400882, 0.88400882, 0.96529784, 0.96529784, 0.96529784, 0.96529784,0.96849345, 0.96849345, 0.96849345, 0.96849345,
                                                          0.97688859, 0.97688859, 0.97688859, 0.97688859,0.97831069, 0.97831069, 0.97831069, 0.97831069, 0.97997868, 0.97997868, 0.97997868, 0.97997868,
                                                          0.98110653, 0.98110653, 0.98110653, 0.98110653});

    auto expHFinal = NDArrayFactory::create<double>('c', {bS, numUnits},       {0.97997868, 0.97997868, 0.97997868, 0.97997868, 0.98110653, 0.98110653, 0.98110653, 0.98110653});

    nd4j::ops::static_rnn op;
    auto results = op.execute({&x, &Wx, &Wh, &b}, {}, {});

    ASSERT_EQ(ND4J_STATUS_OK, results->status());

    auto h = results->at(0);
    auto hFinal = results->at(1);

    ASSERT_TRUE(expH.isSameShape(h));
    ASSERT_TRUE(expH.equalsTo(h));
    ASSERT_TRUE(expHFinal.isSameShape(hFinal));
    ASSERT_TRUE(expHFinal.equalsTo(hFinal));

    delete results;
}

///////////////////////////////////////////////////////////////////
TEST_F(DeclarableOpsTests6, static_bidir_rnn_test1) {
    
    const int bS         = 4;
    const int inSize     = 4;    
    const int numUnitsFW = 3;    
    const int numUnitsBW = 3;
    const int time       = 5;

    auto x  = NDArrayFactory::create<double>('c', {time, bS, inSize});
    auto WxFW = NDArrayFactory::create<double>('c', {inSize, numUnitsFW});
    auto WhFW = NDArrayFactory::create<double>('c', {numUnitsFW, numUnitsFW});
    auto bFW  = NDArrayFactory::create<double>('c', {2*numUnitsFW});

    auto h0FW = NDArrayFactory::create<double>('c', {bS, numUnitsFW});
    auto h0BW = NDArrayFactory::create<double>('c', {bS, numUnitsBW});
    auto maxTimeStep = NDArrayFactory::create<double>('c', {bS}, {time-1, time-3, time-4, 0});

    x.linspace(0.01, 0.01);
    h0FW = 0.2;    
    h0BW = 0.25;
    WxFW = 0.3;
    WhFW = 0.4;
    bFW  = 0.1;

    auto expH      = NDArrayFactory::create<double>('c', {time, bS, numUnitsFW+numUnitsBW}, {0.43819931, 0.43819931, 0.43819931, 0.86708881, 0.86708881,0.86708881,0.47615493, 0.47615493, 0.47615493, 0.78347842, 0.78347842,0.78347842,
                                                                       0.51241561, 0.51241561, 0.51241561, 0.55529176, 0.55529176,0.55529176,0., 0., 0., 0., 0.,0.,0.73880324, 0.73880324, 0.73880324, 0.90935605, 0.90935605,
                                                                       0.90935605, 0.77843476, 0.77843476, 0.77843476, 0.64692945, 0.64692945,0.64692945,0., 0., 0., 0., 0.,0.,0., 0., 0., 0., 0.,0.,
                                                                       0.9052501, 0.9052501, 0.9052501, 0.9181592, 0.9181592, 0.9181592,0., 0., 0., 0., 0., 0.,0., 0., 0., 0., 0., 0.,0., 0., 0., 0., 0., 0.,
                                                                       0.9555734, 0.9555734, 0.9555734, 0.8026439, 0.8026439, 0.8026439,0., 0., 0., 0., 0., 0.,0., 0., 0., 0., 0., 0.,0., 0., 0., 0., 0., 0.,
                                                                       0., 0., 0., 0., 0., 0.,       0., 0., 0., 0., 0., 0.,       0., 0., 0., 0., 0., 0.,       0., 0., 0., 0., 0., 0.});
    
    auto expHFWfinal = NDArrayFactory::create<double>('c', {bS, numUnitsFW},  {0.9555734 , 0.9555734 , 0.9555734 , 0.77843476, 0.77843476, 0.77843476, 0.51241561, 0.51241561, 0.51241561, 0.2, 0.2, 0.2});
    auto expHBWfinal = NDArrayFactory::create<double>('c', {bS, numUnitsBW},  {0.86708881, 0.86708881, 0.86708881, 0.78347842, 0.78347842, 0.78347842, 0.55529176, 0.55529176, 0.55529176, 0.25, 0.25, 0.25});

    nd4j::ops::static_bidirectional_rnn op;
    auto results = op.execute({&x, &WxFW,&WhFW,&bFW,  &WxFW,&WhFW,&bFW,  &h0FW, &h0BW, &maxTimeStep}, {}, {});

    ASSERT_EQ(ND4J_STATUS_OK, results->status());

    auto h = results->at(0);
    auto hFWfinal = results->at(1);
    auto hBWfinal = results->at(2);

    ASSERT_TRUE(expH.isSameShape(h));
    ASSERT_TRUE(expH.equalsTo(h));
    ASSERT_TRUE(expHFWfinal.isSameShape(hFWfinal));
    ASSERT_TRUE(expHFWfinal.equalsTo(hFWfinal));
    ASSERT_TRUE(expHBWfinal.isSameShape(hBWfinal));
    ASSERT_TRUE(expHBWfinal.equalsTo(hBWfinal));

    delete results;
}

///////////////////////////////////////////////////////////////////
TEST_F(DeclarableOpsTests6, static_bidir_rnn_test2) {
    
    const int bS         = 4;
    const int inSize     = 4;    
    const int numUnitsFW = 3;    
    const int numUnitsBW = 3;
    const int time       = 5;

    auto x  = NDArrayFactory::create<double>('c', {time, bS, inSize});
    auto WxFW = NDArrayFactory::create<double>('c', {inSize, numUnitsFW});
    auto WhFW = NDArrayFactory::create<double>('c', {numUnitsFW, numUnitsFW});
    auto bFW  = NDArrayFactory::create<double>('c', {2*numUnitsFW});

    auto maxTimeStep = NDArrayFactory::create<double>('c', {bS}, {time-1, time-3, time-4, 0});

    x.linspace(0.01, 0.01);
    WxFW = 0.3;
    WhFW = 0.4;
    bFW  = 0.1;

    auto expH      = NDArrayFactory::create<double>('c', {time, bS, numUnitsFW+numUnitsBW}, {0.22602835, 0.22602835, 0.22602835, 0.86518273, 0.86518273,0.86518273,0.27105303, 0.27105303, 0.27105303, 0.66617761, 0.66617761,0.66617761,
                                                                       0.31492203, 0.31492203, 0.31492203, 0.31492203, 0.31492203,0.31492203,0.        , 0.        , 0.        , 0.        , 0.        ,0.        , 
                                                                       0.60005558, 0.60005558, 0.60005558, 0.9029975 , 0.9029975 ,0.9029975 ,0.66138054, 0.66138054, 0.66138054, 0.43819931, 0.43819931,0.43819931,
                                                                       0.        , 0.        , 0.        , 0.        , 0.        ,0.        ,0.        , 0.        , 0.        , 0.        , 0.        ,0.        , 
                                                                       0.87023975, 0.87023975, 0.87023975, 0.88852032, 0.88852032,0.88852032,0.        , 0.        , 0.        , 0.        , 0.        ,0.        ,
                                                                       0.        , 0.        , 0.        , 0.        , 0.        ,0.        ,0.        , 0.        , 0.        , 0.        , 0.        ,0.        ,
                                                                       0.95177305, 0.95177305, 0.95177305, 0.66737775, 0.66737775,0.66737775,0.        , 0.        , 0.        , 0.        , 0.        ,0.        ,
                                                                       0.        , 0.        , 0.        , 0.        , 0.        ,0.        ,0.        , 0.        , 0.        , 0.        , 0.        ,0.        , 
                                                                       0., 0., 0., 0., 0., 0.,0., 0., 0., 0., 0., 0.,0., 0., 0., 0., 0., 0.,0., 0., 0., 0., 0., 0.});
    
    auto expHFWfinal = NDArrayFactory::create<double>('c', {bS, numUnitsFW},  {0.95177305, 0.95177305, 0.95177305, 0.66138054, 0.66138054, 0.66138054, 0.31492203, 0.31492203, 0.31492203, 0.        , 0.        , 0.});
    auto expHBWfinal = NDArrayFactory::create<double>('c', {bS, numUnitsBW},  {0.86518273, 0.86518273, 0.86518273, 0.66617761, 0.66617761, 0.66617761, 0.31492203, 0.31492203, 0.31492203, 0.        , 0.        , 0.});

    nd4j::ops::static_bidirectional_rnn op;
    auto results = op.execute({&x, &WxFW,&WhFW,&bFW,  &WxFW,&WhFW,&bFW,  &maxTimeStep}, {}, {});

    ASSERT_EQ(ND4J_STATUS_OK, results->status());

    auto h = results->at(0);
    auto hFWfinal = results->at(1);
    auto hBWfinal = results->at(2);

    ASSERT_TRUE(expH.isSameShape(h));
    ASSERT_TRUE(expH.equalsTo(h));
    ASSERT_TRUE(expHFWfinal.isSameShape(hFWfinal));
    ASSERT_TRUE(expHFWfinal.equalsTo(hFWfinal));
    ASSERT_TRUE(expHBWfinal.isSameShape(hBWfinal));
    ASSERT_TRUE(expHBWfinal.equalsTo(hBWfinal));

    delete results;
}


///////////////////////////////////////////////////////////////////
TEST_F(DeclarableOpsTests6, static_bidir_rnn_test3) {
    
    const int bS         = 4;
    const int inSize     = 4;    
    const int numUnitsFW = 3;    
    const int numUnitsBW = 3;
    const int time       = 5;

    auto x  = NDArrayFactory::create<double>('c', {time, bS, inSize});
    auto WxFW = NDArrayFactory::create<double>('c', {inSize, numUnitsFW});
    auto WhFW = NDArrayFactory::create<double>('c', {numUnitsFW, numUnitsFW});
    auto bFW  = NDArrayFactory::create<double>('c', {2*numUnitsFW});

    x.linspace(0.01, 0.01);
    WxFW = 0.3;
    WhFW = 0.4;
    bFW  = 0.1;

    auto expH      = NDArrayFactory::create<double>('c', {time, bS, numUnitsFW+numUnitsBW}, {0.22602835, 0.22602835, 0.22602835, 0.86841012, 0.86841012,0.86841012,0.27105303, 0.27105303, 0.27105303, 0.88207531, 0.88207531,0.88207531,
                                                                       0.31492203, 0.31492203, 0.31492203, 0.8941667 , 0.8941667 ,0.8941667 ,0.35748551, 0.35748551, 0.35748551, 0.90489713, 0.90489713,
                                                                       0.90489713, 0.60005558, 0.60005558, 0.60005558, 0.91381375, 0.91381375,0.91381375,0.66138054, 0.66138054, 0.66138054, 0.92253504, 0.92253504,
                                                                       0.92253504,0.71429879, 0.71429879, 0.71429879, 0.93027876, 0.93027876,0.93027876,0.75947891, 0.75947891, 0.75947891, 0.9371767 , 0.9371767 ,
                                                                       0.9371767 , 0.87023975, 0.87023975, 0.87023975, 0.94014274, 0.94014274,0.94014274,0.89680574, 0.89680574, 0.89680574, 0.94648926, 0.94648926,
                                                                       0.94648926,0.91657261, 0.91657261, 0.91657261, 0.95204779, 0.95204779,0.95204779,0.93146896, 0.93146896, 0.93146896, 0.95694206, 0.95694206,
                                                                       0.95694206, 0.95177305, 0.95177305, 0.95177305, 0.93773086, 0.93773086,0.93773086,0.95874689, 0.95874689, 0.95874689, 0.94579176, 0.94579176,
                                                                       0.94579176,0.96416067, 0.96416067, 0.96416067, 0.95267886, 0.95267886,0.95267886,0.96851506, 0.96851506, 0.96851506, 0.95857985, 0.95857985,
                                                                       0.95857985, 0.97269956, 0.97269956, 0.97269956, 0.76075293, 0.76075293,0.76075293,0.97557464, 0.97557464, 0.97557464, 0.78024637, 0.78024637,
                                                                       0.78024637,0.97806922, 0.97806922, 0.97806922, 0.79833344, 0.79833344,0.79833344,0.98026195, 0.98026195, 0.98026195, 0.81508646, 0.81508646,0.81508646});
    
    auto expHFWfinal = NDArrayFactory::create<double>('c', {bS, numUnitsFW},  {0.97269956, 0.97269956, 0.97269956, 0.97557464, 0.97557464, 0.97557464, 0.97806922, 0.97806922, 0.97806922, 0.98026195, 0.98026195, 0.98026195});
    auto expHBWfinal = NDArrayFactory::create<double>('c', {bS, numUnitsBW},  {0.86841012, 0.86841012, 0.86841012, 0.88207531, 0.88207531, 0.88207531, 0.8941667 , 0.8941667 , 0.8941667 , 0.90489713, 0.90489713, 0.90489713});

    nd4j::ops::static_bidirectional_rnn op;
    auto results = op.execute({&x, &WxFW,&WhFW,&bFW,  &WxFW,&WhFW,&bFW}, {}, {});

    ASSERT_EQ(ND4J_STATUS_OK, results->status());

    auto h = results->at(0);
    auto hFWfinal = results->at(1);
    auto hBWfinal = results->at(2);

    ASSERT_TRUE(expH.isSameShape(h));
    ASSERT_TRUE(expH.equalsTo(h));
    ASSERT_TRUE(expHFWfinal.isSameShape(hFWfinal));
    ASSERT_TRUE(expHFWfinal.equalsTo(hFWfinal));
    ASSERT_TRUE(expHBWfinal.isSameShape(hBWfinal));
    ASSERT_TRUE(expHBWfinal.equalsTo(hBWfinal));

    delete results;
}

///////////////////////////////////////////////////////////////////
TEST_F(DeclarableOpsTests6, dynamic_rnn_test1) {

    const int bS       = 2;
    const int inSize   = 3;
    const int numUnits = 4;
    const int time     = 5;

    auto x  = NDArrayFactory::create<double>('c', {time, bS, inSize});
    auto Wx = NDArrayFactory::create<double>('c', {inSize, numUnits});
    auto Wh = NDArrayFactory::create<double>('c', {numUnits, numUnits});
    auto b  = NDArrayFactory::create<double>('c', {2*numUnits});
    auto h0 = NDArrayFactory::create<double>('c', {bS, numUnits});
    auto maxTimeStep = NDArrayFactory::create<Nd4jLong>('c', {bS}, {time-1, time-3});

    x.linspace(0.01, 0.01);
    h0 = 0.2;
    Wx = 0.3;
    Wh = 0.4;
    b  = 0.25;

    auto expH      = NDArrayFactory::create<double>('c', {time, bS, numUnits}, {0.68474828, 0.68474828, 0.68474828, 0.68474828,0.69882484, 0.69882484, 0.69882484, 0.69882484,0.9312333 , 0.9312333 , 0.9312333 , 0.9312333 ,
                                                          0.93751527, 0.93751527, 0.93751527, 0.93751527,0.97136768, 0.97136768, 0.97136768, 0.97136768,0.        , 0.        , 0.        , 0.        ,
                                                          0.97732812, 0.97732812, 0.97732812, 0.97732812,0.    , 0.  , 0.  , 0. ,0.   , 0.  , 0.   , 0.  ,0.      , 0.        , 0.        , 0.        });
    
    auto expHFinal = NDArrayFactory::create<double>('c', {bS, numUnits},       {0.97732812, 0.97732812, 0.97732812, 0.97732812, 0.93751527, 0.93751527, 0.93751527, 0.93751527});

    nd4j::ops::dynamic_rnn op;
    auto results = op.execute({&x, &Wx, &Wh, &b, &h0, &maxTimeStep}, {}, {1});

    ASSERT_EQ(ND4J_STATUS_OK, results->status());

    auto h = results->at(0);
    auto hFinal = results->at(1);

    ASSERT_TRUE(expH.isSameShape(h));
    ASSERT_TRUE(expH.equalsTo(h));
    ASSERT_TRUE(expHFinal.isSameShape(hFinal));
    ASSERT_TRUE(expHFinal.equalsTo(hFinal));

    delete results;
}


///////////////////////////////////////////////////////////////////
TEST_F(DeclarableOpsTests6, dynamic_rnn_test2) {

    const int bS       = 2;
    const int inSize   = 3;
    const int numUnits = 4;
    const int time     = 5;

    auto x  = NDArrayFactory::create<double>('c', {bS, time, inSize});
    auto Wx = NDArrayFactory::create<double>('c', {inSize, numUnits});
    auto Wh = NDArrayFactory::create<double>('c', {numUnits, numUnits});
    auto b  = NDArrayFactory::create<double>('c', {2*numUnits});
    auto h0 = NDArrayFactory::create<double>('c', {bS, numUnits});
    auto maxTimeStep = NDArrayFactory::create<int>('c', {bS}, {time-1, time});

    x.linspace(0.01, 0.01);
    h0 = 0.2;
    Wx = 0.3;
    Wh = 0.4;
    b  = 0.25;

    auto expH      = NDArrayFactory::create<double>('c', {bS, time, numUnits}, {0.68474828, 0.68474828, 0.68474828, 0.68474828,0.92755601, 0.92755601, 0.92755601, 0.92755601,0.96778334, 0.96778334, 0.96778334,
                                                          0.96778334,0.97309129, 0.97309129, 0.97309129, 0.97309129,0.        , 0.        , 0.        , 0.        ,
                                                          0.75001965, 0.75001965, 0.75001965, 0.75001965,0.95449491, 0.95449491, 0.95449491, 0.95449491,0.97732828, 0.97732828, 0.97732828, 
                                                          0.97732828,0.98000655, 0.98000655, 0.98000655, 0.98000655,0.98120782, 0.98120782, 0.98120782, 0.98120782});
    
    auto expHFinal = NDArrayFactory::create<double>('c', {bS, numUnits},       {0.97309129, 0.97309129, 0.97309129, 0.97309129, 0.98120782, 0.98120782, 0.98120782, 0.98120782});

    nd4j::ops::dynamic_rnn op;
    auto results = op.execute({&x, &Wx, &Wh, &b, &h0, &maxTimeStep}, {}, {});

    ASSERT_EQ(ND4J_STATUS_OK, results->status());

    auto h = results->at(0);
    auto hFinal = results->at(1);

    ASSERT_TRUE(expH.isSameShape(h));
    ASSERT_TRUE(expH.equalsTo(h));
    ASSERT_TRUE(expHFinal.isSameShape(hFinal));
    ASSERT_TRUE(expHFinal.equalsTo(hFinal));

    delete results;
}

///////////////////////////////////////////////////////////////////
TEST_F(DeclarableOpsTests6, dynamic_rnn_test3) {

    const int bS       = 2;
    const int inSize   = 3;
    const int numUnits = 4;
    const int time     = 5;

    auto x  = NDArrayFactory::create<double>('c', {bS, time, inSize});
    auto Wx = NDArrayFactory::create<double>('c', {inSize, numUnits});
    auto Wh = NDArrayFactory::create<double>('c', {numUnits, numUnits});
    auto b  = NDArrayFactory::create<double>('c', {2*numUnits});
    auto h0 = NDArrayFactory::create<double>('c', {bS, numUnits});

    x.linspace(0.01, 0.01);
    h0 = 0.2;
    Wx = 0.3;
    Wh = 0.4;
    b  = 0.25;

    auto expH      = NDArrayFactory::create<double>('c', {bS, time, numUnits}, {0.68474828, 0.68474828, 0.68474828, 0.68474828,0.92755601, 0.92755601, 0.92755601, 0.92755601,0.96778334, 0.96778334, 0.96778334, 0.96778334,0.97309129,
                                                          0.97309129, 0.97309129, 0.97309129,0.97491207, 0.97491207, 0.97491207, 0.97491207,0.75001965, 0.75001965, 0.75001965, 0.75001965,0.95449491, 0.95449491, 
                                                          0.95449491, 0.95449491,0.97732828, 0.97732828, 0.97732828, 0.97732828,0.98000655, 0.98000655, 0.98000655, 0.98000655,0.98120782, 0.98120782, 0.98120782, 0.98120782});

    auto expHFinal = NDArrayFactory::create<double>('c', {bS, numUnits},       {0.97491207, 0.97491207, 0.97491207, 0.97491207, 0.98120782, 0.98120782, 0.98120782, 0.98120782});

    nd4j::ops::dynamic_rnn op;
    auto results = op.execute({&x, &Wx, &Wh, &b, &h0}, {}, {});

    ASSERT_EQ(ND4J_STATUS_OK, results->status());

    auto h = results->at(0);
    auto hFinal = results->at(1);

    ASSERT_TRUE(expH.isSameShape(h));
    ASSERT_TRUE(expH.equalsTo(h));
    ASSERT_TRUE(expHFinal.isSameShape(hFinal));
    ASSERT_TRUE(expHFinal.equalsTo(hFinal));

    delete results;
}

///////////////////////////////////////////////////////////////////
TEST_F(DeclarableOpsTests6, dynamic_rnn_test4) {

    const int bS       = 2;
    const int inSize   = 3;
    const int numUnits = 4;
    const int time     = 5;

    auto x  = NDArrayFactory::create<double>('c', {bS, time, inSize});
    auto Wx = NDArrayFactory::create<double>('c', {inSize, numUnits});
    auto Wh = NDArrayFactory::create<double>('c', {numUnits, numUnits});
    auto b  = NDArrayFactory::create<double>('c', {2*numUnits});
    auto maxTimeStep = NDArrayFactory::create<double>('c', {bS}, {time-1, time-4});

    x.linspace(0.01, 0.01);    
    Wx = 0.3;
    Wh = 0.4;
    b  = 0.25;

    auto expH      = NDArrayFactory::create<double>('c', {bS, time, numUnits}, {0.47615493, 0.47615493, 0.47615493, 0.47615493,0.86347567, 0.86347567, 0.86347567, 0.86347567,0.96059545, 0.96059545,
                                                          0.96059545, 0.96059545,0.9724738 , 0.9724738 , 0.9724738 , 0.9724738 ,0.        , 0.        , 0.        , 0.        ,
                                                          0.57368608, 0.57368608, 0.57368608, 0.57368608,0. , 0. , 0  , 0. ,0., 0. , 0, 0.,0., 0., 0. , 0. ,0. , 0. , 0., 0. });
    
    auto expHFinal = NDArrayFactory::create<double>('c', {bS, numUnits},       {0.9724738 , 0.9724738 , 0.9724738 , 0.9724738 ,0.57368608, 0.57368608, 0.57368608, 0.57368608});

    nd4j::ops::dynamic_rnn op;
    auto results = op.execute({&x, &Wx, &Wh, &b, &maxTimeStep}, {}, {});

    ASSERT_EQ(ND4J_STATUS_OK, results->status());

    auto h = results->at(0);
    auto hFinal = results->at(1);

    ASSERT_TRUE(expH.isSameShape(h));
    ASSERT_TRUE(expH.equalsTo(h));
    ASSERT_TRUE(expHFinal.isSameShape(hFinal));
    ASSERT_TRUE(expHFinal.equalsTo(hFinal));

    delete results;
}

///////////////////////////////////////////////////////////////////
TEST_F(DeclarableOpsTests6, dynamic_rnn_test5) {

    const int bS       = 2;
    const int inSize   = 3;
    const int numUnits = 4;
    const int time     = 5;

    auto x  = NDArrayFactory::create<double>('c', {bS, time, inSize});
    auto Wx = NDArrayFactory::create<double>('c', {inSize, numUnits});
    auto Wh = NDArrayFactory::create<double>('c', {numUnits, numUnits});
    auto b  = NDArrayFactory::create<double>('c', {2*numUnits});

    x.linspace(0.01, 0.01);    
    Wx = 0.3;
    Wh = 0.4;
    b  = 0.25;

    auto expH      = NDArrayFactory::create<double>('c', {bS, time, numUnits}, {0.47615493, 0.47615493, 0.47615493, 0.47615493,0.86347567, 0.86347567, 0.86347567, 0.86347567,0.96059545, 0.96059545, 0.96059545, 0.96059545,
                                                          0.9724738 , 0.9724738 , 0.9724738 , 0.9724738 ,0.97486307, 0.97486307, 0.97486307, 0.97486307,0.57368608, 0.57368608, 0.57368608, 0.57368608,
                                                          0.92135149, 0.92135149, 0.92135149, 0.92135149,0.97482354, 0.97482354, 0.97482354, 0.97482354,0.97984727, 0.97984727, 0.97984727, 0.97984727,
                                                          0.98119833, 0.98119833, 0.98119833, 0.98119833});
    
    auto expHFinal = NDArrayFactory::create<double>('c', {bS, numUnits},       {0.97486307, 0.97486307, 0.97486307, 0.97486307,0.98119833, 0.98119833, 0.98119833, 0.98119833});

    nd4j::ops::dynamic_rnn op;
    auto results = op.execute({&x, &Wx, &Wh, &b}, {}, {});

    ASSERT_EQ(ND4J_STATUS_OK, results->status());

    auto h = results->at(0);
    auto hFinal = results->at(1);

    ASSERT_TRUE(expH.isSameShape(h));
    ASSERT_TRUE(expH.equalsTo(h));
    ASSERT_TRUE(expHFinal.isSameShape(hFinal));
    ASSERT_TRUE(expHFinal.equalsTo(hFinal));

    delete results;
}

///////////////////////////////////////////////////////////////////
TEST_F(DeclarableOpsTests6, dynamic_bidir_rnn_test1) {
    
    const int bS         = 4;
    const int inSize     = 4;    
    const int numUnitsFW = 3;    
    const int numUnitsBW = 3;
    const int time       = 5;

    auto x  = NDArrayFactory::create<double>('c', {time, bS, inSize});
    auto WxFW = NDArrayFactory::create<double>('c', {inSize, numUnitsFW});
    auto WhFW = NDArrayFactory::create<double>('c', {numUnitsFW, numUnitsFW});
    auto bFW  = NDArrayFactory::create<double>('c', {2*numUnitsFW});

    auto h0FW = NDArrayFactory::create<double>('c', {bS, numUnitsFW});
    auto h0BW = NDArrayFactory::create<double>('c', {bS, numUnitsBW});
    auto maxTimeStep = NDArrayFactory::create<int>('c', {bS}, {time-1, time-3, time-4, 0});

    x.linspace(0.01, 0.01);
    h0FW = 0.2;    
    h0BW = 0.25;
    WxFW = 0.3;
    WhFW = 0.4;
    bFW  = 0.1;

    auto expHFW  = NDArrayFactory::create<double>('c', {time, bS, numUnitsFW}, {0.43819931, 0.43819931, 0.43819931,0.47615493, 0.47615493, 0.47615493,0.51241561, 0.51241561, 0.51241561,0.        , 0.        , 0.        ,
                                                          0.73880324, 0.73880324, 0.73880324,0.77843476, 0.77843476, 0.77843476,0.        , 0.        , 0.        ,0.        , 0.        , 0.        ,
                                                          0.9052501 , 0.9052501 , 0.9052501 ,0.        , 0.        , 0.        ,0.        , 0.        , 0.        ,0.        , 0.        , 0.        ,
                                                          0.9555734 , 0.9555734 , 0.9555734 ,0.        , 0.        , 0.        ,0.        , 0.        , 0.        ,0.        , 0.        , 0.        ,
                                                          0.        , 0.        , 0.        ,0.        , 0.        , 0.        ,0.        , 0.        , 0.        ,0.        , 0.        , 0.        });
    
    auto expHBW  = NDArrayFactory::create<double>('c', {time, bS, numUnitsBW}, {0.86708881, 0.86708881, 0.86708881,0.78347842, 0.78347842, 0.78347842,0.55529176, 0.55529176, 0.55529176,0.        , 0.        , 0.        ,
                                                          0.90935605, 0.90935605, 0.90935605,0.64692945, 0.64692945, 0.64692945,0.        , 0.        , 0.        ,0.        , 0.        , 0.        ,
                                                          0.9181592 , 0.9181592 , 0.9181592 ,0.        , 0.        , 0.        ,0.        , 0.        , 0.        ,0.        , 0.        , 0.        ,
                                                          0.8026439 , 0.8026439 , 0.8026439 ,0.        , 0.        , 0.        ,0.        , 0.        , 0.        ,0.        , 0.        , 0.        ,
                                                          0.        , 0.        , 0.        ,0.        , 0.        , 0.        ,0.        , 0.        , 0.        ,0.        , 0.        , 0.        });
    
    auto expHFWfinal = NDArrayFactory::create<double>('c', {bS, numUnitsFW},  {0.9555734 , 0.9555734 , 0.9555734 , 0.77843476, 0.77843476, 0.77843476, 0.51241561, 0.51241561, 0.51241561, 0.2       , 0.2       , 0.2});
    auto expHBWfinal = NDArrayFactory::create<double>('c', {bS, numUnitsBW},  {0.86708881, 0.86708881, 0.86708881, 0.78347842, 0.78347842, 0.78347842, 0.55529176, 0.55529176, 0.55529176, 0.25      , 0.25      , 0.25});

    nd4j::ops::dynamic_bidirectional_rnn op;
    auto results = op.execute({&x, &WxFW,&WhFW,&bFW,  &WxFW,&WhFW,&bFW,  &h0FW, &h0BW, &maxTimeStep}, {}, {1}, {}, false, nd4j::DataType::DOUBLE);

    ASSERT_EQ(ND4J_STATUS_OK, results->status());

    auto hFW = results->at(0);
    auto hBW = results->at(1);
    auto hFWfinal = results->at(2);
    auto hBWfinal = results->at(3);

    ASSERT_TRUE(expHFW.isSameShape(hFW));
    ASSERT_TRUE(expHFW.equalsTo(hFW));
    ASSERT_TRUE(expHBW.isSameShape(hBW));
    ASSERT_TRUE(expHBW.equalsTo(hBW));
    ASSERT_TRUE(expHFWfinal.isSameShape(hFWfinal));
    ASSERT_TRUE(expHFWfinal.equalsTo(hFWfinal));
    ASSERT_TRUE(expHBWfinal.isSameShape(hBWfinal));
    ASSERT_TRUE(expHBWfinal.equalsTo(hBWfinal));

    delete results;
}

///////////////////////////////////////////////////////////////////
TEST_F(DeclarableOpsTests6, dynamic_bidir_rnn_test2) {
    
    const int bS         = 4;
    const int inSize     = 4;    
    const int numUnitsFW = 3;    
    const int numUnitsBW = 3;
    const int time       = 5;

    auto x  = NDArrayFactory::create<double>('c', {bS, time, inSize});
    auto WxFW = NDArrayFactory::create<double>('c', {inSize, numUnitsFW});
    auto WhFW = NDArrayFactory::create<double>('c', {numUnitsFW, numUnitsFW});
    auto bFW  = NDArrayFactory::create<double>('c', {2*numUnitsFW});

    auto h0FW = NDArrayFactory::create<double>('c', {bS, numUnitsFW});
    auto h0BW = NDArrayFactory::create<double>('c', {bS, numUnitsBW});
    auto maxTimeStep = NDArrayFactory::create<int>('c', {bS}, {time-1, time-3, time-4, 0});

    x.linspace(0.01, 0.01);
    h0FW = 0.2;    
    h0BW = 0.25;
    WxFW = 0.3;
    WhFW = 0.4;
    bFW  = 0.1;

    auto expHFW  = NDArrayFactory::create<double>('c', {bS, time, numUnitsFW}, {0.43819931, 0.43819931, 0.43819931,0.66617761, 0.66617761, 0.66617761,0.80944357, 0.80944357, 0.80944357,0.87294706, 0.87294706, 0.87294706,0.        , 0.        , 0.        ,
                                                          0.61067683, 0.61067683, 0.61067683,0.84851124, 0.84851124, 0.84851124,0.        , 0.        , 0.        ,0.        , 0.        , 0.        ,0.        , 0.        , 0.        ,
                                                          0.73978305, 0.73978305, 0.73978305,0.        , 0.        , 0.        ,0.        , 0.        , 0.        ,0.        , 0.        , 0.        ,0.        , 0.        , 0.        ,
                                                          0.        , 0.        , 0.        ,0.        , 0.        , 0.        ,0.        , 0.        , 0.        ,0.        , 0.        , 0.        ,0.        , 0.        , 0.        });
    
    auto expHBW  = NDArrayFactory::create<double>('c', {bS, time, numUnitsBW}, {0.84345207, 0.84345207, 0.84345207,0.83584708, 0.83584708, 0.83584708,0.77435951, 0.77435951, 0.77435951,0.58760492, 0.58760492, 0.58760492,0.        , 0.        , 0.        ,
                                                          0.85615841, 0.85615841, 0.85615841,0.67397984, 0.67397984, 0.67397984,0.        , 0.        , 0.        ,0.        , 0.        , 0.        ,0.        , 0.        , 0.        ,
                                                          0.76576202, 0.76576202, 0.76576202,0.        , 0.        , 0.        ,0.        , 0.        , 0.        ,0.        , 0.        , 0.        ,0.        , 0.        , 0.        ,
                                                          0.        , 0.        , 0.        ,0.        , 0.        , 0.        ,0.        , 0.        , 0.        ,0.        , 0.        , 0.        ,0.        , 0.        , 0.        });
    
    auto expHFWfinal = NDArrayFactory::create<double>('c', {bS, numUnitsFW},  {0.87294706, 0.87294706, 0.87294706,0.84851124, 0.84851124, 0.84851124,0.73978305, 0.73978305, 0.73978305,0.2       , 0.2       , 0.2});
    auto expHBWfinal = NDArrayFactory::create<double>('c', {bS, numUnitsBW},  {0.84345207, 0.84345207, 0.84345207, 0.85615841, 0.85615841, 0.85615841, 0.76576202, 0.76576202, 0.76576202, 0.25      , 0.25      , 0.25});

    nd4j::ops::dynamic_bidirectional_rnn op;
    auto results = op.execute({&x, &WxFW,&WhFW,&bFW,  &WxFW,&WhFW,&bFW,  &h0FW, &h0BW, &maxTimeStep}, {}, {});

    ASSERT_EQ(ND4J_STATUS_OK, results->status());

    auto hFW = results->at(0);
    auto hBW = results->at(1);
    auto hFWfinal = results->at(2);
    auto hBWfinal = results->at(3);

    ASSERT_TRUE(expHFW.isSameShape(hFW));
    ASSERT_TRUE(expHFW.equalsTo(hFW));
    ASSERT_TRUE(expHBW.isSameShape(hBW));
    ASSERT_TRUE(expHBW.equalsTo(hBW));
    ASSERT_TRUE(expHFWfinal.isSameShape(hFWfinal));
    ASSERT_TRUE(expHFWfinal.equalsTo(hFWfinal));
    ASSERT_TRUE(expHBWfinal.isSameShape(hBWfinal));
    ASSERT_TRUE(expHBWfinal.equalsTo(hBWfinal));

    delete results;
}

///////////////////////////////////////////////////////////////////
TEST_F(DeclarableOpsTests6, dynamic_bidir_rnn_test3) {
    
    const int bS         = 4;
    const int inSize     = 4;    
    const int numUnitsFW = 3;    
    const int numUnitsBW = 3;
    const int time       = 5;

    auto x  = NDArrayFactory::create<double>('c', {bS, time, inSize});
    auto WxFW = NDArrayFactory::create<double>('c', {inSize, numUnitsFW});
    auto WhFW = NDArrayFactory::create<double>('c', {numUnitsFW, numUnitsFW});
    auto bFW  = NDArrayFactory::create<double>('c', {2*numUnitsFW});

    auto maxTimeStep = NDArrayFactory::create<int>('c', {bS}, {time-1, time-3, time-4, 0});

    x.linspace(0.01, 0.01);
    WxFW = 0.3;
    WhFW = 0.4;
    bFW  = 0.1;

    auto expHFW  = NDArrayFactory::create<double>('c', {bS, time, numUnitsFW}, {0.22602835, 0.22602835, 0.22602835,0.49994591, 0.49994591, 0.49994591,0.72869307, 0.72869307, 0.72869307,0.84784327, 0.84784327, 0.84784327,0.        , 0.        , 0.        ,
                                                          0.43819931, 0.43819931, 0.43819931,0.7793996 , 0.7793996 , 0.7793996 ,0.        , 0.        , 0.        ,0.        , 0.        , 0.        ,0.        , 0.        , 0.        ,
                                                          0.61067683, 0.61067683, 0.61067683,0.        , 0.        , 0.        ,0.        , 0.        , 0.        ,0.        , 0.        , 0.        ,0.        , 0.        , 0.        ,
                                                          0.        , 0.        , 0.        ,0.        , 0.        , 0.        ,0.        , 0.        , 0.        ,0.        , 0.        , 0.        ,0.        , 0.        , 0.        });
    
    auto expHBW  = NDArrayFactory::create<double>('c', {bS, time, numUnitsBW}, {0.82273707, 0.82273707, 0.82273707,0.77935851, 0.77935851, 0.77935851,0.6381121 , 0.6381121 , 0.6381121 ,0.35748551, 0.35748551, 0.35748551,0.        , 0.        , 0.        ,
                                                          0.77843476, 0.77843476, 0.77843476,0.47615493, 0.47615493, 0.47615493,0.        , 0.        , 0.        ,0.        , 0.        , 0.        ,0.        , 0.        , 0.        ,
                                                          0.61067683, 0.61067683, 0.61067683,0.        , 0.        , 0.        ,0.        , 0.        , 0.        ,0.        , 0.        , 0.        ,0.        , 0.        , 0.        ,
                                                          0.        , 0.        , 0.        ,0.        , 0.        , 0.        ,0.        , 0.        , 0.        ,0.        , 0.        , 0.        ,0.        , 0.        , 0.        });
    
    auto expHFWfinal = NDArrayFactory::create<double>('c', {bS, numUnitsFW},  {0.84784327, 0.84784327, 0.84784327, 0.7793996 , 0.7793996 , 0.7793996 , 0.61067683, 0.61067683, 0.61067683, 0.        , 0.        , 0.});
    auto expHBWfinal = NDArrayFactory::create<double>('c', {bS, numUnitsBW},  {0.82273707, 0.82273707, 0.82273707, 0.77843476, 0.77843476, 0.77843476, 0.61067683, 0.61067683, 0.61067683, 0.        , 0.        , 0.});

    nd4j::ops::dynamic_bidirectional_rnn op;
    auto results = op.execute({&x, &WxFW,&WhFW,&bFW,  &WxFW,&WhFW,&bFW,  &maxTimeStep}, {}, {});

    ASSERT_EQ(ND4J_STATUS_OK, results->status());

    auto hFW = results->at(0);
    auto hBW = results->at(1);
    auto hFWfinal = results->at(2);
    auto hBWfinal = results->at(3);

    ASSERT_TRUE(expHFW.isSameShape(hFW));
    ASSERT_TRUE(expHFW.equalsTo(hFW));
    ASSERT_TRUE(expHBW.isSameShape(hBW));
    ASSERT_TRUE(expHBW.equalsTo(hBW));
    ASSERT_TRUE(expHFWfinal.isSameShape(hFWfinal));
    ASSERT_TRUE(expHFWfinal.equalsTo(hFWfinal));
    ASSERT_TRUE(expHBWfinal.isSameShape(hBWfinal));
    ASSERT_TRUE(expHBWfinal.equalsTo(hBWfinal));

    delete results;
}

///////////////////////////////////////////////////////////////////
TEST_F(DeclarableOpsTests6, dynamic_bidir_rnn_test4) {
    
    const int bS         = 4;
    const int inSize     = 4;    
    const int numUnitsFW = 3;    
    const int numUnitsBW = 3;
    const int time       = 5;

    auto x  = NDArrayFactory::create<double>('c', {bS, time, inSize});
    auto WxFW = NDArrayFactory::create<double>('c', {inSize, numUnitsFW});
    auto WhFW = NDArrayFactory::create<double>('c', {numUnitsFW, numUnitsFW});
    auto bFW  = NDArrayFactory::create<double>('c', {2*numUnitsFW});

    auto h0FW = NDArrayFactory::create<double>('c', {bS, numUnitsFW});
    auto h0BW = NDArrayFactory::create<double>('c', {bS, numUnitsBW});

    x.linspace(0.01, 0.01);
    h0FW = 0.2;    
    h0BW = 0.25;
    WxFW = 0.3;
    WhFW = 0.4;
    bFW  = 0.1;

    auto expHFW  = NDArrayFactory::create<double>('c', {bS, time, numUnitsFW}, {0.43819931, 0.43819931, 0.43819931,0.66617761, 0.66617761, 0.66617761,0.80944357, 0.80944357, 0.80944357,0.87294706, 0.87294706, 0.87294706,0.89948899, 0.89948899, 0.89948899,
                                                          0.61067683, 0.61067683, 0.61067683,0.84851124, 0.84851124, 0.84851124,0.91925737, 0.91925737, 0.91925737,0.93751395, 0.93751395, 0.93751395,0.94544483, 0.94544483, 0.94544483,
                                                          0.73978305, 0.73978305, 0.73978305,0.92827068, 0.92827068, 0.92827068,0.95791111, 0.95791111, 0.95791111,0.96427356, 0.96427356, 0.96427356,0.96797541, 0.96797541, 0.96797541,
                                                          0.83057887, 0.83057887, 0.83057887,0.96365083, 0.96365083, 0.96365083,0.97585698, 0.97585698, 0.97585698,0.97866981, 0.97866981, 0.97866981,0.9807326 , 0.9807326 , 0.9807326 });
    
    auto expHBW  = NDArrayFactory::create<double>('c', {bS, time, numUnitsBW}, {0.85301722, 0.85301722, 0.85301722,0.86427295, 0.86427295, 0.86427295,0.8599919 , 0.8599919 , 0.8599919 ,0.80609463, 0.80609463, 0.80609463,0.61814662, 0.61814662, 0.61814662,
                                                          0.91888753, 0.91888753, 0.91888753,0.92652672, 0.92652672, 0.92652672,0.92939674, 0.92939674, 0.92939674,0.90661931, 0.90661931, 0.90661931,0.74516764, 0.74516764, 0.74516764,
                                                          0.95254269, 0.95254269, 0.95254269,0.95710717, 0.95710717, 0.95710717,0.96021584, 0.96021584, 0.96021584,0.95222547, 0.95222547, 0.95222547,0.83426363, 0.83426363, 0.83426363,
                                                          0.97154357, 0.97154357, 0.97154357,0.97424915, 0.97424915, 0.97424915,0.97644817, 0.97644817, 0.97644817,0.97410547, 0.97410547, 0.97410547,0.89409962, 0.89409962, 0.89409962});
    
    auto expHFWfinal = NDArrayFactory::create<double>('c', {bS, numUnitsFW},  {0.89948899, 0.89948899, 0.89948899, 0.94544483, 0.94544483, 0.94544483, 0.96797541, 0.96797541, 0.96797541, 0.9807326 , 0.9807326 , 0.9807326 });
    auto expHBWfinal = NDArrayFactory::create<double>('c', {bS, numUnitsBW},  {0.85301722, 0.85301722, 0.85301722, 0.91888753, 0.91888753, 0.91888753, 0.95254269, 0.95254269, 0.95254269, 0.97154357, 0.97154357, 0.97154357});

    nd4j::ops::dynamic_bidirectional_rnn op;
    auto results = op.execute({&x, &WxFW,&WhFW,&bFW,  &WxFW,&WhFW,&bFW,  &h0FW, &h0BW}, {}, {});

    ASSERT_EQ(ND4J_STATUS_OK, results->status());

    auto hFW = results->at(0);
    auto hBW = results->at(1);
    auto hFWfinal = results->at(2);
    auto hBWfinal = results->at(3);

    ASSERT_TRUE(expHFW.isSameShape(hFW));
    ASSERT_TRUE(expHFW.equalsTo(hFW));
    ASSERT_TRUE(expHBW.isSameShape(hBW));
    ASSERT_TRUE(expHBW.equalsTo(hBW));
    ASSERT_TRUE(expHFWfinal.isSameShape(hFWfinal));
    ASSERT_TRUE(expHFWfinal.equalsTo(hFWfinal));
    ASSERT_TRUE(expHBWfinal.isSameShape(hBWfinal));
    ASSERT_TRUE(expHBWfinal.equalsTo(hBWfinal));

    delete results;
}

TEST_F(DeclarableOpsTests6, dynamic_bidir_rnn_test5) {
    
    const int bS         = 4;
    const int inSize     = 4;    
    const int numUnitsFW = 3;    
    const int numUnitsBW = 3;
    const int time       = 5;

    auto x  = NDArrayFactory::create<double>('c', {bS, time, inSize});
    auto WxFW = NDArrayFactory::create<double>('c', {inSize, numUnitsFW});
    auto WhFW = NDArrayFactory::create<double>('c', {numUnitsFW, numUnitsFW});
    auto bFW  = NDArrayFactory::create<double>('c', {2*numUnitsFW});

    x.linspace(0.01, 0.01);
    WxFW = 0.3;
    WhFW = 0.4;
    bFW  = 0.1;

    auto expHFW  = NDArrayFactory::create<double>('c', {bS, time, numUnitsFW}, {0.22602835, 0.22602835, 0.22602835,0.49994591, 0.49994591, 0.49994591,0.72869307, 0.72869307, 0.72869307,0.84784327, 0.84784327, 0.84784327,0.89357928, 0.89357928, 0.89357928,
                                                          0.43819931, 0.43819931, 0.43819931,0.7793996 , 0.7793996 , 0.7793996 ,0.9053792 , 0.9053792 , 0.9053792 ,0.93546593, 0.93546593, 0.93546593,0.94518339, 0.94518339, 0.94518339,
                                                          0.61067683, 0.61067683, 0.61067683,0.90347408, 0.90347408, 0.90347408,0.95538786, 0.95538786, 0.95538786,0.96406045, 0.96406045, 0.96406045,0.96795929, 0.96795929, 0.96795929,
                                                          0.73978305, 0.73978305, 0.73978305,0.95499984, 0.95499984, 0.95499984,0.97535671, 0.97535671, 0.97535671,0.97864446, 0.97864446, 0.97864446,0.98073144, 0.98073144, 0.98073144});
    
    auto expHBW  = NDArrayFactory::create<double>('c', {bS, time, numUnitsBW}, {0.84882345, 0.84882345, 0.84882345,0.85160683, 0.85160683, 0.85160683,0.81997657, 0.81997657, 0.81997657,0.69228829, 0.69228829, 0.69228829,0.39861399, 0.39861399, 0.39861399,
                                                          0.91865453, 0.91865453, 0.91865453,0.92528094, 0.92528094, 0.92528094,0.92212167, 0.92212167, 0.92212167,0.86418213, 0.86418213, 0.86418213,0.57969286, 0.57969286, 0.57969286,
                                                          0.95252666, 0.95252666, 0.95252666,0.95696305, 0.95696305, 0.95696305,0.95878749, 0.95878749, 0.95878749,0.93722463, 0.93722463, 0.93722463,0.71727031, 0.71727031, 0.71727031,
                                                          0.97154234, 0.97154234, 0.97154234,0.97423089, 0.97423089, 0.97423089,0.976149  , 0.976149  , 0.976149  ,0.96878298, 0.96878298, 0.96878298,0.81508646, 0.81508646, 0.81508646});
    
    auto expHFWfinal = NDArrayFactory::create<double>('c', {bS, numUnitsFW},  {0.89357928, 0.89357928, 0.89357928, 0.94518339, 0.94518339, 0.94518339, 0.96795929, 0.96795929, 0.96795929, 0.98073144, 0.98073144, 0.98073144});
    auto expHBWfinal = NDArrayFactory::create<double>('c', {bS, numUnitsBW},  {0.84882345, 0.84882345, 0.84882345, 0.91865453, 0.91865453, 0.91865453, 0.95252666, 0.95252666, 0.95252666, 0.97154234, 0.97154234, 0.97154234});

    nd4j::ops::dynamic_bidirectional_rnn op;
    auto results = op.execute({&x, &WxFW,&WhFW,&bFW,  &WxFW,&WhFW,&bFW}, {}, {});

    ASSERT_EQ(ND4J_STATUS_OK, results->status());

    auto hFW = results->at(0);
    auto hBW = results->at(1);
    auto hFWfinal = results->at(2);
    auto hBWfinal = results->at(3);

    ASSERT_TRUE(expHFW.isSameShape(hFW));
    ASSERT_TRUE(expHFW.equalsTo(hFW));
    ASSERT_TRUE(expHBW.isSameShape(hBW));
    ASSERT_TRUE(expHBW.equalsTo(hBW));
    ASSERT_TRUE(expHFWfinal.isSameShape(hFWfinal));
    ASSERT_TRUE(expHFWfinal.equalsTo(hFWfinal));
    ASSERT_TRUE(expHBWfinal.isSameShape(hBWfinal));
    ASSERT_TRUE(expHBWfinal.equalsTo(hBWfinal));

    delete results;
}


TEST_F(DeclarableOpsTests6, Test_Diag_119_1) {
    auto x = NDArrayFactory::create<double>('c', {3}, {0.15f, 0.25f, 0.35f});
    auto e = NDArrayFactory::create<double>('c', {3, 3}, {0.15f, 0.0f, 0.0f,   0.0f, 0.25f, 0.0f,   0.0f, 0.0f, 0.35f});

    nd4j::ops::diag op;
    auto result = op.execute({&x}, {}, {});
    ASSERT_EQ(Status::OK(), result->status());

    ASSERT_EQ(e, *result->at(0));

    delete result;
}

TEST_F(DeclarableOpsTests6, Test_Diag_119_2) {
    auto x = NDArrayFactory::create<double>('c', {1}, {0.15f});
    auto e = NDArrayFactory::create<double>('c', {1, 1}, {0.15f});

    nd4j::ops::diag op;
    auto result = op.execute({&x}, {}, {});
    ASSERT_EQ(Status::OK(), result->status());

    ASSERT_EQ(e, *result->at(0));

    delete result;
}

TEST_F(DeclarableOpsTests6, Test_Diag_119_3) {
    auto x = NDArrayFactory::create<double>(0.15f);
    auto e = NDArrayFactory::create<double>('c', {1, 1}, {0.15f});

    nd4j::ops::diag op;
    auto result = op.execute({&x}, {}, {});
    ASSERT_EQ(Status::OK(), result->status());

    ASSERT_EQ(e, *result->at(0));

    delete result;
}


TEST_F(DeclarableOpsTests6, maxPool2D_float_test1) {
    
    NDArray input('c', {1,1,4,5}, nd4j::DataType::FLOAT32);
    NDArray z('c', {1,1,4,5}, nd4j::DataType::FLOAT32);

    input.linspace(1.);
    
    nd4j::ops::maxpool2d op;
    auto results = op.execute({&input}, {}, {2,2,  1,1,  1,1,  2,2,  1,0,0});

    ASSERT_EQ(Status::OK(), results->status());

    delete results;
}
<<<<<<< HEAD
=======

TEST_F(DeclarableOpsTests6, concat_test14) {
    
    NDArray x0('c', {1, 55, 40}, nd4j::DataType::DOUBLE);
    NDArray x1('c', {1, 55, 40}, nd4j::DataType::DOUBLE);
    
    x0 = 1.;
    x1 = 2.;    
    
    nd4j::ops::concat op;
    auto result = op.execute({&x0, &x1}, {}, {0}, {});
    ASSERT_EQ(Status::OK(), result->status());

    auto z = result->at(0);
    // z->printShapeInfo();
    // z->printIndexedBuffer();
    
    Nd4jLong numOfTads= ShapeUtils::getNumOfSubArrs(z->getShapeInfo(), {0});
    ASSERT_TRUE(2 == numOfTads);
    
    for (int e = 0; e < numOfTads; ++e) {
        NDArray tad  = (*z)(e, {0});
        auto mean = tad.meanNumber().e<double>(0);
        ASSERT_NEAR((e+1)*1., mean, 1e-5);
    }
    
    delete result;
}
>>>>>>> 43c553a0
<|MERGE_RESOLUTION|>--- conflicted
+++ resolved
@@ -2266,17 +2266,15 @@
 
     delete results;
 }
-<<<<<<< HEAD
-=======
 
 TEST_F(DeclarableOpsTests6, concat_test14) {
     
     NDArray x0('c', {1, 55, 40}, nd4j::DataType::DOUBLE);
     NDArray x1('c', {1, 55, 40}, nd4j::DataType::DOUBLE);
-    
+
     x0 = 1.;
-    x1 = 2.;    
-    
+    x1 = 2.;
+
     nd4j::ops::concat op;
     auto result = op.execute({&x0, &x1}, {}, {0}, {});
     ASSERT_EQ(Status::OK(), result->status());
@@ -2296,4 +2294,3 @@
     
     delete result;
 }
->>>>>>> 43c553a0
