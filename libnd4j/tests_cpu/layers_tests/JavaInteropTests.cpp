--- conflicted
+++ resolved
@@ -205,33 +205,6 @@
     ASSERT_NEAR(1, output.getScalar<float>(0), 1e-5);
 }
 
-<<<<<<< HEAD
-/*
-TEST_F(JavaInteropTests, TestPooling2d_1) {
-    auto input = NDArrayFactory::_create<float>('c', {1, 2, 4, 5});
-    auto output = NDArrayFactory::_create<float>('c', {1, 2, 4, 5});
-
-
-    Nd4jPointer ptrsInBuffer[] = {(Nd4jPointer) input.getBuffer()};
-    Nd4jPointer ptrsInShapes[] = {(Nd4jPointer) input.getShapeInfo()};
-
-    Nd4jPointer ptrsOutBuffers[] = {(Nd4jPointer) output.getBuffer()};
-    Nd4jPointer ptrsOutShapes[] = {(Nd4jPointer) output.getShapeInfo()};
-
-    std::vector<Nd4jLong> iArgs({2, 2, 1, 1, 0, 0, 1, 1, 1 , 1, 1});
-
-    nd4j::ops::pooling2d op;
-
-    NativeOps nativeOps;
-
-    Nd4jStatus status = nativeOps.execCustomOp(nullptr, op.getOpHash(), ptrsInBuffer, ptrsInShapes, 1, ptrsOutBuffers, ptrsOutShapes, 1, nullptr, 0, iArgs.data(), 11, false);
-    ASSERT_EQ(ND4J_STATUS_OK, status);
-
-}
-*/
-
-=======
->>>>>>> 98a591e2
 
 TEST_F(JavaInteropTests, TestMaxPooling2d_1) {
     auto input = NDArrayFactory::_create<float>('c', {1, 2, 4, 5});
