--- conflicted
+++ resolved
@@ -508,7 +508,6 @@
 }
 ////////////////////////////////////////////////////////////////////////////////
 TEST_F(DeclarableOpsTests9, TestDropout_BP_1) {
-<<<<<<< HEAD
 
     NDArray<float> x('c', {2, 2, 2}, {1.f, 2.f, 3.f, 4.f, 5.f, 6.f, 7.f, 8.f});
     NDArray<float> errs('c', {2, 2, 2}, {1.f, 2.f, 3.f, 4.f, 5.f, 6.f, 7.f, 8.f});
@@ -518,9 +517,9 @@
     auto ress = op.execute({&x, &errs, &shape}, {0.2f}, {113});
 
     ASSERT_EQ(ND4J_STATUS_OK, ress->status());
-//    ress->at(0)->printIndexedBuffer("Result is ");
+    //ress->at(0)->printIndexedBuffer("Result is ");
     //x.printIndexedBuffer("Input is");
-
+    ASSERT_FALSE(ress->at(0)->equalsTo(errs));
     delete ress;
 }
 
@@ -547,261 +546,7 @@
     
     countZero = res->template reduceNumber<simdOps::CountZero<float>>();
     ASSERT_NEAR(countZero, 80.f, 5.f);
-
-//    ASSERT_FALSE(res->equalsTo(res2));
-
-    delete ress;
-    delete ress2;
-}
-
-TEST_F(DeclarableOpsTests9, Test_Dropout_01) {
-    NDArray<float> x0('c', {10, 10});
-    NDArray<float> x1('c', {10, 10});
-
-    x0.linspace(1);
-    x1.linspace(1);
-    NativeOps nativeOps;
-
-    Nd4jLong* _bufferA = new Nd4jLong[100000];
-    long _seed = 119L;
-    auto _rngA = (nd4j::random::RandomBuffer *) nativeOps.initRandom(nullptr, _seed, 100000, (Nd4jPointer) _bufferA);
-
-    float prob[] = {0.5f};
-
-    x0.template applyRandom<randomOps::DropOut<float>>(_rngA, nullptr, &x0, prob);
-//    x1.template applyRandom<randomOps::DropOut<float>>(_rngB, nullptr, &x1, prob);
-//    x0.printIndexedBuffer("Result1");
-//    ASSERT_TRUE(x0.equalsTo(&x1));
-
-    // this check is required to ensure we're calling wrong signature
-//    ASSERT_FALSE(x0.equalsTo(nexp0));
-//    ASSERT_FALSE(x0.equalsTo(nexp1));
-//    ASSERT_FALSE(x0.equalsTo(nexp2));
-    nativeOps.destroyRandom(_rngA);
-    delete [] _bufferA;
-}
-
-TEST_F(DeclarableOpsTests9, Test_DropoutInverted_01) {
-    NDArray<float> x0('c', {10, 10});
-    NDArray<float> x1('c', {10, 10});
-
-    x0.linspace(1);
-    x1.linspace(1);
-    NativeOps nativeOps;
-
-    float prob[] = {0.5f};
-    Nd4jLong* _bufferA = new Nd4jLong[100000];
-    long _seed = 119L;
-    auto _rngA = (nd4j::random::RandomBuffer *) nativeOps.initRandom(nullptr, _seed, 100000, (Nd4jPointer) _bufferA);
-
-    x0.template applyRandom<randomOps::DropOutInverted<float>>(_rngA, nullptr, &x0, prob);
-//    x1.template applyRandom<randomOps::DropOutInverted<float>>(_rngB, nullptr, &x1, prob);
-//    x0.printIndexedBuffer("01Result1");
-    int count = 0;
-    for (int e = 0; e < x0.lengthOf(); e++)
-        if (x0.getScalar(e) != 0.f)
-            count++;
-//    nd4j_printf("\nX0 count %i\n", count);
-//    ASSERT_TRUE(x0.equalsTo(&x1));
-
-    // this check is required to ensure we're calling wrong signature
-//    ASSERT_FALSE(x0.equalsTo(nexp0));
-//    ASSERT_FALSE(x0.equalsTo(nexp1));
-//    ASSERT_FALSE(x0.equalsTo(nexp2));
-    nativeOps.destroyRandom(_rngA);
-    delete [] _bufferA;
-
-    nd4j::ops::dropout<float> op;
-
-    auto ress = op.execute({&x1}, {0.5f}, {119});
-
-    ASSERT_EQ(ND4J_STATUS_OK, ress->status());
-    //ress->at(0)->printIndexedBuffer("01Dropout result is ");
-    count = 0;
-    for (int e = 0; e < ress->at(0)->lengthOf(); e++)
-        if (ress->at(0)->getScalar(e) != 0.f)
-            count++;
-//    nd4j_printf("\n01Dropout count %i\n\n", count);
-
-    nd4j::ops::dropout_bp<float> op2;
-    //NDArray<float> exp('c', {10,10}, {4.f, 0.f, 12.f, 0.f, 20.f, 24.f, 0.f, 32.f, 0.f, 0.f, 0.f, 0.f, 52.f, 56.f, 60.f, 0.f, 0.f, 0.f, 0.f, 0.f, 84.f, 88.f, 0.f, 0.f, 0.f, 0.f, 108.f, 0.f, 0.f, 120.f, 0.f, 0.f, 132.f, 0.f, 0.f, 0.f, 0.f, 0.f, 156.f, 0.f, 164.f, 168.f, 0.f, 0.f, 0.f, 0.f, 0.f, 0.f, 0.f, 200.f, 204.f, 0.f, 0.f, 0.f, 220.f, 0.f, 0.f, 232.f, 236.f, 240.f, 0.f, 248.f, 0.f, 0.f, 260.f, 0.f, 0.f, 0.f, 276.f, 0.f, 0.f, 0.f, 0.f, 0.f, 0.f, 0.f, 0.f, 0.f, 316.f, 0.f, 324.f, 0.f, 0.f, 336.f, 0.f, 0.f, 0.f, 0.f, 356.f, 0.f, 0.f, 368.f, 0.f, 0.f, 0.f, 384.f, 388.f, 0.f, 0.f, 400.f});
-    //02Dropout result is  [4.000000, 0.000000, 12.000000, 0.000000, 0.000000, 0.000000, 0.000000, 0.000000, 36.000000, 0.000000, 0.000000, 0.000000, 0.000000, 56.000000, 60.000000, 0.000000, 0.000000, 0.000000, 0.000000, 0.000000, 0.000000, 88.000000, 0.000000, 96.000000, 0.000000, 0.000000, 108.000000, 0.000000, 0.000000, 120.000000, 0.000000, 128.000000, 0.000000, 0.000000, 0.000000, 0.000000, 0.000000, 0.000000, 156.000000, 0.000000, 164.000000, 0.000000, 0.000000, 0.000000, 0.000000, 184.000000, 0.000000, 0.000000, 0.000000, 200.000000, 0.000000, 0.000000, 0.000000, 216.000000, 0.000000, 0.000000, 0.000000, 232.000000, 0.000000, 240.000000, 0.000000, 248.000000, 0.000000, 0.000000, 260.000000, 0.000000, 0.000000, 0.000000, 0.000000, 0.000000, 0.000000, 0.000000, 0.000000, 0.000000, 0.000000, 0.000000, 308.000000, 0.000000, 0.000000, 0.000000, 0.000000, 0.000000, 0.000000, 0.000000, 0.000000, 0.000000, 348.000000, 0.000000, 356.000000, 0.000000, 0.000000, 0.000000, 0.000000, 376.000000, 0.000000, 384.000000, 0.000000, 0.000000, 0.000000, 400.000000]
-
-    auto ressX = op2.execute({&x1, &x0}, {0.5f}, {119});
-
-    ASSERT_EQ(ND4J_STATUS_OK, ressX->status());
-    auto ressY = op2.execute({&x1, &x0}, {0.5f}, {119});
-    ASSERT_EQ(ND4J_STATUS_OK, ressY->status());
-//    ASSERT_FALSE(ressX->at(0)->equalsTo(ressY->at(0)));
-    //ressX->at(0)->printIndexedBuffer("02Dropout result is ");
-/*    float countZero = ressX->at(0)->template reduceNumber<simdOps::CountZero<float>>();
-    ASSERT_NEAR(countZero, 50.f, 5.f);
-    countZero = ress->at(0)->template reduceNumber<simdOps::CountZero<float>>();
-    ASSERT_NEAR(countZero, 50.f, 5.f);
-    countZero = ressY->at(0)->template reduceNumber<simdOps::CountZero<float>>();
-    ASSERT_NEAR(countZero, 50.f, 5.f);
-    */
-//    ASSERT_TRUE(exp.equalsTo(ressX->at(0)));
-    delete ressX;
-    delete ressY;
-    delete ress;
-}
-
-TEST_F(DeclarableOpsTests9, Test_Dropout_BP_2) {
-    NDArray<float> x('c', {10, 10});
-
-    x.linspace(1);
-
-    nd4j::ops::dropout<float> op;
-
-    auto ress = op.execute({&x}, {0.5f}, {119});
-
-    ASSERT_EQ(ND4J_STATUS_OK, ress->status());
-//    ress->at(0)->printIndexedBuffer("01Dropout result is ");
-
-    nd4j::ops::dropout_bp<float> op2;
-
-    auto ressX = op2.execute({&x, &x}, {0.5f}, {119});
-
-    ASSERT_EQ(ND4J_STATUS_OK, ressX->status());
-    auto ressY = op2.execute({&x, &x}, {0.5f}, {119});
-    ASSERT_EQ(ND4J_STATUS_OK, ressY->status());
-    ASSERT_TRUE(ressX->at(0)->equalsTo(ressY->at(0)));
-//    ressX->at(0)->printIndexedBuffer("02Dropout result is ");
-    float countZero = ressX->at(0)->template reduceNumber<simdOps::CountZero<float>>();
-    ASSERT_NEAR(countZero, 50.f, 10.f);
-    countZero = ress->at(0)->template reduceNumber<simdOps::CountZero<float>>();
-    ASSERT_NEAR(countZero, 50.f, 10.f);
-    countZero = ressY->at(0)->template reduceNumber<simdOps::CountZero<float>>();
-    ASSERT_NEAR(countZero, 50.f, 10.f);
-//    ASSERT_TRUE(exp.equalsTo(ressX->at(0)));
-    delete ressX;
-    delete ressY;
-    delete ress;
-}
-
-////////////////////////////////////////////////////////////////////////////////
-TEST_F(DeclarableOpsTests9, Test_AlphaDropout_01) {
-    NDArray<float> x0('c', {10, 10});
-    NDArray<float> x1('c', {10, 10});
-
-    x0.linspace(1);
-//    NDArrayFactory<float>::linspace(1, x1);
-    NativeOps nativeOps;
-
-    Nd4jLong* _bufferA = new Nd4jLong[100000];
-    long _seed = 119L;
-    auto _rngA = (nd4j::random::RandomBuffer *) nativeOps.initRandom(nullptr, _seed, 100000, (Nd4jPointer) _bufferA);
-
-    float prob[] = {0.5f, 0.5f, 1.5f, 1.6f};
-    
-    x0.template applyRandom<randomOps::AlphaDropOut<float>>(_rngA, nullptr, &x0, prob);
-//    x1.template applyRandom<randomOps::DropOut<float>>(_rngB, nullptr, &x1, prob);
-//    x0.printIndexedBuffer("Result1Alpha");
-//    ASSERT_TRUE(x0.equalsTo(&x1));
-
-    // this check is required to ensure we're calling wrong signature
-//    ASSERT_FALSE(x0.equalsTo(nexp0));
-//    ASSERT_FALSE(x0.equalsTo(nexp1));
-//    ASSERT_FALSE(x0.equalsTo(nexp2));
-    nativeOps.destroyRandom(_rngA);
-    delete [] _bufferA;
-}
-
-////////////////////////////////////////////////////////////////////////////////
-TEST_F(DeclarableOpsTests9, Test_AlphaDropout_02) {
-    NDArray<float> x0('c', {10, 10});
-//    NDArray<float> x1('c', {10, 10});
-
-    x0.linspace(1);
-//    NDArrayFactory<float>::linspace(1, x1);
-    NativeOps nativeOps;
-
-    Nd4jLong* _bufferA = new Nd4jLong[100000];
-    long _seed = 119L;
-    auto _rngA = (nd4j::random::RandomBuffer *) nativeOps.initRandom(nullptr, _seed, 100000, (Nd4jPointer) _bufferA);
-
-    float prob[] = {0.5f, 1.0f, 0.f, 0.f};
-    
-    x0.template applyRandom<randomOps::AlphaDropOut<float>>(_rngA, nullptr, &x0, prob);
-//    x1.template applyRandom<randomOps::DropOut<float>>(_rngB, nullptr, &x1, prob);
-//    x0.printIndexedBuffer("Result1Alpha");
-//    ASSERT_TRUE(x0.equalsTo(&x1));
-
-    // this check is required to ensure we're calling wrong signature
-//    ASSERT_FALSE(x0.equalsTo(nexp0));
-//    ASSERT_FALSE(x0.equalsTo(nexp1));
-//    ASSERT_FALSE(x0.equalsTo(nexp2));
-    nativeOps.destroyRandom(_rngA);
-    delete [] _bufferA;
-}
-
-////////////////////////////////////////////////////////////////////////////////
-TEST_F(DeclarableOpsTests9, Test_AlphaDropout_BP_1) {
-    NDArray<float> x('c', {10, 10});
-    NDArray<float> eps('c', {10, 10});
-
-    x.linspace(1);
-    eps.linspace(1);
-
-    nd4j::ops::alpha_dropout_bp<float> op;
-
-    auto ress = op.execute({&x, &eps}, {0.5f, 0.5f, 1.5f, 1.6f}, {119});
-
-    ASSERT_EQ(ND4J_STATUS_OK, ress->status());
-    NDArray<float>* res = ress->at(0);
-
-    auto ress2 = op.execute({&x, &eps}, {0.5f, 0.5f, 1.5f, 1.6f}, {119});
-
-    ASSERT_EQ(ND4J_STATUS_OK, ress2->status());
-    NDArray<float>* res2 = ress2->at(0);
-    ASSERT_FALSE(res2->equalsTo(res));
-    //ress->at(0)->printIndexedBuffer("Result1AlphaBP");
-
-    delete ress;
-    delete ress2;
-}
-=======
-
-    NDArray<float> x('c', {2, 2, 2}, {1.f, 2.f, 3.f, 4.f, 5.f, 6.f, 7.f, 8.f});
-    NDArray<float> errs('c', {2, 2, 2}, {1.f, 2.f, 3.f, 4.f, 5.f, 6.f, 7.f, 8.f});
-    NDArray<float> shape({2.f, 2.f});
-    nd4j::ops::dropout_bp<float> op;
->>>>>>> 9949779b
-
-    auto ress = op.execute({&x, &errs, &shape}, {0.2f}, {113});
-
-    ASSERT_EQ(ND4J_STATUS_OK, ress->status());
-    //ress->at(0)->printIndexedBuffer("Result is ");
-    //x.printIndexedBuffer("Input is");
-    ASSERT_FALSE(ress->at(0)->equalsTo(errs));
-    delete ress;
-}
-
-////////////////////////////////////////////////////////////////////////////////
-TEST_F(DeclarableOpsTests9, TestDropout_1) {
-
-    NDArray<float> x('c', {10, 10});
-//    NDArray<float> errs('c', {2, 2, 2}, {1.f, 2.f, 3.f, 4.f, 5.f, 6.f, 7.f, 8.f});
-    //NDArray<float> shape({2.f, 2.f});
-    nd4j::ops::dropout<float> op;
-    x.linspace(1);
-    auto ress = op.execute({&x}, {0.2f}, {113});
-
-    ASSERT_EQ(ND4J_STATUS_OK, ress->status());
-    NDArray<float>* res = ress->at(0); //->printIndexedBuffer("Result is ");
-    //x.printIndexedBuffer("Input is");
-    res->printIndexedBuffer("Result for Dropout_1");
-    float countZero = res->template reduceNumber<simdOps::CountZero<float>>();
-    ASSERT_NEAR(countZero, 80.f, 5.f);
-    auto ress2 = op.execute({&x}, {0.2f}, {113});
-
-    ASSERT_EQ(ND4J_STATUS_OK, ress2->status());
-    NDArray<float>* res2 = ress2->at(0);
-    
-    countZero = res->template reduceNumber<simdOps::CountZero<float>>();
-    ASSERT_NEAR(countZero, 80.f, 5.f);
-
+    res2->printIndexedBuffer("Result for Dropout_2");
     ASSERT_TRUE(res->equalsTo(res2));
     res->printIndexedBuffer("FF dropout");
     res2->printIndexedBuffer("BP dropout");
