--- conflicted
+++ resolved
@@ -482,10 +482,6 @@
 
     delete results;
 }
-
-<<<<<<< HEAD
-}
-
 ////////////////////////////////////////////////////////////////////////////////
 TEST_F(DeclarableOpsTests9, TestDropout_BP_1) {
 
@@ -590,6 +586,4 @@
     nd4j_printf("Dropout count %i\n", count);
 
     delete ress;
-}
-=======
->>>>>>> 438484cb
+}