--- conflicted
+++ resolved
@@ -2107,10 +2107,9 @@
     ASSERT_TRUE(isGradCorrect);
 }
 
-<<<<<<< HEAD
 ////////////////////////////////////////////////////////////////////////////////
 TEST_F(DeclarableOpsTests9, Floormod_BP_Test_2) {
-            
+
     NDArray<double> y('c', {10, 10});
     NDArray<double> x('c', {10, 10});
     NDArray<double> dLdz('c', {10, 10});
@@ -2149,32 +2148,32 @@
     NDArray<float> eps('c', {2, 1, 3});
     eps.assign(1.f);
     nd4j::ops::floormod_bp<float> op;
-    
+
     auto result = op.execute({&x, &y, &eps}, {}, {});
 
     ASSERT_TRUE(result->size() == 2);
     auto gradX = result->at(0);
     auto gradY = result->at(1);
-    
+
 //    gradX->printIndexedBuffer("gradX");
-//    gradY->printIndexedBuffer("gradY"); 
+//    gradY->printIndexedBuffer("gradY");
     ASSERT_TRUE(exp.isSameShape(gradY));
 
     ASSERT_TRUE(exp.equalsTo(gradY));
 
     delete result;
 }
-=======
+
 ////////////////////////////////////////////////////////////////////
 TEST_F(DeclarableOpsTests9, batchnorm_bp_test1) {
-    
+
     NDArray<double> input   ('c', {3,2});
     NDArray<double> mean    ('c', {2,3,2});
     NDArray<double> variance('c', {2,3,1,3,2});
     NDArray<double> gamma   ('c', {1,1});
     NDArray<double> beta    ('c', {1,2});
     NDArray<double> dLdO    ('c', {2,3,2,3,2});
-    
+
     input.linspace(0.1, 0.1);
     mean.assign(1.);
     variance.assign(0.5);
@@ -2194,13 +2193,13 @@
 
 ////////////////////////////////////////////////////////////////////
 TEST_F(DeclarableOpsTests9, batchnorm_bp_test2) {
-    
+
     NDArray<double> input   ('c', {2,3,2,3,2});
     NDArray<double> mean    ('c', {2,3,2});
     NDArray<double> variance('c', {2,3,1,3,1});
     NDArray<double> gamma   ('c', {1,1});
     NDArray<double> dLdO    ('c', {2,3,2,3,2});
-    
+
     input.linspace(0.1, 0.1);
     mean.assign(1.);
     variance.assign(0.5);
@@ -2219,12 +2218,12 @@
 
 ////////////////////////////////////////////////////////////////////
 TEST_F(DeclarableOpsTests9, batchnorm_bp_test3) {
-    
+
     NDArray<double> input   ('c', {2,3,1,3});
     NDArray<double> mean    ('c', {1,3,2,1});
     NDArray<double> variance('c', {2,1,2,3});
     NDArray<double> dLdO    ('c', {2,3,2,3});
-    
+
     input.linspace(0.1, 0.1);
     mean.assign(1.);
     variance.assign(0.5);
@@ -2239,4 +2238,3 @@
 
     ASSERT_TRUE(isGradCorrect);
 }
->>>>>>> d4c221ac
