/*******************************************************************************
 * Copyright (c) 2015-2018 Skymind, Inc.
 *
 * This program and the accompanying materials are made available under the
 * terms of the Apache License, Version 2.0 which is available at
 * https://www.apache.org/licenses/LICENSE-2.0.
 *
 * Unless required by applicable law or agreed to in writing, software
 * distributed under the License is distributed on an "AS IS" BASIS, WITHOUT
 * WARRANTIES OR CONDITIONS OF ANY KIND, either express or implied. See the
 * License for the specific language governing permissions and limitations
 * under the License.
 *
 * SPDX-License-Identifier: Apache-2.0
 ******************************************************************************/

//
// Created by raver119 on 12.10.2017.
//

#include "testlayers.h"
#include <NDArray.h>
#include <ops/declarable/CustomOperations.h>


using namespace nd4j;
using namespace nd4j::ops;

class ParityOpsTests : public testing::Test {
public:

};


TEST_F(ParityOpsTests, TestZeroAs1) {
    auto x = NDArrayFactory::create<float>('c', {10, 10});
    x.assign(1.0);

    auto exp = NDArrayFactory::create<float>('c', {10, 10});
    exp.assign(0.0f);

    nd4j::ops::zeros_as op;

    auto result = op.execute({&x}, {}, {});

    auto z = result->at(0);

    ASSERT_TRUE(z->isSameShape(&x));
    ASSERT_TRUE(z->equalsTo(&exp));

    delete result;
}

TEST_F(ParityOpsTests, TestMaximum1) {
    auto x = NDArrayFactory::create<float>('c', {10, 10});
    x.assign(1.0);

    auto y = NDArrayFactory::create<float>('c', {10, 10});
    y.assign(2.0);

    nd4j::ops::maximum op;

    auto result = op.execute({&x, &y}, {}, {});

    auto z = result->at(0);

    ASSERT_TRUE(y.equalsTo(z));

    delete result;
}


TEST_F(ParityOpsTests, TestMinimum1) {
    auto x = NDArrayFactory::create<float>('c', {10, 10});
    x.assign(1.0f);

    auto y = NDArrayFactory::create<float>('c', {10, 10});
    y.assign(-2.0f);


    nd4j::ops::minimum op;

    auto result = op.execute({&x, &y}, {}, {});

    auto z = result->at(0);

    ASSERT_TRUE(y.equalsTo(z));

    delete result;
}

TEST_F(ParityOpsTests, TestTear1) {
    auto input = NDArrayFactory::create<float>('c', {10, 5});
    auto tads = input.allTensorsAlongDimension({1});
    for (int e = 0; e < tads->size(); e++) {
        ASSERT_EQ(5, tads->at(e)->lengthOf());
        tads->at(e)->assign((float) e + 1);
    }

    nd4j::ops::tear op;

    auto result = op.execute({&input}, {}, {1});

    ASSERT_EQ(10, result->size());

    for (int e = 0; e < result->size(); e++)
        ASSERT_TRUE(tads->at(e)->equalsTo(result->at(e)));

    delete result;
    delete tads;
}

TEST_F(ParityOpsTests, TestUnstack1) {
    auto input = NDArrayFactory::create<float>('c', {10, 5});
    auto tads = input.allTensorsAlongDimension({1});
    for (int e = 0; e < tads->size(); e++) {
        ASSERT_EQ(5, tads->at(e)->lengthOf());
        tads->at(e)->assign((float) e + 1);
    }

    nd4j::ops::unstack op;

    auto result = op.execute({&input}, {}, {0});

    ASSERT_EQ(10, result->size());

    // result->at(0)->printShapeInfo("rz");
    // tads->at(0)->printShapeInfo("re");

    for (int e = 0; e < result->size(); e++)
        ASSERT_TRUE(tads->at(e)->equalsTo(result->at(e)));

    delete result;
    delete tads;
}



TEST_F(ParityOpsTests, TestUnstack2) {
    auto input = NDArrayFactory::create<float>('c', {5,2,6});
    auto tads = input.allTensorsAlongDimension({0,1});
    for (int e = 0; e < tads->size(); e++) {
        ASSERT_EQ(10, tads->at(e)->lengthOf());
        tads->at(e)->assign((float) e + 1);
    }

    nd4j::ops::unstack op;

    auto result = op.execute({&input}, {}, {2});

    ASSERT_EQ(6, result->size());

    for (int e = 0; e < result->size(); e++)
        ASSERT_TRUE(tads->at(e)->equalsTo(result->at(e)));

    delete result;
    delete tads;
}

TEST_F(ParityOpsTests, TestUnstack3) { 
    auto input = NDArrayFactory::create<float>('c', {3,2,3});
    auto exp = NDArrayFactory::create<float>('c', {3, 2}, {1.f, 4., 7., 10.f, 13.f,  16.f});
    input.linspace(1);

    nd4j::ops::unstack op;

    auto result = op.execute({&input}, {}, {2});
    ASSERT_EQ(ND4J_STATUS_OK, result->status());

    auto z = result->at(0);

    ASSERT_TRUE(exp.isSameShape(z));
    ASSERT_TRUE(exp.equalsTo(z));

    delete result;
}


TEST_F(ParityOpsTests, TestUnstack4) { 
    auto input = NDArrayFactory::create<float>('c', {3,2,3});
    auto exp = NDArrayFactory::create<float>('c', {3, 3}, { 1, 2, 3, 7, 8, 9, 13, 14, 15.});
    input.linspace(1);

    nd4j::ops::unstack op;

    auto result = op.execute({&input}, {}, {1});
    ASSERT_EQ(ND4J_STATUS_OK, result->status());

    auto z = result->at(0);

    ASSERT_TRUE(exp.isSameShape(z));
    ASSERT_TRUE(exp.equalsTo(z));

    delete result;
}

TEST_F(ParityOpsTests, TestUnstack5) { 
    auto input = NDArrayFactory::create<float>('c', {3,2,3});
    auto exp = NDArrayFactory::create<float>('c', {2, 3}, { 1, 2, 3, 4, 5, 6});
    input.linspace(1);

    nd4j::ops::unstack op;

    auto result = op.execute({&input}, {}, {0});
    ASSERT_EQ(ND4J_STATUS_OK, result->status());

    auto z = result->at(0);

    ASSERT_TRUE(exp.isSameShape(z));
    ASSERT_TRUE(exp.equalsTo(z));

    delete result;
}

TEST_F(ParityOpsTests, TestUnstack6) { 
    auto input = NDArrayFactory::create<float>('c', {1, 1, 1});
    auto exp = NDArrayFactory::create<float>('c', {1, 1}, {1});
    input.linspace(1);

    nd4j::ops::unstack op;

    auto result = op.execute({&input}, {}, {0});
    ASSERT_EQ(ND4J_STATUS_OK, result->status());

    auto z = result->at(0);

    ASSERT_TRUE(exp.isSameShape(z));
    ASSERT_TRUE(exp.equalsTo(z));

    delete result;
}

TEST_F(ParityOpsTests, TestUnstack7) { 
    auto input = NDArrayFactory::create<float>('c', {1, 1, 1});
    auto exp = NDArrayFactory::create<float>('c', {1, 1}, {1});
    input.linspace(1);

    nd4j::ops::unstack op;

    auto result = op.execute({&input}, {}, {1});
    ASSERT_EQ(ND4J_STATUS_OK, result->status());

    auto z = result->at(0);

    ASSERT_TRUE(exp.isSameShape(z));
    ASSERT_TRUE(exp.equalsTo(z));

    delete result;
}

TEST_F(ParityOpsTests, TestUnstack8) { 
    auto input = NDArrayFactory::create<float>('c', {1, 1});
    auto exp = NDArrayFactory::create<float>('c', {1}, {1});
    input.linspace(1);

    nd4j::ops::unstack op;

    auto result = op.execute({&input}, {}, {0});
    ASSERT_EQ(ND4J_STATUS_OK, result->status());

    auto z = result->at(0);

    ASSERT_TRUE(exp.isSameShape(z));
    ASSERT_TRUE(exp.equalsTo(z));

    delete result;
}

TEST_F(ParityOpsTests, TestUnstack9) {
    auto input = NDArrayFactory::create<float>('c', {1, 1});
    auto exp = NDArrayFactory::create<float>('c', {1}, {1});
    input.linspace(1);

    nd4j::ops::unstack op;

    auto result = op.execute({&input}, {}, {1});
    ASSERT_EQ(ND4J_STATUS_OK, result->status());

    auto z = result->at(0);

    ASSERT_TRUE(exp.isSameShape(z));
    ASSERT_TRUE(exp.equalsTo(z));

    delete result;
}


TEST_F(ParityOpsTests, ExpandDimsTest1) {
    auto input = NDArrayFactory::create<float>('c', {5, 5});
    input.linspace(1);
    auto reshaped = input.reshape('c', {5, 1, 5});

    nd4j::ops::expand_dims op;
    auto result = op.execute({&input}, {}, {1});

    ASSERT_EQ(ND4J_STATUS_OK, result->status());

    auto z = result->at(0);

    ASSERT_TRUE(reshaped->isSameShape(z));
    ASSERT_TRUE(reshaped->equalsTo(z));

    delete result;
    delete reshaped;

}


TEST_F(ParityOpsTests, ExpandDimsTest2) {
    auto input = NDArrayFactory::create<float>('c', {3, 4});
    input.linspace(1);
    auto reshaped = input.reshape('c', {1, 3, 4});

    nd4j::ops::expand_dims op;
    auto result = op.execute({&input}, {}, {0});

    ASSERT_EQ(ND4J_STATUS_OK, result->status());

    auto z = result->at(0);

    ASSERT_TRUE(reshaped->isSameShape(z));
    ASSERT_TRUE(reshaped->equalsTo(z));

    delete result;
    delete reshaped;

}


TEST_F(ParityOpsTests, ExpandDimsTest3) {
    auto input = NDArrayFactory::create<float>('c', {3, 4});
    input.linspace(1);
    auto reshaped = input.reshape('c', {3, 1, 4});

    nd4j::ops::expand_dims op;
    auto result = op.execute({&input}, {}, {-2});

    ASSERT_EQ(ND4J_STATUS_OK, result->status());

    auto z = result->at(0);

    ASSERT_TRUE(reshaped->isSameShape(z));
    ASSERT_TRUE(reshaped->equalsTo(z));

    delete result;
    delete reshaped;

}

TEST_F(ParityOpsTests, ExpandDimsTest4) {
    auto input = NDArrayFactory::create<float>('c', {3, 4});
    input.linspace(1);
    auto reshaped = input.reshape('c', {1, 3, 4});

    nd4j::ops::expand_dims op;
    auto result = op.execute({&input}, {}, {-3});

    ASSERT_EQ(ND4J_STATUS_OK, result->status());

    auto z = result->at(0);

    ASSERT_TRUE(reshaped->isSameShape(z));
    ASSERT_TRUE(reshaped->equalsTo(z));

    delete result;
    delete reshaped;

}


TEST_F(ParityOpsTests, Test_Shape_1) {
    auto x = NDArrayFactory::create<float>('c', {3, 4, 5, 6});
    auto exp = NDArrayFactory::create<Nd4jLong>('c', {4}, {3, 4, 5, 6});

    nd4j::ops::shape_of op;
    auto result = op.execute({&x}, {}, {});
    ASSERT_EQ(ND4J_STATUS_OK, result->status());

    auto z = result->at(0);

    z->printShapeInfo("z shape");
    z->printIndexedBuffer(" z buffr");

    ASSERT_TRUE(exp.isSameShape(z));
    ASSERT_TRUE(exp.equalsTo(z));

    delete result;
}


TEST_F(ParityOpsTests, Test_Equals_1) {
    auto x = NDArrayFactory::create<float>('c', {1, 5}, {1, 2, 3, 4, 5});
    auto y = NDArrayFactory::create<float>('c', {1, 5}, {1, 0, 3, 0, 5});
    auto exp = NDArrayFactory::create<bool>('c', {1, 5}, {1, 0, 1, 0, 1});

    nd4j::ops::equals op;
    auto result = op.execute({&x, &y}, {}, {}, {}, false, nd4j::DataType::BOOL);
    ASSERT_EQ(ND4J_STATUS_OK, result->status());

    auto z = result->at(0);

    ASSERT_TRUE(exp.isSameShape(z));
    ASSERT_TRUE(exp.equalsTo(z));

    delete result;
}


TEST_F(ParityOpsTests, Test_NotEquals_1) {
    auto x = NDArrayFactory::create<float>('c', {1, 5}, {1, 2, 3, 4, 5});
    auto y = NDArrayFactory::create<float>('c', {1, 5}, {1, 0, 3, 0, 5});
    auto exp = NDArrayFactory::create<bool>('c', {1, 5}, {0, 1, 0, 1, 0});

    nd4j::ops::not_equals op;
    auto result = op.execute({&x, &y}, {}, {}, {}, false, nd4j::DataType::BOOL);
    ASSERT_EQ(ND4J_STATUS_OK, result->status());

    auto z = result->at(0);

    ASSERT_TRUE(exp.isSameShape(z));
    ASSERT_TRUE(exp.equalsTo(z));

    delete result;
}

TEST_F(ParityOpsTests, Test_Less_1) {
    auto x = NDArrayFactory::create<float>('c', {1, 5}, {1, 2, 3, 4, 5});
    auto y = NDArrayFactory::create<float>('c', {1, 5}, {5, 4, 3, 2, 1});
    auto exp = NDArrayFactory::create<bool>('c', {1, 5}, {1, 1, 0, 0, 0});

    nd4j::ops::less op;
    auto result = op.execute({&x, &y}, {}, {}, {}, false, nd4j::DataType::BOOL);
    ASSERT_EQ(ND4J_STATUS_OK, result->status());

    auto z = result->at(0);

    ASSERT_TRUE(exp.isSameShape(z));
    ASSERT_TRUE(exp.equalsTo(z));

    delete result;
}

TEST_F(ParityOpsTests, Test_LessEquals_1) {
    auto x = NDArrayFactory::create<float>('c', {1, 5}, {1, 2, 3, 4, 5});
    auto y = NDArrayFactory::create<float>('c', {1, 5}, {5, 4, 3, 2, 1});
    auto exp = NDArrayFactory::create<bool>('c', {1, 5}, {1, 1, 1, 0, 0});

    nd4j::ops::less_equal op;
    auto result = op.execute({&x, &y}, {}, {}, {}, false, nd4j::DataType::BOOL);
    ASSERT_EQ(ND4J_STATUS_OK, result->status());

    auto z = result->at(0);

    ASSERT_TRUE(exp.isSameShape(z));
    ASSERT_TRUE(exp.equalsTo(z));

    delete result;
}

TEST_F(ParityOpsTests, Test_GreaterEquals_1) {
    auto x = NDArrayFactory::create<float>('c', {1, 5}, {1, 2, 3, 4, 5});
    auto y = NDArrayFactory::create<float>('c', {1, 5}, {5, 4, 3, 2, 1});
    auto exp = NDArrayFactory::create<bool>('c', {1, 5}, {0, 0, 1, 1, 1});

    nd4j::ops::greater_equal op;
    auto result = op.execute({&x, &y}, {}, {}, {}, false, nd4j::DataType::BOOL);
    ASSERT_EQ(ND4J_STATUS_OK, result->status());

    auto z = result->at(0);

    ASSERT_TRUE(exp.isSameShape(z));
    ASSERT_TRUE(exp.equalsTo(z));

    delete result;
}

TEST_F(ParityOpsTests, Test_GreaterEquals_2) {
    auto x = NDArrayFactory::create<double>('c', {1, 5}, {1, 2, 3, 4, 5});
    auto y = NDArrayFactory::create<double>('c', {1, 5}, {5, 4, 3, 2, 1});
    auto exp = NDArrayFactory::create<bool>('c', {1, 5}, {0, 0, 1, 1, 1});

    nd4j::ops::greater_equal op;
    auto result = op.execute({&x, &y}, {}, {}, {}, false);
    ASSERT_EQ(ND4J_STATUS_OK, result->status());

    auto z = result->at(0);

    ASSERT_TRUE(exp.isSameShape(z));
    ASSERT_TRUE(exp.equalsTo(z));

    delete result;
}

TEST_F(ParityOpsTests, Test_Greater_1) {
    auto x = NDArrayFactory::create<float>('c', {1, 5}, {1, 2, 3, 4, 5});
    auto y = NDArrayFactory::create<float>('c', {1, 5}, {5, 4, 3, 2, 1});
    auto exp = NDArrayFactory::create<bool>('c', {1, 5}, {0, 0, 0, 1, 1});

    nd4j::ops::greater op;
    auto result = op.execute({&x, &y}, {}, {}, {}, false, nd4j::DataType::BOOL);
    ASSERT_EQ(ND4J_STATUS_OK, result->status());

    auto z = result->at(0);

    ASSERT_TRUE(exp.isSameShape(z));
    ASSERT_TRUE(exp.equalsTo(z));

    delete result;
}

TEST_F(ParityOpsTests, Test_Where_1) {
    auto mask = NDArrayFactory::create<bool>('c', {3, 3}, {1, 1, 1,  0, 0, 0,  1, 1, 1});
    auto x = NDArrayFactory::create<float>('c', {3, 3}, {1, 2, 3, 4, 5, 6, 7, 8, 9});
    auto y = NDArrayFactory::create<float>('c', {3, 3}, {9, 8, 7, 6, 5, 4, 3, 2, 1});
    auto exp = NDArrayFactory::create<float>('c', {3, 3}, {1, 2, 3, 6, 5, 4, 7, 8, 9});

    nd4j::ops::Where op;
    auto result = op.execute({&mask, &x, &y}, {}, {});
    ASSERT_EQ(ND4J_STATUS_OK, result->status());

    auto z = result->at(0);

    // z->printIndexedBuffer("result");

    ASSERT_TRUE(exp.isSameShape(z));
    ASSERT_TRUE(exp.equalsTo(z));

    delete result;
}

TEST_F(ParityOpsTests, Test_Where_2) {
    auto mask = NDArrayFactory::create<bool>('c', {1, 3}, {1, 0, 0});
    auto x = NDArrayFactory::create<float>('c', {3, 3}, {1, 2, 3, 4, 5, 6, 7, 8, 9});
    auto y = NDArrayFactory::create<float>('c', {3, 3}, {9, 8, 7, 6, 5, 4, 3, 2, 1});
    auto exp = NDArrayFactory::create<float>('c', {3, 3}, {1, 2, 3, 6, 5, 4, 3, 2, 1});

    nd4j::ops::Where op;
    auto result = op.execute({&mask, &x, &y}, {}, {});
    ASSERT_EQ(ND4J_STATUS_OK, result->status());

    auto z = result->at(0);

    ASSERT_TRUE(exp.isSameShape(z));
    ASSERT_TRUE(exp.equalsTo(z));

    delete result;
}


TEST_F(ParityOpsTests, Test_Where_3) {
    auto mask = NDArrayFactory::create<bool>('c', {2, 2, 3}, {0, 1, 1, 0, 1, 0, 1, 0, 0, 0, 0, 1});
    auto exp = NDArrayFactory::create<Nd4jLong>('c', {5, 3}, {0, 0, 1, 0, 0, 2, 0, 1, 1, 1, 0, 0, 1, 1, 2});

    nd4j::ops::Where op;
    auto result = op.execute({&mask}, {}, {});
    ASSERT_EQ(ND4J_STATUS_OK, result->status());

    auto z = result->at(0);

    // z->printShapeInfo("z");

    ASSERT_TRUE(exp.isSameShape(z));
    ASSERT_TRUE(exp.equalsTo(z));

    delete result;
}

TEST_F(ParityOpsTests, Test_Select_1) {
    auto mask = NDArrayFactory::create<bool>('c', {1, 3}, {1, 0, 0});
    auto x = NDArrayFactory::create<float>('c', {3, 3}, {1, 2, 3, 4, 5, 6, 7, 8, 9});
    auto y = NDArrayFactory::create<float>('c', {3, 3}, {9, 8, 7, 6, 5, 4, 3, 2, 1});
    auto exp = NDArrayFactory::create<float>('c', {3, 3}, {1, 2, 3, 6, 5, 4, 3, 2, 1});

    nd4j::ops::select op;
    auto result = op.execute({&mask, &x, &y}, {}, {});
    ASSERT_EQ(ND4J_STATUS_OK, result->status());

    auto z = result->at(0);

    ASSERT_TRUE(exp.isSameShape(z));
    ASSERT_TRUE(exp.equalsTo(z));

    delete result;
}

TEST_F(ParityOpsTests, Test_Select_2) {
    auto mask = NDArrayFactory::create<bool>('c', {2, 2}, {1, 0, 1, 0});
    auto x = NDArrayFactory::create<float>('c', {2, 2}, {1, 2, 3, 4 });
    auto y = NDArrayFactory::create<float>('c', {2, 2}, {9, 8, 7, 6});
    auto exp = NDArrayFactory::create<float>('c', {2, 2}, {1, 8, 3, 6});

    nd4j::ops::select op;
    auto result = op.execute({&mask, &x, &y}, {}, {});
    ASSERT_EQ(ND4J_STATUS_OK, result->status());

    auto z = result->at(0);

    ASSERT_TRUE(exp.isSameShape(z));
    ASSERT_TRUE(exp.equalsTo(z));

    delete result;
}

TEST_F(ParityOpsTests, Test_Select_3) {
    auto mask = NDArrayFactory::create<bool>('c', {1, 1}, {false}, nullptr);
    auto x = NDArrayFactory::create<float>('c', {1, 1}, {1});
    auto y = NDArrayFactory::create<float>('c', {1, 1}, {2});
    auto exp = NDArrayFactory::create<float>('c', {1, 1}, {2});

    nd4j::ops::select op;
    auto result = op.execute({&mask, &x, &y}, {}, {});
    ASSERT_EQ(ND4J_STATUS_OK, result->status());

    auto z = result->at(0);

    ASSERT_TRUE(exp.isSameShape(z));
    ASSERT_TRUE(exp.equalsTo(z));

    delete result;
}

TEST_F(ParityOpsTests, Test_Reshape_TF_1) {
    auto x = NDArrayFactory::create<int>('c', {2, 2}, {1, 2, 3, 4});
    auto shape = NDArrayFactory::create<int>('c', {1, 3}, {1, 2, 2});

    auto exp = NDArrayFactory::create<int>('c', {1, 2, 2}, {1, 2, 3, 4});
    
    nd4j::ops::reshape op;

    auto result = op.execute({&x, &shape}, {}, {});
    ASSERT_EQ(ND4J_STATUS_OK, result->status());

    auto z = result->at(0);

    ASSERT_TRUE(exp.isSameShape(z));
    ASSERT_TRUE(exp.equalsTo(z));

    delete result;
}

TEST_F(ParityOpsTests, Test_Bias_Add_1) {
    auto x = NDArrayFactory::create<float>('c', {10, 5});
    x.assign(0.0);
    auto bias = NDArrayFactory::create<float>('c', {1, 5}, {1, 2, 3, 4, 5});
    nd4j::ops::biasadd op;

    auto result = op.execute({&x, &bias}, {}, {});
    ASSERT_EQ(ND4J_STATUS_OK, result->status());

    auto z = result->at(0);


    auto tads = z->allTensorsAlongDimension({1});
    for (int e = 0; e < tads->size(); e++) {
        ASSERT_TRUE(bias.equalsTo(tads->at(e)));
    }

    delete tads;
    delete result;
}

TEST_F(ParityOpsTests, Test_Scatter_Add_1) {
    auto matrix = NDArrayFactory::create<float>('c', {2, 2}, {1, 2, 3, 4});
    NDArray idc('c', {1}, {0}, nd4j::DataType::INT64);
    auto updates = NDArrayFactory::create<float>('c', {1, 2}, {1, 1});
    auto exp = NDArrayFactory::create<float>('c', {2, 2}, {2, 3, 3, 4});

    nd4j::ops::scatter_add op;
    auto result = op.execute({&matrix, &idc, &updates}, {}, {});
    ASSERT_EQ(ND4J_STATUS_OK, result->status());

    auto z = result->at(0); 

    ASSERT_TRUE(exp.equalsTo(z));

    delete result;
}

TEST_F(ParityOpsTests, Test_Scatter_Add_2) {
    auto vec = NDArrayFactory::create<float>('c', {4}, {1, 2, 3, 4});
    NDArray idc('c', {1, 4}, {0, 1, 2, 3}, nd4j::DataType::INT64);
    auto updates = NDArrayFactory::create<float>('c', {1, 4}, {1, 1, 1, 1});
    auto exp = NDArrayFactory::create<float>('c', {1, 4}, {2, 3, 4, 5});

    nd4j::ops::scatter_add op;
    auto result = op.execute({&vec, &idc, &updates}, {}, {});
    ASSERT_EQ(ND4J_STATUS_OK, result->status());

    auto z = result->at(0); 

    ASSERT_TRUE(exp.equalsTo(z));

    delete result;
}

TEST_F(ParityOpsTests, Test_Scatter_Add_3) {
    auto matrix = NDArrayFactory::create<float>('c', {2, 2, 2}, {1, 2, 3, 4, 5, 6, 7, 8});
    NDArray idc('c', {1}, {0}, nd4j::DataType::INT64);
    auto updates = NDArrayFactory::create<float>('c', {1, 2, 2}, {1, 1, 1, 1});
    auto exp = NDArrayFactory::create<float>('c', {2, 2, 2}, {2, 3, 4, 5, 5, 6, 7, 8});

    nd4j::ops::scatter_add op;
    auto result = op.execute({&matrix, &idc, &updates}, {}, {});
    ASSERT_EQ(ND4J_STATUS_OK, result->status());

    auto z = result->at(0); 

    ASSERT_TRUE(exp.equalsTo(z));

    delete result;
}

TEST_F(ParityOpsTests, Test_Scatter_Add_4) {
    auto matrix = NDArrayFactory::create<float>('c', {2, 2, 2}, {1, 2, 3, 4, 5, 6, 7, 8});
    NDArray idc('c', {1, 2}, {0, 0}, nd4j::DataType::INT64);
    auto updates = NDArrayFactory::create<float>('c', {1, 2, 2, 2}, {1, 1, 1, 1, 1, 1, 1, 1});
    auto exp = NDArrayFactory::create<float>('c', {2, 2, 2}, {3, 4, 5, 6, 5, 6, 7, 8});

    nd4j::ops::scatter_add op;
    auto result = op.execute({&matrix, &idc, &updates}, {}, {});
    ASSERT_EQ(ND4J_STATUS_OK, result->status());

    auto z = result->at(0); 

    ASSERT_TRUE(exp.equalsTo(z));

    delete result;
}

TEST_F(ParityOpsTests, Test_Scatter_Add_5) {
    auto matrix = NDArrayFactory::create<float>('c', {2, 2, 3}, {1, 1, 1, 1, 1, 1, 1, 1, 1, 1, 1, 1});
    NDArray idc('c', {2, 2}, {1, 1, 0, 0}, nd4j::DataType::INT64);
    auto updates = NDArrayFactory::create<float>('c', {2, 2, 2, 3}, {1, 2, 3, 4, 5, 6, 7, 8, 9, 10, 11, 12, 1, 2, 3, 4, 5, 6, 7, 8, 9, 10, 11, 12});
    auto exp = NDArrayFactory::create<float>('c', {2, 2, 3}, {9., 11., 13.,15., 17., 19., 9., 11., 13.,15., 17., 19.});

    nd4j::ops::scatter_add op;
    auto result = op.execute({&matrix, &idc, &updates}, {}, {});
    ASSERT_EQ(ND4J_STATUS_OK, result->status());

    auto z = result->at(0); 

    ASSERT_TRUE(exp.equalsTo(z));

    delete result;
}

TEST_F(ParityOpsTests, Test_Scatter_Add_6) {
    auto matrix = NDArrayFactory::create<float>('c', {2, 2, 2}, {1, 1, 1, 1, 1, 1, 1, 1});
    NDArray idc('c', {2, 2}, {1, 1, 0, 0}, nd4j::DataType::INT64);
    auto updates = NDArrayFactory::create<float>('c', {2, 2, 2, 2}, {1, 2, 3, 4, 5, 6, 7, 8, 1, 2, 3, 4, 5, 6, 7, 8});
    auto exp = NDArrayFactory::create<float>('c', {2, 2, 2}, {7, 9, 11, 13, 7, 9, 11, 13});

    nd4j::ops::scatter_add op;
    auto result = op.execute({&matrix, &idc, &updates}, {}, {});
    ASSERT_EQ(ND4J_STATUS_OK, result->status());

    auto z = result->at(0); 

    ASSERT_TRUE(exp.equalsTo(z));

    delete result;
}

TEST_F(ParityOpsTests, Test_Scatter_Add_7) {
    auto matrix = NDArrayFactory::create<float>('c', {10, 3}, {1.f,2.f,3.f,4.f,5.f,6.f,7.f,8.f,9.f,10.f,11.f,12.f,13.f,14.f,15.f,16.f,17.f,18.f,19.f,20.f,21.f,22.f,23.f,24.f,25.f,26.f,27.f,28.f,29.f,30.f});
    NDArray idc('c', {0}, {5}, nd4j::DataType::INT64);
    auto updates = NDArrayFactory::create<float>('c', {3}, {10.f, 20.f, 30.f});
    auto exp = NDArrayFactory::create<float>('c', {10, 3}, {1.f, 2.f, 3.f, 4.f, 5.f, 6.f, 7.f, 8.f, 9.f, 10.f,11.f,12.f, 13.f,14.f,15.f, 26.f,37.f,48.f, 19.f,20.f,21.f, 22.f,23.f,24.f, 25.f,26.f,27.f, 28.f,29.f,30.f});

    nd4j::ops::scatter_add op;
    auto result = op.execute({&matrix, &idc, &updates}, {}, {});
    ASSERT_EQ(ND4J_STATUS_OK, result->status());

    auto z = result->at(0); 

    ASSERT_TRUE(exp.equalsTo(z));

    delete result;
}

TEST_F(ParityOpsTests, scatterMax_test1) {
    auto matrix = NDArrayFactory::create<float>('c', {2, 2}, {1, 2, 3, 4});
    NDArray idc('c', {1}, {0.}, nd4j::DataType::INT64);
    auto updates = NDArrayFactory::create<float>('c', {1, 2}, {10, 1});
    auto exp = NDArrayFactory::create<float>('c', {2, 2}, {10, 2, 3, 4});

    nd4j::ops::scatter_max op;
    auto result = op.execute({&matrix, &idc, &updates}, {}, {});
    ASSERT_EQ(ND4J_STATUS_OK, result->status());

    auto z = result->at(0); 

    ASSERT_TRUE(exp.equalsTo(z));

    delete result;
}

TEST_F(ParityOpsTests, scatterMax_test2) {
    auto vec = NDArrayFactory::create<float>('c', {4}, {1, 2, 3, 4});
    NDArray idc('c', {1, 4}, {0, 1, 2, 3}, nd4j::DataType::INT64);
    auto updates = NDArrayFactory::create<float>('c', {1, 4}, {10, 1, 30, 1});
    auto exp = NDArrayFactory::create<float>('c', {1, 4}, {10, 2, 30, 4});

    nd4j::ops::scatter_max op;
    auto result = op.execute({&vec, &idc, &updates}, {}, {});
    ASSERT_EQ(ND4J_STATUS_OK, result->status());

    auto z = result->at(0); 

    ASSERT_TRUE(exp.equalsTo(z));

    delete result;
}

TEST_F(ParityOpsTests, scatterMax_test3) {
    auto matrix = NDArrayFactory::create<float>('c', {2, 2, 2}, {1, 2, 3, 4, 5, 6, 7, 8});
    NDArray idc('c', {1}, {0}, nd4j::DataType::INT64);
    auto updates = NDArrayFactory::create<float>('c', {1, 2, 2}, {10, 1, 30, 1});
    auto exp = NDArrayFactory::create<float>('c', {2, 2, 2}, {10, 2, 30, 4, 5, 6, 7, 8});

    nd4j::ops::scatter_max op;
    auto result = op.execute({&matrix, &idc, &updates}, {}, {});
    ASSERT_EQ(ND4J_STATUS_OK, result->status());

    auto z = result->at(0); 

    ASSERT_TRUE(exp.equalsTo(z));

    delete result;
}

TEST_F(ParityOpsTests, scatterMax_test4) {
    auto matrix = NDArrayFactory::create<float>('c', {2, 2, 2}, {1, 2, 3, 4, 5, 6, 7, 8});
    NDArray idc('c', {1,2}, {0,0}, nd4j::DataType::INT32);
    auto updates = NDArrayFactory::create<float>('c', {1, 2, 2, 2}, {1,10,1,10, 1,1,10,1.});
    auto exp = NDArrayFactory::create<float>('c', {2, 2, 2}, {1, 10, 10, 10, 5, 6, 7, 8});

    nd4j::ops::scatter_max op;
    auto result = op.execute({&matrix, &idc, &updates}, {}, {});
    ASSERT_EQ(ND4J_STATUS_OK, result->status());

    auto z = result->at(0);     

    ASSERT_TRUE(exp.equalsTo(z));

    delete result;
}

TEST_F(ParityOpsTests, scatterMax_test5) {
    auto matrix = NDArrayFactory::create<float>('c', {2, 2, 3}, {1, 1, 1, 1, 1, 1, 1, 1, 1, 1, 1, 1});
    NDArray idc('c', {2, 2}, {1, 1, 0, 0}, nd4j::DataType::INT32);
    auto updates = NDArrayFactory::create<float>('c', {2, 2, 2, 3}, {2,10,1,10, 2,10,1,10, 2,10,1,10,  10,2,10,1, 10,2,10,1, 10,2,10,1.});
    auto exp = NDArrayFactory::create<float>('c', {2, 2, 3}, {10, 2, 10,   2, 10, 2,   2, 10, 2,   10, 2, 10});

    nd4j::ops::scatter_max op;
    auto result = op.execute({&matrix, &idc, &updates}, {}, {});
    ASSERT_EQ(ND4J_STATUS_OK, result->status());

    auto z = result->at(0); 

   ASSERT_TRUE(exp.equalsTo(z));

    delete result;
}

TEST_F(ParityOpsTests, scatterMax_test6) {
    auto matrix = NDArrayFactory::create<float>('c', {2, 2, 2}, {1, 1, 1, 1, 1, 1, 1, 1});
    NDArray idc('c', {2, 2}, {1, 1, 0, 0}, nd4j::DataType::INT32);
    auto updates = NDArrayFactory::create<float>('c', {2, 2, 2, 2}, {0,2,0,2, 0,2,0,2, 2,0,2,0.,  2,0,2,0});
    auto exp = NDArrayFactory::create<float>('c', {2, 2, 2}, {2, 1, 2, 1, 1, 2, 1, 2});

    nd4j::ops::scatter_max op;
    auto result = op.execute({&matrix, &idc, &updates}, {}, {});
    ASSERT_EQ(ND4J_STATUS_OK, result->status());

    auto z = result->at(0); 

   ASSERT_TRUE(exp.equalsTo(z));

    delete result;
}


TEST_F(ParityOpsTests, scatterMin_test1) {
    auto matrix = NDArrayFactory::create<float>('c', {2, 2}, {1, 2, 3, 4});    
    NDArray idc('c', {1}, {0}, nd4j::DataType::INT32);
    auto updates = NDArrayFactory::create<float>('c', {1, 2}, {-1, 1});
    auto exp = NDArrayFactory::create<float>('c', {2, 2}, {-1, 1, 3, 4});

    nd4j::ops::scatter_min op;
    auto result = op.execute({&matrix, &idc, &updates}, {}, {});
    ASSERT_EQ(ND4J_STATUS_OK, result->status());

    auto z = result->at(0); 

    ASSERT_TRUE(exp.equalsTo(z));

    delete result;
}

TEST_F(ParityOpsTests, scatterMin_test2) {
    auto vec = NDArrayFactory::create<float>('c', {4}, {1, 2, 3, 4});
    NDArray idc('c', {1, 4}, {0, 1, 2, 3}, nd4j::DataType::INT32);
    auto updates = NDArrayFactory::create<float>('c', {1, 4}, {10, 1, 30, 1});
    auto exp = NDArrayFactory::create<float>('c', {1, 4}, {1, 1, 3, 1});

    nd4j::ops::scatter_min op;
    auto result = op.execute({&vec, &idc, &updates}, {}, {});
    ASSERT_EQ(ND4J_STATUS_OK, result->status());

    auto z = result->at(0); 

    ASSERT_TRUE(exp.equalsTo(z));

    delete result;
}

TEST_F(ParityOpsTests, scatterMin_test3) {
    auto matrix = NDArrayFactory::create<float>('c', {2, 2, 2}, {1, 2, 3, 4, 5, 6, 7, 8});
    NDArray idc('c', {1}, {0}, nd4j::DataType::INT32);
    auto updates = NDArrayFactory::create<float>('c', {1, 2, 2}, {10, 1, 30, 2});
    auto exp = NDArrayFactory::create<float>('c', {2, 2, 2}, {1, 1, 3, 2, 5, 6, 7, 8});

    nd4j::ops::scatter_min op;
    auto result = op.execute({&matrix, &idc, &updates}, {}, {});
    ASSERT_EQ(ND4J_STATUS_OK, result->status());

    auto z = result->at(0); 

    ASSERT_TRUE(exp.equalsTo(z));

    delete result;
}

TEST_F(ParityOpsTests, scatterMin_test4) {
    auto matrix = NDArrayFactory::create<float>('c', {2, 2, 2}, {1, 2, 3, 4, 5, 6, 7, 8});
    NDArray idc('c', {1,2}, {0,0}, nd4j::DataType::INT32);
    auto updates = NDArrayFactory::create<float>('c', {1, 2, 2, 2}, {1,10,1,10, 1,1,10,1.});
    auto exp = NDArrayFactory::create<float>('c', {2, 2, 2}, {1, 1, 1, 1, 5, 6, 7, 8});

    nd4j::ops::scatter_min op;
    auto result = op.execute({&matrix, &idc, &updates}, {}, {}, {true});
    ASSERT_EQ(ND4J_STATUS_OK, result->status());

    auto z = result->at(0);     

    ASSERT_TRUE(exp.equalsTo(z));

    delete result;
}

////////////////////////////////////////////////////////////////////////
TEST_F(ParityOpsTests, scatterND_test1) {    
    
    NDArray indices('c', {2, 1}, {1., 0.}, nd4j::DataType::INT32);
    auto updates = NDArrayFactory::create<float>('c', {2, 4}, {10.f, 20.f, 30.f, 40.f, 50.f, 60.f, 70.f, 80.f});
    auto shape = NDArrayFactory::create<int>('c', {2}, {3, 4});
    auto exp = NDArrayFactory::create<float>('c', {3, 4}, {50.f, 60.f, 70.f, 80.f, 10.f, 20.f, 30.f, 40.f, 0.f,  0.f,  0.f,  0.f});

    nd4j::ops::scatter_nd op;
    auto result = op.execute({&indices, &updates, &shape}, {}, {});
    ASSERT_EQ(ND4J_STATUS_OK, result->status());

    auto z = result->at(0); 
    z->printBuffer();

    ASSERT_TRUE(exp.isSameShape(z));
    ASSERT_TRUE(exp.equalsTo(z));

    delete result;
}

////////////////////////////////////////////////////////////////////////
TEST_F(ParityOpsTests, scatterND_test2) {    
    
    NDArray indices('c', {3, 1}, {4., 2., 0.}, nd4j::DataType::INT32);
    auto updates = NDArrayFactory::create<float>('c', {3, 4});
    auto shape = NDArrayFactory::create<int>('c', {2}, {5, 4});
    auto exp = NDArrayFactory::create<float>('c', {5, 4}, {9.f,10.f,11.f,12.f, 0.f, 0.f, 0.f, 0.f, 5.f, 6.f, 7.f, 8.f, 0.f, 0.f, 0.f, 0.f, 1.f, 2.f, 3.f, 4.f});
    updates.linspace(1.f);

    nd4j::ops::scatter_nd op;
    auto result = op.execute({&indices, &updates, &shape}, {}, {});
    ASSERT_EQ(ND4J_STATUS_OK, result->status());

    auto z = result->at(0); 

    ASSERT_TRUE(exp.isSameShape(z));
    ASSERT_TRUE(exp.equalsTo(z));

    delete result;
}

////////////////////////////////////////////////////////////////////////
TEST_F(ParityOpsTests, scatterND_test3) {    
    
    NDArray indices('c', {2, 3, 1}, {0., 2., 7., 3., 6., 9.}, nd4j::DataType::INT32);
    auto updates = NDArrayFactory::create<float>('c', {2,3, 3,4});
    auto shape = NDArrayFactory::create<int>('c', {3}, {10, 3, 4});
    auto exp = NDArrayFactory::create<float>('c', {10, 3, 4}, {1.f,  2.f,  3.f,  4., 5.f,  6.f,  7.f,  8., 9.f, 10.f, 11.f, 12., 0.f,  0.f,  0.f,  0., 0.f,  0.f,  0.f,  0., 0.f,  0.f,  0.f,  0.,
                                        13.f, 14.f, 15.f, 16.,17.f, 18.f, 19.f, 20.,21.f, 22.f, 23.f, 24.,37.f, 38.f, 39.f, 40.,41.f, 42.f, 43.f, 44.,45.f, 46.f, 47.f, 48.,
                                         0.f,  0.f,  0.f,  0., 0.f,  0.f,  0.f,  0., 0.f,  0.f,  0.f,  0., 0.f,  0.f,  0.f,  0., 0.f,  0.f,  0.f,  0., 0.f,  0.f,  0.f,  0.,
                                        49.f, 50.f, 51.f, 52.,53.f, 54.f, 55.f, 56.,57.f, 58.f, 59.f, 60.,25.f, 26.f, 27.f, 28.,29.f, 30.f, 31.f, 32.,33.f, 34.f, 35.f, 36.,
                                         0.f,  0.f,  0.f,  0., 0.f,  0.f,  0.f,  0., 0.f,  0.f,  0.f,  0.,61.f, 62.f, 63.f, 64.,65.f, 66.f, 67.f, 68.,69.f, 70.f, 71.f, 72.,});
    updates.linspace(1.f);

    nd4j::ops::scatter_nd op;
    auto result = op.execute({&indices, &updates, &shape}, {}, {});
    ASSERT_EQ(ND4J_STATUS_OK, result->status());

    auto z = result->at(0); 

    ASSERT_TRUE(exp.isSameShape(z));
    ASSERT_TRUE(exp.equalsTo(z));

    delete result;
}

////////////////////////////////////////////////////////////////////////
TEST_F(ParityOpsTests, scatterND_test4) {    
        
    NDArray indices('c', {4, 1}, {4., 3., 1., 7.}, nd4j::DataType::INT32);
    auto updates = NDArrayFactory::create<float>('c', {4}, {9.f, 10.f, 11.f, 12.f});
    auto shape = NDArrayFactory::create<int>('c', {1}, {8});
    auto exp = NDArrayFactory::create<float>('c', {8}, {0.f, 11.f, 0.f, 10.f, 9.f, 0.f, 0.f, 12.f});
    
    nd4j::ops::scatter_nd op;
    auto result = op.execute({&indices, &updates, &shape}, {}, {});
    ASSERT_EQ(ND4J_STATUS_OK, result->status());

    auto z = result->at(0); 

    ASSERT_TRUE(exp.isSameShape(z));
    ASSERT_TRUE(exp.equalsTo(z));

    delete result;
}

////////////////////////////////////////////////////////////////////////
TEST_F(ParityOpsTests, scatterND_5) {    
        
    NDArray indices('c', {4, 1}, {1, 1, 1, 1}, nd4j::DataType::INT32);
    auto updates = NDArrayFactory::create<float>('c', {4}, {1.f, 2.f, 3.f, 4.f});
    auto shape = NDArrayFactory::create<int>('c', {1}, {8});
    auto exp = NDArrayFactory::create<float>('c', {8}, {0.f, 10.f, 0.f, 0.f, 0.f, 0.f, 0.f, 0.f});
    
    nd4j::ops::scatter_nd op;
    auto result = op.execute({&indices, &updates, &shape}, {}, {});
    ASSERT_EQ(ND4J_STATUS_OK, result->status());

    auto z = result->at(0); 

    ASSERT_TRUE(exp.isSameShape(z));
    ASSERT_TRUE(exp.equalsTo(z));

    delete result;
}

////////////////////////////////////////////////////////////////////////
TEST_F(ParityOpsTests, scatterND_test6) {    
        
    NDArray indices('c', {3, 2}, {0,1,1,0,3,2}, nd4j::DataType::INT32);
    NDArray updates('c', {3, 2, 3},  nd4j::DataType::FLOAT32);
    NDArray shape('c', {4}, {5,4,2,3},  nd4j::DataType::INT32);

    NDArray exp('c', {5,4,2,3}, {0.,  0.,  0.,0.,  0.,  0.,1.,  2.,  3.,4.,  5.,  6.,0.,  0.,  0.,0.,  0.,  0.,   0.,  0.,  0.,0.,  0.,  0.,
                                7.,  8.,  9., 10., 11., 12., 0.,  0.,  0., 0.,  0.,  0., 0.,  0.,  0., 0.,  0.,  0., 0.,  0.,  0., 0.,  0.,  0.,
                                0.,  0.,  0., 0.,  0.,  0., 0.,  0.,  0., 0.,  0.,  0., 0.,  0.,  0., 0.,  0.,  0., 0.,  0.,  0., 0.,  0.,  0.,
                                0.,  0.,  0., 0.,  0.,  0., 0.,  0.,  0., 0.,  0.,  0., 13., 14., 15., 16., 17., 18., 0.,  0.,  0., 0.,  0.,  0.,
                                0.,  0.,  0., 0.,  0.,  0., 0.,  0.,  0., 0.,  0.,  0., 0.,  0.,  0., 0.,  0.,  0., 0.,  0.,  0., 0.,  0.,  0.},  nd4j::DataType::FLOAT32);
    updates.linspace(1);
    
    nd4j::ops::scatter_nd op;
    auto result = op.execute({&indices, &updates, &shape}, {}, {});
    ASSERT_EQ(ND4J_STATUS_OK, result->status());

    auto z = result->at(0); 

    ASSERT_TRUE(exp.isSameShape(z));
    ASSERT_TRUE(exp.equalsTo(z));

    delete result;
}

////////////////////////////////////////////////////////////////////////
TEST_F(ParityOpsTests, scatterND_test7) {    
        
    NDArray indices('c', {4,3,2}, {0,1,1,0,3,2,1,0,0,1,1,0,3,2,1,0,0,1,1,0,3,2,1,0}, nd4j::DataType::INT32);
    NDArray updates('c', {4,3,2,3},  nd4j::DataType::FLOAT32);
    NDArray shape('c', {4}, {5,4,2,3},  nd4j::DataType::INT32);

    NDArray exp('c', {5,4,2,3}, {0.,   0.,   0., 0.,   0.,   0., 75.,  78.,  81., 84.,  87.,  90., 0.,   0.,   0., 0.,   0.,   0., 0.,   0.,   0., 0.,   0.,   0.,
                                 222., 228., 234., 240., 246., 252., 0.,   0.,   0., 0.,   0.,   0., 0.,   0.,   0., 0.,   0.,   0., 0.,   0.,   0., 0.,   0.,   0.,
                                 0.,   0.,   0., 0.,   0.,   0., 0.,   0.,   0., 0.,   0.,   0., 0.,   0.,   0., 0.,   0.,   0., 0.,   0.,   0., 0.,   0.,   0.,
                                 0.,   0.,   0., 0.,   0.,   0., 0.,   0.,   0., 0.,   0.,   0., 111., 114., 117., 120., 123., 126., 0.,   0.,   0., 0.,   0.,   0.,
                                 0.,   0.,   0., 0.,   0.,   0., 0.,   0.,   0., 0.,   0.,   0., 0.,   0.,   0., 0.,   0.,   0., 0.,   0.,   0., 0.,   0.,   0.},  nd4j::DataType::FLOAT32);
    updates.linspace(1);
    
    nd4j::ops::scatter_nd op;
    auto result = op.execute({&indices, &updates, &shape}, {}, {});
    ASSERT_EQ(ND4J_STATUS_OK, result->status());

    auto z = result->at(0); 
<<<<<<< HEAD
    // z->printBuffer();
=======
>>>>>>> b2bc8d62

    ASSERT_TRUE(exp.isSameShape(z));
    ASSERT_TRUE(exp.equalsTo(z));

    delete result;
}

////////////////////////////////////////////////////////////////////////
TEST_F(ParityOpsTests, scatterND_add_test1) {    
    
    auto input = NDArrayFactory::create<float>('c', {8}, {1.f, 2.f, 3.f, 4.f, 5.f, 6.f, 7.f, 8.f});
    NDArray indices('c', {4, 1}, {4., 3., 1., 7.}, nd4j::DataType::INT32);
    auto updates = NDArrayFactory::create<float>('c', {4}, {9.f, 10.f, 11.f, 12.f});
    auto exp = NDArrayFactory::create<float>('c', {8}, {1.f, 13.f, 3.f, 14.f, 14.f, 6.f, 7.f, 20.f});
    
    nd4j::ops::scatter_nd_add op;
    auto result = op.execute({&input, &indices, &updates}, {}, {});
    ASSERT_EQ(ND4J_STATUS_OK, result->status());

    auto z = result->at(0); 

    ASSERT_TRUE(exp.isSameShape(z));
    ASSERT_TRUE(exp.equalsTo(z));

    delete result;
}

////////////////////////////////////////////////////////////////////////
TEST_F(ParityOpsTests, scatterND_add_test2) {    
    
    auto input = NDArrayFactory::create<float>('c', {6, 4});
    NDArray indices('c', {3, 3, 2}, {0.f,0.f, 1.f,1.f, 2.f,2.f, 3.f,3.f, 4.f,0.f, 5.f,1.f, 0.f,2.f, 1.f,3.f, 2.f,0.f}, nd4j::DataType::INT32);
    auto updates = NDArrayFactory::create<float>('c', {3,3});
    auto exp = NDArrayFactory::create<float>('c', {6,4}, {1.f,0.f,7.f,0.f, 0.f,2.f,0.f,8.f, 9.f,0.f,3.f,0.f, 0.f,0.f,0.f,4.f, 5.f,0.f,0.f,0.f, 0.f,6.f,0.f,0.f});

    input = 0.f;
    updates.linspace(1.f);
    
    nd4j::ops::scatter_nd_add op;
    auto result = op.execute({&input, &indices, &updates}, {}, {});
    ASSERT_EQ(ND4J_STATUS_OK, result->status());

    auto z = result->at(0); 
    // z->printIndexedBuffer();

    ASSERT_TRUE(exp.isSameShape(z));
    ASSERT_TRUE(exp.equalsTo(z));

    delete result;
}

////////////////////////////////////////////////////////////////////////
TEST_F(ParityOpsTests, scatterND_add_test3) {
    
    auto input = NDArrayFactory::create<float>('c', {6, 4});
    NDArray indices('c', {2, 3, 1}, {5.f, 1.f, 2.f, 3.f, 4.f, 0.f}, nd4j::DataType::INT32);
    auto updates = NDArrayFactory::create<float>('c', {2,3,4});
    auto exp = NDArrayFactory::create<float>('c', {6,4}, {21.f, 22.f, 23.f, 24.f, 5.f,  6.f,  7.f,  8.f, 9.f, 10.f, 11.f, 12.f,13.f, 14.f, 15.f, 16.f,17.f, 18.f, 19.f, 20.f, 1.f,  2.f,  3.f,  4.f});

    input = 0.f;
    updates.linspace(1.f);
    
    nd4j::ops::scatter_nd_add op;
    auto result = op.execute({&input, &indices, &updates}, {}, {});
    ASSERT_EQ(ND4J_STATUS_OK, result->status());

    auto z = result->at(0); 

    ASSERT_TRUE(exp.isSameShape(z));
    ASSERT_TRUE(exp.equalsTo(z));

    delete result;
}

//////////////////////////////////////////////////////////////////////
TEST_F(ParityOpsTests, scatterND_add_test4) {
    
    auto input = NDArrayFactory::create<float>('c', {6, 4, 5});
    NDArray indices('c', {3, 3, 2}, {0.f,0.f, 1.f,1.f, 2.f,2.f, 3.f,3.f, 4.f,0.f, 5.f,1.f, 0.f,2.f, 1.f,3.f, 2.f,0.f}, nd4j::DataType::INT32);
    auto updates = NDArrayFactory::create<float>('c', {3,3,5});
    auto exp = NDArrayFactory::create<float>('c', {6,4,5}, {1.f,  2.f,  3.f,  4.f,  5.f, 0.f,  0.f,  0.f,  0.f,  0.f,31.f, 32.f, 33.f, 34.f, 35.f, 0.f,  0.f,  0.f,  0.f,  0.f,
                                      0.f,  0.f,  0.f,  0.f,  0.f, 6.f,  7.f,  8.f,  9.f, 10.f, 0.f,  0.f,  0.f,  0.f,  0.f,36.f, 37.f, 38.f, 39.f, 40.f,
                                     41.f, 42.f, 43.f, 44.f, 45.f, 0.f,  0.f,  0.f,  0.f,  0.f,11.f, 12.f, 13.f, 14.f, 15.f, 0.f,  0.f,  0.f,  0.f,  0.f,
                                      0.f,  0.f,  0.f,  0.f,  0.f, 0.f,  0.f,  0.f,  0.f,  0.f, 0.f,  0.f,  0.f,  0.f,  0.f,16.f, 17.f, 18.f, 19.f, 20.f,
                                     21.f, 22.f, 23.f, 24.f, 25.f, 0.f,  0.f,  0.f,  0.f,  0.f, 0.f,  0.f,  0.f,  0.f,  0.f, 0.f,  0.f,  0.f,  0.f,  0.f,
                                      0.f,  0.f,  0.f,  0.f,  0.f,26.f, 27.f, 28.f, 29.f, 30.f, 0.f,  0.f,  0.f,  0.f,  0.f, 0.f,  0.f,  0.f,  0.f,  0.f});
    input = 0.f;
    updates.linspace(1.f);
    
    nd4j::ops::scatter_nd_add op;
    auto result = op.execute({&input, &indices, &updates}, {}, {});
    ASSERT_EQ(ND4J_STATUS_OK, result->status());

    auto z = result->at(0); 

    ASSERT_TRUE(exp.isSameShape(z));
    ASSERT_TRUE(exp.equalsTo(z));

    delete result;
}

//////////////////////////////////////////////////////////////////////
TEST_F(ParityOpsTests, scatterND_add_test5) {
    
    auto input = NDArrayFactory::create<float>('c', {6,5,4,3,2});
    NDArray indices('c', {2,2,3}, {0.f,0.f,0.f, 1.f,1.f,1.f, 2.f,2.f,2.f, 3.f,3.f,3.f}, nd4j::DataType::INT32);
    auto updates = NDArrayFactory::create<float>('c', {2,2,3,2});
    auto exp = NDArrayFactory::create<float>('c', {6,5,4,3,2}, { 1.f,  2.f, 3.f,  4.f, 5.f,  6.f, 0.f,  0.f, 0.f,  0.f, 0.f,  0.f, 0.f,  0.f, 0.f,  0.f, 0.f,  0.f, 0.f,  0.f, 0.f,  0.f, 0.f,  0.f, 0.f,  0.f, 0.f,  0.f, 0.f,  0.f, 0.f,  0.f, 0.f,  0.f, 0.f,  0.f, 0.f,  0.f, 0.f,  0.f, 0.f,  0.f, 0.f,  0.f, 0.f,  0.f, 0.f,  0.f,
0.f,  0.f, 0.f,  0.f, 0.f,  0.f, 0.f,  0.f, 0.f,  0.f, 0.f,  0.f, 0.f,  0.f, 0.f,  0.f, 0.f,  0.f, 0.f,  0.f, 0.f,  0.f, 0.f,  0.f, 0.f,  0.f, 0.f,  0.f, 0.f,  0.f, 0.f,  0.f, 0.f,  0.f, 0.f,  0.f, 0.f,  0.f, 0.f,  0.f, 0.f,  0.f, 0.f,  0.f, 0.f,  0.f, 0.f,  0.f,
0.f,  0.f, 0.f,  0.f, 0.f,  0.f, 0.f,  0.f, 0.f,  0.f, 0.f,  0.f, 0.f,  0.f, 0.f,  0.f, 0.f,  0.f, 0.f,  0.f, 0.f,  0.f, 0.f,  0.f, 0.f,  0.f, 0.f,  0.f, 0.f,  0.f, 0.f,  0.f, 0.f,  0.f, 0.f,  0.f, 0.f,  0.f, 0.f,  0.f, 0.f,  0.f, 0.f,  0.f, 0.f,  0.f, 0.f,  0.f,
0.f,  0.f, 0.f,  0.f, 0.f,  0.f, 7.f,  8.f, 9.f, 10.f,11.f, 12.f, 0.f,  0.f, 0.f,  0.f, 0.f,  0.f, 0.f,  0.f, 0.f,  0.f, 0.f,  0.f, 0.f,  0.f, 0.f,  0.f, 0.f,  0.f, 0.f,  0.f, 0.f,  0.f, 0.f,  0.f, 0.f,  0.f, 0.f,  0.f, 0.f,  0.f, 0.f,  0.f, 0.f,  0.f, 0.f,  0.f,
0.f,  0.f, 0.f,  0.f, 0.f,  0.f, 0.f,  0.f, 0.f,  0.f, 0.f,  0.f, 0.f,  0.f, 0.f,  0.f, 0.f,  0.f, 0.f,  0.f, 0.f,  0.f, 0.f,  0.f, 0.f,  0.f, 0.f,  0.f, 0.f,  0.f, 0.f,  0.f, 0.f,  0.f, 0.f,  0.f, 0.f,  0.f, 0.f,  0.f, 0.f,  0.f, 0.f,  0.f, 0.f,  0.f, 0.f,  0.f,
0.f,  0.f, 0.f,  0.f, 0.f,  0.f, 0.f,  0.f, 0.f,  0.f, 0.f,  0.f, 0.f,  0.f, 0.f,  0.f, 0.f,  0.f, 0.f,  0.f, 0.f,  0.f, 0.f,  0.f, 0.f,  0.f, 0.f,  0.f, 0.f,  0.f, 0.f,  0.f, 0.f,  0.f, 0.f,  0.f, 0.f,  0.f, 0.f,  0.f, 0.f,  0.f, 0.f,  0.f, 0.f,  0.f, 0.f,  0.f,
0.f,  0.f, 0.f,  0.f, 0.f,  0.f, 0.f,  0.f, 0.f,  0.f, 0.f,  0.f,13.f, 14.f,15.f, 16.f,17.f, 18.f, 0.f,  0.f, 0.f,  0.f, 0.f,  0.f, 0.f,  0.f, 0.f,  0.f, 0.f,  0.f, 0.f,  0.f, 0.f,  0.f, 0.f,  0.f, 0.f,  0.f, 0.f,  0.f, 0.f,  0.f, 0.f,  0.f, 0.f,  0.f, 0.f,  0.f,
0.f,  0.f, 0.f,  0.f, 0.f,  0.f, 0.f,  0.f, 0.f,  0.f, 0.f,  0.f, 0.f,  0.f, 0.f,  0.f, 0.f,  0.f, 0.f,  0.f, 0.f,  0.f, 0.f,  0.f, 0.f,  0.f, 0.f,  0.f, 0.f,  0.f, 0.f,  0.f, 0.f,  0.f, 0.f,  0.f, 0.f,  0.f, 0.f,  0.f, 0.f,  0.f, 0.f,  0.f, 0.f,  0.f, 0.f,  0.f,
0.f,  0.f, 0.f,  0.f, 0.f,  0.f, 0.f,  0.f, 0.f,  0.f, 0.f,  0.f, 0.f,  0.f, 0.f,  0.f, 0.f,  0.f, 0.f,  0.f, 0.f,  0.f, 0.f,  0.f, 0.f,  0.f, 0.f,  0.f, 0.f,  0.f, 0.f,  0.f, 0.f,  0.f, 0.f,  0.f, 0.f,  0.f, 0.f,  0.f, 0.f,  0.f, 0.f,  0.f, 0.f,  0.f, 0.f,  0.f,
0.f,  0.f, 0.f,  0.f, 0.f,  0.f, 0.f,  0.f, 0.f,  0.f, 0.f,  0.f, 0.f,  0.f, 0.f,  0.f, 0.f,  0.f,19.f, 20.f,21.f, 22.f,23.f, 24.f, 0.f,  0.f, 0.f,  0.f, 0.f,  0.f, 0.f,  0.f, 0.f,  0.f, 0.f,  0.f, 0.f,  0.f, 0.f,  0.f, 0.f,  0.f, 0.f,  0.f, 0.f,  0.f, 0.f,  0.f,
0.f,  0.f, 0.f,  0.f, 0.f,  0.f, 0.f,  0.f, 0.f,  0.f, 0.f,  0.f, 0.f,  0.f, 0.f,  0.f, 0.f,  0.f, 0.f,  0.f, 0.f,  0.f, 0.f,  0.f, 0.f,  0.f, 0.f,  0.f, 0.f,  0.f, 0.f,  0.f, 0.f,  0.f, 0.f,  0.f, 0.f,  0.f, 0.f,  0.f, 0.f,  0.f, 0.f,  0.f, 0.f,  0.f, 0.f,  0.f,
0.f,  0.f, 0.f,  0.f, 0.f,  0.f, 0.f,  0.f, 0.f,  0.f, 0.f,  0.f, 0.f,  0.f, 0.f,  0.f, 0.f,  0.f, 0.f,  0.f, 0.f,  0.f, 0.f,  0.f, 0.f,  0.f, 0.f,  0.f, 0.f,  0.f, 0.f,  0.f, 0.f,  0.f, 0.f,  0.f, 0.f,  0.f, 0.f,  0.f, 0.f,  0.f, 0.f,  0.f, 0.f,  0.f, 0.f,  0.f,
0.f,  0.f, 0.f,  0.f, 0.f,  0.f, 0.f,  0.f, 0.f,  0.f, 0.f,  0.f, 0.f,  0.f, 0.f,  0.f, 0.f,  0.f, 0.f,  0.f, 0.f,  0.f, 0.f,  0.f, 0.f,  0.f, 0.f,  0.f, 0.f,  0.f, 0.f,  0.f, 0.f,  0.f, 0.f,  0.f, 0.f,  0.f, 0.f,  0.f, 0.f,  0.f, 0.f,  0.f, 0.f,  0.f, 0.f,  0.f,
0.f,  0.f, 0.f,  0.f, 0.f,  0.f, 0.f,  0.f, 0.f,  0.f, 0.f,  0.f, 0.f,  0.f, 0.f,  0.f, 0.f,  0.f, 0.f,  0.f, 0.f,  0.f, 0.f,  0.f, 0.f,  0.f, 0.f,  0.f, 0.f,  0.f, 0.f,  0.f, 0.f,  0.f, 0.f,  0.f, 0.f,  0.f, 0.f,  0.f, 0.f,  0.f, 0.f,  0.f, 0.f,  0.f, 0.f,  0.f,
0.f,  0.f, 0.f,  0.f, 0.f,  0.f, 0.f,  0.f, 0.f,  0.f, 0.f,  0.f, 0.f,  0.f, 0.f,  0.f, 0.f,  0.f, 0.f,  0.f, 0.f,  0.f, 0.f,  0.f, 0.f,  0.f, 0.f,  0.f, 0.f,  0.f, 0.f,  0.f, 0.f,  0.f, 0.f,  0.f, 0.f,  0.f, 0.f,  0.f, 0.f,  0.f, 0.f,  0.f, 0.f,  0.f, 0.f,  0.f});
    input = 0.f;
    updates.linspace(1.f);
    
    nd4j::ops::scatter_nd_add op;
    auto result = op.execute({&input, &indices, &updates}, {}, {});
    ASSERT_EQ(ND4J_STATUS_OK, result->status());

    auto z = result->at(0); 

    ASSERT_TRUE(exp.isSameShape(z));
    ASSERT_TRUE(exp.equalsTo(z));

    delete result;
}

////////////////////////////////////////////////////////////////////////
TEST_F(ParityOpsTests, scatterND_sub_test1) {    
    
    auto input = NDArrayFactory::create<float>('c', {8}, {1.f, 2.f, 3.f, 4.f, 5.f, 6.f, 7.f, 8.f});
    NDArray indices('c', {4, 1}, {4.f, 3.f, 1.f, 7.f}, nd4j::DataType::INT32);
    auto updates = NDArrayFactory::create<float>('c', {4}, {9.f, 10.f, 11.f, 12.f});
    auto exp = NDArrayFactory::create<float>('c', {8}, {1.f, -9.f,  3.f, -6.f, -4.f,  6.f,  7.f, -4.f});
    
    nd4j::ops::scatter_nd_sub op;
    auto result = op.execute({&input, &indices, &updates}, {}, {});
    ASSERT_EQ(ND4J_STATUS_OK, result->status());

    auto z = result->at(0); 

    ASSERT_TRUE(exp.isSameShape(z));
    ASSERT_TRUE(exp.equalsTo(z));

    delete result;
}

////////////////////////////////////////////////////////////////////////
TEST_F(ParityOpsTests, scatterND_sub_test2) {    
    
    auto input = NDArrayFactory::create<float>('c', {6, 4});
    NDArray indices('c', {3, 3, 2}, {0.f,0.f, 1.f,1.f, 2.f,2.f, 3.f,3.f, 4.f,0.f, 5.f,1.f, 0.f,2.f, 1.f,3.f, 2.f,0.f}, nd4j::DataType::INT32);
    auto updates = NDArrayFactory::create<float>('c', {3,3});
    auto exp = NDArrayFactory::create<float>('c', {6,4}, {-1.f,0.f,-7.f,0.f, 0.f,-2.f,0.f,-8.f, -9.f,0.f,-3.f,0.f, 0.f,0.f,0.f,-4.f, -5.f,0.f,0.f,0.f, 0.f,-6.f,0.f,0.f});

    input = 0.f;
    updates.linspace(1.f);
    
    nd4j::ops::scatter_nd_sub op;
    auto result = op.execute({&input, &indices, &updates}, {}, {});
    ASSERT_EQ(ND4J_STATUS_OK, result->status());

    auto z = result->at(0); 
    // z->printIndexedBuffer();

    ASSERT_TRUE(exp.isSameShape(z));
    ASSERT_TRUE(exp.equalsTo(z));

    delete result;
}

////////////////////////////////////////////////////////////////////////
TEST_F(ParityOpsTests, scatterND_sub_test3) {
    
    auto input = NDArrayFactory::create<float>('c', {6, 4});
    NDArray indices('c', {2, 3, 1}, {5.f, 1.f, 2.f, 3.f,4.f, 0.f}, nd4j::DataType::INT32);
    auto updates = NDArrayFactory::create<float>('c', {2,3,4});
    auto exp = NDArrayFactory::create<float>('c', {6,4}, {-21.f,-22.f,-23.f,-24., -5.f, -6.f, -7.f, -8., -9.f,-10.f,-11.f,-12., -13.f,-14.f,-15.f,-16., -17.f,-18.f,-19.f,-20., -1.f, -2.f, -3.f, -4.f});

    input = 0.f;
    updates.linspace(1.f);
    
    nd4j::ops::scatter_nd_sub op;
    auto result = op.execute({&input, &indices, &updates}, {}, {});
    ASSERT_EQ(ND4J_STATUS_OK, result->status());

    auto z = result->at(0); 

    ASSERT_TRUE(exp.isSameShape(z));
    ASSERT_TRUE(exp.equalsTo(z));

    delete result;
}

//////////////////////////////////////////////////////////////////////
TEST_F(ParityOpsTests, scatterND_sub_test4) {
    
    auto input = NDArrayFactory::create<float>('c', {6, 4, 5});    
    NDArray indices('c', {3, 3, 2}, {0.f,0.f, 1.f,1.f, 2.f,2.f, 3.f,3.f, 4.f,0.f, 5.f,1.f, 0.f,2.f, 1.f,3.f, 2.f,0.f}, nd4j::DataType::INT32);
    auto updates = NDArrayFactory::create<float>('c', {3,3,5});
    auto exp = NDArrayFactory::create<float>('c', {6,4,5}, {-1.f,  -2.f,  -3.f,  -4.f,  -5.f, 0.f,  0.f,  0.f,  0.f,  0.f,-31.f, -32.f, -33.f, -34.f, -35.f, 0.f,  0.f,  0.f,  0.f,  0.f,
                                      0.f,  0.f,  0.f,  0.f,  0.f, -6.f,  -7.f,  -8.f,  -9.f, -10.f, 0.f,  0.f,  0.f,  0.f,  0.f,-36.f, -37.f, -38.f, -39.f, -40.f,
                                     -41.f, -42.f, -43.f, -44.f, -45.f, 0.f,  0.f,  0.f,  0.f,  0.f,-11.f, -12.f, -13.f, -14.f, -15.f, 0.f,  0.f,  0.f,  0.f,  0.f,
                                      0.f,  0.f,  0.f,  0.f,  0.f, 0.f,  0.f,  0.f,  0.f,  0.f, 0.f,  0.f,  0.f,  0.f,  0.f,-16.f, -17.f, -18.f, -19.f, -20.f,
                                     -21.f, -22.f, -23.f, -24.f, -25.f, 0.f,  0.f,  0.f,  0.f,  0.f, 0.f,  0.f,  0.f,  0.f,  0.f, 0.f,  0.f,  0.f,  0.f,  0.f,
                                      0.f,  0.f,  0.f,  0.f,  0.f,-26.f, -27.f, -28.f, -29.f, -30.f, 0.f,  0.f,  0.f,  0.f,  0.f, 0.f,  0.f,  0.f,  0.f,  0.f});
    input = 0.f;
    updates.linspace(1.f);
    
    nd4j::ops::scatter_nd_sub op;
    auto result = op.execute({&input, &indices, &updates}, {}, {});
    ASSERT_EQ(ND4J_STATUS_OK, result->status());

    auto z = result->at(0); 

    ASSERT_TRUE(exp.isSameShape(z));
    ASSERT_TRUE(exp.equalsTo(z));

    delete result;
}

//////////////////////////////////////////////////////////////////////
TEST_F(ParityOpsTests, scatterND_sub_test5) {
    
    auto input = NDArrayFactory::create<float>('c', {6,5,4,3,2});
    NDArray indices('c', {2,2,3}, {0.f,0.f,0.f, 1.f,1.f,1.f, 2.f,2.f,2.f, 3.f,3.f,3.f}, nd4j::DataType::INT32);
    auto updates = NDArrayFactory::create<float>('c', {2,2,3,2});
    auto exp = NDArrayFactory::create<float>('c', {6,5,4,3,2}, { -1.f,  -2.f, -3.f,  -4.f, -5.f,  -6.f, 0.f,  0.f, 0.f,  0.f, 0.f,  0.f, 0.f,  0.f, 0.f,  0.f, 0.f,  0.f, 0.f,  0.f, 0.f,  0.f, 0.f,  0.f, 0.f,  0.f, 0.f,  0.f, 0.f,  0.f, 0.f,  0.f, 0.f,  0.f, 0.f,  0.f, 0.f,  0.f, 0.f,  0.f, 0.f,  0.f, 0.f,  0.f, 0.f,  0.f, 0.f,  0.f,
0.f,  0.f, 0.f,  0.f, 0.f,  0.f, 0.f,  0.f, 0.f,  0.f, 0.f,  0.f, 0.f,  0.f, 0.f,  0.f, 0.f,  0.f, 0.f,  0.f, 0.f,  0.f, 0.f,  0.f, 0.f,  0.f, 0.f,  0.f, 0.f,  0.f, 0.f,  0.f, 0.f,  0.f, 0.f,  0.f, 0.f,  0.f, 0.f,  0.f, 0.f,  0.f, 0.f,  0.f, 0.f,  0.f, 0.f,  0.f,
0.f,  0.f, 0.f,  0.f, 0.f,  0.f, 0.f,  0.f, 0.f,  0.f, 0.f,  0.f, 0.f,  0.f, 0.f,  0.f, 0.f,  0.f, 0.f,  0.f, 0.f,  0.f, 0.f,  0.f, 0.f,  0.f, 0.f,  0.f, 0.f,  0.f, 0.f,  0.f, 0.f,  0.f, 0.f,  0.f, 0.f,  0.f, 0.f,  0.f, 0.f,  0.f, 0.f,  0.f, 0.f,  0.f, 0.f,  0.f,
0.f,  0.f, 0.f,  0.f, 0.f,  0.f, -7.f,  -8.f, -9.f, -10.f,-11.f, -12.f, 0.f,  0.f, 0.f,  0.f, 0.f,  0.f, 0.f,  0.f, 0.f,  0.f, 0.f,  0.f, 0.f,  0.f, 0.f,  0.f, 0.f,  0.f, 0.f,  0.f, 0.f,  0.f, 0.f,  0.f, 0.f,  0.f, 0.f,  0.f, 0.f,  0.f, 0.f,  0.f, 0.f,  0.f, 0.f,  0.f,
0.f,  0.f, 0.f,  0.f, 0.f,  0.f, 0.f,  0.f, 0.f,  0.f, 0.f,  0.f, 0.f,  0.f, 0.f,  0.f, 0.f,  0.f, 0.f,  0.f, 0.f,  0.f, 0.f,  0.f, 0.f,  0.f, 0.f,  0.f, 0.f,  0.f, 0.f,  0.f, 0.f,  0.f, 0.f,  0.f, 0.f,  0.f, 0.f,  0.f, 0.f,  0.f, 0.f,  0.f, 0.f,  0.f, 0.f,  0.f,
0.f,  0.f, 0.f,  0.f, 0.f,  0.f, 0.f,  0.f, 0.f,  0.f, 0.f,  0.f, 0.f,  0.f, 0.f,  0.f, 0.f,  0.f, 0.f,  0.f, 0.f,  0.f, 0.f,  0.f, 0.f,  0.f, 0.f,  0.f, 0.f,  0.f, 0.f,  0.f, 0.f,  0.f, 0.f,  0.f, 0.f,  0.f, 0.f,  0.f, 0.f,  0.f, 0.f,  0.f, 0.f,  0.f, 0.f,  0.f,
0.f,  0.f, 0.f,  0.f, 0.f,  0.f, 0.f,  0.f, 0.f,  0.f, 0.f,  0.f,-13.f, -14.f,-15.f, -16.f,-17.f, -18.f, 0.f,  0.f, 0.f,  0.f, 0.f,  0.f, 0.f,  0.f, 0.f,  0.f, 0.f,  0.f, 0.f,  0.f, 0.f,  0.f, 0.f,  0.f, 0.f,  0.f, 0.f,  0.f, 0.f,  0.f, 0.f,  0.f, 0.f,  0.f, 0.f,  0.f,
0.f,  0.f, 0.f,  0.f, 0.f,  0.f, 0.f,  0.f, 0.f,  0.f, 0.f,  0.f, 0.f,  0.f, 0.f,  0.f, 0.f,  0.f, 0.f,  0.f, 0.f,  0.f, 0.f,  0.f, 0.f,  0.f, 0.f,  0.f, 0.f,  0.f, 0.f,  0.f, 0.f,  0.f, 0.f,  0.f, 0.f,  0.f, 0.f,  0.f, 0.f,  0.f, 0.f,  0.f, 0.f,  0.f, 0.f,  0.f,
0.f,  0.f, 0.f,  0.f, 0.f,  0.f, 0.f,  0.f, 0.f,  0.f, 0.f,  0.f, 0.f,  0.f, 0.f,  0.f, 0.f,  0.f, 0.f,  0.f, 0.f,  0.f, 0.f,  0.f, 0.f,  0.f, 0.f,  0.f, 0.f,  0.f, 0.f,  0.f, 0.f,  0.f, 0.f,  0.f, 0.f,  0.f, 0.f,  0.f, 0.f,  0.f, 0.f,  0.f, 0.f,  0.f, 0.f,  0.f,
0.f,  0.f, 0.f,  0.f, 0.f,  0.f, 0.f,  0.f, 0.f,  0.f, 0.f,  0.f, 0.f,  0.f, 0.f,  0.f, 0.f,  0.f,-19.f, -20.f,-21.f, -22.f,-23.f,-24.f, 0.f,  0.f, 0.f,  0.f, 0.f,  0.f, 0.f,  0.f, 0.f,  0.f, 0.f,  0.f, 0.f,  0.f, 0.f,  0.f, 0.f,  0.f, 0.f,  0.f, 0.f,  0.f, 0.f,  0.f,
0.f,  0.f, 0.f,  0.f, 0.f,  0.f, 0.f,  0.f, 0.f,  0.f, 0.f,  0.f, 0.f,  0.f, 0.f,  0.f, 0.f,  0.f, 0.f,  0.f, 0.f,  0.f, 0.f,  0.f, 0.f,  0.f, 0.f,  0.f, 0.f,  0.f, 0.f,  0.f, 0.f,  0.f, 0.f,  0.f, 0.f,  0.f, 0.f,  0.f, 0.f,  0.f, 0.f,  0.f, 0.f,  0.f, 0.f,  0.f,
0.f,  0.f, 0.f,  0.f, 0.f,  0.f, 0.f,  0.f, 0.f,  0.f, 0.f,  0.f, 0.f,  0.f, 0.f,  0.f, 0.f,  0.f, 0.f,  0.f, 0.f,  0.f, 0.f,  0.f, 0.f,  0.f, 0.f,  0.f, 0.f,  0.f, 0.f,  0.f, 0.f,  0.f, 0.f,  0.f, 0.f,  0.f, 0.f,  0.f, 0.f,  0.f, 0.f,  0.f, 0.f,  0.f, 0.f,  0.f,
0.f,  0.f, 0.f,  0.f, 0.f,  0.f, 0.f,  0.f, 0.f,  0.f, 0.f,  0.f, 0.f,  0.f, 0.f,  0.f, 0.f,  0.f, 0.f,  0.f, 0.f,  0.f, 0.f,  0.f, 0.f,  0.f, 0.f,  0.f, 0.f,  0.f, 0.f,  0.f, 0.f,  0.f, 0.f,  0.f, 0.f,  0.f, 0.f,  0.f, 0.f,  0.f, 0.f,  0.f, 0.f,  0.f, 0.f,  0.f,
0.f,  0.f, 0.f,  0.f, 0.f,  0.f, 0.f,  0.f, 0.f,  0.f, 0.f,  0.f, 0.f,  0.f, 0.f,  0.f, 0.f,  0.f, 0.f,  0.f, 0.f,  0.f, 0.f,  0.f, 0.f,  0.f, 0.f,  0.f, 0.f,  0.f, 0.f,  0.f, 0.f,  0.f, 0.f,  0.f, 0.f,  0.f, 0.f,  0.f, 0.f,  0.f, 0.f,  0.f, 0.f,  0.f, 0.f,  0.f,
0.f,  0.f, 0.f,  0.f, 0.f,  0.f, 0.f,  0.f, 0.f,  0.f, 0.f,  0.f, 0.f,  0.f, 0.f,  0.f, 0.f,  0.f, 0.f,  0.f, 0.f,  0.f, 0.f,  0.f, 0.f,  0.f, 0.f,  0.f, 0.f,  0.f, 0.f,  0.f, 0.f,  0.f, 0.f,  0.f, 0.f,  0.f, 0.f,  0.f, 0.f,  0.f, 0.f,  0.f, 0.f,  0.f, 0.f,  0.f});
    input = 0.f;
    updates.linspace(1.f);
    
    nd4j::ops::scatter_nd_sub op;
    auto result = op.execute({&input, &indices, &updates}, {}, {});
    ASSERT_EQ(ND4J_STATUS_OK, result->status());

    auto z = result->at(0); 

    ASSERT_TRUE(exp.isSameShape(z));
    ASSERT_TRUE(exp.equalsTo(z));

    delete result;
}


////////////////////////////////////////////////////////////////////////
TEST_F(ParityOpsTests, scatterND_update_test1) {    
    
    auto input = NDArrayFactory::create<float>('c', {8}, {1.f, 2.f, 3.f, 4.f, 5.f, 6.f, 7.f, 8.f});
    NDArray indices('c', {4, 1}, {4.f, 3.f, 1.f, 7.f}, nd4j::DataType::INT32);
    auto updates = NDArrayFactory::create<float>('c', {4}, {9.f, 10.f, 11.f, 12.f});
    auto exp = NDArrayFactory::create<float>('c', {8}, {1.f, 11.f, 3.f, 10.f, 9.f, 6.f, 7.f, 12.f});
    
    nd4j::ops::scatter_nd_update op;
    auto result = op.execute({&input, &indices, &updates}, {}, {});
    ASSERT_EQ(ND4J_STATUS_OK, result->status());

    auto z = result->at(0); 

    ASSERT_TRUE(exp.isSameShape(z));
    ASSERT_TRUE(exp.equalsTo(z));

    delete result;
}

////////////////////////////////////////////////////////////////////////
TEST_F(ParityOpsTests, scatterND_update_test2) {    
    
    auto input = NDArrayFactory::create<float>('c', {6, 4});
    NDArray indices('c', {3, 3, 2}, {0.f,0.f, 1.f,1.f, 2.f,2.f, 3.f,3.f, 4.f,0.f, 5.f,1.f, 0.f,2.f, 1.f,3.f, 2.f,0.f}, nd4j::DataType::INT32);
    auto updates = NDArrayFactory::create<float>('c', {3,3});
    auto exp = NDArrayFactory::create<float>('c', {6,4}, {1.f,-1.f,7.f,-1.f, -1.f,2.f,-1.f,8.f, 9.f,-1.f,3.f,-1.f, -1.f,-1.f,-1.f,4.f, 5.f,-1.f,-1.f,-1.f, -1.f,6.f,-1.f,-1.f});

    input = -1.f;
    updates.linspace(1.f);
    
    nd4j::ops::scatter_nd_update op;
    auto result = op.execute({&input, &indices, &updates}, {}, {});
    ASSERT_EQ(ND4J_STATUS_OK, result->status());

    auto z = result->at(0); 
    // z->printIndexedBuffer();

    ASSERT_TRUE(exp.isSameShape(z));
    ASSERT_TRUE(exp.equalsTo(z));

    delete result;
}

////////////////////////////////////////////////////////////////////////
TEST_F(ParityOpsTests, scatterND_update_test3) {
    
    auto input = NDArrayFactory::create<float>('c', {6, 4});
    NDArray indices('c', {2, 3, 1}, {5.f, 1.f, 2.f, 3.f, 4.f, 0.f}, nd4j::DataType::INT32);
    auto updates = NDArrayFactory::create<float>('c', {2,3,4});
    auto exp = NDArrayFactory::create<float>('c', {6,4}, {21.f, 22.f, 23.f, 24.f, 5.f,  6.f,  7.f,  8.f, 9.f, 10.f, 11.f, 12.f,13.f, 14.f, 15.f, 16.f,17.f, 18.f, 19.f, 20.f, 1.f,  2.f,  3.f,  4.f,});

    input = -1.f;
    updates.linspace(1.f);
    
    nd4j::ops::scatter_nd_update op;
    auto result = op.execute({&input, &indices, &updates}, {}, {});
    ASSERT_EQ(ND4J_STATUS_OK, result->status());

    auto z = result->at(0);     

    ASSERT_TRUE(exp.isSameShape(z));
    ASSERT_TRUE(exp.equalsTo(z));

    delete result;
}

//////////////////////////////////////////////////////////////////////
TEST_F(ParityOpsTests, scatterND_update_test4) {
    
    auto input = NDArrayFactory::create<float>('c', {6, 4, 5});    
    NDArray indices('c', {3, 3, 2}, {0.f,0.f, 1.f,1.f, 2.f,2.f, 3.f,3.f, 4.f,0.f, 5.f,1.f, 0.f,2.f, 1.f,3.f, 2.f,0.f}, nd4j::DataType::INT32);
    auto updates = NDArrayFactory::create<float>('c', {3,3,5});
    auto exp = NDArrayFactory::create<float>('c', {6,4,5}, {1.f,  2.f,  3.f,  4.f,  5.f, -1.f,  -1.f,  -1.f,  -1.f,  -1.f,31.f, 32.f, 33.f, 34.f, 35.f, -1.f,  -1.f,  -1.f,  -1.f,  -1.f,
                                      -1.f,  -1.f,  -1.f,  -1.f,  -1.f, 6.f,  7.f,  8.f,  9.f, 10.f, -1.f,  -1.f,  -1.f,  -1.f,  -1.f,36.f, 37.f, 38.f, 39.f, 40.f,
                                     41.f, 42.f, 43.f, 44.f, 45.f, -1.f,  -1.f,  -1.f,  -1.f,  -1.f,11.f, 12.f, 13.f, 14.f, 15.f, -1.f,  -1.f,  -1.f,  -1.f,  -1.f,
                                      -1.f,  -1.f,  -1.f,  -1.f,  -1.f, -1.f,  -1.f,  -1.f,  -1.f,  -1.f, -1.f,  -1.f,  -1.f,  -1.f,  -1.f,16.f, 17.f, 18.f, 19.f, 20.f,
                                     21.f, 22.f, 23.f, 24.f, 25.f, -1.f,  -1.f,  -1.f,  -1.f,  -1.f, -1.f,  -1.f,  -1.f,  -1.f,  -1.f, -1.f,  -1.f,  -1.f,  -1.f,  -1.f,
                                      -1.f,  -1.f,  -1.f,  -1.f,  -1.f,26.f, 27.f, 28.f, 29.f, 30.f, -1.f,  -1.f,  -1.f,  -1.f,  -1.f, -1.f,  -1.f,  -1.f,  -1.f,  -1.f});
    input = -1.f;
    updates.linspace(1.f);
    
    nd4j::ops::scatter_nd_update op;
    auto result = op.execute({&input, &indices, &updates}, {}, {});
    ASSERT_EQ(ND4J_STATUS_OK, result->status());

    auto z = result->at(0); 

    ASSERT_TRUE(exp.isSameShape(z));
    ASSERT_TRUE(exp.equalsTo(z));

    delete result;
}

//////////////////////////////////////////////////////////////////////
TEST_F(ParityOpsTests, scatterND_update_test5) {
    
    auto input = NDArrayFactory::create<float>('c', {6,5,4,3,2});
    NDArray indices('c', {2,2,3}, {0.f,0.f,0.f, 1.f,1.f,1.f, 2.f,2.f,2.f, 3.f,3.f,3.f}, nd4j::DataType::INT32);
    auto updates = NDArrayFactory::create<float>('c', {2,2,3,2});
    auto exp = NDArrayFactory::create<float>('c', {6,5,4,3,2}, { 1.f,  2.f, 3.f,  4.f, 5.f,  6.f, -1.f,  -1.f, -1.f,  -1.f, -1.f,  -1.f, -1.f,  -1.f, -1.f,  -1.f, -1.f,  -1.f, -1.f,  -1.f, -1.f,  -1.f, -1.f,  -1.f, -1.f,  -1.f, -1.f,  -1.f, -1.f,  -1.f, -1.f,  -1.f, -1.f,  -1.f, -1.f,  -1.f, -1.f,  -1.f, -1.f,  -1.f, -1.f,  -1.f, -1.f,  -1.f, -1.f,  -1.f, -1.f,  -1.f,
-1.f,  -1.f, -1.f,  -1.f, -1.f,  -1.f, -1.f,  -1.f, -1.f,  -1.f, -1.f,  -1.f, -1.f,  -1.f, -1.f,  -1.f, -1.f,  -1.f, -1.f,  -1.f, -1.f,  -1.f, -1.f,  -1.f, -1.f,  -1.f, -1.f,  -1.f, -1.f,  -1.f, -1.f,  -1.f, -1.f,  -1.f, -1.f,  -1.f, -1.f,  -1.f, -1.f,  -1.f, -1.f,  -1.f, -1.f,  -1.f, -1.f,  -1.f, -1.f,  -1.f,
-1.f,  -1.f, -1.f,  -1.f, -1.f,  -1.f, -1.f,  -1.f, -1.f,  -1.f, -1.f,  -1.f, -1.f,  -1.f, -1.f,  -1.f, -1.f,  -1.f, -1.f,  -1.f, -1.f,  -1.f, -1.f,  -1.f, -1.f,  -1.f, -1.f,  -1.f, -1.f,  -1.f, -1.f,  -1.f, -1.f,  -1.f, -1.f,  -1.f, -1.f,  -1.f, -1.f,  -1.f, -1.f,  -1.f, -1.f,  -1.f, -1.f,  -1.f, -1.f,  -1.f,
-1.f,  -1.f, -1.f,  -1.f, -1.f,  -1.f, 7.f,  8.f, 9.f, 10.f,11.f, 12.f, -1.f,  -1.f, -1.f,  -1.f, -1.f,  -1.f, -1.f,  -1.f, -1.f,  -1.f, -1.f,  -1.f, -1.f,  -1.f, -1.f,  -1.f, -1.f,  -1.f, -1.f,  -1.f, -1.f,  -1.f, -1.f,  -1.f, -1.f,  -1.f, -1.f,  -1.f, -1.f,  -1.f, -1.f,  -1.f, -1.f,  -1.f, -1.f,  -1.f,
-1.f,  -1.f, -1.f,  -1.f, -1.f,  -1.f, -1.f,  -1.f, -1.f,  -1.f, -1.f,  -1.f, -1.f,  -1.f, -1.f,  -1.f, -1.f,  -1.f, -1.f,  -1.f, -1.f,  -1.f, -1.f,  -1.f, -1.f,  -1.f, -1.f,  -1.f, -1.f,  -1.f, -1.f,  -1.f, -1.f,  -1.f, -1.f,  -1.f, -1.f,  -1.f, -1.f,  -1.f, -1.f,  -1.f, -1.f,  -1.f, -1.f,  -1.f, -1.f,  -1.f,
-1.f,  -1.f, -1.f,  -1.f, -1.f,  -1.f, -1.f,  -1.f, -1.f,  -1.f, -1.f,  -1.f, -1.f,  -1.f, -1.f,  -1.f, -1.f,  -1.f, -1.f,  -1.f, -1.f,  -1.f, -1.f,  -1.f, -1.f,  -1.f, -1.f,  -1.f, -1.f,  -1.f, -1.f,  -1.f, -1.f,  -1.f, -1.f,  -1.f, -1.f,  -1.f, -1.f,  -1.f, -1.f,  -1.f, -1.f,  -1.f, -1.f,  -1.f, -1.f,  -1.f,
-1.f,  -1.f, -1.f,  -1.f, -1.f,  -1.f, -1.f,  -1.f, -1.f,  -1.f, -1.f,  -1.f,13.f, 14.f,15.f, 16.f,17.f, 18.f, -1.f,  -1.f, -1.f,  -1.f, -1.f,  -1.f, -1.f,  -1.f, -1.f,  -1.f, -1.f,  -1.f, -1.f,  -1.f, -1.f,  -1.f, -1.f,  -1.f, -1.f,  -1.f, -1.f,  -1.f, -1.f,  -1.f, -1.f,  -1.f, -1.f,  -1.f, -1.f,  -1.f,
-1.f,  -1.f, -1.f,  -1.f, -1.f,  -1.f, -1.f,  -1.f, -1.f,  -1.f, -1.f,  -1.f, -1.f,  -1.f, -1.f,  -1.f, -1.f,  -1.f, -1.f,  -1.f, -1.f,  -1.f, -1.f,  -1.f, -1.f,  -1.f, -1.f,  -1.f, -1.f,  -1.f, -1.f,  -1.f, -1.f,  -1.f, -1.f,  -1.f, -1.f,  -1.f, -1.f,  -1.f, -1.f,  -1.f, -1.f,  -1.f, -1.f,  -1.f, -1.f,  -1.f,
-1.f,  -1.f, -1.f,  -1.f, -1.f,  -1.f, -1.f,  -1.f, -1.f,  -1.f, -1.f,  -1.f, -1.f,  -1.f, -1.f,  -1.f, -1.f,  -1.f, -1.f,  -1.f, -1.f,  -1.f, -1.f,  -1.f, -1.f,  -1.f, -1.f,  -1.f, -1.f,  -1.f, -1.f,  -1.f, -1.f,  -1.f, -1.f,  -1.f, -1.f,  -1.f, -1.f,  -1.f, -1.f,  -1.f, -1.f,  -1.f, -1.f,  -1.f, -1.f,  -1.f,
-1.f,  -1.f, -1.f,  -1.f, -1.f,  -1.f, -1.f,  -1.f, -1.f,  -1.f, -1.f,  -1.f, -1.f,  -1.f, -1.f,  -1.f, -1.f,  -1.f,19.f, 20.f,21.f, 22.f,23.f, 24.f, -1.f,  -1.f, -1.f,  -1.f, -1.f,  -1.f, -1.f,  -1.f, -1.f,  -1.f, -1.f,  -1.f, -1.f,  -1.f, -1.f,  -1.f, -1.f,  -1.f, -1.f,  -1.f, -1.f,  -1.f, -1.f,  -1.f,
-1.f,  -1.f, -1.f,  -1.f, -1.f,  -1.f, -1.f,  -1.f, -1.f,  -1.f, -1.f,  -1.f, -1.f,  -1.f, -1.f,  -1.f, -1.f,  -1.f, -1.f,  -1.f, -1.f,  -1.f, -1.f,  -1.f, -1.f,  -1.f, -1.f,  -1.f, -1.f,  -1.f, -1.f,  -1.f, -1.f,  -1.f, -1.f,  -1.f, -1.f,  -1.f, -1.f,  -1.f, -1.f,  -1.f, -1.f,  -1.f, -1.f,  -1.f, -1.f,  -1.f,
-1.f,  -1.f, -1.f,  -1.f, -1.f,  -1.f, -1.f,  -1.f, -1.f,  -1.f, -1.f,  -1.f, -1.f,  -1.f, -1.f,  -1.f, -1.f,  -1.f, -1.f,  -1.f, -1.f,  -1.f, -1.f,  -1.f, -1.f,  -1.f, -1.f,  -1.f, -1.f,  -1.f, -1.f,  -1.f, -1.f,  -1.f, -1.f,  -1.f, -1.f,  -1.f, -1.f,  -1.f, -1.f,  -1.f, -1.f,  -1.f, -1.f,  -1.f, -1.f,  -1.f,
-1.f,  -1.f, -1.f,  -1.f, -1.f,  -1.f, -1.f,  -1.f, -1.f,  -1.f, -1.f,  -1.f, -1.f,  -1.f, -1.f,  -1.f, -1.f,  -1.f, -1.f,  -1.f, -1.f,  -1.f, -1.f,  -1.f, -1.f,  -1.f, -1.f,  -1.f, -1.f,  -1.f, -1.f,  -1.f, -1.f,  -1.f, -1.f,  -1.f, -1.f,  -1.f, -1.f,  -1.f, -1.f,  -1.f, -1.f,  -1.f, -1.f,  -1.f, -1.f,  -1.f,
-1.f,  -1.f, -1.f,  -1.f, -1.f,  -1.f, -1.f,  -1.f, -1.f,  -1.f, -1.f,  -1.f, -1.f,  -1.f, -1.f,  -1.f, -1.f,  -1.f, -1.f,  -1.f, -1.f,  -1.f, -1.f,  -1.f, -1.f,  -1.f, -1.f,  -1.f, -1.f,  -1.f, -1.f,  -1.f, -1.f,  -1.f, -1.f,  -1.f, -1.f,  -1.f, -1.f,  -1.f, -1.f,  -1.f, -1.f,  -1.f, -1.f,  -1.f, -1.f,  -1.f,
-1.f,  -1.f, -1.f,  -1.f, -1.f,  -1.f, -1.f,  -1.f, -1.f,  -1.f, -1.f,  -1.f, -1.f,  -1.f, -1.f,  -1.f, -1.f,  -1.f, -1.f,  -1.f, -1.f,  -1.f, -1.f,  -1.f, -1.f,  -1.f, -1.f,  -1.f, -1.f,  -1.f, -1.f,  -1.f, -1.f,  -1.f, -1.f,  -1.f, -1.f,  -1.f, -1.f,  -1.f, -1.f,  -1.f, -1.f,  -1.f, -1.f,  -1.f, -1.f,  -1.f});
    input = -1.f;
    updates.linspace(1.f);
    
    nd4j::ops::scatter_nd_update op;
    auto result = op.execute({&input, &indices, &updates}, {}, {});
    ASSERT_EQ(ND4J_STATUS_OK, result->status());

    auto z = result->at(0); 

    ASSERT_TRUE(exp.isSameShape(z));
    ASSERT_TRUE(exp.equalsTo(z));

    delete result;
}
<|MERGE_RESOLUTION|>--- conflicted
+++ resolved
@@ -1037,28 +1037,28 @@
 }
 
 ////////////////////////////////////////////////////////////////////////
-TEST_F(ParityOpsTests, scatterND_5) {    
-        
+TEST_F(ParityOpsTests, scatterND_5) {
+
     NDArray indices('c', {4, 1}, {1, 1, 1, 1}, nd4j::DataType::INT32);
     auto updates = NDArrayFactory::create<float>('c', {4}, {1.f, 2.f, 3.f, 4.f});
     auto shape = NDArrayFactory::create<int>('c', {1}, {8});
     auto exp = NDArrayFactory::create<float>('c', {8}, {0.f, 10.f, 0.f, 0.f, 0.f, 0.f, 0.f, 0.f});
-    
+
     nd4j::ops::scatter_nd op;
     auto result = op.execute({&indices, &updates, &shape}, {}, {});
     ASSERT_EQ(ND4J_STATUS_OK, result->status());
 
-    auto z = result->at(0); 
-
-    ASSERT_TRUE(exp.isSameShape(z));
-    ASSERT_TRUE(exp.equalsTo(z));
-
-    delete result;
-}
-
-////////////////////////////////////////////////////////////////////////
-TEST_F(ParityOpsTests, scatterND_test6) {    
-        
+    auto z = result->at(0);
+
+    ASSERT_TRUE(exp.isSameShape(z));
+    ASSERT_TRUE(exp.equalsTo(z));
+
+    delete result;
+}
+
+////////////////////////////////////////////////////////////////////////
+TEST_F(ParityOpsTests, scatterND_test6) {
+
     NDArray indices('c', {3, 2}, {0,1,1,0,3,2}, nd4j::DataType::INT32);
     NDArray updates('c', {3, 2, 3},  nd4j::DataType::FLOAT32);
     NDArray shape('c', {4}, {5,4,2,3},  nd4j::DataType::INT32);
@@ -1069,22 +1069,22 @@
                                 0.,  0.,  0., 0.,  0.,  0., 0.,  0.,  0., 0.,  0.,  0., 13., 14., 15., 16., 17., 18., 0.,  0.,  0., 0.,  0.,  0.,
                                 0.,  0.,  0., 0.,  0.,  0., 0.,  0.,  0., 0.,  0.,  0., 0.,  0.,  0., 0.,  0.,  0., 0.,  0.,  0., 0.,  0.,  0.},  nd4j::DataType::FLOAT32);
     updates.linspace(1);
-    
+
     nd4j::ops::scatter_nd op;
     auto result = op.execute({&indices, &updates, &shape}, {}, {});
     ASSERT_EQ(ND4J_STATUS_OK, result->status());
 
-    auto z = result->at(0); 
-
-    ASSERT_TRUE(exp.isSameShape(z));
-    ASSERT_TRUE(exp.equalsTo(z));
-
-    delete result;
-}
-
-////////////////////////////////////////////////////////////////////////
-TEST_F(ParityOpsTests, scatterND_test7) {    
-        
+    auto z = result->at(0);
+
+    ASSERT_TRUE(exp.isSameShape(z));
+    ASSERT_TRUE(exp.equalsTo(z));
+
+    delete result;
+}
+
+////////////////////////////////////////////////////////////////////////
+TEST_F(ParityOpsTests, scatterND_test7) {
+
     NDArray indices('c', {4,3,2}, {0,1,1,0,3,2,1,0,0,1,1,0,3,2,1,0,0,1,1,0,3,2,1,0}, nd4j::DataType::INT32);
     NDArray updates('c', {4,3,2,3},  nd4j::DataType::FLOAT32);
     NDArray shape('c', {4}, {5,4,2,3},  nd4j::DataType::INT32);
@@ -1095,16 +1095,85 @@
                                  0.,   0.,   0., 0.,   0.,   0., 0.,   0.,   0., 0.,   0.,   0., 111., 114., 117., 120., 123., 126., 0.,   0.,   0., 0.,   0.,   0.,
                                  0.,   0.,   0., 0.,   0.,   0., 0.,   0.,   0., 0.,   0.,   0., 0.,   0.,   0., 0.,   0.,   0., 0.,   0.,   0., 0.,   0.,   0.},  nd4j::DataType::FLOAT32);
     updates.linspace(1);
-    
+
     nd4j::ops::scatter_nd op;
     auto result = op.execute({&indices, &updates, &shape}, {}, {});
     ASSERT_EQ(ND4J_STATUS_OK, result->status());
 
-    auto z = result->at(0); 
-<<<<<<< HEAD
+    auto z = result->at(0);
     // z->printBuffer();
-=======
->>>>>>> b2bc8d62
+
+    ASSERT_TRUE(exp.isSameShape(z));
+    ASSERT_TRUE(exp.equalsTo(z));
+
+    delete result;
+}
+
+////////////////////////////////////////////////////////////////////////
+TEST_F(ParityOpsTests, scatterND_5) {
+
+    NDArray indices('c', {4, 1}, {1, 1, 1, 1}, nd4j::DataType::INT32);
+    auto updates = NDArrayFactory::create<float>('c', {4}, {1.f, 2.f, 3.f, 4.f});
+    auto shape = NDArrayFactory::create<int>('c', {1}, {8});
+    auto exp = NDArrayFactory::create<float>('c', {8}, {0.f, 10.f, 0.f, 0.f, 0.f, 0.f, 0.f, 0.f});
+
+    nd4j::ops::scatter_nd op;
+    auto result = op.execute({&indices, &updates, &shape}, {}, {});
+    ASSERT_EQ(ND4J_STATUS_OK, result->status());
+
+    auto z = result->at(0);
+
+    ASSERT_TRUE(exp.isSameShape(z));
+    ASSERT_TRUE(exp.equalsTo(z));
+
+    delete result;
+}
+
+////////////////////////////////////////////////////////////////////////
+TEST_F(ParityOpsTests, scatterND_test6) {
+
+    NDArray indices('c', {3, 2}, {0,1,1,0,3,2}, nd4j::DataType::INT32);
+    NDArray updates('c', {3, 2, 3},  nd4j::DataType::FLOAT32);
+    NDArray shape('c', {4}, {5,4,2,3},  nd4j::DataType::INT32);
+
+    NDArray exp('c', {5,4,2,3}, {0.,  0.,  0.,0.,  0.,  0.,1.,  2.,  3.,4.,  5.,  6.,0.,  0.,  0.,0.,  0.,  0.,   0.,  0.,  0.,0.,  0.,  0.,
+                                7.,  8.,  9., 10., 11., 12., 0.,  0.,  0., 0.,  0.,  0., 0.,  0.,  0., 0.,  0.,  0., 0.,  0.,  0., 0.,  0.,  0.,
+                                0.,  0.,  0., 0.,  0.,  0., 0.,  0.,  0., 0.,  0.,  0., 0.,  0.,  0., 0.,  0.,  0., 0.,  0.,  0., 0.,  0.,  0.,
+                                0.,  0.,  0., 0.,  0.,  0., 0.,  0.,  0., 0.,  0.,  0., 13., 14., 15., 16., 17., 18., 0.,  0.,  0., 0.,  0.,  0.,
+                                0.,  0.,  0., 0.,  0.,  0., 0.,  0.,  0., 0.,  0.,  0., 0.,  0.,  0., 0.,  0.,  0., 0.,  0.,  0., 0.,  0.,  0.},  nd4j::DataType::FLOAT32);
+    updates.linspace(1);
+
+    nd4j::ops::scatter_nd op;
+    auto result = op.execute({&indices, &updates, &shape}, {}, {});
+    ASSERT_EQ(ND4J_STATUS_OK, result->status());
+
+    auto z = result->at(0);
+
+    ASSERT_TRUE(exp.isSameShape(z));
+    ASSERT_TRUE(exp.equalsTo(z));
+
+    delete result;
+}
+
+////////////////////////////////////////////////////////////////////////
+TEST_F(ParityOpsTests, scatterND_test7) {
+
+    NDArray indices('c', {4,3,2}, {0,1,1,0,3,2,1,0,0,1,1,0,3,2,1,0,0,1,1,0,3,2,1,0}, nd4j::DataType::INT32);
+    NDArray updates('c', {4,3,2,3},  nd4j::DataType::FLOAT32);
+    NDArray shape('c', {4}, {5,4,2,3},  nd4j::DataType::INT32);
+
+    NDArray exp('c', {5,4,2,3}, {0.,   0.,   0., 0.,   0.,   0., 75.,  78.,  81., 84.,  87.,  90., 0.,   0.,   0., 0.,   0.,   0., 0.,   0.,   0., 0.,   0.,   0.,
+                                 222., 228., 234., 240., 246., 252., 0.,   0.,   0., 0.,   0.,   0., 0.,   0.,   0., 0.,   0.,   0., 0.,   0.,   0., 0.,   0.,   0.,
+                                 0.,   0.,   0., 0.,   0.,   0., 0.,   0.,   0., 0.,   0.,   0., 0.,   0.,   0., 0.,   0.,   0., 0.,   0.,   0., 0.,   0.,   0.,
+                                 0.,   0.,   0., 0.,   0.,   0., 0.,   0.,   0., 0.,   0.,   0., 111., 114., 117., 120., 123., 126., 0.,   0.,   0., 0.,   0.,   0.,
+                                 0.,   0.,   0., 0.,   0.,   0., 0.,   0.,   0., 0.,   0.,   0., 0.,   0.,   0., 0.,   0.,   0., 0.,   0.,   0., 0.,   0.,   0.},  nd4j::DataType::FLOAT32);
+    updates.linspace(1);
+
+    nd4j::ops::scatter_nd op;
+    auto result = op.execute({&indices, &updates, &shape}, {}, {});
+    ASSERT_EQ(ND4J_STATUS_OK, result->status());
+
+    auto z = result->at(0);
 
     ASSERT_TRUE(exp.isSameShape(z));
     ASSERT_TRUE(exp.equalsTo(z));
