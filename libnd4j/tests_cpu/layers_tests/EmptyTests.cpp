--- conflicted
+++ resolved
@@ -35,11 +35,7 @@
     }
 };
 
-<<<<<<< HEAD
 TEST_F(EmptyTests, Test_Create_Empty_1) {
-=======
-TEST_F(EmptyTests, Test_Create_Empty) {
->>>>>>> 9236412b
     auto empty = NDArrayFactory::empty_<float>();
     ASSERT_TRUE(empty->isEmpty());
 
@@ -51,7 +47,6 @@
     delete empty;
 }
 
-<<<<<<< HEAD
 TEST_F(EmptyTests, Test_Create_Empty_2) {
     auto empty = NDArrayFactory::empty<float>();
     ASSERT_TRUE(empty.isEmpty());
@@ -63,8 +58,6 @@
     ASSERT_TRUE(empty.isEmpty());
 }
 
-=======
->>>>>>> 9236412b
 TEST_F(EmptyTests, Test_Concat_1) {
     auto empty = NDArrayFactory::empty_<float>();
     auto vector = NDArrayFactory::create_<float>('c', {1}, {1.0f});
@@ -119,12 +112,13 @@
     auto empty = NDArrayFactory::empty_<int>();
 
     nd4j::ops::reshape op;
-    auto result = op.execute({&vector, &empty}, {}, {});
+    auto result = op.execute({&vector, empty}, {}, {});
 
     ASSERT_EQ(Status::OK(), result->status());
 
     ASSERT_EQ(exp, *result->at(0));
 
+    delete empty;
     delete result;
 }
 
