--- conflicted
+++ resolved
@@ -1,663 +1,659 @@
-/*******************************************************************************
- * Copyright (c) 2015-2019 Skymind, Inc.
- *
- * This program and the accompanying materials are made available under the
- * terms of the Apache License, Version 2.0 which is available at
- * https://www.apache.org/licenses/LICENSE-2.0.
- *
- * Unless required by applicable law or agreed to in writing, software
- * distributed under the License is distributed on an "AS IS" BASIS, WITHOUT
- * WARRANTIES OR CONDITIONS OF ANY KIND, either express or implied. See the
- * License for the specific language governing permissions and limitations
- * under the License.
- *
- * SPDX-License-Identifier: Apache-2.0
- ******************************************************************************/
-
-
- //
- // @author raver119@gmail.com
- //
-
-#include "testlayers.h"
-#include <ops/declarable/CustomOperations.h>
-#include <NDArray.h>
-#include <ops/ops.h>
-#include <GradCheck.h>
-#include <array>
-
-
-using namespace nd4j;
-
-
-class DeclarableOpsTests16 : public testing::Test {
-public:
-
-    DeclarableOpsTests16() {
-        printf("\n");
-        fflush(stdout);
-    }
-};
-
-TEST_F(DeclarableOpsTests16, scatter_upd_1) {
-    auto x = NDArrayFactory::create<float>('c', { 3 }, { 1.f, 1.f, 1.f });
-    auto y = NDArrayFactory::create<int>(0);
-    auto w = NDArrayFactory::create<float>(3.0f);
-    auto e = NDArrayFactory::create<float>('c', { 3 }, { 3.f, 1.f, 1.f });
-
-    nd4j::ops::scatter_upd op;
-    auto result = op.execute({ &x, &y, &w }, {}, {});
-    ASSERT_EQ(Status::OK(), result->status());
-
-    auto z = result->at(0);
-
-    ASSERT_EQ(e, *z);
-
-    delete result;
-}
-
-TEST_F(DeclarableOpsTests16, scatter_upd_2) {
-
-    NDArray x('c', { 10, 3 }, nd4j::DataType::FLOAT32);
-    NDArray indices('c', { 2 }, { 2,5 }, nd4j::DataType::INT32);
-    NDArray updates('c', { 2, 3 }, { 100,101,102,  200,201,202 }, nd4j::DataType::FLOAT32);
-    NDArray e('c', { 10, 3 }, { 1,2,3, 4,5,6, 100,101,102, 10,11,12, 13,14,15, 200,201,202, 19,20,21, 22,23,24, 25,26,27, 28,29,30 }, nd4j::DataType::FLOAT32);
-
-    x.linspace(1);
-
-    nd4j::ops::scatter_upd op;
-    auto result = op.execute({ &x, &indices, &updates }, {}, {});
-    ASSERT_EQ(Status::OK(), result->status());
-
-    auto z = result->at(0);
-
-    ASSERT_EQ(e, *z);
-
-    delete result;
-}
-
-TEST_F(DeclarableOpsTests16, scatter_upd_3) {
-
-    NDArray x('c', { 10, 3 }, nd4j::DataType::FLOAT32);
-    NDArray indices('c', { 2 }, { 20,5 }, nd4j::DataType::INT32);
-    NDArray updates('c', { 2, 3 }, { 100,101,102,  200,201,202 }, nd4j::DataType::FLOAT32);
-    NDArray output('c', { 10, 3 }, nd4j::DataType::FLOAT32);
-
-    nd4j::ops::scatter_upd op;
-    ASSERT_ANY_THROW(op.execute({ &x, &indices, &updates }, { &output }, {}, {}, { true, true }));
-}
-
-TEST_F(DeclarableOpsTests16, test_size_dtype_1) {
-    auto x = NDArrayFactory::create<float>('c', { 3 }, { 1, 1, 1 });
-    auto z = NDArrayFactory::create<float>(0.0f);
-    auto e = NDArrayFactory::create<float>(3.0f);
-
-    nd4j::ops::size op;
-    auto status = op.execute({ &x }, { &z }, {}, {}, {});
-    ASSERT_EQ(Status::OK(), status);
-
-    ASSERT_EQ(e, z);
-}
-
-TEST_F(DeclarableOpsTests16, test_empty_noop_1) {
-    auto z = NDArrayFactory::empty<Nd4jLong>();
-
-    nd4j::ops::noop op;
-    auto status = op.execute({}, { &z }, {}, {}, {});
-    ASSERT_EQ(Status::OK(), status);
-}
-
-TEST_F(DeclarableOpsTests16, test_empty_noop_2) {
-    auto z = NDArrayFactory::empty<Nd4jLong>();
-
-    Context ctx(1);
-    ctx.setOutputArray(0, z.buffer(), z.shapeInfo(), z.specialBuffer(), z.specialShapeInfo());
-
-    nd4j::ops::noop op;
-    auto status = op.execute(&ctx);
-
-    ASSERT_EQ(Status::OK(), status);
-}
-
-TEST_F(DeclarableOpsTests16, test_svd_1) {
-    auto x = NDArrayFactory::create<float>('c', { 3, 3 }, { 0.7787856f, 0.80119777f, 0.72437465f, 0.23089433f, 0.72714126f, 0.18039072f,0.50563407f, 0.89252293f, 0.5461209f });
-    auto z = NDArrayFactory::create<float>('c', { 3 });
-
-    nd4j::ops::svd op;
-    auto status = op.execute({ &x }, { &z }, {}, { 0, 0, 16 }, {});
-
-    ASSERT_EQ(Status::OK(), status);
-}
-
-TEST_F(DeclarableOpsTests16, test_hamming_distance_1) {
-    auto x = NDArrayFactory::create<Nd4jLong>({ 37, 37, 37 });
-    auto y = NDArrayFactory::create<Nd4jLong>({ 8723, 8723, 8723 });
-    auto e = NDArrayFactory::create<Nd4jLong>(18);
-
-    nd4j::ops::bits_hamming_distance op;
-    auto result = op.execute({ &x, &y }, {}, {});
-    ASSERT_EQ(Status::OK(), result->status());
-
-    auto z = result->at(0);
-
-    ASSERT_EQ(e, *z);
-
-    delete result;
-}
-
-TEST_F(DeclarableOpsTests16, test_knn_mindistance_1) {
-    auto input = NDArrayFactory::create<float>('c', { 512 });
-    auto low = NDArrayFactory::create<float>('c', { 512 });
-    auto high = NDArrayFactory::create<float>('c', { 512 });
-
-    auto output = NDArrayFactory::create<float>(0.0f);
-
-    input.linspace(1.0);
-    low.linspace(1.0);
-    high.linspace(1.0);
-
-    nd4j::ops::knn_mindistance op;
-    auto result = op.execute({ &input, &low, &high }, { &output }, {}, {}, {});
-    ASSERT_EQ(Status::OK(), result);
-}
-
-TEST_F(DeclarableOpsTests16, test_empty_cast_1) {
-    auto x = NDArrayFactory::create<bool>('c', { 1, 0, 2 });
-    auto e = NDArrayFactory::create<Nd4jLong>('c', { 1, 0, 2 });
-
-    nd4j::ops::cast op;
-    auto result = op.execute({ &x }, {}, { 10 });
-    ASSERT_EQ(Status::OK(), result->status());
-    ASSERT_EQ(e, *result->at(0));
-
-    delete result;
-}
-
-TEST_F(DeclarableOpsTests16, test_range_1) {
-    nd4j::ops::range op;
-    auto z = NDArrayFactory::create<float>('c', { 200 });
-
-    Context ctx(1);
-    ctx.setTArguments({ -1.0, 1.0, 0.01 });
-    ctx.setOutputArray(0, &z);
-
-    auto status = op.execute(&ctx);
-    ASSERT_EQ(Status::OK(), status);
-}
-
-TEST_F(DeclarableOpsTests16, test_range_2) {
-    nd4j::ops::range op;
-    auto z = NDArrayFactory::create<float>('c', { 200 });
-
-    double tArgs[] = { -1.0, 1.0, 0.01 };
-
-    auto shapes = ::calculateOutputShapes2(nullptr, op.getOpHash(), nullptr, nullptr, 0, tArgs, 3, nullptr, 0, nullptr, 0);
-    shape::printShapeInfoLinear("Result", shapes->at(0));
-    ASSERT_TRUE(shape::shapeEquals(z.shapeInfo(), shapes->at(0)));
-
-    delete shapes;
-}
-
-TEST_F(DeclarableOpsTests16, test_reverse_1) {
-    std::vector<Nd4jLong> rows = { 3, 5, 7, 8, 9, 10, 119, 211 };
-    std::vector<Nd4jLong> columns = { 6, 5, 10, 100, 153, 171, 635 };
-
-    for (auto r : rows) {
-        for (auto c : columns) {
-            //nd4j_printf("Trying [%i, %i]\n", r, c);
-            auto array = NDArrayFactory::create<float>('c', { r, c });
-            auto exp = NDArrayFactory::create<float>('c', { r, c });
-            auto reversed = NDArrayFactory::create<float>('c', { r, c });
-
-            auto rowOriginal = NDArrayFactory::create<float>('c', { c });
-            auto rowReversed = NDArrayFactory::create<float>('c', { c });
-
-            for (int e = 0; e < c; e++) {
-                rowOriginal.p(e, (float)e);
-                rowReversed.p(c - e - 1, (float)e);
-            }
-
-
-            auto listI = array.allTensorsAlongDimension({ 1 });
-            auto listE = exp.allTensorsAlongDimension({ 1 });
-
-            for (int e = 0; e < r; e++) {
-                listI->at(e)->assign(rowOriginal);
-                listE->at(e)->assign(rowReversed);
-            }
-
-            delete listI;
-            delete listE;
-
-            nd4j::ops::reverse op;
-            Nd4jLong axis = 1;
-            auto status = op.execute({ &array }, { &reversed }, {}, { axis }, {});
-            ASSERT_EQ(Status::OK(), status);
-
-            ASSERT_EQ(exp, reversed);
-        }
-    }
-<<<<<<< HEAD
-=======
-}
-
-
-TEST_F(DeclarableOpsTests16, test_rgb_to_hsv_1) {
-    /*
-     test case generated by python colorsys and scaled to suit our needs
-     from colorsys import *
-     from random import *
-     import numpy as np
-     rgbs = np.random.uniform(0,1, 5*4*3 ).astype('float32').reshape([5,4,3])
-     hsvs=np.apply_along_axis(lambda x: np.array(rgb_to_hsv(x[0],x[1],x[2])),2,rgbs)
-     rgbs.ravel()
-     hsvs.ravel()
-    */
-    auto rgbs = NDArrayFactory::create<float>('c', { 5, 4, 3 }, {
-         0.545678377f, 0.725874603f, 0.413571358f, 0.644941628f, 0.517642438f,
-         0.890151322f, 0.461456001f, 0.0869259685f, 0.928968489f, 0.588904262f,
-         0.54742825f, 0.684074104f, 0.52110225f, 0.761800349f, 0.486593395f,
-         0.753103435f, 0.237176552f, 0.263826847f, 0.913557053f, 0.90049392f,
-         0.290193319f, 0.46850124f, 0.965541422f, 0.148351923f, 0.674094439f,
-         0.524110138f, 0.216262609f, 0.0361763388f, 0.2204483f, 0.279114306f,
-         0.3721793f, 0.632020354f, 0.25007084f, 0.823592246f, 0.637001634f,
-         0.30433768f, 0.0448598303f, 0.385092884f, 0.366362303f, 0.586083114f,
-         0.218390301f, 0.931746006f, 0.978048146f, 0.762684941f, 0.00208298792f,
-         0.91390729f, 0.505838513f, 0.875348926f, 0.428009957f, 0.367065936f,
-         0.911922634f, 0.270003974f, 0.164243385f, 0.0581932105f, 0.313204288f,
-         0.644775152f, 0.437950462f, 0.775881767f, 0.575452209f, 0.946475744f
-        });
-    auto expected = NDArrayFactory::create<float>('c', { 5, 4, 3 }, {
-         0.262831867f, 0.430244058f, 0.725874603f, 0.723622441f, 0.418478161f,
-         0.890151322f, 0.740797927f, 0.906427443f, 0.928968489f, 0.717254877f,
-         0.199753001f, 0.684074104f, 0.312434604f, 0.361258626f, 0.761800349f,
-         0.991390795f, 0.685067773f, 0.753103435f, 0.163174023f, 0.682347894f,
-         0.913557053f, 0.268038541f, 0.84635365f, 0.965541422f, 0.112067183f,
-         0.679180562f, 0.674094439f, 0.540247589f, 0.870388806f, 0.279114306f,
-         0.280050347f, 0.604331017f, 0.632020354f, 0.106776128f, 0.630475283f,
-         0.823592246f, 0.490824632f, 0.883509099f, 0.385092884f, 0.75257351f,
-         0.765611768f, 0.931746006f, 0.129888852f, 0.997870266f, 0.978048146f,
-         0.849081645f, 0.446510047f, 0.91390729f, 0.685308874f, 0.597481251f,
-         0.911922634f, 0.0834472676f, 0.784472764f, 0.270003974f, 0.396037966f,
-         0.514242649f, 0.644775152f, 0.756701186f, 0.392005324f, 0.946475744f
-        });
-
-
-    auto actual = NDArrayFactory::create<float>('c', { 5,4,3 });
-
-    Context ctx(1);
-    ctx.setInputArray(0, &rgbs);
-    ctx.setOutputArray(0, &actual);
-
-    nd4j::ops::rgb_to_hsv op;
-    auto status = op.execute(&ctx);
-#if 0
-    //visual check
-    rgbs.printBuffer("rgbs ");
-    actual.printBuffer("HSV ");
-    expected.printBuffer("exp");
-#endif
-    ASSERT_EQ(ND4J_STATUS_OK, status);
-    ASSERT_TRUE(expected.equalsTo(actual));
-
-}
-
-TEST_F(DeclarableOpsTests16, test_rgb_to_hsv_2) {
-    /*
-      swapped_rgbs=rgbs.swapaxes(1,2).ravel()
-      swapped_hsvs=hsvs.swapaxes(1,2).ravel()
-    */
-    auto rgbs = NDArrayFactory::create<float>('c', { 5, 3, 4 }, {
-         0.545678377f, 0.644941628f, 0.461456001f, 0.588904262f, 0.725874603f,
-         0.517642438f, 0.0869259685f, 0.54742825f, 0.413571358f, 0.890151322f,
-         0.928968489f, 0.684074104f, 0.52110225f, 0.753103435f, 0.913557053f,
-         0.46850124f, 0.761800349f, 0.237176552f, 0.90049392f, 0.965541422f,
-         0.486593395f, 0.263826847f, 0.290193319f, 0.148351923f, 0.674094439f,
-         0.0361763388f, 0.3721793f, 0.823592246f, 0.524110138f, 0.2204483f,
-         0.632020354f, 0.637001634f, 0.216262609f, 0.279114306f, 0.25007084f,
-         0.30433768f, 0.0448598303f, 0.586083114f, 0.978048146f, 0.91390729f,
-         0.385092884f, 0.218390301f, 0.762684941f, 0.505838513f, 0.366362303f,
-         0.931746006f, 0.00208298792f, 0.875348926f, 0.428009957f, 0.270003974f,
-         0.313204288f, 0.775881767f, 0.367065936f, 0.164243385f, 0.644775152f,
-         0.575452209f, 0.911922634f, 0.0581932105f, 0.437950462f, 0.946475744f
-        });
-    auto expected = NDArrayFactory::create<float>('c', { 5, 3, 4 }, {
-         0.262831867f, 0.723622441f, 0.740797927f, 0.717254877f, 0.430244058f,
-         0.418478161f, 0.906427443f, 0.199753001f, 0.725874603f, 0.890151322f,
-         0.928968489f, 0.684074104f, 0.312434604f, 0.991390795f, 0.163174023f,
-         0.268038541f, 0.361258626f, 0.685067773f, 0.682347894f, 0.84635365f,
-         0.761800349f, 0.753103435f, 0.913557053f, 0.965541422f, 0.112067183f,
-         0.540247589f, 0.280050347f, 0.106776128f, 0.679180562f, 0.870388806f,
-         0.604331017f, 0.630475283f, 0.674094439f, 0.279114306f, 0.632020354f,
-         0.823592246f, 0.490824632f, 0.75257351f, 0.129888852f, 0.849081645f,
-         0.883509099f, 0.765611768f, 0.997870266f, 0.446510047f, 0.385092884f,
-         0.931746006f, 0.978048146f, 0.91390729f, 0.685308874f, 0.0834472676f,
-         0.396037966f, 0.756701186f, 0.597481251f, 0.784472764f, 0.514242649f,
-         0.392005324f, 0.911922634f, 0.270003974f, 0.644775152f, 0.946475744f
-        });
-
-
-    auto actual = NDArrayFactory::create<float>('c', { 5,3,4 });
-
-    Context ctx(1);
-    ctx.setInputArray(0, &rgbs);
-    ctx.setOutputArray(0, &actual);
-    ctx.setIArguments({ 1 });
-    nd4j::ops::rgb_to_hsv op;
-    auto status = op.execute(&ctx);
-
-    ASSERT_EQ(ND4J_STATUS_OK, status);
-    ASSERT_TRUE(expected.equalsTo(actual));
-
-}
-
-TEST_F(DeclarableOpsTests16, test_rgb_to_hsv_3) {
-
-    auto rgbs = NDArrayFactory::create<float>('c', { 4, 3 }, {
-         0.545678377f, 0.725874603f, 0.413571358f, 0.644941628f, 0.517642438f,
-         0.890151322f, 0.461456001f, 0.0869259685f, 0.928968489f, 0.588904262f,
-         0.54742825f, 0.684074104f
-        });
-    auto expected = NDArrayFactory::create<float>('c', { 4, 3 }, {
-         0.262831867f, 0.430244058f, 0.725874603f, 0.723622441f, 0.418478161f,
-         0.890151322f, 0.740797927f, 0.906427443f, 0.928968489f, 0.717254877f,
-         0.199753001f, 0.684074104f
-        });
-
-    auto actual = NDArrayFactory::create<float>('c', { 4, 3 });
-
-    Context ctx(1);
-    ctx.setInputArray(0, &rgbs);
-    ctx.setOutputArray(0, &actual);
-
-    nd4j::ops::rgb_to_hsv op;
-    auto status = op.execute(&ctx);
-
-    ASSERT_EQ(ND4J_STATUS_OK, status);
-    ASSERT_TRUE(expected.equalsTo(actual));
-
-}
-
-
-TEST_F(DeclarableOpsTests16, test_rgb_to_hsv_4) {
-    auto rgbs = NDArrayFactory::create<float>('c', { 3, 4 }, {
-         0.545678377f, 0.644941628f, 0.461456001f, 0.588904262f, 0.725874603f,
-         0.517642438f, 0.0869259685f, 0.54742825f, 0.413571358f, 0.890151322f,
-         0.928968489f, 0.684074104f
-        });
-    auto expected = NDArrayFactory::create<float>('c', { 3, 4 }, {
-         0.262831867f, 0.723622441f, 0.740797927f, 0.717254877f, 0.430244058f,
-         0.418478161f, 0.906427443f, 0.199753001f, 0.725874603f, 0.890151322f,
-         0.928968489f, 0.684074104f
-        });
-
-    auto actual = NDArrayFactory::create<float>('c', { 3, 4 });
-
-    Context ctx(1);
-    ctx.setInputArray(0, &rgbs);
-    ctx.setOutputArray(0, &actual);
-    ctx.setIArguments({ 0 });
-    nd4j::ops::rgb_to_hsv op;
-    auto status = op.execute(&ctx);
-
-    ASSERT_EQ(ND4J_STATUS_OK, status);
-    ASSERT_TRUE(expected.equalsTo(actual));
-
-}
-
-TEST_F(DeclarableOpsTests16, test_rgb_to_hsv_5) {
-    auto rgbs = NDArrayFactory::create<float>('c', { 3 }, {
-        0.545678377f, 0.725874603f, 0.413571358f
-        });
-    auto expected = NDArrayFactory::create<float>('c', { 3 }, {
-           0.262831867f, 0.430244058f, 0.725874603f
-        });
-
-    auto actual = NDArrayFactory::create<float>('c', { 3 });
-
-    Context ctx(1);
-    ctx.setInputArray(0, &rgbs);
-    ctx.setOutputArray(0, &actual);
-
-    nd4j::ops::rgb_to_hsv op;
-    auto status = op.execute(&ctx);
-
-    ASSERT_EQ(ND4J_STATUS_OK, status);
-    ASSERT_TRUE(expected.equalsTo(actual));
-
-}
-
-
-TEST_F(DeclarableOpsTests16, test_rgb_to_hsv_6) {
-    auto rgbs = NDArrayFactory::create<float>('c', { 3, 4 }, {
-         0.545678377f, 0.644941628f, 0.461456001f, 0.588904262f, 0.725874603f,
-         0.517642438f, 0.0869259685f, 0.54742825f, 0.413571358f, 0.890151322f,
-         0.928968489f, 0.684074104f
-        });
-    auto hsvs = NDArrayFactory::create<float>('c', { 3, 4 }, {
-         0.262831867f, 0.723622441f, 0.740797927f, 0.717254877f, 0.430244058f,
-         0.418478161f, 0.906427443f, 0.199753001f, 0.725874603f, 0.890151322f,
-         0.928968489f, 0.684074104f
-        });
-
-    //get subarray 
-    std::unique_ptr<NDArray> subArrRgbs(rgbs.subarray({ NDIndex::all(), NDIndex::point(0) }));
-    std::unique_ptr<NDArray> expected(hsvs.subarray({ NDIndex::all(), NDIndex::point(0) }));
-    subArrRgbs->reshapei({ 3 });
-    expected->reshapei({ 3 });
-#if 0
-    //[RANK][SHAPE][STRIDES][OPTIONS][EWS][ORDER]
-    subArrRgbs->printShapeInfo("subArrRgbs");
-#endif
-    auto actual = NDArrayFactory::create<float>('c', { 3 });
-
-    Context ctx(1);
-    ctx.setInputArray(0, subArrRgbs.get());
-    ctx.setOutputArray(0, &actual);
-    nd4j::ops::rgb_to_hsv op;
-    auto status = op.execute(&ctx);
-
-    ASSERT_EQ(ND4J_STATUS_OK, status);
-    ASSERT_TRUE(expected->equalsTo(actual));
-
-}
-
-TEST_F(DeclarableOpsTests16, test_hsv_to_rgb_1) {
-
-    auto hsvs = NDArrayFactory::create<float>('c', { 5, 4, 3 }, {
-         0.705504596f, 0.793608069f, 0.65870738f, 0.848827183f, 0.920532584f,
-         0.887555957f, 0.72317636f, 0.563831031f, 0.773604929f, 0.269532293f,
-         0.332347751f, 0.111181192f, 0.239250854f, 0.499201417f, 0.862712979f,
-         0.0853395388f, 0.0810681432f, 0.226065159f, 0.851340771f, 0.602043271f,
-         0.690895379f, 0.971996486f, 0.273846686f, 0.464318275f, 0.194078103f,
-         0.219649255f, 0.616706491f, 0.847525477f, 0.653597355f, 0.700065672f,
-         0.0299375951f, 0.184475258f, 0.274936169f, 0.196718201f, 0.179381892f,
-         0.934476376f, 0.895766437f, 0.52967906f, 0.675635338f, 0.966644645f,
-         0.770889699f, 0.556649387f, 0.13426739f, 0.899450243f, 0.817096591f,
-         0.150202557f, 0.763557851f, 0.709604502f, 0.741747797f, 0.657703638f,
-         0.167678103f, 0.828556478f, 0.615502477f, 0.478080243f, 0.447288662f,
-         0.864299297f, 0.129833668f, 0.66402483f, 0.795475543f, 0.561332941f
-        });
-    auto expected = NDArrayFactory::create<float>('c', { 5, 4, 3 }, {
-         0.257768334f, 0.135951888f, 0.65870738f, 0.887555957f, 0.0705317783f,
-         0.811602857f, 0.485313689f, 0.337422464f, 0.773604929f, 0.0883753772f,
-         0.111181192f, 0.074230373f, 0.675155059f, 0.862712979f, 0.432045438f,
-         0.226065159f, 0.21712242f, 0.207738476f, 0.690895379f, 0.274946465f,
-         0.645954334f, 0.464318275f, 0.337166255f, 0.358530475f, 0.594427716f,
-         0.616706491f, 0.481247369f, 0.700065672f, 0.242504601f, 0.661103036f,
-         0.274936169f, 0.233327664f, 0.224217249f, 0.904251479f, 0.934476376f,
-         0.766848235f, 0.675635338f, 0.317765447f, 0.54157777f, 0.556649387f,
-         0.127534108f, 0.213413864f, 0.817096591f, 0.674227886f, 0.0821588641f,
-         0.709604502f, 0.656080596f, 0.167780413f, 0.107076412f, 0.0573956046f,
-         0.167678103f, 0.46964643f, 0.183820669f, 0.478080243f, 0.01761852f,
-         0.129833668f, 0.0943436049f, 0.114806315f, 0.121884218f, 0.561332941f
-        });
-
-
-    auto actual = NDArrayFactory::create<float>('c', { 5,4,3 });
-
-    Context ctx(1);
-    ctx.setInputArray(0, &hsvs);
-    ctx.setOutputArray(0, &actual);
-
-    nd4j::ops::hsv_to_rgb op;
-    auto status = op.execute(&ctx);
-
-    ASSERT_EQ(ND4J_STATUS_OK, status);
-    ASSERT_TRUE(expected.equalsTo(actual));
-
-}
-
-TEST_F(DeclarableOpsTests16, test_hsv_to_rgb_2) {
-    auto hsvs = NDArrayFactory::create<float>('c', { 5, 3, 4 }, {
-         0.705504596f, 0.848827183f, 0.72317636f, 0.269532293f, 0.793608069f,
-         0.920532584f, 0.563831031f, 0.332347751f, 0.65870738f, 0.887555957f,
-         0.773604929f, 0.111181192f, 0.239250854f, 0.0853395388f, 0.851340771f,
-         0.971996486f, 0.499201417f, 0.0810681432f, 0.602043271f, 0.273846686f,
-         0.862712979f, 0.226065159f, 0.690895379f, 0.464318275f, 0.194078103f,
-         0.847525477f, 0.0299375951f, 0.196718201f, 0.219649255f, 0.653597355f,
-         0.184475258f, 0.179381892f, 0.616706491f, 0.700065672f, 0.274936169f,
-         0.934476376f, 0.895766437f, 0.966644645f, 0.13426739f, 0.150202557f,
-         0.52967906f, 0.770889699f, 0.899450243f, 0.763557851f, 0.675635338f,
-         0.556649387f, 0.817096591f, 0.709604502f, 0.741747797f, 0.828556478f,
-         0.447288662f, 0.66402483f, 0.657703638f, 0.615502477f, 0.864299297f,
-         0.795475543f, 0.167678103f, 0.478080243f, 0.129833668f, 0.561332941f
-        });
-    auto expected = NDArrayFactory::create<float>('c', { 5, 3, 4 }, {
-         0.257768334f, 0.887555957f, 0.485313689f, 0.0883753772f, 0.135951888f,
-         0.0705317783f, 0.337422464f, 0.111181192f, 0.65870738f, 0.811602857f,
-         0.773604929f, 0.074230373f, 0.675155059f, 0.226065159f, 0.690895379f,
-         0.464318275f, 0.862712979f, 0.21712242f, 0.274946465f, 0.337166255f,
-         0.432045438f, 0.207738476f, 0.645954334f, 0.358530475f, 0.594427716f,
-         0.700065672f, 0.274936169f, 0.904251479f, 0.616706491f, 0.242504601f,
-         0.233327664f, 0.934476376f, 0.481247369f, 0.661103036f, 0.224217249f,
-         0.766848235f, 0.675635338f, 0.556649387f, 0.817096591f, 0.709604502f,
-         0.317765447f, 0.127534108f, 0.674227886f, 0.656080596f, 0.54157777f,
-         0.213413864f, 0.0821588641f, 0.167780413f, 0.107076412f, 0.46964643f,
-         0.01761852f, 0.114806315f, 0.0573956046f, 0.183820669f, 0.129833668f,
-         0.121884218f, 0.167678103f, 0.478080243f, 0.0943436049f, 0.561332941f
-        });
-    auto actual = NDArrayFactory::create<float>('c', { 5,3,4 });
-
-    Context ctx(1);
-    ctx.setInputArray(0, &hsvs);
-    ctx.setOutputArray(0, &actual);
-    ctx.setIArguments({ 1 });
-    nd4j::ops::hsv_to_rgb op;
-    auto status = op.execute(&ctx);
-
-    ASSERT_EQ(ND4J_STATUS_OK, status);
-    ASSERT_TRUE(expected.equalsTo(actual));
-
-}
-
-TEST_F(DeclarableOpsTests16, test_hsv_to_rgb_3) {
-    auto hsvs = NDArrayFactory::create<float>('c', { 4, 3 }, {
-         0.705504596f, 0.793608069f, 0.65870738f, 0.848827183f, 0.920532584f,
-         0.887555957f, 0.72317636f, 0.563831031f, 0.773604929f, 0.269532293f,
-         0.332347751f, 0.111181192f
-        });
-    auto expected = NDArrayFactory::create<float>('c', { 4, 3 }, {
-         0.257768334f, 0.135951888f, 0.65870738f, 0.887555957f, 0.0705317783f,
-         0.811602857f, 0.485313689f, 0.337422464f, 0.773604929f, 0.0883753772f,
-         0.111181192f, 0.074230373f
-        });
-    auto actual = NDArrayFactory::create<float>('c', { 4,3 });
-
-    Context ctx(1);
-    ctx.setInputArray(0, &hsvs);
-    ctx.setOutputArray(0, &actual);
-
-    nd4j::ops::hsv_to_rgb op;
-    auto status = op.execute(&ctx);
-
-    ASSERT_EQ(ND4J_STATUS_OK, status);
-    ASSERT_TRUE(expected.equalsTo(actual));
-
-}
-
-
-TEST_F(DeclarableOpsTests16, test_hsv_to_rgb_4) {
-    auto hsvs = NDArrayFactory::create<float>('c', { 3, 4 }, {
-         0.705504596f, 0.848827183f, 0.72317636f, 0.269532293f, 0.793608069f,
-         0.920532584f, 0.563831031f, 0.332347751f, 0.65870738f, 0.887555957f,
-         0.773604929f, 0.111181192f
-        });
-    auto expected = NDArrayFactory::create<float>('c', { 3, 4 }, {
-         0.257768334f, 0.887555957f, 0.485313689f, 0.0883753772f, 0.135951888f,
-         0.0705317783f, 0.337422464f, 0.111181192f, 0.65870738f, 0.811602857f,
-         0.773604929f, 0.074230373f
-        });
-    auto actual = NDArrayFactory::create<float>('c', { 3, 4 });
-
-    Context ctx(1);
-    ctx.setInputArray(0, &hsvs);
-    ctx.setOutputArray(0, &actual);
-    ctx.setIArguments({ 0 });
-    nd4j::ops::hsv_to_rgb op;
-    auto status = op.execute(&ctx);
-
-    ASSERT_EQ(ND4J_STATUS_OK, status);
-    ASSERT_TRUE(expected.equalsTo(actual));
-
-}
-
-TEST_F(DeclarableOpsTests16, test_hsv_to_rgb_5) {
-
-    auto hsvs = NDArrayFactory::create<float>('c', { 3 }, {
-        0.705504596f, 0.793608069f, 0.65870738f
-        });
-    auto expected = NDArrayFactory::create<float>('c', { 3 }, {
-           0.257768334f, 0.135951888f, 0.65870738f
-        });
-
-    auto actual = NDArrayFactory::create<float>('c', { 3 });
-
-    Context ctx(1);
-    ctx.setInputArray(0, &hsvs);
-    ctx.setOutputArray(0, &actual);
-
-    nd4j::ops::hsv_to_rgb op;
-    auto status = op.execute(&ctx);
-
-    ASSERT_EQ(ND4J_STATUS_OK, status);
-    ASSERT_TRUE(expected.equalsTo(actual));
-
-}
-
-
-TEST_F(DeclarableOpsTests16, test_hsv_to_rgb_6) {
-
-    auto hsvs = NDArrayFactory::create<float>('c', { 3, 4 }, {
-         0.705504596f, 0.848827183f, 0.72317636f, 0.269532293f, 0.793608069f,
-         0.920532584f, 0.563831031f, 0.332347751f, 0.65870738f, 0.887555957f,
-         0.773604929f, 0.111181192f
-        });
-    auto rgbs = NDArrayFactory::create<float>('c', { 3, 4 }, {
-         0.257768334f, 0.887555957f, 0.485313689f, 0.0883753772f, 0.135951888f,
-         0.0705317783f, 0.337422464f, 0.111181192f, 0.65870738f, 0.811602857f,
-         0.773604929f, 0.074230373f
-        });
-
-    auto actual = NDArrayFactory::create<float>('c', { 3 });
-    //get subarray 
-    std::unique_ptr<NDArray> subArrHsvs(hsvs.subarray({ NDIndex::all(), NDIndex::point(0) }));
-    subArrHsvs->reshapei({ 3 });
-    std::unique_ptr<NDArray> expected(rgbs.subarray({ NDIndex::all(), NDIndex::point(0) }));
-    expected->reshapei({ 3 });
-#if 0
-    //[RANK][SHAPE][STRIDES][OPTIONS][EWS][ORDER]
-    subArrHsvs->printShapeInfo("subArrHsvs");
-#endif 
-
-    Context ctx(1);
-    ctx.setInputArray(0, subArrHsvs.get());
-    ctx.setOutputArray(0, &actual);
-    nd4j::ops::hsv_to_rgb op;
-    auto status = op.execute(&ctx);
-
-    ASSERT_EQ(ND4J_STATUS_OK, status);
-    ASSERT_TRUE(expected->equalsTo(actual));
-
->>>>>>> 3c9a2a5c
-}
+/*******************************************************************************
+ * Copyright (c) 2015-2019 Skymind, Inc.
+ *
+ * This program and the accompanying materials are made available under the
+ * terms of the Apache License, Version 2.0 which is available at
+ * https://www.apache.org/licenses/LICENSE-2.0.
+ *
+ * Unless required by applicable law or agreed to in writing, software
+ * distributed under the License is distributed on an "AS IS" BASIS, WITHOUT
+ * WARRANTIES OR CONDITIONS OF ANY KIND, either express or implied. See the
+ * License for the specific language governing permissions and limitations
+ * under the License.
+ *
+ * SPDX-License-Identifier: Apache-2.0
+ ******************************************************************************/
+
+
+ //
+ // @author raver119@gmail.com
+ //
+
+#include "testlayers.h"
+#include <ops/declarable/CustomOperations.h>
+#include <NDArray.h>
+#include <ops/ops.h>
+#include <GradCheck.h>
+#include <array>
+
+
+using namespace nd4j;
+
+
+class DeclarableOpsTests16 : public testing::Test {
+public:
+
+    DeclarableOpsTests16() {
+        printf("\n");
+        fflush(stdout);
+    }
+};
+
+TEST_F(DeclarableOpsTests16, scatter_upd_1) {
+    auto x = NDArrayFactory::create<float>('c', { 3 }, { 1.f, 1.f, 1.f });
+    auto y = NDArrayFactory::create<int>(0);
+    auto w = NDArrayFactory::create<float>(3.0f);
+    auto e = NDArrayFactory::create<float>('c', { 3 }, { 3.f, 1.f, 1.f });
+
+    nd4j::ops::scatter_upd op;
+    auto result = op.execute({ &x, &y, &w }, {}, {});
+    ASSERT_EQ(Status::OK(), result->status());
+
+    auto z = result->at(0);
+
+    ASSERT_EQ(e, *z);
+
+    delete result;
+}
+
+TEST_F(DeclarableOpsTests16, scatter_upd_2) {
+
+    NDArray x('c', { 10, 3 }, nd4j::DataType::FLOAT32);
+    NDArray indices('c', { 2 }, { 2,5 }, nd4j::DataType::INT32);
+    NDArray updates('c', { 2, 3 }, { 100,101,102,  200,201,202 }, nd4j::DataType::FLOAT32);
+    NDArray e('c', { 10, 3 }, { 1,2,3, 4,5,6, 100,101,102, 10,11,12, 13,14,15, 200,201,202, 19,20,21, 22,23,24, 25,26,27, 28,29,30 }, nd4j::DataType::FLOAT32);
+
+    x.linspace(1);
+
+    nd4j::ops::scatter_upd op;
+    auto result = op.execute({ &x, &indices, &updates }, {}, {});
+    ASSERT_EQ(Status::OK(), result->status());
+
+    auto z = result->at(0);
+
+    ASSERT_EQ(e, *z);
+
+    delete result;
+}
+
+TEST_F(DeclarableOpsTests16, scatter_upd_3) {
+
+    NDArray x('c', { 10, 3 }, nd4j::DataType::FLOAT32);
+    NDArray indices('c', { 2 }, { 20,5 }, nd4j::DataType::INT32);
+    NDArray updates('c', { 2, 3 }, { 100,101,102,  200,201,202 }, nd4j::DataType::FLOAT32);
+    NDArray output('c', { 10, 3 }, nd4j::DataType::FLOAT32);
+
+    nd4j::ops::scatter_upd op;
+    ASSERT_ANY_THROW(op.execute({ &x, &indices, &updates }, { &output }, {}, {}, { true, true }));
+}
+
+TEST_F(DeclarableOpsTests16, test_size_dtype_1) {
+    auto x = NDArrayFactory::create<float>('c', { 3 }, { 1, 1, 1 });
+    auto z = NDArrayFactory::create<float>(0.0f);
+    auto e = NDArrayFactory::create<float>(3.0f);
+
+    nd4j::ops::size op;
+    auto status = op.execute({ &x }, { &z }, {}, {}, {});
+    ASSERT_EQ(Status::OK(), status);
+
+    ASSERT_EQ(e, z);
+}
+
+TEST_F(DeclarableOpsTests16, test_empty_noop_1) {
+    auto z = NDArrayFactory::empty<Nd4jLong>();
+
+    nd4j::ops::noop op;
+    auto status = op.execute({}, { &z }, {}, {}, {});
+    ASSERT_EQ(Status::OK(), status);
+}
+
+TEST_F(DeclarableOpsTests16, test_empty_noop_2) {
+    auto z = NDArrayFactory::empty<Nd4jLong>();
+
+    Context ctx(1);
+    ctx.setOutputArray(0, z.buffer(), z.shapeInfo(), z.specialBuffer(), z.specialShapeInfo());
+
+    nd4j::ops::noop op;
+    auto status = op.execute(&ctx);
+
+    ASSERT_EQ(Status::OK(), status);
+}
+
+TEST_F(DeclarableOpsTests16, test_svd_1) {
+    auto x = NDArrayFactory::create<float>('c', { 3, 3 }, { 0.7787856f, 0.80119777f, 0.72437465f, 0.23089433f, 0.72714126f, 0.18039072f,0.50563407f, 0.89252293f, 0.5461209f });
+    auto z = NDArrayFactory::create<float>('c', { 3 });
+
+    nd4j::ops::svd op;
+    auto status = op.execute({ &x }, { &z }, {}, { 0, 0, 16 }, {});
+
+    ASSERT_EQ(Status::OK(), status);
+}
+
+TEST_F(DeclarableOpsTests16, test_hamming_distance_1) {
+    auto x = NDArrayFactory::create<Nd4jLong>({ 37, 37, 37 });
+    auto y = NDArrayFactory::create<Nd4jLong>({ 8723, 8723, 8723 });
+    auto e = NDArrayFactory::create<Nd4jLong>(18);
+
+    nd4j::ops::bits_hamming_distance op;
+    auto result = op.execute({ &x, &y }, {}, {});
+    ASSERT_EQ(Status::OK(), result->status());
+
+    auto z = result->at(0);
+
+    ASSERT_EQ(e, *z);
+
+    delete result;
+}
+
+TEST_F(DeclarableOpsTests16, test_knn_mindistance_1) {
+    auto input = NDArrayFactory::create<float>('c', { 512 });
+    auto low = NDArrayFactory::create<float>('c', { 512 });
+    auto high = NDArrayFactory::create<float>('c', { 512 });
+
+    auto output = NDArrayFactory::create<float>(0.0f);
+
+    input.linspace(1.0);
+    low.linspace(1.0);
+    high.linspace(1.0);
+
+    nd4j::ops::knn_mindistance op;
+    auto result = op.execute({ &input, &low, &high }, { &output }, {}, {}, {});
+    ASSERT_EQ(Status::OK(), result);
+}
+
+TEST_F(DeclarableOpsTests16, test_empty_cast_1) {
+    auto x = NDArrayFactory::create<bool>('c', { 1, 0, 2 });
+    auto e = NDArrayFactory::create<Nd4jLong>('c', { 1, 0, 2 });
+
+    nd4j::ops::cast op;
+    auto result = op.execute({ &x }, {}, { 10 });
+    ASSERT_EQ(Status::OK(), result->status());
+    ASSERT_EQ(e, *result->at(0));
+
+    delete result;
+}
+
+TEST_F(DeclarableOpsTests16, test_range_1) {
+    nd4j::ops::range op;
+    auto z = NDArrayFactory::create<float>('c', { 200 });
+
+    Context ctx(1);
+    ctx.setTArguments({ -1.0, 1.0, 0.01 });
+    ctx.setOutputArray(0, &z);
+
+    auto status = op.execute(&ctx);
+    ASSERT_EQ(Status::OK(), status);
+}
+
+TEST_F(DeclarableOpsTests16, test_range_2) {
+    nd4j::ops::range op;
+    auto z = NDArrayFactory::create<float>('c', { 200 });
+
+    double tArgs[] = { -1.0, 1.0, 0.01 };
+
+    auto shapes = ::calculateOutputShapes2(nullptr, op.getOpHash(), nullptr, nullptr, 0, tArgs, 3, nullptr, 0, nullptr, 0);
+    shape::printShapeInfoLinear("Result", shapes->at(0));
+    ASSERT_TRUE(shape::shapeEquals(z.shapeInfo(), shapes->at(0)));
+
+    delete shapes;
+}
+
+TEST_F(DeclarableOpsTests16, test_reverse_1) {
+    std::vector<Nd4jLong> rows = { 3, 5, 7, 8, 9, 10, 119, 211 };
+    std::vector<Nd4jLong> columns = { 6, 5, 10, 100, 153, 171, 635 };
+
+    for (auto r : rows) {
+        for (auto c : columns) {
+            //nd4j_printf("Trying [%i, %i]\n", r, c);
+            auto array = NDArrayFactory::create<float>('c', { r, c });
+            auto exp = NDArrayFactory::create<float>('c', { r, c });
+            auto reversed = NDArrayFactory::create<float>('c', { r, c });
+
+            auto rowOriginal = NDArrayFactory::create<float>('c', { c });
+            auto rowReversed = NDArrayFactory::create<float>('c', { c });
+
+            for (int e = 0; e < c; e++) {
+                rowOriginal.p(e, (float)e);
+                rowReversed.p(c - e - 1, (float)e);
+            }
+
+
+            auto listI = array.allTensorsAlongDimension({ 1 });
+            auto listE = exp.allTensorsAlongDimension({ 1 });
+
+            for (int e = 0; e < r; e++) {
+                listI->at(e)->assign(rowOriginal);
+                listE->at(e)->assign(rowReversed);
+            }
+
+            delete listI;
+            delete listE;
+
+            nd4j::ops::reverse op;
+            Nd4jLong axis = 1;
+            auto status = op.execute({ &array }, { &reversed }, {}, { axis }, {});
+            ASSERT_EQ(Status::OK(), status);
+
+            ASSERT_EQ(exp, reversed);
+        }
+    }
+}
+
+TEST_F(DeclarableOpsTests16, test_rgb_to_hsv_1) {
+    /*
+     test case generated by python colorsys and scaled to suit our needs
+     from colorsys import *
+     from random import *
+     import numpy as np
+     rgbs = np.random.uniform(0,1, 5*4*3 ).astype('float32').reshape([5,4,3])
+     hsvs=np.apply_along_axis(lambda x: np.array(rgb_to_hsv(x[0],x[1],x[2])),2,rgbs)
+     rgbs.ravel()
+     hsvs.ravel()
+    */
+    auto rgbs = NDArrayFactory::create<float>('c', { 5, 4, 3 }, {
+         0.545678377f, 0.725874603f, 0.413571358f, 0.644941628f, 0.517642438f,
+         0.890151322f, 0.461456001f, 0.0869259685f, 0.928968489f, 0.588904262f,
+         0.54742825f, 0.684074104f, 0.52110225f, 0.761800349f, 0.486593395f,
+         0.753103435f, 0.237176552f, 0.263826847f, 0.913557053f, 0.90049392f,
+         0.290193319f, 0.46850124f, 0.965541422f, 0.148351923f, 0.674094439f,
+         0.524110138f, 0.216262609f, 0.0361763388f, 0.2204483f, 0.279114306f,
+         0.3721793f, 0.632020354f, 0.25007084f, 0.823592246f, 0.637001634f,
+         0.30433768f, 0.0448598303f, 0.385092884f, 0.366362303f, 0.586083114f,
+         0.218390301f, 0.931746006f, 0.978048146f, 0.762684941f, 0.00208298792f,
+         0.91390729f, 0.505838513f, 0.875348926f, 0.428009957f, 0.367065936f,
+         0.911922634f, 0.270003974f, 0.164243385f, 0.0581932105f, 0.313204288f,
+         0.644775152f, 0.437950462f, 0.775881767f, 0.575452209f, 0.946475744f
+        });
+    auto expected = NDArrayFactory::create<float>('c', { 5, 4, 3 }, {
+         0.262831867f, 0.430244058f, 0.725874603f, 0.723622441f, 0.418478161f,
+         0.890151322f, 0.740797927f, 0.906427443f, 0.928968489f, 0.717254877f,
+         0.199753001f, 0.684074104f, 0.312434604f, 0.361258626f, 0.761800349f,
+         0.991390795f, 0.685067773f, 0.753103435f, 0.163174023f, 0.682347894f,
+         0.913557053f, 0.268038541f, 0.84635365f, 0.965541422f, 0.112067183f,
+         0.679180562f, 0.674094439f, 0.540247589f, 0.870388806f, 0.279114306f,
+         0.280050347f, 0.604331017f, 0.632020354f, 0.106776128f, 0.630475283f,
+         0.823592246f, 0.490824632f, 0.883509099f, 0.385092884f, 0.75257351f,
+         0.765611768f, 0.931746006f, 0.129888852f, 0.997870266f, 0.978048146f,
+         0.849081645f, 0.446510047f, 0.91390729f, 0.685308874f, 0.597481251f,
+         0.911922634f, 0.0834472676f, 0.784472764f, 0.270003974f, 0.396037966f,
+         0.514242649f, 0.644775152f, 0.756701186f, 0.392005324f, 0.946475744f
+        });
+
+
+    auto actual = NDArrayFactory::create<float>('c', { 5,4,3 });
+
+    Context ctx(1);
+    ctx.setInputArray(0, &rgbs);
+    ctx.setOutputArray(0, &actual);
+
+    nd4j::ops::rgb_to_hsv op;
+    auto status = op.execute(&ctx);
+#if 0
+    //visual check
+    rgbs.printBuffer("rgbs ");
+    actual.printBuffer("HSV ");
+    expected.printBuffer("exp");
+#endif
+    ASSERT_EQ(ND4J_STATUS_OK, status);
+    ASSERT_TRUE(expected.equalsTo(actual));
+
+}
+
+TEST_F(DeclarableOpsTests16, test_rgb_to_hsv_2) {
+    /*
+      swapped_rgbs=rgbs.swapaxes(1,2).ravel()
+      swapped_hsvs=hsvs.swapaxes(1,2).ravel()
+    */
+    auto rgbs = NDArrayFactory::create<float>('c', { 5, 3, 4 }, {
+         0.545678377f, 0.644941628f, 0.461456001f, 0.588904262f, 0.725874603f,
+         0.517642438f, 0.0869259685f, 0.54742825f, 0.413571358f, 0.890151322f,
+         0.928968489f, 0.684074104f, 0.52110225f, 0.753103435f, 0.913557053f,
+         0.46850124f, 0.761800349f, 0.237176552f, 0.90049392f, 0.965541422f,
+         0.486593395f, 0.263826847f, 0.290193319f, 0.148351923f, 0.674094439f,
+         0.0361763388f, 0.3721793f, 0.823592246f, 0.524110138f, 0.2204483f,
+         0.632020354f, 0.637001634f, 0.216262609f, 0.279114306f, 0.25007084f,
+         0.30433768f, 0.0448598303f, 0.586083114f, 0.978048146f, 0.91390729f,
+         0.385092884f, 0.218390301f, 0.762684941f, 0.505838513f, 0.366362303f,
+         0.931746006f, 0.00208298792f, 0.875348926f, 0.428009957f, 0.270003974f,
+         0.313204288f, 0.775881767f, 0.367065936f, 0.164243385f, 0.644775152f,
+         0.575452209f, 0.911922634f, 0.0581932105f, 0.437950462f, 0.946475744f
+        });
+    auto expected = NDArrayFactory::create<float>('c', { 5, 3, 4 }, {
+         0.262831867f, 0.723622441f, 0.740797927f, 0.717254877f, 0.430244058f,
+         0.418478161f, 0.906427443f, 0.199753001f, 0.725874603f, 0.890151322f,
+         0.928968489f, 0.684074104f, 0.312434604f, 0.991390795f, 0.163174023f,
+         0.268038541f, 0.361258626f, 0.685067773f, 0.682347894f, 0.84635365f,
+         0.761800349f, 0.753103435f, 0.913557053f, 0.965541422f, 0.112067183f,
+         0.540247589f, 0.280050347f, 0.106776128f, 0.679180562f, 0.870388806f,
+         0.604331017f, 0.630475283f, 0.674094439f, 0.279114306f, 0.632020354f,
+         0.823592246f, 0.490824632f, 0.75257351f, 0.129888852f, 0.849081645f,
+         0.883509099f, 0.765611768f, 0.997870266f, 0.446510047f, 0.385092884f,
+         0.931746006f, 0.978048146f, 0.91390729f, 0.685308874f, 0.0834472676f,
+         0.396037966f, 0.756701186f, 0.597481251f, 0.784472764f, 0.514242649f,
+         0.392005324f, 0.911922634f, 0.270003974f, 0.644775152f, 0.946475744f
+        });
+
+
+    auto actual = NDArrayFactory::create<float>('c', { 5,3,4 });
+
+    Context ctx(1);
+    ctx.setInputArray(0, &rgbs);
+    ctx.setOutputArray(0, &actual);
+    ctx.setIArguments({ 1 });
+    nd4j::ops::rgb_to_hsv op;
+    auto status = op.execute(&ctx);
+
+    ASSERT_EQ(ND4J_STATUS_OK, status);
+    ASSERT_TRUE(expected.equalsTo(actual));
+
+}
+
+TEST_F(DeclarableOpsTests16, test_rgb_to_hsv_3) {
+
+    auto rgbs = NDArrayFactory::create<float>('c', { 4, 3 }, {
+         0.545678377f, 0.725874603f, 0.413571358f, 0.644941628f, 0.517642438f,
+         0.890151322f, 0.461456001f, 0.0869259685f, 0.928968489f, 0.588904262f,
+         0.54742825f, 0.684074104f
+        });
+    auto expected = NDArrayFactory::create<float>('c', { 4, 3 }, {
+         0.262831867f, 0.430244058f, 0.725874603f, 0.723622441f, 0.418478161f,
+         0.890151322f, 0.740797927f, 0.906427443f, 0.928968489f, 0.717254877f,
+         0.199753001f, 0.684074104f
+        });
+
+    auto actual = NDArrayFactory::create<float>('c', { 4, 3 });
+
+    Context ctx(1);
+    ctx.setInputArray(0, &rgbs);
+    ctx.setOutputArray(0, &actual);
+
+    nd4j::ops::rgb_to_hsv op;
+    auto status = op.execute(&ctx);
+
+    ASSERT_EQ(ND4J_STATUS_OK, status);
+    ASSERT_TRUE(expected.equalsTo(actual));
+
+}
+
+
+TEST_F(DeclarableOpsTests16, test_rgb_to_hsv_4) {
+    auto rgbs = NDArrayFactory::create<float>('c', { 3, 4 }, {
+         0.545678377f, 0.644941628f, 0.461456001f, 0.588904262f, 0.725874603f,
+         0.517642438f, 0.0869259685f, 0.54742825f, 0.413571358f, 0.890151322f,
+         0.928968489f, 0.684074104f
+        });
+    auto expected = NDArrayFactory::create<float>('c', { 3, 4 }, {
+         0.262831867f, 0.723622441f, 0.740797927f, 0.717254877f, 0.430244058f,
+         0.418478161f, 0.906427443f, 0.199753001f, 0.725874603f, 0.890151322f,
+         0.928968489f, 0.684074104f
+        });
+
+    auto actual = NDArrayFactory::create<float>('c', { 3, 4 });
+
+    Context ctx(1);
+    ctx.setInputArray(0, &rgbs);
+    ctx.setOutputArray(0, &actual);
+    ctx.setIArguments({ 0 });
+    nd4j::ops::rgb_to_hsv op;
+    auto status = op.execute(&ctx);
+
+    ASSERT_EQ(ND4J_STATUS_OK, status);
+    ASSERT_TRUE(expected.equalsTo(actual));
+
+}
+
+TEST_F(DeclarableOpsTests16, test_rgb_to_hsv_5) {
+    auto rgbs = NDArrayFactory::create<float>('c', { 3 }, {
+        0.545678377f, 0.725874603f, 0.413571358f
+        });
+    auto expected = NDArrayFactory::create<float>('c', { 3 }, {
+           0.262831867f, 0.430244058f, 0.725874603f
+        });
+
+    auto actual = NDArrayFactory::create<float>('c', { 3 });
+
+    Context ctx(1);
+    ctx.setInputArray(0, &rgbs);
+    ctx.setOutputArray(0, &actual);
+
+    nd4j::ops::rgb_to_hsv op;
+    auto status = op.execute(&ctx);
+
+    ASSERT_EQ(ND4J_STATUS_OK, status);
+    ASSERT_TRUE(expected.equalsTo(actual));
+
+}
+
+
+TEST_F(DeclarableOpsTests16, test_rgb_to_hsv_6) {
+    auto rgbs = NDArrayFactory::create<float>('c', { 3, 4 }, {
+         0.545678377f, 0.644941628f, 0.461456001f, 0.588904262f, 0.725874603f,
+         0.517642438f, 0.0869259685f, 0.54742825f, 0.413571358f, 0.890151322f,
+         0.928968489f, 0.684074104f
+        });
+    auto hsvs = NDArrayFactory::create<float>('c', { 3, 4 }, {
+         0.262831867f, 0.723622441f, 0.740797927f, 0.717254877f, 0.430244058f,
+         0.418478161f, 0.906427443f, 0.199753001f, 0.725874603f, 0.890151322f,
+         0.928968489f, 0.684074104f
+        });
+
+    //get subarray 
+    std::unique_ptr<NDArray> subArrRgbs(rgbs.subarray({ NDIndex::all(), NDIndex::point(0) }));
+    std::unique_ptr<NDArray> expected(hsvs.subarray({ NDIndex::all(), NDIndex::point(0) }));
+    subArrRgbs->reshapei({ 3 });
+    expected->reshapei({ 3 });
+#if 0
+    //[RANK][SHAPE][STRIDES][OPTIONS][EWS][ORDER]
+    subArrRgbs->printShapeInfo("subArrRgbs");
+#endif
+    auto actual = NDArrayFactory::create<float>('c', { 3 });
+
+    Context ctx(1);
+    ctx.setInputArray(0, subArrRgbs.get());
+    ctx.setOutputArray(0, &actual);
+    nd4j::ops::rgb_to_hsv op;
+    auto status = op.execute(&ctx);
+
+    ASSERT_EQ(ND4J_STATUS_OK, status);
+    ASSERT_TRUE(expected->equalsTo(actual));
+
+}
+
+TEST_F(DeclarableOpsTests16, test_hsv_to_rgb_1) {
+
+    auto hsvs = NDArrayFactory::create<float>('c', { 5, 4, 3 }, {
+         0.705504596f, 0.793608069f, 0.65870738f, 0.848827183f, 0.920532584f,
+         0.887555957f, 0.72317636f, 0.563831031f, 0.773604929f, 0.269532293f,
+         0.332347751f, 0.111181192f, 0.239250854f, 0.499201417f, 0.862712979f,
+         0.0853395388f, 0.0810681432f, 0.226065159f, 0.851340771f, 0.602043271f,
+         0.690895379f, 0.971996486f, 0.273846686f, 0.464318275f, 0.194078103f,
+         0.219649255f, 0.616706491f, 0.847525477f, 0.653597355f, 0.700065672f,
+         0.0299375951f, 0.184475258f, 0.274936169f, 0.196718201f, 0.179381892f,
+         0.934476376f, 0.895766437f, 0.52967906f, 0.675635338f, 0.966644645f,
+         0.770889699f, 0.556649387f, 0.13426739f, 0.899450243f, 0.817096591f,
+         0.150202557f, 0.763557851f, 0.709604502f, 0.741747797f, 0.657703638f,
+         0.167678103f, 0.828556478f, 0.615502477f, 0.478080243f, 0.447288662f,
+         0.864299297f, 0.129833668f, 0.66402483f, 0.795475543f, 0.561332941f
+        });
+    auto expected = NDArrayFactory::create<float>('c', { 5, 4, 3 }, {
+         0.257768334f, 0.135951888f, 0.65870738f, 0.887555957f, 0.0705317783f,
+         0.811602857f, 0.485313689f, 0.337422464f, 0.773604929f, 0.0883753772f,
+         0.111181192f, 0.074230373f, 0.675155059f, 0.862712979f, 0.432045438f,
+         0.226065159f, 0.21712242f, 0.207738476f, 0.690895379f, 0.274946465f,
+         0.645954334f, 0.464318275f, 0.337166255f, 0.358530475f, 0.594427716f,
+         0.616706491f, 0.481247369f, 0.700065672f, 0.242504601f, 0.661103036f,
+         0.274936169f, 0.233327664f, 0.224217249f, 0.904251479f, 0.934476376f,
+         0.766848235f, 0.675635338f, 0.317765447f, 0.54157777f, 0.556649387f,
+         0.127534108f, 0.213413864f, 0.817096591f, 0.674227886f, 0.0821588641f,
+         0.709604502f, 0.656080596f, 0.167780413f, 0.107076412f, 0.0573956046f,
+         0.167678103f, 0.46964643f, 0.183820669f, 0.478080243f, 0.01761852f,
+         0.129833668f, 0.0943436049f, 0.114806315f, 0.121884218f, 0.561332941f
+        });
+
+
+    auto actual = NDArrayFactory::create<float>('c', { 5,4,3 });
+
+    Context ctx(1);
+    ctx.setInputArray(0, &hsvs);
+    ctx.setOutputArray(0, &actual);
+
+    nd4j::ops::hsv_to_rgb op;
+    auto status = op.execute(&ctx);
+
+    ASSERT_EQ(ND4J_STATUS_OK, status);
+    ASSERT_TRUE(expected.equalsTo(actual));
+
+}
+
+TEST_F(DeclarableOpsTests16, test_hsv_to_rgb_2) {
+    auto hsvs = NDArrayFactory::create<float>('c', { 5, 3, 4 }, {
+         0.705504596f, 0.848827183f, 0.72317636f, 0.269532293f, 0.793608069f,
+         0.920532584f, 0.563831031f, 0.332347751f, 0.65870738f, 0.887555957f,
+         0.773604929f, 0.111181192f, 0.239250854f, 0.0853395388f, 0.851340771f,
+         0.971996486f, 0.499201417f, 0.0810681432f, 0.602043271f, 0.273846686f,
+         0.862712979f, 0.226065159f, 0.690895379f, 0.464318275f, 0.194078103f,
+         0.847525477f, 0.0299375951f, 0.196718201f, 0.219649255f, 0.653597355f,
+         0.184475258f, 0.179381892f, 0.616706491f, 0.700065672f, 0.274936169f,
+         0.934476376f, 0.895766437f, 0.966644645f, 0.13426739f, 0.150202557f,
+         0.52967906f, 0.770889699f, 0.899450243f, 0.763557851f, 0.675635338f,
+         0.556649387f, 0.817096591f, 0.709604502f, 0.741747797f, 0.828556478f,
+         0.447288662f, 0.66402483f, 0.657703638f, 0.615502477f, 0.864299297f,
+         0.795475543f, 0.167678103f, 0.478080243f, 0.129833668f, 0.561332941f
+        });
+    auto expected = NDArrayFactory::create<float>('c', { 5, 3, 4 }, {
+         0.257768334f, 0.887555957f, 0.485313689f, 0.0883753772f, 0.135951888f,
+         0.0705317783f, 0.337422464f, 0.111181192f, 0.65870738f, 0.811602857f,
+         0.773604929f, 0.074230373f, 0.675155059f, 0.226065159f, 0.690895379f,
+         0.464318275f, 0.862712979f, 0.21712242f, 0.274946465f, 0.337166255f,
+         0.432045438f, 0.207738476f, 0.645954334f, 0.358530475f, 0.594427716f,
+         0.700065672f, 0.274936169f, 0.904251479f, 0.616706491f, 0.242504601f,
+         0.233327664f, 0.934476376f, 0.481247369f, 0.661103036f, 0.224217249f,
+         0.766848235f, 0.675635338f, 0.556649387f, 0.817096591f, 0.709604502f,
+         0.317765447f, 0.127534108f, 0.674227886f, 0.656080596f, 0.54157777f,
+         0.213413864f, 0.0821588641f, 0.167780413f, 0.107076412f, 0.46964643f,
+         0.01761852f, 0.114806315f, 0.0573956046f, 0.183820669f, 0.129833668f,
+         0.121884218f, 0.167678103f, 0.478080243f, 0.0943436049f, 0.561332941f
+        });
+    auto actual = NDArrayFactory::create<float>('c', { 5,3,4 });
+
+    Context ctx(1);
+    ctx.setInputArray(0, &hsvs);
+    ctx.setOutputArray(0, &actual);
+    ctx.setIArguments({ 1 });
+    nd4j::ops::hsv_to_rgb op;
+    auto status = op.execute(&ctx);
+
+    ASSERT_EQ(ND4J_STATUS_OK, status);
+    ASSERT_TRUE(expected.equalsTo(actual));
+
+}
+
+TEST_F(DeclarableOpsTests16, test_hsv_to_rgb_3) {
+    auto hsvs = NDArrayFactory::create<float>('c', { 4, 3 }, {
+         0.705504596f, 0.793608069f, 0.65870738f, 0.848827183f, 0.920532584f,
+         0.887555957f, 0.72317636f, 0.563831031f, 0.773604929f, 0.269532293f,
+         0.332347751f, 0.111181192f
+        });
+    auto expected = NDArrayFactory::create<float>('c', { 4, 3 }, {
+         0.257768334f, 0.135951888f, 0.65870738f, 0.887555957f, 0.0705317783f,
+         0.811602857f, 0.485313689f, 0.337422464f, 0.773604929f, 0.0883753772f,
+         0.111181192f, 0.074230373f
+        });
+    auto actual = NDArrayFactory::create<float>('c', { 4,3 });
+
+    Context ctx(1);
+    ctx.setInputArray(0, &hsvs);
+    ctx.setOutputArray(0, &actual);
+
+    nd4j::ops::hsv_to_rgb op;
+    auto status = op.execute(&ctx);
+
+    ASSERT_EQ(ND4J_STATUS_OK, status);
+    ASSERT_TRUE(expected.equalsTo(actual));
+
+}
+
+
+TEST_F(DeclarableOpsTests16, test_hsv_to_rgb_4) {
+    auto hsvs = NDArrayFactory::create<float>('c', { 3, 4 }, {
+         0.705504596f, 0.848827183f, 0.72317636f, 0.269532293f, 0.793608069f,
+         0.920532584f, 0.563831031f, 0.332347751f, 0.65870738f, 0.887555957f,
+         0.773604929f, 0.111181192f
+        });
+    auto expected = NDArrayFactory::create<float>('c', { 3, 4 }, {
+         0.257768334f, 0.887555957f, 0.485313689f, 0.0883753772f, 0.135951888f,
+         0.0705317783f, 0.337422464f, 0.111181192f, 0.65870738f, 0.811602857f,
+         0.773604929f, 0.074230373f
+        });
+    auto actual = NDArrayFactory::create<float>('c', { 3, 4 });
+
+    Context ctx(1);
+    ctx.setInputArray(0, &hsvs);
+    ctx.setOutputArray(0, &actual);
+    ctx.setIArguments({ 0 });
+    nd4j::ops::hsv_to_rgb op;
+    auto status = op.execute(&ctx);
+
+    ASSERT_EQ(ND4J_STATUS_OK, status);
+    ASSERT_TRUE(expected.equalsTo(actual));
+
+}
+
+TEST_F(DeclarableOpsTests16, test_hsv_to_rgb_5) {
+
+    auto hsvs = NDArrayFactory::create<float>('c', { 3 }, {
+        0.705504596f, 0.793608069f, 0.65870738f
+        });
+    auto expected = NDArrayFactory::create<float>('c', { 3 }, {
+           0.257768334f, 0.135951888f, 0.65870738f
+        });
+
+    auto actual = NDArrayFactory::create<float>('c', { 3 });
+
+    Context ctx(1);
+    ctx.setInputArray(0, &hsvs);
+    ctx.setOutputArray(0, &actual);
+
+    nd4j::ops::hsv_to_rgb op;
+    auto status = op.execute(&ctx);
+
+    ASSERT_EQ(ND4J_STATUS_OK, status);
+    ASSERT_TRUE(expected.equalsTo(actual));
+
+}
+
+
+TEST_F(DeclarableOpsTests16, test_hsv_to_rgb_6) {
+
+    auto hsvs = NDArrayFactory::create<float>('c', { 3, 4 }, {
+         0.705504596f, 0.848827183f, 0.72317636f, 0.269532293f, 0.793608069f,
+         0.920532584f, 0.563831031f, 0.332347751f, 0.65870738f, 0.887555957f,
+         0.773604929f, 0.111181192f
+        });
+    auto rgbs = NDArrayFactory::create<float>('c', { 3, 4 }, {
+         0.257768334f, 0.887555957f, 0.485313689f, 0.0883753772f, 0.135951888f,
+         0.0705317783f, 0.337422464f, 0.111181192f, 0.65870738f, 0.811602857f,
+         0.773604929f, 0.074230373f
+        });
+
+    auto actual = NDArrayFactory::create<float>('c', { 3 });
+    //get subarray 
+    std::unique_ptr<NDArray> subArrHsvs(hsvs.subarray({ NDIndex::all(), NDIndex::point(0) }));
+    subArrHsvs->reshapei({ 3 });
+    std::unique_ptr<NDArray> expected(rgbs.subarray({ NDIndex::all(), NDIndex::point(0) }));
+    expected->reshapei({ 3 });
+#if 0
+    //[RANK][SHAPE][STRIDES][OPTIONS][EWS][ORDER]
+    subArrHsvs->printShapeInfo("subArrHsvs");
+#endif 
+
+    Context ctx(1);
+    ctx.setInputArray(0, subArrHsvs.get());
+    ctx.setOutputArray(0, &actual);
+    nd4j::ops::hsv_to_rgb op;
+    auto status = op.execute(&ctx);
+
+    ASSERT_EQ(ND4J_STATUS_OK, status);
+    ASSERT_TRUE(expected->equalsTo(actual));
+
+}