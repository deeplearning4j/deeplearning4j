include_directories(${gtest_SOURCE_DIR}/include ${gtest_SOURCE_DIR})
include_directories(../../include ../../layers ../../include/helpers ../../include/exceptions ../../include/array ../../include/memory ../../include/loops ../../include/graph ../../include/ops ../../include/types ../../include/cnpy ../../blas ../lib/googletest-release-1.8.0/googletest/include)
if(LINUX)
    link_directories(/usr/local/lib)
    link_directories(/usr/lib)
    link_directories(/lib)
endif()

set(CMAKE_EXPORT_COMPILE_COMMANDS ON)

if(APPLE)
    message("Using apple")
    link_directories(/usr/local/lib)
    link_directories(/usr/lib)
    link_directories(/lib)
endif()
if(WIN32)
    get_property(dirs DIRECTORY ${CMAKE_CURRENT_SOURCE_DIR} PROPERTY INCLUDE_DIRECTORIES)
    foreach(dir ${dirs})
        message(STATUS "dir='${dir}'")
    endforeach()
endif()

if (CUDA_BLAS)
	find_package(CUDA)
	message("Tests CUDA include directory: ${CUDA_INCLUDE_DIRS}")
	include_directories(${CUDA_INCLUDE_DIRS})
	add_definitions(-D__CUDABLAS__=true)

    list(APPEND CUDA_NVCC_FLAGS -DCUDA_10 ${EXPM} -w -G -g --cudart=static --expt-extended-lambda -arch=compute_${COMPUTE} -code=sm_${COMPUTE})
endif()

# -fsanitize=address
# -fsanitize=leak
if (APPLE)
    set(CMAKE_CXX_FLAGS  " -fPIC -std=c++11 -fassociative-math -funsafe-math-optimizations -fmax-errors=2 -D__APPLE_OS__=true")
elseif(WIN32)    
<<<<<<< HEAD
	if (CPU_BLAS)
		set(CMAKE_CXX_FLAGS  " -g -fPIC -std=c++11 -fassociative-math -funsafe-math-optimizations -fmax-errors=2")
	endif()
=======
    set(CMAKE_CXX_FLAGS  " -fPIC -std=c++11 -fassociative-math -funsafe-math-optimizations -fmax-errors=2")
>>>>>>> cd8f9db5
else()
    # OR CMAKE_BUILD_TYPE STREQUAL "Release"
    set(CMAKE_CXX_FLAGS  " -fPIC -std=c++11 -fassociative-math -funsafe-math-optimizations -fmax-errors=2")
    if(${CMAKE_SYSTEM_PROCESSOR} MATCHES "ppc64*")
        set(CMAKE_CXX_FLAGS " ${CMAKE_CXX_FLAGS} -mcpu=native")
    else()
<<<<<<< HEAD
        if (CPU_BLAS)
            set(CMAKE_CXX_FLAGS "${CMAKE_CXX_FLAGS} -fsanitize=address")
        else()
            # CUDA?
        endif()
        set(CMAKE_CXX_FLAGS  "${CMAKE_CXX_FLAGS} -g -O0 -fPIC -std=c++11 -fassociative-math -funsafe-math-optimizations -fmax-errors=2")
=======
        set(CMAKE_CXX_FLAGS " ${CMAKE_CXX_FLAGS}")
>>>>>>> cd8f9db5
    endif()

    set(CMAKE_CXX_FLAGS_DEBUG " ${CMAKE_CXX_FLAGS_DEBUG} -fsanitize=address")
endif()

# TODO: get rid of this once problem confirmed solved
#if (APPLE)
#    if ("${CMAKE_CXX_COMPILER_ID}" STREQUAL "GNU")
#        if ("${CMAKE_C_COMPILER_VERSION}" VERSION_GREATER 6.0 OR "${CMAKE_C_COMPILER_VERSION}" VERSION_EQUAL 6.0)
#            SET( CMAKE_CXX_FLAGS  "${CMAKE_CXX_FLAGS} -Wa,-mavx512f -fmax-errors=1")
#        endif()
#    endif()
#endif()

# tests are always compiled with all ops included
SET( CMAKE_CXX_FLAGS  "${CMAKE_CXX_FLAGS} -DLIBND4J_ALL_OPS=true")

if ("${CMAKE_CXX_COMPILER_ID}" STREQUAL "Clang")
    # using Clang
    SET( CMAKE_CXX_FLAGS  "${CMAKE_CXX_FLAGS} ${ARCH_TUNE}")
elseif ("${CMAKE_CXX_COMPILER_ID}" STREQUAL "Intel")
    # using Intel C++
    SET( CMAKE_CXX_FLAGS  "${CMAKE_CXX_FLAGS} ${ARCH_TUNE} -fp-model fast")
elseif ("${CMAKE_CXX_COMPILER_ID}" STREQUAL "MSVC")
    # using Visual Studio C++

elseif ("${CMAKE_CXX_COMPILER_ID}" STREQUAL "GNU")
    # using GCC
    SET( CMAKE_CXX_FLAGS  "${CMAKE_CXX_FLAGS}")
endif()


IF(${CMAKE_SYSTEM_NAME} MATCHES "Linux")
    include_directories("/usr/include")
    include_directories("/usr/local/include")
ENDIF(${CMAKE_SYSTEM_NAME} MATCHES "Linux")

if ("${CMAKE_CXX_COMPILER_ID}" STREQUAL "GNU" AND "${CMAKE_CXX_COMPILER_VERSION}" VERSION_LESS 4.9)
    message(FATAL_ERROR "You need at least GCC 4.9")
endif()

if ("${CMAKE_CXX_COMPILER_ID}" STREQUAL "GNU")
	find_package(OpenMP)
endif()
if (OPENMP_FOUND)
    set (CMAKE_C_FLAGS "${CMAKE_C_FLAGS} ${OpenMP_C_FLAGS}")
    set (CMAKE_CXX_FLAGS "${CMAKE_CXX_FLAGS} ${OpenMP_CXX_FLAGS}")
else()
    message("OPENMP NOT FOUND")
endif()

if (CPU_BLAS)
	file(GLOB_RECURSE TEST_SOURCES false ./*.cpp ./*.h)
elseif (CUDA_BLAS)
	file(GLOB_RECURSE TEST_SOURCES false ./*.cpp ./*.cu ./*.h)
endif()

# Filter out any source files from */CMakeFiles/* paths. these tend to cause problems such a multiple main definitions.
set (EXCLUDE_DIR "/CMakeFiles/")
foreach (TMP_PATH ${TEST_SOURCES})
    string (FIND ${TMP_PATH} ${EXCLUDE_DIR} EXCLUDE_DIR_FOUND)
    if (NOT ${EXCLUDE_DIR_FOUND} EQUAL -1)
        list (REMOVE_ITEM TEST_SOURCES ${TMP_PATH})
    endif ()
endforeach(TMP_PATH)

if (CPU_BLAS)
	add_executable(runtests ${TEST_SOURCES})
	target_link_libraries(runtests ${LIBND4J_NAME}static ${MKLDNN_LIBRARIES} ${OPENBLAS_LIBRARIES} gtest gtest_main)
elseif(CUDA_BLAS)
	CUDA_ADD_EXECUTABLE(runtests ${TEST_SOURCES})
	target_link_libraries(runtests ${LIBND4J_NAME} ${CUDA_LIBRARIES} gtest gtest_main)
endif()<|MERGE_RESOLUTION|>--- conflicted
+++ resolved
@@ -35,29 +35,22 @@
 if (APPLE)
     set(CMAKE_CXX_FLAGS  " -fPIC -std=c++11 -fassociative-math -funsafe-math-optimizations -fmax-errors=2 -D__APPLE_OS__=true")
 elseif(WIN32)    
-<<<<<<< HEAD
 	if (CPU_BLAS)
-		set(CMAKE_CXX_FLAGS  " -g -fPIC -std=c++11 -fassociative-math -funsafe-math-optimizations -fmax-errors=2")
+		set(CMAKE_CXX_FLAGS  " -fPIC -std=c++11 -fassociative-math -funsafe-math-optimizations -fmax-errors=2")
 	endif()
-=======
-    set(CMAKE_CXX_FLAGS  " -fPIC -std=c++11 -fassociative-math -funsafe-math-optimizations -fmax-errors=2")
->>>>>>> cd8f9db5
 else()
-    # OR CMAKE_BUILD_TYPE STREQUAL "Release"
+
     set(CMAKE_CXX_FLAGS  " -fPIC -std=c++11 -fassociative-math -funsafe-math-optimizations -fmax-errors=2")
     if(${CMAKE_SYSTEM_PROCESSOR} MATCHES "ppc64*")
         set(CMAKE_CXX_FLAGS " ${CMAKE_CXX_FLAGS} -mcpu=native")
     else()
-<<<<<<< HEAD
-        if (CPU_BLAS)
-            set(CMAKE_CXX_FLAGS "${CMAKE_CXX_FLAGS} -fsanitize=address")
-        else()
-            # CUDA?
-        endif()
-        set(CMAKE_CXX_FLAGS  "${CMAKE_CXX_FLAGS} -g -O0 -fPIC -std=c++11 -fassociative-math -funsafe-math-optimizations -fmax-errors=2")
-=======
-        set(CMAKE_CXX_FLAGS " ${CMAKE_CXX_FLAGS}")
->>>>>>> cd8f9db5
+        set(CMAKE_CXX_FLAGS  "${CMAKE_CXX_FLAGS}")
+    endif()
+
+    if (CPU_BLAS)
+        set(CMAKE_CXX_FLAGS_DEBUG "${CMAKE_CXX_FLAGS} -fsanitize=address")
+    else()
+        # CUDA?
     endif()
 
     set(CMAKE_CXX_FLAGS_DEBUG " ${CMAKE_CXX_FLAGS_DEBUG} -fsanitize=address")
