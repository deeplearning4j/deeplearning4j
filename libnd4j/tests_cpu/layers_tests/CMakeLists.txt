include_directories(${gtest_SOURCE_DIR}/include ${gtest_SOURCE_DIR})
include_directories(../../include ../../layers ../../include/helpers ../../include/array ../../include/memory ../../include/loops ../../include/graph ../../include/ops ../../include/types ../../include/cnpy ../../blas)
if(LINUX)
    link_directories(/usr/local/lib)
    link_directories(/usr/lib)
    link_directories(/lib)
endif()

set(CMAKE_EXPORT_COMPILE_COMMANDS ON)

if(APPLE)
    message("Using apple")
    link_directories(/usr/local/lib)
    link_directories(/usr/lib)
    link_directories(/lib)
endif()
if(WIN32)
    get_property(dirs DIRECTORY ${CMAKE_CURRENT_SOURCE_DIR} PROPERTY INCLUDE_DIRECTORIES)
    foreach(dir ${dirs})
        message(STATUS "dir='${dir}'")
    endforeach()
endif()

# -fsanitize=address
# -fsanitize=leak
if (APPLE)
    set(CMAKE_CXX_FLAGS  " -O0 -g -fPIC -std=c++11 -fassociative-math -funsafe-math-optimizations -fmax-errors=2 -D__APPLE_OS__=true")
elseif(WIN32)    
    set(CMAKE_CXX_FLAGS  " -g -fPIC -std=c++11 -fassociative-math -funsafe-math-optimizations -fmax-errors=2")
else()
    if ("${_RELEASE}")
        set(CMAKE_CXX_FLAGS  "-O3 -fPIC -std=c++11 -fassociative-math -funsafe-math-optimizations -fmax-errors=2")
        if(${CMAKE_SYSTEM_PROCESSOR} MATCHES "ppc64*")
            set(CMAKE_CXX_FLAGS " ${CMAKE_CXX_FLAGS} -mcpu=native")
        else()
            set(CMAKE_CXX_FLAGS  "${CMAKE_CXX_FLAGS}")
        endif()
    else()
        set(CMAKE_CXX_FLAGS  " -g -O0 -fPIC -std=c++11 -fassociative-math -funsafe-math-optimizations -fmax-errors=2 -fsanitize=address")
    endif()
endif()

# TODO: get rid of this once problem confirmed solved
#if (APPLE)
#    if ("${CMAKE_CXX_COMPILER_ID}" STREQUAL "GNU")
#        if ("${CMAKE_C_COMPILER_VERSION}" VERSION_GREATER 6.0 OR "${CMAKE_C_COMPILER_VERSION}" VERSION_EQUAL 6.0)
#            SET( CMAKE_CXX_FLAGS  "${CMAKE_CXX_FLAGS} -Wa,-mavx512f -fmax-errors=1")
#        endif()
#    endif()
#endif()

# tests are always compiled with all ops included
SET( CMAKE_CXX_FLAGS  "${CMAKE_CXX_FLAGS} -DLIBND4J_ALL_OPS=true")

if ("${CMAKE_CXX_COMPILER_ID}" STREQUAL "Clang")
    # using Clang
    SET( CMAKE_CXX_FLAGS  "${CMAKE_CXX_FLAGS} ${ARCH_TUNE}")
elseif ("${CMAKE_CXX_COMPILER_ID}" STREQUAL "Intel")
    # using Intel C++
    SET( CMAKE_CXX_FLAGS  "${CMAKE_CXX_FLAGS} ${ARCH_TUNE} -fp-model fast")
elseif ("${CMAKE_CXX_COMPILER_ID}" STREQUAL "MSVC")
    # using Visual Studio C++

elseif ("${CMAKE_CXX_COMPILER_ID}" STREQUAL "GNU")
    # using GCC
    SET( CMAKE_CXX_FLAGS  "${CMAKE_CXX_FLAGS}")
endif()


IF(${CMAKE_SYSTEM_NAME} MATCHES "Linux")
    include_directories("/usr/include")
    include_directories("/usr/local/include")
ENDIF(${CMAKE_SYSTEM_NAME} MATCHES "Linux")

<<<<<<< HEAD
file(GLOB_RECURSE TYPES_SOURCES false ../../include/types/*.cpp ../../include/types/*.h)
file(GLOB_RECURSE ARRAY_SOURCES false ../../include/array/*.cpp ../../include/array/*.h)
file(GLOB_RECURSE MEMORY_SOURCES false ../../include/memory/*.cpp ../../include/memory/*.h)
file(GLOB_RECURSE GRAPH_SOURCES false ../../include/graph/*.cpp ../../include/graph/*.h)
file(GLOB_RECURSE CUSTOMOPS_SOURCES false ../../include/ops/declarable/generic/*.cpp)
file(GLOB_RECURSE CUSTOMOPS_HELPERS_SOURCES false ../../include/ops/declarable/helpers/cpu/*.cpp)
file(GLOB_RECURSE OPS_SOURCES false ../../include/ops/impl/*.cpp ../../include/ops/declarable/impl/*.cpp  ../../include/ops/*.h)
file(GLOB_RECURSE INDEXING_SOURCES false ../../include/indexing/*.cpp ../../include/indexing/*.h)
file(GLOB_RECURSE HELPERS_SOURCES false ../../include/helpers/*.cpp ../../include/helpers/*.h)
file(GLOB_RECURSE LOOPS_SOURCES false ../../include/loops/*.cpp ../../include/loops/*.h)


message("CPU BLAS")
add_definitions(-D__CPUBLAS__=true)
add_library(nd4jcpu STATIC ../../blas/cpu/NativeOps.cpp ../../blas/cpu/GraphExecutioner.cpp
        ../../blas/cpu/NativeOpExcutioner.cpp ../../blas/cpu/NDArray.cpp ../../blas/cpu/NDArrayFactory.cpp ../../blas/cpu/MmulHelper.cpp
        ../../include/cnpy/cnpy.cpp  ../../include/nd4jmemset.h ../../include/nd4jmalloc.h
        ../../blas/Environment.cpp ../../blas/Environment.h
        ${MEMORY_SOURCES} ${GRAPH_SOURCES} ${CUSTOMOPS_SOURCES} ${INDEXING_SOURCES} ${HELPERS_SOURCES} ${CUSTOMOPS_HELPERS_SOURCES}
        ${OPS_SOURCES} ${LOOPS_SOURCES} ${ARRAY_SOURCES} ${TYPES_SOURCES})

=======
>>>>>>> f514cce2
if ("${CMAKE_CXX_COMPILER_ID}" STREQUAL "GNU" AND "${CMAKE_CXX_COMPILER_VERSION}" VERSION_LESS 4.9)
    message(FATAL_ERROR "You need at least GCC 4.9")
endif()

find_package(OpenMP)
if (OPENMP_FOUND)
    set (CMAKE_C_FLAGS "${CMAKE_C_FLAGS} ${OpenMP_C_FLAGS}")
    set (CMAKE_CXX_FLAGS "${CMAKE_CXX_FLAGS} ${OpenMP_CXX_FLAGS}")
else()
    message("OPENMP NOT FOUND")
endif()


if(APPLE)
    SET( CMAKE_CXX_FLAGS  "${CMAKE_CXX_FLAGS} -static-libgcc -static-libstdc++")
    #SET( CMAKE_CXX_FLAGS  "${CMAKE_CXX_FLAGS} -static")
elseif(MSYS)
    SET( CMAKE_CXX_FLAGS  "${CMAKE_CXX_FLAGS} -static")
endif()


if (NOT DEFINED ENV{CLION_IDE})
    message("NOT CLION")
    add_executable(runtests ArrayOptionsTests.cpp GraphStateTests.cpp SingleDimTests.cpp ScalarTests.cpp BackpropTests.cpp RNGTests.cpp ShapeTests.cpp StashTests.cpp 
                   VariableProxyTests.cpp SessionLocalTests.cpp FlatBuffersTests.cpp ConvolutionTests.cpp DeclarableOpsTests1.cpp DeclarableOpsTests2.cpp DeclarableOpsTests3.cpp 
                   DeclarableOpsTests4.cpp GraphTests.cpp HashUtilsTests.cpp NDArrayTests.cpp NDArrayTests2.cpp TadTests.cpp VariableSpaceTests.cpp VariableTests.cpp WorkspaceTests.cpp 
                   JavaInteropTests.cpp MemoryUtilsTests.cpp OpsArena.cpp OpTupleTests.cpp ParityOpsTests.cpp BooleanOpsTests.cpp SwitchTests.cpp ScopeTests.cpp ConditionalTests.cpp 
                   LegacyOpsTests.cpp ContextTests.cpp IndexingTests.cpp ShapeUtilsTests.cpp NDArrayListTests.cpp ListOperationsTests.cpp NDArrayFactoryTests.cpp BitwiseUtilsTests.cpp 
                   SanityTests.cpp PlaygroundTests.cpp BroadcastableOpsTests.cpp GraphExecutionerTests.cpp GraphHolderTests.cpp OpTrackerTests.cpp HelpersTests1.cpp 
                   DeclarableOpsTests5.cpp DeclarableOpsTests6.cpp CnpyTests.cpp BrodcastTests.cpp Reduce3Tests.cpp ReduceTests.cpp ShapeTests2.cpp PairwiseTests.cpp 
                   DeclarableOpsTests7.cpp MmapTests.cpp DeclarableOpsTests8.cpp DeclarableOpsTests9.cpp EmptyTests.cpp OmpLaunchHelperTests.cpp TypeCastTests.cpp)
endif ()

if ($ENV{CLION_IDE})
    file(GLOB_RECURSE TEST_SOURCES false ./*.cpp ./*.h)

    # Filter out any source files from */CMakeFiles/* paths. these tend to cause problems such a multiple main definitions.
    set (EXCLUDE_DIR "/CMakeFiles/")
    foreach (TMP_PATH ${TEST_SOURCES})
        string (FIND ${TMP_PATH} ${EXCLUDE_DIR} EXCLUDE_DIR_FOUND)
        if (NOT ${EXCLUDE_DIR_FOUND} EQUAL -1)
            list (REMOVE_ITEM TEST_SOURCES ${TMP_PATH})
        endif ()
    endforeach(TMP_PATH)

    add_executable(runtests ${TEST_SOURCES})
endif ()

target_link_libraries(runtests ${LIBND4J_NAME}static gtest gtest_main)<|MERGE_RESOLUTION|>--- conflicted
+++ resolved
@@ -72,30 +72,6 @@
     include_directories("/usr/local/include")
 ENDIF(${CMAKE_SYSTEM_NAME} MATCHES "Linux")
 
-<<<<<<< HEAD
-file(GLOB_RECURSE TYPES_SOURCES false ../../include/types/*.cpp ../../include/types/*.h)
-file(GLOB_RECURSE ARRAY_SOURCES false ../../include/array/*.cpp ../../include/array/*.h)
-file(GLOB_RECURSE MEMORY_SOURCES false ../../include/memory/*.cpp ../../include/memory/*.h)
-file(GLOB_RECURSE GRAPH_SOURCES false ../../include/graph/*.cpp ../../include/graph/*.h)
-file(GLOB_RECURSE CUSTOMOPS_SOURCES false ../../include/ops/declarable/generic/*.cpp)
-file(GLOB_RECURSE CUSTOMOPS_HELPERS_SOURCES false ../../include/ops/declarable/helpers/cpu/*.cpp)
-file(GLOB_RECURSE OPS_SOURCES false ../../include/ops/impl/*.cpp ../../include/ops/declarable/impl/*.cpp  ../../include/ops/*.h)
-file(GLOB_RECURSE INDEXING_SOURCES false ../../include/indexing/*.cpp ../../include/indexing/*.h)
-file(GLOB_RECURSE HELPERS_SOURCES false ../../include/helpers/*.cpp ../../include/helpers/*.h)
-file(GLOB_RECURSE LOOPS_SOURCES false ../../include/loops/*.cpp ../../include/loops/*.h)
-
-
-message("CPU BLAS")
-add_definitions(-D__CPUBLAS__=true)
-add_library(nd4jcpu STATIC ../../blas/cpu/NativeOps.cpp ../../blas/cpu/GraphExecutioner.cpp
-        ../../blas/cpu/NativeOpExcutioner.cpp ../../blas/cpu/NDArray.cpp ../../blas/cpu/NDArrayFactory.cpp ../../blas/cpu/MmulHelper.cpp
-        ../../include/cnpy/cnpy.cpp  ../../include/nd4jmemset.h ../../include/nd4jmalloc.h
-        ../../blas/Environment.cpp ../../blas/Environment.h
-        ${MEMORY_SOURCES} ${GRAPH_SOURCES} ${CUSTOMOPS_SOURCES} ${INDEXING_SOURCES} ${HELPERS_SOURCES} ${CUSTOMOPS_HELPERS_SOURCES}
-        ${OPS_SOURCES} ${LOOPS_SOURCES} ${ARRAY_SOURCES} ${TYPES_SOURCES})
-
-=======
->>>>>>> f514cce2
 if ("${CMAKE_CXX_COMPILER_ID}" STREQUAL "GNU" AND "${CMAKE_CXX_COMPILER_VERSION}" VERSION_LESS 4.9)
     message(FATAL_ERROR "You need at least GCC 4.9")
 endif()
@@ -126,7 +102,7 @@
                    LegacyOpsTests.cpp ContextTests.cpp IndexingTests.cpp ShapeUtilsTests.cpp NDArrayListTests.cpp ListOperationsTests.cpp NDArrayFactoryTests.cpp BitwiseUtilsTests.cpp 
                    SanityTests.cpp PlaygroundTests.cpp BroadcastableOpsTests.cpp GraphExecutionerTests.cpp GraphHolderTests.cpp OpTrackerTests.cpp HelpersTests1.cpp 
                    DeclarableOpsTests5.cpp DeclarableOpsTests6.cpp CnpyTests.cpp BrodcastTests.cpp Reduce3Tests.cpp ReduceTests.cpp ShapeTests2.cpp PairwiseTests.cpp 
-                   DeclarableOpsTests7.cpp MmapTests.cpp DeclarableOpsTests8.cpp DeclarableOpsTests9.cpp EmptyTests.cpp OmpLaunchHelperTests.cpp TypeCastTests.cpp)
+                   DeclarableOpsTests7.cpp MmapTests.cpp DeclarableOpsTests8.cpp DeclarableOpsTests9.cpp EmptyTests.cpp TypeCastTests.cpp)
 endif ()
 
 if ($ENV{CLION_IDE})
