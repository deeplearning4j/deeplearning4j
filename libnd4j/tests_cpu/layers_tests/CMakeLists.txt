--- conflicted
+++ resolved
@@ -116,9 +116,6 @@
 
 if (NOT DEFINED ENV{CLION_IDE})
     message("NOT CLION")
-<<<<<<< HEAD
-    add_executable(runtests ArrayOptionsTests.cpp GraphStateTests.cpp SingleDimTests.cpp ScalarTests.cpp BackpropTests.cpp RNGTests.cpp ShapeTests.cpp StashTests.cpp VariableProxyTests.cpp SessionLocalTests.cpp FlatBuffersTests.cpp ConvolutionTests.cpp DeclarableOpsTests1.cpp DeclarableOpsTests2.cpp DeclarableOpsTests3.cpp DeclarableOpsTests4.cpp GraphTests.cpp HashUtilsTests.cpp NDArrayTests.cpp NDArrayTests2.cpp TadTests.cpp VariableSpaceTests.cpp VariableTests.cpp WorkspaceTests.cpp JavaInteropTests.cpp MemoryUtilsTests.cpp OpsArena.cpp OpTupleTests.cpp ParityOpsTests.cpp BooleanOpsTests.cpp SwitchTests.cpp ScopeTests.cpp ConditionalTests.cpp LegacyOpsTests.cpp ContextTests.cpp IndexingTests.cpp ShapeUtilsTests.cpp NDArrayListTests.cpp ListOperationsTests.cpp NDArrayFactoryTests.cpp BitwiseUtilsTests.cpp SanityTests.cpp PlaygroundTests.cpp BroadcastableOpsTests.cpp GraphExecutionerTests.cpp GraphHolderTests.cpp OpTrackerTests.cpp HelpersTests1.cpp DeclarableOpsTests5.cpp DeclarableOpsTests6.cpp CnpyTests.cpp BrodcastTests.cpp Reduce3Tests.cpp ReduceTests.cpp ShapeTests2.cpp PairwiseTests.cpp DeclarableOpsTests7.cpp MmapTests.cpp DeclarableOpsTests8.cpp EmptyTests.cpp SparseUtilsTest.cpp)
-=======
     add_executable(runtests ArrayOptionsTests.cpp GraphStateTests.cpp SingleDimTests.cpp ScalarTests.cpp BackpropTests.cpp RNGTests.cpp ShapeTests.cpp StashTests.cpp 
                    VariableProxyTests.cpp SessionLocalTests.cpp FlatBuffersTests.cpp ConvolutionTests.cpp DeclarableOpsTests1.cpp DeclarableOpsTests2.cpp DeclarableOpsTests3.cpp 
                    DeclarableOpsTests4.cpp GraphTests.cpp HashUtilsTests.cpp NDArrayTests.cpp NDArrayTests2.cpp TadTests.cpp VariableSpaceTests.cpp VariableTests.cpp WorkspaceTests.cpp 
@@ -127,7 +124,6 @@
                    SanityTests.cpp PlaygroundTests.cpp BroadcastableOpsTests.cpp GraphExecutionerTests.cpp GraphHolderTests.cpp OpTrackerTests.cpp HelpersTests1.cpp 
                    DeclarableOpsTests5.cpp DeclarableOpsTests6.cpp CnpyTests.cpp BrodcastTests.cpp Reduce3Tests.cpp ReduceTests.cpp ShapeTests2.cpp PairwiseTests.cpp 
                    DeclarableOpsTests7.cpp MmapTests.cpp DeclarableOpsTests8.cpp DeclarableOpsTests9.cpp EmptyTests.cpp)
->>>>>>> 334b59f3
 endif ()
 
 if ($ENV{CLION_IDE})
