/*******************************************************************************
 * Copyright (c) 2015-2018 Skymind, Inc.
 *
 * This program and the accompanying materials are made available under the
 * terms of the Apache License, Version 2.0 which is available at
 * https://www.apache.org/licenses/LICENSE-2.0.
 *
 * Unless required by applicable law or agreed to in writing, software
 * distributed under the License is distributed on an "AS IS" BASIS, WITHOUT
 * WARRANTIES OR CONDITIONS OF ANY KIND, either express or implied. See the
 * License for the specific language governing permissions and limitations
 * under the License.
 *
 * SPDX-License-Identifier: Apache-2.0
 ******************************************************************************/


//
// Created by raver on 8/4/2018.
//

#include "testlayers.h"
#include <ops/declarable/CustomOperations.h>
#include <NDArray.h>
#include <ops/ops.h>
#include <GradCheck.h>
#include <ConstantTadHelper.h>
#include <helpers/PointersManager.h>

using namespace nd4j;


class DeclarableOpsTests12 : public testing::Test {
public:

    DeclarableOpsTests12() {
        printf("\n");
        fflush(stdout);
    }
};

TEST_F(DeclarableOpsTests12, test_any_validation_1) {
    auto x = NDArrayFactory::create<double>('c', {2, 1}, {1.0, 2.0});
    auto y = NDArrayFactory::create<int>('c', {2}, {1, 0});

    nd4j::ops::transpose op;
    auto result = op.execute({&x, &y}, {}, {});
    ASSERT_EQ(Status::OK(), result->status());

    auto z = result->at(0);
    ASSERT_EQ(x.dataType(), z->dataType());

    delete result;
}


/////////////////////////////////////////////////////////////////
TEST_F(DeclarableOpsTests12, cosine_distance_loss_grad_test1) {

    NDArray labels('c', {2,4}, {0,1,1,0,1,0,1,0});
    NDArray predictions('c', {2,4}, nd4j::DataType::DOUBLE);
    NDArray weights('c', {2,1}, nd4j::DataType::DOUBLE);

    NDArray dLdpExp('c', {2,4}, {-0. , -0.5, -0.5, -0., -0.5, -0. , -0.5, -0.});
    NDArray dLdwExp('c', {2,1}, {1.2, -0.2});

    predictions.linspace(-0.4, 0.2);
    weights.assign(0.5);

    nd4j::ops::cosine_distance_loss_grad op;

    auto results = op.execute({&predictions, &weights, &labels}, {}, {0, -1});

    ASSERT_EQ(ND4J_STATUS_OK, results->status());

    auto *dLdp = results->at(0);
    auto *dLdw = results->at(1);
    auto *dLdl = results->at(2);

    ASSERT_TRUE(dLdpExp.isSameShape(dLdp));
    ASSERT_TRUE(dLdpExp.equalsTo(dLdp));
    ASSERT_TRUE(dLdwExp.isSameShape(dLdw));
    ASSERT_TRUE(dLdwExp.equalsTo(dLdw));

    delete results;
}

/////////////////////////////////////////////////////////////////
TEST_F(DeclarableOpsTests12, cosine_distance_loss_grad_test2) {

    NDArray labels('c', {2,4}, {-0.1, 0.3, 2, -1.4, 2.5, -3, 1.2, 2.2});
    NDArray predictions('c', {2,4}, nd4j::DataType::DOUBLE);
    NDArray weights('c', {1,4}, nd4j::DataType::DOUBLE);

    NDArray dLdpExp('c', {2,4}, {0.05, -0.15, -1.  ,  0.7 ,-1.25,  1.5 , -0.6 , -1.1 });
    NDArray dLdwExp('c', {1,4}, {-0.04,  2.86,  0.04, -0.92});
    NDArray dLdlExp('c', {2,4}, {0.2,  0.1,  0. , -0.1, -0.2, -0.3, -0.4, -0.5});

    predictions.linspace(-0.4, 0.2);
    weights.assign(0.5);

    nd4j::ops::cosine_distance_loss_grad op;

    auto results = op.execute({&predictions, &weights, &labels}, {}, {0, 0});

    ASSERT_EQ(ND4J_STATUS_OK, results->status());

    auto *dLdp = results->at(0);
    auto *dLdw = results->at(1);
    auto *dLdl = results->at(2);

    ASSERT_TRUE(dLdpExp.isSameShape(dLdp));
    ASSERT_TRUE(dLdpExp.equalsTo(dLdp));
    ASSERT_TRUE(dLdwExp.isSameShape(dLdw));
    ASSERT_TRUE(dLdwExp.equalsTo(dLdw));
    ASSERT_TRUE(dLdlExp.isSameShape(dLdl));
    ASSERT_TRUE(dLdlExp.equalsTo(dLdl));

    delete results;
}

/////////////////////////////////////////////////////////////////
TEST_F(DeclarableOpsTests12, cosine_distance_loss_grad_test3) {

    NDArray labels('c', {4}, {-0.1, 0.3, 2, -1.4});
    NDArray predictions('c', {4}, nd4j::DataType::DOUBLE);
    NDArray weights('c', {1}, nd4j::DataType::DOUBLE);

    NDArray dLdpExp('c', {4}, {0.05, -0.15, -1.,  0.7});
    NDArray dLdwExp('c', {1}, {1.3});
    NDArray dLdlExp('c', {4}, {0.2,  0.1, -0. , -0.1});

    predictions.linspace(-0.4, 0.2);
    weights.assign(0.5);

    nd4j::ops::cosine_distance_loss_grad op;

    auto results = op.execute({&predictions, &weights, &labels}, {}, {0, 0});

    ASSERT_EQ(ND4J_STATUS_OK, results->status());

    auto *dLdp = results->at(0);
    auto *dLdw = results->at(1);
    auto *dLdl = results->at(2);

    ASSERT_TRUE(dLdpExp.isSameShape(dLdp));
    ASSERT_TRUE(dLdpExp.equalsTo(dLdp));
    ASSERT_TRUE(dLdwExp.isSameShape(dLdw));
    ASSERT_TRUE(dLdwExp.equalsTo(dLdw));
    ASSERT_TRUE(dLdlExp.isSameShape(dLdl));
    ASSERT_TRUE(dLdlExp.equalsTo(dLdl));

    delete results;
}

/////////////////////////////////////////////////////////////////
TEST_F(DeclarableOpsTests12, cosine_distance_loss_grad_test4) {

    NDArray labels('c', {1,4}, {-0.1, 0.3, 2, -1.4});
    NDArray predictions('c', {1,4}, nd4j::DataType::DOUBLE);
    NDArray weights('c', {0}, nd4j::DataType::DOUBLE);

    NDArray dLdpExp('c', {1,4}, {0.05, -0.15, -1.,  0.7});
    NDArray dLdwExp('c', {0}, {1.3});
    NDArray dLdlExp('c', {1,4}, {0.2,  0.1, -0. , -0.1});

    predictions.linspace(-0.4, 0.2);
    weights.assign(0.5);

    nd4j::ops::cosine_distance_loss_grad op;

    auto results = op.execute({&predictions, &weights, &labels}, {}, {1, 1});

    ASSERT_EQ(ND4J_STATUS_OK, results->status());

    auto *dLdp = results->at(0);
    auto *dLdw = results->at(1);
    auto *dLdl = results->at(2);

    ASSERT_TRUE(dLdpExp.isSameShape(dLdp));
    ASSERT_TRUE(dLdpExp.equalsTo(dLdp));
    ASSERT_TRUE(dLdwExp.isSameShape(dLdw));
    ASSERT_TRUE(dLdwExp.equalsTo(dLdw));
    ASSERT_TRUE(dLdlExp.isSameShape(dLdl));
    ASSERT_TRUE(dLdlExp.equalsTo(dLdl));

    delete results;
}


/////////////////////////////////////////////////////////////////
TEST_F(DeclarableOpsTests12, cosine_distance_loss_grad_test5) {

    NDArray labels('c', {4}, {-0.1, 0.3, 2, -1.4}, nd4j::DataType::DOUBLE);
    NDArray predictions('c', {4}, nd4j::DataType::DOUBLE);
    NDArray weights('c', {1,1}, nd4j::DataType::DOUBLE);

    NDArray dLdpExp('c', {4}, {0.1, -0.3, -2. ,  1.4});
    NDArray dLdwExp('c', {1,1}, {0.});
    NDArray dLdlExp('c', {4}, {0.4,  0.2, -0. , -0.2});

    predictions.linspace(-0.4, 0.2);
    weights = 0.5;

    nd4j::ops::cosine_distance_loss_grad op;

    auto results = op.execute({&predictions, &weights, &labels}, {}, {2, 0});

    ASSERT_EQ(ND4J_STATUS_OK, results->status());

    auto *dLdp = results->at(0);
    auto *dLdw = results->at(1);
    auto *dLdl = results->at(2);

    ASSERT_TRUE(dLdpExp.isSameShape(dLdp));
    ASSERT_TRUE(dLdpExp.equalsTo(dLdp));
    ASSERT_TRUE(dLdwExp.isSameShape(dLdw));
    ASSERT_TRUE(dLdwExp.equalsTo(dLdw));
    ASSERT_TRUE(dLdlExp.isSameShape(dLdl));
    ASSERT_TRUE(dLdlExp.equalsTo(dLdl));

    delete results;
}

/////////////////////////////////////////////////////////////////
TEST_F(DeclarableOpsTests12, cosine_distance_loss_grad_test6) {

    NDArray labels('c', {4,1}, {-0.1, 0.3, 2, -1.4}, nd4j::DataType::DOUBLE);
    NDArray predictions('c', {4,1}, nd4j::DataType::DOUBLE);
    NDArray weights('c', {4,1}, nd4j::DataType::DOUBLE);

    NDArray dLdpExp('c', {4,1}, {0.0125, -0.0375, -0.25  , 0.175});
    NDArray dLdwExp('c', {4,1}, {0.24 , 0.265, 0.25 , 0.32});
    NDArray dLdlExp('c', {4,1}, {0.05 , 0.025, -0.   , -0.025});

    predictions.linspace(-0.4, 0.2);
    weights = 0.5;

    nd4j::ops::cosine_distance_loss_grad op;

    auto results = op.execute({&predictions, &weights, &labels}, {}, {3, 1});

    ASSERT_EQ(ND4J_STATUS_OK, results->status());

    auto *dLdp = results->at(0);
    auto *dLdw = results->at(1);
    auto *dLdl = results->at(2);

    ASSERT_TRUE(dLdpExp.isSameShape(dLdp));
    ASSERT_TRUE(dLdpExp.equalsTo(dLdp));
    ASSERT_TRUE(dLdwExp.isSameShape(dLdw));
    ASSERT_TRUE(dLdwExp.equalsTo(dLdw));
    ASSERT_TRUE(dLdlExp.isSameShape(dLdl));
    ASSERT_TRUE(dLdlExp.equalsTo(dLdl));

    delete results;
}

/////////////////////////////////////////////////////////////////
TEST_F(DeclarableOpsTests12, cosine_distance_loss_grad_test7) {

    NDArray labels('c', {2,3,4}, {-0.1, 0.3, 2, -1.4, 2.5, -3, 1.2, 2.2,-0.1, 0.3, 2, -3.4, 2.5, -3, 1.2, 2.2,-0.2, 0.3, 2, -1.4, 2.7, -3, 1.2, 4.2});
    NDArray predictions('c', {2,3,4}, nd4j::DataType::DOUBLE);
    NDArray weights('c', {1,3,1}, nd4j::DataType::DOUBLE);

    NDArray dLdpExp('c', {2,3,4}, {0.00833, -0.025  , -0.16667,  0.11667,-0.20833,  0.25   , -0.1    , -0.18333, 0.00833, -0.025  , -0.16667,  0.28333,
                                   -0.20833,  0.25   , -0.1    , -0.18333, 0.01667, -0.025  , -0.16667,  0.11667,-0.225  ,  0.25   , -0.1    , -0.35   });
    NDArray dLdwExp('c', {1,3,1}, {0.50444, 0.89778, -1.40222});
    NDArray dLdlExp('c', {2,3,4}, {0.03333,  0.01667, -0.     , -0.01667,-0.03333, -0.05   , -0.06667, -0.08333,-0.1, -0.11667, -0.13333, -0.15,
                                   -0.16667, -0.18333, -0.2    , -0.21667,-0.23333, -0.25   , -0.26667, -0.28333,-0.3, -0.31667, -0.33333, -0.35   });

    predictions.linspace(-0.4, 0.2);
    weights = 0.5;

    nd4j::ops::cosine_distance_loss_grad op;

    auto results = op.execute({&predictions, &weights, &labels}, {}, {2, 0});

    ASSERT_EQ(ND4J_STATUS_OK, results->status());

    auto *dLdp = results->at(0);
    auto *dLdw = results->at(1);
    auto *dLdl = results->at(2);

    ASSERT_TRUE(dLdpExp.isSameShape(dLdp));
    ASSERT_TRUE(dLdpExp.equalsTo(dLdp));
    ASSERT_TRUE(dLdwExp.isSameShape(dLdw));
    ASSERT_TRUE(dLdwExp.equalsTo(dLdw));
    ASSERT_TRUE(dLdlExp.isSameShape(dLdl));
    ASSERT_TRUE(dLdlExp.equalsTo(dLdl));

    delete results;
}

/////////////////////////////////////////////////////////////////
TEST_F(DeclarableOpsTests12, cosine_distance_loss_grad_test8) {

    NDArray labels('c', {2,3,4}, {-0.1, 0.3, 2, -1.4, 2.5, -3, 1.2, 2.2,-0.1, 0.3, 2, -3.4, 2.5, -3, 1.2, 2.2,-0.2, 0.3, 2, -1.4, 2.7, -3, 1.2, 4.2});
    NDArray predictions('c', {2,3,4}, nd4j::DataType::DOUBLE);
    NDArray weights('c', {2,1,1}, nd4j::DataType::DOUBLE);

    NDArray dLdpExp('c', {2,3,4}, {0.00625, -0.01875, -0.125  ,  0.0875,-0.15625,  0.1875 , -0.075  , -0.1375, 0.00625, -0.01875, -0.125  ,  0.2125,
                                  -0.15625,  0.1875 , -0.075  , -0.1375, 0.0125 , -0.01875, -0.125  ,  0.0875,-0.16875,  0.1875 , -0.075  , -0.2625});
    NDArray dLdwExp('c', {2,1,1}, {0.57, -3.2175});
    NDArray dLdlExp('c', {2,3,4}, {0.025,  0.0125, -0.  , -0.0125,-0.025, -0.0375, -0.05, -0.0625,-0.075, -0.0875, -0.1 , -0.1125,
                                   -0.125, -0.1375, -0.15, -0.1625,-0.175, -0.1875, -0.2 , -0.2125,-0.225, -0.2375, -0.25, -0.2625});

    predictions.linspace(-0.4, 0.2);
    weights = 0.5;

    nd4j::ops::cosine_distance_loss_grad op;

    auto results = op.execute({&predictions, &weights, &labels}, {}, {3, 1});

    ASSERT_EQ(ND4J_STATUS_OK, results->status());

    auto *dLdp = results->at(0);
    auto *dLdw = results->at(1);
    auto *dLdl = results->at(2);

    ASSERT_TRUE(dLdpExp.isSameShape(dLdp));
    ASSERT_TRUE(dLdpExp.equalsTo(dLdp));
    ASSERT_TRUE(dLdwExp.isSameShape(dLdw));
    ASSERT_TRUE(dLdwExp.equalsTo(dLdw));
    ASSERT_TRUE(dLdlExp.isSameShape(dLdl));
    ASSERT_TRUE(dLdlExp.equalsTo(dLdl));

    delete results;
}

/////////////////////////////////////////////////////////////////
TEST_F(DeclarableOpsTests12, cosine_distance_loss_grad_test9) {

    NDArray labels('c', {2,3,4}, {-0.1, 0.3, 2, -1.4, 2.5, -3, 1.2, 2.2,-0.1, 0.3, 2, -3.4, 2.5, -3, 1.2, 2.2,-0.2, 0.3, 2, -1.4, 2.7, -3, 1.2, 4.2});
    NDArray predictions('c', {2,3,4}, nd4j::DataType::DOUBLE);
    NDArray weights('c', {2,3,1}, nd4j::DataType::DOUBLE);

    NDArray dLdpExp('c', {2,3,4}, {0.05, -0.15, -1.  ,  0.7,-1.25,  1.5 , -0.6 , -1.1, 0.05, -0.15, -1.  ,  1.7,
                                    -1.25,  1.5 , -0.6 , -1.1, 0.1 , -0.15, -1.  ,  0.7,-1.35,  1.5 , -0.6 , -2.1});
    NDArray dLdwExp('c', {2,3,1}, {1.3 , -1.36,  3.62, -6.  , -0.98,-19.76});
    NDArray dLdlExp('c', {2,3,4}, {0.2,  0.1, -0. , -0.1,-0.2, -0.3, -0.4, -0.5,-0.6, -0.7, -0.8, -0.9,
                                    -1. , -1.1, -1.2, -1.3,-1.4, -1.5, -1.6, -1.7,-1.8, -1.9, -2. , -2.1});

    predictions.linspace(-0.4, 0.2);
    weights = 0.5;

    nd4j::ops::cosine_distance_loss_grad op;

    auto results = op.execute({&predictions, &weights, &labels}, {}, {0, 2});

    ASSERT_EQ(ND4J_STATUS_OK, results->status());

    auto *dLdp = results->at(0);
    auto *dLdw = results->at(1);
    auto *dLdl = results->at(2);

    ASSERT_TRUE(dLdpExp.isSameShape(dLdp));
    ASSERT_TRUE(dLdpExp.equalsTo(dLdp));
    ASSERT_TRUE(dLdwExp.isSameShape(dLdw));
    ASSERT_TRUE(dLdwExp.equalsTo(dLdw));
    ASSERT_TRUE(dLdlExp.isSameShape(dLdl));
    ASSERT_TRUE(dLdlExp.equalsTo(dLdl));

    delete results;
}


/////////////////////////////////////////////////////////////////
TEST_F(DeclarableOpsTests12, hinge_loss_14) {

    NDArray logits('c', {3,4}, nd4j::DataType::DOUBLE);
    NDArray weights('c', {0}, {1.});
    NDArray labels('c', {3,4}, {0,1,1,0,1,0,1,0,1,0,1,0});

    NDArray output('c', {0}, nd4j::DataType::DOUBLE);

    logits.linspace(1.);
    weights.assign(1.);

    nd4j::ops::hinge_loss op;
    Nd4jStatus status = op.execute({&logits, &weights, &labels}, {&output}, {}, {1}, {});

    ASSERT_EQ(ND4J_STATUS_OK, status);

    ASSERT_TRUE(output.e<double>(0) == 47.);
}

/////////////////////////////////////////////////////////////////
TEST_F(DeclarableOpsTests12, TestDivideBP_1) {

    NDArray x('c', {3,4}, nd4j::DataType::DOUBLE);
    NDArray y = NDArrayFactory::create<double>(2.);
    NDArray eps('c', {3,4}, nd4j::DataType::DOUBLE);

    NDArray output1('c', {3, 4}, nd4j::DataType::DOUBLE);
    NDArray output2(nd4j::DataType::DOUBLE);

    x.linspace(2., 2.);
    eps.linspace(1.);

    nd4j::ops::divide_bp op;
    Nd4jStatus status = op.execute({&x, &y, &eps}, {&output1, &output2}, {}, {}, {});

    ASSERT_EQ(ND4J_STATUS_OK, status);
    output1.printIndexedBuffer("DivideBP X out");
    output2.printIndexedBuffer("DivideBP Y out");
    //ASSERT_TRUE(output.e<double>(0) == 47.);
}

/////////////////////////////////////////////////////////////////
TEST_F(DeclarableOpsTests12, TestDivideBP_2) {

    NDArray x('c', {3,4}, nd4j::DataType::DOUBLE);
    NDArray y = NDArrayFactory::create<double>('c', {3,4});
    NDArray eps('c', {3,4}, nd4j::DataType::DOUBLE);
    NDArray exp1('c', {3,4}, nd4j::DataType::DOUBLE);
    NDArray exp2('c', {3,4}, nd4j::DataType::DOUBLE);
    NDArray output1('c', {3, 4}, nd4j::DataType::DOUBLE);
    NDArray output2('c', {3, 4}, nd4j::DataType::DOUBLE);
    exp1.assign(1.);
    exp2.assign(-2.);
    x.linspace(2., 2.);
    y.linspace(1.);
    eps.linspace(1.);

    nd4j::ops::divide_bp op;
    Nd4jStatus status = op.execute({&x, &y, &eps}, {&output1, &output2}, {}, {}, {});

    ASSERT_EQ(ND4J_STATUS_OK, status);
    output1.printIndexedBuffer("2DivideBP X out");
    output2.printIndexedBuffer("2DivideBP Y out");
    ASSERT_TRUE(output1.equalsTo(exp1));
    ASSERT_TRUE(output2.equalsTo(exp2));
}

/////////////////////////////////////////////////////////////////
TEST_F(DeclarableOpsTests12, TestReverseDivideBP_1) {

    NDArray x('c', {3,4}, nd4j::DataType::DOUBLE);
    NDArray y = NDArrayFactory::create<double>(2.);
    NDArray eps('c', {3,4}, nd4j::DataType::DOUBLE);

    NDArray output1('c', {3, 4}, nd4j::DataType::DOUBLE);
    NDArray output2(nd4j::DataType::DOUBLE);

    x.linspace(2., 2.);
    eps.linspace(1.);

    nd4j::ops::reversedivide_bp op;
    Nd4jStatus status = op.execute({&y, &x, &eps}, {&output2, &output1}, {}, {}, {});

    ASSERT_EQ(ND4J_STATUS_OK, status);
    output1.printIndexedBuffer("RDivideBP X out");
    output2.printIndexedBuffer("RDivideBP Y out");
    //ASSERT_TRUE(output.e<double>(0) == 47.);
}

/////////////////////////////////////////////////////////////////
TEST_F(DeclarableOpsTests12, TestReverseDivideBP_2) {

    NDArray x('c', {3,4}, nd4j::DataType::DOUBLE);
    NDArray y = NDArrayFactory::create<double>('c', {3,4});
    NDArray eps('c', {3,4}, nd4j::DataType::DOUBLE);
    NDArray exp1('c', {3,4}, nd4j::DataType::DOUBLE);
    NDArray exp2('c', {3,4}, nd4j::DataType::DOUBLE);

    NDArray output1('c', {3, 4}, nd4j::DataType::DOUBLE);
    NDArray output2('c', {3, 4}, nd4j::DataType::DOUBLE);

    x.linspace(2., 2.);
    y.linspace(1.);
    eps.linspace(1.);
    exp1.assign(1.);
    exp2.assign(-2.);
    nd4j::ops::reversedivide_bp op;
    Nd4jStatus status = op.execute({&y, &x, &eps}, {&output2, &output1}, {}, {}, {});

    ASSERT_EQ(ND4J_STATUS_OK, status);
    output1.printIndexedBuffer("2RDivideBP X out");
    output2.printIndexedBuffer("2RDivideBP Y out");
    ASSERT_TRUE(output1.equalsTo(exp1));
    ASSERT_TRUE(output2.equalsTo(exp2));
}

/////////////////////////////////////////////////////////////////
TEST_F(DeclarableOpsTests12, TestSliceBP_1) {

    NDArray x('c', {3,4}, nd4j::DataType::DOUBLE);
    NDArray eps('c', {2,2}, nd4j::DataType::DOUBLE);
    NDArray exp('c', {3,4}, {0., 0., 0., 0., 0., 1.,1., 0., 0., 1., 1., 0.});
    //NDArray exp2('c', {3,4}, nd4j::DataType::DOUBLE);

    NDArray output('c', {3, 4}, nd4j::DataType::DOUBLE);
    //NDArray output2('c', {3, 4}, nd4j::DataType::DOUBLE);
    output.assign(119.113);
    x.linspace(1.);
    eps.assign(1.);
    //exp1.assign(1.);
    //exp2.assign(-2.);
    nd4j::ops::slice_bp op;
    Nd4jStatus status = op.execute({&x, &eps}, {&output}, {}, {1,1,2,2}, {});

    ASSERT_EQ(ND4J_STATUS_OK, status);
    output.printIndexedBuffer("SLICE_BP out");
    ASSERT_TRUE(output.equalsTo(exp));
    //ASSERT_TRUE(output2.equalsTo(exp2));
}

/////////////////////////////////////////////////////////////////
TEST_F(DeclarableOpsTests12, TestConfusionZero_1) {

    NDArray x('c', {2}, {1,2}, nd4j::DataType::INT64);
    NDArray i('c', {2}, {0,2}, nd4j::DataType::INT64);
    //NDArray eps('c', {2,2}, nd4j::DataType::DOUBLE);
    NDArray exp('c', {4,4}, {0, 0, 0, 0, 1, 0, 0, 0, 0, 0, 1, 0, 0, 0, 0, 0}, nd4j::DataType::INT64);
    //NDArray exp2('c', {3,4}, nd4j::DataType::DOUBLE);

    NDArray output('c', {4, 4}, nd4j::DataType::INT64);
    //NDArray output2('c', {3, 4}, nd4j::DataType::DOUBLE);
    output.assign(119.113);
    x.linspace(1.);
    //eps.assign(1.);
    //exp1.assign(1.);
    //exp2.assign(-2.);
    nd4j::ops::confusion_matrix op;
    Nd4jStatus status = op.execute({&x, &i}, {&output}, {}, {4}, {});

    ASSERT_EQ(ND4J_STATUS_OK, status);
    output.printIndexedBuffer("Confusion out");
    ASSERT_TRUE(output.equalsTo(exp));
    //ASSERT_TRUE(output2.equalsTo(exp2));
}

/////////////////////////////////////////////////////////////////
TEST_F(DeclarableOpsTests12, TestMaximumBP_1) {

    NDArray x('c', {3,4}, nd4j::DataType::DOUBLE);
    NDArray y('c', {3,4}, nd4j::DataType::DOUBLE);
    NDArray eps('c', {3,4}, nd4j::DataType::DOUBLE);
    NDArray exp1('c', {3,4}, {0, 0, 0, 0, 0, 0, 7, 8, 9, 10, 11, 12}, nd4j::DataType::DOUBLE);
    NDArray exp2('c', {3,4}, {1, 2, 3, 4, 5, 6, 0, 0, 0,  0,  0,  0}, nd4j::DataType::DOUBLE);

    NDArray output1('c', {3, 4}, nd4j::DataType::DOUBLE);
    NDArray output2('c', {3, 4}, nd4j::DataType::DOUBLE);
    output1.assign(119);
    x.linspace(1.);
    y.linspace(12., -1.);
    x.printBuffer("X");
    y.printBuffer("Y");
    eps.linspace(1.);
    //exp1.assign(1.);
    //exp2.assign(-2.);
    nd4j::ops::maximum_bp op;
    Nd4jStatus status = op.execute({&x, &y, &eps}, {&output1, &output2}, {}, {}, {});

    ASSERT_EQ(ND4J_STATUS_OK, status);
    output1.printIndexedBuffer("X max");
    output2.printIndexedBuffer("Y max");
    ASSERT_TRUE(output1.equalsTo(exp1));
    ASSERT_TRUE(output2.equalsTo(exp2));
}

/////////////////////////////////////////////////////////////////
TEST_F(DeclarableOpsTests12, TestMinimumBP_1) {

    NDArray x('c', {3,4}, nd4j::DataType::DOUBLE);
    NDArray y('c', {3,4}, nd4j::DataType::DOUBLE);
    NDArray eps('c', {3,4}, nd4j::DataType::DOUBLE);
    NDArray exp1('c', {3,4}, {0, 0, 0, 0, 0, 0, 7, 8, 9, 10, 11, 12}, nd4j::DataType::DOUBLE);
    NDArray exp2('c', {3,4}, {1, 2, 3, 4, 5, 6, 0, 0, 0,  0,  0,  0}, nd4j::DataType::DOUBLE);

    NDArray output1('c', {3, 4}, nd4j::DataType::DOUBLE);
    NDArray output2('c', {3, 4}, nd4j::DataType::DOUBLE);
    output1.assign(119);
    x.linspace(1.);
    y.linspace(12., -1.);
    x.printBuffer("X");
    y.printBuffer("Y");
    eps.linspace(1.);
    //exp1.assign(1.);
    //exp2.assign(-2.);
    nd4j::ops::minimum_bp op;
    Nd4jStatus status = op.execute({&x, &y, &eps}, {&output2, &output1}, {}, {}, {});

    ASSERT_EQ(ND4J_STATUS_OK, status);
    output2.printIndexedBuffer("X min");
    output1.printIndexedBuffer("Y min");
    ASSERT_TRUE(output1.equalsTo(exp1));
    ASSERT_TRUE(output2.equalsTo(exp2));
}


/////////////////////////////////////////////////////////////////
TEST_F(DeclarableOpsTests12, reverse_test15) {

    NDArray x('c', {5}, {1,2,3,4,5}, nd4j::DataType::DOUBLE);
    NDArray axis('c', {0}, {0}, nd4j::DataType::INT32);
    NDArray z('c', {5}, nd4j::DataType::DOUBLE);
    NDArray exp('c', {5}, {5,4,3,2,1}, nd4j::DataType::DOUBLE);


    nd4j::ops::reverse op;
    // auto result = op.execute({&x, &axis}, {}, {1}, {});
    Nd4jStatus status = op.execute({&x, &axis}, {&z}, {}, {1}, {});
    // auto z = result->at(0);
    // z->printIndexedBuffer();

    ASSERT_EQ(Status::OK(), status);
    ASSERT_TRUE(exp.isSameShape(z));
    ASSERT_TRUE(exp.equalsTo(z));
    // delete result;
}

/////////////////////////////////////////////////////////////////
TEST_F(DeclarableOpsTests12, mirrorPad_test17) {

    NDArray x('c', {2,3}, {1,2,3,4,5,6}, nd4j::DataType::DOUBLE);
    NDArray padding('c', {2,2}, {1,1,2,2}, nd4j::DataType::INT32);
    NDArray z('c', {4,7}, nd4j::DataType::DOUBLE);
    NDArray exp1('c', {4,7}, {6, 5, 4, 5, 6, 5, 4,3, 2, 1, 2, 3, 2, 1,6, 5, 4, 5, 6, 5, 4,3, 2, 1, 2, 3, 2, 1}, nd4j::DataType::DOUBLE);
    NDArray exp2('c', {4,7}, {2, 1, 1, 2, 3, 3, 2,2, 1, 1, 2, 3, 3, 2,5, 4, 4, 5, 6, 6, 5,5, 4, 4, 5, 6, 6, 5}, nd4j::DataType::DOUBLE);

    nd4j::ops::mirror_pad op;
    Nd4jStatus status = op.execute({&x, &padding}, {&z}, {}, {0}, {});      // reflect

    ASSERT_EQ(Status::OK(), status);
    ASSERT_TRUE(exp1.isSameShape(z));
    ASSERT_TRUE(exp1.equalsTo(z));

    z = 0.;
    status = op.execute({&x, &padding}, {&z}, {}, {1}, {});                 // symmetric

    ASSERT_EQ(Status::OK(), status);
    ASSERT_TRUE(exp2.isSameShape(z));
    ASSERT_TRUE(exp2.equalsTo(z));
}

/////////////////////////////////////////////////////////////////
TEST_F(DeclarableOpsTests12, mirrorPad_test18) {

    NDArray x('c', {3}, {1,2,3}, nd4j::DataType::DOUBLE);
    NDArray padding('c', {2}, {1,1}, nd4j::DataType::INT32);
    NDArray z('c', {5}, nd4j::DataType::DOUBLE);
    NDArray exp('c', {5}, {2,1,2,3,2}, nd4j::DataType::DOUBLE);
<<<<<<< HEAD

    nd4j::ops::mirror_pad op;
    Nd4jStatus status = op.execute({&x, &padding}, {&z}, {}, {0}, {});      // reflect

    ASSERT_EQ(Status::OK(), status);
    ASSERT_TRUE(exp.isSameShape(z));
    ASSERT_TRUE(exp.equalsTo(z));
=======
        
    nd4j::ops::mirror_pad op;    
    Nd4jStatus status = op.execute({&x, &padding}, {&z}, {}, {0}, {});      // reflect    
    
    ASSERT_EQ(Status::OK(), status);
    ASSERT_TRUE(exp.isSameShape(z));
    ASSERT_TRUE(exp.equalsTo(z));    
>>>>>>> 792caf6e
}

////////////////////////////////////////////////////////////////////
TEST_F(DeclarableOpsTests12, relu_1) {

    NDArray input('c', {1,5,5,6}, { 0.557449, 0.768277, 1.094015, -0.557449, -0.768277, -1.094015,0.563735, 0.900299, 0.789979, -0.563735, -0.900299, -0.789979,
                                    0.142528, 0.959611, 0.877506, -0.142528, -0.959611, -0.877506,0.448742, 0.995377, 1.171543, -0.448742, -0.995377, -1.171543,
                                    0.603772, 0.799391, 0.560310, -0.603772, -0.799391, -0.560310,0.529753, 0.906786, 0.737630, -0.529753, -0.906786, -0.737630,
                                    0.221464, 0.824996, 0.472221, -0.221464, -0.824996, -0.472221,0.427730, 0.397933, 0.714365, -0.427730, -0.397933, -0.714365,
                                    0.488365, 1.016589, 0.744197, -0.488365, -1.016589, -0.744197,0.789846, 0.940837, 0.838412, -0.789846, -0.940837, -0.838412,
                                    0.404485, 0.677328, 0.754997, -0.404485, -0.677328, -0.754997,0.436760, 0.794765, 0.729766, -0.436760, -0.794765, -0.729766,
                                    0.588081, 0.652226, 0.725522, -0.588081, -0.652226, -0.725522,0.374457, 1.225813, 1.053411, -0.374457, -1.225813, -1.053411,
                                    0.300958, 0.599417, 0.633234, -0.300958, -0.599417, -0.633234,0.241993, 1.025464, 0.695378, -0.241993, -1.025464, -0.695378,
                                    0.236289, 0.907919, 1.012100, -0.236289, -0.907919, -1.012100,0.627402, 0.565187, 0.766926, -0.627402, -0.565187, -0.766926,
                                    0.133276, 0.326284, 0.102804, -0.133276, -0.326284, -0.102804,0.426913, 0.256251, 0.305241, -0.426913, -0.256251, -0.305241,
                                    0.177977, 0.841799, 0.800615, -0.177977, -0.841799, -0.800615,0.001991, 0.518389, 0.439322, -0.001991, -0.518389, -0.439322,
                                    0.166846, 0.508224, 0.486687, -0.166846, -0.508224, -0.486687,0.167493, 0.930932, 0.868717, -0.167493, -0.930932, -0.868717,
                                    0.174864, 0.444607, 0.445000, -0.174864, -0.444607, -0.445000},  nd4j::DataType::FLOAT32);

    NDArray expected('c', {1,5,5,6}, { 0.557449, 0.768277, 1.094015, 0., 0., 0., 0.563735, 0.900299, 0.789979, 0., 0., 0.,
                                0.142528, 0.959611, 0.877506, 0., 0., 0., 0.448742, 0.995377, 1.171543, 0., 0., 0.,
                                0.603772, 0.799391, 0.560310, 0., 0., 0., 0.529753, 0.906786, 0.737630, 0., 0., 0.,
                                0.221464, 0.824996, 0.472221, 0., 0., 0., 0.427730, 0.397933, 0.714365, 0., 0., 0.,
                                0.488365, 1.016589, 0.744197, 0., 0., 0., 0.789846, 0.940837, 0.838412, 0., 0., 0.,
                                0.404485, 0.677328, 0.754997, 0., 0., 0., 0.436760, 0.794765, 0.729766, 0., 0., 0.,
                                0.588081, 0.652226, 0.725522, 0., 0., 0., 0.374457, 1.225813, 1.053411, 0., 0., 0.,
                                0.300958, 0.599417, 0.633234, 0., 0., 0., 0.241993, 1.025464, 0.695378, 0., 0., 0.,
                                0.236289, 0.907919, 1.012100, 0., 0., 0., 0.627402, 0.565187, 0.766926, 0., 0., 0.,
                                0.133276, 0.326284, 0.102804, 0., 0., 0., 0.426913, 0.256251, 0.305241, 0., 0., 0.,
                                0.177977, 0.841799, 0.800615, 0., 0., 0., 0.001991, 0.518389, 0.439322, 0., 0., 0.,
                                0.166846, 0.508224, 0.486687, 0., 0., 0., 0.167493, 0.930932, 0.868717, 0., 0., 0.,
                                0.174864, 0.444607, 0.445000, 0., 0., 0.},  nd4j::DataType::FLOAT32);

    NDArray z('c', {1,5,5,6}, nd4j::DataType::FLOAT32);

    nd4j::ops::relu op;
    Nd4jStatus status = op.execute({&input}, {&z}, {0}, {}, {});

    ASSERT_EQ(ND4J_STATUS_OK, status);
    ASSERT_TRUE(expected.isSameShapeStrict(&z));
    ASSERT_TRUE(expected.equalsTo(z));
}

#include "ops/declarable/helpers/multiUnique.h"
////////////////////////////////////////////////////////////////////
TEST_F(DeclarableOpsTests12, multiUnique_1) {

    NDArray input1('c', {3,5}, {1,2,3,4,5,6,7,8,9,10,11,12,13,14,15}, nd4j::DataType::INT32);
    NDArray input2('c', {3,4}, {1,2,3,4,5,6,7,8,9,10,11,12}, nd4j::DataType::INT32);
    NDArray input3('c', {2,3}, {10,11,12,13,14,15}, nd4j::DataType::INT32);
    NDArray input4('c', {1,5}, {7,8,9,10,11}, nd4j::DataType::INT32);
    NDArray input5('c', {5,3}, {1,2,3,4,5,6,7,8,9,10,11,12,13,14,15}, nd4j::DataType::INT32);

    //NDArray indices('c', {1}, {2}, nd4j::DataType::INT32);
    //NDArray expected('c', {1,5}, {11, 12, 13, 14, 15.}, nd4j::DataType::FLOAT32);

    std::vector<NDArray*> arrayList({&input1, &input2, &input3, &input4, &input5});

    ASSERT_FALSE(nd4j::ops::helpers::multiUnique(arrayList));
}

////////////////////////////////////////////////////////////////////
TEST_F(DeclarableOpsTests12, multiUnique_2) {

    NDArray input1('c', {3,5}, {1,2,3,4,5,6,7,8,9,10,11,12,13,14,15}, nd4j::DataType::INT32);
    NDArray input2('c', {3,4}, {21,22,23,24,25,26,27,28,29,210,211,212}, nd4j::DataType::INT32);
    NDArray input3('c', {2,3}, {310,311,312,313,314,315}, nd4j::DataType::INT32);
    NDArray input4('c', {1,5}, {47,48,49,410,411}, nd4j::DataType::INT32);
    NDArray input5('c', {5,3}, {51,52,53,54,55,56,57,58,59,510,511,512,513,514,515}, nd4j::DataType::INT32);

    //NDArray indices('c', {1}, {2}, nd4j::DataType::INT32);
    //NDArray expected('c', {1,5}, {11, 12, 13, 14, 15.}, nd4j::DataType::FLOAT32);

    std::vector<NDArray*> arrayList({&input1, &input2, &input3, &input4, &input5});
    ASSERT_TRUE(nd4j::ops::helpers::multiUnique(arrayList));
}

////////////////////////////////////////////////////////////////////
TEST_F(DeclarableOpsTests12, tensormmul_6) {

    NDArray x('c', {1}, {2});
    NDArray y('c', {2,1,2}, {1,2,3,4});
    NDArray exp('c', {2,2}, {2,4,6,8}, nd4j::DataType::FLOAT32);

    nd4j::ops::tensormmul op;
    auto results = op.execute({&x, &y}, {}, {1,0, 1,1});

    ASSERT_EQ(ND4J_STATUS_OK, results->status());

    auto *result = results->at(0);
    // exp.printShapeInfo();
    // result->printShapeInfo();
    // result->printIndexedBuffer();

    ASSERT_TRUE(exp.isSameShape(result));
    ASSERT_TRUE(exp.equalsTo(result));

    delete results;

}

////////////////////////////////////////////////////////////////////////////////
TEST_F(DeclarableOpsTests12, concat_test10) {

    NDArray x0('c', {1,4,5}, nd4j::DataType::FLOAT32);
    NDArray x1('c', {2,4,5}, nd4j::DataType::FLOAT32);
    NDArray  z('f', {3,4,5}, nd4j::DataType::FLOAT32);

    x0 = 0.;
    x1 = 1.;

    nd4j::ops::concat op;
    auto status = op.execute({&x0, &x1}, {&z}, {}, {0}, {});
    ASSERT_EQ(ND4J_STATUS_OK, status);
}

////////////////////////////////////////////////////////////////////////////////
TEST_F(DeclarableOpsTests12, concat_14) {

    NDArray x0('c', {1,6}, {1,2,3,4,5,6});
    NDArray x1('c', {1,6}, {7,8,9,10,11,12});
    NDArray output('f', {2,6}, nd4j::DataType::DOUBLE);
    NDArray exp('c', {2,6}, {1,2,3,4,5,6,7,8,9,10,11,12});

    nd4j::ops::concat op;

    auto status = op.execute({&x0, &x1}, {&output}, {}, {0}, {});
    ASSERT_EQ(ND4J_STATUS_OK, status);
    // output.printBuffer();
    // output.printIndexedBuffer();

    ASSERT_TRUE(exp.equalsTo(output));
}


////////////////////////////////////////////////////////////////////////////////
TEST_F(DeclarableOpsTests12, concat_15) {

    NDArray x0('c', {1,4}, {1,2,3,4});
    NDArray x1('c', {1,4}, {5,6,7,8});
    NDArray output('c', {2,4}, nd4j::DataType::DOUBLE);
    NDArray exp('c', {2,4}, {1,2,3,4,5,6,7,8});

    nd4j::ops::concat op;

    auto status = op.execute({&x0, &x1}, {&output}, {}, {0}, {});
    ASSERT_EQ(ND4J_STATUS_OK, status);
    // output.printBuffer();
    // output.printIndexedBuffer();

    ASSERT_TRUE(exp.equalsTo(output));
}


////////////////////////////////////////////////////////////////////////////////
TEST_F(DeclarableOpsTests12, reduceMeanBp_4) {

    NDArray x('c', {3,5}, {1,2,3,4,5,6,7,8,9,10,11,12,13,14,15});
    NDArray gradO('c', {5}, nd4j::DataType::DOUBLE);
    NDArray exp('c', {3,5}, nd4j::DataType::DOUBLE);

    gradO = 1.;
    exp = 0.333333;

    nd4j::ops::reduce_mean_bp op;
    auto result = op.execute({&x, &gradO}, {}, {0});
    auto output = result->at(0);

    // output->printShapeInfo();
    // output->printIndexedBuffer();
    ASSERT_TRUE(exp.isSameShape(output));
    ASSERT_TRUE(exp.equalsTo(output));

    delete result;
}

////////////////////////////////////////////////////////////////////////////////
TEST_F(DeclarableOpsTests12, reduceMeanBp_5) {

    NDArray x('c', {3,5}, {1,2,3,4,5,6,7,8,9,10,11,12,13,14,15});
    NDArray gradO('c', {3}, nd4j::DataType::DOUBLE);
    NDArray exp('c', {3,5}, nd4j::DataType::DOUBLE);

    gradO = 1.;
    exp = 0.2;

    nd4j::ops::reduce_mean_bp op;
    auto result = op.execute({&x, &gradO}, {}, {1});
    auto output = result->at(0);

    // output->printShapeInfo();
    // output->printIndexedBuffer();
    ASSERT_TRUE(exp.isSameShape(output));
    ASSERT_TRUE(exp.equalsTo(output));

    delete result;
}

////////////////////////////////////////////////////////////////////////////////
TEST_F(DeclarableOpsTests12, reduceSqnormBp_1) {

    NDArray x('c', {8,6,4}, nd4j::DataType::DOUBLE);
    NDArray gradO('c', {8,6,1}, nd4j::DataType::DOUBLE);

    nd4j::ops::reduce_sqnorm_bp op;
    auto result = op.execute({&x, &gradO}, {1}, {2});
    ASSERT_EQ(Status::OK(), result->status());

    delete result;
}

////////////////////////////////////////////////////////////////////////////////
TEST_F(DeclarableOpsTests12, cumsum_1) {

    NDArray x('f', {3, 4}, nd4j::DataType::FLOAT32);

    nd4j::ops::cumsum op;
    auto result = op.execute({&x}, {}, {0, 0, 1});
    ASSERT_EQ(Status::OK(), result->status());

    auto z = result->at(0);
    // z->printShapeInfo();
    // x.printShapeInfo();

    ASSERT_TRUE(z->ews() == 1);
    ASSERT_TRUE(x.ews() == 1);

    delete result;
}

////////////////////////////////////////////////////////////////////////////////
TEST_F(DeclarableOpsTests12, pullRows_1) {

    NDArray x('c', {5, 1}, {0,1,2,3,4});
    NDArray z('c', {4, 1}, nd4j::DataType::DOUBLE);
    NDArray exp('c', {4, 1}, {0,2,3,4});

    Nd4jLong indexes[] = {0,2,3,4};
    PointersManager pm(LaunchContext::defaultContext(), "pullRows");
    auto pidx = reinterpret_cast<Nd4jLong *>(pm.replicatePointer(indexes, 4 * sizeof(Nd4jLong)));

    std::vector<int> dims = {1};

    auto xTadPack = nd4j::ConstantTadHelper::getInstance()->tadForDimensions(x.getShapeInfo(), dims);
    auto zTadPack = nd4j::ConstantTadHelper::getInstance()->tadForDimensions(z.getShapeInfo(), dims);

    NativeOps op;
    Nd4jPointer nativeStart[2];

#ifdef __CUDABLAS__
    nativeStart[1] = *(x.getContext()->getCudaStream());
#endif

    op.pullRows(nativeStart, x.buffer(), x.getShapeInfo(), x.getSpecialBuffer(), x.getSpecialShapeInfo(),
                         z.buffer(), z.getShapeInfo(), z.specialBuffer(), z.specialShapeInfo(),
                         4, pidx,
                         xTadPack.platformShapeInfo(), xTadPack.platformOffsets(),
                         zTadPack.platformShapeInfo(), zTadPack.platformOffsets());

    ASSERT_TRUE(z.equalsTo(exp));
    pm.synchronize();
}

////////////////////////////////////////////////////////////////////////////////
TEST_F(DeclarableOpsTests12, pullRows_2) {

    NDArray arr('f', {5, 2}, {0,1,2,3,4,5,6,7,8,9});
    NDArray* y = arr.dup('c');
    NDArray x = (*y)({0,0, 0,1}, true);     // view, points on first column of y, shape is {5,1}

    NDArray z('c', {4, 1}, nd4j::DataType::DOUBLE);
    NDArray exp('c', {4, 1}, {0,2,3,4});

    Nd4jLong indexes[] = {0,2,3,4};
    PointersManager pm(LaunchContext::defaultContext(), "pullRows");
    auto pidx = reinterpret_cast<Nd4jLong *>(pm.replicatePointer(indexes, 4 * sizeof(Nd4jLong)));

    std::vector<int> dims = {1};

    auto xTadPack = nd4j::ConstantTadHelper::getInstance()->tadForDimensions(x.getShapeInfo(), dims);
    auto zTadPack = nd4j::ConstantTadHelper::getInstance()->tadForDimensions(z.getShapeInfo(), dims);

    NativeOps op;
    Nd4jPointer nativeStart[2];
#ifdef __CUDABLAS__
    nativeStart[1] = *(x.getContext()->getCudaStream());
#endif
    op.pullRows(nativeStart, x.buffer(), x.getShapeInfo(), x.specialBuffer(), x.specialShapeInfo(),
                         z.buffer(), z.getShapeInfo(), z.specialBuffer(), z.specialShapeInfo(),
                         4, pidx,
                         xTadPack.platformShapeInfo(), xTadPack.platformOffsets(),
                         zTadPack.platformShapeInfo(), zTadPack.platformOffsets());

    ASSERT_TRUE(z.equalsTo(exp));
    pm.synchronize();
    delete y;
}

//////////////////////////////////////////////////////////////////////
TEST_F(DeclarableOpsTests12, softmax_9) {
    NDArray  arrC('c', {5,2}, {-0.1, 0.2, -0.3, 0.4, -0.5, 0.6, -0.7, 0.8, -0.9, 1}, nd4j::DataType::FLOAT32);
    NDArray* arrF = arrC.dup('f');

    NDArray  outCC('c', {5,2}, nd4j::DataType::FLOAT32);
    NDArray  outCF('f', {5,2}, nd4j::DataType::FLOAT32);
    NDArray  outFC('c', {5,2}, nd4j::DataType::FLOAT32);
    NDArray  outFF('c', {5,2}, nd4j::DataType::FLOAT32);

    nd4j::ops::softmax op;
    auto status1 = op.execute({&arrC}, {&outCC}, {}, {}, {});
    ASSERT_EQ(ND4J_STATUS_OK, status1);
    auto status2 = op.execute({&arrC}, {&outCF}, {}, {}, {});
    ASSERT_EQ(ND4J_STATUS_OK, status2);
    auto status3 = op.execute({arrF}, {&outFC}, {}, {}, {});
    ASSERT_EQ(ND4J_STATUS_OK, status3);
    auto status4 = op.execute({arrF}, {&outFF}, {}, {}, {});
    ASSERT_EQ(ND4J_STATUS_OK, status4);

    // outCC.printIndexedBuffer("\n");
    // outCF.printIndexedBuffer("\n");
    // outFC.printIndexedBuffer("\n");
    // outFF.printIndexedBuffer("\n");

    ASSERT_EQ(outCC, outCF);
    ASSERT_EQ(outCC, outFC);
    ASSERT_EQ(outCC, outFF);

    delete arrF;
}

//////////////////////////////////////////////////////////////////////
TEST_F(DeclarableOpsTests12, lrn_bp_1) {

    NDArray input('c', {2,3,4,10});
    NDArray gradO('c', {2,3,4,10});
    NDArray exp('c', {2,3,4,10}, {1.00438418e-02,  5.25184907e-03,  1.78685773e-03, -1.14537543e-03, -4.00071684e-03, -5.31899510e-03, -4.97647980e-03, -4.42161644e-03, -3.95395281e-03, -3.59310722e-03, 2.91823584e-04, -2.18498681e-05, -3.12092161e-04, -6.07360795e-04, -9.36298165e-04,
                                -1.02553482e-03, -7.91735307e-04, -6.15672267e-04, -4.71792649e-04, -3.42114770e-04, 4.29357824e-05, -5.46473675e-05, -1.48361753e-04, -2.47166492e-04, -3.61090642e-04, -3.81607766e-04, -2.89086485e-04, -2.17203109e-04, -1.56231865e-04, -9.91634734e-05,
                                8.99407951e-06, -3.76849275e-05, -8.32021178e-05, -1.31939698e-04, -1.89008832e-04, -1.96661276e-04, -1.47534331e-04, -1.08789405e-04, -7.53896020e-05, -4.36357586e-05,
                                1.23124300e-06, -2.60028974e-05, -5.27824741e-05, -8.17063192e-05, -1.15871291e-04, -1.19515295e-04, -8.91248055e-05, -6.49499125e-05, -4.39216528e-05, -2.37579407e-05, -9.34046056e-07, -1.87477999e-05, -3.63574763e-05, -5.54830040e-05, -7.82010393e-05,
                                -8.02115537e-05, -5.95739621e-05, -4.30659420e-05, -2.86241393e-05, -1.47010251e-05, -1.52835810e-06, -1.40790498e-05, -2.65316012e-05, -4.01083526e-05, -5.62983550e-05, -5.75223821e-05, -4.25982689e-05, -3.06141737e-05, -2.00884024e-05, -9.90276021e-06,
                                -1.61666367e-06, -1.09328157e-05, -2.02010433e-05, -3.03347279e-05, -4.24536738e-05, -4.32532870e-05, -3.19610226e-05, -2.28673853e-05, -1.48570880e-05, -7.08444895e-06,
                                -1.53552355e-06, -8.72318924e-06, -1.58886232e-05, -2.37402273e-05, -3.31507035e-05, -3.37014644e-05, -2.48602537e-05, -1.77248403e-05, -1.14254890e-05, -5.30027773e-06, -1.40318230e-06, -7.11624580e-06, -1.28209140e-05, -1.90826468e-05, -2.66006646e-05,
                                -2.69959855e-05, -1.98865000e-05, -1.41387427e-05, -9.05554589e-06, -4.10473058e-06, -1.26330860e-06, -5.91293519e-06, -1.05618501e-05, -1.56718652e-05, -2.18157675e-05, -2.21090413e-05, -1.62681827e-05, -1.15394150e-05, -7.35144840e-06, -3.26711961e-06,
                                -1.13179840e-06, -4.98940426e-06, -8.85062400e-06, -1.30997241e-05, -1.82144904e-05, -1.84380206e-05, -1.35542105e-05, -9.59566933e-06, -6.08572736e-06, -2.65887866e-06,
                                -1.01367493e-06, -4.26561428e-06, -7.52358210e-06, -1.11123145e-05, -1.54364170e-05, -1.56106762e-05, -1.14666063e-05, -8.10436813e-06, -5.12021325e-06, -2.20401580e-06, -9.09635219e-07, -3.68808492e-06, -6.47385696e-06, -9.54499774e-06, -1.32485484e-05,
                                -1.33870126e-05, -9.82651000e-06, -6.93532820e-06, -4.36710525e-06, -1.85539375e-06, -8.18735487e-07, -3.22003825e-06, -5.62928972e-06, -8.28724023e-06, -1.14948289e-05, -1.16066676e-05, -8.51461300e-06, -6.00201292e-06, -3.76846447e-06, -1.58258263e-06,
                                -7.39498375e-07, -2.83553072e-06, -4.93973403e-06, -7.26259532e-06, -1.00675643e-05, -1.01591886e-05, -7.44886802e-06, -5.24508141e-06, -3.28481428e-06, -1.36524977e-06,
                                -6.70378654e-07, -2.51585061e-06, -4.36947221e-06, -6.41683391e-06, -8.89049170e-06, -8.96649362e-06, -6.57134478e-06, -4.62275193e-06, -2.88851857e-06, -1.18941352e-06, -6.09944266e-07, -2.24723408e-06, -3.89250545e-06, -5.71062310e-06, -7.90838203e-06,
                                -7.97212033e-06, -5.84020108e-06, -4.10491293e-06, -2.55976192e-06, -1.04521314e-06, -5.56935277e-07, -2.01937837e-06, -3.48954882e-06, -5.11487451e-06, -7.08044308e-06, -7.13442114e-06, -5.22460778e-06, -3.66942504e-06, -2.28403951e-06, -9.25535005e-07,
                                -5.10270809e-07, -1.82444705e-06, -3.14605040e-06, -4.60769843e-06, -6.37601988e-06, -6.42213308e-06, -4.70144141e-06, -3.29971408e-06, -2.05053857e-06, -8.25151346e-07,
                                -4.69036365e-07, -1.65639949e-06, -2.85086708e-06, -4.17237243e-06, -5.77171340e-06, -5.81141694e-06, -4.25308644e-06, -2.98317354e-06, -1.85106614e-06, -7.40148607e-07, -4.32460268e-07, -1.51051631e-06, -2.59534818e-06, -3.79594053e-06, -5.24941379e-06,
                                -5.28384317e-06, -3.86593183e-06, -2.71007866e-06, -1.67932183e-06, -6.67554332e-07, -3.99893480e-07, -1.38306928e-06, -2.37269478e-06, -3.46823890e-06, -4.79492701e-06, -4.82497671e-06, -3.52932648e-06, -2.47282924e-06, -1.53039912e-06, -6.05077048e-07,
                                -3.70789934e-07, -1.27108103e-06, -2.17750403e-06, -3.18120783e-06, -4.39700398e-06, -4.42338614e-06, -3.23483960e-06, -2.26541715e-06, -1.40042869e-06, -5.50929371e-07});
    input.linspace(1);
    gradO = 1;

    nd4j::ops::lrn_bp op;

    auto results = op.execute({&input, &gradO}, {1., 1., 1}, {5});
    auto gradI = results->at(0);

    ASSERT_EQ(*gradI, exp);

    delete results;
}

//////////////////////////////////////////////////////////////////////
TEST_F(DeclarableOpsTests12, lrn_bp_2) {

    NDArray input('c', {2,3,4,10});
    NDArray gradO('c', {2,3,4,10});
    NDArray exp('c', {2,3,4,10}, {-1.06179598e-03, -2.70050880e-03, -4.02126182e-03, -2.58826977e-03, -2.16024881e-03, -2.20575323e-03, -2.75954953e-03, -4.42477595e-03, -2.89176637e-03, -9.46942251e-04, -1.32603094e-03, -3.34868953e-03, -4.98152524e-03, -3.21313459e-03, -2.68880837e-03, -2.75207381e-03, -3.45109636e-03, -5.54159656e-03, -3.61320702e-03, -1.16457068e-03,
                    -1.70158676e-03, -4.26037982e-03, -6.33032294e-03, -4.09416296e-03, -3.43742501e-03, -3.52900685e-03, -4.43827361e-03, -7.13911094e-03, -4.64041065e-03, -1.46419462e-03, -2.26016506e-03, -5.59943309e-03, -8.30824208e-03, -5.39253885e-03, -4.54709725e-03, -4.68666852e-03, -5.91615774e-03, -9.53640230e-03, -6.17204653e-03, -1.89000927e-03,
                    -3.14102764e-03, -7.67878769e-03, -1.13740638e-02, -7.41857197e-03, -6.29213545e-03, -6.51977258e-03, -8.27047508e-03, -1.33656031e-02, -8.59564263e-03, -2.51553906e-03, -4.64272872e-03, -1.11560747e-02, -1.64905936e-02, -1.08321551e-02, -9.26420093e-03, -9.67171416e-03, -1.23506878e-02, -2.00199075e-02, -1.27442302e-02, -3.45497206e-03,
                    -7.49545777e-03, -1.76018942e-02, -2.59558801e-02, -1.72390267e-02, -1.49321631e-02, -1.57669969e-02, -2.03234926e-02, -3.30405571e-02, -2.06389092e-02, -4.78462130e-03, -1.38390735e-02, -3.14943902e-02, -4.63354364e-02, -3.13667879e-02, -2.77508944e-02, -2.98541505e-02, -3.89749333e-02, -6.32867143e-02, -3.77952419e-02, -5.26650995e-03,
                    -3.16195861e-02, -6.90807998e-02, -1.01725549e-01, -7.13700354e-02, -6.54785037e-02, -7.25797564e-02, -9.49372798e-02, -1.47399038e-01, -7.21285641e-02, 2.15010419e-02, -8.06625858e-02, -1.79638922e-01, -2.66877055e-01, -1.64447501e-01, -1.00968637e-01, -2.75682062e-02, 1.13596700e-01,  3.32260162e-01,  5.96845448e-01, 8.13161016e-01,
                    9.52381015e-01,  8.13161016e-01,  5.96845508e-01, 3.32260162e-01,  1.13596708e-01, -2.75682174e-02, -1.37202948e-01, -2.71326721e-01, -1.84127048e-01, -7.94974267e-02, 3.29870060e-02, -7.39035010e-02, -1.60488203e-01, -1.04997143e-01, -8.06594491e-02, -7.25797564e-02, -7.87955597e-02, -1.11791104e-01, -7.58660138e-02, -3.48676592e-02,
                    -4.96974029e-03, -4.04525958e-02, -6.82792515e-02, -4.20900472e-02, -3.21968049e-02, -2.98541524e-02, -3.36477235e-02, -4.95737195e-02, -3.37007530e-02, -1.48636252e-02, -4.92655952e-03, -2.17927732e-02, -3.49853337e-02, -2.15152260e-02, -1.66727621e-02, -1.57669988e-02, -1.81730352e-02, -2.73226351e-02, -1.85334161e-02, -7.91355036e-03,
                    -3.57114570e-03, -1.33136865e-02, -2.09431648e-02, -1.29161589e-02, -1.01064872e-02, -9.67171136e-03, -1.12970043e-02, -1.71830691e-02, -1.16271935e-02, -4.84848116e-03, -2.59314431e-03, -8.91274121e-03, -1.38697922e-02, -8.58002994e-03, -6.75992295e-03, -6.51977304e-03, -7.68158771e-03, -1.17703741e-02, -7.94785097e-03, -3.25604435e-03,
                    -1.94202550e-03, -6.36530807e-03, -9.84015409e-03, -6.10316684e-03, -4.83274320e-03, -4.68666898e-03, -5.55526093e-03, -8.55536573e-03, -5.76688722e-03, -2.33053416e-03, -1.50016253e-03, -4.76644421e-03, -7.33569637e-03, -4.55961144e-03, -3.62428720e-03, -3.52900638e-03, -4.20164689e-03, -6.49448857e-03, -4.37143166e-03, -1.74761284e-03,
                    -1.19028054e-03, -3.69978836e-03, -5.67591935e-03, -3.53418733e-03, -2.81759514e-03, -2.75207404e-03, -3.28776496e-03, -5.09600528e-03, -3.42601724e-03, -1.35771628e-03, -9.65878542e-04, -2.95373448e-03, -4.52052988e-03, -2.81889434e-03, -2.25270819e-03, -2.20575323e-03, -2.64216494e-03, -4.10421193e-03, -2.75646802e-03, -1.08450721e-03,
                    -7.98697409e-04, -2.41194153e-03, -3.68447183e-03, -2.30037421e-03, -1.84193184e-03, -1.80714857e-03, -2.16938392e-03, -3.37567786e-03, -2.26523401e-03, -8.85842834e-04, -6.71049987e-04, -2.00629188e-03, -3.06024216e-03, -1.91263494e-03, -1.53396139e-03, -1.50748459e-03, -1.81288645e-03, -2.82496959e-03, -1.89429161e-03, -7.36965681e-04,
                    -5.71501616e-04, -1.69480499e-03, -2.58198148e-03, -1.61517004e-03, -1.29717519e-03, -1.27655920e-03, -1.53747783e-03, -2.39865575e-03, -1.60740130e-03, -6.22576685e-04, -4.92433901e-04, -1.45049067e-03, -2.20754091e-03, -1.38200901e-03, -1.11122860e-03, -1.09486456e-03, -1.32032647e-03, -2.06194492e-03, -1.38099224e-03, -5.32818493e-04});

    input.linspace(-10, 0.1);
    gradO = 1;

    nd4j::ops::lrn_bp op;

    auto results = op.execute({&input, &gradO}, {1., 1., 1}, {2});
    auto gradI = results->at(0);

    ASSERT_EQ(*gradI, exp);

    delete results;
}

//////////////////////////////////////////////////////////////////////
TEST_F(DeclarableOpsTests12, lrn_bp_3) {

    NDArray input('c', {2,3,4,10});
    NDArray gradO('c', {2,3,4,10});
    NDArray exp('c', {2,3,4,10}, {-6.78180193e-04, -1.06947345e-03, -1.50362519e-03, -1.47711602e-03, -1.45060697e-03, -1.42409769e-03, -1.39758852e-03, -1.37107936e-03, -8.79839936e-04, -4.27795108e-04, -8.62496032e-04, -1.34585891e-03, -1.88281795e-03, -1.84591592e-03, -1.80901436e-03, -1.77211256e-03, -1.73521065e-03, -1.69830909e-03, -1.08184782e-03, -5.13895764e-04,
                                 -1.13227055e-03, -1.74428569e-03, -2.42520543e-03, -2.37169350e-03, -2.31818156e-03, -2.26466986e-03, -2.21115816e-03, -2.15764646e-03, -1.36136822e-03, -6.26647263e-04, -1.54878304e-03, -2.34815548e-03, -3.23930010e-03, -3.15753091e-03, -3.07576265e-03, -2.99399323e-03, -2.91222427e-03, -2.83045508e-03, -1.76287338e-03, -7.75904860e-04,
                                 -2.23870482e-03, -3.32566188e-03, -4.54067392e-03, -4.40674182e-03, -4.27281018e-03, -4.13887901e-03, -4.00494691e-03, -3.87101574e-03, -2.36659218e-03, -9.72117065e-04, -3.49745504e-03, -5.05724549e-03, -6.80746930e-03, -6.56589260e-03, -6.32431870e-03, -6.08274434e-03, -5.84116904e-03, -5.59959421e-03, -3.32604628e-03, -1.21081201e-03,
                                 -6.14068285e-03, -8.55270587e-03, -1.12749329e-02, -1.07723922e-02, -1.02698486e-02, -9.76730697e-03, -9.26476624e-03, -8.76222178e-03, -4.94601438e-03, -1.37539487e-03, -1.30690653e-02, -1.72132626e-02, -2.19351258e-02, -2.06174850e-02, -1.92998387e-02, -1.79821979e-02, -1.66645572e-02, -1.53469117e-02, -7.72346184e-03, -5.22134826e-04,
                                 -3.99478227e-02, -4.78655733e-02, -5.70126995e-02, -5.16961850e-02, -4.63796593e-02, -4.10631336e-02, -3.57466117e-02, -3.04300785e-02, -9.11374856e-03, 1.14024431e-02, -2.35893592e-01, -2.17480078e-01, -1.88097835e-01, -1.38812393e-01, -8.95269737e-02, -4.02415469e-02, 9.04385652e-03,  5.83292767e-02,  1.78530529e-01, 2.96026409e-01,
                                 4.16666657e-01,  2.79557735e-01,  1.36546940e-01, 7.49502778e-02,  1.33536234e-02, -4.82430384e-02, -1.09839723e-01, -1.71436355e-01, -2.33033031e-01, -2.74476141e-01, 1.54189002e-02, -8.10869783e-03, -3.24862264e-02, -3.88403721e-02, -4.51945364e-02, -5.15486896e-02, -5.79028539e-02, -6.42570183e-02, -5.45457527e-02, -4.61437553e-02,
                                 -2.29711179e-04, -8.06892477e-03, -1.63567103e-02, -1.78351123e-02, -1.93135180e-02, -2.07919199e-02, -2.22703181e-02, -2.37487257e-02, -1.87229179e-02, -1.43175106e-02, -1.37000845e-03, -5.16320160e-03, -9.21433326e-03, -9.76086594e-03, -1.03073996e-02, -1.08539313e-02, -1.14004640e-02, -1.19469995e-02, -9.08647850e-03, -6.55380823e-03,
                                 -1.23490533e-03, -3.45137389e-03, -5.83263952e-03, -6.09064987e-03, -6.34865928e-03, -6.60666777e-03, -6.86467718e-03, -7.12268520e-03, -5.30054048e-03, -3.67741752e-03, -9.94500006e-04, -2.44303374e-03, -4.00528917e-03, -4.14666394e-03, -4.28803731e-03, -4.42941114e-03, -4.57078544e-03, -4.71215881e-03, -3.45545518e-03, -2.33156094e-03,
                                 -7.93270417e-04, -1.81236281e-03, -2.91444198e-03, -3.00004939e-03, -3.08565609e-03, -3.17126350e-03, -3.25687067e-03, -3.34247784e-03, -2.42513884e-03, -1.60246110e-03, -6.39747130e-04, -1.39506557e-03, -2.21352675e-03, -2.26921216e-03, -2.32489733e-03, -2.38058274e-03, -2.43626791e-03, -2.49195332e-03, -1.79354590e-03, -1.16592250e-03,
                                 -5.23828785e-04, -1.10576022e-03, -1.73730974e-03, -1.77553250e-03, -1.81375467e-03, -1.85197743e-03, -1.89020019e-03, -1.92842260e-03, -1.37922564e-03, -8.84913374e-04, -4.35433642e-04, -8.97393096e-04, -1.39935245e-03, -1.42670958e-03, -1.45406683e-03, -1.48142409e-03, -1.50878134e-03, -1.53613824e-03, -1.09309505e-03, -6.93831593e-04,
                                 -3.66991735e-04, -7.42538832e-04, -1.15100679e-03, -1.17125409e-03, -1.19150116e-03, -1.21174823e-03, -1.23199564e-03, -1.25224248e-03, -8.87364266e-04, -5.58210537e-04, -3.13144788e-04, -6.24410110e-04, -9.63238359e-04, -9.78639582e-04, -9.94040747e-04, -1.00944215e-03, -1.02484343e-03, -1.04024459e-03, -7.34565372e-04, -4.58585098e-04,
                                 -2.70129647e-04, -5.32291830e-04, -8.17865424e-04, -8.29851197e-04, -8.41836852e-04, -8.53822567e-04, -8.65808397e-04, -8.77794111e-04, -6.18013146e-04, -3.83307983e-04, -2.35282409e-04, -4.59096394e-04, -7.03040219e-04, -7.12549896e-04, -7.22059398e-04, -7.31569016e-04, -7.41078693e-04, -7.50588137e-04, -5.27105702e-04, -3.25074652e-04});

    input.linspace(-10, 0.1);
    gradO = 1;

    nd4j::ops::lrn_bp op;

    auto results = op.execute({&input, &gradO}, {1., 1., 1}, {7});
    auto gradI = results->at(0);

    ASSERT_EQ(*gradI, exp);

    delete results;
}

//////////////////////////////////////////////////////////////////////
TEST_F(DeclarableOpsTests12, lrn_bp_4) {

    NDArray input('c', {2,3,4,10});
    NDArray gradO('c', {2,3,4,10});
    NDArray exp('c', {2,3,4,10}, {-0.00119282, -0.00116995, -0.00114708, -0.00112421, -0.00110134, -0.00107847, -0.00105559, -0.00103272, -0.00100985, -0.00098698, -0.00150102, -0.00146918, -0.00143734, -0.0014055 , -0.00137366, -0.00134182, -0.00130998, -0.00127814, -0.0012463 , -0.00121446,
                                -0.00194534,-0.00189916, -0.00185299, -0.00180681, -0.00176064, -0.00171446, -0.00166829, -0.00162211, -0.00157593, -0.00152976, -0.0026189 , -0.00254833, -0.00247776, -0.00240719, -0.00233662, -0.00226605, -0.00219548, -0.00212491, -0.00205434, -0.00198377,
                                -0.00370962, -0.00359401, -0.00347839, -0.00336277, -0.00324716, -0.00313154, -0.00301593, -0.00290031, -0.00278469, -0.00266908, -0.00564327, -0.00543464, -0.00522602, -0.00501739, -0.00480876, -0.00460013, -0.0043915 , -0.00418288, -0.00397425, -0.00376562,
                                -0.00955302, -0.00911865, -0.00868428, -0.00824992, -0.00781555, -0.00738118, -0.00694682, -0.00651245, -0.00607808, -0.00564371, -0.01927758, -0.01813637, -0.01699515, -0.01585394, -0.01471272, -0.01357151, -0.01243029, -0.01128908, -0.01014786, -0.00900664,
                                -0.05409876, -0.04945958, -0.04482041, -0.04018124, -0.03554206, -0.03090289, -0.02626371, -0.02162454, -0.01698537, -0.01234619, -0.26145172, -0.214688  , -0.16792431, -0.12116055, -0.07439683, -0.02763309,  0.01913062,  0.06589434, 0.11265809,  0.15942183,
                                0.25974026,  0.19902176,  0.13830325,  0.07758474, 0.01686624, -0.04385226, -0.10457078, -0.16528927, -0.22600779, -0.2867263 , -0.01177884, -0.0173331 , -0.02288735, -0.02844159, -0.03399584, -0.0395501 , -0.04510435, -0.05065861, -0.05621284, -0.0617671 ,
                                -0.00944993, -0.01073084, -0.01201174, -0.01329265, -0.01457355, -0.01585446, -0.01713536, -0.01841627, -0.01969717, -0.02097807, -0.00589878, -0.00637122, -0.00684368, -0.00731612, -0.00778858, -0.00826102, -0.00873347, -0.00920592, -0.00967837, -0.01015082,
                                -0.00390961, -0.00413245, -0.00435528, -0.00457812, -0.00480095, -0.00502378, -0.00524662, -0.00546945, -0.00569229, -0.00591512, -0.00275609, -0.00287813, -0.00300018, -0.00312222, -0.00324427, -0.00336631, -0.00348836, -0.0036104 , -0.00373245, -0.00385449,
                                -0.00203982, -0.00211371, -0.00218759, -0.00226147, -0.00233536, -0.00240924, -0.00248312, -0.00255701, -0.00263089, -0.00270478, -0.00156781, -0.00161586, -0.00166391, -0.00171197, -0.00176002, -0.00180807, -0.00185612, -0.00190417, -0.00195223, -0.00200028,
                                -0.00124141, -0.00127439, -0.00130737, -0.00134035, -0.00137333, -0.00140631, -0.00143929, -0.00147227, -0.00150525, -0.00153822, -0.00100674, -0.00103034, -0.00105394, -0.00107754, -0.00110115, -0.00112475, -0.00114835, -0.00117195, -0.00119556, -0.00121916,
                                -0.00083255, -0.00085002, -0.00086748, -0.00088495, -0.00090242, -0.00091989, -0.00093735, -0.00095482, -0.00097229, -0.00098976, -0.0006998 , -0.00071308, -0.00072637, -0.00073965, -0.00075294, -0.00076623, -0.00077951, -0.0007928 , -0.00080609, -0.00081937,
                                -0.00059635, -0.00060669, -0.00061703, -0.00062737, -0.00063771, -0.00064805, -0.00065839, -0.00066873, -0.00067906, -0.0006894 , -0.0005142 , -0.0005224 , -0.00053061, -0.00053881, -0.00054701, -0.00055522, -0.00056342, -0.00057162, -0.00057983, -0.00058803});

    input.linspace(-10, 0.1);
    gradO = 1;

    nd4j::ops::lrn_bp op;

    auto results = op.execute({&input, &gradO}, {1., 1., 1}, {12});
    auto gradI = results->at(0);

    ASSERT_EQ(*gradI, exp);

    delete results;
}

//////////////////////////////////////////////////////////////////////
TEST_F(DeclarableOpsTests12, lrn_bp_5) {

    NDArray input('c', {2,2,2,5});
    NDArray gradO('c', {2,2,2,5});
    NDArray exp('c', {2,2,2,5}, {6.2497472e-03, -3.4008762e-03, -1.5232352e-02, 2.3018382e-04,  1.3257053e-02, 7.1492628e-03, -5.4330104e-03, -2.0878183e-02, 1.5153568e-03,  2.0571884e-02,
                                 6.7926152e-03, -1.0990440e-02, -3.2685306e-02, 7.2436016e-03,  4.2120241e-02, -1.3439789e-02, -3.4284033e-02, -4.4852167e-02, 8.8073254e-02,  2.2223940e-01,
                                 4.0824831e-01,  2.1201703e-01,  3.8555145e-02, -3.1969927e-02, -3.0673094e-02, 5.2034661e-02,  1.0463811e-02, -3.6619946e-02, -1.3280880e-02,  5.9767403e-03,
                                 2.3028374e-02,  2.0452859e-03, -2.2533152e-02, -6.1039329e-03,  7.2805062e-03, 1.4290780e-02,  3.8017845e-04, -1.6107092e-02,-3.6896234e-03,  6.4357026e-03});
    input.linspace(-20, 1);
    // gradO.linspace(0.1, 0.1);
    gradO = 1;

    nd4j::ops::lrn_bp op;

    auto results = op.execute({&input, &gradO}, {1., 1., 0.5}, {2});
    auto gradI = results->at(0);

    ASSERT_EQ(*gradI, exp);

    delete results;
}

//////////////////////////////////////////////////////////////////////
TEST_F(DeclarableOpsTests12, lrn_bp_6) {

    NDArray input('c', {1,1,1,5}, {1, 2., 3, 4, 5});
    NDArray gradO('c', {1,1,1,5});
    NDArray exp('c', {1,1,1,5}, {0.06926288,  0.04360996,  0.01795704, -0.00769587, -0.0333488});
    // gradO.linspace(-1.5, 0.1);
    gradO = 1;

    nd4j::ops::lrn_bp op;

    auto results = op.execute({&input, &gradO}, {1., 2., 0.5}, {10});
    auto gradI = results->at(0);

    ASSERT_EQ(*gradI, exp);

    delete results;
}

//////////////////////////////////////////////////////////////////////
TEST_F(DeclarableOpsTests12, lrn_bp_7) {

    NDArray input('c', {2,2,2,5});
    NDArray gradO('c', {2,2,2,5});

    input.linspace(-20, 1);
    gradO.linspace(-1.5, 0.1);

    const OpArgsHolder argsHolderFF({&input}, {1,2,0.5}, {2});
    const OpArgsHolder argsHolderBP({&input, &gradO}, {1,2,0.5}, {2});

    nd4j::ops::lrn opFF;
    nd4j::ops::lrn_bp opBP;

    const bool isGradCorrect = GradCheck::checkGrad(opFF, opBP, argsHolderFF, argsHolderBP);

    ASSERT_TRUE(isGradCorrect);
}

//////////////////////////////////////////////////////////////////////
TEST_F(DeclarableOpsTests12, lrn_bp_8) {

    NDArray input('c', {1,1,1,5}, {1, 2, 3, 4, 5});
    NDArray gradO('c', {1,1,1,5}, {2, 3, 4, 5, 6});

    const OpArgsHolder argsHolderFF({&input}, {1,2,0.5}, {2});
    const OpArgsHolder argsHolderBP({&input, &gradO}, {1,2,0.5}, {2});

    nd4j::ops::lrn opFF;
    nd4j::ops::lrn_bp opBP;

    const bool isGradCorrect = GradCheck::checkGrad(opFF, opBP, argsHolderFF, argsHolderBP);

    ASSERT_TRUE(isGradCorrect);
}

//////////////////////////////////////////////////////////////////////
TEST_F(DeclarableOpsTests12, lrn_bp_9) {

    NDArray input('c', {1,1,1,5}, {1,2,3,4,5});
    NDArray gradO('c', {1,1,1,5}, {1, 1, 1, 1, 1});
    NDArray exp('c', {1,1,1,5}, {0.1084472 ,  0.03816165,  0.00978456, -0.01859251,-0.02511311});

    nd4j::ops::lrn_bp op;

    auto results = op.execute({&input, &gradO}, {1., 2., 0.5}, {3});
    auto gradI = results->at(0);

    // for (int i = 0; i < exp.lengthOf(); ++i)
    //     printf("%10.5f  %10.5f\n", exp.e<double>(i), gradI->e<double>(i));

    ASSERT_EQ(*gradI, exp);

    delete results;
}

//////////////////////////////////////////////////////////////////////
TEST_F(DeclarableOpsTests12, lrn_bp_10) {

    NDArray input('c', {1,1,1,1}, {1});
    NDArray gradO('c', {1,1,1,1}, {1});
    NDArray exp('c', {1,1,1,1}, {0.19245008});

    nd4j::ops::lrn_bp op;

    auto results = op.execute({&input, &gradO}, {1., 2., 0.5}, {1});
    auto gradI = results->at(0);

    ASSERT_EQ(*gradI, exp);

    delete results;
}

//////////////////////////////////////////////////////////////////////
TEST_F(DeclarableOpsTests12, lrn_1) {

    NDArray input('c', {2,2,2,5});
    NDArray exp('c', {2,2,2,5}, {-0.42923987, -0.3623817 , -0.3152079 , -0.34268343, -0.3836809, -0.43648192, -0.3652726 , -0.31428117, -0.3379276 , -0.3731494 ,
                                -0.45129365, -0.37083852, -0.3111639 , -0.3260225 , -0.34698898, -0.4975186 , -0.3831305 , -0.2847474 , -0.25607377, -0.18569534,
                                 0., 0.18569534,  0.25607377,  0.38411066,  0.52075565,0.33633637,  0.32117262,  0.30966178,  0.37259716,  0.45631808,
                                 0.36986336,  0.33643705,  0.31394684,  0.36608824,  0.43857202, 0.3821113 ,  0.34197718,  0.31508508,  0.36284128,  0.4303756 });

    input.linspace(-20, 1);

    nd4j::ops::lrn op;

    auto results = op.execute({&input}, {1., 2., 0.5}, {2});
    auto output = results->at(0);

    ASSERT_EQ(*output, exp);

    delete results;
}

//////////////////////////////////////////////////////////////////////
TEST_F(DeclarableOpsTests12, lrn_2) {

    NDArray input('c', {1,1,1,5}, {1, 2., 3, 4, 5});
    NDArray exp('c', {1,1,1,5}, {0.09530295, 0.1906059 , 0.28590885, 0.3812118 , 0.47651473});

    nd4j::ops::lrn op;

    auto results = op.execute({&input}, {0.1, 2., 0.5}, {5});
    auto output = results->at(0);
    ASSERT_EQ(*output, exp);

    delete results;
}

//////////////////////////////////////////////////////////////////////
TEST_F(DeclarableOpsTests12, lrn_3) {

    NDArray input('c', {1,1,1,1}, {1.});
    NDArray exp('c', {1,1,1,1}, {0.69006556});

    nd4j::ops::lrn op;

    auto results = op.execute({&input}, {0.1, 2., 0.5}, {5});
    auto output = results->at(0);
    ASSERT_EQ(*output, exp);

    delete results;
}

//////////////////////////////////////////////////////////////////////
TEST_F(DeclarableOpsTests12, lrn_4) {

    NDArray input('c', {1,1,1,1}, {1.});
    NDArray exp('c', {1,1,1,1}, {0.69006556});

    nd4j::ops::lrn op;

    auto results = op.execute({&input}, {0.1, 2., 0.5}, {0});
    auto output = results->at(0);
    ASSERT_EQ(*output, exp);

    delete results;
}

//////////////////////////////////////////////////////////////////////
TEST_F(DeclarableOpsTests12, lrn_5) {

    NDArray input('c', {1,1,1,5}, {1, 2., 3, 4, 5});
    NDArray exp('c', {1,1,1,5}, {0.69006556, 0.70272833, 0.7051508 , 0.7060045 , 0.7064008});

    nd4j::ops::lrn op;

    auto results = op.execute({&input}, {0.1, 2., 0.5}, {0});
    auto output = results->at(0);
    ASSERT_EQ(*output, exp);

    delete results;
}

//////////////////////////////////////////////////////////////////////
TEST_F(DeclarableOpsTests12, inTopK_1) {

    NDArray x('c', {4, 5}, {11.0, 14.0, 6.0, 9.0, 3.5, 7.0, 21.0, 3.0,  15.0, 6.0, 9.0, 3.5, 7.0, 11.0, 13.0, 5.0, 16.0, 9.0, 13.5, 7.0});
    NDArray y('c', {4}, {0, 0, 0, 0}, nd4j::DataType::INT64);
    NDArray z('c', {4}, {1, 1, 1, 1}, nd4j::DataType::BOOL);

    NDArray expV('c', {4}, {1, 0, 0, 0}, nd4j::DataType::BOOL);

    nd4j::ops::in_top_k op;
    Nd4jStatus status = op.execute({&x, &y, }, {&z}, {}, {2}, {});

    // z.printIndexedBuffer();
    ASSERT_EQ(ND4J_STATUS_OK, status);

    ASSERT_TRUE(expV.isSameShape(z));
<<<<<<< HEAD
    ASSERT_TRUE(expV.equalsTo(z));
}

////////////////////////////////////////////////////////////////////
TEST_F(DeclarableOpsTests12, cube_1) {

    NDArray x('c', {2, 3}, {1., 2., 3., 4., 5, 6});
    NDArray exp('c', {2, 3}, {1., 8., 27., 64., 125, 216});

    nd4j::ops::cube op;

    auto result = op.execute({&x}, {}, {});

    ASSERT_EQ(ND4J_STATUS_OK, result->status());

    auto z = result->at(0);

    ASSERT_TRUE(exp.isSameShape(z));
    ASSERT_TRUE(exp.equalsTo(z));

    delete result;
}

////////////////////////////////////////////////////////////////////
TEST_F(DeclarableOpsTests12, cube_bp_1) {

    NDArray x('c', {2, 3}, {1., 2., 3., 4., 5, 6});
    NDArray gradO('c', {2, 3}, nd4j::DataType::DOUBLE);
    NDArray exp('c', {2, 3}, {1.5, 6., 13.5, 24., 37.5, 54});

    gradO = 0.5;

    nd4j::ops::cube_bp op;

    auto result = op.execute({&x, &gradO}, {}, {});

    ASSERT_EQ(ND4J_STATUS_OK, result->status());

    auto z = result->at(0);
    // z->printIndexedBuffer();

    ASSERT_TRUE(exp.isSameShape(z));
    ASSERT_TRUE(exp.equalsTo(z));

    delete result;
=======
    ASSERT_TRUE(expV.equalsTo(z));    
>>>>>>> 792caf6e
}

////////////////////////////////////////////////////////////////////
// CONSTANT mode 2D
<<<<<<< HEAD
TEST_F(DeclarableOpsTests12, pad_tests1) {


    NDArray input('c', {2,3}, {1,2,3,4,5,6}, nd4j::DataType::FLOAT32);
    NDArray paddings('c', {2,2}, {1,1,2,2}, nd4j::DataType::INT32);
    NDArray expected('c', {4,7}, {0,0,0,0,0,0,0, 0,0,1,2,3,0,0, 0,0,4,5,6,0,0, 0,0,0,0,0,0,0}, nd4j::DataType::FLOAT32);
=======
TEST_F(DeclarableOpsTests12, Pad_1) {

    float inBuff[]  = {1,2,3,4,5,6};
    int padBuff[] = {1,1,2,2};
    float expBuff[] = {0,0,0,0,0,0,0, 0,0,1,2,3,0,0, 0,0,4,5,6,0,0, 0,0,0,0,0,0,0};    

    auto input    = NDArrayFactory::create<float>(inBuff,  'c', {2,3});
    auto paddings = NDArrayFactory::create<int>(padBuff, 'c', {2,2});
    auto expected = NDArrayFactory::create<float>(expBuff, 'c', {4,7});
>>>>>>> 792caf6e

    nd4j::ops::pad op;
    auto results = op.execute({&input, &paddings}, {}, {0});

    ASSERT_EQ(ND4J_STATUS_OK, results->status());

    auto result = results->at(0);
    // result->printIndexedBuffer();

    ASSERT_TRUE(expected.isSameShapeStrict(result));
    ASSERT_TRUE(expected.equalsTo(result));

    delete results;
}


////////////////////////////////////////////////////////////////////
// REFLECT mode 2D
<<<<<<< HEAD
TEST_F(DeclarableOpsTests12, pad_tests2) {

    float inBuff[]  = {1,2,3,4,5,6};
    int padBuff[] = {1,1,2,2};
    float expBuff[] = {6,5,4,5,6,5,4, 3,2,1,2,3,2,1, 6,5,4,5,6,5,4, 3,2,1,2,3,2,1};
=======
TEST_F(DeclarableOpsTests12, Pad_2) {

    float inBuff[]  = {1,2,3,4,5,6};
    int padBuff[] = {1,1,2,2};
    float expBuff[] = {6,5,4,5,6,5,4, 3,2,1,2,3,2,1, 6,5,4,5,6,5,4, 3,2,1,2,3,2,1};    
>>>>>>> 792caf6e

    auto input    = NDArrayFactory::create<float>(inBuff,  'c', {2,3});
    auto paddings = NDArrayFactory::create<int>(padBuff, 'c', {2,2});
    auto expected = NDArrayFactory::create<float>(expBuff, 'c', {4,7});

    nd4j::ops::pad op;
    auto results = op.execute({&input, &paddings}, {}, {1});

    ASSERT_EQ(ND4J_STATUS_OK, results->status());

    auto result = results->at(0);
    // result->printIndexedBuffer();

    ASSERT_TRUE(expected.isSameShapeStrict(result));
    ASSERT_TRUE(expected.equalsTo(result));

    delete results;
}


////////////////////////////////////////////////////////////////////
// SYMMETRIC mode 2D
<<<<<<< HEAD
TEST_F(DeclarableOpsTests12, pad_tests3) {

    float inBuff[]  = {1,2,3,4,5,6};
    int padBuff[] = {1,1,2,2};
    float expBuff[] = {2,1,1,2,3,3,2, 2,1,1,2,3,3,2, 5,4,4,5,6,6,5, 5,4,4,5,6,6,5};
=======
TEST_F(DeclarableOpsTests12, Pad_3) {

    float inBuff[]  = {1,2,3,4,5,6};
    int padBuff[] = {1,1,2,2};
    float expBuff[] = {2,1,1,2,3,3,2, 2,1,1,2,3,3,2, 5,4,4,5,6,6,5, 5,4,4,5,6,6,5};    
>>>>>>> 792caf6e

    auto input    = NDArrayFactory::create<float>(inBuff,  'c', {2,3});
    auto paddings = NDArrayFactory::create<int>(padBuff, 'c', {2,2});
    auto expected = NDArrayFactory::create<float>(expBuff, 'c', {4,7});

    nd4j::ops::pad op;
    auto results = op.execute({&input, &paddings}, {}, {2});

    ASSERT_EQ(ND4J_STATUS_OK, results->status());

    auto result = results->at(0);
    // result->printIndexedBuffer();

    ASSERT_TRUE(expected.isSameShapeStrict(result));
    ASSERT_TRUE(expected.equalsTo(result));

    delete results;
}


////////////////////////////////////////////////////////////////////
// CONSTANT mode 3D
<<<<<<< HEAD
TEST_F(DeclarableOpsTests12, pad_tests4) {

    float inBuff[]  = {1,2,3,4,5,6,7,8,9,10,11,12,13,14,15,16,17,18};
    int padBuff[] = {1,1,2,2,2,2};
    float expBuff[] = {0,0, 0, 0, 0,0,0,0,0, 0, 0, 0,0,0,0,0, 0, 0, 0,0,0,0,0, 0, 0, 0,0,0,0,0, 0, 0, 0,0,0,0,0, 0, 0,
                        0,0,0,0,0, 0, 0, 0,0,0,0,0, 0, 0, 0,0,0,0,0, 0, 0, 0,0,0,0,0, 1, 2, 3,0,0,0,0, 4, 5, 6,0,0,0,0,
                        7, 8, 9,0,0,0,0, 0, 0, 0,0,0,0,0, 0, 0, 0,0,0,0,0, 0, 0, 0,0,0,0,0, 0, 0, 0,0,0,0,0,10,11,12,0,
                        0,0,0,13,14,15,0,0,0,0,16,17,18,0,0,0,0, 0, 0, 0,0,0,0,0, 0, 0, 0,0,0,0,0, 0, 0, 0,0,0,0,0, 0,
                        0, 0,0,0,0,0, 0, 0, 0,0,0,0,0, 0, 0, 0,0,0,0,0, 0, 0, 0,0,0,0,0, 0, 0, 0,0,0,0,0, 0, 0, 0,0,0};
=======
TEST_F(DeclarableOpsTests12, Pad_4) {

    float inBuff[]  = {1,2,3,4,5,6,7,8,9,10,11,12,13,14,15,16,17,18};
    int padBuff[] = {1,1,2,2,2,2};
    float expBuff[] = {0,0, 0, 0, 0,0,0,0,0, 0, 0, 0,0,0,0,0, 0, 0, 0,0,0,0,0, 0, 0, 0,0,0,0,0, 0, 0, 0,0,0,0,0, 0, 0, 0,0,0,0,0, 0, 0, 0,0,0,0,0, 0, 0, 0,0,0,0,0, 0, 0, 0,0,0,0,0, 1, 2, 3,0,0,0,0, 4, 5, 6,0,0,0,0, 7, 8, 9,0,0,0,0, 0, 0, 0,0,0,0,0, 0, 0, 0,0,0,0,0, 0, 0, 0,0,0,0,0, 0, 0, 0,0,0,0,0,10,11,12,0,0,0,0,13,14,15,0,0,0,0,16,17,18,0,0,0,0, 0, 0, 0,0,0,0,0, 0, 0, 0,0,0,0,0, 0, 0, 0,0,0,0,0, 0, 0, 0,0,0,0,0, 0, 0, 0,0,0,0,0, 0, 0, 0,0,0,0,0, 0, 0, 0,0,0,0,0, 0, 0, 0,0,0,0,0, 0, 0, 0,0,0};
>>>>>>> 792caf6e

    auto input    = NDArrayFactory::create<float>(inBuff,  'c', {2,3,3});
    auto paddings = NDArrayFactory::create<int>(padBuff, 'c', {3,2});
    auto expected = NDArrayFactory::create<float>(expBuff, 'c', {4,7,7});

    nd4j::ops::pad op;
    auto results = op.execute({&input, &paddings}, {}, {0});

    ASSERT_EQ(ND4J_STATUS_OK, results->status());

    auto result = results->at(0);
    // result->printIndexedBuffer();

    ASSERT_TRUE(expected.isSameShapeStrict(result));
    ASSERT_TRUE(expected.equalsTo(result));

<<<<<<< HEAD
    // for(int i = 0; i < expected.lengthOf(); ++i) {
    //     float one = expected.e<float>(i);
    //     float two = result->e<float>(i);
    //     if(one != two)
    //         printf("%i : %f, %f\n", i, one, two);
    // }

=======
>>>>>>> 792caf6e
    delete results;
}



////////////////////////////////////////////////////////////////////
// REFLECT mode 3D
<<<<<<< HEAD
TEST_F(DeclarableOpsTests12, pad_tests5) {

    float inBuff[]  = {1,2,3,4,5,6,7,8,9,10,11,12,13,14,15,16,17,18};
    int padBuff[] = {1,1,2,2,2,2};
    float expBuff[] = {18,17,16,17,18,17,16, 15,14,13,14,15,14,13, 12,11,10,11,12,11,10, 15,14,13,14,15,14,13, 18,17,16,17,18,17,16, 15,14,13,14,15,14,13, 12,11,10,11,12,11,10, 9, 8, 7, 8, 9, 8, 7, 6, 5, 4, 5, 6, 5, 4, 3, 2, 1, 2, 3, 2, 1, 6, 5, 4, 5, 6, 5, 4, 9, 8, 7, 8, 9, 8, 7, 6, 5, 4, 5, 6, 5, 4, 3, 2, 1, 2, 3, 2, 1, 18,17,16,17,18,17,16, 15,14,13,14,15,14,13, 12,11,10,11,12,11,10, 15,14,13,14,15,14,13, 18,17,16,17,18,17,16, 15,14,13,14,15,14,13, 12,11,10,11,12,11,10, 9, 8, 7, 8, 9, 8, 7, 6, 5, 4, 5, 6, 5, 4, 3, 2, 1, 2, 3, 2, 1, 6, 5, 4, 5, 6, 5, 4, 9, 8, 7, 8, 9, 8, 7, 6, 5, 4, 5, 6, 5, 4, 3, 2, 1, 2, 3, 2, 1};
=======
TEST_F(DeclarableOpsTests12, Pad_5) {

    float inBuff[]  = {1,2,3,4,5,6,7,8,9,10,11,12,13,14,15,16,17,18};
    int padBuff[] = {1,1,2,2,2,2};
    float expBuff[] = {18,17,16,17,18,17,16, 15,14,13,14,15,14,13, 12,11,10,11,12,11,10, 15,14,13,14,15,14,13, 18,17,16,17,18,17,16, 15,14,13,14,15,14,13, 12,11,10,11,12,11,10, 9, 8, 7, 8, 9, 8, 7, 6, 5, 4, 5, 6, 5, 4, 3, 2, 1, 2, 3, 2, 1, 6, 5, 4, 5, 6, 5, 4, 9, 8, 7, 8, 9, 8, 7, 6, 5, 4, 5, 6, 5, 4, 3, 2, 1, 2, 3, 2, 1, 18,17,16,17,18,17,16, 15,14,13,14,15,14,13, 12,11,10,11,12,11,10, 15,14,13,14,15,14,13, 18,17,16,17,18,17,16, 15,14,13,14,15,14,13, 12,11,10,11,12,11,10, 9, 8, 7, 8, 9, 8, 7, 6, 5, 4, 5, 6, 5, 4, 3, 2, 1, 2, 3, 2, 1, 6, 5, 4, 5, 6, 5, 4, 9, 8, 7, 8, 9, 8, 7, 6, 5, 4, 5, 6, 5, 4, 3, 2, 1, 2, 3, 2, 1};                      
>>>>>>> 792caf6e
    auto input    = NDArrayFactory::create<float>(inBuff,  'c', {2,3,3});
    auto paddings = NDArrayFactory::create<int>(padBuff, 'c', {3,2});
    auto expected = NDArrayFactory::create<float>(expBuff, 'c', {4,7,7});

    nd4j::ops::pad op;
    auto results = op.execute({&input, &paddings}, {}, {1});

    ASSERT_EQ(ND4J_STATUS_OK, results->status());

    auto result = results->at(0);
    // result->printIndexedBuffer();

    ASSERT_TRUE(expected.isSameShapeStrict(result));
    ASSERT_TRUE(expected.equalsTo(result));

    delete results;
}


////////////////////////////////////////////////////////////////////
// SYMMETRIC mode 3D
<<<<<<< HEAD
TEST_F(DeclarableOpsTests12, pad_tests6) {
=======
TEST_F(DeclarableOpsTests12, Pad_6) {
>>>>>>> 792caf6e

    float inBuff[]  = {1,2,3,4,5,6,7,8,9,10,11,12,13,14,15,16,17,18};
    int padBuff[] = {1,1,2,2,2,2};
    float expBuff[] = {5, 4, 4, 5, 6, 6, 5, 2, 1, 1, 2, 3, 3, 2, 2, 1, 1, 2, 3, 3, 2, 5, 4, 4, 5, 6, 6, 5, 8, 7, 7, 8, 9, 9, 8, 8, 7, 7, 8, 9, 9, 8, 5, 4, 4, 5, 6, 6, 5, 5, 4, 4, 5, 6, 6, 5, 2, 1, 1, 2, 3, 3, 2, 2, 1, 1, 2, 3, 3, 2, 5, 4, 4, 5, 6, 6, 5, 8, 7, 7, 8, 9, 9, 8, 8, 7, 7, 8, 9, 9, 8, 5, 4, 4, 5, 6, 6, 5, 14,13,13,14,15,15,14, 11,10,10,11,12,12,11, 11,10,10,11,12,12,11, 14,13,13,14,15,15,14, 17,16,16,17,18,18,17, 17,16,16,17,18,18,17, 14,13,13,14,15,15,14, 14,13,13,14,15,15,14, 11,10,10,11,12,12,11, 11,10,10,11,12,12,11, 14,13,13,14,15,15,14, 17,16,16,17,18,18,17, 17,16,16,17,18,18,17, 14,13,13,14,15,15,14};

    auto input    = NDArrayFactory::create<float>(inBuff,  'c', {2,3,3});
    auto paddings = NDArrayFactory::create<int>(padBuff, 'c', {3,2});
    auto expected = NDArrayFactory::create<float>(expBuff, 'c', {4,7,7});

    nd4j::ops::pad op;
    auto results = op.execute({&input, &paddings}, {}, {2});

    ASSERT_EQ(ND4J_STATUS_OK, results->status());

    auto result = results->at(0);
    // result->printIndexedBuffer();

    ASSERT_TRUE(expected.isSameShapeStrict(result));
    ASSERT_TRUE(expected.equalsTo(result));

    delete results;
}

////////////////////////////////////////////////////////////////////
// CONSTANT mode 4D
<<<<<<< HEAD
TEST_F(DeclarableOpsTests12, pad_tests7)
=======
TEST_F(DeclarableOpsTests12, Pad_7)
>>>>>>> 792caf6e
{

    float inBuff[] =  {1, 2, 3, 4, 5, 6, 7, 8, 9, 10, 11, 12, 13, 14, 15, 16};
    int padBuff[] = {1, 1, 1, 1, 1, 1, 1, 1};
    float expBuff[] = {0, 0, 0, 0, 0, 0, 0, 0, 0, 0, 0, 0, 0, 0, 0, 0, 0, 0, 0, 0, 0, 0, 0, 0, 0, 0, 0, 0, 0, 0, 0, 0, 0, 0, 0, 0, 0, 0, 0, 0, 0, 0, 0, 0, 0, 0, 0, 0, 0, 0, 0, 0, 0, 0, 0, 0, 0, 0, 0, 0, 0, 0, 0, 0, 0, 0, 0, 0, 0, 0, 0, 0, 0, 0, 0, 0, 0, 0, 0, 0, 0, 0, 0, 0, 0, 1, 2, 0, 0, 3, 4, 0, 0, 0, 0, 0, 0, 0, 0, 0, 0, 5, 6, 0, 0, 7, 8, 0, 0, 0, 0, 0, 0, 0, 0, 0, 0, 0, 0, 0, 0, 0, 0, 0, 0, 0, 0, 0, 0, 0, 0, 0, 0, 0, 0, 0, 0, 0, 0, 0, 0, 0, 0, 0, 0, 0, 0, 0, 0, 9, 10, 0, 0, 11, 12, 0, 0, 0, 0, 0, 0, 0, 0, 0, 0, 13, 14, 0, 0, 15, 16, 0, 0, 0, 0, 0, 0, 0, 0, 0, 0, 0, 0, 0, 0, 0, 0, 0, 0, 0, 0, 0, 0, 0, 0, 0, 0, 0, 0, 0, 0, 0, 0, 0, 0, 0, 0, 0, 0, 0, 0, 0, 0, 0, 0, 0, 0, 0, 0, 0, 0, 0, 0, 0, 0, 0, 0, 0, 0, 0, 0, 0, 0, 0, 0, 0, 0, 0, 0, 0, 0, 0, 0, 0, 0, 0, 0, 0, 0, 0, 0, 0, 0, 0, 0, 0};
    auto input = NDArrayFactory::create<float>(inBuff, 'c', {2, 2, 2, 2});
    auto paddings = NDArrayFactory::create<int>(padBuff, 'c', {4, 2});
    auto expected = NDArrayFactory::create<float>(expBuff, 'c', {4, 4, 4, 4});

    nd4j::ops::pad op;
    auto results = op.execute({&input, &paddings}, {}, {0});

    ASSERT_EQ(ND4J_STATUS_OK, results->status());

    auto *result = results->at(0);
    // result->printIndexedBuffer();

    ASSERT_TRUE(expected.isSameShapeStrict(result));
    ASSERT_TRUE(expected.equalsTo(result));

    delete results;
}

////////////////////////////////////////////////////////////////////
// REFLECT mode 4D
<<<<<<< HEAD
TEST_F(DeclarableOpsTests12, pad_tests8)
=======
TEST_F(DeclarableOpsTests12, Pad_8)
>>>>>>> 792caf6e
{

    float inBuff[] =  {1, 2, 3, 4, 5, 6, 7, 8, 9, 10, 11, 12, 13, 14, 15, 16};
    int padBuff[] = {1, 1, 1, 1, 1, 1, 1, 1};
<<<<<<< HEAD
    float expBuff[] = {16, 15, 16, 15, 14, 13, 14, 13, 16, 15, 16, 15, 14, 13, 14, 13, 12, 11, 12, 11, 10, 9, 10, 9, 12, 11, 12, 11, 10, 9, 10, 9, 16, 15, 16, 15, 14, 13, 14, 13, 16, 15, 16, 15, 14, 13, 14, 13, 12, 11, 12, 11, 10, 9, 10, 9, 12, 11, 12, 11, 10, 9, 10, 9, 8, 7, 8, 7, 6, 5, 6, 5, 8, 7, 8, 7, 6, 5, 6, 5, 4, 3, 4, 3, 2, 1, 2, 1, 4, 3, 4, 3, 2, 1, 2, 1, 8, 7, 8, 7, 6, 5, 6, 5, 8, 7, 8, 7, 6, 5, 6, 5, 4, 3, 4, 3, 2, 1, 2, 1, 4, 3, 4, 3, 2, 1, 2, 1, 16, 15, 16, 15, 14, 13, 14, 13, 16, 15, 16, 15, 14, 13, 14, 13, 12, 11, 12, 11, 10, 9, 10, 9, 12, 11, 12, 11, 10, 9, 10, 9, 16, 15, 16, 15, 14, 13, 14, 13, 16, 15, 16, 15, 14, 13, 14, 13, 12, 11, 12, 11, 10, 9, 10, 9, 12, 11, 12, 11, 10, 9, 10, 9, 8, 7, 8, 7, 6, 5, 6, 5, 8, 7, 8, 7, 6, 5, 6, 5, 4, 3, 4, 3, 2, 1, 2, 1, 4, 3, 4, 3, 2, 1, 2, 1, 8, 7, 8, 7, 6, 5, 6, 5, 8, 7, 8, 7, 6, 5, 6, 5, 4, 3, 4, 3, 2, 1, 2, 1, 4, 3, 4, 3, 2, 1, 2, 1};
=======
    float expBuff[] = {16, 15, 16, 15, 14, 13, 14, 13, 16, 15, 16, 15, 14, 13, 14, 13, 12, 11, 12, 11, 10, 9, 10, 9, 12, 11, 12, 11, 10, 9, 10, 9, 16, 15, 16, 15, 14, 13, 14, 13, 16, 15, 16, 15, 14, 13, 14, 13, 12, 11, 12, 11, 10, 9, 10, 9, 12, 11, 12, 11, 10, 9, 10, 9, 8, 7, 8, 7, 6, 5, 6, 5, 8, 7, 8, 7, 6, 5, 6, 5, 4, 3, 4, 3, 2, 1, 2, 1, 4, 3, 4, 3, 2, 1, 2, 1, 8, 7, 8, 7, 6, 5, 6, 5, 8, 7, 8, 7, 6, 5, 6, 5, 4, 3, 4, 3, 2, 1, 2, 1, 4, 3, 4, 3, 2, 1, 2, 1, 16, 15, 16, 15, 14, 13, 14, 13, 16, 15, 16, 15, 14, 13, 14, 13, 12, 11, 12, 11, 10, 9, 10, 9, 12, 11, 12, 11, 10, 9, 10, 9, 16, 15, 16, 15, 14, 13, 14, 13, 16, 15, 16, 15, 14, 13, 14, 13, 12, 11, 12, 11, 10, 9, 10, 9, 12, 11, 12, 11, 10, 9, 10, 9, 8, 7, 8, 7, 6, 5, 6, 5, 8, 7, 8, 7, 6, 5, 6, 5, 4, 3, 4, 3, 2, 1, 2, 1, 4, 3, 4, 3, 2, 1, 2, 1, 8, 7, 8, 7, 6, 5, 6, 5, 8, 7, 8, 7, 6, 5, 6, 5, 4, 3, 4, 3, 2, 1, 2, 1, 4, 3, 4, 3, 2, 1, 2, 1};    
>>>>>>> 792caf6e
    auto input = NDArrayFactory::create<float>(inBuff, 'c', {2, 2, 2, 2});
    auto paddings = NDArrayFactory::create<int>(padBuff, 'c', {4, 2});
    auto expected = NDArrayFactory::create<float>(expBuff, 'c', {4, 4, 4, 4});

    nd4j::ops::pad op;
    auto results = op.execute({&input, &paddings}, {}, {1});

    ASSERT_EQ(ND4J_STATUS_OK, results->status());

    auto *result = results->at(0);
    // result->printIndexedBuffer();

    ASSERT_TRUE(expected.isSameShapeStrict(result));
    ASSERT_TRUE(expected.equalsTo(result));

    delete results;
}

//////////////////////////////////////////////////////////////////
<<<<<<< HEAD
// SYMMETRIC mode 4D
TEST_F(DeclarableOpsTests12, pad_tests9)
=======
// SYMMETRIC mode 4D 
TEST_F(DeclarableOpsTests12, Pad_9)
>>>>>>> 792caf6e
{

    float inBuff[] = {1, 2, 3, 4, 5, 6, 7, 8, 9, 10, 11, 12, 13, 14, 15, 16};
    int padBuff[] = {1, 1, 1, 1, 1, 1, 1, 1};
    float expBuff[] = {1, 1, 2, 2, 1, 1, 2, 2, 3, 3, 4, 4, 3, 3, 4, 4, 1, 1, 2, 2, 1, 1, 2, 2, 3, 3, 4, 4, 3, 3, 4, 4, 5, 5, 6, 6, 5, 5, 6, 6, 7, 7, 8, 8, 7, 7, 8, 8, 5, 5, 6, 6, 5, 5, 6, 6, 7, 7, 8, 8, 7, 7, 8, 8, 1, 1, 2, 2, 1, 1, 2, 2, 3, 3, 4, 4, 3, 3, 4, 4, 1, 1, 2, 2, 1, 1, 2, 2, 3, 3, 4, 4, 3, 3, 4, 4, 5, 5, 6, 6, 5, 5, 6, 6, 7, 7, 8, 8, 7, 7, 8, 8, 5, 5, 6, 6, 5, 5, 6, 6, 7, 7, 8, 8, 7, 7, 8, 8, 9, 9, 10, 10, 9, 9, 10, 10, 11, 11, 12, 12, 11, 11, 12, 12, 9, 9, 10, 10, 9, 9, 10, 10, 11, 11, 12, 12, 11, 11, 12, 12, 13, 13, 14, 14, 13, 13, 14, 14, 15, 15, 16, 16, 15, 15, 16, 16, 13, 13, 14, 14, 13, 13, 14, 14, 15, 15, 16, 16, 15, 15, 16, 16, 9, 9, 10, 10, 9, 9, 10, 10, 11, 11, 12, 12, 11, 11, 12, 12, 9, 9, 10, 10, 9, 9, 10, 10, 11, 11, 12, 12, 11, 11, 12, 12, 13, 13, 14, 14, 13, 13, 14, 14, 15, 15, 16, 16, 15, 15, 16, 16, 13, 13, 14, 14, 13, 13, 14, 14, 15, 15, 16, 16, 15, 15, 16, 16};
    auto input = NDArrayFactory::create<float>(inBuff, 'c', {2, 2, 2, 2});
    auto paddings = NDArrayFactory::create<int>(padBuff, 'c', {4, 2});
    auto expected = NDArrayFactory::create<float>(expBuff, 'c', {4, 4, 4, 4});

    nd4j::ops::pad op;
    auto results = op.execute({&input, &paddings}, {}, {2});

    ASSERT_EQ(ND4J_STATUS_OK, results->status());

    auto *result = results->at(0);
    // result->printIndexedBuffer();

    ASSERT_TRUE(expected.isSameShapeStrict(result));
    ASSERT_TRUE(expected.equalsTo(result));

    delete results;
}

<<<<<<< HEAD
=======
TEST_F(DeclarableOpsTests12, Test_Expose_1) {
    auto input0 = NDArrayFactory::create<float>('c', {2, 3}, {1, 2, 3, 6, 5, 4});
    auto input1 = NDArrayFactory::create<float>('c', {2, 3}, {3, 2, 1, 4, 5, 6});

    nd4j::ops::expose op;

    auto result = op.execute({&input0, &input1}, {}, {});

    ASSERT_EQ(ND4J_STATUS_OK, result->status());

    auto z0 = result->at(0);
    auto z1 = result->at(1);

    ASSERT_TRUE(input0.equalsTo(z0));
    ASSERT_TRUE(input1.equalsTo(z1));

    delete result;
}

>>>>>>> 792caf6e
////////////////////////////////////////////////////////////////////
TEST_F(DeclarableOpsTests12, pad_tests10) {

    auto input    = NDArrayFactory::create<double>('c', {2,3,4});
    auto paddings = NDArrayFactory::create<int>('c', {3,2}, {0,0, 0,1, 0,0});
    auto expected = NDArrayFactory::create<double>('c', {2,4,4}, {1.,1.,1.,1.,1.,1.,1.,1.,1.,1.,1.,1.,0.,0.,0.,0.,1.,1.,1.,1.,1.,1.,1.,1.,1.,1.,1.,1.,0.,0.,0.,0.});

    input = 1.f;
    //input.assign(1.);
    nd4j::ops::pad op;
    auto results = op.execute({&input, &paddings}, {}, {0});

    ASSERT_EQ(ND4J_STATUS_OK, results->status());

    auto result = results->at(0);

    ASSERT_TRUE(expected.isSameShapeStrict(result));
    ASSERT_TRUE(expected.equalsTo(result));

    delete results;
}

////////////////////////////////////////////////////////////////////
TEST_F(DeclarableOpsTests12, pad_tests11) {

    auto input    = NDArrayFactory::create<double>('c', {2,3,4});
    auto paddings = NDArrayFactory::create<int>('c', {3,2}, {0,0, 0,1, 0,0});
    auto expected = NDArrayFactory::create<double>('c', {2,4,4}, {1., 2., 3., 4., 5., 6., 7., 8., 9.,10.,11.,12., 5., 6., 7., 8.,13.,14.,15.,16.,17.,18.,19.,20.,21.,22.,23.,24.,17.,18.,19.,20.});

    input.linspace(1.f);

    nd4j::ops::pad op;
    auto results = op.execute({&input, &paddings}, {}, {1});

    ASSERT_EQ(ND4J_STATUS_OK, results->status());

    auto result = results->at(0);

    ASSERT_TRUE(expected.isSameShapeStrict(result));
    ASSERT_TRUE(expected.equalsTo(result));

    delete results;
}

////////////////////////////////////////////////////////////////////
TEST_F(DeclarableOpsTests12, pad_tests12) {

    auto input    = NDArrayFactory::create<double>('c', {2,3,4,5});
    auto paddings = NDArrayFactory::create<int>('c', {4,2}, {0,0, 0,1, 0,1, 0,0});
    auto expected = NDArrayFactory::create<double>('c', {2,4,5,5}, { 1.,  2.,  3.,  4.,  5.,  6.,  7.,  8.,  9., 10., 11., 12., 13., 14., 15., 16., 17., 18., 19., 20., 16., 17., 18., 19., 20.,
                                             21., 22., 23., 24., 25., 26., 27., 28., 29., 30., 31., 32., 33., 34., 35., 36., 37., 38., 39., 40., 36., 37., 38., 39., 40.,
                                             41., 42., 43., 44., 45., 46., 47., 48., 49., 50., 51., 52., 53., 54., 55., 56., 57., 58., 59., 60., 56., 57., 58., 59., 60.,
                                             41., 42., 43., 44., 45., 46., 47., 48., 49., 50., 51., 52., 53., 54., 55., 56., 57., 58., 59., 60., 56., 57., 58., 59., 60.,
                                             61., 62., 63., 64., 65., 66., 67., 68., 69., 70., 71., 72., 73., 74., 75., 76., 77., 78., 79., 80., 76., 77., 78., 79., 80.,
                                             81., 82., 83., 84., 85., 86., 87., 88., 89., 90., 91., 92., 93., 94., 95., 96., 97., 98., 99.,100., 96., 97., 98., 99.,100.,
                                            101.,102.,103.,104.,105.,106.,107.,108.,109.,110.,111.,112.,113.,114.,115.,116.,117.,118.,119.,120.,116.,117.,118.,119.,120.,
                                            101.,102.,103.,104.,105.,106.,107.,108.,109.,110.,111.,112.,113.,114.,115.,116.,117.,118.,119.,120.,116.,117.,118.,119.,120.});
    input.linspace(1.f);

    nd4j::ops::pad op;
    auto results = op.execute({&input, &paddings}, {}, {2});

    ASSERT_EQ(ND4J_STATUS_OK, results->status());

    auto result = results->at(0);
    // result->printIndexedBuffer();

    ASSERT_TRUE(expected.isSameShapeStrict(result));
    ASSERT_TRUE(expected.equalsTo(result));

    delete results;
}

////////////////////////////////////////////////////////////////////
TEST_F(DeclarableOpsTests12, pad_tests13) {

    auto input    = NDArrayFactory::create<double>('c', {5});
    auto paddings = NDArrayFactory::create<int>('c', {1,2}, {2,3});
    auto expected = NDArrayFactory::create<double>('c', {10}, {3., 2., 1., 2., 3., 4., 5., 4., 3., 2.});
    input.linspace(1.f);

    nd4j::ops::pad op;
    auto results = op.execute({&input, &paddings}, {}, {1});

    ASSERT_EQ(ND4J_STATUS_OK, results->status());

    auto result = results->at(0);
    // result->printIndexedBuffer();

    ASSERT_TRUE(expected.isSameShapeStrict(result));
    ASSERT_TRUE(expected.equalsTo(result));

    delete results;
}

////////////////////////////////////////////////////////////////////
TEST_F(DeclarableOpsTests12, pad_tests14) {

    auto input    = NDArrayFactory::create<double>('c', {1,5});
    auto paddings = NDArrayFactory::create<int>('c', {2,2}, {0,0,2,3});
    auto expected = NDArrayFactory::create<double>('c', {1,10}, {2., 1., 1., 2., 3., 4., 5., 5., 4., 3.});
    input.linspace(1.f);

    nd4j::ops::pad op;
    auto results = op.execute({&input, &paddings}, {}, {2});

    ASSERT_EQ(ND4J_STATUS_OK, results->status());

    auto result = results->at(0);

    ASSERT_TRUE(expected.isSameShapeStrict(result));
    ASSERT_TRUE(expected.equalsTo(result));

    delete results;
}

////////////////////////////////////////////////////////////////////
TEST_F(DeclarableOpsTests12, pad_tests15) {

    auto input    = NDArrayFactory::create<double>('c', {1,5});
    auto paddings = NDArrayFactory::create<int>('c', {2,2}, {1,1,0,0});
    auto expected = NDArrayFactory::create<double>('c', {3,5}, {1., 2., 3., 4., 5., 1., 2., 3., 4., 5., 1., 2., 3., 4., 5.});
    input.linspace(1.f);

    nd4j::ops::pad op;
    auto results = op.execute({&input, &paddings}, {}, {2});

    ASSERT_EQ(ND4J_STATUS_OK, results->status());

    auto result = results->at(0);

    ASSERT_TRUE(expected.isSameShapeStrict(result));
    ASSERT_TRUE(expected.equalsTo(result));

    delete results;
}

////////////////////////////////////////////////////////////////////
TEST_F(DeclarableOpsTests12, pad_tests16) {

    auto input    = NDArrayFactory::create<double>('c', {5,1});
    auto paddings = NDArrayFactory::create<int>('c', {2,2}, {2,3,0,0});
    auto expected = NDArrayFactory::create<double>('c', {10,1}, {3., 2., 1., 2., 3., 4., 5., 4., 3., 2.});
    input.linspace(1.f);

    nd4j::ops::pad op;
    auto results = op.execute({&input, &paddings}, {}, {1});

    ASSERT_EQ(ND4J_STATUS_OK, results->status());

    auto result = results->at(0);

    ASSERT_TRUE(expected.isSameShapeStrict(result));
    ASSERT_TRUE(expected.equalsTo(result));

    delete results;
}

////////////////////////////////////////////////////////////////////
TEST_F(DeclarableOpsTests12, pad_tests17) {

    auto input    = NDArrayFactory::create<double>('c', {5,1});
    auto paddings = NDArrayFactory::create<int>('c', {2,2}, {0,0,1,0});
    auto expected = NDArrayFactory::create<double>('c', {5,2}, {1.,1., 2.,2., 3.,3., 4.,4., 5.,5.});
    input.linspace(1.f);

    nd4j::ops::pad op;
    auto results = op.execute({&input, &paddings}, {}, {2});

    ASSERT_EQ(ND4J_STATUS_OK, results->status());

    auto result = results->at(0);

    ASSERT_TRUE(expected.isSameShapeStrict(result));
    ASSERT_TRUE(expected.equalsTo(result));

    delete results;
}

////////////////////////////////////////////////////////////////////
TEST_F(DeclarableOpsTests12, pad_tests18) {

    auto input    = NDArrayFactory::create<double>('c', {5});
    auto paddings = NDArrayFactory::create<int>('c', {1,2}, {0,0});
    auto expected = NDArrayFactory::create<double>('c', {5}, {1.,2.,3.,4.,5.});
    input.linspace(1.f);

    nd4j::ops::pad op;
    auto results = op.execute({&input, &paddings}, {}, {1});

    ASSERT_EQ(ND4J_STATUS_OK, results->status());

    auto result = results->at(0);

    ASSERT_TRUE(expected.isSameShapeStrict(result));
    ASSERT_TRUE(expected.equalsTo(result));

    delete results;
}

////////////////////////////////////////////////////////////////////
TEST_F(DeclarableOpsTests12, pad_tests19) {

    auto input    = NDArrayFactory::create<double>('c', {5,1});
    auto paddings = NDArrayFactory::create<int>('c', {2,2}, {0,0,0,0});
    auto expected = NDArrayFactory::create<double>('c', {5,1}, {1., 2., 3., 4., 5.});
    input.linspace(1.f);

    nd4j::ops::pad op;
    auto results = op.execute({&input, &paddings}, {}, {1});

    ASSERT_EQ(ND4J_STATUS_OK, results->status());

    auto result = results->at(0);

    ASSERT_TRUE(expected.isSameShapeStrict(result));
    ASSERT_TRUE(expected.equalsTo(result));

    delete results;
}

////////////////////////////////////////////////////////////////////
TEST_F(DeclarableOpsTests12, pad_tests20) {

    auto input    = NDArrayFactory::create<double>('c', {1,5});
    auto paddings = NDArrayFactory::create<int>('c', {2,2}, {0,0,0,0});
    auto expected = NDArrayFactory::create<double>('c', {1,5}, {1., 2., 3., 4., 5.});
    input.linspace(1.f);

    nd4j::ops::pad op;
    auto results = op.execute({&input, &paddings}, {}, {1});

    ASSERT_EQ(ND4J_STATUS_OK, results->status());

    auto result = results->at(0);

    ASSERT_TRUE(expected.isSameShapeStrict(result));
    ASSERT_TRUE(expected.equalsTo(result));

    delete results;
}

////////////////////////////////////////////////////////////////////
TEST_F(DeclarableOpsTests12, pad_tests21) {

    auto input    = NDArrayFactory::create<double>('c', {1,3,1,5});
    auto paddings = NDArrayFactory::create<int>('c', {4,2}, {0,0, 0,1, 0,1, 0,0});
    auto expected = NDArrayFactory::create<double>('c', {1,4,2,5}, {1., 2., 3., 4., 5., 1., 2., 3., 4., 5., 6., 7., 8., 9.,10., 6., 7., 8., 9.,10.,
                                             11.,12.,13.,14.,15.,11.,12.,13.,14.,15.,11.,12.,13.,14.,15.,11.,12.,13.,14.,15.});
    input.linspace(1.f);

    nd4j::ops::pad op;
    auto results = op.execute({&input, &paddings}, {}, {2});

    ASSERT_EQ(ND4J_STATUS_OK, results->status());

    auto result = results->at(0);
    // result->printIndexedBuffer();

    ASSERT_TRUE(expected.isSameShapeStrict(result));
    ASSERT_TRUE(expected.equalsTo(result));

    delete results;
}

////////////////////////////////////////////////////////////////////
TEST_F(DeclarableOpsTests12, pad_tests22) {

    auto input    = NDArrayFactory::create<double>('c', {1,1});
    auto paddings = NDArrayFactory::create<int>('c', {2,2}, {0,0, 0,0});
    auto expected = NDArrayFactory::create<double>('c', {1,1}, {1.});

    input.linspace(1.f);

    nd4j::ops::pad op;
    auto results = op.execute({&input, &paddings}, {}, {0});

    ASSERT_EQ(ND4J_STATUS_OK, results->status());

    auto result = results->at(0);
    // result->printIndexedBuffer();

    ASSERT_TRUE(expected.isSameShapeStrict(result));
    ASSERT_TRUE(expected.equalsTo(result));

    delete results;
}

////////////////////////////////////////////////////////////////////
TEST_F(DeclarableOpsTests12, pad_tests23) {

    auto input    = NDArrayFactory::create<double>('c', {1,1});
    auto paddings = NDArrayFactory::create<int>('c', {2,2}, {0,0, 1,0});
    auto expected = NDArrayFactory::create<double>('c', {1,2}, {0.,1.});

    input.linspace(1.f);

    nd4j::ops::pad op;
    auto results = op.execute({&input, &paddings}, {}, {0});

    ASSERT_EQ(ND4J_STATUS_OK, results->status());

    auto result = results->at(0);
    // result->printShapeInfo("r");
    // expected.printShapeInfo("e");

    ASSERT_TRUE(expected.isSameShapeStrict(result));
    ASSERT_TRUE(expected.equalsTo(result));

    delete results;
}

////////////////////////////////////////////////////////////////////
TEST_F(DeclarableOpsTests12, pad_tests24) {

    auto input    = NDArrayFactory::create<double>('c', {1});
    auto paddings = NDArrayFactory::create<int>('c', {1,2}, {0,0});
    auto expected = NDArrayFactory::create<double>('c', {1}, {1.});

    input.linspace(1.f);

    nd4j::ops::pad op;
    auto results = op.execute({&input, &paddings}, {}, {0});

    ASSERT_EQ(ND4J_STATUS_OK, results->status());

    auto result = results->at(0);

    ASSERT_TRUE(expected.isSameShapeStrict(result));
    ASSERT_TRUE(expected.equalsTo(result));

    delete results;
}

////////////////////////////////////////////////////////////////////
TEST_F(DeclarableOpsTests12, pad_tests25) {

    auto input    = NDArrayFactory::create<double>('c', {1});
    auto paddings = NDArrayFactory::create<int>('c', {1,2}, {1,1});
    auto expected = NDArrayFactory::create<double>('c', {3}, {1.,1.,1});

    input.linspace(1.f);

    nd4j::ops::pad op;
    auto results = op.execute({&input, &paddings}, {}, {2});

    ASSERT_EQ(ND4J_STATUS_OK, results->status());

    auto result = results->at(0);

    ASSERT_TRUE(expected.isSameShapeStrict(result));
    ASSERT_TRUE(expected.equalsTo(result));

    delete results;
}

////////////////////////////////////////////////////////////////////
TEST_F(DeclarableOpsTests12, pad_tests26) {

    auto input    = NDArrayFactory::create<double>('c', {1});
    auto paddings = NDArrayFactory::create<int>('c', {1,2}, {3,2});
    auto expected = NDArrayFactory::create<double>('c', {6}, {0., 0., 0., 1., 0., 0.});

    input.linspace(1.f);

    nd4j::ops::pad op;
    auto results = op.execute({&input, &paddings}, {}, {0});

    ASSERT_EQ(ND4J_STATUS_OK, results->status());

    auto result = results->at(0);

    ASSERT_TRUE(expected.isSameShapeStrict(result));
    ASSERT_TRUE(expected.equalsTo(result));

    delete results;
}

////////////////////////////////////////////////////////////////////
TEST_F(DeclarableOpsTests12, pad_tests27) {
<<<<<<< HEAD

    NDArray input('c', {2,3}, nd4j::DataType::FLOAT32);
    NDArray paddings('c', {2,2}, {0,0,0,1}, nd4j::DataType::INT32);
    NDArray exp('c', {2,4}, {1,1,1,0,1,1,1,0}, nd4j::DataType::FLOAT32);
    NDArray z('c', {2,4}, nd4j::DataType::FLOAT32);
    input = 1.;

    nd4j::ops::pad op;
    Nd4jStatus status = op.execute({&input, &paddings}, {&z}, {0}, {0}, {});      // constant
=======
    
    NDArray input('c', {2,3}, nd4j::DataType::FLOAT32);
    NDArray paddings('c', {2,2}, {0,0,0,1}, nd4j::DataType::INT32);
    NDArray exp('c', {2,4}, {1,1,1,0,1,1,1,0}, nd4j::DataType::FLOAT32);   
    NDArray z('c', {2,4}, nd4j::DataType::FLOAT32);    
    input = 1.;

    nd4j::ops::pad op;
    Nd4jStatus status = op.execute({&input, &paddings}, {&z}, {0}, {0}, {});      // constant 
>>>>>>> 792caf6e
    // z.printIndexedBuffer();

    ASSERT_EQ(ND4J_STATUS_OK, status);
    ASSERT_TRUE(exp.isSameShapeStrict(&z));
    ASSERT_TRUE(exp.equalsTo(z));
}

////////////////////////////////////////////////////////////////////
TEST_F(DeclarableOpsTests12, pad_tests28) {
<<<<<<< HEAD

    NDArray input('c', {1,111,111,32}, nd4j::DataType::FLOAT32);
    NDArray paddings('c', {4,2}, {0,0,0,1,0,1,0,0}, nd4j::DataType::INT32);
    NDArray z('c', {1,112,112,32}, nd4j::DataType::FLOAT32);
    input = 1.;

    nd4j::ops::pad op;
    Nd4jStatus status = op.execute({&input, &paddings}, {&z}, {0}, {0}, {});      // constant
=======
    
    NDArray input('c', {1,111,111,32}, nd4j::DataType::FLOAT32);
    NDArray paddings('c', {4,2}, {0,0,0,1,0,1,0,0}, nd4j::DataType::INT32);    
    NDArray z('c', {1,112,112,32}, nd4j::DataType::FLOAT32);    
    input = 1.;

    nd4j::ops::pad op;
    Nd4jStatus status = op.execute({&input, &paddings}, {&z}, {0}, {0}, {});      // constant 
>>>>>>> 792caf6e
    // z.printIndexedBuffer();

    NDArray sum = z.reduceNumber(nd4j::reduce::Sum);

    ASSERT_EQ(ND4J_STATUS_OK, status);
    ASSERT_EQ(sum.e<float>(0), 111*111*32);
}

////////////////////////////////////////////////////////////////////////////////
<<<<<<< HEAD
TEST_F(DeclarableOpsTests12, pad_tests29) {
=======
TEST_F(DeclarableOpsTests12, Pad_SGO_Test_1) {
>>>>>>> 792caf6e

    auto in = NDArrayFactory::create<double>({1., 1., 1., 1., 1.});
//    auto pad = NDArrayFactory::create<double>('c', {1, 2}, {1., 1.});// = Nd4j.create(new double[]{1, 1}, new long[]{1, 2});
    auto pad = NDArrayFactory::create<int>('c', {1, 2}, {1, 1});
//    auto value(10.0);

    auto exp = NDArrayFactory::create<double>({10., 1., 1., 1., 1., 1., 10.});

    nd4j::ops::pad op;

    auto res = op.execute({&in, &pad}, {10.0}, {0});
    ASSERT_EQ(res->status(), ND4J_STATUS_OK);
<<<<<<< HEAD
    ASSERT_TRUE(exp.equalsTo(res->at(0)));
    delete res;
}


////////////////////////////////////////////////////////////////////////////////
TEST_F(DeclarableOpsTests12, pad_tests30) {

    auto in = NDArrayFactory::create<double>({1., 11., 111., 11., 1.});
    auto pad = NDArrayFactory::create<int>('c', {1, 2}, {1, 1});

    auto exp = NDArrayFactory::create<double>({1., 1., 11., 111., 11., 1., 1.});

    nd4j::ops::pad op;

    auto res = op.execute({&in, &pad}, {10.0}, {2});
    ASSERT_EQ(res->status(), ND4J_STATUS_OK);
    ASSERT_TRUE(exp.equalsTo(res->at(0)));
    delete res;
}

////////////////////////////////////////////////////////////////////////////////
TEST_F(DeclarableOpsTests12, pad_tests31) {

    auto in = NDArrayFactory::create<double>({1., 11., 111., 1111., 11111.});
//    auto pad = NDArrayFactory::create<double>('c', {1, 2}, {1., 1.});// = Nd4j.create(new double[]{1, 1}, new long[]{1, 2});
    auto pad = NDArrayFactory::create<int>('c', {1, 2}, {1, 1});
//    auto value(10.0);

    auto exp = NDArrayFactory::create<double>({11., 1., 11., 111., 1111., 11111., 1111.});

    nd4j::ops::pad op;

    auto res = op.execute({&in, &pad}, {10.0}, {1});
    ASSERT_EQ(res->status(), ND4J_STATUS_OK);
    ASSERT_TRUE(exp.equalsTo(res->at(0)));
    delete res;
}

///////////////////////////////////////////////////////////////////////////////
TEST_F(DeclarableOpsTests12, pad_tests32) {

    auto in = NDArrayFactory::create<double>('c', {3,3}, {1., 2., 3., 4., 5.,6,7,8,9});
    auto pad = NDArrayFactory::create<int>('c', {2,2}, {1, 2, 2, 3});

    auto exp = NDArrayFactory::create<double>('c', {6,8}, {2, 1, 1, 2, 3, 3, 2, 1, 2, 1, 1, 2, 3, 3, 2, 1, 5, 4, 4, 5, 6, 6, 5, 4, 8, 7, 7, 8, 9, 9, 8, 7, 8, 7, 7, 8, 9, 9, 8, 7, 5, 4, 4, 5, 6, 6, 5, 4});

    nd4j::ops::pad op;

    auto res = op.execute({&in, &pad}, {10.0}, {2});
    ASSERT_EQ(res->status(), ND4J_STATUS_OK);
    ASSERT_TRUE(exp.equalsTo(res->at(0)));
    delete res;
}
///////////////////////////////////////////////////////////////////////////////
TEST_F(DeclarableOpsTests12, pad_tests33) {

    auto in = NDArrayFactory::create<double>('c', {2,3,4}, {1, 2, 3, 4,5, 6, 7, 8,9,10,11,12,13, 14, 15, 16,17, 18, 19, 20,21, 22, 23, 24});

    auto pad = NDArrayFactory::create<int>('c', {3,2}, {1, 2, 2, 3, 3,3});

    auto exp = NDArrayFactory::create<double>('c', {5,8,10}, { 7,6,5,5,6,7,8,8,7,6.,   3,2,1,1,2,3,4,4,3,2.,   3,2,1,1,2,3,4,4,3,2.,   7,6,5,5,6,7,8,8,7,6.,  11,10,9,9,10,11,12,12,11,10.,
                                                            11,10,9,9,10,11,12,12,11,10.,   7,6,5,5,6,7,8,8,7,6.,   3,2,1,1,2,3,4,4,3,2.,  7,6,5,5,6,7,8,8,7,6.,   3,2,1,1,2,3,4,4,3,2.,
                                                             3,2,1,1,2,3,4,4,3,2.,   7,6,5,5,6,7,8,8,7,6.,  11,10,9,9,10,11,12,12,11,10.,  11,10,9,9,10,11,12,12,11,10.,7,6,5,5,6,7,8,8,7,6.,
                                                             3,2,1,1,2,3,4,4,3,2., 19,18,17,17,18,19,20,20,19,18.,  15,14,13,13,14,15,16,16,15,14.,  15,14,13,13,14,15,16,16,15,14.,
                                                            19,18,17,17,18,19,20,20,19,18.,  23,22,21,21,22,23,24,24,23,22.,  23,22,21,21,22,23,24,24,23,22.,  19,18,17,17,18,19,20,20,19,18.,
                                                            15,14,13,13,14,15,16,16,15,14., 19,18,17,17,18,19,20,20,19,18.,  15,14,13,13,14,15,16,16,15,14.,  15,14,13,13,14,15,16,16,15,14.,
                                                            19,18,17,17,18,19,20,20,19,18.,  23,22,21,21,22,23,24,24,23,22.,  23,22,21,21,22,23,24,24,23,22.,  19,18,17,17,18,19,20,20,19,18.,
                                                            15,14,13,13,14,15,16,16,15,14.,  7,6,5,5,6,7,8,8,7,6.,   3,2,1,1,2,3,4,4,3,2.,   3,2,1,1,2,3,4,4,3,2.,   7,6,5,5,6,7,8,8,7,6.,
                                                            11,10,9,9,10,11,12,12,11,10.,  11,10,9,9,10,11,12,12,11,10.,   7,6,5,5,6,7,8,8,7,6.,   3,2,1,1,2,3,4,4,3,2.});
    nd4j::ops::pad op;

    auto res = op.execute({&in, &pad}, {10.0}, {2});
    ASSERT_EQ(res->status(), ND4J_STATUS_OK);
    ASSERT_TRUE(exp.equalsTo(res->at(0)));
    delete res;
}

////////////////////////////////////////////////////////////////////
TEST_F(DeclarableOpsTests12, pad_tests34) {

    NDArray input('c', {5}, {0.778786, 0.801198, 0.724375, 0.230894, 0.727141}, nd4j::DataType::FLOAT32);
    NDArray paddings('c', {1,2}, {1,1}, nd4j::DataType::INT32);
    NDArray expected('c', {7}, {10., 0.778786, 0.801198, 0.724375, 0.230894, 0.727141, 10.}, nd4j::DataType::FLOAT32);
    NDArray z('c', {7}, nd4j::DataType::FLOAT32);

    nd4j::ops::pad op;
    Nd4jStatus status = op.execute({&input, &paddings}, {&z}, {10}, {0}, {});      // constant

    ASSERT_EQ(ND4J_STATUS_OK, status);
    ASSERT_TRUE(expected.isSameShapeStrict(&z));
    ASSERT_TRUE(expected.equalsTo(z));
=======
    // res->at(0)->printIndexedBuffer("PAD_SGO");
    // exp.printIndexedBuffer("PAD_EXP");
    ASSERT_TRUE(exp.equalsTo(res->at(0)));
    delete res;
>>>>>>> 792caf6e
}<|MERGE_RESOLUTION|>--- conflicted
+++ resolved
@@ -642,7 +642,6 @@
     NDArray padding('c', {2}, {1,1}, nd4j::DataType::INT32);
     NDArray z('c', {5}, nd4j::DataType::DOUBLE);
     NDArray exp('c', {5}, {2,1,2,3,2}, nd4j::DataType::DOUBLE);
-<<<<<<< HEAD
 
     nd4j::ops::mirror_pad op;
     Nd4jStatus status = op.execute({&x, &padding}, {&z}, {}, {0}, {});      // reflect
@@ -650,15 +649,6 @@
     ASSERT_EQ(Status::OK(), status);
     ASSERT_TRUE(exp.isSameShape(z));
     ASSERT_TRUE(exp.equalsTo(z));
-=======
-        
-    nd4j::ops::mirror_pad op;    
-    Nd4jStatus status = op.execute({&x, &padding}, {&z}, {}, {0}, {});      // reflect    
-    
-    ASSERT_EQ(Status::OK(), status);
-    ASSERT_TRUE(exp.isSameShape(z));
-    ASSERT_TRUE(exp.equalsTo(z));    
->>>>>>> 792caf6e
 }
 
 ////////////////////////////////////////////////////////////////////
@@ -1331,7 +1321,6 @@
     ASSERT_EQ(ND4J_STATUS_OK, status);
 
     ASSERT_TRUE(expV.isSameShape(z));
-<<<<<<< HEAD
     ASSERT_TRUE(expV.equalsTo(z));
 }
 
@@ -1377,34 +1366,46 @@
     ASSERT_TRUE(exp.equalsTo(z));
 
     delete result;
-=======
-    ASSERT_TRUE(expV.equalsTo(z));    
->>>>>>> 792caf6e
 }
 
 ////////////////////////////////////////////////////////////////////
 // CONSTANT mode 2D
-<<<<<<< HEAD
 TEST_F(DeclarableOpsTests12, pad_tests1) {
 
 
     NDArray input('c', {2,3}, {1,2,3,4,5,6}, nd4j::DataType::FLOAT32);
     NDArray paddings('c', {2,2}, {1,1,2,2}, nd4j::DataType::INT32);
     NDArray expected('c', {4,7}, {0,0,0,0,0,0,0, 0,0,1,2,3,0,0, 0,0,4,5,6,0,0, 0,0,0,0,0,0,0}, nd4j::DataType::FLOAT32);
-=======
-TEST_F(DeclarableOpsTests12, Pad_1) {
+
+    nd4j::ops::pad op;
+    auto results = op.execute({&input, &paddings}, {}, {0});
+
+    ASSERT_EQ(ND4J_STATUS_OK, results->status());
+
+    auto result = results->at(0);
+    // result->printIndexedBuffer();
+
+    ASSERT_TRUE(expected.isSameShapeStrict(result));
+    ASSERT_TRUE(expected.equalsTo(result));
+
+    delete results;
+}
+
+
+////////////////////////////////////////////////////////////////////
+// REFLECT mode 2D
+TEST_F(DeclarableOpsTests12, pad_tests2) {
 
     float inBuff[]  = {1,2,3,4,5,6};
     int padBuff[] = {1,1,2,2};
-    float expBuff[] = {0,0,0,0,0,0,0, 0,0,1,2,3,0,0, 0,0,4,5,6,0,0, 0,0,0,0,0,0,0};    
+    float expBuff[] = {6,5,4,5,6,5,4, 3,2,1,2,3,2,1, 6,5,4,5,6,5,4, 3,2,1,2,3,2,1};
 
     auto input    = NDArrayFactory::create<float>(inBuff,  'c', {2,3});
     auto paddings = NDArrayFactory::create<int>(padBuff, 'c', {2,2});
     auto expected = NDArrayFactory::create<float>(expBuff, 'c', {4,7});
->>>>>>> 792caf6e
-
-    nd4j::ops::pad op;
-    auto results = op.execute({&input, &paddings}, {}, {0});
+
+    nd4j::ops::pad op;
+    auto results = op.execute({&input, &paddings}, {}, {1});
 
     ASSERT_EQ(ND4J_STATUS_OK, results->status());
 
@@ -1419,27 +1420,19 @@
 
 
 ////////////////////////////////////////////////////////////////////
-// REFLECT mode 2D
-<<<<<<< HEAD
-TEST_F(DeclarableOpsTests12, pad_tests2) {
+// SYMMETRIC mode 2D
+TEST_F(DeclarableOpsTests12, pad_tests3) {
 
     float inBuff[]  = {1,2,3,4,5,6};
     int padBuff[] = {1,1,2,2};
-    float expBuff[] = {6,5,4,5,6,5,4, 3,2,1,2,3,2,1, 6,5,4,5,6,5,4, 3,2,1,2,3,2,1};
-=======
-TEST_F(DeclarableOpsTests12, Pad_2) {
-
-    float inBuff[]  = {1,2,3,4,5,6};
-    int padBuff[] = {1,1,2,2};
-    float expBuff[] = {6,5,4,5,6,5,4, 3,2,1,2,3,2,1, 6,5,4,5,6,5,4, 3,2,1,2,3,2,1};    
->>>>>>> 792caf6e
+    float expBuff[] = {2,1,1,2,3,3,2, 2,1,1,2,3,3,2, 5,4,4,5,6,6,5, 5,4,4,5,6,6,5};
 
     auto input    = NDArrayFactory::create<float>(inBuff,  'c', {2,3});
     auto paddings = NDArrayFactory::create<int>(padBuff, 'c', {2,2});
     auto expected = NDArrayFactory::create<float>(expBuff, 'c', {4,7});
 
     nd4j::ops::pad op;
-    auto results = op.execute({&input, &paddings}, {}, {1});
+    auto results = op.execute({&input, &paddings}, {}, {2});
 
     ASSERT_EQ(ND4J_STATUS_OK, results->status());
 
@@ -1454,43 +1447,7 @@
 
 
 ////////////////////////////////////////////////////////////////////
-// SYMMETRIC mode 2D
-<<<<<<< HEAD
-TEST_F(DeclarableOpsTests12, pad_tests3) {
-
-    float inBuff[]  = {1,2,3,4,5,6};
-    int padBuff[] = {1,1,2,2};
-    float expBuff[] = {2,1,1,2,3,3,2, 2,1,1,2,3,3,2, 5,4,4,5,6,6,5, 5,4,4,5,6,6,5};
-=======
-TEST_F(DeclarableOpsTests12, Pad_3) {
-
-    float inBuff[]  = {1,2,3,4,5,6};
-    int padBuff[] = {1,1,2,2};
-    float expBuff[] = {2,1,1,2,3,3,2, 2,1,1,2,3,3,2, 5,4,4,5,6,6,5, 5,4,4,5,6,6,5};    
->>>>>>> 792caf6e
-
-    auto input    = NDArrayFactory::create<float>(inBuff,  'c', {2,3});
-    auto paddings = NDArrayFactory::create<int>(padBuff, 'c', {2,2});
-    auto expected = NDArrayFactory::create<float>(expBuff, 'c', {4,7});
-
-    nd4j::ops::pad op;
-    auto results = op.execute({&input, &paddings}, {}, {2});
-
-    ASSERT_EQ(ND4J_STATUS_OK, results->status());
-
-    auto result = results->at(0);
-    // result->printIndexedBuffer();
-
-    ASSERT_TRUE(expected.isSameShapeStrict(result));
-    ASSERT_TRUE(expected.equalsTo(result));
-
-    delete results;
-}
-
-
-////////////////////////////////////////////////////////////////////
 // CONSTANT mode 3D
-<<<<<<< HEAD
 TEST_F(DeclarableOpsTests12, pad_tests4) {
 
     float inBuff[]  = {1,2,3,4,5,6,7,8,9,10,11,12,13,14,15,16,17,18};
@@ -1500,13 +1457,6 @@
                         7, 8, 9,0,0,0,0, 0, 0, 0,0,0,0,0, 0, 0, 0,0,0,0,0, 0, 0, 0,0,0,0,0, 0, 0, 0,0,0,0,0,10,11,12,0,
                         0,0,0,13,14,15,0,0,0,0,16,17,18,0,0,0,0, 0, 0, 0,0,0,0,0, 0, 0, 0,0,0,0,0, 0, 0, 0,0,0,0,0, 0,
                         0, 0,0,0,0,0, 0, 0, 0,0,0,0,0, 0, 0, 0,0,0,0,0, 0, 0, 0,0,0,0,0, 0, 0, 0,0,0,0,0, 0, 0, 0,0,0};
-=======
-TEST_F(DeclarableOpsTests12, Pad_4) {
-
-    float inBuff[]  = {1,2,3,4,5,6,7,8,9,10,11,12,13,14,15,16,17,18};
-    int padBuff[] = {1,1,2,2,2,2};
-    float expBuff[] = {0,0, 0, 0, 0,0,0,0,0, 0, 0, 0,0,0,0,0, 0, 0, 0,0,0,0,0, 0, 0, 0,0,0,0,0, 0, 0, 0,0,0,0,0, 0, 0, 0,0,0,0,0, 0, 0, 0,0,0,0,0, 0, 0, 0,0,0,0,0, 0, 0, 0,0,0,0,0, 1, 2, 3,0,0,0,0, 4, 5, 6,0,0,0,0, 7, 8, 9,0,0,0,0, 0, 0, 0,0,0,0,0, 0, 0, 0,0,0,0,0, 0, 0, 0,0,0,0,0, 0, 0, 0,0,0,0,0,10,11,12,0,0,0,0,13,14,15,0,0,0,0,16,17,18,0,0,0,0, 0, 0, 0,0,0,0,0, 0, 0, 0,0,0,0,0, 0, 0, 0,0,0,0,0, 0, 0, 0,0,0,0,0, 0, 0, 0,0,0,0,0, 0, 0, 0,0,0,0,0, 0, 0, 0,0,0,0,0, 0, 0, 0,0,0,0,0, 0, 0, 0,0,0};
->>>>>>> 792caf6e
 
     auto input    = NDArrayFactory::create<float>(inBuff,  'c', {2,3,3});
     auto paddings = NDArrayFactory::create<int>(padBuff, 'c', {3,2});
@@ -1523,7 +1473,6 @@
     ASSERT_TRUE(expected.isSameShapeStrict(result));
     ASSERT_TRUE(expected.equalsTo(result));
 
-<<<<<<< HEAD
     // for(int i = 0; i < expected.lengthOf(); ++i) {
     //     float one = expected.e<float>(i);
     //     float two = result->e<float>(i);
@@ -1531,8 +1480,6 @@
     //         printf("%i : %f, %f\n", i, one, two);
     // }
 
-=======
->>>>>>> 792caf6e
     delete results;
 }
 
@@ -1540,19 +1487,11 @@
 
 ////////////////////////////////////////////////////////////////////
 // REFLECT mode 3D
-<<<<<<< HEAD
 TEST_F(DeclarableOpsTests12, pad_tests5) {
 
     float inBuff[]  = {1,2,3,4,5,6,7,8,9,10,11,12,13,14,15,16,17,18};
     int padBuff[] = {1,1,2,2,2,2};
     float expBuff[] = {18,17,16,17,18,17,16, 15,14,13,14,15,14,13, 12,11,10,11,12,11,10, 15,14,13,14,15,14,13, 18,17,16,17,18,17,16, 15,14,13,14,15,14,13, 12,11,10,11,12,11,10, 9, 8, 7, 8, 9, 8, 7, 6, 5, 4, 5, 6, 5, 4, 3, 2, 1, 2, 3, 2, 1, 6, 5, 4, 5, 6, 5, 4, 9, 8, 7, 8, 9, 8, 7, 6, 5, 4, 5, 6, 5, 4, 3, 2, 1, 2, 3, 2, 1, 18,17,16,17,18,17,16, 15,14,13,14,15,14,13, 12,11,10,11,12,11,10, 15,14,13,14,15,14,13, 18,17,16,17,18,17,16, 15,14,13,14,15,14,13, 12,11,10,11,12,11,10, 9, 8, 7, 8, 9, 8, 7, 6, 5, 4, 5, 6, 5, 4, 3, 2, 1, 2, 3, 2, 1, 6, 5, 4, 5, 6, 5, 4, 9, 8, 7, 8, 9, 8, 7, 6, 5, 4, 5, 6, 5, 4, 3, 2, 1, 2, 3, 2, 1};
-=======
-TEST_F(DeclarableOpsTests12, Pad_5) {
-
-    float inBuff[]  = {1,2,3,4,5,6,7,8,9,10,11,12,13,14,15,16,17,18};
-    int padBuff[] = {1,1,2,2,2,2};
-    float expBuff[] = {18,17,16,17,18,17,16, 15,14,13,14,15,14,13, 12,11,10,11,12,11,10, 15,14,13,14,15,14,13, 18,17,16,17,18,17,16, 15,14,13,14,15,14,13, 12,11,10,11,12,11,10, 9, 8, 7, 8, 9, 8, 7, 6, 5, 4, 5, 6, 5, 4, 3, 2, 1, 2, 3, 2, 1, 6, 5, 4, 5, 6, 5, 4, 9, 8, 7, 8, 9, 8, 7, 6, 5, 4, 5, 6, 5, 4, 3, 2, 1, 2, 3, 2, 1, 18,17,16,17,18,17,16, 15,14,13,14,15,14,13, 12,11,10,11,12,11,10, 15,14,13,14,15,14,13, 18,17,16,17,18,17,16, 15,14,13,14,15,14,13, 12,11,10,11,12,11,10, 9, 8, 7, 8, 9, 8, 7, 6, 5, 4, 5, 6, 5, 4, 3, 2, 1, 2, 3, 2, 1, 6, 5, 4, 5, 6, 5, 4, 9, 8, 7, 8, 9, 8, 7, 6, 5, 4, 5, 6, 5, 4, 3, 2, 1, 2, 3, 2, 1};                      
->>>>>>> 792caf6e
     auto input    = NDArrayFactory::create<float>(inBuff,  'c', {2,3,3});
     auto paddings = NDArrayFactory::create<int>(padBuff, 'c', {3,2});
     auto expected = NDArrayFactory::create<float>(expBuff, 'c', {4,7,7});
@@ -1574,11 +1513,7 @@
 
 ////////////////////////////////////////////////////////////////////
 // SYMMETRIC mode 3D
-<<<<<<< HEAD
 TEST_F(DeclarableOpsTests12, pad_tests6) {
-=======
-TEST_F(DeclarableOpsTests12, Pad_6) {
->>>>>>> 792caf6e
 
     float inBuff[]  = {1,2,3,4,5,6,7,8,9,10,11,12,13,14,15,16,17,18};
     int padBuff[] = {1,1,2,2,2,2};
@@ -1604,11 +1539,7 @@
 
 ////////////////////////////////////////////////////////////////////
 // CONSTANT mode 4D
-<<<<<<< HEAD
 TEST_F(DeclarableOpsTests12, pad_tests7)
-=======
-TEST_F(DeclarableOpsTests12, Pad_7)
->>>>>>> 792caf6e
 {
 
     float inBuff[] =  {1, 2, 3, 4, 5, 6, 7, 8, 9, 10, 11, 12, 13, 14, 15, 16};
@@ -1634,20 +1565,12 @@
 
 ////////////////////////////////////////////////////////////////////
 // REFLECT mode 4D
-<<<<<<< HEAD
 TEST_F(DeclarableOpsTests12, pad_tests8)
-=======
-TEST_F(DeclarableOpsTests12, Pad_8)
->>>>>>> 792caf6e
 {
 
     float inBuff[] =  {1, 2, 3, 4, 5, 6, 7, 8, 9, 10, 11, 12, 13, 14, 15, 16};
     int padBuff[] = {1, 1, 1, 1, 1, 1, 1, 1};
-<<<<<<< HEAD
     float expBuff[] = {16, 15, 16, 15, 14, 13, 14, 13, 16, 15, 16, 15, 14, 13, 14, 13, 12, 11, 12, 11, 10, 9, 10, 9, 12, 11, 12, 11, 10, 9, 10, 9, 16, 15, 16, 15, 14, 13, 14, 13, 16, 15, 16, 15, 14, 13, 14, 13, 12, 11, 12, 11, 10, 9, 10, 9, 12, 11, 12, 11, 10, 9, 10, 9, 8, 7, 8, 7, 6, 5, 6, 5, 8, 7, 8, 7, 6, 5, 6, 5, 4, 3, 4, 3, 2, 1, 2, 1, 4, 3, 4, 3, 2, 1, 2, 1, 8, 7, 8, 7, 6, 5, 6, 5, 8, 7, 8, 7, 6, 5, 6, 5, 4, 3, 4, 3, 2, 1, 2, 1, 4, 3, 4, 3, 2, 1, 2, 1, 16, 15, 16, 15, 14, 13, 14, 13, 16, 15, 16, 15, 14, 13, 14, 13, 12, 11, 12, 11, 10, 9, 10, 9, 12, 11, 12, 11, 10, 9, 10, 9, 16, 15, 16, 15, 14, 13, 14, 13, 16, 15, 16, 15, 14, 13, 14, 13, 12, 11, 12, 11, 10, 9, 10, 9, 12, 11, 12, 11, 10, 9, 10, 9, 8, 7, 8, 7, 6, 5, 6, 5, 8, 7, 8, 7, 6, 5, 6, 5, 4, 3, 4, 3, 2, 1, 2, 1, 4, 3, 4, 3, 2, 1, 2, 1, 8, 7, 8, 7, 6, 5, 6, 5, 8, 7, 8, 7, 6, 5, 6, 5, 4, 3, 4, 3, 2, 1, 2, 1, 4, 3, 4, 3, 2, 1, 2, 1};
-=======
-    float expBuff[] = {16, 15, 16, 15, 14, 13, 14, 13, 16, 15, 16, 15, 14, 13, 14, 13, 12, 11, 12, 11, 10, 9, 10, 9, 12, 11, 12, 11, 10, 9, 10, 9, 16, 15, 16, 15, 14, 13, 14, 13, 16, 15, 16, 15, 14, 13, 14, 13, 12, 11, 12, 11, 10, 9, 10, 9, 12, 11, 12, 11, 10, 9, 10, 9, 8, 7, 8, 7, 6, 5, 6, 5, 8, 7, 8, 7, 6, 5, 6, 5, 4, 3, 4, 3, 2, 1, 2, 1, 4, 3, 4, 3, 2, 1, 2, 1, 8, 7, 8, 7, 6, 5, 6, 5, 8, 7, 8, 7, 6, 5, 6, 5, 4, 3, 4, 3, 2, 1, 2, 1, 4, 3, 4, 3, 2, 1, 2, 1, 16, 15, 16, 15, 14, 13, 14, 13, 16, 15, 16, 15, 14, 13, 14, 13, 12, 11, 12, 11, 10, 9, 10, 9, 12, 11, 12, 11, 10, 9, 10, 9, 16, 15, 16, 15, 14, 13, 14, 13, 16, 15, 16, 15, 14, 13, 14, 13, 12, 11, 12, 11, 10, 9, 10, 9, 12, 11, 12, 11, 10, 9, 10, 9, 8, 7, 8, 7, 6, 5, 6, 5, 8, 7, 8, 7, 6, 5, 6, 5, 4, 3, 4, 3, 2, 1, 2, 1, 4, 3, 4, 3, 2, 1, 2, 1, 8, 7, 8, 7, 6, 5, 6, 5, 8, 7, 8, 7, 6, 5, 6, 5, 4, 3, 4, 3, 2, 1, 2, 1, 4, 3, 4, 3, 2, 1, 2, 1};    
->>>>>>> 792caf6e
     auto input = NDArrayFactory::create<float>(inBuff, 'c', {2, 2, 2, 2});
     auto paddings = NDArrayFactory::create<int>(padBuff, 'c', {4, 2});
     auto expected = NDArrayFactory::create<float>(expBuff, 'c', {4, 4, 4, 4});
@@ -1667,13 +1590,8 @@
 }
 
 //////////////////////////////////////////////////////////////////
-<<<<<<< HEAD
 // SYMMETRIC mode 4D
 TEST_F(DeclarableOpsTests12, pad_tests9)
-=======
-// SYMMETRIC mode 4D 
-TEST_F(DeclarableOpsTests12, Pad_9)
->>>>>>> 792caf6e
 {
 
     float inBuff[] = {1, 2, 3, 4, 5, 6, 7, 8, 9, 10, 11, 12, 13, 14, 15, 16};
@@ -1697,28 +1615,6 @@
     delete results;
 }
 
-<<<<<<< HEAD
-=======
-TEST_F(DeclarableOpsTests12, Test_Expose_1) {
-    auto input0 = NDArrayFactory::create<float>('c', {2, 3}, {1, 2, 3, 6, 5, 4});
-    auto input1 = NDArrayFactory::create<float>('c', {2, 3}, {3, 2, 1, 4, 5, 6});
-
-    nd4j::ops::expose op;
-
-    auto result = op.execute({&input0, &input1}, {}, {});
-
-    ASSERT_EQ(ND4J_STATUS_OK, result->status());
-
-    auto z0 = result->at(0);
-    auto z1 = result->at(1);
-
-    ASSERT_TRUE(input0.equalsTo(z0));
-    ASSERT_TRUE(input1.equalsTo(z1));
-
-    delete result;
-}
-
->>>>>>> 792caf6e
 ////////////////////////////////////////////////////////////////////
 TEST_F(DeclarableOpsTests12, pad_tests10) {
 
@@ -2099,7 +1995,6 @@
 
 ////////////////////////////////////////////////////////////////////
 TEST_F(DeclarableOpsTests12, pad_tests27) {
-<<<<<<< HEAD
 
     NDArray input('c', {2,3}, nd4j::DataType::FLOAT32);
     NDArray paddings('c', {2,2}, {0,0,0,1}, nd4j::DataType::INT32);
@@ -2109,17 +2004,6 @@
 
     nd4j::ops::pad op;
     Nd4jStatus status = op.execute({&input, &paddings}, {&z}, {0}, {0}, {});      // constant
-=======
-    
-    NDArray input('c', {2,3}, nd4j::DataType::FLOAT32);
-    NDArray paddings('c', {2,2}, {0,0,0,1}, nd4j::DataType::INT32);
-    NDArray exp('c', {2,4}, {1,1,1,0,1,1,1,0}, nd4j::DataType::FLOAT32);   
-    NDArray z('c', {2,4}, nd4j::DataType::FLOAT32);    
-    input = 1.;
-
-    nd4j::ops::pad op;
-    Nd4jStatus status = op.execute({&input, &paddings}, {&z}, {0}, {0}, {});      // constant 
->>>>>>> 792caf6e
     // z.printIndexedBuffer();
 
     ASSERT_EQ(ND4J_STATUS_OK, status);
@@ -2129,7 +2013,6 @@
 
 ////////////////////////////////////////////////////////////////////
 TEST_F(DeclarableOpsTests12, pad_tests28) {
-<<<<<<< HEAD
 
     NDArray input('c', {1,111,111,32}, nd4j::DataType::FLOAT32);
     NDArray paddings('c', {4,2}, {0,0,0,1,0,1,0,0}, nd4j::DataType::INT32);
@@ -2138,16 +2021,6 @@
 
     nd4j::ops::pad op;
     Nd4jStatus status = op.execute({&input, &paddings}, {&z}, {0}, {0}, {});      // constant
-=======
-    
-    NDArray input('c', {1,111,111,32}, nd4j::DataType::FLOAT32);
-    NDArray paddings('c', {4,2}, {0,0,0,1,0,1,0,0}, nd4j::DataType::INT32);    
-    NDArray z('c', {1,112,112,32}, nd4j::DataType::FLOAT32);    
-    input = 1.;
-
-    nd4j::ops::pad op;
-    Nd4jStatus status = op.execute({&input, &paddings}, {&z}, {0}, {0}, {});      // constant 
->>>>>>> 792caf6e
     // z.printIndexedBuffer();
 
     NDArray sum = z.reduceNumber(nd4j::reduce::Sum);
@@ -2157,11 +2030,7 @@
 }
 
 ////////////////////////////////////////////////////////////////////////////////
-<<<<<<< HEAD
 TEST_F(DeclarableOpsTests12, pad_tests29) {
-=======
-TEST_F(DeclarableOpsTests12, Pad_SGO_Test_1) {
->>>>>>> 792caf6e
 
     auto in = NDArrayFactory::create<double>({1., 1., 1., 1., 1.});
 //    auto pad = NDArrayFactory::create<double>('c', {1, 2}, {1., 1.});// = Nd4j.create(new double[]{1, 1}, new long[]{1, 2});
@@ -2174,7 +2043,6 @@
 
     auto res = op.execute({&in, &pad}, {10.0}, {0});
     ASSERT_EQ(res->status(), ND4J_STATUS_OK);
-<<<<<<< HEAD
     ASSERT_TRUE(exp.equalsTo(res->at(0)));
     delete res;
 }
@@ -2267,10 +2135,696 @@
     ASSERT_EQ(ND4J_STATUS_OK, status);
     ASSERT_TRUE(expected.isSameShapeStrict(&z));
     ASSERT_TRUE(expected.equalsTo(z));
-=======
+}
+
+////////////////////////////////////////////////////////////////////
+// CONSTANT mode 2D
+TEST_F(DeclarableOpsTests12, Pad_1) {
+
+    float inBuff[]  = {1,2,3,4,5,6};
+    int padBuff[] = {1,1,2,2};
+    float expBuff[] = {0,0,0,0,0,0,0, 0,0,1,2,3,0,0, 0,0,4,5,6,0,0, 0,0,0,0,0,0,0};
+
+    auto input    = NDArrayFactory::create<float>(inBuff,  'c', {2,3});
+    auto paddings = NDArrayFactory::create<int>(padBuff, 'c', {2,2});
+    auto expected = NDArrayFactory::create<float>(expBuff, 'c', {4,7});
+
+    nd4j::ops::pad op;
+    auto results = op.execute({&input, &paddings}, {}, {0});
+
+    ASSERT_EQ(ND4J_STATUS_OK, results->status());
+
+    auto result = results->at(0);
+    // result->printIndexedBuffer();
+
+    ASSERT_TRUE(expected.isSameShapeStrict(result));
+    ASSERT_TRUE(expected.equalsTo(result));
+
+    delete results;
+}
+
+
+////////////////////////////////////////////////////////////////////
+// REFLECT mode 2D
+TEST_F(DeclarableOpsTests12, Pad_2) {
+
+    float inBuff[]  = {1,2,3,4,5,6};
+    int padBuff[] = {1,1,2,2};
+    float expBuff[] = {6,5,4,5,6,5,4, 3,2,1,2,3,2,1, 6,5,4,5,6,5,4, 3,2,1,2,3,2,1};
+
+    auto input    = NDArrayFactory::create<float>(inBuff,  'c', {2,3});
+    auto paddings = NDArrayFactory::create<int>(padBuff, 'c', {2,2});
+    auto expected = NDArrayFactory::create<float>(expBuff, 'c', {4,7});
+
+    nd4j::ops::pad op;
+    auto results = op.execute({&input, &paddings}, {}, {1});
+
+    ASSERT_EQ(ND4J_STATUS_OK, results->status());
+
+    auto result = results->at(0);
+    // result->printIndexedBuffer();
+
+    ASSERT_TRUE(expected.isSameShapeStrict(result));
+    ASSERT_TRUE(expected.equalsTo(result));
+
+    delete results;
+}
+
+
+////////////////////////////////////////////////////////////////////
+// SYMMETRIC mode 2D
+TEST_F(DeclarableOpsTests12, Pad_3) {
+
+    float inBuff[]  = {1,2,3,4,5,6};
+    int padBuff[] = {1,1,2,2};
+    float expBuff[] = {2,1,1,2,3,3,2, 2,1,1,2,3,3,2, 5,4,4,5,6,6,5, 5,4,4,5,6,6,5};
+
+    auto input    = NDArrayFactory::create<float>(inBuff,  'c', {2,3});
+    auto paddings = NDArrayFactory::create<int>(padBuff, 'c', {2,2});
+    auto expected = NDArrayFactory::create<float>(expBuff, 'c', {4,7});
+
+    nd4j::ops::pad op;
+    auto results = op.execute({&input, &paddings}, {}, {2});
+
+    ASSERT_EQ(ND4J_STATUS_OK, results->status());
+
+    auto result = results->at(0);
+    // result->printIndexedBuffer();
+
+    ASSERT_TRUE(expected.isSameShapeStrict(result));
+    ASSERT_TRUE(expected.equalsTo(result));
+
+    delete results;
+}
+
+
+////////////////////////////////////////////////////////////////////
+// CONSTANT mode 3D
+TEST_F(DeclarableOpsTests12, Pad_4) {
+
+    float inBuff[]  = {1,2,3,4,5,6,7,8,9,10,11,12,13,14,15,16,17,18};
+    int padBuff[] = {1,1,2,2,2,2};
+    float expBuff[] = {0,0, 0, 0, 0,0,0,0,0, 0, 0, 0,0,0,0,0, 0, 0, 0,0,0,0,0, 0, 0, 0,0,0,0,0, 0, 0, 0,0,0,0,0, 0, 0, 0,0,0,0,0, 0, 0, 0,0,0,0,0, 0, 0, 0,0,0,0,0, 0, 0, 0,0,0,0,0, 1, 2, 3,0,0,0,0, 4, 5, 6,0,0,0,0, 7, 8, 9,0,0,0,0, 0, 0, 0,0,0,0,0, 0, 0, 0,0,0,0,0, 0, 0, 0,0,0,0,0, 0, 0, 0,0,0,0,0,10,11,12,0,0,0,0,13,14,15,0,0,0,0,16,17,18,0,0,0,0, 0, 0, 0,0,0,0,0, 0, 0, 0,0,0,0,0, 0, 0, 0,0,0,0,0, 0, 0, 0,0,0,0,0, 0, 0, 0,0,0,0,0, 0, 0, 0,0,0,0,0, 0, 0, 0,0,0,0,0, 0, 0, 0,0,0,0,0, 0, 0, 0,0,0};
+
+    auto input    = NDArrayFactory::create<float>(inBuff,  'c', {2,3,3});
+    auto paddings = NDArrayFactory::create<int>(padBuff, 'c', {3,2});
+    auto expected = NDArrayFactory::create<float>(expBuff, 'c', {4,7,7});
+
+    nd4j::ops::pad op;
+    auto results = op.execute({&input, &paddings}, {}, {0});
+
+    ASSERT_EQ(ND4J_STATUS_OK, results->status());
+
+    auto result = results->at(0);
+    // result->printIndexedBuffer();
+
+    ASSERT_TRUE(expected.isSameShapeStrict(result));
+    ASSERT_TRUE(expected.equalsTo(result));
+
+    delete results;
+}
+
+
+
+////////////////////////////////////////////////////////////////////
+// REFLECT mode 3D
+TEST_F(DeclarableOpsTests12, Pad_5) {
+
+    float inBuff[]  = {1,2,3,4,5,6,7,8,9,10,11,12,13,14,15,16,17,18};
+    int padBuff[] = {1,1,2,2,2,2};
+    float expBuff[] = {18,17,16,17,18,17,16, 15,14,13,14,15,14,13, 12,11,10,11,12,11,10, 15,14,13,14,15,14,13, 18,17,16,17,18,17,16, 15,14,13,14,15,14,13, 12,11,10,11,12,11,10, 9, 8, 7, 8, 9, 8, 7, 6, 5, 4, 5, 6, 5, 4, 3, 2, 1, 2, 3, 2, 1, 6, 5, 4, 5, 6, 5, 4, 9, 8, 7, 8, 9, 8, 7, 6, 5, 4, 5, 6, 5, 4, 3, 2, 1, 2, 3, 2, 1, 18,17,16,17,18,17,16, 15,14,13,14,15,14,13, 12,11,10,11,12,11,10, 15,14,13,14,15,14,13, 18,17,16,17,18,17,16, 15,14,13,14,15,14,13, 12,11,10,11,12,11,10, 9, 8, 7, 8, 9, 8, 7, 6, 5, 4, 5, 6, 5, 4, 3, 2, 1, 2, 3, 2, 1, 6, 5, 4, 5, 6, 5, 4, 9, 8, 7, 8, 9, 8, 7, 6, 5, 4, 5, 6, 5, 4, 3, 2, 1, 2, 3, 2, 1};
+    auto input    = NDArrayFactory::create<float>(inBuff,  'c', {2,3,3});
+    auto paddings = NDArrayFactory::create<int>(padBuff, 'c', {3,2});
+    auto expected = NDArrayFactory::create<float>(expBuff, 'c', {4,7,7});
+
+    nd4j::ops::pad op;
+    auto results = op.execute({&input, &paddings}, {}, {1});
+
+    ASSERT_EQ(ND4J_STATUS_OK, results->status());
+
+    auto result = results->at(0);
+    // result->printIndexedBuffer();
+
+    ASSERT_TRUE(expected.isSameShapeStrict(result));
+    ASSERT_TRUE(expected.equalsTo(result));
+
+    delete results;
+}
+
+
+////////////////////////////////////////////////////////////////////
+// SYMMETRIC mode 3D
+TEST_F(DeclarableOpsTests12, Pad_6) {
+
+    float inBuff[]  = {1,2,3,4,5,6,7,8,9,10,11,12,13,14,15,16,17,18};
+    int padBuff[] = {1,1,2,2,2,2};
+    float expBuff[] = {5, 4, 4, 5, 6, 6, 5, 2, 1, 1, 2, 3, 3, 2, 2, 1, 1, 2, 3, 3, 2, 5, 4, 4, 5, 6, 6, 5, 8, 7, 7, 8, 9, 9, 8, 8, 7, 7, 8, 9, 9, 8, 5, 4, 4, 5, 6, 6, 5, 5, 4, 4, 5, 6, 6, 5, 2, 1, 1, 2, 3, 3, 2, 2, 1, 1, 2, 3, 3, 2, 5, 4, 4, 5, 6, 6, 5, 8, 7, 7, 8, 9, 9, 8, 8, 7, 7, 8, 9, 9, 8, 5, 4, 4, 5, 6, 6, 5, 14,13,13,14,15,15,14, 11,10,10,11,12,12,11, 11,10,10,11,12,12,11, 14,13,13,14,15,15,14, 17,16,16,17,18,18,17, 17,16,16,17,18,18,17, 14,13,13,14,15,15,14, 14,13,13,14,15,15,14, 11,10,10,11,12,12,11, 11,10,10,11,12,12,11, 14,13,13,14,15,15,14, 17,16,16,17,18,18,17, 17,16,16,17,18,18,17, 14,13,13,14,15,15,14};
+
+    auto input    = NDArrayFactory::create<float>(inBuff,  'c', {2,3,3});
+    auto paddings = NDArrayFactory::create<int>(padBuff, 'c', {3,2});
+    auto expected = NDArrayFactory::create<float>(expBuff, 'c', {4,7,7});
+
+    nd4j::ops::pad op;
+    auto results = op.execute({&input, &paddings}, {}, {2});
+
+    ASSERT_EQ(ND4J_STATUS_OK, results->status());
+
+    auto result = results->at(0);
+    // result->printIndexedBuffer();
+
+    ASSERT_TRUE(expected.isSameShapeStrict(result));
+    ASSERT_TRUE(expected.equalsTo(result));
+
+    delete results;
+}
+
+////////////////////////////////////////////////////////////////////
+// CONSTANT mode 4D
+TEST_F(DeclarableOpsTests12, Pad_7)
+{
+
+    float inBuff[] =  {1, 2, 3, 4, 5, 6, 7, 8, 9, 10, 11, 12, 13, 14, 15, 16};
+    int padBuff[] = {1, 1, 1, 1, 1, 1, 1, 1};
+    float expBuff[] = {0, 0, 0, 0, 0, 0, 0, 0, 0, 0, 0, 0, 0, 0, 0, 0, 0, 0, 0, 0, 0, 0, 0, 0, 0, 0, 0, 0, 0, 0, 0, 0, 0, 0, 0, 0, 0, 0, 0, 0, 0, 0, 0, 0, 0, 0, 0, 0, 0, 0, 0, 0, 0, 0, 0, 0, 0, 0, 0, 0, 0, 0, 0, 0, 0, 0, 0, 0, 0, 0, 0, 0, 0, 0, 0, 0, 0, 0, 0, 0, 0, 0, 0, 0, 0, 1, 2, 0, 0, 3, 4, 0, 0, 0, 0, 0, 0, 0, 0, 0, 0, 5, 6, 0, 0, 7, 8, 0, 0, 0, 0, 0, 0, 0, 0, 0, 0, 0, 0, 0, 0, 0, 0, 0, 0, 0, 0, 0, 0, 0, 0, 0, 0, 0, 0, 0, 0, 0, 0, 0, 0, 0, 0, 0, 0, 0, 0, 0, 0, 9, 10, 0, 0, 11, 12, 0, 0, 0, 0, 0, 0, 0, 0, 0, 0, 13, 14, 0, 0, 15, 16, 0, 0, 0, 0, 0, 0, 0, 0, 0, 0, 0, 0, 0, 0, 0, 0, 0, 0, 0, 0, 0, 0, 0, 0, 0, 0, 0, 0, 0, 0, 0, 0, 0, 0, 0, 0, 0, 0, 0, 0, 0, 0, 0, 0, 0, 0, 0, 0, 0, 0, 0, 0, 0, 0, 0, 0, 0, 0, 0, 0, 0, 0, 0, 0, 0, 0, 0, 0, 0, 0, 0, 0, 0, 0, 0, 0, 0, 0, 0, 0, 0, 0, 0, 0, 0};
+    auto input = NDArrayFactory::create<float>(inBuff, 'c', {2, 2, 2, 2});
+    auto paddings = NDArrayFactory::create<int>(padBuff, 'c', {4, 2});
+    auto expected = NDArrayFactory::create<float>(expBuff, 'c', {4, 4, 4, 4});
+
+    nd4j::ops::pad op;
+    auto results = op.execute({&input, &paddings}, {}, {0});
+
+    ASSERT_EQ(ND4J_STATUS_OK, results->status());
+
+    auto *result = results->at(0);
+    // result->printIndexedBuffer();
+
+    ASSERT_TRUE(expected.isSameShapeStrict(result));
+    ASSERT_TRUE(expected.equalsTo(result));
+
+    delete results;
+}
+
+////////////////////////////////////////////////////////////////////
+// REFLECT mode 4D
+TEST_F(DeclarableOpsTests12, Pad_8)
+{
+
+    float inBuff[] =  {1, 2, 3, 4, 5, 6, 7, 8, 9, 10, 11, 12, 13, 14, 15, 16};
+    int padBuff[] = {1, 1, 1, 1, 1, 1, 1, 1};
+    float expBuff[] = {16, 15, 16, 15, 14, 13, 14, 13, 16, 15, 16, 15, 14, 13, 14, 13, 12, 11, 12, 11, 10, 9, 10, 9, 12, 11, 12, 11, 10, 9, 10, 9, 16, 15, 16, 15, 14, 13, 14, 13, 16, 15, 16, 15, 14, 13, 14, 13, 12, 11, 12, 11, 10, 9, 10, 9, 12, 11, 12, 11, 10, 9, 10, 9, 8, 7, 8, 7, 6, 5, 6, 5, 8, 7, 8, 7, 6, 5, 6, 5, 4, 3, 4, 3, 2, 1, 2, 1, 4, 3, 4, 3, 2, 1, 2, 1, 8, 7, 8, 7, 6, 5, 6, 5, 8, 7, 8, 7, 6, 5, 6, 5, 4, 3, 4, 3, 2, 1, 2, 1, 4, 3, 4, 3, 2, 1, 2, 1, 16, 15, 16, 15, 14, 13, 14, 13, 16, 15, 16, 15, 14, 13, 14, 13, 12, 11, 12, 11, 10, 9, 10, 9, 12, 11, 12, 11, 10, 9, 10, 9, 16, 15, 16, 15, 14, 13, 14, 13, 16, 15, 16, 15, 14, 13, 14, 13, 12, 11, 12, 11, 10, 9, 10, 9, 12, 11, 12, 11, 10, 9, 10, 9, 8, 7, 8, 7, 6, 5, 6, 5, 8, 7, 8, 7, 6, 5, 6, 5, 4, 3, 4, 3, 2, 1, 2, 1, 4, 3, 4, 3, 2, 1, 2, 1, 8, 7, 8, 7, 6, 5, 6, 5, 8, 7, 8, 7, 6, 5, 6, 5, 4, 3, 4, 3, 2, 1, 2, 1, 4, 3, 4, 3, 2, 1, 2, 1};
+    auto input = NDArrayFactory::create<float>(inBuff, 'c', {2, 2, 2, 2});
+    auto paddings = NDArrayFactory::create<int>(padBuff, 'c', {4, 2});
+    auto expected = NDArrayFactory::create<float>(expBuff, 'c', {4, 4, 4, 4});
+
+    nd4j::ops::pad op;
+    auto results = op.execute({&input, &paddings}, {}, {1});
+
+    ASSERT_EQ(ND4J_STATUS_OK, results->status());
+
+    auto *result = results->at(0);
+    // result->printIndexedBuffer();
+
+    ASSERT_TRUE(expected.isSameShapeStrict(result));
+    ASSERT_TRUE(expected.equalsTo(result));
+
+    delete results;
+}
+
+//////////////////////////////////////////////////////////////////
+// SYMMETRIC mode 4D
+TEST_F(DeclarableOpsTests12, Pad_9)
+{
+
+    float inBuff[] = {1, 2, 3, 4, 5, 6, 7, 8, 9, 10, 11, 12, 13, 14, 15, 16};
+    int padBuff[] = {1, 1, 1, 1, 1, 1, 1, 1};
+    float expBuff[] = {1, 1, 2, 2, 1, 1, 2, 2, 3, 3, 4, 4, 3, 3, 4, 4, 1, 1, 2, 2, 1, 1, 2, 2, 3, 3, 4, 4, 3, 3, 4, 4, 5, 5, 6, 6, 5, 5, 6, 6, 7, 7, 8, 8, 7, 7, 8, 8, 5, 5, 6, 6, 5, 5, 6, 6, 7, 7, 8, 8, 7, 7, 8, 8, 1, 1, 2, 2, 1, 1, 2, 2, 3, 3, 4, 4, 3, 3, 4, 4, 1, 1, 2, 2, 1, 1, 2, 2, 3, 3, 4, 4, 3, 3, 4, 4, 5, 5, 6, 6, 5, 5, 6, 6, 7, 7, 8, 8, 7, 7, 8, 8, 5, 5, 6, 6, 5, 5, 6, 6, 7, 7, 8, 8, 7, 7, 8, 8, 9, 9, 10, 10, 9, 9, 10, 10, 11, 11, 12, 12, 11, 11, 12, 12, 9, 9, 10, 10, 9, 9, 10, 10, 11, 11, 12, 12, 11, 11, 12, 12, 13, 13, 14, 14, 13, 13, 14, 14, 15, 15, 16, 16, 15, 15, 16, 16, 13, 13, 14, 14, 13, 13, 14, 14, 15, 15, 16, 16, 15, 15, 16, 16, 9, 9, 10, 10, 9, 9, 10, 10, 11, 11, 12, 12, 11, 11, 12, 12, 9, 9, 10, 10, 9, 9, 10, 10, 11, 11, 12, 12, 11, 11, 12, 12, 13, 13, 14, 14, 13, 13, 14, 14, 15, 15, 16, 16, 15, 15, 16, 16, 13, 13, 14, 14, 13, 13, 14, 14, 15, 15, 16, 16, 15, 15, 16, 16};
+    auto input = NDArrayFactory::create<float>(inBuff, 'c', {2, 2, 2, 2});
+    auto paddings = NDArrayFactory::create<int>(padBuff, 'c', {4, 2});
+    auto expected = NDArrayFactory::create<float>(expBuff, 'c', {4, 4, 4, 4});
+
+    nd4j::ops::pad op;
+    auto results = op.execute({&input, &paddings}, {}, {2});
+
+    ASSERT_EQ(ND4J_STATUS_OK, results->status());
+
+    auto *result = results->at(0);
+    // result->printIndexedBuffer();
+
+    ASSERT_TRUE(expected.isSameShapeStrict(result));
+    ASSERT_TRUE(expected.equalsTo(result));
+
+    delete results;
+}
+
+TEST_F(DeclarableOpsTests12, Test_Expose_1) {
+    auto input0 = NDArrayFactory::create<float>('c', {2, 3}, {1, 2, 3, 6, 5, 4});
+    auto input1 = NDArrayFactory::create<float>('c', {2, 3}, {3, 2, 1, 4, 5, 6});
+
+    nd4j::ops::expose op;
+
+    auto result = op.execute({&input0, &input1}, {}, {});
+
+    ASSERT_EQ(ND4J_STATUS_OK, result->status());
+
+    auto z0 = result->at(0);
+    auto z1 = result->at(1);
+
+    ASSERT_TRUE(input0.equalsTo(z0));
+    ASSERT_TRUE(input1.equalsTo(z1));
+
+    delete result;
+}
+
+////////////////////////////////////////////////////////////////////
+TEST_F(DeclarableOpsTests12, pad_tests10) {
+
+    auto input    = NDArrayFactory::create<double>('c', {2,3,4});
+    auto paddings = NDArrayFactory::create<int>('c', {3,2}, {0,0, 0,1, 0,0});
+    auto expected = NDArrayFactory::create<double>('c', {2,4,4}, {1.,1.,1.,1.,1.,1.,1.,1.,1.,1.,1.,1.,0.,0.,0.,0.,1.,1.,1.,1.,1.,1.,1.,1.,1.,1.,1.,1.,0.,0.,0.,0.});
+
+    input = 1.f;
+    //input.assign(1.);
+    nd4j::ops::pad op;
+    auto results = op.execute({&input, &paddings}, {}, {0});
+
+    ASSERT_EQ(ND4J_STATUS_OK, results->status());
+
+    auto result = results->at(0);
+
+    ASSERT_TRUE(expected.isSameShapeStrict(result));
+    ASSERT_TRUE(expected.equalsTo(result));
+
+    delete results;
+}
+
+////////////////////////////////////////////////////////////////////
+TEST_F(DeclarableOpsTests12, pad_tests11) {
+
+    auto input    = NDArrayFactory::create<double>('c', {2,3,4});
+    auto paddings = NDArrayFactory::create<int>('c', {3,2}, {0,0, 0,1, 0,0});
+    auto expected = NDArrayFactory::create<double>('c', {2,4,4}, {1., 2., 3., 4., 5., 6., 7., 8., 9.,10.,11.,12., 5., 6., 7., 8.,13.,14.,15.,16.,17.,18.,19.,20.,21.,22.,23.,24.,17.,18.,19.,20.});
+
+    input.linspace(1.f);
+
+    nd4j::ops::pad op;
+    auto results = op.execute({&input, &paddings}, {}, {1});
+
+    ASSERT_EQ(ND4J_STATUS_OK, results->status());
+
+    auto result = results->at(0);
+
+    ASSERT_TRUE(expected.isSameShapeStrict(result));
+    ASSERT_TRUE(expected.equalsTo(result));
+
+    delete results;
+}
+
+////////////////////////////////////////////////////////////////////
+TEST_F(DeclarableOpsTests12, pad_tests12) {
+
+    auto input    = NDArrayFactory::create<double>('c', {2,3,4,5});
+    auto paddings = NDArrayFactory::create<int>('c', {4,2}, {0,0, 0,1, 0,1, 0,0});
+    auto expected = NDArrayFactory::create<double>('c', {2,4,5,5}, { 1.,  2.,  3.,  4.,  5.,  6.,  7.,  8.,  9., 10., 11., 12., 13., 14., 15., 16., 17., 18., 19., 20., 16., 17., 18., 19., 20.,
+                                             21., 22., 23., 24., 25., 26., 27., 28., 29., 30., 31., 32., 33., 34., 35., 36., 37., 38., 39., 40., 36., 37., 38., 39., 40.,
+                                             41., 42., 43., 44., 45., 46., 47., 48., 49., 50., 51., 52., 53., 54., 55., 56., 57., 58., 59., 60., 56., 57., 58., 59., 60.,
+                                             41., 42., 43., 44., 45., 46., 47., 48., 49., 50., 51., 52., 53., 54., 55., 56., 57., 58., 59., 60., 56., 57., 58., 59., 60.,
+                                             61., 62., 63., 64., 65., 66., 67., 68., 69., 70., 71., 72., 73., 74., 75., 76., 77., 78., 79., 80., 76., 77., 78., 79., 80.,
+                                             81., 82., 83., 84., 85., 86., 87., 88., 89., 90., 91., 92., 93., 94., 95., 96., 97., 98., 99.,100., 96., 97., 98., 99.,100.,
+                                            101.,102.,103.,104.,105.,106.,107.,108.,109.,110.,111.,112.,113.,114.,115.,116.,117.,118.,119.,120.,116.,117.,118.,119.,120.,
+                                            101.,102.,103.,104.,105.,106.,107.,108.,109.,110.,111.,112.,113.,114.,115.,116.,117.,118.,119.,120.,116.,117.,118.,119.,120.});
+    input.linspace(1.f);
+
+    nd4j::ops::pad op;
+    auto results = op.execute({&input, &paddings}, {}, {2});
+
+    ASSERT_EQ(ND4J_STATUS_OK, results->status());
+
+    auto result = results->at(0);
+    // result->printIndexedBuffer();
+
+    ASSERT_TRUE(expected.isSameShapeStrict(result));
+    ASSERT_TRUE(expected.equalsTo(result));
+
+    delete results;
+}
+
+////////////////////////////////////////////////////////////////////
+TEST_F(DeclarableOpsTests12, pad_tests13) {
+
+    auto input    = NDArrayFactory::create<double>('c', {5});
+    auto paddings = NDArrayFactory::create<int>('c', {1,2}, {2,3});
+    auto expected = NDArrayFactory::create<double>('c', {10}, {3., 2., 1., 2., 3., 4., 5., 4., 3., 2.});
+    input.linspace(1.f);
+
+    nd4j::ops::pad op;
+    auto results = op.execute({&input, &paddings}, {}, {1});
+
+    ASSERT_EQ(ND4J_STATUS_OK, results->status());
+
+    auto result = results->at(0);
+    // result->printIndexedBuffer();
+
+    ASSERT_TRUE(expected.isSameShapeStrict(result));
+    ASSERT_TRUE(expected.equalsTo(result));
+
+    delete results;
+}
+
+////////////////////////////////////////////////////////////////////
+TEST_F(DeclarableOpsTests12, pad_tests14) {
+
+    auto input    = NDArrayFactory::create<double>('c', {1,5});
+    auto paddings = NDArrayFactory::create<int>('c', {2,2}, {0,0,2,3});
+    auto expected = NDArrayFactory::create<double>('c', {1,10}, {2., 1., 1., 2., 3., 4., 5., 5., 4., 3.});
+    input.linspace(1.f);
+
+    nd4j::ops::pad op;
+    auto results = op.execute({&input, &paddings}, {}, {2});
+
+    ASSERT_EQ(ND4J_STATUS_OK, results->status());
+
+    auto result = results->at(0);
+
+    ASSERT_TRUE(expected.isSameShapeStrict(result));
+    ASSERT_TRUE(expected.equalsTo(result));
+
+    delete results;
+}
+
+////////////////////////////////////////////////////////////////////
+TEST_F(DeclarableOpsTests12, pad_tests15) {
+
+    auto input    = NDArrayFactory::create<double>('c', {1,5});
+    auto paddings = NDArrayFactory::create<int>('c', {2,2}, {1,1,0,0});
+    auto expected = NDArrayFactory::create<double>('c', {3,5}, {1., 2., 3., 4., 5., 1., 2., 3., 4., 5., 1., 2., 3., 4., 5.});
+    input.linspace(1.f);
+
+    nd4j::ops::pad op;
+    auto results = op.execute({&input, &paddings}, {}, {2});
+
+    ASSERT_EQ(ND4J_STATUS_OK, results->status());
+
+    auto result = results->at(0);
+
+    ASSERT_TRUE(expected.isSameShapeStrict(result));
+    ASSERT_TRUE(expected.equalsTo(result));
+
+    delete results;
+}
+
+////////////////////////////////////////////////////////////////////
+TEST_F(DeclarableOpsTests12, pad_tests16) {
+
+    auto input    = NDArrayFactory::create<double>('c', {5,1});
+    auto paddings = NDArrayFactory::create<int>('c', {2,2}, {2,3,0,0});
+    auto expected = NDArrayFactory::create<double>('c', {10,1}, {3., 2., 1., 2., 3., 4., 5., 4., 3., 2.});
+    input.linspace(1.f);
+
+    nd4j::ops::pad op;
+    auto results = op.execute({&input, &paddings}, {}, {1});
+
+    ASSERT_EQ(ND4J_STATUS_OK, results->status());
+
+    auto result = results->at(0);
+
+    ASSERT_TRUE(expected.isSameShapeStrict(result));
+    ASSERT_TRUE(expected.equalsTo(result));
+
+    delete results;
+}
+
+////////////////////////////////////////////////////////////////////
+TEST_F(DeclarableOpsTests12, pad_tests17) {
+
+    auto input    = NDArrayFactory::create<double>('c', {5,1});
+    auto paddings = NDArrayFactory::create<int>('c', {2,2}, {0,0,1,0});
+    auto expected = NDArrayFactory::create<double>('c', {5,2}, {1.,1., 2.,2., 3.,3., 4.,4., 5.,5.});
+    input.linspace(1.f);
+
+    nd4j::ops::pad op;
+    auto results = op.execute({&input, &paddings}, {}, {2});
+
+    ASSERT_EQ(ND4J_STATUS_OK, results->status());
+
+    auto result = results->at(0);
+
+    ASSERT_TRUE(expected.isSameShapeStrict(result));
+    ASSERT_TRUE(expected.equalsTo(result));
+
+    delete results;
+}
+
+////////////////////////////////////////////////////////////////////
+TEST_F(DeclarableOpsTests12, pad_tests18) {
+
+    auto input    = NDArrayFactory::create<double>('c', {5});
+    auto paddings = NDArrayFactory::create<int>('c', {1,2}, {0,0});
+    auto expected = NDArrayFactory::create<double>('c', {5}, {1.,2.,3.,4.,5.});
+    input.linspace(1.f);
+
+    nd4j::ops::pad op;
+    auto results = op.execute({&input, &paddings}, {}, {1});
+
+    ASSERT_EQ(ND4J_STATUS_OK, results->status());
+
+    auto result = results->at(0);
+
+    ASSERT_TRUE(expected.isSameShapeStrict(result));
+    ASSERT_TRUE(expected.equalsTo(result));
+
+    delete results;
+}
+
+////////////////////////////////////////////////////////////////////
+TEST_F(DeclarableOpsTests12, pad_tests19) {
+
+    auto input    = NDArrayFactory::create<double>('c', {5,1});
+    auto paddings = NDArrayFactory::create<int>('c', {2,2}, {0,0,0,0});
+    auto expected = NDArrayFactory::create<double>('c', {5,1}, {1., 2., 3., 4., 5.});
+    input.linspace(1.f);
+
+    nd4j::ops::pad op;
+    auto results = op.execute({&input, &paddings}, {}, {1});
+
+    ASSERT_EQ(ND4J_STATUS_OK, results->status());
+
+    auto result = results->at(0);
+
+    ASSERT_TRUE(expected.isSameShapeStrict(result));
+    ASSERT_TRUE(expected.equalsTo(result));
+
+    delete results;
+}
+
+////////////////////////////////////////////////////////////////////
+TEST_F(DeclarableOpsTests12, pad_tests20) {
+
+    auto input    = NDArrayFactory::create<double>('c', {1,5});
+    auto paddings = NDArrayFactory::create<int>('c', {2,2}, {0,0,0,0});
+    auto expected = NDArrayFactory::create<double>('c', {1,5}, {1., 2., 3., 4., 5.});
+    input.linspace(1.f);
+
+    nd4j::ops::pad op;
+    auto results = op.execute({&input, &paddings}, {}, {1});
+
+    ASSERT_EQ(ND4J_STATUS_OK, results->status());
+
+    auto result = results->at(0);
+
+    ASSERT_TRUE(expected.isSameShapeStrict(result));
+    ASSERT_TRUE(expected.equalsTo(result));
+
+    delete results;
+}
+
+////////////////////////////////////////////////////////////////////
+TEST_F(DeclarableOpsTests12, pad_tests21) {
+
+    auto input    = NDArrayFactory::create<double>('c', {1,3,1,5});
+    auto paddings = NDArrayFactory::create<int>('c', {4,2}, {0,0, 0,1, 0,1, 0,0});
+    auto expected = NDArrayFactory::create<double>('c', {1,4,2,5}, {1., 2., 3., 4., 5., 1., 2., 3., 4., 5., 6., 7., 8., 9.,10., 6., 7., 8., 9.,10.,
+                                             11.,12.,13.,14.,15.,11.,12.,13.,14.,15.,11.,12.,13.,14.,15.,11.,12.,13.,14.,15.});
+    input.linspace(1.f);
+
+    nd4j::ops::pad op;
+    auto results = op.execute({&input, &paddings}, {}, {2});
+
+    ASSERT_EQ(ND4J_STATUS_OK, results->status());
+
+    auto result = results->at(0);
+    // result->printIndexedBuffer();
+
+    ASSERT_TRUE(expected.isSameShapeStrict(result));
+    ASSERT_TRUE(expected.equalsTo(result));
+
+    delete results;
+}
+
+////////////////////////////////////////////////////////////////////
+TEST_F(DeclarableOpsTests12, pad_tests22) {
+
+    auto input    = NDArrayFactory::create<double>('c', {1,1});
+    auto paddings = NDArrayFactory::create<int>('c', {2,2}, {0,0, 0,0});
+    auto expected = NDArrayFactory::create<double>('c', {1,1}, {1.});
+
+    input.linspace(1.f);
+
+    nd4j::ops::pad op;
+    auto results = op.execute({&input, &paddings}, {}, {0});
+
+    ASSERT_EQ(ND4J_STATUS_OK, results->status());
+
+    auto result = results->at(0);
+    // result->printIndexedBuffer();
+
+    ASSERT_TRUE(expected.isSameShapeStrict(result));
+    ASSERT_TRUE(expected.equalsTo(result));
+
+    delete results;
+}
+
+////////////////////////////////////////////////////////////////////
+TEST_F(DeclarableOpsTests12, pad_tests23) {
+
+    auto input    = NDArrayFactory::create<double>('c', {1,1});
+    auto paddings = NDArrayFactory::create<int>('c', {2,2}, {0,0, 1,0});
+    auto expected = NDArrayFactory::create<double>('c', {1,2}, {0.,1.});
+
+    input.linspace(1.f);
+
+    nd4j::ops::pad op;
+    auto results = op.execute({&input, &paddings}, {}, {0});
+
+    ASSERT_EQ(ND4J_STATUS_OK, results->status());
+
+    auto result = results->at(0);
+    // result->printShapeInfo("r");
+    // expected.printShapeInfo("e");
+
+    ASSERT_TRUE(expected.isSameShapeStrict(result));
+    ASSERT_TRUE(expected.equalsTo(result));
+
+    delete results;
+}
+
+////////////////////////////////////////////////////////////////////
+TEST_F(DeclarableOpsTests12, pad_tests24) {
+
+    auto input    = NDArrayFactory::create<double>('c', {1});
+    auto paddings = NDArrayFactory::create<int>('c', {1,2}, {0,0});
+    auto expected = NDArrayFactory::create<double>('c', {1}, {1.});
+
+    input.linspace(1.f);
+
+    nd4j::ops::pad op;
+    auto results = op.execute({&input, &paddings}, {}, {0});
+
+    ASSERT_EQ(ND4J_STATUS_OK, results->status());
+
+    auto result = results->at(0);
+
+    ASSERT_TRUE(expected.isSameShapeStrict(result));
+    ASSERT_TRUE(expected.equalsTo(result));
+
+    delete results;
+}
+
+////////////////////////////////////////////////////////////////////
+TEST_F(DeclarableOpsTests12, pad_tests25) {
+
+    auto input    = NDArrayFactory::create<double>('c', {1});
+    auto paddings = NDArrayFactory::create<int>('c', {1,2}, {1,1});
+    auto expected = NDArrayFactory::create<double>('c', {3}, {1.,1.,1});
+
+    input.linspace(1.f);
+
+    nd4j::ops::pad op;
+    auto results = op.execute({&input, &paddings}, {}, {2});
+
+    ASSERT_EQ(ND4J_STATUS_OK, results->status());
+
+    auto result = results->at(0);
+
+    ASSERT_TRUE(expected.isSameShapeStrict(result));
+    ASSERT_TRUE(expected.equalsTo(result));
+
+    delete results;
+}
+
+////////////////////////////////////////////////////////////////////
+TEST_F(DeclarableOpsTests12, pad_tests26) {
+
+    auto input    = NDArrayFactory::create<double>('c', {1});
+    auto paddings = NDArrayFactory::create<int>('c', {1,2}, {3,2});
+    auto expected = NDArrayFactory::create<double>('c', {6}, {0., 0., 0., 1., 0., 0.});
+
+    input.linspace(1.f);
+
+    nd4j::ops::pad op;
+    auto results = op.execute({&input, &paddings}, {}, {0});
+
+    ASSERT_EQ(ND4J_STATUS_OK, results->status());
+
+    auto result = results->at(0);
+
+    ASSERT_TRUE(expected.isSameShapeStrict(result));
+    ASSERT_TRUE(expected.equalsTo(result));
+
+    delete results;
+}
+
+////////////////////////////////////////////////////////////////////
+TEST_F(DeclarableOpsTests12, pad_tests27) {
+
+    NDArray input('c', {2,3}, nd4j::DataType::FLOAT32);
+    NDArray paddings('c', {2,2}, {0,0,0,1}, nd4j::DataType::INT32);
+    NDArray exp('c', {2,4}, {1,1,1,0,1,1,1,0}, nd4j::DataType::FLOAT32);
+    NDArray z('c', {2,4}, nd4j::DataType::FLOAT32);
+    input = 1.;
+
+    nd4j::ops::pad op;
+    Nd4jStatus status = op.execute({&input, &paddings}, {&z}, {0}, {0}, {});      // constant
+    // z.printIndexedBuffer();
+
+    ASSERT_EQ(ND4J_STATUS_OK, status);
+    ASSERT_TRUE(exp.isSameShapeStrict(&z));
+    ASSERT_TRUE(exp.equalsTo(z));
+}
+
+////////////////////////////////////////////////////////////////////
+TEST_F(DeclarableOpsTests12, pad_tests28) {
+
+    NDArray input('c', {1,111,111,32}, nd4j::DataType::FLOAT32);
+    NDArray paddings('c', {4,2}, {0,0,0,1,0,1,0,0}, nd4j::DataType::INT32);
+    NDArray z('c', {1,112,112,32}, nd4j::DataType::FLOAT32);
+    input = 1.;
+
+    nd4j::ops::pad op;
+    Nd4jStatus status = op.execute({&input, &paddings}, {&z}, {0}, {0}, {});      // constant
+    // z.printIndexedBuffer();
+
+    NDArray sum = z.reduceNumber(nd4j::reduce::Sum);
+
+    ASSERT_EQ(ND4J_STATUS_OK, status);
+    ASSERT_EQ(sum.e<float>(0), 111*111*32);
+}
+
+////////////////////////////////////////////////////////////////////////////////
+TEST_F(DeclarableOpsTests12, Pad_SGO_Test_1) {
+
+    auto in = NDArrayFactory::create<double>({1., 1., 1., 1., 1.});
+//    auto pad = NDArrayFactory::create<double>('c', {1, 2}, {1., 1.});// = Nd4j.create(new double[]{1, 1}, new long[]{1, 2});
+    auto pad = NDArrayFactory::create<int>('c', {1, 2}, {1, 1});
+//    auto value(10.0);
+
+    auto exp = NDArrayFactory::create<double>({10., 1., 1., 1., 1., 1., 10.});
+
+    nd4j::ops::pad op;
+
+    auto res = op.execute({&in, &pad}, {10.0}, {0});
+    ASSERT_EQ(res->status(), ND4J_STATUS_OK);
     // res->at(0)->printIndexedBuffer("PAD_SGO");
     // exp.printIndexedBuffer("PAD_EXP");
     ASSERT_TRUE(exp.equalsTo(res->at(0)));
     delete res;
->>>>>>> 792caf6e
 }