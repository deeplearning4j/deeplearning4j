/*******************************************************************************
 * Copyright (c) 2015-2018 Skymind, Inc.
 *
 * This program and the accompanying materials are made available under the
 * terms of the Apache License, Version 2.0 which is available at
 * https://www.apache.org/licenses/LICENSE-2.0.
 *
 * Unless required by applicable law or agreed to in writing, software
 * distributed under the License is distributed on an "AS IS" BASIS, WITHOUT
 * WARRANTIES OR CONDITIONS OF ANY KIND, either express or implied. See the
 * License for the specific language governing permissions and limitations
 * under the License.
 *
 * SPDX-License-Identifier: Apache-2.0
 ******************************************************************************/


//
// Created by raver on 8/4/2018.
//

#include "testlayers.h"
#include <ops/declarable/CustomOperations.h>
#include <NDArray.h>
#include <ops/ops.h>
#include <GradCheck.h>

using namespace nd4j;


class DeclarableOpsTests12 : public testing::Test {
public:

    DeclarableOpsTests12() {
        printf("\n");
        fflush(stdout);
    }
};

TEST_F(DeclarableOpsTests12, test_any_validation_1) {
    auto x = NDArrayFactory::create<double>('c', {2, 1}, {1.0, 2.0});
    auto y = NDArrayFactory::create<int>('c', {2}, {1, 0});

    nd4j::ops::transpose op;
    auto result = op.execute({&x, &y}, {}, {});
    ASSERT_EQ(Status::OK(), result->status());

    auto z = result->at(0);
    ASSERT_EQ(x.dataType(), z->dataType());

    delete result;
}


/////////////////////////////////////////////////////////////////
TEST_F(DeclarableOpsTests12, cosine_distance_loss_grad_test1) {

    NDArray labels('c', {2,4}, {0,1,1,0,1,0,1,0});
    NDArray predictions('c', {2,4}, nd4j::DataType::DOUBLE);
    NDArray weights('c', {2,1}, nd4j::DataType::DOUBLE);
    
    NDArray dLdpExp('c', {2,4}, {-0. , -0.5, -0.5, -0., -0.5, -0. , -0.5, -0.});
    NDArray dLdwExp('c', {2,1}, {1.2, -0.2});

    predictions.linspace(-0.4, 0.2);
    weights.assign(0.5);    

    nd4j::ops::cosine_distance_loss_grad op;

    auto results = op.execute({&predictions, &weights, &labels}, {}, {0, -1});
    
    ASSERT_EQ(ND4J_STATUS_OK, results->status());

    auto *dLdp = results->at(0);       
    auto *dLdw = results->at(1);
    auto *dLdl = results->at(2);    

    ASSERT_TRUE(dLdpExp.isSameShape(dLdp));
    ASSERT_TRUE(dLdpExp.equalsTo(dLdp));
    ASSERT_TRUE(dLdwExp.isSameShape(dLdw));
    ASSERT_TRUE(dLdwExp.equalsTo(dLdw));
    
    delete results;
}

/////////////////////////////////////////////////////////////////
TEST_F(DeclarableOpsTests12, cosine_distance_loss_grad_test2) {

    NDArray labels('c', {2,4}, {-0.1, 0.3, 2, -1.4, 2.5, -3, 1.2, 2.2});
    NDArray predictions('c', {2,4}, nd4j::DataType::DOUBLE);
    NDArray weights('c', {1,4}, nd4j::DataType::DOUBLE);
    
    NDArray dLdpExp('c', {2,4}, {0.05, -0.15, -1.  ,  0.7 ,-1.25,  1.5 , -0.6 , -1.1 });
    NDArray dLdwExp('c', {1,4}, {-0.04,  2.86,  0.04, -0.92});
    NDArray dLdlExp('c', {2,4}, {0.2,  0.1,  0. , -0.1, -0.2, -0.3, -0.4, -0.5});

    predictions.linspace(-0.4, 0.2);
    weights.assign(0.5);    

    nd4j::ops::cosine_distance_loss_grad op;

    auto results = op.execute({&predictions, &weights, &labels}, {}, {0, 0});
    
    ASSERT_EQ(ND4J_STATUS_OK, results->status());

    auto *dLdp = results->at(0);       
    auto *dLdw = results->at(1);
    auto *dLdl = results->at(2);    

    ASSERT_TRUE(dLdpExp.isSameShape(dLdp));
    ASSERT_TRUE(dLdpExp.equalsTo(dLdp));
    ASSERT_TRUE(dLdwExp.isSameShape(dLdw));
    ASSERT_TRUE(dLdwExp.equalsTo(dLdw));
    ASSERT_TRUE(dLdlExp.isSameShape(dLdl));
    ASSERT_TRUE(dLdlExp.equalsTo(dLdl));
    
    delete results;
}

/////////////////////////////////////////////////////////////////
TEST_F(DeclarableOpsTests12, cosine_distance_loss_grad_test3) {

    NDArray labels('c', {4}, {-0.1, 0.3, 2, -1.4});
    NDArray predictions('c', {4}, nd4j::DataType::DOUBLE);
    NDArray weights('c', {1}, nd4j::DataType::DOUBLE);
    
    NDArray dLdpExp('c', {4}, {0.05, -0.15, -1.,  0.7});
    NDArray dLdwExp('c', {1}, {1.3});
    NDArray dLdlExp('c', {4}, {0.2,  0.1, -0. , -0.1});
    
    predictions.linspace(-0.4, 0.2);
    weights.assign(0.5);

    nd4j::ops::cosine_distance_loss_grad op;

    auto results = op.execute({&predictions, &weights, &labels}, {}, {0, 0});
    
    ASSERT_EQ(ND4J_STATUS_OK, results->status());

    auto *dLdp = results->at(0);       
    auto *dLdw = results->at(1);
    auto *dLdl = results->at(2);    

    ASSERT_TRUE(dLdpExp.isSameShape(dLdp));
    ASSERT_TRUE(dLdpExp.equalsTo(dLdp));
    ASSERT_TRUE(dLdwExp.isSameShape(dLdw));
    ASSERT_TRUE(dLdwExp.equalsTo(dLdw));
    ASSERT_TRUE(dLdlExp.isSameShape(dLdl));
    ASSERT_TRUE(dLdlExp.equalsTo(dLdl));

    delete results;
}   

/////////////////////////////////////////////////////////////////
TEST_F(DeclarableOpsTests12, cosine_distance_loss_grad_test4) {

    NDArray labels('c', {1,4}, {-0.1, 0.3, 2, -1.4});
    NDArray predictions('c', {1,4}, nd4j::DataType::DOUBLE);
    NDArray weights('c', {0}, nd4j::DataType::DOUBLE);
    
    NDArray dLdpExp('c', {1,4}, {0.05, -0.15, -1.,  0.7});
    NDArray dLdwExp('c', {0}, {1.3});
    NDArray dLdlExp('c', {1,4}, {0.2,  0.1, -0. , -0.1});
    
    predictions.linspace(-0.4, 0.2);
    weights.assign(0.5);

    nd4j::ops::cosine_distance_loss_grad op;

    auto results = op.execute({&predictions, &weights, &labels}, {}, {1, 1});
    
    ASSERT_EQ(ND4J_STATUS_OK, results->status());

    auto *dLdp = results->at(0);       
    auto *dLdw = results->at(1);
    auto *dLdl = results->at(2);    

    ASSERT_TRUE(dLdpExp.isSameShape(dLdp));
    ASSERT_TRUE(dLdpExp.equalsTo(dLdp));
    ASSERT_TRUE(dLdwExp.isSameShape(dLdw));
    ASSERT_TRUE(dLdwExp.equalsTo(dLdw));
    ASSERT_TRUE(dLdlExp.isSameShape(dLdl));
    ASSERT_TRUE(dLdlExp.equalsTo(dLdl));

    delete results;
}   


/////////////////////////////////////////////////////////////////
TEST_F(DeclarableOpsTests12, cosine_distance_loss_grad_test5) {

    NDArray labels('c', {4}, {-0.1, 0.3, 2, -1.4}, nd4j::DataType::DOUBLE);
    NDArray predictions('c', {4}, nd4j::DataType::DOUBLE);
    NDArray weights('c', {1,1}, nd4j::DataType::DOUBLE);
    
    NDArray dLdpExp('c', {4}, {0.1, -0.3, -2. ,  1.4});
    NDArray dLdwExp('c', {1,1}, {0.});
    NDArray dLdlExp('c', {4}, {0.4,  0.2, -0. , -0.2});

    predictions.linspace(-0.4, 0.2);
    weights = 0.5;    

    nd4j::ops::cosine_distance_loss_grad op;

    auto results = op.execute({&predictions, &weights, &labels}, {}, {2, 0});
    
    ASSERT_EQ(ND4J_STATUS_OK, results->status());

    auto *dLdp = results->at(0);       
    auto *dLdw = results->at(1);
    auto *dLdl = results->at(2);    

    ASSERT_TRUE(dLdpExp.isSameShape(dLdp));
    ASSERT_TRUE(dLdpExp.equalsTo(dLdp));
    ASSERT_TRUE(dLdwExp.isSameShape(dLdw));
    ASSERT_TRUE(dLdwExp.equalsTo(dLdw));
    ASSERT_TRUE(dLdlExp.isSameShape(dLdl));
    ASSERT_TRUE(dLdlExp.equalsTo(dLdl));

    delete results;
}   

/////////////////////////////////////////////////////////////////
TEST_F(DeclarableOpsTests12, cosine_distance_loss_grad_test6) {

    NDArray labels('c', {4,1}, {-0.1, 0.3, 2, -1.4}, nd4j::DataType::DOUBLE);
    NDArray predictions('c', {4,1}, nd4j::DataType::DOUBLE);
    NDArray weights('c', {4,1}, nd4j::DataType::DOUBLE);
    
    NDArray dLdpExp('c', {4,1}, {0.0125, -0.0375, -0.25  , 0.175});
    NDArray dLdwExp('c', {4,1}, {0.24 , 0.265, 0.25 , 0.32});
    NDArray dLdlExp('c', {4,1}, {0.05 , 0.025, -0.   , -0.025});

    predictions.linspace(-0.4, 0.2);
    weights = 0.5;    

    nd4j::ops::cosine_distance_loss_grad op;

    auto results = op.execute({&predictions, &weights, &labels}, {}, {3, 1});
    
    ASSERT_EQ(ND4J_STATUS_OK, results->status());

    auto *dLdp = results->at(0);       
    auto *dLdw = results->at(1);
    auto *dLdl = results->at(2);    

    ASSERT_TRUE(dLdpExp.isSameShape(dLdp));
    ASSERT_TRUE(dLdpExp.equalsTo(dLdp));
    ASSERT_TRUE(dLdwExp.isSameShape(dLdw));
    ASSERT_TRUE(dLdwExp.equalsTo(dLdw));
    ASSERT_TRUE(dLdlExp.isSameShape(dLdl));
    ASSERT_TRUE(dLdlExp.equalsTo(dLdl));

    delete results;
}   

/////////////////////////////////////////////////////////////////
TEST_F(DeclarableOpsTests12, cosine_distance_loss_grad_test7) {

    NDArray labels('c', {2,3,4}, {-0.1, 0.3, 2, -1.4, 2.5, -3, 1.2, 2.2,-0.1, 0.3, 2, -3.4, 2.5, -3, 1.2, 2.2,-0.2, 0.3, 2, -1.4, 2.7, -3, 1.2, 4.2});
    NDArray predictions('c', {2,3,4}, nd4j::DataType::DOUBLE);
    NDArray weights('c', {1,3,1}, nd4j::DataType::DOUBLE);
    
    NDArray dLdpExp('c', {2,3,4}, {0.00833, -0.025  , -0.16667,  0.11667,-0.20833,  0.25   , -0.1    , -0.18333, 0.00833, -0.025  , -0.16667,  0.28333,
                                   -0.20833,  0.25   , -0.1    , -0.18333, 0.01667, -0.025  , -0.16667,  0.11667,-0.225  ,  0.25   , -0.1    , -0.35   });
    NDArray dLdwExp('c', {1,3,1}, {0.50444, 0.89778, -1.40222});
    NDArray dLdlExp('c', {2,3,4}, {0.03333,  0.01667, -0.     , -0.01667,-0.03333, -0.05   , -0.06667, -0.08333,-0.1, -0.11667, -0.13333, -0.15,
                                   -0.16667, -0.18333, -0.2    , -0.21667,-0.23333, -0.25   , -0.26667, -0.28333,-0.3, -0.31667, -0.33333, -0.35   });

    predictions.linspace(-0.4, 0.2);
    weights = 0.5;    

    nd4j::ops::cosine_distance_loss_grad op;

    auto results = op.execute({&predictions, &weights, &labels}, {}, {2, 0});
    
    ASSERT_EQ(ND4J_STATUS_OK, results->status());

    auto *dLdp = results->at(0);       
    auto *dLdw = results->at(1);
    auto *dLdl = results->at(2);    

    ASSERT_TRUE(dLdpExp.isSameShape(dLdp));
    ASSERT_TRUE(dLdpExp.equalsTo(dLdp));
    ASSERT_TRUE(dLdwExp.isSameShape(dLdw));
    ASSERT_TRUE(dLdwExp.equalsTo(dLdw));
    ASSERT_TRUE(dLdlExp.isSameShape(dLdl));
    ASSERT_TRUE(dLdlExp.equalsTo(dLdl));

    delete results;
}   

/////////////////////////////////////////////////////////////////
TEST_F(DeclarableOpsTests12, cosine_distance_loss_grad_test8) {

    NDArray labels('c', {2,3,4}, {-0.1, 0.3, 2, -1.4, 2.5, -3, 1.2, 2.2,-0.1, 0.3, 2, -3.4, 2.5, -3, 1.2, 2.2,-0.2, 0.3, 2, -1.4, 2.7, -3, 1.2, 4.2});
    NDArray predictions('c', {2,3,4}, nd4j::DataType::DOUBLE);
    NDArray weights('c', {2,1,1}, nd4j::DataType::DOUBLE);
    
    NDArray dLdpExp('c', {2,3,4}, {0.00625, -0.01875, -0.125  ,  0.0875,-0.15625,  0.1875 , -0.075  , -0.1375, 0.00625, -0.01875, -0.125  ,  0.2125,
                                  -0.15625,  0.1875 , -0.075  , -0.1375, 0.0125 , -0.01875, -0.125  ,  0.0875,-0.16875,  0.1875 , -0.075  , -0.2625});
    NDArray dLdwExp('c', {2,1,1}, {0.57, -3.2175});
    NDArray dLdlExp('c', {2,3,4}, {0.025,  0.0125, -0.  , -0.0125,-0.025, -0.0375, -0.05, -0.0625,-0.075, -0.0875, -0.1 , -0.1125,
                                   -0.125, -0.1375, -0.15, -0.1625,-0.175, -0.1875, -0.2 , -0.2125,-0.225, -0.2375, -0.25, -0.2625});

    predictions.linspace(-0.4, 0.2);
    weights = 0.5;    

    nd4j::ops::cosine_distance_loss_grad op;

    auto results = op.execute({&predictions, &weights, &labels}, {}, {3, 1});
    
    ASSERT_EQ(ND4J_STATUS_OK, results->status());

    auto *dLdp = results->at(0);       
    auto *dLdw = results->at(1);
    auto *dLdl = results->at(2);    

    ASSERT_TRUE(dLdpExp.isSameShape(dLdp));
    ASSERT_TRUE(dLdpExp.equalsTo(dLdp));
    ASSERT_TRUE(dLdwExp.isSameShape(dLdw));
    ASSERT_TRUE(dLdwExp.equalsTo(dLdw));
    ASSERT_TRUE(dLdlExp.isSameShape(dLdl));
    ASSERT_TRUE(dLdlExp.equalsTo(dLdl));

    delete results;
}   

/////////////////////////////////////////////////////////////////
TEST_F(DeclarableOpsTests12, cosine_distance_loss_grad_test9) {

    NDArray labels('c', {2,3,4}, {-0.1, 0.3, 2, -1.4, 2.5, -3, 1.2, 2.2,-0.1, 0.3, 2, -3.4, 2.5, -3, 1.2, 2.2,-0.2, 0.3, 2, -1.4, 2.7, -3, 1.2, 4.2});
    NDArray predictions('c', {2,3,4}, nd4j::DataType::DOUBLE);
    NDArray weights('c', {2,3,1}, nd4j::DataType::DOUBLE);
    
    NDArray dLdpExp('c', {2,3,4}, {0.05, -0.15, -1.  ,  0.7,-1.25,  1.5 , -0.6 , -1.1, 0.05, -0.15, -1.  ,  1.7,
                                    -1.25,  1.5 , -0.6 , -1.1, 0.1 , -0.15, -1.  ,  0.7,-1.35,  1.5 , -0.6 , -2.1});
    NDArray dLdwExp('c', {2,3,1}, {1.3 , -1.36,  3.62, -6.  , -0.98,-19.76});
    NDArray dLdlExp('c', {2,3,4}, {0.2,  0.1, -0. , -0.1,-0.2, -0.3, -0.4, -0.5,-0.6, -0.7, -0.8, -0.9,
                                    -1. , -1.1, -1.2, -1.3,-1.4, -1.5, -1.6, -1.7,-1.8, -1.9, -2. , -2.1});

    predictions.linspace(-0.4, 0.2);
    weights = 0.5;    

    nd4j::ops::cosine_distance_loss_grad op;

    auto results = op.execute({&predictions, &weights, &labels}, {}, {0, 2});
    
    ASSERT_EQ(ND4J_STATUS_OK, results->status());

    auto *dLdp = results->at(0);       
    auto *dLdw = results->at(1);
    auto *dLdl = results->at(2);    

    ASSERT_TRUE(dLdpExp.isSameShape(dLdp));
    ASSERT_TRUE(dLdpExp.equalsTo(dLdp));
    ASSERT_TRUE(dLdwExp.isSameShape(dLdw));
    ASSERT_TRUE(dLdwExp.equalsTo(dLdw));
    ASSERT_TRUE(dLdlExp.isSameShape(dLdl));
    ASSERT_TRUE(dLdlExp.equalsTo(dLdl));

    delete results;
}   

 
/////////////////////////////////////////////////////////////////
TEST_F(DeclarableOpsTests12, hinge_loss_14) {

    NDArray logits('c', {3,4}, nd4j::DataType::DOUBLE);
    NDArray weights('c', {0}, {1.});
    NDArray labels('c', {3,4}, {0,1,1,0,1,0,1,0,1,0,1,0});

    NDArray output('c', {0}, nd4j::DataType::DOUBLE);

    logits.linspace(1.);
    weights.assign(1.);    

    nd4j::ops::hinge_loss op;
    Nd4jStatus status = op.execute({&logits, &weights, &labels}, {&output}, {}, {1}, {});

    ASSERT_EQ(ND4J_STATUS_OK, status);

    ASSERT_TRUE(output.e<double>(0) == 47.);
}

/////////////////////////////////////////////////////////////////
TEST_F(DeclarableOpsTests12, TestDivideBP_1) {

    NDArray x('c', {3,4}, nd4j::DataType::DOUBLE);
    NDArray y = NDArrayFactory::create<double>(2.);
    NDArray eps('c', {3,4}, nd4j::DataType::DOUBLE);

    NDArray output1('c', {3, 4}, nd4j::DataType::DOUBLE);
    NDArray output2(nd4j::DataType::DOUBLE);

    x.linspace(2., 2.);
    eps.linspace(1.);

    nd4j::ops::divide_bp op;
    Nd4jStatus status = op.execute({&x, &y, &eps}, {&output1, &output2}, {}, {}, {});

    ASSERT_EQ(ND4J_STATUS_OK, status);
    output1.printIndexedBuffer("DivideBP X out");
    output2.printIndexedBuffer("DivideBP Y out");
    //ASSERT_TRUE(output.e<double>(0) == 47.);
}

/////////////////////////////////////////////////////////////////
TEST_F(DeclarableOpsTests12, TestDivideBP_2) {

    NDArray x('c', {3,4}, nd4j::DataType::DOUBLE);
    NDArray y = NDArrayFactory::create<double>('c', {3,4});
    NDArray eps('c', {3,4}, nd4j::DataType::DOUBLE);
    NDArray exp1('c', {3,4}, nd4j::DataType::DOUBLE);
    NDArray exp2('c', {3,4}, nd4j::DataType::DOUBLE);
    NDArray output1('c', {3, 4}, nd4j::DataType::DOUBLE);
    NDArray output2('c', {3, 4}, nd4j::DataType::DOUBLE);
    exp1.assign(1.);
    exp2.assign(-2.);
    x.linspace(2., 2.);
    y.linspace(1.);
    eps.linspace(1.);

    nd4j::ops::divide_bp op;
    Nd4jStatus status = op.execute({&x, &y, &eps}, {&output1, &output2}, {}, {}, {});

    ASSERT_EQ(ND4J_STATUS_OK, status);
    output1.printIndexedBuffer("2DivideBP X out");
    output2.printIndexedBuffer("2DivideBP Y out");
    ASSERT_TRUE(output1.equalsTo(exp1));
    ASSERT_TRUE(output2.equalsTo(exp2));
}

/////////////////////////////////////////////////////////////////
TEST_F(DeclarableOpsTests12, TestReverseDivideBP_1) {

    NDArray x('c', {3,4}, nd4j::DataType::DOUBLE);
    NDArray y = NDArrayFactory::create<double>(2.);
    NDArray eps('c', {3,4}, nd4j::DataType::DOUBLE);

    NDArray output1('c', {3, 4}, nd4j::DataType::DOUBLE);
    NDArray output2(nd4j::DataType::DOUBLE);

    x.linspace(2., 2.);
    eps.linspace(1.);

    nd4j::ops::reversedivide_bp op;
    Nd4jStatus status = op.execute({&y, &x, &eps}, {&output2, &output1}, {}, {}, {});

    ASSERT_EQ(ND4J_STATUS_OK, status);
    output1.printIndexedBuffer("RDivideBP X out");
    output2.printIndexedBuffer("RDivideBP Y out");
    //ASSERT_TRUE(output.e<double>(0) == 47.);
}

/////////////////////////////////////////////////////////////////
TEST_F(DeclarableOpsTests12, TestReverseDivideBP_2) {

    NDArray x('c', {3,4}, nd4j::DataType::DOUBLE);
    NDArray y = NDArrayFactory::create<double>('c', {3,4});
    NDArray eps('c', {3,4}, nd4j::DataType::DOUBLE);
    NDArray exp1('c', {3,4}, nd4j::DataType::DOUBLE);
    NDArray exp2('c', {3,4}, nd4j::DataType::DOUBLE);

    NDArray output1('c', {3, 4}, nd4j::DataType::DOUBLE);
    NDArray output2('c', {3, 4}, nd4j::DataType::DOUBLE);

    x.linspace(2., 2.);
    y.linspace(1.);
    eps.linspace(1.);
    exp1.assign(1.);
    exp2.assign(-2.);
    nd4j::ops::reversedivide_bp op;
    Nd4jStatus status = op.execute({&y, &x, &eps}, {&output2, &output1}, {}, {}, {});

    ASSERT_EQ(ND4J_STATUS_OK, status);
    output1.printIndexedBuffer("2RDivideBP X out");
    output2.printIndexedBuffer("2RDivideBP Y out");
    ASSERT_TRUE(output1.equalsTo(exp1));
    ASSERT_TRUE(output2.equalsTo(exp2));
}

/////////////////////////////////////////////////////////////////
TEST_F(DeclarableOpsTests12, TestSliceBP_1) {

    NDArray x('c', {3,4}, nd4j::DataType::DOUBLE);
    NDArray eps('c', {2,2}, nd4j::DataType::DOUBLE);
    NDArray exp('c', {3,4}, {0., 0., 0., 0., 0., 1.,1., 0., 0., 1., 1., 0.});
    //NDArray exp2('c', {3,4}, nd4j::DataType::DOUBLE);

    NDArray output('c', {3, 4}, nd4j::DataType::DOUBLE);
    //NDArray output2('c', {3, 4}, nd4j::DataType::DOUBLE);
    output.assign(119.113);
    x.linspace(1.);
    eps.assign(1.);
    //exp1.assign(1.);
    //exp2.assign(-2.);
    nd4j::ops::slice_bp op;
    Nd4jStatus status = op.execute({&x, &eps}, {&output}, {}, {1,1,2,2}, {});

    ASSERT_EQ(ND4J_STATUS_OK, status);
    output.printIndexedBuffer("SLICE_BP out");
    ASSERT_TRUE(output.equalsTo(exp));
    //ASSERT_TRUE(output2.equalsTo(exp2));
}

/////////////////////////////////////////////////////////////////
TEST_F(DeclarableOpsTests12, TestConfusionZero_1) {

    NDArray x('c', {2}, {1,2}, nd4j::DataType::INT64);
    NDArray i('c', {2}, {0,2}, nd4j::DataType::INT64);
    //NDArray eps('c', {2,2}, nd4j::DataType::DOUBLE);
    NDArray exp('c', {4,4}, {0, 0, 0, 0, 1, 0, 0, 0, 0, 0, 1, 0, 0, 0, 0, 0}, nd4j::DataType::INT64);
    //NDArray exp2('c', {3,4}, nd4j::DataType::DOUBLE);

    NDArray output('c', {4, 4}, nd4j::DataType::INT64);
    //NDArray output2('c', {3, 4}, nd4j::DataType::DOUBLE);
    output.assign(119.113);
    x.linspace(1.);
    //eps.assign(1.);
    //exp1.assign(1.);
    //exp2.assign(-2.);
    nd4j::ops::confusion_matrix op;
    Nd4jStatus status = op.execute({&x, &i}, {&output}, {}, {4}, {});

    ASSERT_EQ(ND4J_STATUS_OK, status);
    output.printIndexedBuffer("Confusion out");
    ASSERT_TRUE(output.equalsTo(exp));
    //ASSERT_TRUE(output2.equalsTo(exp2));
}

/////////////////////////////////////////////////////////////////
TEST_F(DeclarableOpsTests12, TestMaximumBP_1) {

    NDArray x('c', {3,4}, nd4j::DataType::DOUBLE);
    NDArray y('c', {3,4}, nd4j::DataType::DOUBLE);
    NDArray eps('c', {3,4}, nd4j::DataType::DOUBLE);
    NDArray exp1('c', {3,4}, {0, 0, 0, 0, 0, 0, 7, 8, 9, 10, 11, 12}, nd4j::DataType::DOUBLE);
    NDArray exp2('c', {3,4}, {1, 2, 3, 4, 5, 6, 0, 0, 0,  0,  0,  0}, nd4j::DataType::DOUBLE);

    NDArray output1('c', {3, 4}, nd4j::DataType::DOUBLE);
    NDArray output2('c', {3, 4}, nd4j::DataType::DOUBLE);
    output1.assign(119);
    x.linspace(1.);
    y.linspace(12., -1.);
    x.printBuffer("X");
    y.printBuffer("Y");
    eps.linspace(1.);
    //exp1.assign(1.);
    //exp2.assign(-2.);
    nd4j::ops::maximum_bp op;
    Nd4jStatus status = op.execute({&x, &y, &eps}, {&output1, &output2}, {}, {}, {});

    ASSERT_EQ(ND4J_STATUS_OK, status);
    output1.printIndexedBuffer("X max");
    output2.printIndexedBuffer("Y max");
    ASSERT_TRUE(output1.equalsTo(exp1));
    ASSERT_TRUE(output2.equalsTo(exp2));
}

/////////////////////////////////////////////////////////////////
TEST_F(DeclarableOpsTests12, TestMinimumBP_1) {

    NDArray x('c', {3,4}, nd4j::DataType::DOUBLE);
    NDArray y('c', {3,4}, nd4j::DataType::DOUBLE);
    NDArray eps('c', {3,4}, nd4j::DataType::DOUBLE);
    NDArray exp1('c', {3,4}, {0, 0, 0, 0, 0, 0, 7, 8, 9, 10, 11, 12}, nd4j::DataType::DOUBLE);
    NDArray exp2('c', {3,4}, {1, 2, 3, 4, 5, 6, 0, 0, 0,  0,  0,  0}, nd4j::DataType::DOUBLE);

    NDArray output1('c', {3, 4}, nd4j::DataType::DOUBLE);
    NDArray output2('c', {3, 4}, nd4j::DataType::DOUBLE);
    output1.assign(119);
    x.linspace(1.);
    y.linspace(12., -1.);
    x.printBuffer("X");
    y.printBuffer("Y");
    eps.linspace(1.);
    //exp1.assign(1.);
    //exp2.assign(-2.);
    nd4j::ops::minimum_bp op;
    Nd4jStatus status = op.execute({&x, &y, &eps}, {&output2, &output1}, {}, {}, {});

    ASSERT_EQ(ND4J_STATUS_OK, status);
    output2.printIndexedBuffer("X min");
    output1.printIndexedBuffer("Y min");
    ASSERT_TRUE(output1.equalsTo(exp1));
    ASSERT_TRUE(output2.equalsTo(exp2));
}
<<<<<<< HEAD
=======

/////////////////////////////////////////////////////////////////
TEST_F(DeclarableOpsTests12, reverse_test15) {
    
    NDArray x('c', {5}, {1,2,3,4,5}, nd4j::DataType::DOUBLE);
    NDArray axis('c', {0}, {0}, nd4j::DataType::INT32);
    NDArray z('c', {5}, nd4j::DataType::DOUBLE);
    NDArray exp('c', {5}, {5,4,3,2,1}, nd4j::DataType::DOUBLE);
    

    nd4j::ops::reverse op;
    // auto result = op.execute({&x, &axis}, {}, {1}, {});
    Nd4jStatus status = op.execute({&x, &axis}, {&z}, {}, {1}, {});    
    // auto z = result->at(0);
    // z->printIndexedBuffer();

    ASSERT_EQ(Status::OK(), status);
    ASSERT_TRUE(exp.isSameShape(z));
    ASSERT_TRUE(exp.equalsTo(z));    
    // delete result;
}

/////////////////////////////////////////////////////////////////
TEST_F(DeclarableOpsTests12, mirrorPad_test17) {
    
    NDArray x('c', {2,3}, {1,2,3,4,5,6}, nd4j::DataType::DOUBLE);
    NDArray padding('c', {2,2}, {1,1,2,2}, nd4j::DataType::INT32);
    NDArray z('c', {4,7}, nd4j::DataType::DOUBLE);
    NDArray exp1('c', {4,7}, {6, 5, 4, 5, 6, 5, 4,3, 2, 1, 2, 3, 2, 1,6, 5, 4, 5, 6, 5, 4,3, 2, 1, 2, 3, 2, 1}, nd4j::DataType::DOUBLE);
    NDArray exp2('c', {4,7}, {2, 1, 1, 2, 3, 3, 2,2, 1, 1, 2, 3, 3, 2,5, 4, 4, 5, 6, 6, 5,5, 4, 4, 5, 6, 6, 5}, nd4j::DataType::DOUBLE);
    
    nd4j::ops::mirror_pad op;    
    Nd4jStatus status = op.execute({&x, &padding}, {&z}, {}, {0}, {});      // reflect
    
    ASSERT_EQ(Status::OK(), status);
    ASSERT_TRUE(exp1.isSameShape(z));
    ASSERT_TRUE(exp1.equalsTo(z));

    z = 0.;
    status = op.execute({&x, &padding}, {&z}, {}, {1}, {});                 // symmetric

    ASSERT_EQ(Status::OK(), status);
    ASSERT_TRUE(exp2.isSameShape(z));
    ASSERT_TRUE(exp2.equalsTo(z));    
}

/////////////////////////////////////////////////////////////////
TEST_F(DeclarableOpsTests12, mirrorPad_test18) {
    
    NDArray x('c', {3}, {1,2,3}, nd4j::DataType::DOUBLE);
    NDArray padding('c', {2}, {1,1}, nd4j::DataType::INT32);
    NDArray z('c', {5}, nd4j::DataType::DOUBLE);
    NDArray exp('c', {5}, {2,1,2,3,2}, nd4j::DataType::DOUBLE);
        
    nd4j::ops::mirror_pad op;    
    Nd4jStatus status = op.execute({&x, &padding}, {&z}, {}, {0}, {});      // reflect    
    
    ASSERT_EQ(Status::OK(), status);
    ASSERT_TRUE(exp.isSameShape(z));
    ASSERT_TRUE(exp.equalsTo(z));    
}

////////////////////////////////////////////////////////////////////
TEST_F(DeclarableOpsTests12, pad_tests26) {

    NDArray input('c', {5}, {0.778786, 0.801198, 0.724375, 0.230894, 0.727141}, nd4j::DataType::FLOAT32);
    NDArray paddings('c', {1,2}, {1,1}, nd4j::DataType::INT32);
    NDArray expected('c', {7}, {10., 0.778786, 0.801198, 0.724375, 0.230894, 0.727141, 10.}, nd4j::DataType::FLOAT32);    
    NDArray z('c', {7}, nd4j::DataType::FLOAT32);    

    nd4j::ops::pad op;    
    Nd4jStatus status = op.execute({&input, &paddings}, {&z}, {10}, {0}, {});      // constant 

    ASSERT_EQ(ND4J_STATUS_OK, status);
    ASSERT_TRUE(expected.isSameShapeStrict(&z));
    ASSERT_TRUE(expected.equalsTo(z));
}

////////////////////////////////////////////////////////////////////
TEST_F(DeclarableOpsTests12, relu_1) {

    NDArray input('c', {1,5,5,6}, { 0.557449, 0.768277, 1.094015, -0.557449, -0.768277, -1.094015,0.563735, 0.900299, 0.789979, -0.563735, -0.900299, -0.789979,
                                    0.142528, 0.959611, 0.877506, -0.142528, -0.959611, -0.877506,0.448742, 0.995377, 1.171543, -0.448742, -0.995377, -1.171543,
                                    0.603772, 0.799391, 0.560310, -0.603772, -0.799391, -0.560310,0.529753, 0.906786, 0.737630, -0.529753, -0.906786, -0.737630,
                                    0.221464, 0.824996, 0.472221, -0.221464, -0.824996, -0.472221,0.427730, 0.397933, 0.714365, -0.427730, -0.397933, -0.714365,
                                    0.488365, 1.016589, 0.744197, -0.488365, -1.016589, -0.744197,0.789846, 0.940837, 0.838412, -0.789846, -0.940837, -0.838412,
                                    0.404485, 0.677328, 0.754997, -0.404485, -0.677328, -0.754997,0.436760, 0.794765, 0.729766, -0.436760, -0.794765, -0.729766,
                                    0.588081, 0.652226, 0.725522, -0.588081, -0.652226, -0.725522,0.374457, 1.225813, 1.053411, -0.374457, -1.225813, -1.053411,
                                    0.300958, 0.599417, 0.633234, -0.300958, -0.599417, -0.633234,0.241993, 1.025464, 0.695378, -0.241993, -1.025464, -0.695378,
                                    0.236289, 0.907919, 1.012100, -0.236289, -0.907919, -1.012100,0.627402, 0.565187, 0.766926, -0.627402, -0.565187, -0.766926,
                                    0.133276, 0.326284, 0.102804, -0.133276, -0.326284, -0.102804,0.426913, 0.256251, 0.305241, -0.426913, -0.256251, -0.305241,
                                    0.177977, 0.841799, 0.800615, -0.177977, -0.841799, -0.800615,0.001991, 0.518389, 0.439322, -0.001991, -0.518389, -0.439322,
                                    0.166846, 0.508224, 0.486687, -0.166846, -0.508224, -0.486687,0.167493, 0.930932, 0.868717, -0.167493, -0.930932, -0.868717,
                                    0.174864, 0.444607, 0.445000, -0.174864, -0.444607, -0.445000},  nd4j::DataType::FLOAT32);
    
    NDArray expected('c', {1,5,5,6}, { 0.557449, 0.768277, 1.094015, 0., 0., 0., 0.563735, 0.900299, 0.789979, 0., 0., 0.,
                                0.142528, 0.959611, 0.877506, 0., 0., 0., 0.448742, 0.995377, 1.171543, 0., 0., 0.,
                                0.603772, 0.799391, 0.560310, 0., 0., 0., 0.529753, 0.906786, 0.737630, 0., 0., 0.,
                                0.221464, 0.824996, 0.472221, 0., 0., 0., 0.427730, 0.397933, 0.714365, 0., 0., 0.,
                                0.488365, 1.016589, 0.744197, 0., 0., 0., 0.789846, 0.940837, 0.838412, 0., 0., 0.,
                                0.404485, 0.677328, 0.754997, 0., 0., 0., 0.436760, 0.794765, 0.729766, 0., 0., 0.,
                                0.588081, 0.652226, 0.725522, 0., 0., 0., 0.374457, 1.225813, 1.053411, 0., 0., 0.,
                                0.300958, 0.599417, 0.633234, 0., 0., 0., 0.241993, 1.025464, 0.695378, 0., 0., 0.,
                                0.236289, 0.907919, 1.012100, 0., 0., 0., 0.627402, 0.565187, 0.766926, 0., 0., 0.,
                                0.133276, 0.326284, 0.102804, 0., 0., 0., 0.426913, 0.256251, 0.305241, 0., 0., 0.,
                                0.177977, 0.841799, 0.800615, 0., 0., 0., 0.001991, 0.518389, 0.439322, 0., 0., 0.,
                                0.166846, 0.508224, 0.486687, 0., 0., 0., 0.167493, 0.930932, 0.868717, 0., 0., 0.,
                                0.174864, 0.444607, 0.445000, 0., 0., 0.},  nd4j::DataType::FLOAT32);

    NDArray z('c', {1,5,5,6}, nd4j::DataType::FLOAT32);    

    nd4j::ops::relu op;    
    Nd4jStatus status = op.execute({&input}, {&z}, {0}, {}, {});

    ASSERT_EQ(ND4J_STATUS_OK, status);
    ASSERT_TRUE(expected.isSameShapeStrict(&z));
    ASSERT_TRUE(expected.equalsTo(z));    
}

////////////////////////////////////////////////////////////////////////
TEST_F(DeclarableOpsTests12, scatterND_5) {    
        
    NDArray indices('c', {4, 1}, {1, 1, 1, 1}, nd4j::DataType::INT32);
    auto updates = NDArrayFactory::create<float>('c', {4}, {1.f, 2.f, 3.f, 4.f});
    auto shape = NDArrayFactory::create<int>('c', {1}, {8});
    auto exp = NDArrayFactory::create<float>('c', {8}, {0.f, 10.f, 0.f, 0.f, 0.f, 0.f, 0.f, 0.f});
    
    nd4j::ops::scatter_nd op;
    auto result = op.execute({&indices, &updates, &shape}, {}, {});
    ASSERT_EQ(ND4J_STATUS_OK, result->status());

    auto z = result->at(0); 

    ASSERT_TRUE(exp.isSameShape(z));
    ASSERT_TRUE(exp.equalsTo(z));

    delete result;
}

////////////////////////////////////////////////////////////////////
TEST_F(DeclarableOpsTests12, scatter_add_8) {

    NDArray input('c', {8}, {1,1,1,1,1,1,1,1}, nd4j::DataType::FLOAT32);    
    NDArray indices('c', {4}, {1, 1, 1, 1}, nd4j::DataType::INT32);
    NDArray updates('c', {4}, {1,2,3,4}, nd4j::DataType::FLOAT32);
    NDArray expected('c', {8}, {1.f, 11.f, 1.f, 1.f, 1.f, 1.f, 1.f, 1.f}, nd4j::DataType::FLOAT32);

    NDArray z('c', {8}, nd4j::DataType::FLOAT32);    

    nd4j::ops::scatter_add op;
    Nd4jStatus status = op.execute({&input, &indices, &updates}, {&z}, {}, {}, {true});

    ASSERT_EQ(ND4J_STATUS_OK, status);
    ASSERT_TRUE(expected.isSameShapeStrict(&z));
    ASSERT_TRUE(expected.equalsTo(z));
}

////////////////////////////////////////////////////////////////////
TEST_F(DeclarableOpsTests12, gather_6) {
    
    NDArray input('c', {3,5}, {1,2,3,4,5,6,7,8,9,10,11,12,13,14,15}, nd4j::DataType::FLOAT32);    
    NDArray indices('c', {1}, {2}, nd4j::DataType::INT32);
    NDArray expected('c', {1,5}, {11, 12, 13, 14, 15.}, nd4j::DataType::FLOAT32);

    nd4j::ops::gather op;

    auto result = op.execute({&input, &indices}, {}, {0});
    ASSERT_EQ(ND4J_STATUS_OK, result->status());
    auto* output = result->at(0);
    output->printShapeInfo();
    output->printIndexedBuffer();

    ASSERT_TRUE(expected.isSameShapeStrict(output));
    ASSERT_TRUE(expected.equalsTo(output));

    delete result;
}
>>>>>>> cd8f9db5
<|MERGE_RESOLUTION|>--- conflicted
+++ resolved
@@ -586,42 +586,41 @@
     ASSERT_TRUE(output1.equalsTo(exp1));
     ASSERT_TRUE(output2.equalsTo(exp2));
 }
-<<<<<<< HEAD
-=======
+
 
 /////////////////////////////////////////////////////////////////
 TEST_F(DeclarableOpsTests12, reverse_test15) {
-    
+
     NDArray x('c', {5}, {1,2,3,4,5}, nd4j::DataType::DOUBLE);
     NDArray axis('c', {0}, {0}, nd4j::DataType::INT32);
     NDArray z('c', {5}, nd4j::DataType::DOUBLE);
     NDArray exp('c', {5}, {5,4,3,2,1}, nd4j::DataType::DOUBLE);
-    
+
 
     nd4j::ops::reverse op;
     // auto result = op.execute({&x, &axis}, {}, {1}, {});
-    Nd4jStatus status = op.execute({&x, &axis}, {&z}, {}, {1}, {});    
+    Nd4jStatus status = op.execute({&x, &axis}, {&z}, {}, {1}, {});
     // auto z = result->at(0);
     // z->printIndexedBuffer();
 
     ASSERT_EQ(Status::OK(), status);
     ASSERT_TRUE(exp.isSameShape(z));
-    ASSERT_TRUE(exp.equalsTo(z));    
+    ASSERT_TRUE(exp.equalsTo(z));
     // delete result;
 }
 
 /////////////////////////////////////////////////////////////////
 TEST_F(DeclarableOpsTests12, mirrorPad_test17) {
-    
+
     NDArray x('c', {2,3}, {1,2,3,4,5,6}, nd4j::DataType::DOUBLE);
     NDArray padding('c', {2,2}, {1,1,2,2}, nd4j::DataType::INT32);
     NDArray z('c', {4,7}, nd4j::DataType::DOUBLE);
     NDArray exp1('c', {4,7}, {6, 5, 4, 5, 6, 5, 4,3, 2, 1, 2, 3, 2, 1,6, 5, 4, 5, 6, 5, 4,3, 2, 1, 2, 3, 2, 1}, nd4j::DataType::DOUBLE);
     NDArray exp2('c', {4,7}, {2, 1, 1, 2, 3, 3, 2,2, 1, 1, 2, 3, 3, 2,5, 4, 4, 5, 6, 6, 5,5, 4, 4, 5, 6, 6, 5}, nd4j::DataType::DOUBLE);
-    
-    nd4j::ops::mirror_pad op;    
+
+    nd4j::ops::mirror_pad op;
     Nd4jStatus status = op.execute({&x, &padding}, {&z}, {}, {0}, {});      // reflect
-    
+
     ASSERT_EQ(Status::OK(), status);
     ASSERT_TRUE(exp1.isSameShape(z));
     ASSERT_TRUE(exp1.equalsTo(z));
@@ -631,23 +630,23 @@
 
     ASSERT_EQ(Status::OK(), status);
     ASSERT_TRUE(exp2.isSameShape(z));
-    ASSERT_TRUE(exp2.equalsTo(z));    
+    ASSERT_TRUE(exp2.equalsTo(z));
 }
 
 /////////////////////////////////////////////////////////////////
 TEST_F(DeclarableOpsTests12, mirrorPad_test18) {
-    
+
     NDArray x('c', {3}, {1,2,3}, nd4j::DataType::DOUBLE);
     NDArray padding('c', {2}, {1,1}, nd4j::DataType::INT32);
     NDArray z('c', {5}, nd4j::DataType::DOUBLE);
     NDArray exp('c', {5}, {2,1,2,3,2}, nd4j::DataType::DOUBLE);
-        
-    nd4j::ops::mirror_pad op;    
-    Nd4jStatus status = op.execute({&x, &padding}, {&z}, {}, {0}, {});      // reflect    
-    
+
+    nd4j::ops::mirror_pad op;
+    Nd4jStatus status = op.execute({&x, &padding}, {&z}, {}, {0}, {});      // reflect
+
     ASSERT_EQ(Status::OK(), status);
     ASSERT_TRUE(exp.isSameShape(z));
-    ASSERT_TRUE(exp.equalsTo(z));    
+    ASSERT_TRUE(exp.equalsTo(z));
 }
 
 ////////////////////////////////////////////////////////////////////
@@ -655,11 +654,11 @@
 
     NDArray input('c', {5}, {0.778786, 0.801198, 0.724375, 0.230894, 0.727141}, nd4j::DataType::FLOAT32);
     NDArray paddings('c', {1,2}, {1,1}, nd4j::DataType::INT32);
-    NDArray expected('c', {7}, {10., 0.778786, 0.801198, 0.724375, 0.230894, 0.727141, 10.}, nd4j::DataType::FLOAT32);    
-    NDArray z('c', {7}, nd4j::DataType::FLOAT32);    
-
-    nd4j::ops::pad op;    
-    Nd4jStatus status = op.execute({&input, &paddings}, {&z}, {10}, {0}, {});      // constant 
+    NDArray expected('c', {7}, {10., 0.778786, 0.801198, 0.724375, 0.230894, 0.727141, 10.}, nd4j::DataType::FLOAT32);
+    NDArray z('c', {7}, nd4j::DataType::FLOAT32);
+
+    nd4j::ops::pad op;
+    Nd4jStatus status = op.execute({&input, &paddings}, {&z}, {10}, {0}, {});      // constant
 
     ASSERT_EQ(ND4J_STATUS_OK, status);
     ASSERT_TRUE(expected.isSameShapeStrict(&z));
@@ -682,7 +681,7 @@
                                     0.177977, 0.841799, 0.800615, -0.177977, -0.841799, -0.800615,0.001991, 0.518389, 0.439322, -0.001991, -0.518389, -0.439322,
                                     0.166846, 0.508224, 0.486687, -0.166846, -0.508224, -0.486687,0.167493, 0.930932, 0.868717, -0.167493, -0.930932, -0.868717,
                                     0.174864, 0.444607, 0.445000, -0.174864, -0.444607, -0.445000},  nd4j::DataType::FLOAT32);
-    
+
     NDArray expected('c', {1,5,5,6}, { 0.557449, 0.768277, 1.094015, 0., 0., 0., 0.563735, 0.900299, 0.789979, 0., 0., 0.,
                                 0.142528, 0.959611, 0.877506, 0., 0., 0., 0.448742, 0.995377, 1.171543, 0., 0., 0.,
                                 0.603772, 0.799391, 0.560310, 0., 0., 0., 0.529753, 0.906786, 0.737630, 0., 0., 0.,
@@ -697,29 +696,29 @@
                                 0.166846, 0.508224, 0.486687, 0., 0., 0., 0.167493, 0.930932, 0.868717, 0., 0., 0.,
                                 0.174864, 0.444607, 0.445000, 0., 0., 0.},  nd4j::DataType::FLOAT32);
 
-    NDArray z('c', {1,5,5,6}, nd4j::DataType::FLOAT32);    
-
-    nd4j::ops::relu op;    
+    NDArray z('c', {1,5,5,6}, nd4j::DataType::FLOAT32);
+
+    nd4j::ops::relu op;
     Nd4jStatus status = op.execute({&input}, {&z}, {0}, {}, {});
 
     ASSERT_EQ(ND4J_STATUS_OK, status);
     ASSERT_TRUE(expected.isSameShapeStrict(&z));
-    ASSERT_TRUE(expected.equalsTo(z));    
+    ASSERT_TRUE(expected.equalsTo(z));
 }
 
 ////////////////////////////////////////////////////////////////////////
-TEST_F(DeclarableOpsTests12, scatterND_5) {    
-        
+TEST_F(DeclarableOpsTests12, scatterND_5) {
+
     NDArray indices('c', {4, 1}, {1, 1, 1, 1}, nd4j::DataType::INT32);
     auto updates = NDArrayFactory::create<float>('c', {4}, {1.f, 2.f, 3.f, 4.f});
     auto shape = NDArrayFactory::create<int>('c', {1}, {8});
     auto exp = NDArrayFactory::create<float>('c', {8}, {0.f, 10.f, 0.f, 0.f, 0.f, 0.f, 0.f, 0.f});
-    
+
     nd4j::ops::scatter_nd op;
     auto result = op.execute({&indices, &updates, &shape}, {}, {});
     ASSERT_EQ(ND4J_STATUS_OK, result->status());
 
-    auto z = result->at(0); 
+    auto z = result->at(0);
 
     ASSERT_TRUE(exp.isSameShape(z));
     ASSERT_TRUE(exp.equalsTo(z));
@@ -730,12 +729,12 @@
 ////////////////////////////////////////////////////////////////////
 TEST_F(DeclarableOpsTests12, scatter_add_8) {
 
-    NDArray input('c', {8}, {1,1,1,1,1,1,1,1}, nd4j::DataType::FLOAT32);    
+    NDArray input('c', {8}, {1,1,1,1,1,1,1,1}, nd4j::DataType::FLOAT32);
     NDArray indices('c', {4}, {1, 1, 1, 1}, nd4j::DataType::INT32);
     NDArray updates('c', {4}, {1,2,3,4}, nd4j::DataType::FLOAT32);
     NDArray expected('c', {8}, {1.f, 11.f, 1.f, 1.f, 1.f, 1.f, 1.f, 1.f}, nd4j::DataType::FLOAT32);
 
-    NDArray z('c', {8}, nd4j::DataType::FLOAT32);    
+    NDArray z('c', {8}, nd4j::DataType::FLOAT32);
 
     nd4j::ops::scatter_add op;
     Nd4jStatus status = op.execute({&input, &indices, &updates}, {&z}, {}, {}, {true});
@@ -747,8 +746,8 @@
 
 ////////////////////////////////////////////////////////////////////
 TEST_F(DeclarableOpsTests12, gather_6) {
-    
-    NDArray input('c', {3,5}, {1,2,3,4,5,6,7,8,9,10,11,12,13,14,15}, nd4j::DataType::FLOAT32);    
+
+    NDArray input('c', {3,5}, {1,2,3,4,5,6,7,8,9,10,11,12,13,14,15}, nd4j::DataType::FLOAT32);
     NDArray indices('c', {1}, {2}, nd4j::DataType::INT32);
     NDArray expected('c', {1,5}, {11, 12, 13, 14, 15.}, nd4j::DataType::FLOAT32);
 
@@ -764,5 +763,4 @@
     ASSERT_TRUE(expected.equalsTo(output));
 
     delete result;
-}
->>>>>>> cd8f9db5
+}