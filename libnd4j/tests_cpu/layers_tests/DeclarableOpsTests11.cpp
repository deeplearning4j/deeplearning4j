/*******************************************************************************
 * Copyright (c) 2015-2018 Skymind, Inc.
 *
 * This program and the accompanying materials are made available under the
 * terms of the Apache License, Version 2.0 which is available at
 * https://www.apache.org/licenses/LICENSE-2.0.
 *
 * Unless required by applicable law or agreed to in writing, software
 * distributed under the License is distributed on an "AS IS" BASIS, WITHOUT
 * WARRANTIES OR CONDITIONS OF ANY KIND, either express or implied. See the
 * License for the specific language governing permissions and limitations
 * under the License.
 *
 * SPDX-License-Identifier: Apache-2.0
 ******************************************************************************/


//
// Created by raver on 8/4/2018.
//

#include "testlayers.h"
#include <ops/declarable/CustomOperations.h>
#include <NDArray.h>
#include <ops/ops.h>
#include <GradCheck.h>

using namespace nd4j;


class DeclarableOpsTests11 : public testing::Test {
public:

    DeclarableOpsTests11() {
        printf("\n");
        fflush(stdout);
    }
};

TEST_F(DeclarableOpsTests11, test_mixed_biasadd_1) {
    auto x = NDArrayFactory::create<double>('c', {2, 3});
    auto y = NDArrayFactory::create<float>('c', {3}, {1.f, 2.f, 3.f});
    auto z = NDArrayFactory::create<float>('c', {2, 3});
    auto exp = NDArrayFactory::create<float>('c', {2, 3}, {1.f, 2.f, 3.f, 1.f, 2.f, 3.f});

    nd4j::ops::biasadd op;
    auto status = op.execute({&x, &y}, {&z}, {}, {}, {});
    ASSERT_EQ(Status::OK(), status);

    ASSERT_EQ(exp, z);
}

TEST_F(DeclarableOpsTests11, test_listdiff_1) {
    auto x = NDArrayFactory::create<int>('c', {4}, {0, 1, 2, 3});
    auto y = NDArrayFactory::create<int>('c',{2}, {3, 1});

    nd4j::ops::listdiff op;
    auto result = op.execute({&x, &y}, {}, {});
    ASSERT_EQ(Status::OK(), result->status());

    delete result;
}

///////////////////////////////////////////////////////////////////
TEST_F(DeclarableOpsTests11, log_loss_grad_test1) {
    
    NDArray labels('c', {2,3,4}, nd4j::DataType::DOUBLE);
    NDArray predictions('c', {2,3,4}, nd4j::DataType::DOUBLE);
    NDArray weights('c', {2,3,4}, nd4j::DataType::DOUBLE);
    
    NDArray dLdpExp('c', {2,3,4}, {-12.49997,-13.04346, -13.63635, -14.28571,-14.99999,-15.78947, -16.66666, -17.64705,-18.75   ,-20.     , -21.42857, -23.07692,
                                   -24.99999,-27.27272, -29.99999, -33.33332,-37.49999,-42.85713, -49.99998, -59.99998,-74.99995,-99.99992,-149.99986,-299.99911});
    NDArray dLdwExp('c', {2,3,4}, {3.21887,  4.96807,  6.10512,  6.80726,  7.15461,  7.19051,  6.93973,  6.41584,  5.62456,  4.56548,  3.2326 ,  1.61444,
                                   -0.30659, -2.55529, -5.16569, -8.18417,-11.67468,-15.72734,-20.47379,-26.11644,-32.9902 ,-41.71318,-53.64824,-73.05434});
    NDArray dLdlExp('c', {2,3,4}, {1.58903, 1.22117, 0.99621, 0.82911, 0.69315, 0.57634, 0.47223, 0.37689, 0.28768, 0.20273, 0.12058, 0.04002,
                                   -0.04002,-0.12058,-0.20273,-0.28768,-0.37689,-0.47223,-0.57634,-0.69315,-0.82911,-0.99621,-1.22117,-1.58903});

    predictions.linspace(0.04, 0.04);
    labels.linspace(1);
    weights.assign(0.5);    

    nd4j::ops::log_loss_grad op;
    auto results = op.execute({&predictions, &weights, &labels}, {1e-7}, {0});

    ASSERT_EQ(ND4J_STATUS_OK, results->status());

    auto *dLdp = results->at(0);       
    auto *dLdw = results->at(1);
    auto *dLdl = results->at(2);

    ASSERT_TRUE(dLdpExp.isSameShape(dLdp));
    ASSERT_TRUE(dLdpExp.equalsTo(dLdp));
    ASSERT_TRUE(dLdwExp.isSameShape(dLdw));
    ASSERT_TRUE(dLdwExp.equalsTo(dLdw));
    ASSERT_TRUE(dLdlExp.isSameShape(dLdl));
    ASSERT_TRUE(dLdlExp.equalsTo(dLdl));

    delete results;
}

///////////////////////////////////////////////////////////////////
TEST_F(DeclarableOpsTests11, log_loss_grad_test2) {
    
    NDArray labels('c', {2,3,4}, nd4j::DataType::DOUBLE);
    NDArray predictions('c', {2,3,4}, nd4j::DataType::DOUBLE);
    NDArray weights('c', {2,1,4}, nd4j::DataType::DOUBLE);
    
    NDArray dLdwExp('c', {2,1,4}, {15.99805, 16.72406, 16.27746,  14.83754,-44.97147,-59.99582,-79.28771,-107.35497});

    predictions.linspace(0.04, 0.04);
    labels.linspace(1);
    weights.assign(0.5);    

    nd4j::ops::log_loss_grad op;
    auto results = op.execute({&predictions, &weights, &labels}, {1e-7}, {0});

    ASSERT_EQ(ND4J_STATUS_OK, results->status());

    auto *dLdw = results->at(1);
    
    ASSERT_TRUE(dLdwExp.isSameShape(dLdw));
    ASSERT_TRUE(dLdwExp.equalsTo(dLdw));

    delete results;
}

///////////////////////////////////////////////////////////////////
TEST_F(DeclarableOpsTests11, log_loss_grad_test3) {
    
    NDArray labels('c', {2,3,4}, nd4j::DataType::DOUBLE);
    NDArray predictions('c', {2,3,4}, nd4j::DataType::DOUBLE);
    NDArray weights(nd4j::DataType::DOUBLE);
    
    NDArray dLdpExp('c', {2,3,4}, {-12.49997,-13.04346, -13.63635, -14.28571,-14.99999,-15.78947, -16.66666, -17.64705,-18.75   ,-20.     , -21.42857, -23.07692,
                                   -24.99999,-27.27272, -29.99999, -33.33332,-37.49999,-42.85713, -49.99998, -59.99998,-74.99995,-99.99992,-149.99986,-299.99911});
    NDArray dLdwExp('c', {0}, {-227.77286});
    NDArray dLdlExp('c', {2,3,4}, {1.58903, 1.22117, 0.99621, 0.82911, 0.69315, 0.57634, 0.47223, 0.37689, 0.28768, 0.20273, 0.12058, 0.04002,
                                   -0.04002,-0.12058,-0.20273,-0.28768,-0.37689,-0.47223,-0.57634,-0.69315,-0.82911,-0.99621,-1.22117,-1.58903});

    predictions.linspace(0.04, 0.04);
    labels.linspace(1);
    weights.assign(0.5);    

    nd4j::ops::log_loss_grad op;
    auto results = op.execute({&predictions, &weights, &labels}, {1e-7}, {1});

    ASSERT_EQ(ND4J_STATUS_OK, results->status());

    auto *dLdp = results->at(0);       
    auto *dLdw = results->at(1);
    auto *dLdl = results->at(2);

    ASSERT_TRUE(dLdpExp.isSameShape(dLdp));
    ASSERT_TRUE(dLdpExp.equalsTo(dLdp));
    ASSERT_TRUE(dLdwExp.isSameShape(dLdw));
    ASSERT_TRUE(dLdwExp.equalsTo(dLdw));
    ASSERT_TRUE(dLdlExp.isSameShape(dLdl));
    ASSERT_TRUE(dLdlExp.equalsTo(dLdl));

    delete results;
}

///////////////////////////////////////////////////////////////////
TEST_F(DeclarableOpsTests11, log_loss_grad_test4) {
    
    NDArray labels('c', {2,3,4}, nd4j::DataType::DOUBLE);
    NDArray predictions('c', {2,3,4}, nd4j::DataType::DOUBLE);
    NDArray weights('c', {1,3,1}, nd4j::DataType::DOUBLE);
    
    NDArray dLdwExp('c', {1,3,1}, {4.8876 , -46.29156, -186.36887});
  
    predictions.linspace(0.04, 0.04);
    labels.linspace(1);
    weights.assign(0.5);    

    nd4j::ops::log_loss_grad op;
    auto results = op.execute({&predictions, &weights, &labels}, {1e-7}, {1});

    ASSERT_EQ(ND4J_STATUS_OK, results->status());
        
    auto *dLdw = results->at(1);
    // dLdw->printIndexedBuffer();
    // dLdw->printShapeInfo();

    ASSERT_TRUE(dLdwExp.isSameShape(dLdw));
    ASSERT_TRUE(dLdwExp.equalsTo(dLdw));

    delete results;
}

///////////////////////////////////////////////////////////////////
TEST_F(DeclarableOpsTests11, log_loss_grad_test5) {
    
    NDArray labels('c', {2,3,4}, nd4j::DataType::DOUBLE);
    NDArray predictions('c', {2,3,4}, nd4j::DataType::DOUBLE);
    NDArray weights('c', {2,3,4}, nd4j::DataType::DOUBLE);
    
    NDArray dLdpExp('c', {2,3,4}, {-1.04166,-1.08696, -1.13636, -1.19048,-1.25   ,-1.31579, -1.38889, -1.47059,-1.5625 ,-1.66667, -1.78571, -1.92308,
                                   -2.08333,-2.27273, -2.5    , -2.77778,-3.125  ,-3.57143, -4.16667, -5.     ,-6.25   ,-8.33333,-12.49999,-24.99993});
    NDArray dLdwExp('c', {2,3,4}, {1.05912, 1.20488, 1.29964, 1.35815, 1.3871 , 1.39009, 1.36919, 1.32553, 1.25959, 1.17133, 1.06026, 0.92541,
                                   0.76533, 0.57794, 0.3604 , 0.10886,-0.18201,-0.51973,-0.91527,-1.38549,-1.95831,-2.68522,-3.67981,-5.29698});
    NDArray dLdlExp('c', {2,3,4}, {0.13242, 0.10176, 0.08302, 0.06909, 0.05776, 0.04803, 0.03935, 0.03141, 0.02397, 0.01689, 0.01005, 0.00334,
                                   -0.00334,-0.01005,-0.01689,-0.02397,-0.03141,-0.03935,-0.04803,-0.05776,-0.06909,-0.08302,-0.10176,-0.13242});

    predictions.linspace(0.04, 0.04);
    labels.linspace(1);
    weights.assign(0.5);    

    nd4j::ops::log_loss_grad op;
    auto results = op.execute({&predictions, &weights, &labels}, {1e-7}, {2});

    ASSERT_EQ(ND4J_STATUS_OK, results->status());

    auto *dLdp = results->at(0);       
    auto *dLdw = results->at(1);
    auto *dLdl = results->at(2);

    ASSERT_TRUE(dLdpExp.isSameShape(dLdp));
    ASSERT_TRUE(dLdpExp.equalsTo(dLdp));
    ASSERT_TRUE(dLdwExp.isSameShape(dLdw));
    ASSERT_TRUE(dLdwExp.equalsTo(dLdw));
    ASSERT_TRUE(dLdlExp.isSameShape(dLdl));
    ASSERT_TRUE(dLdlExp.equalsTo(dLdl));

    delete results;
}

///////////////////////////////////////////////////////////////////
TEST_F(DeclarableOpsTests11, log_loss_grad_test6) {
    
    NDArray labels('c', {2,3,4}, nd4j::DataType::DOUBLE);
    NDArray predictions('c', {2,3,4}, nd4j::DataType::DOUBLE);
    NDArray weights('c', {1,3,1}, nd4j::DataType::DOUBLE);
        
    NDArray dLdwExp('c', {1,3,1}, {6.73432, 2.46939,-9.20372});
    
    predictions.linspace(0.04, 0.04);
    labels.linspace(1);
    weights.assign(0.5);    

    nd4j::ops::log_loss_grad op;
    auto results = op.execute({&predictions, &weights, &labels}, {1e-7}, {2});

    ASSERT_EQ(ND4J_STATUS_OK, results->status());

    auto *dLdw = results->at(1);
    
    ASSERT_TRUE(dLdwExp.isSameShape(dLdw));
    ASSERT_TRUE(dLdwExp.equalsTo(dLdw));

    delete results;
}

///////////////////////////////////////////////////////////////////
TEST_F(DeclarableOpsTests11, log_loss_grad_test7) {
    
    NDArray labels('c', {2,3,4}, nd4j::DataType::DOUBLE);
    NDArray predictions('c', {2,3,4}, nd4j::DataType::DOUBLE);
    NDArray weights(nd4j::DataType::DOUBLE);
        
    NDArray dLdwExp('c', {0}, {0.});
    
    predictions.linspace(0.04, 0.04);
    labels.linspace(1);
    weights.assign(0.5);    

    nd4j::ops::log_loss_grad op;
    auto results = op.execute({&predictions, &weights, &labels}, {1e-7}, {2});

    ASSERT_EQ(ND4J_STATUS_OK, results->status());

    auto *dLdw = results->at(1);
    
    ASSERT_TRUE(dLdwExp.isSameShape(dLdw));
    ASSERT_TRUE(dLdwExp.equalsTo(dLdw));

    delete results;
}
 
///////////////////////////////////////////////////////////////////
TEST_F(DeclarableOpsTests11, log_loss_grad_test8) {
    
    NDArray labels('c', {2,3,4}, nd4j::DataType::DOUBLE);
    NDArray predictions('c', {2,3,4}, nd4j::DataType::DOUBLE);
    NDArray weights('c', {2,3,4}, nd4j::DataType::DOUBLE);
    
    NDArray dLdpExp('c', {2,3,4}, {0.     , 0.     ,  0.     ,  0.     ,-1.5    ,-1.57895, -1.66667, -1.76471,-1.875  ,-2.     , -2.14286, -2.30769,
                                  -2.5    ,-2.72727, -3.     , -3.33333,-3.75   ,-4.28571, -5.     , -6.     ,-7.49999,-9.99999,-14.99999,-29.99991});
    NDArray dLdwExp('c', {2,3,4}, {1.56625, 1.74117, 1.85487, 1.92509, 1.95982, 1.96341, 1.93833, 1.88594, 1.80682, 1.70091, 1.56762, 1.4058 ,
                                   1.2137 , 0.98883, 0.72779, 0.42594, 0.07689,-0.32837,-0.80302,-1.36728,-2.05466,-2.92696,-4.12046,-6.06107});
    NDArray dLdlExp('c', {2,3,4}, {0.     , 0.     , 0.     , 0.     , 0.06931, 0.05763, 0.04722, 0.03769, 0.02877, 0.02027, 0.01206, 0.004,
                                  -0.004  ,-0.01206,-0.02027,-0.02877,-0.03769,-0.04722,-0.05763,-0.06931,-0.08291,-0.09962,-0.12212,-0.1589});

    predictions.linspace(0.04, 0.04);
    labels.linspace(1);
    weights.assign(0.5);
    weights.p(0, 0.);
    weights.p(1, 0.);
    weights.p(2, 0.);
    weights.p(3, 0.);

    nd4j::ops::log_loss_grad op;
    auto results = op.execute({&predictions, &weights, &labels}, {1e-7}, {2});

    ASSERT_EQ(ND4J_STATUS_OK, results->status());

    auto *dLdp = results->at(0);       
    auto *dLdw = results->at(1);
    auto *dLdl = results->at(2);

    ASSERT_TRUE(dLdpExp.isSameShape(dLdp));
    ASSERT_TRUE(dLdpExp.equalsTo(dLdp));
    ASSERT_TRUE(dLdwExp.isSameShape(dLdw));
    ASSERT_TRUE(dLdwExp.equalsTo(dLdw));
    ASSERT_TRUE(dLdlExp.isSameShape(dLdl));
    ASSERT_TRUE(dLdlExp.equalsTo(dLdl));

    delete results;
}

///////////////////////////////////////////////////////////////////
TEST_F(DeclarableOpsTests11, log_loss_grad_test9) {
    
    NDArray labels('c', {2,3,4}, nd4j::DataType::DOUBLE);
    NDArray predictions('c', {2,3,4}, nd4j::DataType::DOUBLE);
    NDArray weights('c', {2,3,4}, nd4j::DataType::DOUBLE);
    
    NDArray dLdpExp('c', {2,3,4}, {-0.52083,-0.54348,-0.56818, -0.59524,-0.625  ,-0.65789,-0.69444, -0.73529,-0.78125,-0.83333,-0.89286, -0.96154,
                                   -1.04167,-1.13636,-1.25   , -1.38889,-1.5625 ,-1.78571,-2.08333, -2.5    ,-3.125  ,-4.16666,-6.24999,-12.49996});
    NDArray dLdwExp('c', {2,3,4}, {0.13412, 0.207  , 0.25438, 0.28364, 0.29811, 0.2996 , 0.28916, 0.26733, 0.23436, 0.19023, 0.13469, 0.06727,
                                  -0.01277,-0.10647,-0.21524,-0.34101,-0.48645,-0.65531,-0.85307,-1.08819,-1.37459,-1.73805,-2.23534,-3.04393});
    NDArray dLdlExp('c', {2,3,4}, {0.06621, 0.05088, 0.04151, 0.03455, 0.02888, 0.02401, 0.01968, 0.0157 , 0.01199, 0.00845, 0.00502, 0.00167,
                                  -0.00167,-0.00502,-0.00845,-0.01199,-0.0157 ,-0.01968,-0.02401,-0.02888,-0.03455,-0.04151,-0.05088,-0.06621});

    predictions.linspace(0.04, 0.04);
    labels.linspace(1);
    weights.assign(0.5);
    
    nd4j::ops::log_loss_grad op;
    auto results = op.execute({&predictions, &weights, &labels}, {1e-7}, {3});

    ASSERT_EQ(ND4J_STATUS_OK, results->status());

    auto *dLdp = results->at(0);       
    auto *dLdw = results->at(1);
    auto *dLdl = results->at(2);

    ASSERT_TRUE(dLdpExp.isSameShape(dLdp));
    ASSERT_TRUE(dLdpExp.equalsTo(dLdp));
    ASSERT_TRUE(dLdwExp.isSameShape(dLdw));
    ASSERT_TRUE(dLdwExp.equalsTo(dLdw));
    ASSERT_TRUE(dLdlExp.isSameShape(dLdl));
    ASSERT_TRUE(dLdlExp.equalsTo(dLdl));

    delete results;
}
 
///////////////////////////////////////////////////////////////////
TEST_F(DeclarableOpsTests11, log_loss_grad_test10) {
    
    NDArray labels('c', {2,3,4}, nd4j::DataType::DOUBLE);
    NDArray predictions('c', {2,3,4}, nd4j::DataType::DOUBLE);
    NDArray weights('c', {1,1}, nd4j::DataType::DOUBLE);

    NDArray dLdwExp('c', {1,1}, {-9.49054});

    predictions.linspace(0.04, 0.04);
    labels.linspace(1);
    weights.assign(0.5);

    nd4j::ops::log_loss_grad op;
    auto results = op.execute({&predictions, &weights, &labels}, {1e-7}, {3});

    ASSERT_EQ(ND4J_STATUS_OK, results->status());
        
    auto *dLdw = results->at(1);    

    ASSERT_TRUE(dLdwExp.isSameShape(dLdw));
    ASSERT_TRUE(dLdwExp.equalsTo(dLdw));

    delete results;
}

///////////////////////////////////////////////////////////////////
TEST_F(DeclarableOpsTests11, log_loss_grad_test11) {
    
    NDArray labels('c', {2,3,4}, nd4j::DataType::DOUBLE);
    NDArray predictions('c', {2,3,4}, nd4j::DataType::DOUBLE);
    NDArray weights('c', {1,3,1}, nd4j::DataType::DOUBLE);

    NDArray dLdwExp('c', {1,3,1}, {0.20365,-1.92882,-7.76537});

    predictions.linspace(0.04, 0.04);
    labels.linspace(1);
    weights.assign(0.5);

    nd4j::ops::log_loss_grad op;
    auto results = op.execute({&predictions, &weights, &labels}, {1e-7}, {3});

    ASSERT_EQ(ND4J_STATUS_OK, results->status());
        
    auto *dLdw = results->at(1);    

    ASSERT_TRUE(dLdwExp.isSameShape(dLdw));
    ASSERT_TRUE(dLdwExp.equalsTo(dLdw));

    delete results;
}

///////////////////////////////////////////////////////////////////
TEST_F(DeclarableOpsTests11, log_loss_grad_test12) {
    
    NDArray labels('c', {2,3,4}, nd4j::DataType::DOUBLE);
    NDArray predictions('c', {2,3,4}, nd4j::DataType::DOUBLE);
    NDArray weights('c', {2,3,4}, nd4j::DataType::DOUBLE);
    
    NDArray dLdpExp('c', {2,3,4}, { 0.      , 0.      , 0.      ,  0.      ,-0.75    ,-0.789473,-0.833333, -0.882353,-0.9375  ,-1.      ,-1.071428, -1.153846,
                                -1.25    ,-1.363636,-1.5     , -1.666666,-1.875   ,-2.142857,-2.499999, -2.999999,-3.749997,-4.999997,-7.499993,-14.999956});
    NDArray dLdwExp('c', {2,3,4}, {0.16094, 0.2484 , 0.30526, 0.34036, 0.35773, 0.35953, 0.34699, 0.32079, 0.28123, 0.22827, 0.16163, 0.08072,
                                   -0.01533,-0.12776,-0.25828,-0.40921,-0.58373,-0.78637,-1.02369,-1.30582,-1.64951,-2.08566,-2.68241,-3.65272});
    NDArray dLdlExp('c', {2,3,4}, {0.     , 0.     , 0.     , 0.     , 0.03466, 0.02882, 0.02361, 0.01884, 0.01438, 0.01014, 0.00603, 0.002  ,
                                  -0.002  ,-0.00603,-0.01014,-0.01438,-0.01884,-0.02361,-0.02882,-0.03466,-0.04146,-0.04981,-0.06106,-0.07945});


    predictions.linspace(0.04, 0.04);
    labels.linspace(1);
    weights.assign(0.5);
    weights.t<double>(0) = 0.;
    weights.t<double>(1) = 0.;
    weights.t<double>(2) = 0.;
    weights.t<double>(3) = 0.;

    
    nd4j::ops::log_loss_grad op;
    auto results = op.execute({&predictions, &weights, &labels}, {1e-7}, {3});

    ASSERT_EQ(ND4J_STATUS_OK, results->status());

    auto *dLdp = results->at(0);       
    auto *dLdw = results->at(1);
    auto *dLdl = results->at(2);    

    ASSERT_TRUE(dLdpExp.isSameShape(dLdp));
    ASSERT_TRUE(dLdpExp.equalsTo(dLdp));
    ASSERT_TRUE(dLdwExp.isSameShape(dLdw));
    ASSERT_TRUE(dLdwExp.equalsTo(dLdw));
    ASSERT_TRUE(dLdlExp.isSameShape(dLdl));
    ASSERT_TRUE(dLdlExp.equalsTo(dLdl));

    delete results;
}

///////////////////////////////////////////////////////////////////
TEST_F(DeclarableOpsTests11, log_loss_grad_test13) {
    
    NDArray labels('c', {2,3,4}, nd4j::DataType::DOUBLE);
    NDArray predictions('c', {2,3,4}, nd4j::DataType::DOUBLE);
    NDArray weights('c', {2,3,1}, nd4j::DataType::DOUBLE);
    
    NDArray dLdpExp('c', {2,3,4}, {0.     , 0.     ,  0.     ,  0.     , 0.     , 0.     ,  0.     ,  0.     , 0.     , 0.     ,  0.     ,  0.     ,
                                  -2.08333,-2.27273, -2.5    , -2.77778,-3.125  ,-3.57143, -4.16667, -5.     ,-6.25   ,-8.33333,-12.49999,-24.99993});
    NDArray dLdwExp('c', {2,3,1}, {1.75828,  2.30839,  1.25309, -1.35098, -6.16602,-16.78383});
    NDArray dLdlExp('c', {2,3,4}, {0.     , 0.     , 0.     , 0.     , 0.     , 0.     , 0.     , 0.     , 0.     , 0.     , 0.     , 0.     ,
                                   -0.00334,-0.01005,-0.01689,-0.02397,-0.03141,-0.03935,-0.04803,-0.05776,-0.06909,-0.08302,-0.10176,-0.13242});

    predictions.linspace(0.04, 0.04);
    labels.linspace(1);
    weights.assign(0.5);
    weights.t<double>(0) = 0.;
    weights.t<double>(1) = 0.;
    weights.t<double>(2) = 0.;    
    
    nd4j::ops::log_loss_grad op;
    auto results = op.execute({&predictions, &weights, &labels}, {1e-7}, {3});

    ASSERT_EQ(ND4J_STATUS_OK, results->status());

    auto *dLdp = results->at(0);       
    auto *dLdw = results->at(1);
    auto *dLdl = results->at(2);    

    ASSERT_TRUE(dLdpExp.isSameShape(dLdp));
    ASSERT_TRUE(dLdpExp.equalsTo(dLdp));
    ASSERT_TRUE(dLdwExp.isSameShape(dLdw));
    ASSERT_TRUE(dLdwExp.equalsTo(dLdw));
    ASSERT_TRUE(dLdlExp.isSameShape(dLdl));
    ASSERT_TRUE(dLdlExp.equalsTo(dLdl));

    delete results;
}

///////////////////////////////////////////////////////////////////
TEST_F(DeclarableOpsTests11, summaryStatsData_test1) {
    
    functions::summarystats::SummaryStatsData<double> var1;
    functions::summarystats::SummaryStatsData<double> var2;
    var2.n = var2.mean = var2.M2 = var2.M3 = var2.M4 = var2.bias = 5; 

    functions::summarystats::SummaryStatsData<double>* arr = new functions::summarystats::SummaryStatsData<double>[2];
    arr[0] = var1;
    arr[1] = var2;
    arr[0] = arr[1];

    functions::summarystats::SummaryStatsData<double> var3(var1);

    ASSERT_TRUE(arr[0].n == arr[0].mean && arr[0].M2 == arr[0].M3 && arr[0].n == 5);
    ASSERT_TRUE(arr[1].n == arr[1].mean && arr[1].M2 == arr[1].M3 && arr[1].n == 5);
    ASSERT_TRUE(var3.n == var3.mean && var3.M2 == var3.M3 && var3.n == 0);

    delete []arr;
}

///////////////////////////////////////////////////////////////////
TEST_F(DeclarableOpsTests11, mean_sqerr_loss_grad_test1) {
    
    NDArray labels('c', {2,3,4}, nd4j::DataType::DOUBLE);
    NDArray predictions('c', {2,3,4}, nd4j::DataType::DOUBLE);
    NDArray weights('c', {2,3,4}, nd4j::DataType::DOUBLE);
    
    NDArray dLdpExp('c', {2,3,4}, {-0.96, -1.92, -2.88, -3.84, -4.8 , -5.76, -6.72, -7.68, -8.64, -9.6 ,-10.56,-11.52,
                                   -12.48,-13.44,-14.4 ,-15.36,-16.32,-17.28,-18.24,-19.2 ,-20.16,-21.12,-22.08,-23.04});
    NDArray dLdwExp('c', {2,3,4}, {0.9216 ,  3.6864 ,  8.2944 , 14.7456 , 23.04   , 33.1776 , 45.1584 , 58.9824 , 74.6496 , 92.16   ,111.51361,132.7104 ,
                                   155.75038,180.63359,207.35999,235.9296 ,266.34238,298.59842,332.6976 ,368.64001,406.4256 ,446.05444,487.5264 ,530.84161});

    predictions.linspace(0.04, 0.04);
    labels.linspace(1);
    weights.assign(0.5);    

    nd4j::ops::mean_sqerr_loss_grad op;
    auto results = op.execute({&predictions, &weights, &labels}, {}, {0});

    ASSERT_EQ(ND4J_STATUS_OK, results->status());

    auto dLdp = results->at(0);       
    auto dLdw = results->at(1);
    auto dLdl = results->at(2);

    ASSERT_TRUE(dLdpExp.isSameShape(dLdp));
    ASSERT_TRUE(dLdpExp.equalsTo(dLdp));
    ASSERT_TRUE(dLdwExp.isSameShape(dLdw));
    ASSERT_TRUE(dLdwExp.equalsTo(dLdw));
    ASSERT_TRUE(dLdpExp.isSameShape(-*dLdl));
    ASSERT_TRUE(dLdpExp.equalsTo(-*dLdl));

    delete results;
}
 
///////////////////////////////////////////////////////////////////
TEST_F(DeclarableOpsTests11, mean_sqerr_loss_grad_test2) {
    
    NDArray labels('c', {2,3,4}, nd4j::DataType::DOUBLE);
    NDArray predictions('c', {2,3,4}, nd4j::DataType::DOUBLE);
    NDArray weights('c', {2,1,4}, nd4j::DataType::DOUBLE);
    
    NDArray dLdwExp('c', {2,1,4}, {98.61121,129.024  , 164.9664 , 206.4384 , 828.51837,925.28644,1027.58398,1135.41113});

    predictions.linspace(0.04, 0.04);
    labels.linspace(1);
    weights.assign(0.5);    

    nd4j::ops::mean_sqerr_loss_grad op;
    auto results = op.execute({&predictions, &weights, &labels}, {}, {0});

    ASSERT_EQ(ND4J_STATUS_OK, results->status());

    auto *dLdw = results->at(1);
    
    ASSERT_TRUE(dLdwExp.isSameShape(dLdw));
    ASSERT_TRUE(dLdwExp.equalsTo(dLdw));

    delete results;
}

///////////////////////////////////////////////////////////////////
TEST_F(DeclarableOpsTests11, mean_sqerr_loss_grad_test3) {
    
    NDArray labels('c', {2,3,4}, nd4j::DataType::DOUBLE);
    NDArray predictions('c', {2,3,4}, nd4j::DataType::DOUBLE);
    NDArray weights(nd4j::DataType::DOUBLE);
    
    NDArray dLdpExp('c', {2,3,4}, {-0.96, -1.92, -2.88, -3.84, -4.8 , -5.76, -6.72, -7.68, -8.64, -9.6 ,-10.56,-11.52,
                                   -12.48,-13.44,-14.4 ,-15.36,-16.32,-17.28,-18.24,-19.2 ,-20.16,-21.12,-22.08,-23.04});
    NDArray dLdwExp('c', {0}, {4515.84});
    
    predictions.linspace(0.04, 0.04);
    labels.linspace(1);
    weights.assign(0.5);    

    nd4j::ops::mean_sqerr_loss_grad op;
    auto results = op.execute({&predictions, &weights, &labels}, {}, {1});

    ASSERT_EQ(ND4J_STATUS_OK, results->status());

    auto *dLdp = results->at(0);       
    auto *dLdw = results->at(1);
    auto *dLdl = results->at(2);

    ASSERT_TRUE(dLdpExp.isSameShape(dLdp));
    ASSERT_TRUE(dLdpExp.equalsTo(dLdp));
    ASSERT_TRUE(dLdwExp.isSameShape(dLdw));
    ASSERT_TRUE(dLdwExp.equalsTo(dLdw));
    ASSERT_TRUE(dLdpExp.isSameShape(-*dLdl));
    ASSERT_TRUE(dLdpExp.equalsTo(-*dLdl));

    delete results;
}

///////////////////////////////////////////////////////////////////
TEST_F(DeclarableOpsTests11, mean_sqerr_loss_grad_test4) {
    
    NDArray labels('c', {2,3,4}, nd4j::DataType::DOUBLE);
    NDArray predictions('c', {2,3,4}, nd4j::DataType::DOUBLE);
    NDArray weights('c', {1,3,1}, nd4j::DataType::DOUBLE);
    
    NDArray dLdwExp('c', {1,3,1}, {807.32153, 1426.63684, 2281.88159});

    predictions.linspace(0.04, 0.04);
    labels.linspace(1);
    weights.assign(0.5);    

    nd4j::ops::mean_sqerr_loss_grad op;
    auto results = op.execute({&predictions, &weights, &labels}, {}, {1});

    ASSERT_EQ(ND4J_STATUS_OK, results->status());
        
    auto *dLdw = results->at(1);

    ASSERT_TRUE(dLdwExp.isSameShape(dLdw));
    ASSERT_TRUE(dLdwExp.equalsTo(dLdw));

    delete results;
}

///////////////////////////////////////////////////////////////////
TEST_F(DeclarableOpsTests11, mean_sqerr_loss_grad_test5) {
    
    NDArray labels('c', {2,3,4}, nd4j::DataType::DOUBLE);
    NDArray predictions('c', {2,3,4}, nd4j::DataType::DOUBLE);
    NDArray weights('c', {2,3,4}, nd4j::DataType::DOUBLE);
    
    NDArray dLdpExp('c', {2,3,4}, {-0.08,-0.16,-0.24,-0.32,-0.4 ,-0.48,-0.56,-0.64,-0.72,-0.8 ,-0.88,-0.96,
                                   -1.04,-1.12,-1.2 ,-1.28,-1.36,-1.44,-1.52,-1.6 ,-1.68,-1.76,-1.84,-1.92});
    NDArray dLdwExp('c', {2,3,4}, {-15.6032,-15.3728,-14.9888,-14.4512,-13.76  ,-12.9152,-11.9168,-10.7648, -9.4592, -8.    , -6.3872, -4.6208,
                                   -2.7008, -0.6272,  1.6   ,  3.9808,  6.5152,  9.2032, 12.0448, 15.04  , 18.1888, 21.4912, 24.9472, 28.5568});

    predictions.linspace(0.04, 0.04);
    labels.linspace(1);
    weights.assign(0.5);    

    nd4j::ops::mean_sqerr_loss_grad op;
    auto results = op.execute({&predictions, &weights, &labels}, {}, {2});

    ASSERT_EQ(ND4J_STATUS_OK, results->status());

    auto *dLdp = results->at(0);       
    auto *dLdw = results->at(1);
    auto *dLdl = results->at(2);

    ASSERT_TRUE(dLdpExp.isSameShape(dLdp));
    ASSERT_TRUE(dLdpExp.equalsTo(dLdp));
    ASSERT_TRUE(dLdwExp.isSameShape(dLdw));
    ASSERT_TRUE(dLdwExp.equalsTo(dLdw));
    ASSERT_TRUE(dLdpExp.isSameShape(-*dLdl));
    ASSERT_TRUE(dLdpExp.equalsTo(-*dLdl));

    delete results;
}

///////////////////////////////////////////////////////////////////
TEST_F(DeclarableOpsTests11, mean_sqerr_loss_grad_test6) {
    
    NDArray labels('c', {2,3,4}, nd4j::DataType::DOUBLE);
    NDArray predictions('c', {2,3,4}, nd4j::DataType::DOUBLE);
    NDArray weights('c', {1,3,1}, nd4j::DataType::DOUBLE);
        
    NDArray dLdwExp('c', {1,3,1}, {-58.16319, -6.5536 , 64.71682});
    
    predictions.linspace(0.04, 0.04);
    labels.linspace(1);
    weights.assign(0.5);    

    nd4j::ops::mean_sqerr_loss_grad op;
    auto results = op.execute({&predictions, &weights, &labels}, {}, {2});

    ASSERT_EQ(ND4J_STATUS_OK, results->status());

    auto *dLdw = results->at(1);
    
    ASSERT_TRUE(dLdwExp.isSameShape(dLdw));
    ASSERT_TRUE(dLdwExp.equalsTo(dLdw));

    delete results;
}

///////////////////////////////////////////////////////////////////
TEST_F(DeclarableOpsTests11, mean_sqerr_loss_grad_test7) {
    
    NDArray labels('c', {2,3,4}, nd4j::DataType::DOUBLE);
    NDArray predictions('c', {2,3,4}, nd4j::DataType::DOUBLE);
    NDArray weights(nd4j::DataType::DOUBLE);
        
    NDArray dLdwExp('c', {0}, {0.});
    
    predictions.linspace(0.04, 0.04);
    labels.linspace(1);
    weights.assign(0.5);    

    nd4j::ops::mean_sqerr_loss_grad op;
    auto results = op.execute({&predictions, &weights, &labels}, {}, {2});

    ASSERT_EQ(ND4J_STATUS_OK, results->status());

    auto *dLdw = results->at(1);
    
    ASSERT_TRUE(dLdwExp.isSameShape(dLdw));
    ASSERT_TRUE(dLdwExp.equalsTo(dLdw));

    delete results;
}
 
///////////////////////////////////////////////////////////////////
TEST_F(DeclarableOpsTests11, mean_sqerr_loss_grad_test8) {
    
    NDArray labels('c', {2,3,4}, nd4j::DataType::DOUBLE);
    NDArray predictions('c', {2,3,4}, nd4j::DataType::DOUBLE);
    NDArray weights('c', {2,3,4}, nd4j::DataType::DOUBLE);
    
    NDArray dLdpExp('c', {2,3,4}, {0. ,0. ,0. ,0. ,-0.48 ,-0.576,-0.672,-0.768,-0.864,-0.96 ,-1.056,-1.152,
                                 -1.248,-1.344,-1.44 ,-1.536,-1.632,-1.728,-1.824,-1.92 ,-2.016,-2.112,-2.208,-2.304});
    NDArray dLdwExp('c', {2,3,4}, {-22.3488 ,-22.07232,-21.61152,-20.9664 ,-20.13696,-19.1232 ,-17.92512,-16.54272,-14.976  ,-13.22496,-11.2896 , -9.16992,
                                   -6.86592, -4.3776 , -1.70496,  1.152  ,  4.19328,  7.41888, 10.8288 , 14.42304, 18.2016 , 22.16449, 26.31168, 30.6432 });

    predictions.linspace(0.04, 0.04);
    labels.linspace(1);
    weights.assign(0.5);
    weights.p(0, 0.);
    weights.p(1, 0.);
    weights.p(2, 0.);
    weights.p(3, 0.);

    nd4j::ops::mean_sqerr_loss_grad op;
    auto results = op.execute({&predictions, &weights, &labels}, {}, {2});

    ASSERT_EQ(ND4J_STATUS_OK, results->status());

    auto *dLdp = results->at(0);       
    auto *dLdw = results->at(1);
    auto *dLdl = results->at(2);

    ASSERT_TRUE(dLdpExp.isSameShape(dLdp));
    ASSERT_TRUE(dLdpExp.equalsTo(dLdp));
    ASSERT_TRUE(dLdwExp.isSameShape(dLdw));
    ASSERT_TRUE(dLdwExp.equalsTo(dLdw));
    ASSERT_TRUE(dLdpExp.isSameShape(-*dLdl));
    ASSERT_TRUE(dLdpExp.equalsTo(-*dLdl));

    delete results;
}

///////////////////////////////////////////////////////////////////
TEST_F(DeclarableOpsTests11, mean_sqerr_loss_grad_test9) {
    
    NDArray labels('c', {2,3,4}, nd4j::DataType::DOUBLE);
    NDArray predictions('c', {2,3,4}, nd4j::DataType::DOUBLE);
    NDArray weights('c', {2,3,4}, nd4j::DataType::DOUBLE);
    
    NDArray dLdpExp('c', {2,3,4}, {-0.04,-0.08,-0.12,-0.16,-0.2 ,-0.24,-0.28,-0.32,-0.36,-0.4 ,-0.44,-0.48,
                                   -0.52,-0.56,-0.6 ,-0.64,-0.68,-0.72,-0.76,-0.8 ,-0.84,-0.88,-0.92,-0.96});
    NDArray dLdwExp('c', {2,3,4}, {0.0384, 0.1536, 0.3456, 0.6144, 0.96  , 1.3824, 1.8816, 2.4576, 3.1104, 3.84  , 4.6464, 5.5296,
                                    6.4896, 7.5264, 8.64  , 9.8304,11.0976,12.4416,13.8624,15.36  ,16.9344,18.5856,20.3136,22.1184});

    predictions.linspace(0.04, 0.04);
    labels.linspace(1);
    weights.assign(0.5);
    
    nd4j::ops::mean_sqerr_loss_grad op;
    auto results = op.execute({&predictions, &weights, &labels}, {}, {3});

    ASSERT_EQ(ND4J_STATUS_OK, results->status());

    auto *dLdp = results->at(0);       
    auto *dLdw = results->at(1);
    auto *dLdl = results->at(2);

    ASSERT_TRUE(dLdpExp.isSameShape(dLdp));
    ASSERT_TRUE(dLdpExp.equalsTo(dLdp));
    ASSERT_TRUE(dLdwExp.isSameShape(dLdw));
    ASSERT_TRUE(dLdwExp.equalsTo(dLdw));
    ASSERT_TRUE(dLdpExp.isSameShape(-*dLdl));
    ASSERT_TRUE(dLdpExp.equalsTo(-*dLdl));

    delete results;
}

///////////////////////////////////////////////////////////////////
TEST_F(DeclarableOpsTests11, mean_sqerr_loss_grad_test10) {
    
    NDArray labels('c', {2,3,4}, nd4j::DataType::DOUBLE);
    NDArray predictions('c', {2,3,4}, nd4j::DataType::DOUBLE);
    NDArray weights('c', {1,1}, nd4j::DataType::DOUBLE);

    NDArray dLdwExp('c', {1,1}, {188.16});

    predictions.linspace(0.04, 0.04);
    labels.linspace(1);
    weights.assign(0.5);

    nd4j::ops::mean_sqerr_loss_grad op;
    auto results = op.execute({&predictions, &weights, &labels}, {}, {3});

    ASSERT_EQ(ND4J_STATUS_OK, results->status());
        
    auto *dLdw = results->at(1);    

    ASSERT_TRUE(dLdwExp.isSameShape(dLdw));
    ASSERT_TRUE(dLdwExp.equalsTo(dLdw));

    delete results;
}

///////////////////////////////////////////////////////////////////
TEST_F(DeclarableOpsTests11, mean_sqerr_loss_grad_test11) {
    
    NDArray labels('c', {2,3,4}, nd4j::DataType::DOUBLE);
    NDArray predictions('c', {2,3,4}, nd4j::DataType::DOUBLE);
    NDArray weights('c', {1,3,1}, nd4j::DataType::DOUBLE);

    NDArray dLdwExp('c', {1,3,1}, {33.6384 ,59.4432 ,95.07841});

    predictions.linspace(0.04, 0.04);
    labels.linspace(1);
    weights.assign(0.5);

    nd4j::ops::mean_sqerr_loss_grad op;
    auto results = op.execute({&predictions, &weights, &labels}, {}, {3});

    ASSERT_EQ(ND4J_STATUS_OK, results->status());
        
    auto *dLdw = results->at(1);    

    ASSERT_TRUE(dLdwExp.isSameShape(dLdw));
    ASSERT_TRUE(dLdwExp.equalsTo(dLdw));

    delete results;
}

///////////////////////////////////////////////////////////////////
TEST_F(DeclarableOpsTests11, mean_sqerr_loss_grad_test12) {
    
    NDArray labels('c', {2,3,4}, nd4j::DataType::DOUBLE);
    NDArray predictions('c', {2,3,4}, nd4j::DataType::DOUBLE);
    NDArray weights('c', {2,3,4}, nd4j::DataType::DOUBLE);
    
    NDArray dLdpExp('c', {2,3,4}, {0.,0.,0.,0., -0.24 ,-0.288,-0.336,-0.384,-0.432,-0.48 ,-0.528,-0.576,
                                  -0.624,-0.672,-0.72 ,-0.768,-0.816,-0.864,-0.912,-0.96 ,-1.008,-1.056,-1.104,-1.152});
    NDArray dLdwExp('c', {2,3,4}, {0.04608, 0.18432, 0.41472, 0.73728, 1.152  , 1.65888, 2.25792, 2.94912, 3.73248, 4.608  , 5.57568, 6.63552,
                                   7.78752, 9.03168,10.368  ,11.79648,13.31712,14.92992,16.63488,18.432  ,20.32128,22.30272,24.37632,26.54208});

    predictions.linspace(0.04, 0.04);
    labels.linspace(1);
    weights.assign(0.5);
    weights.t<double>(0) = 0.;
    weights.t<double>(1) = 0.;
    weights.t<double>(2) = 0.;
    weights.t<double>(3) = 0.;
    
    nd4j::ops::mean_sqerr_loss_grad op;
    auto results = op.execute({&predictions, &weights, &labels}, {}, {3});

    ASSERT_EQ(ND4J_STATUS_OK, results->status());

    auto *dLdp = results->at(0);       
    auto *dLdw = results->at(1);
    auto *dLdl = results->at(2);    

    ASSERT_TRUE(dLdpExp.isSameShape(dLdp));
    ASSERT_TRUE(dLdpExp.equalsTo(dLdp));
    ASSERT_TRUE(dLdwExp.isSameShape(dLdw));
    ASSERT_TRUE(dLdwExp.equalsTo(dLdw));
    ASSERT_TRUE(dLdpExp.isSameShape(-*dLdl));
    ASSERT_TRUE(dLdpExp.equalsTo(-*dLdl));

    delete results;
}

///////////////////////////////////////////////////////////////////
TEST_F(DeclarableOpsTests11, mean_sqerr_loss_grad_test13) {
    
    NDArray labels('c', {2,3,4}, nd4j::DataType::DOUBLE);
    NDArray predictions('c', {2,3,4}, nd4j::DataType::DOUBLE);
    NDArray weights('c', {2,3,1}, nd4j::DataType::DOUBLE);
    
    NDArray dLdpExp('c', {2,3,4}, {0., 0., 0., 0., 0., 0., 0., 0., 0., 0., 0., 0.,
                                  -1.04,-1.12,-1.2 ,-1.28,-1.36,-1.44,-1.52,-1.6 ,-1.68,-1.76,-1.84,-1.92});
    NDArray dLdwExp('c', {2,3,1}, {2.304  , 13.3632 , 34.2528 , 64.97279,105.5232 ,155.90401});

    predictions.linspace(0.04, 0.04);
    labels.linspace(1);
    weights.assign(0.5);
    weights.t<double>(0) = 0.;
    weights.t<double>(1) = 0.;
    weights.t<double>(2) = 0.;    
    
    nd4j::ops::mean_sqerr_loss_grad op;
    auto results = op.execute({&predictions, &weights, &labels}, {}, {3});

    ASSERT_EQ(ND4J_STATUS_OK, results->status());

    auto *dLdp = results->at(0);       
    auto *dLdw = results->at(1);
    auto *dLdl = results->at(2);    

    ASSERT_TRUE(dLdpExp.isSameShape(dLdp));
    ASSERT_TRUE(dLdpExp.equalsTo(dLdp));
    ASSERT_TRUE(dLdwExp.isSameShape(dLdw));
    ASSERT_TRUE(dLdwExp.equalsTo(dLdw));
    ASSERT_TRUE(dLdpExp.isSameShape(-*dLdl));
    ASSERT_TRUE(dLdpExp.equalsTo(-*dLdl));

    delete results;
}

TEST_F(DeclarableOpsTests11, SquaredSubtractTest_Test1) {
    auto x = NDArrayFactory::create<float>('c', {4}, {0, 1, 2, 3});
    auto y = NDArrayFactory::create<float>('c',{4}, {3, 2, 1, 0});
    auto exp = NDArrayFactory::create<float>('c', {4}, {9, 1,1, 9});
    nd4j::ops::squaredsubtract op;
    auto result = op.execute({&x, &y}, {}, {});
    ASSERT_EQ(Status::OK(), result->status());
    ASSERT_TRUE(exp.equalsTo(result->at(0)));
    result->at(0)->printBuffer("Output");

    delete result;
}

TEST_F(DeclarableOpsTests11, SquaredSubtractTest_Test2) {
    auto x = NDArrayFactory::create<float>('c', {2, 4}, {0, 1, 2, 3, 0, 1, 2, 3});
    auto y = NDArrayFactory::create<float>('c',{4}, {3, 2, 1, 0});
    auto exp = NDArrayFactory::create<float>('c', {2, 4}, {9, 1,1, 9, 9, 1, 1, 9});
    nd4j::ops::squaredsubtract op;
    auto result = op.execute({&x, &y}, {}, {});
    ASSERT_EQ(Status::OK(), result->status());
    result->at(0)->printBuffer("Output");
    ASSERT_TRUE(exp.equalsTo(result->at(0)));
    delete result;
}

TEST_F(DeclarableOpsTests11, SquaredSubtractTest_Test3) {
    auto x = NDArrayFactory::create<float>('c', {2, 4}, {0, 1, 2, 3, 0, 1, 2, 3});
    auto y = NDArrayFactory::create<float>('c',{4}, {3, 2, 1, 0});
    auto exp = NDArrayFactory::create<float>('c', {2, 4}, {-6, -4, 6, 24, -30, -12, 14, 48});
    auto eps = NDArrayFactory::create<float>('c', {2, 4}, {1,2,3,4,5,6,7,8});
    nd4j::ops::squaredsubtract_bp op;
    auto result = op.execute({&x, &y, &eps}, {}, {});
    ASSERT_EQ(Status::OK(), result->status());
    result->at(0)->printBuffer("Output");
    ASSERT_TRUE(exp.equalsTo(result->at(0)));
    delete result;
}

///////////////////////////////////////////////////////////////////
TEST_F(DeclarableOpsTests11, absolute_difference_loss_grad_test1) {
    
    NDArray labels('c', {2,3,4}, nd4j::DataType::DOUBLE);
    NDArray predictions('c', {2,3,4}, nd4j::DataType::DOUBLE);
    NDArray weights('c', {2,3,4}, nd4j::DataType::DOUBLE);
    
    NDArray dLdpExp('c', {2,3,4}, {-0.5,-0.5,-0.5,-0.5,-0.5,-0.5,-0.5,-0.5,-0.5,-0.5,-0.5,-0.5,
                                   -0.5,-0.5,-0.5,-0.5,-0.5,-0.5,-0.5,-0.5,-0.5,-0.5,-0.5,-0.5});
    NDArray dLdwExp('c', {2,3,4}, {0.96, 1.92, 2.88, 3.84, 4.8 , 5.76, 6.72, 7.68, 8.64, 9.6 ,10.56,11.52,
                                  12.48,13.44,14.4 ,15.36,16.32,17.28,18.24,19.2 ,20.16,21.12,22.08,23.04});

    predictions.linspace(0.04, 0.04);
    labels.linspace(1);
    weights.assign(0.5);    

    nd4j::ops::absolute_difference_loss_grad op;
    auto results = op.execute({&predictions, &weights, &labels}, {}, {0});

    ASSERT_EQ(ND4J_STATUS_OK, results->status());

    auto dLdp = results->at(0);       
    auto dLdw = results->at(1);
    auto dLdl = results->at(2);

    ASSERT_TRUE(dLdpExp.isSameShape(dLdp));
    ASSERT_TRUE(dLdpExp.equalsTo(dLdp));
    ASSERT_TRUE(dLdwExp.isSameShape(dLdw));
    ASSERT_TRUE(dLdwExp.equalsTo(dLdw));
    ASSERT_TRUE(dLdpExp.isSameShape(-*dLdl));
    ASSERT_TRUE(dLdpExp.equalsTo(-*dLdl));

    delete results;
}
 
///////////////////////////////////////////////////////////////////
TEST_F(DeclarableOpsTests11, absolute_difference_loss_grad_test2) {
    
    NDArray labels('c', {2,3,4}, nd4j::DataType::DOUBLE);
    NDArray predictions('c', {2,3,4}, nd4j::DataType::DOUBLE);
    NDArray weights('c', {2,1,4}, nd4j::DataType::DOUBLE);
    
    NDArray dLdwExp('c', {2,1,4}, {14.4 , 17.28, 20.16, 23.04, 48.96, 51.84, 54.72, 57.6});

    predictions.linspace(0.04, 0.04);
    labels.linspace(1);
    weights.assign(0.5);    

    nd4j::ops::absolute_difference_loss_grad op;
    auto results = op.execute({&predictions, &weights, &labels}, {}, {0});

    ASSERT_EQ(ND4J_STATUS_OK, results->status());

    auto *dLdw = results->at(1);
    
    ASSERT_TRUE(dLdwExp.isSameShape(dLdw));
    ASSERT_TRUE(dLdwExp.equalsTo(dLdw));

    delete results;
}

///////////////////////////////////////////////////////////////////
TEST_F(DeclarableOpsTests11, absolute_difference_loss_grad_test3) {
    
    NDArray labels('c', {2,3,4}, nd4j::DataType::DOUBLE);
    NDArray predictions('c', {2,3,4}, nd4j::DataType::DOUBLE);
    NDArray weights(nd4j::DataType::DOUBLE);
    
    NDArray dLdpExp('c', {2,3,4}, {-0.5,-0.5,-0.5,-0.5,-0.5,-0.5,-0.5,-0.5,-0.5,-0.5,-0.5,-0.5,
                                   -0.5,-0.5,-0.5,-0.5,-0.5,-0.5,-0.5,-0.5,-0.5,-0.5,-0.5,-0.5});
    NDArray dLdwExp('c', {0}, {288.});
    
    predictions.linspace(0.04, 0.04);
    labels.linspace(1);
    weights.assign(0.5);    

    nd4j::ops::absolute_difference_loss_grad op;
    auto results = op.execute({&predictions, &weights, &labels}, {}, {1});

    ASSERT_EQ(ND4J_STATUS_OK, results->status());

    auto *dLdp = results->at(0);       
    auto *dLdw = results->at(1);
    auto *dLdl = results->at(2);

    ASSERT_TRUE(dLdpExp.isSameShape(dLdp));
    ASSERT_TRUE(dLdpExp.equalsTo(dLdp));
    ASSERT_TRUE(dLdwExp.isSameShape(dLdw));
    ASSERT_TRUE(dLdwExp.equalsTo(dLdw));
    ASSERT_TRUE(dLdpExp.isSameShape(-*dLdl));
    ASSERT_TRUE(dLdpExp.equalsTo(-*dLdl));

    delete results;
}

///////////////////////////////////////////////////////////////////
TEST_F(DeclarableOpsTests11, absolute_difference_loss_grad_test4) {
    
    NDArray labels('c', {2,3,4}, nd4j::DataType::DOUBLE);
    NDArray predictions('c', {2,3,4}, nd4j::DataType::DOUBLE);
    NDArray weights('c', {1,3,1}, nd4j::DataType::DOUBLE);
    
    NDArray dLdwExp('c', {1,3,1}, {65.28, 96., 126.72001});

    predictions.linspace(0.04, 0.04);
    labels.linspace(1);
    weights.assign(0.5);    

    nd4j::ops::absolute_difference_loss_grad op;
    auto results = op.execute({&predictions, &weights, &labels}, {}, {1});

    ASSERT_EQ(ND4J_STATUS_OK, results->status());
        
    auto *dLdw = results->at(1);

    ASSERT_TRUE(dLdwExp.isSameShape(dLdw));
    ASSERT_TRUE(dLdwExp.equalsTo(dLdw));

    delete results;
}

///////////////////////////////////////////////////////////////////
TEST_F(DeclarableOpsTests11, absolute_difference_loss_grad_test5) {
    
    NDArray labels('c', {2,3,4}, nd4j::DataType::DOUBLE);
    NDArray predictions('c', {2,3,4}, nd4j::DataType::DOUBLE);
    NDArray weights('c', {2,3,4}, nd4j::DataType::DOUBLE);
    
    NDArray dLdpExp('c', {2,3,4}, {-0.04167,-0.04167,-0.04167,-0.04167,-0.04167,-0.04167,-0.04167,-0.04167,-0.04167,-0.04167,-0.04167,-0.04167,
                                   -0.04167,-0.04167,-0.04167,-0.04167,-0.04167,-0.04167,-0.04167,-0.04167,-0.04167,-0.04167,-0.04167,-0.04167});
    NDArray dLdwExp('c', {2,3,4}, {-0.92,-0.84,-0.76,-0.68,-0.6 ,-0.52,-0.44,-0.36,-0.28,-0.2 ,-0.12,-0.04,
                                     0.04, 0.12, 0.2 , 0.28, 0.36, 0.44, 0.52, 0.6 , 0.68, 0.76, 0.84, 0.92});

    predictions.linspace(0.04, 0.04);
    labels.linspace(1);
    weights.assign(0.5);    

    nd4j::ops::absolute_difference_loss_grad op;
    auto results = op.execute({&predictions, &weights, &labels}, {}, {2});

    ASSERT_EQ(ND4J_STATUS_OK, results->status());

    auto *dLdp = results->at(0);       
    auto *dLdw = results->at(1);
    auto *dLdl = results->at(2);

    ASSERT_TRUE(dLdpExp.isSameShape(dLdp));
    ASSERT_TRUE(dLdpExp.equalsTo(dLdp));
    ASSERT_TRUE(dLdwExp.isSameShape(dLdw));
    ASSERT_TRUE(dLdwExp.equalsTo(dLdw));
    ASSERT_TRUE(dLdpExp.isSameShape(-*dLdl));
    ASSERT_TRUE(dLdpExp.equalsTo(-*dLdl));

    delete results;
}

///////////////////////////////////////////////////////////////////
TEST_F(DeclarableOpsTests11, absolute_difference_loss_grad_test6) {
    
    NDArray labels('c', {2,3,4}, nd4j::DataType::DOUBLE);
    NDArray predictions('c', {2,3,4}, nd4j::DataType::DOUBLE);
    NDArray weights('c', {1,3,1}, nd4j::DataType::DOUBLE);
        
    NDArray dLdwExp('c', {1,3,1}, {-2.56, 0., 2.56});
    
    predictions.linspace(0.04, 0.04);
    labels.linspace(1);
    weights.assign(0.5);    

    nd4j::ops::absolute_difference_loss_grad op;
    auto results = op.execute({&predictions, &weights, &labels}, {}, {2});

    ASSERT_EQ(ND4J_STATUS_OK, results->status());

    auto *dLdw = results->at(1);
    
    ASSERT_TRUE(dLdwExp.isSameShape(dLdw));
    ASSERT_TRUE(dLdwExp.equalsTo(dLdw));

    delete results;
}

///////////////////////////////////////////////////////////////////
TEST_F(DeclarableOpsTests11, absolute_difference_loss_grad_test7) {
    
    NDArray labels('c', {2,3,4}, nd4j::DataType::DOUBLE);
    NDArray predictions('c', {2,3,4}, nd4j::DataType::DOUBLE);
    NDArray weights(nd4j::DataType::DOUBLE);
        
    NDArray dLdwExp('c', {0}, {0.});
    
    predictions.linspace(0.04, 0.04);
    labels.linspace(1);
    weights.assign(0.5);    

    nd4j::ops::absolute_difference_loss_grad op;
    auto results = op.execute({&predictions, &weights, &labels}, {}, {2});

    ASSERT_EQ(ND4J_STATUS_OK, results->status());

    auto *dLdw = results->at(1);
    
    ASSERT_TRUE(dLdwExp.isSameShape(dLdw));
    ASSERT_TRUE(dLdwExp.equalsTo(dLdw));

    delete results;
}
 
///////////////////////////////////////////////////////////////////
TEST_F(DeclarableOpsTests11, absolute_difference_loss_grad_test8) {
    
    NDArray labels('c', {2,3,4}, nd4j::DataType::DOUBLE);
    NDArray predictions('c', {2,3,4}, nd4j::DataType::DOUBLE);
    NDArray weights('c', {2,3,4}, nd4j::DataType::DOUBLE);
    
    NDArray dLdpExp('c', {2,3,4}, {-0.  ,-0.  ,-0.  ,-0.  ,-0.05,-0.05,-0.05,-0.05,-0.05,-0.05,-0.05,-0.05,
                                   -0.05,-0.05,-0.05,-0.05,-0.05,-0.05,-0.05,-0.05,-0.05,-0.05,-0.05,-0.05});
    NDArray dLdwExp('c', {2,3,4}, {-1.296,-1.2  ,-1.104,-1.008,-0.912,-0.816,-0.72 ,-0.624,-0.528,-0.432,-0.336,-0.24 ,
                                    -0.144,-0.048, 0.048, 0.144, 0.24 , 0.336, 0.432, 0.528, 0.624, 0.72 , 0.816, 0.912});

    predictions.linspace(0.04, 0.04);
    labels.linspace(1);
    weights.assign(0.5);
    weights.p(0, 0.);
    weights.p(1, 0.);
    weights.p(2, 0.);
    weights.p(3, 0.);

    nd4j::ops::absolute_difference_loss_grad op;
    auto results = op.execute({&predictions, &weights, &labels}, {}, {2});

    ASSERT_EQ(ND4J_STATUS_OK, results->status());

    auto *dLdp = results->at(0);       
    auto *dLdw = results->at(1);
    auto *dLdl = results->at(2);

    ASSERT_TRUE(dLdpExp.isSameShape(dLdp));
    ASSERT_TRUE(dLdpExp.equalsTo(dLdp));
    ASSERT_TRUE(dLdwExp.isSameShape(dLdw));
    ASSERT_TRUE(dLdwExp.equalsTo(dLdw));
    ASSERT_TRUE(dLdpExp.isSameShape(-*dLdl));
    ASSERT_TRUE(dLdpExp.equalsTo(-*dLdl));

    delete results;
}

///////////////////////////////////////////////////////////////////
TEST_F(DeclarableOpsTests11, absolute_difference_loss_grad_test9) {
    
    NDArray labels('c', {2,3,4}, nd4j::DataType::DOUBLE);
    NDArray predictions('c', {2,3,4}, nd4j::DataType::DOUBLE);
    NDArray weights('c', {2,3,4}, nd4j::DataType::DOUBLE);
    
    NDArray dLdpExp('c', {2,3,4}, {-0.02083, -0.02083, -0.02083, -0.02083,-0.02083, -0.02083, -0.02083, -0.02083,-0.02083, -0.02083, -0.02083, -0.02083,
                                   -0.02083, -0.02083, -0.02083, -0.02083,-0.02083, -0.02083, -0.02083, -0.02083,-0.02083, -0.02083, -0.02083, -0.02083});
    NDArray dLdwExp('c', {2,3,4}, {0.04, 0.08, 0.12, 0.16, 0.2 , 0.24, 0.28, 0.32,0.36, 0.4 , 0.44, 0.48,
                                   0.52, 0.56, 0.6 , 0.64,0.68, 0.72, 0.76, 0.8 ,0.84, 0.88, 0.92, 0.96});

    predictions.linspace(0.04, 0.04);
    labels.linspace(1);
    weights.assign(0.5);
    
    nd4j::ops::absolute_difference_loss_grad op;
    auto results = op.execute({&predictions, &weights, &labels}, {}, {3});

    ASSERT_EQ(ND4J_STATUS_OK, results->status());

    auto *dLdp = results->at(0);       
    auto *dLdw = results->at(1);
    auto *dLdl = results->at(2);

    ASSERT_TRUE(dLdpExp.isSameShape(dLdp));
    ASSERT_TRUE(dLdpExp.equalsTo(dLdp));
    ASSERT_TRUE(dLdwExp.isSameShape(dLdw));
    ASSERT_TRUE(dLdwExp.equalsTo(dLdw));
    ASSERT_TRUE(dLdpExp.isSameShape(-*dLdl));
    ASSERT_TRUE(dLdpExp.equalsTo(-*dLdl));

    delete results;
}

///////////////////////////////////////////////////////////////////
TEST_F(DeclarableOpsTests11, absolute_difference_loss_grad_test10) {
    
    NDArray labels('c', {2,3,4}, nd4j::DataType::DOUBLE);
    NDArray predictions('c', {2,3,4}, nd4j::DataType::DOUBLE);
    NDArray weights('c', {1,1}, nd4j::DataType::DOUBLE);

    NDArray dLdwExp('c', {1,1}, {12.});

    predictions.linspace(0.04, 0.04);
    labels.linspace(1);
    weights.assign(0.5);

    nd4j::ops::absolute_difference_loss_grad op;
    auto results = op.execute({&predictions, &weights, &labels}, {}, {3});

    ASSERT_EQ(ND4J_STATUS_OK, results->status());
        
    auto *dLdw = results->at(1);    

    ASSERT_TRUE(dLdwExp.isSameShape(dLdw));
    ASSERT_TRUE(dLdwExp.equalsTo(dLdw));

    delete results;
}

///////////////////////////////////////////////////////////////////
TEST_F(DeclarableOpsTests11, absolute_difference_loss_grad_test11) {
    
    NDArray labels('c', {2,3,4}, nd4j::DataType::DOUBLE);
    NDArray predictions('c', {2,3,4}, nd4j::DataType::DOUBLE);
    NDArray weights('c', {1,3,1}, nd4j::DataType::DOUBLE);

    NDArray dLdwExp('c', {1,3,1}, {2.72, 4., 5.28});

    predictions.linspace(0.04, 0.04);
    labels.linspace(1);
    weights.assign(0.5);

    nd4j::ops::absolute_difference_loss_grad op;
    auto results = op.execute({&predictions, &weights, &labels}, {}, {3});

    ASSERT_EQ(ND4J_STATUS_OK, results->status());
        
    auto *dLdw = results->at(1);    

    ASSERT_TRUE(dLdwExp.isSameShape(dLdw));
    ASSERT_TRUE(dLdwExp.equalsTo(dLdw));

    delete results;
}

///////////////////////////////////////////////////////////////////
TEST_F(DeclarableOpsTests11, absolute_difference_loss_grad_test12) {
    
    NDArray labels('c', {2,3,4}, nd4j::DataType::DOUBLE);
    NDArray predictions('c', {2,3,4}, nd4j::DataType::DOUBLE);
    NDArray weights('c', {2,3,4}, nd4j::DataType::DOUBLE);
    
    NDArray dLdpExp('c', {2,3,4}, {0., 0., 0., 0., -0.025, -0.025, -0.025, -0.025,-0.025, -0.025, -0.025, -0.025,
                                   -0.025, -0.025, -0.025, -0.025,-0.025, -0.025, -0.025, -0.025,-0.025, -0.025, -0.025, -0.025});
    NDArray dLdwExp('c', {2,3,4}, {0.048, 0.096, 0.144, 0.192,0.24 , 0.288, 0.336, 0.384,0.432, 0.48 , 0.528, 0.576,
                                   0.624, 0.672, 0.72 , 0.768,0.816, 0.864, 0.912, 0.96 ,1.008, 1.056, 1.104, 1.152});

    predictions.linspace(0.04, 0.04);
    labels.linspace(1);
    weights.assign(0.5);
    weights.t<double>(0) = 0.;
    weights.t<double>(1) = 0.;
    weights.t<double>(2) = 0.;
    weights.t<double>(3) = 0.;
    
    nd4j::ops::absolute_difference_loss_grad op;
    auto results = op.execute({&predictions, &weights, &labels}, {}, {3});

    ASSERT_EQ(ND4J_STATUS_OK, results->status());

    auto *dLdp = results->at(0);       
    auto *dLdw = results->at(1);
    auto *dLdl = results->at(2);    

    ASSERT_TRUE(dLdpExp.isSameShape(dLdp));
    ASSERT_TRUE(dLdpExp.equalsTo(dLdp));
    ASSERT_TRUE(dLdwExp.isSameShape(dLdw));
    ASSERT_TRUE(dLdwExp.equalsTo(dLdw));
    ASSERT_TRUE(dLdpExp.isSameShape(-*dLdl));
    ASSERT_TRUE(dLdpExp.equalsTo(-*dLdl));

    delete results;
}

///////////////////////////////////////////////////////////////////
TEST_F(DeclarableOpsTests11, absolute_difference_loss_grad_test13) {
    
    NDArray labels('c', {2,3,4}, nd4j::DataType::DOUBLE);
    NDArray predictions('c', {2,3,4}, nd4j::DataType::DOUBLE);
    NDArray weights('c', {2,3,1}, nd4j::DataType::DOUBLE);
    
    NDArray dLdpExp('c', {2,3,4}, {0., 0., 0., 0., 0., 0., 0., 0.,0., 0., 0., 0.,
                                  -0.04167, -0.04167, -0.04167, -0.04167,-0.04167, -0.04167, -0.04167, -0.04167,-0.04167, -0.04167, -0.04167, -0.04167});
    NDArray dLdwExp('c', {2,3,1}, {0.8 ,2.08,3.36,4.64,5.92,7.2 });

    predictions.linspace(0.04, 0.04);
    labels.linspace(1);
    weights.assign(0.5);
    weights.t<double>(0) = 0.;
    weights.t<double>(1) = 0.;
    weights.t<double>(2) = 0.;    
    
    nd4j::ops::absolute_difference_loss_grad op;
    auto results = op.execute({&predictions, &weights, &labels}, {}, {3});

    ASSERT_EQ(ND4J_STATUS_OK, results->status());

    auto *dLdp = results->at(0);       
    auto *dLdw = results->at(1);
    auto *dLdl = results->at(2);    

    ASSERT_TRUE(dLdpExp.isSameShape(dLdp));
    ASSERT_TRUE(dLdpExp.equalsTo(dLdp));
    ASSERT_TRUE(dLdwExp.isSameShape(dLdw));
    ASSERT_TRUE(dLdwExp.equalsTo(dLdw));
    ASSERT_TRUE(dLdpExp.isSameShape(-*dLdl));
    ASSERT_TRUE(dLdpExp.equalsTo(-*dLdl));

    delete results;
}

///////////////////////////////////////////////////////////////////
TEST_F(DeclarableOpsTests11, BFloat16_Test_1) {
    
    NDArray x = NDArrayFactory::create<bfloat16>('c', {2,3,4});
    NDArray y = NDArrayFactory::create<bfloat16>('c', {2,3,4});//('c', {2,3,4}, nd4j::DataType::BFLOAT16);
    NDArray exp = NDArrayFactory::create<bfloat16>('c', {2,3,4});//('c', {2,3,4}, nd4j::DataType::BFLOAT16);
    
    x.linspace(1);
    y.linspace(1);
    exp.linspace(2,2);
    nd4j::ops::add op;
    auto results = op.execute({&x, &y}, {}, {});

    ASSERT_EQ(ND4J_STATUS_OK, results->status());
        
    auto res = results->at(0);
    res->printIndexedBuffer("BFloat16 sum:");
    ASSERT_TRUE(res->equalsTo(exp));

    delete results;
}

///////////////////////////////////////////////////////////////////
<<<<<<< HEAD
TEST_F(DeclarableOpsTests11, BFloat16_Test_2) {

    NDArray x = NDArrayFactory::create<float16>('c', {2,3,4});
    NDArray y = NDArrayFactory::create<bfloat16>('c', {2,3,4});//('c', {2,3,4}, nd4j::DataType::BFLOAT16);
    NDArray exp = NDArrayFactory::create<float16>('c', {2,3,4});//('c', {2,3,4}, nd4j::DataType::BFLOAT16);

    x.linspace(1);
    y.linspace(1);
    exp.linspace(2,2);
    nd4j::ops::add op;
    auto results = op.execute({&x, &y}, {}, {});

    ASSERT_EQ(ND4J_STATUS_OK, results->status());

    auto res = results->at(0);
    res->printIndexedBuffer("BFloat16 sum:");
    ASSERT_TRUE(res->equalsTo(exp));
=======
TEST_F(DeclarableOpsTests11, sigm_cross_entropy_loss_grad_test1) {
    
    NDArray labels('c', {2,3,4}, nd4j::DataType::DOUBLE);
    NDArray logits('c', {2,3,4}, nd4j::DataType::DOUBLE);
    NDArray weights('c', {2,3,4}, nd4j::DataType::DOUBLE);
    
    NDArray dLdpExp('c', {2,3,4}, {-0.25999, -0.755  , -1.25   , -1.745  , -2.24001, -2.73502, -3.23004, -3.72508, -4.22014, -4.71523, -5.21034, -5.70548,
                                   -6.20066, -6.69587, -7.19113, -7.68643, -8.18177, -8.67717, -9.17262, -9.66813,-10.1637 ,-10.65932,-11.15501,-11.65077});
    NDArray dLdwExp('c', {2,3,4}, {0.73395,  0.75335,  0.69315,  0.55335,  0.33395,  0.03495, -0.34366, -0.80186, -1.33967, -1.95708, -2.65411, -3.43074,
                                  -4.28698, -5.22285, -6.23833, -7.33343, -8.50815, -9.76251,-11.0965 ,-12.51013,-14.00341,-15.57633,-17.2289 ,-18.96113});
    NDArray dLdlExp('c', {2,3,4}, {0.04, 0.02,-0.  ,-0.02,-0.04,-0.06,-0.08,-0.1 ,-0.12,-0.14,-0.16,-0.18,
                                   -0.2 ,-0.22,-0.24,-0.26,-0.28,-0.3 ,-0.32,-0.34,-0.36,-0.38,-0.4 ,-0.42});

    logits.linspace(-0.08, 0.04);
    labels.linspace(1);
    weights.assign(0.5);    

    nd4j::ops::sigm_cross_entropy_loss_grad op;
    auto results = op.execute({&logits, &weights, &labels}, {0.}, {0});

    ASSERT_EQ(ND4J_STATUS_OK, results->status());

    auto *dLdp = results->at(0);       
    auto *dLdw = results->at(1);
    auto *dLdl = results->at(2);

    ASSERT_TRUE(dLdpExp.isSameShape(dLdp));
    ASSERT_TRUE(dLdpExp.equalsTo(dLdp));
    ASSERT_TRUE(dLdwExp.isSameShape(dLdw));
    ASSERT_TRUE(dLdwExp.equalsTo(dLdw));
    ASSERT_TRUE(dLdlExp.isSameShape(dLdl));
    ASSERT_TRUE(dLdlExp.equalsTo(dLdl));

    delete results;
}
 
///////////////////////////////////////////////////////////////////
TEST_F(DeclarableOpsTests11, sigm_cross_entropy_loss_grad_test2) {
    
    NDArray labels('c', {2,3,4}, nd4j::DataType::DOUBLE);
    NDArray logits('c', {2,3,4}, nd4j::DataType::DOUBLE);
    NDArray weights('c', {2,1,4}, nd4j::DataType::DOUBLE);
    
    NDArray dLdpExp('c', {2,3,4}, {-0.18499,-0.53   ,-0.875  ,-1.22   ,-1.56501,-1.91002,-2.25504,-2.60008,-2.94514,-3.29023,-3.63534,-3.98048,
                                   -4.32566,-4.67087,-5.01613,-5.36143,-5.70677,-6.05217,-6.39762,-6.74313,-7.0887 ,-7.43432,-7.78001,-8.12577});
    NDArray dLdwExp('c', {2,1,4}, {0.43622, -0.19079, -0.98462, -1.94525,-18.09855,-20.72768,-23.52373,-26.48669});
    NDArray dLdlExp('c', {2,3,4}, {0.028,  0.014, -0.   , -0.014,-0.028, -0.042, -0.056, -0.07 ,-0.084, -0.098, -0.112, -0.126,
                                   -0.14 , -0.154, -0.168, -0.182,-0.196, -0.21 , -0.224, -0.238,-0.252, -0.266, -0.28 , -0.294});

    logits.linspace(-0.08, 0.04);
    labels.linspace(1);
    weights.assign(0.5);    

    nd4j::ops::sigm_cross_entropy_loss_grad op;
    auto results = op.execute({&logits, &weights, &labels}, {0.3}, {0});

    ASSERT_EQ(ND4J_STATUS_OK, results->status());

    auto *dLdp = results->at(0);       
    auto *dLdw = results->at(1);
    auto *dLdl = results->at(2);

    ASSERT_TRUE(dLdpExp.isSameShape(dLdp));
    ASSERT_TRUE(dLdpExp.equalsTo(dLdp));
    ASSERT_TRUE(dLdwExp.isSameShape(dLdw));
    ASSERT_TRUE(dLdwExp.equalsTo(dLdw));
    ASSERT_TRUE(dLdlExp.isSameShape(dLdl));
    ASSERT_TRUE(dLdlExp.equalsTo(dLdl));

    delete results;
}

///////////////////////////////////////////////////////////////////
TEST_F(DeclarableOpsTests11, sigm_cross_entropy_loss_grad_test3) {
    
    NDArray labels('c', {2,3,4}, nd4j::DataType::DOUBLE);
    NDArray logits('c', {2,3,4}, nd4j::DataType::DOUBLE);
    NDArray weights(nd4j::DataType::DOUBLE);
    
    NDArray dLdpExp('c', {2,3,4}, {-0.18499,-0.53   ,-0.875  ,-1.22   ,-1.56501,-1.91002,-2.25504,-2.60008,-2.94514,-3.29023,-3.63534,-3.98048,
                                   -4.32566,-4.67087,-5.01613,-5.36143,-5.70677,-6.05217,-6.39762,-6.74313,-7.0887 ,-7.43432,-7.78001,-8.12577});
    NDArray dLdwExp('c', {0}, {-91.52109});
    NDArray dLdlExp('c', {2,3,4}, {0.028,  0.014, -0., -0.014,-0.028, -0.042, -0.056, -0.07 ,-0.084, -0.098, -0.112, -0.126,
                                   -0.14 , -0.154, -0.168, -0.182,-0.196, -0.21 , -0.224, -0.238,-0.252, -0.266, -0.28 , -0.294});

    logits.linspace(-0.08, 0.04);
    labels.linspace(1);
    weights.assign(0.5);    

    nd4j::ops::sigm_cross_entropy_loss_grad op;
    auto results = op.execute({&logits, &weights, &labels}, {0.3}, {1});

    ASSERT_EQ(ND4J_STATUS_OK, results->status());

    auto *dLdp = results->at(0);       
    auto *dLdw = results->at(1);
    auto *dLdl = results->at(2);

    ASSERT_TRUE(dLdpExp.isSameShape(dLdp));
    ASSERT_TRUE(dLdpExp.equalsTo(dLdp));
    ASSERT_TRUE(dLdwExp.isSameShape(dLdw));
    ASSERT_TRUE(dLdwExp.equalsTo(dLdw));
    ASSERT_TRUE(dLdlExp.isSameShape(dLdl));
    ASSERT_TRUE(dLdlExp.equalsTo(dLdl));

    delete results;
}

///////////////////////////////////////////////////////////////////
TEST_F(DeclarableOpsTests11, sigm_cross_entropy_loss_grad_test4) {
    
    NDArray labels('c', {2,3,4}, nd4j::DataType::DOUBLE);
    NDArray logits('c', {2,3,4}, nd4j::DataType::DOUBLE);
    NDArray weights('c', {1,3,1}, nd4j::DataType::DOUBLE);
    
    NDArray dLdwExp('c', {1,3,1}, {-12.54779,-28.13393,-50.83936});
  
    logits.linspace(-0.08, 0.04);
    labels.linspace(1);
    weights.assign(0.5);    

    nd4j::ops::sigm_cross_entropy_loss_grad op;
    auto results = op.execute({&logits, &weights, &labels}, {0.3}, {1});

    ASSERT_EQ(ND4J_STATUS_OK, results->status());
        
    auto *dLdw = results->at(1);

    ASSERT_TRUE(dLdwExp.isSameShape(dLdw));
    ASSERT_TRUE(dLdwExp.equalsTo(dLdw));

    delete results;
}

///////////////////////////////////////////////////////////////////
TEST_F(DeclarableOpsTests11, sigm_cross_entropy_loss_grad_test5) {
    
    NDArray labels('c', {2,3,4}, nd4j::DataType::DOUBLE);
    NDArray logits('c', {2,3,4}, nd4j::DataType::DOUBLE);
    NDArray weights('c', {2,3,4}, nd4j::DataType::DOUBLE);
    
    NDArray dLdpExp('c', {2,3,4}, {-0.01542,-0.04417,-0.07292,-0.10167,-0.13042,-0.15917,-0.18792,-0.21667,-0.24543,-0.27419,-0.30294,-0.33171,
                                   -0.36047,-0.38924,-0.41801,-0.44679,-0.47556,-0.50435,-0.53314,-0.56193,-0.59072,-0.61953,-0.64833,-0.67715});
    NDArray dLdwExp('c', {2,3,4}, {0.37794, 0.37906, 0.37554, 0.36739, 0.35461, 0.33719, 0.31514, 0.28846, 0.25714, 0.22119, 0.18061, 0.13539,
                                   0.08553, 0.03104,-0.02808,-0.09184,-0.16023,-0.23326,-0.31093,-0.39323,-0.48017,-0.57175,-0.66796,-0.76881});
    NDArray dLdlExp('c', {2,3,4}, {0.00233, 0.00117,-0.,-0.00117,-0.00233,-0.0035 ,-0.00467,-0.00583,-0.007  ,-0.00817,-0.00933,-0.0105,
                                   -0.01167,-0.01283,-0.014  ,-0.01517,-0.01633,-0.0175 ,-0.01867,-0.01983,-0.021  ,-0.02217,-0.02333,-0.0245});

    logits.linspace(-0.08, 0.04);
    labels.linspace(1);
    weights.assign(0.5);    

    nd4j::ops::sigm_cross_entropy_loss_grad op;
    auto results = op.execute({&logits, &weights, &labels}, {0.3}, {2});

    ASSERT_EQ(ND4J_STATUS_OK, results->status());

    auto *dLdp = results->at(0);       
    auto *dLdw = results->at(1);
    auto *dLdl = results->at(2);

    ASSERT_TRUE(dLdpExp.isSameShape(dLdp));
    ASSERT_TRUE(dLdpExp.equalsTo(dLdp));
    ASSERT_TRUE(dLdwExp.isSameShape(dLdw));
    ASSERT_TRUE(dLdwExp.equalsTo(dLdw));
    ASSERT_TRUE(dLdlExp.isSameShape(dLdl));
    ASSERT_TRUE(dLdlExp.equalsTo(dLdl));

    delete results;
}

///////////////////////////////////////////////////////////////////
TEST_F(DeclarableOpsTests11, sigm_cross_entropy_loss_grad_test6) {
    
    NDArray labels('c', {2,3,4}, nd4j::DataType::DOUBLE);
    NDArray logits('c', {2,3,4}, nd4j::DataType::DOUBLE);
    NDArray weights('c', {1,3,1}, nd4j::DataType::DOUBLE);
        
    NDArray dLdwExp('c', {1,3,1}, {1.4966 , 0.19776,-1.69436});

    logits.linspace(-0.08, 0.04);
    labels.linspace(1);
    weights.assign(0.5);    

    nd4j::ops::sigm_cross_entropy_loss_grad op;
    auto results = op.execute({&logits, &weights, &labels}, {0.3}, {2});

    ASSERT_EQ(ND4J_STATUS_OK, results->status());

    auto *dLdw = results->at(1);
    
    ASSERT_TRUE(dLdwExp.isSameShape(dLdw));
    ASSERT_TRUE(dLdwExp.equalsTo(dLdw));

    delete results;
}

///////////////////////////////////////////////////////////////////
TEST_F(DeclarableOpsTests11, sigm_cross_entropy_loss_grad_test7) {
    
    NDArray labels('c', {2,3,4}, nd4j::DataType::DOUBLE);
    NDArray logits('c', {2,3,4}, nd4j::DataType::DOUBLE);
    NDArray weights(nd4j::DataType::DOUBLE);
        
    NDArray dLdwExp('c', {0}, {0.});
    
    logits.linspace(-0.08, 0.04);
    labels.linspace(1);
    weights.assign(0.5);    

    nd4j::ops::sigm_cross_entropy_loss_grad op;
    auto results = op.execute({&logits, &weights, &labels}, {0.3}, {2});

    ASSERT_EQ(ND4J_STATUS_OK, results->status());

    auto *dLdw = results->at(1);
    
    ASSERT_TRUE(dLdwExp.isSameShape(dLdw));
    ASSERT_TRUE(dLdwExp.equalsTo(dLdw));

    delete results;
}
 
///////////////////////////////////////////////////////////////////
TEST_F(DeclarableOpsTests11, sigm_cross_entropy_loss_grad_test8) {
    
    NDArray labels('c', {2,3,4}, nd4j::DataType::DOUBLE);
    NDArray logits('c', {2,3,4}, nd4j::DataType::DOUBLE);
    NDArray weights('c', {2,3,4}, nd4j::DataType::DOUBLE);
    
    NDArray dLdpExp('c', {2,3,4}, { 0.     , 0.     , 0.     , 0.     ,-0.1565 ,-0.191  ,-0.2255 ,-0.26001,-0.29451,-0.32902,-0.36353,-0.39805,
                                   -0.43257,-0.46709,-0.50161,-0.53614,-0.57068,-0.60522,-0.63976,-0.67431,-0.70887,-0.74343,-0.778  ,-0.81258});
    NDArray dLdwExp('c', {2,3,4}, {0.54353, 0.54487, 0.54065, 0.53087, 0.51553, 0.49463, 0.46817, 0.43615, 0.39857, 0.35543, 0.30672, 0.25246,
                                   0.19264, 0.12725, 0.0563 ,-0.02021,-0.10228,-0.18992,-0.28312,-0.38188,-0.48621,-0.5961 ,-0.71156,-0.83258});
    NDArray dLdlExp('c', {2,3,4}, {-0.    ,-0.    , 0.    , 0.    ,-0.0028,-0.0042,-0.0056,-0.007 ,-0.0084,-0.0098,-0.0112,-0.0126,
                                  -0.014 ,-0.0154,-0.0168,-0.0182,-0.0196,-0.021 ,-0.0224,-0.0238,-0.0252,-0.0266,-0.028 ,-0.0294});
    logits.linspace(-0.08, 0.04);
    labels.linspace(1);
    weights.assign(0.5);
    weights.p(0, 0.);
    weights.p(1, 0.);
    weights.p(2, 0.);
    weights.p(3, 0.);

    nd4j::ops::sigm_cross_entropy_loss_grad op;
    auto results = op.execute({&logits, &weights, &labels}, {0.3}, {2});

    ASSERT_EQ(ND4J_STATUS_OK, results->status());

    auto *dLdp = results->at(0);       
    auto *dLdw = results->at(1);
    auto *dLdl = results->at(2);

    ASSERT_TRUE(dLdpExp.isSameShape(dLdp));
    ASSERT_TRUE(dLdpExp.equalsTo(dLdp));
    ASSERT_TRUE(dLdwExp.isSameShape(dLdw));
    ASSERT_TRUE(dLdwExp.equalsTo(dLdw));
    ASSERT_TRUE(dLdlExp.isSameShape(dLdl));
    ASSERT_TRUE(dLdlExp.equalsTo(dLdl));
>>>>>>> 1980b9fb

    delete results;
}

///////////////////////////////////////////////////////////////////
<<<<<<< HEAD
TEST_F(DeclarableOpsTests11, BFloat16_Test_3) {

    NDArray x('c', {2,3,4}, nd4j::DataType::BFLOAT16);
    NDArray y('c', {2,3,4}, nd4j::DataType::BFLOAT16);
    NDArray exp('c', {2,3,4}, nd4j::DataType::BFLOAT16);

    x.linspace(1);
    y.linspace(1);
    exp.linspace(2,2);
    nd4j::ops::add op;
    auto results = op.execute({&x, &y}, {}, {});

    ASSERT_EQ(ND4J_STATUS_OK, results->status());

    auto res = results->at(0);
    res->printIndexedBuffer("BFloat16 sum:");
    ASSERT_TRUE(res->equalsTo(exp));

    delete results;
}
=======
TEST_F(DeclarableOpsTests11, sigm_cross_entropy_loss_grad_test9) {
    
    NDArray labels('c', {2,3,4}, nd4j::DataType::DOUBLE);
    NDArray logits('c', {2,3,4}, nd4j::DataType::DOUBLE);
    NDArray weights('c', {2,3,4}, nd4j::DataType::DOUBLE);
    
    NDArray dLdpExp('c', {2,3,4}, {-0.00771, -0.02208, -0.03646, -0.05083,-0.06521, -0.07958, -0.09396, -0.10834,-0.12271, -0.13709, -0.15147, -0.16585,
                                   -0.18024, -0.19462, -0.20901, -0.22339,-0.23778, -0.25217, -0.26657, -0.28096,-0.29536, -0.30976, -0.32417, -0.33857});
    NDArray dLdwExp('c', {2,3,4}, {0.03008,  0.03064,  0.02888,  0.02481, 0.01841,  0.00971, -0.00132, -0.01466,-0.03032, -0.0483 , -0.06859, -0.0912 ,
                                   -0.11612, -0.14337, -0.17293, -0.20481,-0.23901, -0.27552, -0.31435, -0.35551,-0.39898, -0.44476, -0.49287, -0.5433 });
    NDArray dLdlExp('c', {2,3,4}, {0.00117,  0.00058, -0.     , -0.00058,-0.00117, -0.00175, -0.00233, -0.00292,-0.0035 , -0.00408, -0.00467, -0.00525,
                                   -0.00583, -0.00642, -0.007  , -0.00758,-0.00817, -0.00875, -0.00933, -0.00992,-0.0105 , -0.01108, -0.01167, -0.01225});
    logits.linspace(-0.08, 0.04);
    labels.linspace(1);
    weights.assign(0.5);
    
    nd4j::ops::sigm_cross_entropy_loss_grad op;
    auto results = op.execute({&logits, &weights, &labels}, {0.3}, {3});

    ASSERT_EQ(ND4J_STATUS_OK, results->status());

    auto *dLdp = results->at(0);       
    auto *dLdw = results->at(1);
    auto *dLdl = results->at(2);

    ASSERT_TRUE(dLdpExp.isSameShape(dLdp));
    ASSERT_TRUE(dLdpExp.equalsTo(dLdp));
    ASSERT_TRUE(dLdwExp.isSameShape(dLdw));
    ASSERT_TRUE(dLdwExp.equalsTo(dLdw));
    ASSERT_TRUE(dLdlExp.isSameShape(dLdl));
    ASSERT_TRUE(dLdlExp.equalsTo(dLdl));

    delete results;
}
 
///////////////////////////////////////////////////////////////////
TEST_F(DeclarableOpsTests11, sigm_cross_entropy_loss_grad_test10) {
    
    NDArray labels('c', {2,3,4}, nd4j::DataType::DOUBLE);
    NDArray logits('c', {2,3,4}, nd4j::DataType::DOUBLE);
    NDArray weights('c', {1,1}, nd4j::DataType::DOUBLE);

    NDArray dLdwExp('c', {1,1}, {-3.81338});

    logits.linspace(-0.08, 0.04);
    labels.linspace(1);
    weights.assign(0.5);

    nd4j::ops::sigm_cross_entropy_loss_grad op;
    auto results = op.execute({&logits, &weights, &labels}, {0.3}, {3});

    ASSERT_EQ(ND4J_STATUS_OK, results->status());
        
    auto *dLdw = results->at(1);    

    ASSERT_TRUE(dLdwExp.isSameShape(dLdw));
    ASSERT_TRUE(dLdwExp.equalsTo(dLdw));

    delete results;
}

///////////////////////////////////////////////////////////////////
TEST_F(DeclarableOpsTests11, sigm_cross_entropy_loss_grad_test11) {
    
    NDArray labels('c', {2,3,4}, nd4j::DataType::DOUBLE);
    NDArray logits('c', {2,3,4}, nd4j::DataType::DOUBLE);
    NDArray weights('c', {1,3,1}, nd4j::DataType::DOUBLE);

    NDArray dLdwExp('c', {1,3,1}, {-0.52282,-1.17225,-2.11831});

    logits.linspace(-0.08, 0.04);
    labels.linspace(1);
    weights.assign(0.5);

    nd4j::ops::sigm_cross_entropy_loss_grad op;
    auto results = op.execute({&logits, &weights, &labels}, {0.3}, {3});

    ASSERT_EQ(ND4J_STATUS_OK, results->status());
        
    auto *dLdw = results->at(1);    

    ASSERT_TRUE(dLdwExp.isSameShape(dLdw));
    ASSERT_TRUE(dLdwExp.equalsTo(dLdw));

    delete results;
}

///////////////////////////////////////////////////////////////////
TEST_F(DeclarableOpsTests11, sigm_cross_entropy_loss_grad_test12) {
    
    NDArray labels('c', {2,3,4}, nd4j::DataType::DOUBLE);
    NDArray logits('c', {2,3,4}, nd4j::DataType::DOUBLE);
    NDArray weights('c', {2,3,4}, nd4j::DataType::DOUBLE);
    
    NDArray dLdpExp('c', {2,3,4}, {0.     ,  0.     ,  0.     ,  0.     ,-0.07825, -0.0955 , -0.11275, -0.13   ,-0.14726, -0.16451, -0.18177, -0.19902,
                                   -0.21628, -0.23354, -0.25081, -0.26807,-0.28534, -0.30261, -0.31988, -0.33716,-0.35443, -0.37172, -0.389  , -0.40629});
    NDArray dLdwExp('c', {2,3,4}, {0.0361 ,  0.03677,  0.03466,  0.02977, 0.0221 ,  0.01165, -0.00158, -0.01759,-0.03638, -0.05795, -0.08231, -0.10944,
                                   -0.13935, -0.17204, -0.20752, -0.24577,-0.28681, -0.33063, -0.37723, -0.42661,-0.47877, -0.53372, -0.59144, -0.65196});
    NDArray dLdlExp('c', {2,3,4}, {-0.    , -0.    ,  0.    ,  0.    ,-0.0014, -0.0021, -0.0028, -0.0035,-0.0042, -0.0049, -0.0056, -0.0063,
                                   -0.007 , -0.0077, -0.0084, -0.0091,-0.0098, -0.0105, -0.0112, -0.0119,-0.0126, -0.0133, -0.014 , -0.0147});
    logits.linspace(-0.08, 0.04);
    labels.linspace(1);
    weights.assign(0.5);
    weights.t<double>(0) = 0.;
    weights.t<double>(1) = 0.;
    weights.t<double>(2) = 0.;
    weights.t<double>(3) = 0.;

    
    nd4j::ops::sigm_cross_entropy_loss_grad op;
    auto results = op.execute({&logits, &weights, &labels}, {0.3}, {3});

    ASSERT_EQ(ND4J_STATUS_OK, results->status());

    auto *dLdp = results->at(0);       
    auto *dLdw = results->at(1);
    auto *dLdl = results->at(2);    

    ASSERT_TRUE(dLdpExp.isSameShape(dLdp));
    ASSERT_TRUE(dLdpExp.equalsTo(dLdp));
    ASSERT_TRUE(dLdwExp.isSameShape(dLdw));
    ASSERT_TRUE(dLdwExp.equalsTo(dLdw));
    ASSERT_TRUE(dLdlExp.isSameShape(dLdl));
    ASSERT_TRUE(dLdlExp.equalsTo(dLdl));

    delete results;
}

///////////////////////////////////////////////////////////////////
TEST_F(DeclarableOpsTests11, sigm_cross_entropy_loss_grad_test13) {
    
    NDArray labels('c', {2,3,4}, nd4j::DataType::DOUBLE);
    NDArray logits('c', {2,3,4}, nd4j::DataType::DOUBLE);
    NDArray weights('c', {2,3,1}, nd4j::DataType::DOUBLE);
    
    NDArray dLdpExp('c', {2,3,4}, {0.     ,  0.     ,  0.     ,  0.     , 0.     ,  0.     ,  0.     ,  0.     , 0.     ,  0.     ,  0.     ,  0.     ,
                                   -0.36047, -0.38924, -0.41801, -0.44679,-0.47556, -0.50435, -0.53314, -0.56193,-0.59072, -0.61953, -0.64833, -0.67715});
    NDArray dLdwExp('c', {2,3,1}, {0.22882, 0.02428,-0.4768 ,-1.27447,-2.36878,-3.75981,});
    NDArray dLdlExp('c', {2,3,4}, {-0.     , -0.     ,  0.     ,  0.     , 0.     ,  0.     ,  0.     ,  0.     , 0.     ,  0.     ,  0.     ,  0.,
                                    -0.01167, -0.01283, -0.014  , -0.01517,-0.01633, -0.0175 , -0.01867, -0.01983,-0.021  , -0.02217, -0.02333, -0.0245});
    logits.linspace(-0.08, 0.04);
    labels.linspace(1);
    weights.assign(0.5);
    weights.t<double>(0) = 0.;
    weights.t<double>(1) = 0.;
    weights.t<double>(2) = 0.;    
    
    nd4j::ops::sigm_cross_entropy_loss_grad op;
    auto results = op.execute({&logits, &weights, &labels}, {0.3}, {3});

    ASSERT_EQ(ND4J_STATUS_OK, results->status());

    auto *dLdp = results->at(0);       
    auto *dLdw = results->at(1);
    auto *dLdl = results->at(2);    

    ASSERT_TRUE(dLdpExp.isSameShape(dLdp));
    ASSERT_TRUE(dLdpExp.equalsTo(dLdp));
    ASSERT_TRUE(dLdwExp.isSameShape(dLdw));
    ASSERT_TRUE(dLdwExp.equalsTo(dLdw));
    ASSERT_TRUE(dLdlExp.isSameShape(dLdl));
    ASSERT_TRUE(dLdlExp.equalsTo(dLdl));

    delete results;
}
>>>>>>> 1980b9fb
<|MERGE_RESOLUTION|>--- conflicted
+++ resolved
@@ -1391,7 +1391,6 @@
 }
 
 ///////////////////////////////////////////////////////////////////
-<<<<<<< HEAD
 TEST_F(DeclarableOpsTests11, BFloat16_Test_2) {
 
     NDArray x = NDArrayFactory::create<float16>('c', {2,3,4});
@@ -1409,7 +1408,33 @@
     auto res = results->at(0);
     res->printIndexedBuffer("BFloat16 sum:");
     ASSERT_TRUE(res->equalsTo(exp));
-=======
+
+    delete results;
+}
+
+///////////////////////////////////////////////////////////////////
+TEST_F(DeclarableOpsTests11, BFloat16_Test_3) {
+
+    NDArray x('c', {2,3,4}, nd4j::DataType::BFLOAT16);
+    NDArray y('c', {2,3,4}, nd4j::DataType::BFLOAT16);
+    NDArray exp('c', {2,3,4}, nd4j::DataType::BFLOAT16);
+
+    x.linspace(1);
+    y.linspace(1);
+    exp.linspace(2,2);
+    nd4j::ops::add op;
+    auto results = op.execute({&x, &y}, {}, {});
+
+    ASSERT_EQ(ND4J_STATUS_OK, results->status());
+
+    auto res = results->at(0);
+    res->printIndexedBuffer("BFloat16 sum:");
+    ASSERT_TRUE(res->equalsTo(exp));
+
+    delete results;
+}
+
+///////////////////////////////////////////////////////////////////
 TEST_F(DeclarableOpsTests11, sigm_cross_entropy_loss_grad_test1) {
     
     NDArray labels('c', {2,3,4}, nd4j::DataType::DOUBLE);
@@ -1669,34 +1694,11 @@
     ASSERT_TRUE(dLdwExp.equalsTo(dLdw));
     ASSERT_TRUE(dLdlExp.isSameShape(dLdl));
     ASSERT_TRUE(dLdlExp.equalsTo(dLdl));
->>>>>>> 1980b9fb
-
-    delete results;
-}
-
-///////////////////////////////////////////////////////////////////
-<<<<<<< HEAD
-TEST_F(DeclarableOpsTests11, BFloat16_Test_3) {
-
-    NDArray x('c', {2,3,4}, nd4j::DataType::BFLOAT16);
-    NDArray y('c', {2,3,4}, nd4j::DataType::BFLOAT16);
-    NDArray exp('c', {2,3,4}, nd4j::DataType::BFLOAT16);
-
-    x.linspace(1);
-    y.linspace(1);
-    exp.linspace(2,2);
-    nd4j::ops::add op;
-    auto results = op.execute({&x, &y}, {}, {});
-
-    ASSERT_EQ(ND4J_STATUS_OK, results->status());
-
-    auto res = results->at(0);
-    res->printIndexedBuffer("BFloat16 sum:");
-    ASSERT_TRUE(res->equalsTo(exp));
-
-    delete results;
-}
-=======
+
+    delete results;
+}
+
+///////////////////////////////////////////////////////////////////
 TEST_F(DeclarableOpsTests11, sigm_cross_entropy_loss_grad_test9) {
     
     NDArray labels('c', {2,3,4}, nd4j::DataType::DOUBLE);
@@ -1862,4 +1864,3 @@
 
     delete results;
 }
->>>>>>> 1980b9fb
