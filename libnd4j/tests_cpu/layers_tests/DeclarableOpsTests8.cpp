//
// @author Yurii Shyrma (iuriish@yahoo.com), created on 10.06.2018
//


#include "testlayers.h"
#include <ops/declarable/CustomOperations.h>
#include <NDArray.h>
// #include <array/NDArrayList.h>

using namespace nd4j;


class DeclarableOpsTests8 : public testing::Test {
public:

    DeclarableOpsTests8() {
        printf("\n");
        fflush(stdout);
    }
};


////////////////////////////////////////////////////////////////////////////////
TEST_F(DeclarableOpsTests8, reduceVariance_test1) {

    NDArray<float> x('c', {2,3,4}, {27.f,34.f,5.f,4.f,54.f,6.f,65.f,8.f,37.f,45.f,8.f,67.f,96.f,10.f,65.f,41.f,33.f,85.f,92.f,24.f,25.f,55.f,49.f,76.f});
    NDArray<float> exp('c', {4}, {602.2222f, 727.13885f, 993.5555f, 755.8889f});
        
    nd4j::ops::reduce_variance<float> op;
    auto result = op.execute({&x}, {}, {0,1});
    auto output = result->at(0);    

    ASSERT_EQ(ND4J_STATUS_OK, result->status());    

    ASSERT_TRUE(exp.isSameShape(output));
    ASSERT_TRUE(exp.equalsTo(output));

    delete result;
}

////////////////////////////////////////////////////////////////////////////////
TEST_F(DeclarableOpsTests8, reduceVariance_test2) {

    NDArray<float> x('c', {2,3,4}, {27.f,34.f,5.f,4.f,54.f,6.f,65.f,8.f,37.f,45.f,8.f,67.f,96.f,10.f,65.f,41.f,33.f,85.f,92.f,24.f,25.f,55.f,49.f,76.f});
    NDArray<float> exp('c', {1,1,4}, {602.2222f, 727.13885f, 993.5555f, 755.8889f});
    
    nd4j::ops::reduce_variance<float> op;
    auto result = op.execute({&x}, {1.}, {0,1});
    auto output = result->at(0);    

    ASSERT_EQ(ND4J_STATUS_OK, result->status());    

    ASSERT_TRUE(exp.isSameShape(output));
    ASSERT_TRUE(exp.equalsTo(output));

    delete result;
}

////////////////////////////////////////////////////////////////////////////////
TEST_F(DeclarableOpsTests8, reduceVariance_test3) {

    NDArray<float> x('c', {2,3,4}, {27.f,34.f,5.f,4.f,54.f,6.f,65.f,8.f,37.f,45.f,8.f,67.f,96.f,10.f,65.f,41.f,33.f,85.f,92.f,24.f,25.f,55.f,49.f,76.f});
    NDArray<float> exp('c', {3}, {900.9375f, 969.8594f, 424.1875f});
        
    nd4j::ops::reduce_variance<float> op;
    auto result = op.execute({&x}, {}, {0,2});
    auto output = result->at(0);    

    ASSERT_EQ(ND4J_STATUS_OK, result->status());    

    ASSERT_TRUE(exp.isSameShape(output));
    ASSERT_TRUE(exp.equalsTo(output));

    delete result;
}

////////////////////////////////////////////////////////////////////////////////
TEST_F(DeclarableOpsTests8, reduceVariance_test4) {

    NDArray<float> x('c', {2,3,4}, {27.f,34.f,5.f,4.f,54.f,6.f,65.f,8.f,37.f,45.f,8.f,67.f,96.f,10.f,65.f,41.f,33.f,85.f,92.f,24.f,25.f,55.f,49.f,76.f});
    NDArray<float> exp('c', {1,3,1}, {900.9375f, 969.8594f, 424.1875f});  
        
    nd4j::ops::reduce_variance<float> op;
    auto result = op.execute({&x}, {1.}, {0,2});
    auto output = result->at(0);    

    ASSERT_EQ(ND4J_STATUS_OK, result->status());    

    ASSERT_TRUE(exp.isSameShape(output));
    ASSERT_TRUE(exp.equalsTo(output));

    delete result;
}

////////////////////////////////////////////////////////////////////////////////
TEST_F(DeclarableOpsTests8, reduceVariance_test5) {

    NDArray<float> x('c', {2,3,4}, {27.f,34.f,5.f,4.f,54.f,6.f,65.f,8.f,37.f,45.f,8.f,67.f,96.f,10.f,65.f,41.f,33.f,85.f,92.f,24.f,25.f,55.f,49.f,76.f});
    NDArray<float> exp(788.6927f);
        
    nd4j::ops::reduce_variance<float> op;
    auto result = op.execute({&x}, {}, {});
    auto output = result->at(0);    

    ASSERT_EQ(ND4J_STATUS_OK, result->status());    

    ASSERT_TRUE(exp.isSameShape(output));
    ASSERT_TRUE(exp.equalsTo(output));

    delete result;
}

////////////////////////////////////////////////////////////////////////////////
TEST_F(DeclarableOpsTests8, reduceVariance_test6) {

    NDArray<float> x('c', {2,3,4}, {27.f,34.f,5.f,4.f,54.f,6.f,65.f,8.f,37.f,45.f,8.f,67.f,96.f,10.f,65.f,41.f,33.f,85.f,92.f,24.f,25.f,55.f,49.f,76.});
    NDArray<float> exp(788.6927f);
           
    nd4j::ops::reduce_variance<float> op;
    auto result = op.execute({&x}, {}, {0,1,2});
    auto output = result->at(0);    

    ASSERT_EQ(ND4J_STATUS_OK, result->status());    

    ASSERT_TRUE(exp.isSameShape(output));
    ASSERT_TRUE(exp.equalsTo(output));

    delete result;
}

////////////////////////////////////////////////////////////////////////////////
TEST_F(DeclarableOpsTests8, reduceVariance_test7) {

    NDArray<float> x('c', {2,3,4}, {27.f,34.f,5.f,4.f,54.f,6.f,65.f,8.f,37.f,45.f,8.f,67.f,96.f,10.f,65.f,41.f,33.f,85.f,92.f,24.f,25.f,55.f,49.f,76.});
    NDArray<float> exp('c', {1,1,1}, {788.6927f});
           
    nd4j::ops::reduce_variance<float> op;
    auto result = op.execute({&x}, {1.}, {0,1,2});
    auto output = result->at(0);    

    ASSERT_EQ(ND4J_STATUS_OK, result->status());    

    ASSERT_TRUE(exp.isSameShape(output));
    ASSERT_TRUE(exp.equalsTo(output));

    delete result;
}

////////////////////////////////////////////////////////////////////////////////
TEST_F(DeclarableOpsTests8, reduceStDev_test1) {

    NDArray<float> x('c', {2,3,4}, {27.f,34.f,5.f,4.f,54.f,6.f,65.f,8.f,37.f,45.f,8.f,67.f,96.f,10.f,65.f,41.f,33.f,85.f,92.f,24.f,25.f,55.f,49.f,76.});
    NDArray<float> exp('c', {4}, {24.54022f, 26.96551f, 31.52072f, 27.49343f});
        
    nd4j::ops::reduce_stdev<float> op;
    auto result = op.execute({&x}, {}, {0,1});
    auto output = result->at(0);    

    ASSERT_EQ(ND4J_STATUS_OK, result->status());    

    ASSERT_TRUE(exp.isSameShape(output));
    ASSERT_TRUE(exp.equalsTo(output));

    delete result;
}

////////////////////////////////////////////////////////////////////////////////
TEST_F(DeclarableOpsTests8, reduceStDev_test2) {

    NDArray<float> x('c', {2,3,4}, {27.f,34.f,5.f,4.f,54.f,6.f,65.f,8.f,37.f,45.f,8.f,67.f,96.f,10.f,65.f,41.f,33.f,85.f,92.f,24.f,25.f,55.f,49.f,76.});
    NDArray<float> exp('c', {1,1,4}, {24.54022f, 26.96551f, 31.52072f, 27.49343f});
    
    nd4j::ops::reduce_stdev<float> op;
    auto result = op.execute({&x}, {1.}, {0,1});
    auto output = result->at(0);    

    ASSERT_EQ(ND4J_STATUS_OK, result->status());    

    ASSERT_TRUE(exp.isSameShape(output));
    ASSERT_TRUE(exp.equalsTo(output));

    delete result;
}

////////////////////////////////////////////////////////////////////////////////
TEST_F(DeclarableOpsTests8, reduceStDev_test3) {

    NDArray<float> x('c', {2,3,4}, {27.f,34.f,5.f,4.f,54.f,6.f,65.f,8.f,37.f,45.f,8.f,67.f,96.f,10.f,65.f,41.f,33.f,85.f,92.f,24.f,25.f,55.f,49.f,76.});
    NDArray<float> exp('c', {3}, {30.01562f, 31.14257f, 20.59581f});
        
    nd4j::ops::reduce_stdev<float> op;
    auto result = op.execute({&x}, {}, {0,2});
    auto output = result->at(0);    

    ASSERT_EQ(ND4J_STATUS_OK, result->status());    

    ASSERT_TRUE(exp.isSameShape(output));
    ASSERT_TRUE(exp.equalsTo(output));

    delete result;
}

////////////////////////////////////////////////////////////////////////////////
TEST_F(DeclarableOpsTests8, reduceStDev_test4) {

    NDArray<float> x('c', {2,3,4}, {27.f,34.f,5.f,4.f,54.f,6.f,65.f,8.f,37.f,45.f,8.f,67.f,96.f,10.f,65.f,41.f,33.f,85.f,92.f,24.f,25.f,55.f,49.f,76.});
    NDArray<float> exp('c', {1,3,1}, {30.01562f, 31.14257f, 20.59581f});  
        
    nd4j::ops::reduce_stdev<float> op;
    auto result = op.execute({&x}, {1.}, {0,2});
    auto output = result->at(0);    

    ASSERT_EQ(ND4J_STATUS_OK, result->status());    

    ASSERT_TRUE(exp.isSameShape(output));
    ASSERT_TRUE(exp.equalsTo(output));

    delete result;
}

////////////////////////////////////////////////////////////////////////////////
TEST_F(DeclarableOpsTests8, reduceStDev_test5) {

    NDArray<float> x('c', {2,3,4}, {27.f,34.f,5.f,4.f,54.f,6.f,65.f,8.f,37.f,45.f,8.f,67.f,96.f,10.f,65.f,41.f,33.f,85.f,92.f,24.f,25.f,55.f,49.f,76.});
    NDArray<float> exp(28.08367f);
        
    nd4j::ops::reduce_stdev<float> op;
    auto result = op.execute({&x}, {}, {});
    auto output = result->at(0);    

    ASSERT_EQ(ND4J_STATUS_OK, result->status());    

    ASSERT_TRUE(exp.isSameShape(output));
    ASSERT_TRUE(exp.equalsTo(output));

    delete result;
}

////////////////////////////////////////////////////////////////////////////////
TEST_F(DeclarableOpsTests8, reduceStDev_test6) {

    NDArray<float> x('c', {2,3,4}, {27.f,34.f,5.f,4.f,54.f,6.f,65.f,8.f,37.f,45.f,8.f,67.f,96.f,10.f,65.f,41.f,33.f,85.f,92.f,24.f,25.f,55.f,49.f,76.});
    NDArray<float> exp(28.08367f);
           
    nd4j::ops::reduce_stdev<float> op;
    auto result = op.execute({&x}, {}, {0,1,2});
    auto output = result->at(0);    

    ASSERT_EQ(ND4J_STATUS_OK, result->status());    

    ASSERT_TRUE(exp.isSameShape(output));
    ASSERT_TRUE(exp.equalsTo(output));

    delete result;
}

////////////////////////////////////////////////////////////////////////////////
TEST_F(DeclarableOpsTests8, reduceStDev_test7) {

    NDArray<float> x('c', {2,3,4}, {27.f,34.f,5.f,4.f,54.f,6.f,65.f,8.f,37.f,45.f,8.f,67.f,96.f,10.f,65.f,41.f,33.f,85.f,92.f,24.f,25.f,55.f,49.f,76.});
    NDArray<float> exp('c', {1,1,1}, {28.08367f});
           
    nd4j::ops::reduce_stdev<float> op;
    auto result = op.execute({&x}, {1.f}, {0,1,2});
    auto output = result->at(0);    

    ASSERT_EQ(ND4J_STATUS_OK, result->status());    

    ASSERT_TRUE(exp.isSameShape(output));
    ASSERT_TRUE(exp.equalsTo(output));

    delete result;
}

////////////////////////////////////////////////////////////////////////////////
TEST_F(DeclarableOpsTests8, reduceStDev_test8) {

    NDArray<float> x('c', {2,3,4}, {27.f,34.f,5.f,4.f,54.f,6.f,65.f,8.f,37.f,45.f,8.f,67.f,96.f,10.f,65.f,41.f,33.f,85.f,92.f,24.f,25.f,55.f,49.f,76.});
    NDArray<float> exp('c', {4}, {26.88246f, 29.53924f, 34.52921f, 30.11755f});
        
    nd4j::ops::reduce_stdev<float> op;
    auto result = op.execute({&x}, {0.f,1.f}, {0,1});
    auto output = result->at(0);    

    ASSERT_EQ(ND4J_STATUS_OK, result->status());    

    ASSERT_TRUE(exp.isSameShape(output));
    ASSERT_TRUE(exp.equalsTo(output));

    delete result;
}

////////////////////////////////////////////////////////////////////////////////
TEST_F(DeclarableOpsTests8, reduceVarianceBP_test1) {

    NDArray<float> x('c', {3,4});
    NDArray<float> gradO1('c', {1,1}, {0.5f});
    NDArray<float> gradO2(0.5f);
    NDArray<float> exp12('c', {3,4}, {-0.5f, -0.4090909f, -0.3181818f, -0.22727273f, -0.13636364f, -0.045454547f, 0.045454547f, 0.13636364f, 0.22727273f, 0.3181818f, 0.4090909f, 0.5f});
    NDArray<float> exp34('c', {3,4}, {-0.45833334f, -0.375f, -0.29166666f, -0.20833333f, -0.125f, -0.041666668f, 0.041666668f, 0.125f, 0.20833333f, 0.29166666f, 0.375f, 0.45833334f});

    NDArrayFactory<float>::linspace(1, x);
            
    nd4j::ops::reduce_variance_bp<float> op;

    auto result = op.execute({&x, &gradO2}, {0,1}, {});
    ASSERT_EQ(ND4J_STATUS_OK, result->status());    
    auto output = result->at(0);
    ASSERT_TRUE(exp12.isSameShape(output));
    ASSERT_TRUE(exp12.equalsTo(output));
    delete result;

    result = op.execute({&x, &gradO1}, {1,1}, {});
    ASSERT_EQ(ND4J_STATUS_OK, result->status());    
    output = result->at(0);
    ASSERT_TRUE(exp12.isSameShape(output));
    ASSERT_TRUE(exp12.equalsTo(output));
    delete result;    

    result = op.execute({&x, &gradO2}, {0,0}, {});
    ASSERT_EQ(ND4J_STATUS_OK, result->status());    
    output = result->at(0);
    ASSERT_TRUE(exp34.isSameShape(output));
    ASSERT_TRUE(exp34.equalsTo(output));
    delete result;    

    result = op.execute({&x, &gradO1}, {1,0}, {});
    ASSERT_EQ(ND4J_STATUS_OK, result->status());    
    output = result->at(0);
    ASSERT_TRUE(exp34.isSameShape(output));
    ASSERT_TRUE(exp34.equalsTo(output));
    delete result;   

}

////////////////////////////////////////////////////////////////////////////////
TEST_F(DeclarableOpsTests8, reduceVarianceBP_test2) {

    NDArray<float> x('c', {3,4});
    NDArray<float> gradO1('c', {1,4}, {1.f,2.f,3.f,4.f});
    NDArray<float> gradO2('c', {4}, {1.f,2.f,3.f,4.f});
    NDArray<float> exp12('c', {3,4}, {-2.666667f, -5.333333f, -8.000000f,  -10.666667f, 0.000000f, 0.000000f, 0.000000f, 0.000000f, 2.666667f, 5.333333f,  8.000000f, 10.666667f});
    NDArray<float> exp34('c', {3,4}, {-4.000000f, -8.000000f, -12.000000f, -16.000000f, 0.000000f, 0.000000f, 0.000000f, 0.000000f, 4.000000f, 8.000000f, 12.000000f, 16.000000f});

    NDArrayFactory<float>::linspace(1, x);
            
    nd4j::ops::reduce_variance_bp<float> op;

    auto result = op.execute({&x, &gradO2}, {0,0}, {0});
    ASSERT_EQ(ND4J_STATUS_OK, result->status());    
    auto output = result->at(0);    
    ASSERT_TRUE(exp12.isSameShape(output));
    ASSERT_TRUE(exp12.equalsTo(output));
    delete result;

    result = op.execute({&x, &gradO1}, {1,0}, {0});
    ASSERT_EQ(ND4J_STATUS_OK, result->status());    
    output = result->at(0);        
    ASSERT_TRUE(exp12.isSameShape(output));
    ASSERT_TRUE(exp12.equalsTo(output)); 
    delete result;    

    result = op.execute({&x, &gradO2}, {0,1}, {0});
    ASSERT_EQ(ND4J_STATUS_OK, result->status());    
    output = result->at(0);    
    ASSERT_TRUE(exp34.isSameShape(output));
    ASSERT_TRUE(exp34.equalsTo(output));
    delete result;    

    result = op.execute({&x, &gradO1}, {1,1}, {0});
    ASSERT_EQ(ND4J_STATUS_OK, result->status());    
    output = result->at(0);
    ASSERT_TRUE(exp34.isSameShape(output));
    ASSERT_TRUE(exp34.equalsTo(output));
    delete result;   

}

////////////////////////////////////////////////////////////////////////////////
TEST_F(DeclarableOpsTests8, reduceVarianceBP_test3) {

    NDArray<float> x('c', {3,4});
    NDArray<float> gradO1('c', {3,1}, {1.f,2.f,3.f});
    NDArray<float> gradO2('c', {3}, {1.f,2.f,3.f});
    NDArray<float> exp12('c', {3,4}, {-0.750000f, -0.250000f, 0.250000f, 0.750000f, -1.500000f, -0.500000f, 0.500000f, 1.500000f, -2.250000f, -0.750000f, 0.750000f, 2.250000f});
    NDArray<float> exp34('c', {3,4}, {-1.000000f, -0.333333f, 0.333333f, 1.000000f, -2.000000f, -0.666667f, 0.666667f, 2.000000f, -3.000000f, -1.000000f, 1.000000f, 3.000000f});

    NDArrayFactory<float>::linspace(1, x);
            
    nd4j::ops::reduce_variance_bp<float> op;

    auto result = op.execute({&x, &gradO2}, {0,0}, {1});
    ASSERT_EQ(ND4J_STATUS_OK, result->status());    
    auto output = result->at(0);    
    ASSERT_TRUE(exp12.isSameShape(output));
    ASSERT_TRUE(exp12.equalsTo(output));
    delete result;

    result = op.execute({&x, &gradO1}, {1,0}, {1});
    ASSERT_EQ(ND4J_STATUS_OK, result->status());    
    output = result->at(0);        
    ASSERT_TRUE(exp12.isSameShape(output));
    ASSERT_TRUE(exp12.equalsTo(output)); 
    delete result;    

    result = op.execute({&x, &gradO2}, {0,1}, {1});
    ASSERT_EQ(ND4J_STATUS_OK, result->status());    
    output = result->at(0);    
    ASSERT_TRUE(exp34.isSameShape(output));
    ASSERT_TRUE(exp34.equalsTo(output));
    delete result;    

    result = op.execute({&x, &gradO1}, {1,1}, {1});
    ASSERT_EQ(ND4J_STATUS_OK, result->status());    
    output = result->at(0);
    ASSERT_TRUE(exp34.isSameShape(output));
    ASSERT_TRUE(exp34.equalsTo(output));
    delete result;   

}

////////////////////////////////////////////////////////////////////////////////
TEST_F(DeclarableOpsTests8, reduceStDevBP_test1) {

    NDArray<float> x('c', {3,4});
    NDArray<float> gradO1('c', {1,1}, {0.5f});
    NDArray<float> gradO2(0.5f);
    NDArray<float> exp12('c', {3,4}, {-0.069337524f, -0.056730703f, -0.04412388f, -0.031517055f, -0.018910235f, -0.0063034114f, 0.0063034114f, 0.018910235f, 0.031517055f, 0.04412388f, 0.056730703f, 0.069337524f});     
    NDArray<float> exp34('c', {3,4}, {-0.06638563f, -0.05431551f, -0.0422454f, -0.030175284f, -0.01810517f, -0.006035057f, 0.006035057f, 0.01810517f, 0.030175284f, 0.0422454f, 0.05431551f, 0.06638563f});

    NDArrayFactory<float>::linspace(1, x);
            
    nd4j::ops::reduce_stdev_bp<float> op;

    auto result = op.execute({&x, &gradO2}, {0,1}, {});
    ASSERT_EQ(ND4J_STATUS_OK, result->status());    
    auto output = result->at(0);
    // output->printIndexedBuffer();
    ASSERT_TRUE(exp12.isSameShape(output));
    ASSERT_TRUE(exp12.equalsTo(output));
    delete result;

    result = op.execute({&x, &gradO1}, {1,1}, {});
    ASSERT_EQ(ND4J_STATUS_OK, result->status());    
    output = result->at(0);
    ASSERT_TRUE(exp12.isSameShape(output));
    ASSERT_TRUE(exp12.equalsTo(output));
    delete result;

    result = op.execute({&x, &gradO2}, {0,0}, {});
    ASSERT_EQ(ND4J_STATUS_OK, result->status());    
    output = result->at(0);
    ASSERT_TRUE(exp34.isSameShape(output));
    ASSERT_TRUE(exp34.equalsTo(output));
    delete result;

    result = op.execute({&x, &gradO1}, {1,0}, {});
    ASSERT_EQ(ND4J_STATUS_OK, result->status());    
    output = result->at(0);
    ASSERT_TRUE(exp34.isSameShape(output));
    ASSERT_TRUE(exp34.equalsTo(output));
    delete result;
}

////////////////////////////////////////////////////////////////////////////////
TEST_F(DeclarableOpsTests8, reduceStDevBP_test2) {

    NDArray<float> x('c', {3,4});
    NDArray<float> gradO1('c', {1,4}, {1.f,2.f,3.f,4.f});
    NDArray<float> gradO2('c', {4}, {1.f,2.f,3.f,4.f});
    NDArray<float> exp12('c', {3,4}, {-0.4082483f, -0.8164966f, -1.2247449f, -1.6329932f, 0.0, 0.0, 0.0, 0.0, 0.4082483f, 0.8164966f, 1.2247449f, 1.6329932f});
    NDArray<float> exp34('c', {3,4}, {-0.5f, -1.0f, -1.5f, -2.0f, 0.0f, 0.0f, 0.0f, 0.0f, 0.5f, 1.0f, 1.5f, 2.0f});

    NDArrayFactory<float>::linspace(1, x);
            
    nd4j::ops::reduce_stdev_bp<float> op;

    auto result = op.execute({&x, &gradO2}, {0,0}, {0});
    ASSERT_EQ(ND4J_STATUS_OK, result->status());    
    auto output = result->at(0);        
    ASSERT_TRUE(exp12.isSameShape(output));
    ASSERT_TRUE(exp12.equalsTo(output));
    delete result;

    result = op.execute({&x, &gradO1}, {1,0}, {0});
    ASSERT_EQ(ND4J_STATUS_OK, result->status());    
    output = result->at(0);        
    ASSERT_TRUE(exp12.isSameShape(output));
    ASSERT_TRUE(exp12.equalsTo(output)); 
    delete result;    

    result = op.execute({&x, &gradO2}, {0,1}, {0});
    ASSERT_EQ(ND4J_STATUS_OK, result->status());    
    output = result->at(0);    
    ASSERT_TRUE(exp34.isSameShape(output));
    ASSERT_TRUE(exp34.equalsTo(output));
    delete result;    

    result = op.execute({&x, &gradO1}, {1,1}, {0});
    ASSERT_EQ(ND4J_STATUS_OK, result->status());    
    output = result->at(0);
    ASSERT_TRUE(exp34.isSameShape(output));
    ASSERT_TRUE(exp34.equalsTo(output));
    delete result;   
}

////////////////////////////////////////////////////////////////////////////////
TEST_F(DeclarableOpsTests8, reduceStDevBP_test3) {

    NDArray<float> x('c', {3,4});
    NDArray<float> gradO1('c', {3,1}, {1.f,2.f,3.f});
    NDArray<float> gradO2('c', {3}, {1.f,2.f,3.f});
    NDArray<float> exp12('c', {3,4}, {-0.3354102f, -0.1118034f, 0.1118034f, 0.3354102f, -0.6708204f, -0.2236068f, 0.2236068f, 0.6708204f, -1.0062306f, -0.3354102f, 0.3354102f, 1.0062306f});
    NDArray<float> exp34('c', {3,4}, {-0.38729835f, -0.12909944f, 0.12909944f, 0.38729835f, -0.7745967f, -0.2581989f, 0.2581989f, 0.7745967f, -1.161895f, -0.38729835f, 0.38729835f, 1.161895f});

    NDArrayFactory<float>::linspace(1, x);
            
    nd4j::ops::reduce_stdev_bp<float> op;

    auto result = op.execute({&x, &gradO2}, {0,0}, {1});
    ASSERT_EQ(ND4J_STATUS_OK, result->status());    
    auto output = result->at(0);    
    ASSERT_TRUE(exp12.isSameShape(output));
    ASSERT_TRUE(exp12.equalsTo(output));
    delete result;

    result = op.execute({&x, &gradO1}, {1,0}, {1});
    ASSERT_EQ(ND4J_STATUS_OK, result->status());    
    output = result->at(0);        
    ASSERT_TRUE(exp12.isSameShape(output));
    ASSERT_TRUE(exp12.equalsTo(output)); 
    delete result;    

    result = op.execute({&x, &gradO2}, {0,1}, {1});
    ASSERT_EQ(ND4J_STATUS_OK, result->status());    
    output = result->at(0);    
    ASSERT_TRUE(exp34.isSameShape(output));
    ASSERT_TRUE(exp34.equalsTo(output));
    delete result;    

    result = op.execute({&x, &gradO1}, {1,1}, {1});
    ASSERT_EQ(ND4J_STATUS_OK, result->status());    
    output = result->at(0);
    ASSERT_TRUE(exp34.isSameShape(output));
    ASSERT_TRUE(exp34.equalsTo(output));
    delete result;   

}


////////////////////////////////////////////////////////////////////////////////
TEST_F(DeclarableOpsTests8, Test_Reduce_Sum_1) {
    
    NDArray<float> input('c', {3, 5},   {1., 2., 3., 4., 5., 6., 7., 8., 9., 10., 11., 12., 13., 14., 15.});    
    NDArray<float> exp(120.f);
    //************************************//

    nd4j::ops::reduce_sum<float> op;
    auto result = op.execute({&input}, {}, {});

    ASSERT_EQ(Status::OK(), result->status());
    auto z = result->at(0);    
    //z->printIndexedBuffer("Result is ");
    ASSERT_TRUE(exp.equalsTo(z));
    delete result;
}

////////////////////////////////////////////////////////////////////////////////
TEST_F(DeclarableOpsTests8, Test_Reduce_Sum_2) {
    
    NDArray<float> input('c', {3, 5},   {1., 2., 3., 4., 5., 6., 7., 8., 9., 10., 11., 12., 13., 14., 15.});    
    NDArray<float> exp({15.f, 40.f, 65.f});
    //************************************//

    nd4j::ops::reduce_sum<float> op;
    auto result = op.execute({&input}, {}, {1});

    ASSERT_EQ(Status::OK(), result->status());
    auto z = result->at(0);    
//    z->printIndexedBuffer("Result is ");
    ASSERT_TRUE(exp.equalsTo(z));
    delete result;
}

////////////////////////////////////////////////////////////////////////////////
TEST_F(DeclarableOpsTests8, Test_Reduce_Prod_1) {
    
    NDArray<float> input('c', {3, 5},   {1., 2., 3., 4., 5., 6., 7., 8., 9., 10., 11., 12., 13., 14., 15.});    
    NDArray<float> exp(1307674368000.f);
    //************************************//

    nd4j::ops::reduce_prod<float> op;
    auto result = op.execute({&input}, {}, {});

    ASSERT_EQ(Status::OK(), result->status());
    auto z = result->at(0);    
    //z->printIndexedBuffer("Result is ");
    ASSERT_TRUE(exp.equalsTo(z));
    delete result;
}

////////////////////////////////////////////////////////////////////////////////
TEST_F(DeclarableOpsTests8, Test_Reduce_Prod_2) {
    
    NDArray<float> input('c', {3, 5},   {1., 2., 3., 4., 5., 6., 7., 8., 9., 10., 11., 12., 13., 14., 15.});    
    NDArray<float> exp({120.f, 30240.f, 360360.f});
    //************************************//

    nd4j::ops::reduce_prod<float> op;
    auto result = op.execute({&input}, {}, {1});

    ASSERT_EQ(Status::OK(), result->status());
    auto z = result->at(0);    
//    z->printIndexedBuffer("Result is ");
    ASSERT_TRUE(exp.equalsTo(z));
    delete result;
}

////////////////////////////////////////////////////////////////////////////////
TEST_F(DeclarableOpsTests8, Test_Reduce_Sum_01) {

    NDArray<float> x('c', {2,3,4});
    NDArray<float> exp('c', {4}, {66.f, 72.f, 78.f, 84.f});
    NDArrayFactory<float>::linspace(1, x);

    nd4j::ops::reduce_sum<float> op;
    auto result = op.execute({&x}, {}, {0,1});
    auto output = result->at(0);    
//    output->printIndexedBuffer("Result is");
    ASSERT_EQ(ND4J_STATUS_OK, result->status());    

    ASSERT_TRUE(exp.isSameShape(output));
    ASSERT_TRUE(exp.equalsTo(output));

    delete result;
}

////////////////////////////////////////////////////////////////////////////////
TEST_F(DeclarableOpsTests8, Test_Reduce_Sum_02) {

    NDArray<float> x('c', {2,3,4});
    NDArray<float> exp('c', {1,1,4}, {66.f, 72.f, 78.f, 84.f});
    NDArrayFactory<float>::linspace(1, x);

    nd4j::ops::reduce_sum<float> op;
    auto result = op.execute({&x}, {1.}, {0, 1});
    auto output = result->at(0);    
//    output->printIndexedBuffer("Result is");

    ASSERT_EQ(ND4J_STATUS_OK, result->status());    

    ASSERT_TRUE(exp.isSameShape(output));
    ASSERT_TRUE(exp.equalsTo(output));

    delete result;
}

////////////////////////////////////////////////////////////////////////////////
TEST_F(DeclarableOpsTests8, Test_Reduce_Sum_3) {

    NDArray<float> x('c', {2,3,4});
    NDArray<float> exp('c', {3}, {68.f, 100.f, 132.f});
    NDArrayFactory<float>::linspace(1, x);

    nd4j::ops::reduce_sum<float> op;
    auto result = op.execute({&x}, {}, {0, 2});
    auto output = result->at(0);    
//    output->printIndexedBuffer("Result is");

    ASSERT_EQ(ND4J_STATUS_OK, result->status());    

    ASSERT_TRUE(exp.isSameShape(output));
    ASSERT_TRUE(exp.equalsTo(output));

    delete result;
}

////////////////////////////////////////////////////////////////////////////////
TEST_F(DeclarableOpsTests8, Test_Reduce_Sum_4) {

    NDArray<float> x('c', {2,3,4});
    NDArray<float> exp('c', {1,3,1}, {68.f, 100.f, 132.f});
    NDArrayFactory<float>::linspace(1, x);

    nd4j::ops::reduce_sum<float> op;
    auto result = op.execute({&x}, {1.}, {0, 2});
    auto output = result->at(0);    
//    output->printIndexedBuffer("Result is");

    ASSERT_EQ(ND4J_STATUS_OK, result->status());    

    ASSERT_TRUE(exp.isSameShape(output));
    ASSERT_TRUE(exp.equalsTo(output));

    delete result;
}

////////////////////////////////////////////////////////////////////////////////
TEST_F(DeclarableOpsTests8, Test_Reduce_Sum_5) {

    NDArray<float> x('c', {2,3,4});
    NDArray<float> exp(300.f);
    NDArrayFactory<float>::linspace(1, x);

    nd4j::ops::reduce_sum<float> op;
    auto result = op.execute({&x}, {}, {});
    auto output = result->at(0);    
//    output->printIndexedBuffer("Result is");

    ASSERT_EQ(ND4J_STATUS_OK, result->status());    

    ASSERT_TRUE(exp.isSameShape(output));
    ASSERT_TRUE(exp.equalsTo(output));

    delete result;
}

////////////////////////////////////////////////////////////////////////////////
TEST_F(DeclarableOpsTests8, Test_Reduce_Sum_6) {

    NDArray<float> x('c', {2,3,4});
    NDArray<float> exp(300.f);
    NDArrayFactory<float>::linspace(1, x);
           
    nd4j::ops::reduce_sum<float> op;
    auto result = op.execute({&x}, {}, {0,1,2});
    auto output = result->at(0);    
//    output->printIndexedBuffer("Result is");

    ASSERT_EQ(ND4J_STATUS_OK, result->status());    

    ASSERT_TRUE(exp.isSameShape(output));
    ASSERT_TRUE(exp.equalsTo(output));

    delete result;
}

////////////////////////////////////////////////////////////////////////////////
TEST_F(DeclarableOpsTests8, Test_Reduce_Sum_7) {

    NDArray<float> x('c', {2,3,4});
    NDArray<float> exp('c', {1,1,1}, {300.f});
    NDArrayFactory<float>::linspace(1, x);
//    x.printIndexedBuffer("Input with shape (2, 3, 4) is");       
    nd4j::ops::reduce_sum<float> op;
    auto result = op.execute({&x}, {1.}, {0,1,2});
    auto output = result->at(0);    
//    output->printIndexedBuffer("Result is");

    ASSERT_EQ(ND4J_STATUS_OK, result->status());    

    ASSERT_TRUE(exp.isSameShape(output));
    ASSERT_TRUE(exp.equalsTo(output));

    delete result;
}

////////////////////////////////////////////////////////////////////////////////
TEST_F(DeclarableOpsTests8, Test_Reduce_Prod_01) {

    NDArray<float> x('c', {2,3,2});
    NDArray<float> exp('c', {2}, {10395.f, 46080.f});
    NDArrayFactory<float>::linspace(1, x);

    nd4j::ops::reduce_prod<float> op;
    auto result = op.execute({&x}, {}, {0,1});
    auto output = result->at(0);    
//    output->printIndexedBuffer("Result is");
    ASSERT_EQ(ND4J_STATUS_OK, result->status());    

    ASSERT_TRUE(exp.isSameShape(output));
    ASSERT_TRUE(exp.equalsTo(output));

    delete result;
}

////////////////////////////////////////////////////////////////////////////////
TEST_F(DeclarableOpsTests8, Test_Reduce_Prod_02) {

    NDArray<float> x('c', {2,3,2});
    NDArray<float> exp('c', {1,1,2}, {10395.f, 46080.f});
    NDArrayFactory<float>::linspace(1, x);

    nd4j::ops::reduce_prod<float> op;
    auto result = op.execute({&x}, {1.}, {0, 1});
    auto output = result->at(0);    
//    output->printIndexedBuffer("Result is");

    ASSERT_EQ(ND4J_STATUS_OK, result->status());    

    ASSERT_TRUE(exp.isSameShape(output));
    ASSERT_TRUE(exp.equalsTo(output));

    delete result;
}

////////////////////////////////////////////////////////////////////////////////
TEST_F(DeclarableOpsTests8, Test_Reduce_Prod_3) {

    NDArray<float> x('c', {2,3,2});
    NDArray<float> exp('c', {3}, {112.f, 1080.f, 3960.f});
    NDArrayFactory<float>::linspace(1, x);

    nd4j::ops::reduce_prod<float> op;
    auto result = op.execute({&x}, {}, {0, 2});
    auto output = result->at(0);    
//    output->printIndexedBuffer("Result is");

    ASSERT_EQ(ND4J_STATUS_OK, result->status());    

    ASSERT_TRUE(exp.isSameShape(output));
    ASSERT_TRUE(exp.equalsTo(output));

    delete result;
}

////////////////////////////////////////////////////////////////////////////////
TEST_F(DeclarableOpsTests8, Test_Reduce_Prod_4) {

    NDArray<float> x('c', {2,3,2});
    NDArray<float> exp('c', {1,3,1}, {112.f, 1080.f, 3960.f});
    NDArrayFactory<float>::linspace(1, x);

    nd4j::ops::reduce_prod<float> op;
    auto result = op.execute({&x}, {1.}, {0, 2});
    auto output = result->at(0);    
//    output->printIndexedBuffer("Result is");

    ASSERT_EQ(ND4J_STATUS_OK, result->status());    

    ASSERT_TRUE(exp.isSameShape(output));
    ASSERT_TRUE(exp.equalsTo(output));

    delete result;
}

////////////////////////////////////////////////////////////////////////////////
TEST_F(DeclarableOpsTests8, Test_Reduce_Prod_5) {

    NDArray<float> x('c', {2,3,2});
    NDArray<float> exp(479001600.f);
    NDArrayFactory<float>::linspace(1, x);
    
    nd4j::ops::reduce_prod<float> op;
    auto result = op.execute({&x}, {}, {});
    auto output = result->at(0);    
//    output->printIndexedBuffer("Result is");

    ASSERT_EQ(ND4J_STATUS_OK, result->status());    

    ASSERT_TRUE(exp.isSameShape(output));
    ASSERT_TRUE(exp.equalsTo(output));

    delete result;
}

////////////////////////////////////////////////////////////////////////////////
TEST_F(DeclarableOpsTests8, Test_Reduce_Prod_6) {

    NDArray<float> x('c', {2,3,2});
    NDArray<float> exp(479001600.f);
    NDArrayFactory<float>::linspace(1, x);
           
    nd4j::ops::reduce_prod<float> op;
    auto result = op.execute({&x}, {}, {0,1,2});
    auto output = result->at(0);    
//    output->printIndexedBuffer("Result is");

    ASSERT_EQ(ND4J_STATUS_OK, result->status());    

    ASSERT_TRUE(exp.isSameShape(output));
    ASSERT_TRUE(exp.equalsTo(output));

    delete result;
}

////////////////////////////////////////////////////////////////////////////////
TEST_F(DeclarableOpsTests8, Test_Reduce_Prod_7) {

    NDArray<float> x('c', {2,3,2});
    NDArray<float> exp('c', {1, 1, 1}, {479001600.f});
    NDArrayFactory<float>::linspace(1, x);
//    x.printIndexedBuffer("Input with shape (2, 3, 4) is");       
    nd4j::ops::reduce_prod<float> op;
    auto result = op.execute({&x}, {1.}, {0,1,2});
    auto output = result->at(0);    
//    output->printIndexedBuffer("Result is");

    ASSERT_EQ(ND4J_STATUS_OK, result->status());    

    ASSERT_TRUE(exp.isSameShape(output));
    ASSERT_TRUE(exp.equalsTo(output));

    delete result;
}

////////////////////////////////////////////////////////////////////////////////
TEST_F(DeclarableOpsTests8, Test_Reduce_Min_1) {

    NDArray<float> x('c', {2, 3, 4});
    NDArray<float> exp('c', {4}, {1.f, 2.f, 3.f, 4.f});
    NDArrayFactory<float>::linspace(1, x);

    nd4j::ops::reduce_min<float> op;
    auto result = op.execute({&x}, {}, {0, 1});
    auto output = result->at(0);    
    // output->printIndexedBuffer("Result is");
    ASSERT_EQ(ND4J_STATUS_OK, result->status());    

    ASSERT_TRUE(exp.isSameShape(output));
    ASSERT_TRUE(exp.equalsTo(output));

    delete result;
}

////////////////////////////////////////////////////////////////////////////////
TEST_F(DeclarableOpsTests8, Test_Reduce_Min_2) {

    NDArray<float> x('c', {2, 3, 4});
    NDArray<float> exp('c', {1,1,4}, {1.f, 2.f, 3.f, 4.f});
    NDArrayFactory<float>::linspace(1, x);

    nd4j::ops::reduce_min<float> op;
    auto result = op.execute({&x}, {1.}, {0, 1});
    auto output = result->at(0);    
    // output->printIndexedBuffer("Result is");

    ASSERT_EQ(ND4J_STATUS_OK, result->status());    

    ASSERT_TRUE(exp.isSameShape(output));
    ASSERT_TRUE(exp.equalsTo(output));

    delete result;
}

////////////////////////////////////////////////////////////////////////////////
TEST_F(DeclarableOpsTests8, Test_Reduce_Min_3) {

    NDArray<float> x('c', {2, 3, 4});
    NDArray<float> exp('c', {3}, {1.f, 5.f, 9.f});
    NDArrayFactory<float>::linspace(1, x);

    nd4j::ops::reduce_min<float> op;
    auto result = op.execute({&x}, {}, {0, 2});
    auto output = result->at(0);    
    // output->printIndexedBuffer("Result is");

    ASSERT_EQ(ND4J_STATUS_OK, result->status());    

    ASSERT_TRUE(exp.isSameShape(output));
    ASSERT_TRUE(exp.equalsTo(output));

    delete result;
}

////////////////////////////////////////////////////////////////////////////////
TEST_F(DeclarableOpsTests8, Test_Reduce_Min_4) {

    NDArray<float> x('c', {2, 3, 4});
    NDArray<float> exp('c', {1,3,1}, {1.f, 5.f, 9.f});
    NDArrayFactory<float>::linspace(1, x);

    nd4j::ops::reduce_min<float> op;
    auto result = op.execute({&x}, {1.}, {0, 2});
    auto output = result->at(0);    
    // output->printIndexedBuffer("Result is");

    ASSERT_EQ(ND4J_STATUS_OK, result->status());    

    ASSERT_TRUE(exp.isSameShape(output));
    ASSERT_TRUE(exp.equalsTo(output));

    delete result;
}

////////////////////////////////////////////////////////////////////////////////
TEST_F(DeclarableOpsTests8, Test_Reduce_Min_5) {

    NDArray<float> x('c', {2, 3, 4});
    NDArray<float> exp(1.f);
    NDArrayFactory<float>::linspace(1, x);
    
    nd4j::ops::reduce_min<float> op;
    auto result = op.execute({&x}, {}, {});
    auto output = result->at(0);    
//    output->printIndexedBuffer("Result is");

    ASSERT_EQ(ND4J_STATUS_OK, result->status());    

    ASSERT_TRUE(exp.isSameShape(output));
    ASSERT_TRUE(exp.equalsTo(output));

    delete result;
}

////////////////////////////////////////////////////////////////////////////////
TEST_F(DeclarableOpsTests8, Test_Reduce_Min_6) {

    NDArray<float> x('c', {2, 3, 4});
    NDArray<float> exp(1.f);
    NDArrayFactory<float>::linspace(1, x);
           
    nd4j::ops::reduce_min<float> op;
    auto result = op.execute({&x}, {}, {0,1,2});
    auto output = result->at(0);    
//    output->printIndexedBuffer("Result is");

    ASSERT_EQ(ND4J_STATUS_OK, result->status());    

    ASSERT_TRUE(exp.isSameShape(output));
    ASSERT_TRUE(exp.equalsTo(output));

    delete result;
}

////////////////////////////////////////////////////////////////////////////////
TEST_F(DeclarableOpsTests8, Test_Reduce_Min_7) {

    NDArray<float> x('c', {2, 3, 4});
    NDArray<float> exp('c', {1, 1, 1}, {1.f});
    NDArrayFactory<float>::linspace(1, x);
    // x.printIndexedBuffer("Input with shape (2, 3, 4) is");       
    nd4j::ops::reduce_min<float> op;
    auto result = op.execute({&x}, {1.}, {0,1,2});
    auto output = result->at(0);    
//    output->printIndexedBuffer("Result is");

    ASSERT_EQ(ND4J_STATUS_OK, result->status());    

    ASSERT_TRUE(exp.isSameShape(output));
    ASSERT_TRUE(exp.equalsTo(output));

    delete result;
}

////////////////////////////////////////////////////////////////////////////////
TEST_F(DeclarableOpsTests8, Test_Reduce_Max_1) {

    NDArray<float> x('c', {2, 3, 4});
    NDArray<float> exp('c', {4}, {21.f, 22.f, 23.f, 24.f});
    NDArrayFactory<float>::linspace(1, x);

    nd4j::ops::reduce_max<float> op;
    auto result = op.execute({&x}, {}, {0,1});
    auto output = result->at(0);    
    // output->printIndexedBuffer("Result is");
    // output->printShapeInfo("Output shape");
    ASSERT_EQ(ND4J_STATUS_OK, result->status());    

    ASSERT_TRUE(exp.isSameShape(output));
    ASSERT_TRUE(exp.equalsTo(output));

    delete result;
}

////////////////////////////////////////////////////////////////////////////////
TEST_F(DeclarableOpsTests8, Test_Reduce_Max_2) {

    NDArray<float> x('c', {2,3,4});
    NDArray<float> exp('c', {1,1,4}, {21.f, 22.f, 23.f, 24.f});
    NDArrayFactory<float>::linspace(1, x);

    nd4j::ops::reduce_max<float> op;
    auto result = op.execute({&x}, {1.}, {0, 1});
    auto output = result->at(0);    
    // output->printIndexedBuffer("Result is");

    ASSERT_EQ(ND4J_STATUS_OK, result->status());    

    ASSERT_TRUE(exp.isSameShape(output));
    ASSERT_TRUE(exp.equalsTo(output));

    delete result;
}

////////////////////////////////////////////////////////////////////////////////
TEST_F(DeclarableOpsTests8, Test_Reduce_Max_3) {

    NDArray<float> x('c', {2, 3, 4});
    NDArray<float> exp('c', {3}, {16.f, 20.f, 24.f});
    NDArrayFactory<float>::linspace(1, x);

    nd4j::ops::reduce_max<float> op;
    auto result = op.execute({&x}, {}, {0, 2});
    auto output = result->at(0);    
    // output->printIndexedBuffer("Result is");

    ASSERT_EQ(ND4J_STATUS_OK, result->status());    

    ASSERT_TRUE(exp.isSameShape(output));
    ASSERT_TRUE(exp.equalsTo(output));

    delete result;
}

////////////////////////////////////////////////////////////////////////////////
TEST_F(DeclarableOpsTests8, Test_Reduce_Max_4) {

    NDArray<float> x('c', {2, 3, 4});
    NDArray<float> exp('c', {1,3,1}, {16.f, 20.f, 24.f});
    NDArrayFactory<float>::linspace(1, x);

    nd4j::ops::reduce_max<float> op;
    auto result = op.execute({&x}, {1.}, {0, 2});
    auto output = result->at(0);    
    // output->printIndexedBuffer("Result is");

    ASSERT_EQ(ND4J_STATUS_OK, result->status());    

    ASSERT_TRUE(exp.isSameShape(output));
    ASSERT_TRUE(exp.equalsTo(output));

    delete result;
}

////////////////////////////////////////////////////////////////////////////////
TEST_F(DeclarableOpsTests8, Test_Reduce_Max_5) {

    NDArray<float> x('c', {2, 3, 4});
    NDArray<float> exp(24.f);
    NDArrayFactory<float>::linspace(1, x);
    
    nd4j::ops::reduce_max<float> op;
    auto result = op.execute({&x}, {}, {});
    auto output = result->at(0);    
    // output->printIndexedBuffer("Result is");

    ASSERT_EQ(ND4J_STATUS_OK, result->status());    

    ASSERT_TRUE(exp.isSameShape(output));
    ASSERT_TRUE(exp.equalsTo(output));

    delete result;
}

////////////////////////////////////////////////////////////////////////////////
TEST_F(DeclarableOpsTests8, Test_Reduce_Max_6) {

    NDArray<float> x('c', {2, 3, 4});
    NDArray<float> exp(24.f);
    NDArrayFactory<float>::linspace(1, x);
           
    nd4j::ops::reduce_max<float> op;
    auto result = op.execute({&x}, {}, {0,1,2});
    auto output = result->at(0);    
    // output->printIndexedBuffer("Result is");

    ASSERT_EQ(ND4J_STATUS_OK, result->status());    

    ASSERT_TRUE(exp.isSameShape(output));
    ASSERT_TRUE(exp.equalsTo(output));

    delete result;
}

////////////////////////////////////////////////////////////////////////////////
TEST_F(DeclarableOpsTests8, Test_Reduce_Max_7) {

	NDArray<float> x('c', {2, 3, 4});
    NDArray<float> exp('c', {1, 1, 1}, {24.f});
    NDArrayFactory<float>::linspace(1, x);
//    x.printIndexedBuffer("Input with shape (2, 3, 4) is");       
    nd4j::ops::reduce_max<float> op;
    auto result = op.execute({&x}, {1.}, {0,1,2});
    auto output = result->at(0);    
    // output->printIndexedBuffer("Result is");

    ASSERT_EQ(ND4J_STATUS_OK, result->status());    

    ASSERT_TRUE(exp.isSameShape(output));
    ASSERT_TRUE(exp.equalsTo(output));

    delete result;
}

TEST_F(DeclarableOpsTests8, Test_Reduce_Norm1_1) {

    NDArray<float> x('c', {2, 3, 4});
    NDArray<float> exp('c', {4}, {66.f, 72.f, 78.f, 84.f});
    NDArrayFactory<float>::linspace(1, x);

    nd4j::ops::reduce_norm1<float> op;
    auto result = op.execute({&x}, {}, {0,1});
    auto output = result->at(0);
//    output->printIndexedBuffer("Result is");
    ASSERT_EQ(ND4J_STATUS_OK, result->status());    

    ASSERT_TRUE(exp.isSameShape(output));
    ASSERT_TRUE(exp.equalsTo(output));

    delete result;
}

////////////////////////////////////////////////////////////////////////////////
TEST_F(DeclarableOpsTests8, Test_Reduce_Norm1_2) {

    NDArray<float> x('c', {2,3,4});
    NDArray<float> exp('c', {1,1,4}, {66.f, 72.f, 78.f, 84.f});
    NDArrayFactory<float>::linspace(1, x);

    nd4j::ops::reduce_norm1<float> op;
    auto result = op.execute({&x}, {1.}, {0, 1});
    auto output = result->at(0);    
//    output->printIndexedBuffer("Result is");

    ASSERT_EQ(ND4J_STATUS_OK, result->status());    

    ASSERT_TRUE(exp.isSameShape(output));
    ASSERT_TRUE(exp.equalsTo(output));

    delete result;
}

////////////////////////////////////////////////////////////////////////////////
TEST_F(DeclarableOpsTests8, Test_Reduce_Norm1_3) {

    NDArray<float> x('c', {2, 3, 4});
    NDArray<float> exp('c', {3}, {68.f, 100.f, 132.f});
    NDArrayFactory<float>::linspace(1, x);

    nd4j::ops::reduce_norm1<float> op;
    auto result = op.execute({&x}, {}, {0, 2});
    auto output = result->at(0);    
//    output->printIndexedBuffer("Result is");

    ASSERT_EQ(ND4J_STATUS_OK, result->status());    

    ASSERT_TRUE(exp.isSameShape(output));
    ASSERT_TRUE(exp.equalsTo(output));

    delete result;
}

////////////////////////////////////////////////////////////////////////////////
TEST_F(DeclarableOpsTests8, Test_Reduce_Norm1_4) {

    NDArray<float> x('c', {2, 3, 4});
    NDArray<float> exp('c', {1,3,1}, {68.f, 100.f, 132.f});
    NDArrayFactory<float>::linspace(1, x);

    nd4j::ops::reduce_norm1<float> op;
    auto result = op.execute({&x}, {1.}, {0, 2});
    auto output = result->at(0);    
//    output->printIndexedBuffer("Result is");

    ASSERT_EQ(ND4J_STATUS_OK, result->status());    

    ASSERT_TRUE(exp.isSameShape(output));
    ASSERT_TRUE(exp.equalsTo(output));

    delete result;
}

////////////////////////////////////////////////////////////////////////////////
TEST_F(DeclarableOpsTests8, Test_Reduce_Norm1_5) {

    NDArray<float> x('c', {2, 3, 4});
    NDArray<float> exp(300.f);
    NDArrayFactory<float>::linspace(1, x);
    
    nd4j::ops::reduce_norm1<float> op;
    auto result = op.execute({&x}, {}, {});
    auto output = result->at(0);    
//    output->printIndexedBuffer("Result is");

    ASSERT_EQ(ND4J_STATUS_OK, result->status());    

    ASSERT_TRUE(exp.isSameShape(output));
    ASSERT_TRUE(exp.equalsTo(output));

    delete result;
}

////////////////////////////////////////////////////////////////////////////////
TEST_F(DeclarableOpsTests8, Test_Reduce_Norm1_6) {

    NDArray<float> x('c', {2, 3, 4});
    NDArray<float> exp(300.f);
    NDArrayFactory<float>::linspace(1, x);
           
    nd4j::ops::reduce_norm1<float> op;
    auto result = op.execute({&x}, {}, {0,1,2});
    auto output = result->at(0);    
//    output->printIndexedBuffer("Result is");

    ASSERT_EQ(ND4J_STATUS_OK, result->status());    

    ASSERT_TRUE(exp.isSameShape(output));
    ASSERT_TRUE(exp.equalsTo(output));

    delete result;
}

////////////////////////////////////////////////////////////////////////////////
TEST_F(DeclarableOpsTests8, Test_Reduce_Norm1_7) {

    NDArray<float> x('c', {2, 3, 4});
    NDArray<float> exp('c', {1, 1, 1}, {300.f});
    NDArrayFactory<float>::linspace(1, x);
//    x.printIndexedBuffer("Input with shape (2, 3, 4) is");       
    nd4j::ops::reduce_norm1<float> op;
    auto result = op.execute({&x}, {1.}, {0,1,2});
    auto output = result->at(0);    
//    output->printIndexedBuffer("Result is");

    ASSERT_EQ(ND4J_STATUS_OK, result->status());    

    ASSERT_TRUE(exp.isSameShape(output));
    ASSERT_TRUE(exp.equalsTo(output));

    delete result;
}

TEST_F(DeclarableOpsTests8, Test_Reduce_Norm2_1) {

    NDArray<float> x('c', {2, 3, 4});
    NDArray<float> exp('c', {4}, {31.7175f, 33.823071f, 35.97221f, 38.15757f});
    NDArrayFactory<float>::linspace(1, x);

    nd4j::ops::reduce_norm2<float> op;
    auto result = op.execute({&x}, {}, {0,1});
    auto output = result->at(0);
//    output->printIndexedBuffer("Result is");
    ASSERT_EQ(ND4J_STATUS_OK, result->status());    

    ASSERT_TRUE(exp.isSameShape(output));
    ASSERT_TRUE(exp.equalsTo(output));

    delete result;
}

////////////////////////////////////////////////////////////////////////////////
TEST_F(DeclarableOpsTests8, Test_Reduce_Norm2_2) {

    NDArray<float> x('c', {2,3,4});
    NDArray<float> exp('c', {1,1,4}, {31.7175f, 33.823071f, 35.97221f, 38.15757f});
    NDArrayFactory<float>::linspace(1, x);

    nd4j::ops::reduce_norm2<float> op;
    auto result = op.execute({&x}, {1.}, {0, 1});
    auto output = result->at(0);    
//    output->printIndexedBuffer("Result is");

    ASSERT_EQ(ND4J_STATUS_OK, result->status());    

    ASSERT_TRUE(exp.isSameShape(output));
    ASSERT_TRUE(exp.equalsTo(output));

    delete result;
}

////////////////////////////////////////////////////////////////////////////////
TEST_F(DeclarableOpsTests8, Test_Reduce_Norm2_3) {

    NDArray<float> x('c', {2, 3, 4});
    NDArray<float> exp('c', {3}, {29.597298f, 39.344631f, 49.759422f});
    NDArrayFactory<float>::linspace(1, x);

    nd4j::ops::reduce_norm2<float> op;
    auto result = op.execute({&x}, {}, {0, 2});
    auto output = result->at(0);    
//    output->printIndexedBuffer("Result is");

    ASSERT_EQ(ND4J_STATUS_OK, result->status());    

    ASSERT_TRUE(exp.isSameShape(output));
    ASSERT_TRUE(exp.equalsTo(output));

    delete result;
}

////////////////////////////////////////////////////////////////////////////////
TEST_F(DeclarableOpsTests8, Test_Reduce_Norm2_4) {

    NDArray<float> x('c', {2, 3, 4});
    NDArray<float> exp('c', {1,3,1}, {29.597298f, 39.344631f, 49.759422f});
    NDArrayFactory<float>::linspace(1, x);

    nd4j::ops::reduce_norm2<float> op;
    auto result = op.execute({&x}, {1.}, {0, 2});
    auto output = result->at(0);    
//    output->printIndexedBuffer("Result is");

    ASSERT_EQ(ND4J_STATUS_OK, result->status());    

    ASSERT_TRUE(exp.isSameShape(output));
    ASSERT_TRUE(exp.equalsTo(output));

    delete result;
}

////////////////////////////////////////////////////////////////////////////////
TEST_F(DeclarableOpsTests8, Test_Reduce_Norm2_5) {

    NDArray<float> x('c', {2, 3, 4});
    NDArray<float> exp(70.f);
    NDArrayFactory<float>::linspace(1, x);
    
    nd4j::ops::reduce_norm2<float> op;
    auto result = op.execute({&x}, {}, {});
    auto output = result->at(0);    
//    output->printIndexedBuffer("Result is");

    ASSERT_EQ(ND4J_STATUS_OK, result->status());    

    ASSERT_TRUE(exp.isSameShape(output));
    ASSERT_TRUE(exp.equalsTo(output));

    delete result;
}

////////////////////////////////////////////////////////////////////////////////
TEST_F(DeclarableOpsTests8, Test_Reduce_Norm2_6) {

    NDArray<float> x('c', {2, 3, 4});
    NDArray<float> exp(70.f);
    NDArrayFactory<float>::linspace(1, x);
           
    nd4j::ops::reduce_norm2<float> op;
    auto result = op.execute({&x}, {}, {0,1,2});
    auto output = result->at(0);    
//    output->printIndexedBuffer("Result is");

    ASSERT_EQ(ND4J_STATUS_OK, result->status());    

    ASSERT_TRUE(exp.isSameShape(output));
    ASSERT_TRUE(exp.equalsTo(output));

    delete result;
}

////////////////////////////////////////////////////////////////////////////////
TEST_F(DeclarableOpsTests8, Test_Reduce_Norm2_7) {

    NDArray<float> x('c', {2, 3, 4});
    NDArray<float> exp('c', {1, 1, 1}, {70.f});
    NDArrayFactory<float>::linspace(1, x);
//    x.printIndexedBuffer("Input with shape (2, 3, 4) is");       
    nd4j::ops::reduce_norm2<float> op;
    auto result = op.execute({&x}, {1.}, {0,1,2});
    auto output = result->at(0);    
//    output->printIndexedBuffer("Result is");

    ASSERT_EQ(ND4J_STATUS_OK, result->status());    

    ASSERT_TRUE(exp.isSameShape(output));
    ASSERT_TRUE(exp.equalsTo(output));

    delete result;
}

////////////////////////////////////////////////////////////////////////////////
TEST_F(DeclarableOpsTests8, Test_Reduce_NormMax_1) {

    NDArray<float> x('c', {2, 3, 4});
    NDArray<float> exp('c', {4}, {21.f, 22.f, 23.f, 24.f});
    NDArrayFactory<float>::linspace(1, x);

    nd4j::ops::reduce_norm_max<float> op;
    auto result = op.execute({&x}, {}, {0,1});
    auto output = result->at(0);
//    output->printIndexedBuffer("Result is");
    ASSERT_EQ(ND4J_STATUS_OK, result->status());    

    ASSERT_TRUE(exp.isSameShape(output));
    ASSERT_TRUE(exp.equalsTo(output));

    delete result;
}

////////////////////////////////////////////////////////////////////////////////
TEST_F(DeclarableOpsTests8, Test_Reduce_NormMax_2) {

    NDArray<float> x('c', {2, 3, 4});
    NDArray<float> exp('c', {1,1,4}, {21.f, 22.f, 23.f, 24.f});
    NDArrayFactory<float>::linspace(1, x);

    nd4j::ops::reduce_norm_max<float> op;
    auto result = op.execute({&x}, {1.f}, {0,1});
    auto output = result->at(0);
//    output->printIndexedBuffer("Result is");
    ASSERT_EQ(ND4J_STATUS_OK, result->status());    

    ASSERT_TRUE(exp.isSameShape(output));
    ASSERT_TRUE(exp.equalsTo(output));

    delete result;
}

////////////////////////////////////////////////////////////////////////////////
TEST_F(DeclarableOpsTests8, Test_Reduce_NormMax_3) {

    NDArray<float> x('c', {2, 3, 4});
    NDArray<float> exp('c', {3}, {16.f, 20.f, 24.f});
    NDArrayFactory<float>::linspace(1, x);

    nd4j::ops::reduce_norm_max<float> op;
    auto result = op.execute({&x}, {}, {0,2});
    auto output = result->at(0);
//    output->printIndexedBuffer("Result is");
    ASSERT_EQ(ND4J_STATUS_OK, result->status());    

    ASSERT_TRUE(exp.isSameShape(output));
    ASSERT_TRUE(exp.equalsTo(output));

    delete result;
}

////////////////////////////////////////////////////////////////////////////////
TEST_F(DeclarableOpsTests8, Test_Reduce_NormMax_4) {

    NDArray<float> x('c', {2, 3, 4});
    NDArray<float> exp('c', {1, 3, 1}, {16.f, 20.f, 24.f});
    NDArrayFactory<float>::linspace(1, x);

    nd4j::ops::reduce_norm_max<float> op;
    auto result = op.execute({&x}, {1.f}, {0,2});
    auto output = result->at(0);
//    output->printIndexedBuffer("Result is");
    ASSERT_EQ(ND4J_STATUS_OK, result->status());    

    ASSERT_TRUE(exp.isSameShape(output));
    ASSERT_TRUE(exp.equalsTo(output));

    delete result;
}

////////////////////////////////////////////////////////////////////////////////
TEST_F(DeclarableOpsTests8, Test_Reduce_NormMax_5) {

    NDArray<float> x('c', {2, 3, 4});
    NDArray<float> exp(24.f);
    NDArrayFactory<float>::linspace(1, x);
    
    nd4j::ops::reduce_norm_max<float> op;
    auto result = op.execute({&x}, {}, {});
    auto output = result->at(0);    
//    output->printIndexedBuffer("Result is");

    ASSERT_EQ(ND4J_STATUS_OK, result->status());    

    ASSERT_TRUE(exp.isSameShape(output));
    ASSERT_TRUE(exp.equalsTo(output));

    delete result;
}

////////////////////////////////////////////////////////////////////////////////
TEST_F(DeclarableOpsTests8, Test_Reduce_NormMax_6) {

    NDArray<float> x('c', {2, 3, 4});
    NDArray<float> exp(24.f);
    NDArrayFactory<float>::linspace(1, x);
    
    nd4j::ops::reduce_norm_max<float> op;
    auto result = op.execute({&x}, {}, {0, 1, 2});
    auto output = result->at(0);    
//    output->printIndexedBuffer("Result is");

    ASSERT_EQ(ND4J_STATUS_OK, result->status());    

    ASSERT_TRUE(exp.isSameShape(output));
    ASSERT_TRUE(exp.equalsTo(output));

    delete result;
}

////////////////////////////////////////////////////////////////////////////////
TEST_F(DeclarableOpsTests8, Test_Reduce_NormMax_7) {

    NDArray<float> x('c', {2, 3, 4});
    NDArray<float> exp('c', {1, 1, 1}, {24.f});
    NDArrayFactory<float>::linspace(1, x);
    
    nd4j::ops::reduce_norm_max<float> op;
    auto result = op.execute({&x}, {1.f}, {});
    auto output = result->at(0);    
//    output->printIndexedBuffer("Result is");

    ASSERT_EQ(ND4J_STATUS_OK, result->status());    

    ASSERT_TRUE(exp.isSameShape(output));
    ASSERT_TRUE(exp.equalsTo(output));

    delete result;
}

////////////////////////////////////////////////////////////////////////////////
TEST_F(DeclarableOpsTests8, Test_Reduce_SquaredNorm_1) {

    NDArray<float> x('c', {2, 3, 4});
    NDArray<float> exp('c', {4}, {1006.f, 1144.f, 1294.f, 1456.f});
    NDArrayFactory<float>::linspace(1, x);

    nd4j::ops::reduce_sqnorm<float> op;
    auto result = op.execute({&x}, {}, {0,1});
    auto output = result->at(0);
//    output->printIndexedBuffer("Result is");
    ASSERT_EQ(ND4J_STATUS_OK, result->status());    

    ASSERT_TRUE(exp.isSameShape(output));
    ASSERT_TRUE(exp.equalsTo(output));

    delete result;
}

////////////////////////////////////////////////////////////////////////////////
TEST_F(DeclarableOpsTests8, Test_Reduce_SquaredNorm_2) {

    NDArray<float> x('c', {2, 3, 4});
    NDArray<float> exp('c', {1,1,4}, {1006.f, 1144.f, 1294.f, 1456.f});
    NDArrayFactory<float>::linspace(1, x);

    nd4j::ops::reduce_sqnorm<float> op;
    auto result = op.execute({&x}, {1.f}, {0,1});
    auto output = result->at(0);
//    output->printIndexedBuffer("Result is");
    ASSERT_EQ(ND4J_STATUS_OK, result->status());    

    ASSERT_TRUE(exp.isSameShape(output));
    ASSERT_TRUE(exp.equalsTo(output));

    delete result;
}

////////////////////////////////////////////////////////////////////////////////
TEST_F(DeclarableOpsTests8, Test_Reduce_SquaredNorm_3) {

    NDArray<float> x('c', {2, 3, 4});
    NDArray<float> exp('c', {3}, {876.f, 1548.f, 2476.f});
    NDArrayFactory<float>::linspace(1, x);

    nd4j::ops::reduce_sqnorm<float> op;
    auto result = op.execute({&x}, {}, {0,2});
    auto output = result->at(0);
//    output->printIndexedBuffer("Result is");
    ASSERT_EQ(ND4J_STATUS_OK, result->status());    

    ASSERT_TRUE(exp.isSameShape(output));
    ASSERT_TRUE(exp.equalsTo(output));

    delete result;
}

////////////////////////////////////////////////////////////////////////////////
TEST_F(DeclarableOpsTests8, Test_Reduce_SquaredNorm_4) {

    NDArray<float> x('c', {2, 3, 4});
    NDArray<float> exp('c', {1, 3, 1}, {876.f, 1548.f, 2476.f});
    NDArrayFactory<float>::linspace(1, x);

    nd4j::ops::reduce_sqnorm<float> op;
    auto result = op.execute({&x}, {1.f}, {0,2});
    auto output = result->at(0);
//    output->printIndexedBuffer("Result is");
    ASSERT_EQ(ND4J_STATUS_OK, result->status());    

    ASSERT_TRUE(exp.isSameShape(output));
    ASSERT_TRUE(exp.equalsTo(output));

    delete result;
}

////////////////////////////////////////////////////////////////////////////////
TEST_F(DeclarableOpsTests8, Test_Reduce_SquaredNorm_5) {

    NDArray<float> x('c', {2, 3, 4});
    NDArray<float> exp(4900.f);
    NDArrayFactory<float>::linspace(1, x);
    
    nd4j::ops::reduce_sqnorm<float> op;
    auto result = op.execute({&x}, {}, {});
    auto output = result->at(0);    
//    output->printIndexedBuffer("Result is");

    ASSERT_EQ(ND4J_STATUS_OK, result->status());    

    ASSERT_TRUE(exp.isSameShape(output));
    ASSERT_TRUE(exp.equalsTo(output));

    delete result;
}

////////////////////////////////////////////////////////////////////////////////
TEST_F(DeclarableOpsTests8, Test_Reduce_SquaredNorm_6) {

    NDArray<float> x('c', {2, 3, 4});
    NDArray<float> exp(4900.f);
    NDArrayFactory<float>::linspace(1, x);
    
    nd4j::ops::reduce_sqnorm<float> op;
    auto result = op.execute({&x}, {}, {0, 1, 2});
    auto output = result->at(0);    
//    output->printIndexedBuffer("Result is");

    ASSERT_EQ(ND4J_STATUS_OK, result->status());    

    ASSERT_TRUE(exp.isSameShape(output));
    ASSERT_TRUE(exp.equalsTo(output));

    delete result;
}

////////////////////////////////////////////////////////////////////////////////
TEST_F(DeclarableOpsTests8, Test_Reduce_SquaredNorm_7) {

    NDArray<float> x('c', {2, 3, 4});
    NDArray<float> exp('c', {1, 1, 1}, {4900.f});
    NDArrayFactory<float>::linspace(1, x);
    
    nd4j::ops::reduce_sqnorm<float> op;
    auto result = op.execute({&x}, {1.f}, {});
    auto output = result->at(0);    
//    output->printIndexedBuffer("Result is");

    ASSERT_EQ(ND4J_STATUS_OK, result->status());    

    ASSERT_TRUE(exp.isSameShape(output));
    ASSERT_TRUE(exp.equalsTo(output));

    delete result;
}

////////////////////////////////////////////////////////////////////////////////
TEST_F(DeclarableOpsTests8, Test_Reduce_Sum_BP_1) {
    
    NDArray<float> input('c', {3, 4},   {1., 2., 3., 4., 5., 6., 7., 8., 9., 10., 11., 12.});    
    NDArray<float> eps(0.5f);
    NDArray<float> exp('c', {3, 4}, {0.5f, 0.5f, 0.5f, 0.5f, 0.5f, 0.5f, 0.5f, 0.5f, 0.5f, 0.5f, 0.5f,0.5f});
    //************************************//

    nd4j::ops::reduce_sum_bp<float> op;
    auto result = op.execute({&input, &eps}, {}, {});

    ASSERT_EQ(Status::OK(), result->status());
    auto z = result->at(0);    
//    z->printIndexedBuffer("Result is ");
//    z->printShapeInfo();
    ASSERT_TRUE(exp.equalsTo(z));
    delete result;
}

////////////////////////////////////////////////////////////////////////////////
TEST_F(DeclarableOpsTests8, Test_Reduce_Sum_BP_2) {
    
    NDArray<float> input('c', {3, 4},   {1., 2., 3., 4., 5., 6., 7., 8., 9., 10., 11., 12.});    
    NDArray<float> eps('c', {1, 1}, {0.5f});
    NDArray<float> exp('c', {3, 4}, {0.5f, 0.5f, 0.5f, 0.5f, 
                                     0.5f, 0.5f, 0.5f, 0.5f, 
                                     0.5f, 0.5f, 0.5f,0.5f});
    //************************************//

    nd4j::ops::reduce_sum_bp<float> op;
    auto result = op.execute({&input, &eps}, {1.f}, {});

    ASSERT_EQ(Status::OK(), result->status());
    auto z = result->at(0);    
//  z->printIndexedBuffer("Result is ");
//  z->printShapeInfo();
    ASSERT_TRUE(exp.equalsTo(z));
    delete result;
}

////////////////////////////////////////////////////////////////////////////////
TEST_F(DeclarableOpsTests8, Test_Reduce_Sum_BP_3) {
    
    NDArray<float> input('c', {3, 4},   {1., 2., 3., 4., 5., 6., 7., 8., 9., 10., 11., 12.});    
    NDArray<float> eps('c', {4}, {1.f, 2.f, 3.f, 4.f});
    NDArray<float> exp('c', {3, 4}, {1.f, 2.f, 3.f, 4.f, 
                                     1.f, 2.f, 3.f, 4.f, 
                                     1.f, 2.f, 3.f, 4.f});
    //************************************//

    nd4j::ops::reduce_sum_bp<float> op;
    auto result = op.execute({&input, &eps}, {}, {0});

    ASSERT_EQ(Status::OK(), result->status());
    auto z = result->at(0);    
//    z->printIndexedBuffer("Result is ");
//    z->printShapeInfo();
    ASSERT_TRUE(exp.equalsTo(z));
    delete result;
}

////////////////////////////////////////////////////////////////////////////////
TEST_F(DeclarableOpsTests8, Test_Reduce_Sum_BP_4) {
    
    NDArray<float> input('c', {3, 4},   {1., 2., 3., 4., 5., 6., 7., 8., 9., 10., 11., 12.});    
    NDArray<float> eps('c', {1, 4}, {1.f, 2.f, 3.f, 4.f});
    NDArray<float> exp('c', {3, 4}, {1.f, 2.f, 3.f, 4.f, 
                                     1.f, 2.f, 3.f, 4.f, 
                                     1.f, 2.f, 3.f, 4.f});
    //************************************//

    nd4j::ops::reduce_sum_bp<float> op;
    auto result = op.execute({&input, &eps}, {1.f}, {0});

    ASSERT_EQ(Status::OK(), result->status());
    auto z = result->at(0);    
//    z->printIndexedBuffer("Result is ");
//    z->printShapeInfo();
    ASSERT_TRUE(exp.equalsTo(z));
    delete result;
}

////////////////////////////////////////////////////////////////////////////////
TEST_F(DeclarableOpsTests8, Test_Reduce_Prod_BP_1) {
    
    NDArray<float> input('c', {3, 5},   {1.f, 2.f, 3.f, 4.f, 5.f, 6.f, 7.f, 8.f, 9.f, 10.f, 11.f, 12.f, 13.f, 14.f, 15.f});    
    NDArray<float> eps(1307674368000.f);
    //************************************//
//    NDArray<float> exp('c', {3, 4}, {0.5f, 0.5f, 0.5f, 0.5f, 0.5f, 0.5f, 0.5f, 0.5f, 0.5f, 0.5f, 0.5f,0.5f});
    //************************************//
    NDArray<float> exp('c', {3, 5},   {1710012166826558903812096.f, 855006083413279451906048.f, 570004067618451974258688.f, 
                                       427503041706639725953024.f, 342002454982589992140800.f, 285002033809225987129344.f, 
                                       244287457550765131825152.f, 213751520853319862976512.f, 190001355872817324752896.f, 
                                       171001227491294996070400.f, 155455648254341989531648.f, 142501016904612993564672.f, 
                                       131539399526781282156544.f, 122143728775382565912576.f, 114000815325130245799936.f});    

    nd4j::ops::reduce_prod_bp<float> op;
    auto result = op.execute({&input, &eps}, {}, {});

    ASSERT_EQ(Status::OK(), result->status());
    auto z = result->at(0);    
//    z->printIndexedBuffer("Result is ");
//    z->printShapeInfo();
    ASSERT_TRUE(exp.equalsTo(z));
    delete result;
}

////////////////////////////////////////////////////////////////////////////////
TEST_F(DeclarableOpsTests8, reduceMean_test1) {

    NDArray<float> x('c', {2,3,4});
    NDArray<float> exp('c', {4}, {11.f, 12.f, 13.f, 14.f});
    NDArrayFactory<float>::linspace(1, x);
    
        
    nd4j::ops::reduce_mean<float> op;
    auto result = op.execute({&x}, {}, {0,1});
    auto output = result->at(0);    

    ASSERT_EQ(ND4J_STATUS_OK, result->status());    

    ASSERT_TRUE(exp.isSameShape(output));
    ASSERT_TRUE(exp.equalsTo(output));

    delete result;
}

////////////////////////////////////////////////////////////////////////////////
TEST_F(DeclarableOpsTests8, reduceMean_test2) {

    NDArray<float> x('c', {2,3,4});
    NDArray<float> exp('c', {1,1,4}, {11.f, 12.f, 13.f, 14.f});
    NDArrayFactory<float>::linspace(1, x);
    
        
    nd4j::ops::reduce_mean<float> op;
    auto result = op.execute({&x}, {1.}, {0,1});
    auto output = result->at(0);    

    ASSERT_EQ(ND4J_STATUS_OK, result->status());    

    ASSERT_TRUE(exp.isSameShape(output));
    ASSERT_TRUE(exp.equalsTo(output));

    delete result;
}

////////////////////////////////////////////////////////////////////////////////
TEST_F(DeclarableOpsTests8, reduceMean_test3) {

    NDArray<float> x('c', {2,3,4});
    NDArray<float> exp('c', {3}, {8.5f, 12.5f, 16.5f});
    NDArrayFactory<float>::linspace(1, x);
    
        
    nd4j::ops::reduce_mean<float> op;
    auto result = op.execute({&x}, {}, {0,2});
    auto output = result->at(0);    

    ASSERT_EQ(ND4J_STATUS_OK, result->status());    

    ASSERT_TRUE(exp.isSameShape(output));
    ASSERT_TRUE(exp.equalsTo(output));

    delete result;
}

////////////////////////////////////////////////////////////////////////////////
TEST_F(DeclarableOpsTests8, reduceMean_test4) {

    NDArray<float> x('c', {2,3,4});
    NDArray<float> exp('c', {1,3,1}, {8.5f, 12.5f, 16.5f});
    NDArrayFactory<float>::linspace(1, x);
    
        
    nd4j::ops::reduce_mean<float> op;
    auto result = op.execute({&x}, {1.f}, {0,2});
    auto output = result->at(0);    

    ASSERT_EQ(ND4J_STATUS_OK, result->status());    

    ASSERT_TRUE(exp.isSameShape(output));
    ASSERT_TRUE(exp.equalsTo(output));

    delete result;
}

////////////////////////////////////////////////////////////////////////////////
TEST_F(DeclarableOpsTests8, reduceMean_test5) {

    NDArray<float> x('c', {2,3,4});
    NDArray<float> exp(12.5f);
    NDArrayFactory<float>::linspace(1, x);
    
        
    nd4j::ops::reduce_mean<float> op;
    auto result = op.execute({&x}, {}, {});
    auto output = result->at(0);    

    ASSERT_EQ(ND4J_STATUS_OK, result->status());    

    ASSERT_TRUE(exp.isSameShape(output));
    ASSERT_TRUE(exp.equalsTo(output));

    delete result;
}

////////////////////////////////////////////////////////////////////////////////
TEST_F(DeclarableOpsTests8, reduceMean_test6) {

    NDArray<float> x('c', {2,3,4});
    NDArray<float> exp(12.5f);
    NDArrayFactory<float>::linspace(1, x);
           
    nd4j::ops::reduce_mean<float> op;
    auto result = op.execute({&x}, {}, {0,1,2});
    auto output = result->at(0);    

    ASSERT_EQ(ND4J_STATUS_OK, result->status());    

    ASSERT_TRUE(exp.isSameShape(output));
    ASSERT_TRUE(exp.equalsTo(output));

    delete result;
}

////////////////////////////////////////////////////////////////////////////////
TEST_F(DeclarableOpsTests8, reduceMean_test7) {

    NDArray<float> x('c', {2,3,4});
    NDArray<float> exp('c', {1,1,1}, {12.5f});
    NDArrayFactory<float>::linspace(1, x);
           
    nd4j::ops::reduce_mean<float> op;
    auto result = op.execute({&x}, {1.}, {0,1,2});
    auto output = result->at(0);    

    ASSERT_EQ(ND4J_STATUS_OK, result->status());    

    ASSERT_TRUE(exp.isSameShape(output));
    ASSERT_TRUE(exp.equalsTo(output));

    delete result;
}

////////////////////////////////////////////////////////////////////////////////
TEST_F(DeclarableOpsTests8, reduceMeanBP_test1) {

    NDArray<float> x('c', {3,4});
    NDArray<float> gradO1(0.5f);
    NDArray<float> gradO2('c', {1,1}, {0.5f});
    NDArray<float> exp('c', {3,4}, {1./24, 1./24, 1./24, 1./24, 1./24, 1./24, 1./24, 1./24, 1./24, 1./24, 1./24, 1./24});

    NDArrayFactory<float>::linspace(1, x);
            
    nd4j::ops::reduce_mean_bp<float> op;

    auto result = op.execute({&x, &gradO1}, {0}, {});
    ASSERT_EQ(ND4J_STATUS_OK, result->status());    
    auto output = result->at(0);
    ASSERT_TRUE(exp.isSameShape(output));
    ASSERT_TRUE(exp.equalsTo(output));
    delete result;

    result = op.execute({&x, &gradO2}, {1}, {});
    ASSERT_EQ(ND4J_STATUS_OK, result->status());    
    output = result->at(0);
    ASSERT_TRUE(exp.isSameShape(output));
    ASSERT_TRUE(exp.equalsTo(output));
    delete result;
}


////////////////////////////////////////////////////////////////////////////////
TEST_F(DeclarableOpsTests8, reduceMeanBP_test2) {

    NDArray<float> x('c', {3,4});
    NDArray<float> gradO1('c', {4},  {1.f, 2.f, 3.f, 4.f});
    NDArray<float> gradO2('c', {1,4}, {1.f, 2.f, 3.f, 4.f});
    NDArray<float> exp('c', {3,4}, {1.f/3.f, 2.f/3.f, 1.f, 4.f/3.f, 1.f/3.f, 2.f/3.f, 1.f, 4.f/3.f, 1.f/3.f, 2.f/3.f, 1.f, 4.f/3.f});

    NDArrayFactory<float>::linspace(1, x);
            
    nd4j::ops::reduce_mean_bp<float> op;

    auto result = op.execute({&x, &gradO1}, {0}, {0});
    ASSERT_EQ(ND4J_STATUS_OK, result->status());    
    auto output = result->at(0);
    ASSERT_TRUE(exp.isSameShape(output));
    ASSERT_TRUE(exp.equalsTo(output));
    delete result;

    result = op.execute({&x, &gradO2}, {1}, {0});
    ASSERT_EQ(ND4J_STATUS_OK, result->status());    
    output = result->at(0);
    ASSERT_TRUE(exp.isSameShape(output));
    ASSERT_TRUE(exp.equalsTo(output));
    delete result;
}

////////////////////////////////////////////////////////////////////////////////
TEST_F(DeclarableOpsTests8, reduceMeanBP_test3) {

    NDArray<float> x('c', {3,4});
    NDArray<float> gradO1('c', {3}, {1.f, 2.f, 3.f});
    NDArray<float> gradO2('c', {3,1}, {1.f, 2.f, 3.f});
    NDArray<float> exp('c', {3,4}, {0.25f, 0.25f, 0.25f, 0.25f, 0.5f, 0.5f, 0.5f, 0.5f, 0.75f, 0.75f, 0.75f, 0.75f});

    NDArrayFactory<float>::linspace(1, x);
            
    nd4j::ops::reduce_mean_bp<float> op;

    auto result = op.execute({&x, &gradO1}, {0}, {1});
    ASSERT_EQ(ND4J_STATUS_OK, result->status());    
    auto output = result->at(0);
    ASSERT_TRUE(exp.isSameShape(output));
    ASSERT_TRUE(exp.equalsTo(output)); 
    delete result;

    result = op.execute({&x, &gradO2}, {1}, {1});
    ASSERT_EQ(ND4J_STATUS_OK, result->status());    
    output = result->at(0);
    ASSERT_TRUE(exp.isSameShape(output));
    ASSERT_TRUE(exp.equalsTo(output));
    delete result;
}

////////////////////////////////////////////////////////////////////////////////
TEST_F(DeclarableOpsTests8, reduceStDevBP_test4) {

    NDArray<float> x('c', {3}, {2.f, 3.f, 4.f});
    NDArray<float> gradO(0.5f);    
    NDArray<float> exp('c', {3}, {-0.25f, 0.f, 0.25f});    
            
    nd4j::ops::reduce_stdev_bp<float> op;

    auto result = op.execute({&x, &gradO}, {0,1}, {});
    ASSERT_EQ(ND4J_STATUS_OK, result->status());        
    auto output = result->at(0);        

    ASSERT_TRUE(exp.isSameShape(output));
    ASSERT_TRUE(exp.equalsTo(output));
    delete result;

}

//////////////////////////////////////////////////////////////////////
TEST_F(DeclarableOpsTests8, avgpool2d_test13) {

    int bS=4, iH=10,iW=10,  iC=3,  kH=3,kW=3,  sH=3,sW=3,  pH=0,pW=0,  dH=1,dW=1;
    int       oH=4, oW=4;
    int paddingMode = 1;             // 1-SAME,  0-VALID
    int dataFormat  = 1;             // 1-NDHWC, 0-NCDHW

    NDArray<double> input   ('c', {bS, iH, iW, iC});
    NDArray<double> expected('c', {bS, oH, oW, iC}, { 17.5,   18.5,   19.5,  25. ,   26. ,   27. ,  34. ,   35. ,   36. ,  41.5,   42.5,   43.5,  92.5,   93.5,   94.5, 100. ,  101. ,  102. , 109. ,  110. ,  111. , 116.5,  117.5,  118.5,
                                                      182.5,  183.5,  184.5, 190. ,  191. ,  192. , 199. ,  200. ,  201. , 206.5,  207.5,  208.5, 257.5,  258.5,  259.5, 265. ,  266. ,  267. , 274. ,  275. ,  276. , 281.5,  282.5,  283.5,
                                                      317.5,  318.5,  319.5, 325. ,  326. ,  327. , 334. ,  335. ,  336. , 341.5,  342.5,  343.5, 392.5,  393.5,  394.5, 400. ,  401. ,  402. , 409. ,  410. ,  411. , 416.5,  417.5,  418.5,
                                                      482.5,  483.5,  484.5, 490. ,  491. ,  492. , 499. ,  500. ,  501. , 506.5,  507.5,  508.5, 557.5,  558.5,  559.5, 565. ,  566. ,  567. , 574. ,  575. ,  576. , 581.5,  582.5,  583.5,
                                                      617.5,  618.5,  619.5, 625. ,  626. ,  627. , 634. ,  635. ,  636. , 641.5,  642.5,  643.5, 692.5,  693.5,  694.5, 700. ,  701. ,  702. , 709. ,  710. ,  711. , 716.5,  717.5,  718.5,
                                                      782.5,  783.5,  784.5, 790. ,  791. ,  792. , 799. ,  800. ,  801. , 806.5,  807.5,  808.5, 857.5,  858.5,  859.5, 865. ,  866. ,  867. , 874. ,  875. ,  876. , 881.5,  882.5,  883.5,
                                                      917.5,  918.5,  919.5, 925. ,  926. ,  927. , 934. ,  935. ,  936. , 941.5,  942.5,  943.5, 992.5,  993.5,  994.5,1000. , 1001. , 1002. ,1009. , 1010. , 1011. ,1016.5, 1017.5, 1018.5,
                                                     1082.5, 1083.5, 1084.5,1090. , 1091. , 1092. ,1099. , 1100. , 1101. ,1106.5, 1107.5, 1108.5,1157.5, 1158.5, 1159.5,1165. , 1166. , 1167. ,1174. , 1175. , 1176. ,1181.5, 1182.5, 1183.5});
    NDArrayFactory<double>::linspace(1., input);    

    nd4j::ops::avgpool2d<double> op;
    ResultSet<double>* results = op.execute({&input}, {}, {kH,kW,  sH,sW,  pH,pW,  dH,dW,  paddingMode, 0, dataFormat});
    NDArray<double>* output = results->at(0);    

    ASSERT_EQ(Status::OK(), results->status());
    ASSERT_TRUE(expected.isSameShape(output));
    ASSERT_TRUE(expected.equalsTo(output));    
 
    delete results;
}

 
///////////////////////////////////////////////////////////////////
TEST_F(DeclarableOpsTests8, softmax_cross_entropy_loss_with_logits_test1) {
    
    NDArray<double> labels('c', {2,3,4},{0,1,1,0,0,0,1,0,1,0,1,1,1,0,1,0,1,0,0,1,1,0,1,0});
    NDArray<double> logits('c', {2,3,4});
    NDArray<double> expected('c', {2,3}, {2.78507, 1.34254, 4.12761, 2.88507, 2.78507, 2.88507});
                                            
    NDArrayFactory<double>::linspace(0.1, logits, 0.1);

    nd4j::ops::softmax_cross_entropy_loss_with_logits<double> op;
    nd4j::ResultSet<double>* results = op.execute({&logits, &labels}, {}, {});

    ASSERT_EQ(ND4J_STATUS_OK, results->status());

    NDArray<double> *output = results->at(0);    

    ASSERT_TRUE(expected.isSameShape(output));
    ASSERT_TRUE(expected.equalsTo(output));

    delete results;
}

///////////////////////////////////////////////////////////////////
TEST_F(DeclarableOpsTests8, softmax_cross_entropy_loss_with_logits_test2) {
    
    NDArray<double> labels('c', {2,3,4},{0,1,1,0,0,0,1,0,1,0,1,1,1,0,1,0,1,0,0,1,1,0,1,0});
    NDArray<double> logits('c', {2,3,4});
    NDArray<double> expected('c', {3,4}, {0.26328, 1.46328, 1.72656, 0.     , 0.26328, 0.     , 1.46328, 0.26328, 1.72656, 0.     , 1.72656, 1.46328});
                                            
    NDArrayFactory<double>::linspace(0.1, logits, 0.1);

    nd4j::ops::softmax_cross_entropy_loss_with_logits<double> op;
    nd4j::ResultSet<double>* results = op.execute({&logits, &labels}, {}, {0});

    ASSERT_EQ(ND4J_STATUS_OK, results->status());

    NDArray<double> *output = results->at(0);    

    ASSERT_TRUE(expected.isSameShape(output));
    ASSERT_TRUE(expected.equalsTo(output));

    delete results;
}

///////////////////////////////////////////////////////////////////
TEST_F(DeclarableOpsTests8, softmax_cross_entropy_loss_with_logits_test3) {
    
    NDArray<double> labels('c', {2,3,4},{0,1,1,0,0,0,1,0,1,0,1,1,1,0,1,0,1,0,0,1,1,0,1,0});
    NDArray<double> logits('c', {2,3,4});
    NDArray<double> expected('c', {2,4}, {0.75125, 1.55125, 3.45375, 0.75125, 3.45375, 0.     , 2.3025 , 1.15125});
                                            
    NDArrayFactory<double>::linspace(0.1, logits, 0.1);

    nd4j::ops::softmax_cross_entropy_loss_with_logits<double> op;
    nd4j::ResultSet<double>* results = op.execute({&logits, &labels}, {}, {1});

    ASSERT_EQ(ND4J_STATUS_OK, results->status());

    NDArray<double> *output = results->at(0);    

    ASSERT_TRUE(expected.isSameShape(output));
    ASSERT_TRUE(expected.equalsTo(output));

    delete results;
}

///////////////////////////////////////////////////////////////////
TEST_F(DeclarableOpsTests8, softmax_cross_entropy_loss_with_logits_test4) {
    
    NDArray<double> labels('c', {2,3},{0,1,1,0,0,1});
    NDArray<double> logits('c', {2,3});
    NDArray<double> expected('c', {2}, {2.10389, 1.00194});
                                            
    NDArrayFactory<double>::linspace(0.1, logits, 0.1);

    nd4j::ops::softmax_cross_entropy_loss_with_logits<double> op;
    nd4j::ResultSet<double>* results = op.execute({&logits, &labels}, {}, {});

    ASSERT_EQ(ND4J_STATUS_OK, results->status());

    NDArray<double> *output = results->at(0);    

    ASSERT_TRUE(expected.isSameShape(output));
    ASSERT_TRUE(expected.equalsTo(output));

    delete results;
}

///////////////////////////////////////////////////////////////////
TEST_F(DeclarableOpsTests8, softmax_cross_entropy_loss_with_logits_test5) {
    
    NDArray<double> labels('c', {2,3},{0,1,1,0,0,1});
    NDArray<double> logits('c', {2,3});
    NDArray<double> expected('c', {3}, {0., 0.85436, 1.40871});
                                            
    NDArrayFactory<double>::linspace(0.1, logits, 0.1);

    nd4j::ops::softmax_cross_entropy_loss_with_logits<double> op;
    nd4j::ResultSet<double>* results = op.execute({&logits, &labels}, {}, {0});

    ASSERT_EQ(ND4J_STATUS_OK, results->status());

    NDArray<double> *output = results->at(0);    

    ASSERT_TRUE(expected.isSameShape(output));
    ASSERT_TRUE(expected.equalsTo(output));

    delete results;
}

///////////////////////////////////////////////////////////////////
TEST_F(DeclarableOpsTests8, softmax_cross_entropy_loss_with_logits_test6) {
    
    NDArray<double> labels('c', {2,1}, {0,1});
    NDArray<double> logits('c', {2,1});
    NDArray<double> expected('c', {1}, {0.6444});
                                            
    NDArrayFactory<double>::linspace(0.1, logits, 0.1);

    nd4j::ops::softmax_cross_entropy_loss_with_logits<double> op;
    nd4j::ResultSet<double>* results = op.execute({&logits, &labels}, {}, {0});

    ASSERT_EQ(ND4J_STATUS_OK, results->status());

    NDArray<double> *output = results->at(0);    

    ASSERT_TRUE(expected.isSameShape(output));
    ASSERT_TRUE(expected.equalsTo(output));

    delete results;
}

///////////////////////////////////////////////////////////////////
TEST_F(DeclarableOpsTests8, softmax_cross_entropy_loss_with_logits_test7) {
    
    NDArray<double> labels('c', {2,1}, {0,1});
    NDArray<double> logits('c', {2,1});
    NDArray<double> expected('c', {2}, {0., 0.});
                                            
    NDArrayFactory<double>::linspace(0.1, logits, 0.1);

    nd4j::ops::softmax_cross_entropy_loss_with_logits<double> op;
    nd4j::ResultSet<double>* results = op.execute({&logits, &labels}, {}, {1});

    ASSERT_EQ(ND4J_STATUS_OK, results->status());

    NDArray<double> *output = results->at(0);    

    ASSERT_TRUE(expected.isSameShape(output));
    ASSERT_TRUE(expected.equalsTo(output));

    delete results;
}

///////////////////////////////////////////////////////////////////
TEST_F(DeclarableOpsTests8, softmax_cross_entropy_loss_with_logits_test8) {
    
    NDArray<double> labels('c', {2}, {0,1});
    NDArray<double> logits('c', {2});
    NDArray<double> expected(0.6444);
                                            
    NDArrayFactory<double>::linspace(0.1, logits, 0.1);

    nd4j::ops::softmax_cross_entropy_loss_with_logits<double> op;
    nd4j::ResultSet<double>* results = op.execute({&logits, &labels}, {}, {});

    ASSERT_EQ(ND4J_STATUS_OK, results->status());

    NDArray<double> *output = results->at(0);    

    ASSERT_TRUE(expected.isSameShape(output));
    ASSERT_TRUE(expected.equalsTo(output));

    delete results;
}

///////////////////////////////////////////////////////////////////
TEST_F(DeclarableOpsTests8, softmax_cross_entropy_loss_with_logits_test9) {
    
    NDArray<double> labels('c', {1}, {0});
    NDArray<double> logits('c', {1}, {0.2});
    NDArray<double> expected(0.);
                                               
    nd4j::ops::softmax_cross_entropy_loss_with_logits<double> op;
    nd4j::ResultSet<double>* results = op.execute({&logits, &labels}, {}, {});

    ASSERT_EQ(ND4J_STATUS_OK, results->status());

    NDArray<double> *output = results->at(0);    

    ASSERT_TRUE(expected.isSameShape(output));
    ASSERT_TRUE(expected.equalsTo(output));

    delete results;
}

///////////////////////////////////////////////////////////////////
TEST_F(DeclarableOpsTests8, softmax_cross_entropy_loss_with_logits_test10) {
    
    NDArray<double> labels('c', {1,2}, {0,1});
    NDArray<double> logits('c', {1,2});
    NDArray<double> expected('c', {2}, {0., 0.});
                                            
    NDArrayFactory<double>::linspace(0.1, logits, 0.1);

    nd4j::ops::softmax_cross_entropy_loss_with_logits<double> op;
    nd4j::ResultSet<double>* results = op.execute({&logits, &labels}, {}, {0});

    ASSERT_EQ(ND4J_STATUS_OK, results->status());

    NDArray<double> *output = results->at(0);    

    ASSERT_TRUE(expected.isSameShape(output));
    ASSERT_TRUE(expected.equalsTo(output));

    delete results;
}

////////////////////////////////////////////////////////////////////////////////
<<<<<<< HEAD
TEST_F(DeclarableOpsTests8, NormalizeMoments_SGO_1) {

    NDArray<double> data  ('c', {10, 10});
    NDArrayFactory<double>::linspace(1, data);
    
    NDArray<double>* means = data.sum({0});
    NDArray<double>* deviance = data.varianceAlongDimension<simdOps::SummaryStatsVariance<double>>(true, {0}); //('c', {10, 10});

    NDArray<double> counts(10.0);

//    NDArray<double> expMeans('c', {10, 10});

//    NDArray<double> expDeviance('c', {10, 10});

    nd4j::ops::normalize_moments<double> op;
    ResultSet<double>* results = op.execute({&counts, means, deviance}, {0.0}, {});

    ASSERT_EQ(Status::OK(), results->status());
    ASSERT_EQ(results->size(), 2);

    NDArray<double>* outputMeans = results->at(0);    
    NDArray<double>* outputDeviance = results->at(1);    

//    outputMeans->printIndexedBuffer("Means");
//    outputDeviance->printIndexedBuffer("Variance");
    delete means;
    delete deviance;
//    ASSERT_TRUE(expMeans.isSameShape(outputMeans));
//    ASSERT_TRUE(expMeans.equalsTo(outputMeans));    
//    ASSERT_TRUE(expMeans.isSameShape(outputDeviance));
//    ASSERT_TRUE(expDeviance.equalsTo(outputDeviance));    

    delete results;
}

////////////////////////////////////////////////////////////////////////////////
TEST_F(DeclarableOpsTests8, Test_Moments_1) {

    NDArray<float> x('c', {2, 3, 4});
    NDArray<float> expMeans('c', {4}, {11.f, 12.f, 13.f, 14.f});
    NDArray<float> expVariance('c', {4}, {46.666668f, 46.666668f, 46.66666f, 46.666668f});
    NDArrayFactory<float>::linspace(1, x);

    nd4j::ops::moments<float> op;
    auto result = op.execute({&x}, {}, {0, 1});

    ASSERT_EQ(ND4J_STATUS_OK, result->status());    

    NDArray<float>* outputMeans = result->at(0);    
    NDArray<float>* outputVariance = result->at(1);    

//    outputMeans->printIndexedBuffer("Means");
//    outputVariance->printIndexedBuffer("Variance");
//    outputMeans->printShapeInfo("Result shape");


//    ASSERT_TRUE(exp.isSameShape(output));
//    ASSERT_TRUE(exp.equalsTo(output));
    ASSERT_TRUE(expMeans.isSameShape(outputMeans));
    ASSERT_TRUE(expMeans.equalsTo(outputMeans));
    ASSERT_TRUE(expVariance.isSameShape(outputVariance));
    ASSERT_TRUE(expVariance.equalsTo(outputVariance));

    delete result;
}

////////////////////////////////////////////////////////////////////////////////
TEST_F(DeclarableOpsTests8, Test_Moments_2) {

    NDArray<float> x('c', {2, 3, 4});
    NDArray<float> expMeans('c', {1,1,4}, {11.f, 12.f, 13.f, 14.f});
    NDArray<float> expVariance('c', {1,1,4}, {46.666668f, 46.666668f, 46.66666f, 46.666668f});
    NDArrayFactory<float>::linspace(1, x);

    nd4j::ops::moments<float> op;
    auto result = op.execute({&x}, {1.}, {0, 1});
    ASSERT_EQ(ND4J_STATUS_OK, result->status());    

    NDArray<float>* outputMeans = result->at(0);    
    NDArray<float>* outputVariance = result->at(1);    

//    outputMeans->printIndexedBuffer("Means");
//    outputVariance->printIndexedBuffer("Variance");
//    outputMeans->printShapeInfo("Result shape");

//    ASSERT_TRUE(exp.isSameShape(output));
//    ASSERT_TRUE(exp.equalsTo(output));
    ASSERT_TRUE(expMeans.isSameShape(outputMeans));
    ASSERT_TRUE(expMeans.equalsTo(outputMeans));
    ASSERT_TRUE(expVariance.isSameShape(outputVariance));
    ASSERT_TRUE(expVariance.equalsTo(outputVariance));

    delete result;
}

////////////////////////////////////////////////////////////////////////////////
TEST_F(DeclarableOpsTests8, Test_Moments_3) {

    NDArray<float> x('c', {2, 3, 4});
    NDArray<float> expMeans('c', {3}, {8.5f, 12.5f, 16.5f});
    NDArray<float> expVariance('c', {3}, {37.25f, 37.25f, 37.25f});
    NDArrayFactory<float>::linspace(1, x);

    nd4j::ops::moments<float> op;
    auto result = op.execute({&x}, {}, {0, 2});
    ASSERT_EQ(ND4J_STATUS_OK, result->status());    

    NDArray<float>* outputMeans = result->at(0);    
    NDArray<float>* outputVariance = result->at(1);    

//    outputMeans->printIndexedBuffer("Means");
//    outputVariance->printIndexedBuffer("Variance");
//    outputMeans->printShapeInfo("Result shape");

//    ASSERT_TRUE(exp.isSameShape(output));
//    ASSERT_TRUE(exp.equalsTo(output));
    ASSERT_TRUE(expMeans.isSameShape(outputMeans));
    ASSERT_TRUE(expMeans.equalsTo(outputMeans));
    ASSERT_TRUE(expVariance.isSameShape(outputVariance));
    ASSERT_TRUE(expVariance.equalsTo(outputVariance));

    delete result;
}

////////////////////////////////////////////////////////////////////////////////
TEST_F(DeclarableOpsTests8, Test_Moments_4) {

    NDArray<float> x('c', {2, 3, 4});
    NDArray<float> expMeans('c', {1,3,1}, {8.5f, 12.5f, 16.5f});
    NDArray<float> expVariance('c', {1,3,1}, {37.25f, 37.25f, 37.25f});
    NDArrayFactory<float>::linspace(1, x);

    nd4j::ops::moments<float> op;
    auto result = op.execute({&x}, {1.}, {0, 2});
    ASSERT_EQ(ND4J_STATUS_OK, result->status());    

    NDArray<float>* outputMeans = result->at(0);    
    NDArray<float>* outputVariance = result->at(1);    

//    outputMeans->printIndexedBuffer("Means");
//    outputVariance->printIndexedBuffer("Variance");
//    outputMeans->printShapeInfo("Result shape");

//    ASSERT_TRUE(exp.isSameShape(output));
//    ASSERT_TRUE(exp.equalsTo(output));
    ASSERT_TRUE(expMeans.isSameShape(outputMeans));
    ASSERT_TRUE(expMeans.equalsTo(outputMeans));
    ASSERT_TRUE(expVariance.isSameShape(outputVariance));
    ASSERT_TRUE(expVariance.equalsTo(outputVariance));

    delete result;
}

////////////////////////////////////////////////////////////////////////////////
TEST_F(DeclarableOpsTests8, Test_Moments_6) {
    NDArray<float> expMeans(12.5f);
    NDArray<float> expVariance(47.916668f);

    NDArray<float> x('c', {2, 3, 4});
    NDArrayFactory<float>::linspace(1, x);
           
    nd4j::ops::moments<float> op;
    auto result = op.execute({&x}, {}, {0,1,2});
    ASSERT_EQ(ND4J_STATUS_OK, result->status());    

    NDArray<float>* outputMeans = result->at(0);    
    NDArray<float>* outputVariance = result->at(1);    

//    outputMeans->printIndexedBuffer("Means");
//    outputVariance->printIndexedBuffer("Variance");
//    outputMeans->printShapeInfo("Result shape");

    ASSERT_TRUE(expMeans.isSameShape(outputMeans));
    ASSERT_TRUE(expMeans.equalsTo(outputMeans));
    ASSERT_TRUE(expVariance.isSameShape(outputVariance));
    ASSERT_TRUE(expVariance.equalsTo(outputVariance));

=======
TEST_F(DeclarableOpsTests8, clipbynorm_test4) {
    
    NDArray<double> x('c', {3, 5}, {0.7044955, 0.55606544, 0.15833677, 0.001874401, 0.61595726, 0.3924779, 0.7414847, 0.4127324, 0.24026828, 0.26093036, 0.46741188, 0.01863421, 0.08528871, 0.529365, 0.5510694});
    NDArray<double> exp('c', {3, 5}, {0.405392, 0.319980, 0.091113, 0.001079, 0.354444, 0.225846, 0.426676, 0.237501, 0.138259, 0.150149, 0.268965, 0.010723, 0.049078, 0.304615, 0.317105});    

    nd4j::ops::clipbynorm<double> op;
    auto result = op.execute({&x}, {1.f}, {});
    auto output = result->at(0);
        
    ASSERT_TRUE(exp.isSameShape(output));
    ASSERT_TRUE(exp.equalsTo(output));

    delete result;
}

////////////////////////////////////////////////////////////////////////////////
TEST_F(DeclarableOpsTests8, clipbynorm_test5) {
    
    NDArray<double> x('c', {3, 5});
    NDArray<double> exp('c', {3, 5}, {1.,  2.,  2.89271,  3.50524,  4.00892, 6.,  7.,  7.71389,  7.88678,  8.01784, 11., 12., 12.53507, 12.26833, 12.02676});    

    NDArrayFactory<double>::linspace(1, x);

    nd4j::ops::clipbynorm<double> op;
    auto result = op.execute({&x}, {15.f}, {0});
    auto output = result->at(0);
        
    ASSERT_TRUE(exp.isSameShape(output));
    ASSERT_TRUE(exp.equalsTo(output));

    delete result;
}

////////////////////////////////////////////////////////////////////////////////
TEST_F(DeclarableOpsTests8, clipbynorm_test6) {
    
    NDArray<double> x('c', {3, 5});
    NDArray<double> exp('c', {3, 5}, {1., 2., 3., 4., 5., 4.95434, 5.78006, 6.60578, 7.43151, 8.25723, 5.64288, 6.15587, 6.66886, 7.18185, 7.69484});    

    NDArrayFactory<double>::linspace(1, x);

    nd4j::ops::clipbynorm<double> op;
    auto result = op.execute({&x}, {15.f}, {1});
    auto output = result->at(0);
        
    ASSERT_TRUE(exp.isSameShape(output));
    ASSERT_TRUE(exp.equalsTo(output));

    delete result;
}
 
////////////////////////////////////////////////////////////////////////////////
TEST_F(DeclarableOpsTests8, clipbynorm_test7) {
    
    NDArray<double> x('c', {3, 5});
    NDArray<double> exp('c', {3, 5}, {0.42597, 0.85194, 1.27791, 1.70389, 2.12986, 2.55583, 2.9818 , 3.40777, 3.83374, 4.25971, 4.68569, 5.11166, 5.53763, 5.9636 , 6.38957});

    NDArrayFactory<double>::linspace(1, x);

    nd4j::ops::clipbynorm<double> op;
    auto result = op.execute({&x}, {15.f}, {0,1});
    auto output = result->at(0);

    ASSERT_TRUE(exp.isSameShape(output));
    ASSERT_TRUE(exp.equalsTo(output));

    delete result;
}
 
////////////////////////////////////////////////////////////////////////////////
TEST_F(DeclarableOpsTests8, clipbynorm_test8) {
    
    NDArray<double> x('c', {3, 5});
    NDArray<double> exp('c', {3, 5}, {0.42597, 0.85194, 1.27791, 1.70389, 2.12986, 2.55583, 2.9818 , 3.40777, 3.83374, 4.25971, 4.68569, 5.11166, 5.53763, 5.9636 , 6.38957});

    NDArrayFactory<double>::linspace(1, x);

    nd4j::ops::clipbynorm<double> op;
    auto result = op.execute({&x}, {15.}, {});
    auto output = result->at(0);

    ASSERT_TRUE(exp.isSameShape(output));
    ASSERT_TRUE(exp.equalsTo(output));

    delete result;
}
 
////////////////////////////////////////////////////////////////////////////////
TEST_F(DeclarableOpsTests8, clipbynorm_test9) {
    
    NDArray<double> x('c', {2}, {3., 4.});
    NDArray<double> exp('c', {2}, {2.4, 3.2});    

    nd4j::ops::clipbynorm<double> op;
    auto result = op.execute({&x}, {4.}, {});
    auto output = result->at(0);

    ASSERT_TRUE(exp.isSameShape(output));
    ASSERT_TRUE(exp.equalsTo(output));

    delete result;
}
 
////////////////////////////////////////////////////////////////////////////////
TEST_F(DeclarableOpsTests8, clipbynorm_test10) {
    
    NDArray<double> x(6.);
    NDArray<double> exp(5.);    

    nd4j::ops::clipbynorm<double> op;
    auto result = op.execute({&x}, {5.}, {});
    auto output = result->at(0);

    ASSERT_TRUE(exp.isSameShape(output));
    ASSERT_TRUE(exp.equalsTo(output));

    delete result;
}
 
////////////////////////////////////////////////////////////////////////////////
TEST_F(DeclarableOpsTests8, clipbynorm_test11) {
    
    NDArray<double> x('c', {2, 3, 4});
    NDArray<double> exp('c', {2, 3, 4}, {1.,  2.,  3.,  4.,  4.44787,  5.33745,  6.22702,  7.1166 , 6.33046,  7.03384,  7.73723,  8.44061,
                                        13., 14., 15., 16., 15.12277, 16.01235, 16.90192, 17.7915 ,14.77107, 15.47446, 16.17784, 16.88123});

    NDArrayFactory<double>::linspace(1, x);

    nd4j::ops::clipbynorm<double> op;
    auto result = op.execute({&x}, {35.}, {0, 2});
    auto output = result->at(0);

    ASSERT_TRUE(exp.isSameShape(output));
    ASSERT_TRUE(exp.equalsTo(output));

    delete result;
}
 

////////////////////////////////////////////////////////////////////////////////
TEST_F(DeclarableOpsTests8, reduceMeanBP_test4) {

    NDArray<double> x('c', {3, 4}, {1., 2., 3., 4., 5., 6., 7., 8., 9., 10., 11., 12. });
    NDArray<double> gradO1('c', {4}, {1., 2., 3., 4.});
    NDArray<double> gradO2('c', {1, 4}, {1., 2., 3., 4.});
    NDArray<double> exp('c', {3,4}, {0.333333, 0.666667, 1.000000, 1.333333, 0.333333, 0.666667, 1.000000, 1.333333, 0.333333, 0.666667, 1.000000, 1.333333});
                                     
    nd4j::ops::reduce_mean_bp<double> op;

    auto result = op.execute({&x, &gradO1}, {0}, {0});
    ASSERT_EQ(ND4J_STATUS_OK, result->status());    
    auto output = result->at(0);    
    ASSERT_TRUE(exp.isSameShape(output));
    ASSERT_TRUE(exp.equalsTo(output));
    delete result;

    result = op.execute({&x, &gradO2}, {1}, {0});
    ASSERT_EQ(ND4J_STATUS_OK, result->status());    
    output = result->at(0);    
    ASSERT_TRUE(exp.isSameShape(output));
    ASSERT_TRUE(exp.equalsTo(output));
    delete result;
}


////////////////////////////////////////////////////////////////////////////////
TEST_F(DeclarableOpsTests8, reduceMeanBP_test5) {

    NDArray<double> x('c', {3, 4}, {1., 2., 3., 4., 5., 6., 7., 8., 9., 10., 11., 12. });
    NDArray<double> gradO1('c', {3}, {1., 2., 3.});
    NDArray<double> gradO2('c', {3, 1}, {1., 2., 3.});
    NDArray<double> exp('c', {3,4}, {0.2500,0.2500,0.2500,0.2500, 0.5000,0.5000,0.5000,0.5000, 0.7500,0.7500,0.7500,0.7500});
                                     
    nd4j::ops::reduce_mean_bp<double> op;
    
    auto result = op.execute({&x, &gradO1}, {0}, {1});
    ASSERT_EQ(ND4J_STATUS_OK, result->status());    
    auto output = result->at(0);    
    ASSERT_TRUE(exp.isSameShape(output));
    ASSERT_TRUE(exp.equalsTo(output));
    delete result;

    result = op.execute({&x, &gradO2}, {1}, {1});
    ASSERT_EQ(ND4J_STATUS_OK, result->status());    
    output = result->at(0);    
    ASSERT_TRUE(exp.isSameShape(output));
    ASSERT_TRUE(exp.equalsTo(output));
    delete result;
}


////////////////////////////////////////////////////////////////////////////////
TEST_F(DeclarableOpsTests8, reduceStDevBP_test5) {

    NDArray<double> x('c', {3, 4}, {1., 2., 3., 4., 5., 6., 7., 8., 9., 10., 11., 12. });
    NDArray<double> gradO1('c', {4}, {1., 2., 3., 4.});
    NDArray<double> gradO2('c', {1, 4}, {1., 2., 3., 4.});
    NDArray<double> exp('c', {3,4}, {-0.408248, -0.816497, -1.224745, -1.632993, 0.000000, 0.000000, 0.000000, 0.000000, 0.408248, 0.816497, 1.224745, 1.632993});
                                                                          
    nd4j::ops::reduce_stdev_bp<double> op;

    auto result = op.execute({&x, &gradO1}, {0}, {0});
    ASSERT_EQ(ND4J_STATUS_OK, result->status());    
    auto output = result->at(0);        
    ASSERT_TRUE(exp.isSameShape(output));
    ASSERT_TRUE(exp.equalsTo(output));
    delete result;

    result = op.execute({&x, &gradO2}, {1}, {0});
    ASSERT_EQ(ND4J_STATUS_OK, result->status());    
    output = result->at(0);    
    ASSERT_TRUE(exp.isSameShape(output));
    ASSERT_TRUE(exp.equalsTo(output));
>>>>>>> 271a1bca
    delete result;
}

////////////////////////////////////////////////////////////////////////////////
<<<<<<< HEAD
TEST_F(DeclarableOpsTests8, Test_Moments_7) {

    NDArray<float> x('c', {2, 3, 4});

    NDArray<float> expMeans('c', {1,1,1}, {12.5f});
    NDArray<float> expVariance('c', {1,1,1}, {47.916668f});

    NDArrayFactory<float>::linspace(1, x);
    // x.printIndexedBuffer("Input with shape (2, 3, 4) is");       
    nd4j::ops::moments<float> op;
    auto result = op.execute({&x}, {1.}, {0,1,2});
    ASSERT_EQ(ND4J_STATUS_OK, result->status());    

    NDArray<float>* outputMeans = result->at(0);    
    NDArray<float>* outputVariance = result->at(1);    

//    outputMeans->printIndexedBuffer("Means");
//    outputVariance->printIndexedBuffer("Variance");
//    outputMeans->printShapeInfo("Result shape");
    ASSERT_TRUE(expMeans.isSameShape(outputMeans));
    ASSERT_TRUE(expMeans.equalsTo(outputMeans));
    ASSERT_TRUE(expVariance.isSameShape(outputVariance));
    ASSERT_TRUE(expVariance.equalsTo(outputVariance));

    delete result;
}
=======
TEST_F(DeclarableOpsTests8, zeros_as_test1) {

    NDArray<double> x(10.);
    NDArray<double> y(100.);
    NDArray<double> exp(0.);
                                                                          
    nd4j::ops::zeros_as<double> op;

    Nd4jStatus status = op.execute({&x}, {&y}, {}, {});
    ASSERT_EQ(ND4J_STATUS_OK, status);    
    
    ASSERT_TRUE(y.isSameShape(exp));
    ASSERT_TRUE(y.equalsTo(exp));

}

////////////////////////////////////////////////////////////////////////////////
TEST_F(DeclarableOpsTests8, ones_as_test1) {

    NDArray<double> x(10.);
    NDArray<double> y(100.);
    NDArray<double> exp(1.);

    nd4j::ops::ones_as<double> op;

    Nd4jStatus status = op.execute({&x}, {&y}, {}, {});
    ASSERT_EQ(ND4J_STATUS_OK, status);    
    
    ASSERT_TRUE(y.isSameShape(exp));
    ASSERT_TRUE(y.equalsTo(exp));
        
}
>>>>>>> 271a1bca
<|MERGE_RESOLUTION|>--- conflicted
+++ resolved
@@ -2318,7 +2318,257 @@
 }
 
 ////////////////////////////////////////////////////////////////////////////////
-<<<<<<< HEAD
+TEST_F(DeclarableOpsTests8, clipbynorm_test4) {
+    
+    NDArray<double> x('c', {3, 5}, {0.7044955, 0.55606544, 0.15833677, 0.001874401, 0.61595726, 0.3924779, 0.7414847, 0.4127324, 0.24026828, 0.26093036, 0.46741188, 0.01863421, 0.08528871, 0.529365, 0.5510694});
+    NDArray<double> exp('c', {3, 5}, {0.405392, 0.319980, 0.091113, 0.001079, 0.354444, 0.225846, 0.426676, 0.237501, 0.138259, 0.150149, 0.268965, 0.010723, 0.049078, 0.304615, 0.317105});    
+
+    nd4j::ops::clipbynorm<double> op;
+    auto result = op.execute({&x}, {1.f}, {});
+    auto output = result->at(0);
+        
+    ASSERT_TRUE(exp.isSameShape(output));
+    ASSERT_TRUE(exp.equalsTo(output));
+
+    delete result;
+}
+
+////////////////////////////////////////////////////////////////////////////////
+TEST_F(DeclarableOpsTests8, clipbynorm_test5) {
+    
+    NDArray<double> x('c', {3, 5});
+    NDArray<double> exp('c', {3, 5}, {1.,  2.,  2.89271,  3.50524,  4.00892, 6.,  7.,  7.71389,  7.88678,  8.01784, 11., 12., 12.53507, 12.26833, 12.02676});    
+
+    NDArrayFactory<double>::linspace(1, x);
+
+    nd4j::ops::clipbynorm<double> op;
+    auto result = op.execute({&x}, {15.f}, {0});
+    auto output = result->at(0);
+        
+    ASSERT_TRUE(exp.isSameShape(output));
+    ASSERT_TRUE(exp.equalsTo(output));
+
+    delete result;
+}
+
+////////////////////////////////////////////////////////////////////////////////
+TEST_F(DeclarableOpsTests8, clipbynorm_test6) {
+    
+    NDArray<double> x('c', {3, 5});
+    NDArray<double> exp('c', {3, 5}, {1., 2., 3., 4., 5., 4.95434, 5.78006, 6.60578, 7.43151, 8.25723, 5.64288, 6.15587, 6.66886, 7.18185, 7.69484});    
+
+    NDArrayFactory<double>::linspace(1, x);
+
+    nd4j::ops::clipbynorm<double> op;
+    auto result = op.execute({&x}, {15.f}, {1});
+    auto output = result->at(0);
+        
+    ASSERT_TRUE(exp.isSameShape(output));
+    ASSERT_TRUE(exp.equalsTo(output));
+
+    delete result;
+}
+ 
+////////////////////////////////////////////////////////////////////////////////
+TEST_F(DeclarableOpsTests8, clipbynorm_test7) {
+    
+    NDArray<double> x('c', {3, 5});
+    NDArray<double> exp('c', {3, 5}, {0.42597, 0.85194, 1.27791, 1.70389, 2.12986, 2.55583, 2.9818 , 3.40777, 3.83374, 4.25971, 4.68569, 5.11166, 5.53763, 5.9636 , 6.38957});
+
+    NDArrayFactory<double>::linspace(1, x);
+
+    nd4j::ops::clipbynorm<double> op;
+    auto result = op.execute({&x}, {15.f}, {0,1});
+    auto output = result->at(0);
+
+    ASSERT_TRUE(exp.isSameShape(output));
+    ASSERT_TRUE(exp.equalsTo(output));
+
+    delete result;
+}
+ 
+////////////////////////////////////////////////////////////////////////////////
+TEST_F(DeclarableOpsTests8, clipbynorm_test8) {
+    
+    NDArray<double> x('c', {3, 5});
+    NDArray<double> exp('c', {3, 5}, {0.42597, 0.85194, 1.27791, 1.70389, 2.12986, 2.55583, 2.9818 , 3.40777, 3.83374, 4.25971, 4.68569, 5.11166, 5.53763, 5.9636 , 6.38957});
+
+    NDArrayFactory<double>::linspace(1, x);
+
+    nd4j::ops::clipbynorm<double> op;
+    auto result = op.execute({&x}, {15.}, {});
+    auto output = result->at(0);
+
+    ASSERT_TRUE(exp.isSameShape(output));
+    ASSERT_TRUE(exp.equalsTo(output));
+
+    delete result;
+}
+ 
+////////////////////////////////////////////////////////////////////////////////
+TEST_F(DeclarableOpsTests8, clipbynorm_test9) {
+    
+    NDArray<double> x('c', {2}, {3., 4.});
+    NDArray<double> exp('c', {2}, {2.4, 3.2});    
+
+    nd4j::ops::clipbynorm<double> op;
+    auto result = op.execute({&x}, {4.}, {});
+    auto output = result->at(0);
+
+    ASSERT_TRUE(exp.isSameShape(output));
+    ASSERT_TRUE(exp.equalsTo(output));
+
+    delete result;
+}
+ 
+////////////////////////////////////////////////////////////////////////////////
+TEST_F(DeclarableOpsTests8, clipbynorm_test10) {
+    
+    NDArray<double> x(6.);
+    NDArray<double> exp(5.);    
+
+    nd4j::ops::clipbynorm<double> op;
+    auto result = op.execute({&x}, {5.}, {});
+    auto output = result->at(0);
+
+    ASSERT_TRUE(exp.isSameShape(output));
+    ASSERT_TRUE(exp.equalsTo(output));
+
+    delete result;
+}
+ 
+////////////////////////////////////////////////////////////////////////////////
+TEST_F(DeclarableOpsTests8, clipbynorm_test11) {
+    
+    NDArray<double> x('c', {2, 3, 4});
+    NDArray<double> exp('c', {2, 3, 4}, {1.,  2.,  3.,  4.,  4.44787,  5.33745,  6.22702,  7.1166 , 6.33046,  7.03384,  7.73723,  8.44061,
+                                        13., 14., 15., 16., 15.12277, 16.01235, 16.90192, 17.7915 ,14.77107, 15.47446, 16.17784, 16.88123});
+
+    NDArrayFactory<double>::linspace(1, x);
+
+    nd4j::ops::clipbynorm<double> op;
+    auto result = op.execute({&x}, {35.}, {0, 2});
+    auto output = result->at(0);
+
+    ASSERT_TRUE(exp.isSameShape(output));
+    ASSERT_TRUE(exp.equalsTo(output));
+
+    delete result;
+}
+ 
+
+////////////////////////////////////////////////////////////////////////////////
+TEST_F(DeclarableOpsTests8, reduceMeanBP_test4) {
+
+    NDArray<double> x('c', {3, 4}, {1., 2., 3., 4., 5., 6., 7., 8., 9., 10., 11., 12. });
+    NDArray<double> gradO1('c', {4}, {1., 2., 3., 4.});
+    NDArray<double> gradO2('c', {1, 4}, {1., 2., 3., 4.});
+    NDArray<double> exp('c', {3,4}, {0.333333, 0.666667, 1.000000, 1.333333, 0.333333, 0.666667, 1.000000, 1.333333, 0.333333, 0.666667, 1.000000, 1.333333});
+                                     
+    nd4j::ops::reduce_mean_bp<double> op;
+
+    auto result = op.execute({&x, &gradO1}, {0}, {0});
+    ASSERT_EQ(ND4J_STATUS_OK, result->status());    
+    auto output = result->at(0);    
+    ASSERT_TRUE(exp.isSameShape(output));
+    ASSERT_TRUE(exp.equalsTo(output));
+    delete result;
+
+    result = op.execute({&x, &gradO2}, {1}, {0});
+    ASSERT_EQ(ND4J_STATUS_OK, result->status());    
+    output = result->at(0);    
+    ASSERT_TRUE(exp.isSameShape(output));
+    ASSERT_TRUE(exp.equalsTo(output));
+    delete result;
+}
+
+
+////////////////////////////////////////////////////////////////////////////////
+TEST_F(DeclarableOpsTests8, reduceMeanBP_test5) {
+
+    NDArray<double> x('c', {3, 4}, {1., 2., 3., 4., 5., 6., 7., 8., 9., 10., 11., 12. });
+    NDArray<double> gradO1('c', {3}, {1., 2., 3.});
+    NDArray<double> gradO2('c', {3, 1}, {1., 2., 3.});
+    NDArray<double> exp('c', {3,4}, {0.2500,0.2500,0.2500,0.2500, 0.5000,0.5000,0.5000,0.5000, 0.7500,0.7500,0.7500,0.7500});
+                                     
+    nd4j::ops::reduce_mean_bp<double> op;
+    
+    auto result = op.execute({&x, &gradO1}, {0}, {1});
+    ASSERT_EQ(ND4J_STATUS_OK, result->status());    
+    auto output = result->at(0);    
+    ASSERT_TRUE(exp.isSameShape(output));
+    ASSERT_TRUE(exp.equalsTo(output));
+    delete result;
+
+    result = op.execute({&x, &gradO2}, {1}, {1});
+    ASSERT_EQ(ND4J_STATUS_OK, result->status());    
+    output = result->at(0);    
+    ASSERT_TRUE(exp.isSameShape(output));
+    ASSERT_TRUE(exp.equalsTo(output));
+    delete result;
+}
+
+
+////////////////////////////////////////////////////////////////////////////////
+TEST_F(DeclarableOpsTests8, reduceStDevBP_test5) {
+
+    NDArray<double> x('c', {3, 4}, {1., 2., 3., 4., 5., 6., 7., 8., 9., 10., 11., 12. });
+    NDArray<double> gradO1('c', {4}, {1., 2., 3., 4.});
+    NDArray<double> gradO2('c', {1, 4}, {1., 2., 3., 4.});
+    NDArray<double> exp('c', {3,4}, {-0.408248, -0.816497, -1.224745, -1.632993, 0.000000, 0.000000, 0.000000, 0.000000, 0.408248, 0.816497, 1.224745, 1.632993});
+                                                                          
+    nd4j::ops::reduce_stdev_bp<double> op;
+
+    auto result = op.execute({&x, &gradO1}, {0}, {0});
+    ASSERT_EQ(ND4J_STATUS_OK, result->status());    
+    auto output = result->at(0);        
+    ASSERT_TRUE(exp.isSameShape(output));
+    ASSERT_TRUE(exp.equalsTo(output));
+    delete result;
+
+    result = op.execute({&x, &gradO2}, {1}, {0});
+    ASSERT_EQ(ND4J_STATUS_OK, result->status());    
+    output = result->at(0);    
+    ASSERT_TRUE(exp.isSameShape(output));
+    ASSERT_TRUE(exp.equalsTo(output));
+    delete result;
+}
+
+////////////////////////////////////////////////////////////////////////////////
+TEST_F(DeclarableOpsTests8, zeros_as_test1) {
+
+    NDArray<double> x(10.);
+    NDArray<double> y(100.);
+    NDArray<double> exp(0.);
+                                                                          
+    nd4j::ops::zeros_as<double> op;
+
+    Nd4jStatus status = op.execute({&x}, {&y}, {}, {});
+    ASSERT_EQ(ND4J_STATUS_OK, status);    
+    
+    ASSERT_TRUE(y.isSameShape(exp));
+    ASSERT_TRUE(y.equalsTo(exp));
+
+}
+
+////////////////////////////////////////////////////////////////////////////////
+TEST_F(DeclarableOpsTests8, ones_as_test1) {
+
+    NDArray<double> x(10.);
+    NDArray<double> y(100.);
+    NDArray<double> exp(1.);
+
+    nd4j::ops::ones_as<double> op;
+
+    Nd4jStatus status = op.execute({&x}, {&y}, {}, {});
+    ASSERT_EQ(ND4J_STATUS_OK, status);    
+    
+    ASSERT_TRUE(y.isSameShape(exp));
+    ASSERT_TRUE(y.equalsTo(exp));
+        
+}
+
+////////////////////////////////////////////////////////////////////////////////
 TEST_F(DeclarableOpsTests8, NormalizeMoments_SGO_1) {
 
     NDArray<double> data  ('c', {10, 10});
@@ -2496,226 +2746,10 @@
     ASSERT_TRUE(expVariance.isSameShape(outputVariance));
     ASSERT_TRUE(expVariance.equalsTo(outputVariance));
 
-=======
-TEST_F(DeclarableOpsTests8, clipbynorm_test4) {
-    
-    NDArray<double> x('c', {3, 5}, {0.7044955, 0.55606544, 0.15833677, 0.001874401, 0.61595726, 0.3924779, 0.7414847, 0.4127324, 0.24026828, 0.26093036, 0.46741188, 0.01863421, 0.08528871, 0.529365, 0.5510694});
-    NDArray<double> exp('c', {3, 5}, {0.405392, 0.319980, 0.091113, 0.001079, 0.354444, 0.225846, 0.426676, 0.237501, 0.138259, 0.150149, 0.268965, 0.010723, 0.049078, 0.304615, 0.317105});    
-
-    nd4j::ops::clipbynorm<double> op;
-    auto result = op.execute({&x}, {1.f}, {});
-    auto output = result->at(0);
-        
-    ASSERT_TRUE(exp.isSameShape(output));
-    ASSERT_TRUE(exp.equalsTo(output));
-
-    delete result;
-}
-
-////////////////////////////////////////////////////////////////////////////////
-TEST_F(DeclarableOpsTests8, clipbynorm_test5) {
-    
-    NDArray<double> x('c', {3, 5});
-    NDArray<double> exp('c', {3, 5}, {1.,  2.,  2.89271,  3.50524,  4.00892, 6.,  7.,  7.71389,  7.88678,  8.01784, 11., 12., 12.53507, 12.26833, 12.02676});    
-
-    NDArrayFactory<double>::linspace(1, x);
-
-    nd4j::ops::clipbynorm<double> op;
-    auto result = op.execute({&x}, {15.f}, {0});
-    auto output = result->at(0);
-        
-    ASSERT_TRUE(exp.isSameShape(output));
-    ASSERT_TRUE(exp.equalsTo(output));
-
-    delete result;
-}
-
-////////////////////////////////////////////////////////////////////////////////
-TEST_F(DeclarableOpsTests8, clipbynorm_test6) {
-    
-    NDArray<double> x('c', {3, 5});
-    NDArray<double> exp('c', {3, 5}, {1., 2., 3., 4., 5., 4.95434, 5.78006, 6.60578, 7.43151, 8.25723, 5.64288, 6.15587, 6.66886, 7.18185, 7.69484});    
-
-    NDArrayFactory<double>::linspace(1, x);
-
-    nd4j::ops::clipbynorm<double> op;
-    auto result = op.execute({&x}, {15.f}, {1});
-    auto output = result->at(0);
-        
-    ASSERT_TRUE(exp.isSameShape(output));
-    ASSERT_TRUE(exp.equalsTo(output));
-
-    delete result;
-}
- 
-////////////////////////////////////////////////////////////////////////////////
-TEST_F(DeclarableOpsTests8, clipbynorm_test7) {
-    
-    NDArray<double> x('c', {3, 5});
-    NDArray<double> exp('c', {3, 5}, {0.42597, 0.85194, 1.27791, 1.70389, 2.12986, 2.55583, 2.9818 , 3.40777, 3.83374, 4.25971, 4.68569, 5.11166, 5.53763, 5.9636 , 6.38957});
-
-    NDArrayFactory<double>::linspace(1, x);
-
-    nd4j::ops::clipbynorm<double> op;
-    auto result = op.execute({&x}, {15.f}, {0,1});
-    auto output = result->at(0);
-
-    ASSERT_TRUE(exp.isSameShape(output));
-    ASSERT_TRUE(exp.equalsTo(output));
-
-    delete result;
-}
- 
-////////////////////////////////////////////////////////////////////////////////
-TEST_F(DeclarableOpsTests8, clipbynorm_test8) {
-    
-    NDArray<double> x('c', {3, 5});
-    NDArray<double> exp('c', {3, 5}, {0.42597, 0.85194, 1.27791, 1.70389, 2.12986, 2.55583, 2.9818 , 3.40777, 3.83374, 4.25971, 4.68569, 5.11166, 5.53763, 5.9636 , 6.38957});
-
-    NDArrayFactory<double>::linspace(1, x);
-
-    nd4j::ops::clipbynorm<double> op;
-    auto result = op.execute({&x}, {15.}, {});
-    auto output = result->at(0);
-
-    ASSERT_TRUE(exp.isSameShape(output));
-    ASSERT_TRUE(exp.equalsTo(output));
-
-    delete result;
-}
- 
-////////////////////////////////////////////////////////////////////////////////
-TEST_F(DeclarableOpsTests8, clipbynorm_test9) {
-    
-    NDArray<double> x('c', {2}, {3., 4.});
-    NDArray<double> exp('c', {2}, {2.4, 3.2});    
-
-    nd4j::ops::clipbynorm<double> op;
-    auto result = op.execute({&x}, {4.}, {});
-    auto output = result->at(0);
-
-    ASSERT_TRUE(exp.isSameShape(output));
-    ASSERT_TRUE(exp.equalsTo(output));
-
-    delete result;
-}
- 
-////////////////////////////////////////////////////////////////////////////////
-TEST_F(DeclarableOpsTests8, clipbynorm_test10) {
-    
-    NDArray<double> x(6.);
-    NDArray<double> exp(5.);    
-
-    nd4j::ops::clipbynorm<double> op;
-    auto result = op.execute({&x}, {5.}, {});
-    auto output = result->at(0);
-
-    ASSERT_TRUE(exp.isSameShape(output));
-    ASSERT_TRUE(exp.equalsTo(output));
-
-    delete result;
-}
- 
-////////////////////////////////////////////////////////////////////////////////
-TEST_F(DeclarableOpsTests8, clipbynorm_test11) {
-    
-    NDArray<double> x('c', {2, 3, 4});
-    NDArray<double> exp('c', {2, 3, 4}, {1.,  2.,  3.,  4.,  4.44787,  5.33745,  6.22702,  7.1166 , 6.33046,  7.03384,  7.73723,  8.44061,
-                                        13., 14., 15., 16., 15.12277, 16.01235, 16.90192, 17.7915 ,14.77107, 15.47446, 16.17784, 16.88123});
-
-    NDArrayFactory<double>::linspace(1, x);
-
-    nd4j::ops::clipbynorm<double> op;
-    auto result = op.execute({&x}, {35.}, {0, 2});
-    auto output = result->at(0);
-
-    ASSERT_TRUE(exp.isSameShape(output));
-    ASSERT_TRUE(exp.equalsTo(output));
-
-    delete result;
-}
- 
-
-////////////////////////////////////////////////////////////////////////////////
-TEST_F(DeclarableOpsTests8, reduceMeanBP_test4) {
-
-    NDArray<double> x('c', {3, 4}, {1., 2., 3., 4., 5., 6., 7., 8., 9., 10., 11., 12. });
-    NDArray<double> gradO1('c', {4}, {1., 2., 3., 4.});
-    NDArray<double> gradO2('c', {1, 4}, {1., 2., 3., 4.});
-    NDArray<double> exp('c', {3,4}, {0.333333, 0.666667, 1.000000, 1.333333, 0.333333, 0.666667, 1.000000, 1.333333, 0.333333, 0.666667, 1.000000, 1.333333});
-                                     
-    nd4j::ops::reduce_mean_bp<double> op;
-
-    auto result = op.execute({&x, &gradO1}, {0}, {0});
-    ASSERT_EQ(ND4J_STATUS_OK, result->status());    
-    auto output = result->at(0);    
-    ASSERT_TRUE(exp.isSameShape(output));
-    ASSERT_TRUE(exp.equalsTo(output));
-    delete result;
-
-    result = op.execute({&x, &gradO2}, {1}, {0});
-    ASSERT_EQ(ND4J_STATUS_OK, result->status());    
-    output = result->at(0);    
-    ASSERT_TRUE(exp.isSameShape(output));
-    ASSERT_TRUE(exp.equalsTo(output));
-    delete result;
-}
-
-
-////////////////////////////////////////////////////////////////////////////////
-TEST_F(DeclarableOpsTests8, reduceMeanBP_test5) {
-
-    NDArray<double> x('c', {3, 4}, {1., 2., 3., 4., 5., 6., 7., 8., 9., 10., 11., 12. });
-    NDArray<double> gradO1('c', {3}, {1., 2., 3.});
-    NDArray<double> gradO2('c', {3, 1}, {1., 2., 3.});
-    NDArray<double> exp('c', {3,4}, {0.2500,0.2500,0.2500,0.2500, 0.5000,0.5000,0.5000,0.5000, 0.7500,0.7500,0.7500,0.7500});
-                                     
-    nd4j::ops::reduce_mean_bp<double> op;
-    
-    auto result = op.execute({&x, &gradO1}, {0}, {1});
-    ASSERT_EQ(ND4J_STATUS_OK, result->status());    
-    auto output = result->at(0);    
-    ASSERT_TRUE(exp.isSameShape(output));
-    ASSERT_TRUE(exp.equalsTo(output));
-    delete result;
-
-    result = op.execute({&x, &gradO2}, {1}, {1});
-    ASSERT_EQ(ND4J_STATUS_OK, result->status());    
-    output = result->at(0);    
-    ASSERT_TRUE(exp.isSameShape(output));
-    ASSERT_TRUE(exp.equalsTo(output));
-    delete result;
-}
-
-
-////////////////////////////////////////////////////////////////////////////////
-TEST_F(DeclarableOpsTests8, reduceStDevBP_test5) {
-
-    NDArray<double> x('c', {3, 4}, {1., 2., 3., 4., 5., 6., 7., 8., 9., 10., 11., 12. });
-    NDArray<double> gradO1('c', {4}, {1., 2., 3., 4.});
-    NDArray<double> gradO2('c', {1, 4}, {1., 2., 3., 4.});
-    NDArray<double> exp('c', {3,4}, {-0.408248, -0.816497, -1.224745, -1.632993, 0.000000, 0.000000, 0.000000, 0.000000, 0.408248, 0.816497, 1.224745, 1.632993});
-                                                                          
-    nd4j::ops::reduce_stdev_bp<double> op;
-
-    auto result = op.execute({&x, &gradO1}, {0}, {0});
-    ASSERT_EQ(ND4J_STATUS_OK, result->status());    
-    auto output = result->at(0);        
-    ASSERT_TRUE(exp.isSameShape(output));
-    ASSERT_TRUE(exp.equalsTo(output));
-    delete result;
-
-    result = op.execute({&x, &gradO2}, {1}, {0});
-    ASSERT_EQ(ND4J_STATUS_OK, result->status());    
-    output = result->at(0);    
-    ASSERT_TRUE(exp.isSameShape(output));
-    ASSERT_TRUE(exp.equalsTo(output));
->>>>>>> 271a1bca
-    delete result;
-}
-
-////////////////////////////////////////////////////////////////////////////////
-<<<<<<< HEAD
+    delete result;
+}
+
+////////////////////////////////////////////////////////////////////////////////
 TEST_F(DeclarableOpsTests8, Test_Moments_7) {
 
     NDArray<float> x('c', {2, 3, 4});
@@ -2741,38 +2775,4 @@
     ASSERT_TRUE(expVariance.equalsTo(outputVariance));
 
     delete result;
-}
-=======
-TEST_F(DeclarableOpsTests8, zeros_as_test1) {
-
-    NDArray<double> x(10.);
-    NDArray<double> y(100.);
-    NDArray<double> exp(0.);
-                                                                          
-    nd4j::ops::zeros_as<double> op;
-
-    Nd4jStatus status = op.execute({&x}, {&y}, {}, {});
-    ASSERT_EQ(ND4J_STATUS_OK, status);    
-    
-    ASSERT_TRUE(y.isSameShape(exp));
-    ASSERT_TRUE(y.equalsTo(exp));
-
-}
-
-////////////////////////////////////////////////////////////////////////////////
-TEST_F(DeclarableOpsTests8, ones_as_test1) {
-
-    NDArray<double> x(10.);
-    NDArray<double> y(100.);
-    NDArray<double> exp(1.);
-
-    nd4j::ops::ones_as<double> op;
-
-    Nd4jStatus status = op.execute({&x}, {&y}, {}, {});
-    ASSERT_EQ(ND4J_STATUS_OK, status);    
-    
-    ASSERT_TRUE(y.isSameShape(exp));
-    ASSERT_TRUE(y.equalsTo(exp));
-        
-}
->>>>>>> 271a1bca
+}