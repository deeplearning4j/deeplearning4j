/*******************************************************************************
 * Copyright (c) 2015-2018 Skymind, Inc.
 *
 * This program and the accompanying materials are made available under the
 * terms of the Apache License, Version 2.0 which is available at
 * https://www.apache.org/licenses/LICENSE-2.0.
 *
 * Unless required by applicable law or agreed to in writing, software
 * distributed under the License is distributed on an "AS IS" BASIS, WITHOUT
 * WARRANTIES OR CONDITIONS OF ANY KIND, either express or implied. See the
 * License for the specific language governing permissions and limitations
 * under the License.
 *
 * SPDX-License-Identifier: Apache-2.0
 ******************************************************************************/

 //
 // @author raver119@gmail.com
 //

#include "testlayers.h"
#include <NDArray.h>
#include <NDArrayFactory.h>
#include <Context.h>
#include <Node.h>
#include <graph/Variable.h>
#include <graph/VariableSpace.h>
#include <graph/LaunchContext.h>
#include <specials_cuda.h>
#include <TAD.h>

#include <cuda.h>
#include <cuda_launch_config.h>

using namespace nd4j;
using namespace nd4j::graph;

class NDArrayCudaBasicsTests : public testing::Test {
public:

};

//////////////////////////////////////////////////////////////////////////
static cudaError_t allocateDeviceMem(LaunchContext& lc, std::vector<void*>& devicePtrs, const std::vector<std::pair<void*,size_t>>& hostData) {

    if(devicePtrs.size() != hostData.size())
        throw std::invalid_argument("prepareDataForCuda: two input sts::vectors should same sizes !");

    cudaError_t cudaResult;

    void* reductionPointer;
    cudaResult = cudaMalloc(reinterpret_cast<void **>(&reductionPointer),  1024*1024);			if(cudaResult != 0) return cudaResult;
    int* allocationPointer;
    cudaResult = cudaMalloc(reinterpret_cast<void **>(&allocationPointer), 1024*1024);			if(cudaResult != 0) return cudaResult;

    lc.setReductionPointer(reductionPointer);
    lc.setAllocationPointer(allocationPointer);
    cudaStream_t stream = *lc.getCudaStream();

    for(int i = 0; i < devicePtrs.size(); ++i) {

        cudaResult = cudaMalloc(reinterpret_cast<void **>(&devicePtrs[i]), hostData[i].second); if(cudaResult != 0) return cudaResult;
        cudaMemcpyAsync(devicePtrs[i], hostData[i].first, hostData[i].second, cudaMemcpyHostToDevice, stream);
    }
    return cudaResult;
}

TEST_F(NDArrayCudaBasicsTests, Test_Registration_1) {
    auto x = NDArrayFactory::create<int>('c', {5}, {1, 2, 3, 4, 5});
    auto y = NDArrayFactory::create<int>('c', {5}, {5, 4, 3, 2, 1});

    ASSERT_TRUE(x.isActualOnDeviceSide());
    ASSERT_TRUE(x.isActualOnHostSide());
}

TEST_F(NDArrayCudaBasicsTests, Test_Registration_2) {
    auto x = NDArrayFactory::create<int>('c', {5});
    auto y = NDArrayFactory::create<int>('c', {5});

    ASSERT_TRUE(x.isActualOnDeviceSide());
    ASSERT_FALSE(x.isActualOnHostSide());
}

TEST_F(NDArrayCudaBasicsTests, Test_Registration_3) {
    auto x = NDArrayFactory::create<int>('c', {5}, {1, 2, 3, 4, 5});
    auto y = NDArrayFactory::create<int>('c', {5}, {5, 4, 3, 2, 1});

    ASSERT_TRUE(x.isActualOnDeviceSide());
    ASSERT_TRUE(x.isActualOnHostSide());

    NDArray::registerSpecialUse({&x}, {&y});

    ASSERT_TRUE(x.isActualOnDeviceSide());
    ASSERT_FALSE(x.isActualOnHostSide());

    ASSERT_TRUE(y.isActualOnDeviceSide());
    ASSERT_TRUE(y.isActualOnHostSide());
}

TEST_F(NDArrayCudaBasicsTests, Test_Registration_01) {
    auto x = NDArrayFactory::create_<int>('c', {5}, {1, 2, 3, 4, 5});
    auto y = NDArrayFactory::create_<int>('c', {5}, {5, 4, 3, 2, 1});

    ASSERT_TRUE(x->isActualOnDeviceSide());
    ASSERT_TRUE(x->isActualOnHostSide());
    delete x;
    delete y;
}

TEST_F(NDArrayCudaBasicsTests, Test_Registration_02) {
    auto x = NDArrayFactory::create_<int>('c', {5});
    auto y = NDArrayFactory::create_<int>('c', {5});

    ASSERT_TRUE(x->isActualOnDeviceSide());
    ASSERT_FALSE(x->isActualOnHostSide());
    delete x;
    delete y;
}

TEST_F(NDArrayCudaBasicsTests, Test_Registration_03) {
    auto x = NDArrayFactory::create_<int>('c', {5}, {1, 2, 3, 4, 5});
    auto y = NDArrayFactory::create_<int>('c', {5}, {5, 4, 3, 2, 1});

    ASSERT_TRUE(x->isActualOnDeviceSide());
    ASSERT_TRUE(x->isActualOnHostSide());

    NDArray::registerSpecialUse({y}, {x});
    x->applyTransform(transform::Neg, y, nullptr);
    //ASSERT_TRUE(x->isActualOnDeviceSide());
    //ASSERT_FALSE(x->isActualOnHostSide());

    //ASSERT_TRUE(y->isActualOnDeviceSide());
    //ASSERT_TRUE(y->isActualOnHostSide());
    //y->syncToHost();
    y->printBuffer("Negatives");
    delete x;
    delete y;
}

TEST_F(NDArrayCudaBasicsTests, Test_Cosine_1) {
    auto x = NDArrayFactory::create_<double>('c', {5}, {1, 2, 3, 4, 5});
    auto y = NDArrayFactory::create_<double>('c', {5}, {5, 4, 3, 2, 1});

    ASSERT_TRUE(x->isActualOnDeviceSide());
    ASSERT_TRUE(x->isActualOnHostSide());

    NDArray::registerSpecialUse({y}, {x});
    x->applyTransform(transform::Cosine, y, nullptr);
    //ASSERT_TRUE(x->isActualOnDeviceSide());
    //ASSERT_FALSE(x->isActualOnHostSide());

    //ASSERT_TRUE(y->isActualOnDeviceSide());
    //ASSERT_TRUE(y->isActualOnHostSide());
    //y->syncToHost();
    y->printBuffer("Cosine");
    delete x;
    delete y;
}

//////////////////////////////////////////////////////////////////////////
TEST_F(NDArrayCudaBasicsTests, TestAdd_1) {
    // allocating host-side arrays
    auto x = NDArrayFactory::create<double>('c', { 5 }, { 1, 2, 3, 4, 5});
    auto y = NDArrayFactory::create<double>('c', { 5 }, { 1, 2, 3, 4, 5});
    auto z = NDArrayFactory::create<double>('c', { 5 }, {10, 10, 10, 10, 10});

    auto exp = NDArrayFactory::create<double>('c', { 5 }, { 2, 4, 6, 8, 10 });

    // making raw buffers
    //Nd4jPointer devBufferPtrX, devBufferPtrZ, devShapePtrX;
    //cudaError_t res = cudaMalloc(reinterpret_cast<void **>(&devBufferPtrX), x.lengthOf() * x.sizeOfT());
    //ASSERT_EQ(0, res);
    //res = cudaMalloc(reinterpret_cast<void **>(&devBufferPtrZ), x.lengthOf() * x.sizeOfT());
    //ASSERT_EQ(0, res);
    //res = cudaMalloc(reinterpret_cast<void **>(&devShapePtrX), shape::shapeInfoByteLength(x.shapeInfo()));
    //ASSERT_EQ(0, res);

    Nd4jPointer nativeStream = (Nd4jPointer)malloc(sizeof(cudaStream_t));
    CHECK_ALLOC(nativeStream, "Failed to allocate memory for new CUDA stream", sizeof(cudaStream_t));
    cudaError_t dZ = cudaStreamCreate(reinterpret_cast<cudaStream_t *>(&nativeStream));
    auto stream = reinterpret_cast<cudaStream_t *>(&nativeStream);

    //cudaMemcpyAsync(devBufferPtrX, x.buffer(), x.lengthOf() * x.sizeOfT(), cudaMemcpyHostToDevice, *stream);
    //cudaMemcpyAsync(devShapePtrX, x.shapeInfo(), shape::shapeInfoByteLength(x.shapeInfo()), cudaMemcpyHostToDevice, *stream);

    LaunchContext lc(stream, nullptr, nullptr);
    NativeOpExecutioner::execPairwiseTransform(&lc, pairwise::Add, x.buffer(), x.shapeInfo(), x.specialBuffer(), x.specialShapeInfo(), y.buffer(), y.shapeInfo(), y.specialBuffer(), y.specialShapeInfo(), z.buffer(), z.shapeInfo(), z.specialBuffer(), z.specialShapeInfo(), nullptr);
    auto res = cudaStreamSynchronize(*stream);
    ASSERT_EQ(0, res);
    //double* localBuffer = ;
    cudaMemcpy(z.buffer(), z.specialBuffer(), z.lengthOf() * z.sizeOfT(), cudaMemcpyDeviceToHost);
    res = cudaStreamSynchronize(*stream);
    ASSERT_EQ(0, res);
    x.printBuffer("X = ");
    y.printBuffer("Y = ");
    z.printBuffer("Result out");

    //
    // cudaFree(devBufferPtrX);
    //cudaFree(devBufferPtrZ);
    //cudaFree(devShapePtrX);

    for (int e = 0; e < z.lengthOf(); e++) {
        ASSERT_NEAR(exp.e<double>(e), z.e<double>(e), 1e-5);
    }
}

//////////////////////////////////////////////////////////////////////////
TEST_F(NDArrayCudaBasicsTests, TestAdd_2) {
    // allocating host-side arrays
    auto x = NDArrayFactory::create<double>('c', { 5 }, { 1, 2, 3, 4, 5});
    auto y = NDArrayFactory::create<double>('c', { 5 }, { 1, 2, 3, 4, 5});
    auto z = NDArrayFactory::create<double>('c', { 5 });

    auto exp = NDArrayFactory::create<double>('c', { 5 }, { 2, 4, 6, 8, 10 });

    // making raw buffers
    //Nd4jPointer devBufferPtrX, devBufferPtrZ, devShapePtrX;
    //cudaError_t res = cudaMalloc(reinterpret_cast<void **>(&devBufferPtrX), x.lengthOf() * x.sizeOfT());
    //ASSERT_EQ(0, res);
    //res = cudaMalloc(reinterpret_cast<void **>(&devBufferPtrZ), x.lengthOf() * x.sizeOfT());
    //ASSERT_EQ(0, res);
    //res = cudaMalloc(reinterpret_cast<void **>(&devShapePtrX), shape::shapeInfoByteLength(x.shapeInfo()));
    //ASSERT_EQ(0, res);

    Nd4jPointer nativeStream = (Nd4jPointer)malloc(sizeof(cudaStream_t));
    CHECK_ALLOC(nativeStream, "Failed to allocate memory for new CUDA stream", sizeof(cudaStream_t));
    cudaError_t dZ = cudaStreamCreate(reinterpret_cast<cudaStream_t *>(&nativeStream));
    auto stream = reinterpret_cast<cudaStream_t *>(&nativeStream);

    //cudaMemcpyAsync(devBufferPtrX, x.buffer(), x.lengthOf() * x.sizeOfT(), cudaMemcpyHostToDevice, *stream);
    //cudaMemcpyAsync(devShapePtrX, x.shapeInfo(), shape::shapeInfoByteLength(x.shapeInfo()), cudaMemcpyHostToDevice, *stream);
    z.lazyAllocateBuffer();
    LaunchContext lc(stream, *stream, nullptr, nullptr);
    NativeOpExecutioner::execPairwiseTransform(&lc, pairwise::Add, nullptr, x.shapeInfo(), x.specialBuffer(), x.specialShapeInfo(), nullptr, y.shapeInfo(), y.specialBuffer(), y.specialShapeInfo(), nullptr, z.shapeInfo(), z.specialBuffer(), z.specialShapeInfo(), nullptr);
    auto res = cudaStreamSynchronize(*stream);
    ASSERT_EQ(0, res);

    cudaMemcpyAsync(z.buffer(), z.specialBuffer(), z.lengthOf() * z.sizeOfT(), cudaMemcpyDeviceToHost, *stream);
    res = cudaStreamSynchronize(*stream);
    ASSERT_EQ(0, res);
    z.printBuffer("2Result out");
    //cudaFree(devBufferPtrX);
    //cudaFree(devBufferPtrZ);
    //cudaFree(devShapePtrX);

    for (int e = 0; e < z.lengthOf(); e++) {
        ASSERT_NEAR(exp.e<double>(e), z.e<double>(e), 1e-5);
    }
}

//////////////////////////////////////////////////////////////////////////
TEST_F(NDArrayCudaBasicsTests, TestAdd_3) {
    // allocating host-side arrays
    auto x = NDArrayFactory::create<double>('c', { 5 }, { 1, 2, 3, 4, 5});
    auto y = NDArrayFactory::create<double>('c', { 5 }, { 1, 2, 3, 4, 5});
    auto z = NDArrayFactory::create<double>('c', { 5 }, {10, 10, 10, 10, 10});

    auto exp = NDArrayFactory::create<double>('c', { 5 }, { 2, 4, 6, 8, 10 });

    // making raw buffers
    //Nd4jPointer devBufferPtrX, devBufferPtrZ, devShapePtrX;
    //cudaError_t res = cudaMalloc(reinterpret_cast<void **>(&devBufferPtrX), x.lengthOf() * x.sizeOfT());
    //ASSERT_EQ(0, res);
    //res = cudaMalloc(reinterpret_cast<void **>(&devBufferPtrZ), x.lengthOf() * x.sizeOfT());
    //ASSERT_EQ(0, res);
    //res = cudaMalloc(reinterpret_cast<void **>(&devShapePtrX), shape::shapeInfoByteLength(x.shapeInfo()));
    //ASSERT_EQ(0, res);

    Nd4jPointer nativeStream = (Nd4jPointer)malloc(sizeof(cudaStream_t));
    CHECK_ALLOC(nativeStream, "Failed to allocate memory for new CUDA stream", sizeof(cudaStream_t));
    cudaError_t dZ = cudaStreamCreate(reinterpret_cast<cudaStream_t *>(&nativeStream));
    auto stream = reinterpret_cast<cudaStream_t *>(&nativeStream);

    //cudaMemcpyAsync(devBufferPtrX, x.buffer(), x.lengthOf() * x.sizeOfT(), cudaMemcpyHostToDevice, *stream);
    //cudaMemcpyAsync(devShapePtrX, x.shapeInfo(), shape::shapeInfoByteLength(x.shapeInfo()), cudaMemcpyHostToDevice, *stream);

    LaunchContext lc(stream, *stream, nullptr, nullptr);
    NativeOpExecutioner::execPairwiseTransform(&lc, pairwise::Add, x.buffer(), x.shapeInfo(), x.specialBuffer(), x.specialShapeInfo(), y.buffer(), y.shapeInfo(), y.specialBuffer(), y.specialShapeInfo(), z.buffer(), z.shapeInfo(), z.specialBuffer(), z.specialShapeInfo(), nullptr);
    auto res = cudaStreamSynchronize(*stream);
    ASSERT_EQ(0, res);
    //double* localBuffer = ;
    cudaMemcpy(z.buffer(), z.specialBuffer(), z.lengthOf() * z.sizeOfT(), cudaMemcpyDeviceToHost);
    res = cudaStreamSynchronize(*stream);
    ASSERT_EQ(0, res);
    x.printBuffer("3X = ");
    y.printBuffer("3Y = ");
    z.printBuffer("3Result out");

    //
    // cudaFree(devBufferPtrX);
    //cudaFree(devBufferPtrZ);
    //cudaFree(devShapePtrX);

    for (int e = 0; e < z.lengthOf(); e++) {
        ASSERT_NEAR(exp.e<double>(e), z.e<double>(e), 1e-5);
    }
}

//////////////////////////////////////////////////////////////////////////
TEST_F(NDArrayCudaBasicsTests, TestAdd_4) {
    // allocating host-side arrays
    auto x = NDArrayFactory::create<double>('c', { 5 }, { 1, 2, 3, 4, 5});
    auto y = NDArrayFactory::create<double>('c', { 5 }, { 1, 2, 3, 4, 5});
    auto z = NDArrayFactory::create<double>('c', { 5 });

    auto exp = NDArrayFactory::create<double>('c', { 5 }, { 2, 4, 6, 8, 10 });

    // making raw buffers
    //Nd4jPointer devBufferPtrX, devBufferPtrZ, devShapePtrX;
    //cudaError_t res = cudaMalloc(reinterpret_cast<void **>(&devBufferPtrX), x.lengthOf() * x.sizeOfT());
    //ASSERT_EQ(0, res);
    //res = cudaMalloc(reinterpret_cast<void **>(&devBufferPtrZ), x.lengthOf() * x.sizeOfT());
    //ASSERT_EQ(0, res);
    //res = cudaMalloc(reinterpret_cast<void **>(&devShapePtrX), shape::shapeInfoByteLength(x.shapeInfo()));
    //ASSERT_EQ(0, res);
    x.applyPairwiseTransform(pairwise::Add, &y, &z, nullptr);
    z.syncToHost();
    x.printBuffer("3X = ");
    y.printBuffer("3Y = ");
    z.printBuffer("3Result out");

    //
    // cudaFree(devBufferPtrX);
    //cudaFree(devBufferPtrZ);
    //cudaFree(devShapePtrX);

    for (int e = 0; e < z.lengthOf(); e++) {
        ASSERT_NEAR(exp.e<double>(e), z.e<double>(e), 1e-5);
    }
}

//////////////////////////////////////////////////////////////////////////
TEST_F(NDArrayCudaBasicsTests, TestAdd_5) {
    // allocating host-side arrays
    auto x = NDArrayFactory::create<double>('c', { 5 }, { 1, 2, 3, 4, 5});
    auto y = NDArrayFactory::create<double>('c', { 5 }, { 1, 2, 3, 4, 5});
    //auto z = NDArrayFactory::create<double>('c', { 5 });

    auto exp = NDArrayFactory::create<double>('c', { 5 }, { 2, 4, 6, 8, 10 });

    // making raw buffers
    //Nd4jPointer devBufferPtrX, devBufferPtrZ, devShapePtrX;
    //cudaError_t res = cudaMalloc(reinterpret_cast<void **>(&devBufferPtrX), x.lengthOf() * x.sizeOfT());
    //ASSERT_EQ(0, res);
    //res = cudaMalloc(reinterpret_cast<void **>(&devBufferPtrZ), x.lengthOf() * x.sizeOfT());
    //ASSERT_EQ(0, res);
    //res = cudaMalloc(reinterpret_cast<void **>(&devShapePtrX), shape::shapeInfoByteLength(x.shapeInfo()));
    //ASSERT_EQ(0, res);
    x += y;
    //x.applyPairwiseTransform(pairwise::Add, &y, &z, nullptr);
    x.syncToHost();
    x.printBuffer("33X = ");
    //y.printBuffer("3Y = ");
    //z.printBuffer("3Result out");

    //
    // cudaFree(devBufferPtrX);
    //cudaFree(devBufferPtrZ);
    //cudaFree(devShapePtrX);

    for (int e = 0; e < x.lengthOf(); e++) {
        ASSERT_NEAR(exp.e<double>(e), x.e<double>(e), 1e-5);
    }
}

//////////////////////////////////////////////////////////////////////////
TEST_F(NDArrayCudaBasicsTests, TestAdd_6) {
    // allocating host-side arrays
    auto x = NDArrayFactory::create<double>('c', { 5 }, { 1, 2, 3, 4, 5});
    auto y = NDArrayFactory::create<double>(2); //.'c', { 5 }, { 1, 2, 3, 4, 5});
    //auto z = NDArrayFactory::create<double>('c', { 5 });

    auto exp = NDArrayFactory::create<double>('c', { 5 }, { 3, 4, 5, 6, 7 });

    // making raw buffers
    //Nd4jPointer devBufferPtrX, devBufferPtrZ, devShapePtrX;
    //cudaError_t res = cudaMalloc(reinterpret_cast<void **>(&devBufferPtrX), x.lengthOf() * x.sizeOfT());
    //ASSERT_EQ(0, res);
    //res = cudaMalloc(reinterpret_cast<void **>(&devBufferPtrZ), x.lengthOf() * x.sizeOfT());
    //ASSERT_EQ(0, res);
    //res = cudaMalloc(reinterpret_cast<void **>(&devShapePtrX), shape::shapeInfoByteLength(x.shapeInfo()));
    //ASSERT_EQ(0, res);
    x += y;
    //x.applyPairwiseTransform(pairwise::Add, &y, &z, nullptr);
    x.syncToHost();
    x.printBuffer("6X = ");
    //y.printBuffer("3Y = ");
    //z.printBuffer("3Result out");

    //
    // cudaFree(devBufferPtrX);
    //cudaFree(devBufferPtrZ);
    //cudaFree(devShapePtrX);

    for (int e = 0; e < x.lengthOf(); e++) {
        ASSERT_NEAR(exp.e<double>(e), x.e<double>(e), 1e-5);
    }
}

//////////////////////////////////////////////////////////////////////////
TEST_F(NDArrayCudaBasicsTests, TestAdd_7) {
    // allocating host-side arrays
    auto x = NDArrayFactory::create<double>('c', { 5 }, { 1, 2, 3, 4, 5});
    //auto y = NDArrayFactory::create<double>(2); //.'c', { 5 }, { 1, 2, 3, 4, 5});
    //auto z = NDArrayFactory::create<double>('c', { 5 });

    auto exp = NDArrayFactory::create<double>('c', { 5 }, { 3, 4, 5, 6, 7 });

    // making raw buffers
    //Nd4jPointer devBufferPtrX, devBufferPtrZ, devShapePtrX;
    //cudaError_t res = cudaMalloc(reinterpret_cast<void **>(&devBufferPtrX), x.lengthOf() * x.sizeOfT());
    //ASSERT_EQ(0, res);
    //res = cudaMalloc(reinterpret_cast<void **>(&devBufferPtrZ), x.lengthOf() * x.sizeOfT());
    //ASSERT_EQ(0, res);
    //res = cudaMalloc(reinterpret_cast<void **>(&devShapePtrX), shape::shapeInfoByteLength(x.shapeInfo()));
    //ASSERT_EQ(0, res);
    x += 2.;
    //x.applyPairwiseTransform(pairwise::Add, &y, &z, nullptr);
    x.syncToHost();
    x.printBuffer("7X = ");
    //y.printBuffer("3Y = ");
    //z.printBuffer("3Result out");

    //
    // cudaFree(devBufferPtrX);
    //cudaFree(devBufferPtrZ);
    //cudaFree(devShapePtrX);

    for (int e = 0; e < x.lengthOf(); e++) {
        ASSERT_NEAR(exp.e<double>(e), x.e<double>(e), 1e-5);
    }
}

//////////////////////////////////////////////////////////////////////////
TEST_F(NDArrayCudaBasicsTests, TestMultiply_1) {
    // allocating host-side arrays
    auto x = NDArrayFactory::create<double>('c', { 5 }, { 1, 2, 3, 4, 5});
    auto y = NDArrayFactory::create<double>('c', { 5 }, { 1, 2, 3, 4, 5});
    auto z = NDArrayFactory::create<double>('c', { 5 });

    auto exp = NDArrayFactory::create<double>('c', { 5 }, { 1, 4, 9, 16, 25 });

    // making raw buffers
    //Nd4jPointer devBufferPtrX, devBufferPtrZ, devShapePtrX;
    //cudaError_t res = cudaMalloc(reinterpret_cast<void **>(&devBufferPtrX), x.lengthOf() * x.sizeOfT());
    //ASSERT_EQ(0, res);
    //res = cudaMalloc(reinterpret_cast<void **>(&devBufferPtrZ), x.lengthOf() * x.sizeOfT());
    //ASSERT_EQ(0, res);
    //res = cudaMalloc(reinterpret_cast<void **>(&devShapePtrX), shape::shapeInfoByteLength(x.shapeInfo()));
    //ASSERT_EQ(0, res);
    x.applyPairwiseTransform(pairwise::Multiply, &y, &z, nullptr);
    z.syncToHost();
    x.printBuffer("3X = ");
    y.printBuffer("3Y = ");
    z.printBuffer("3Result out");

    //
    // cudaFree(devBufferPtrX);
    //cudaFree(devBufferPtrZ);
    //cudaFree(devShapePtrX);

    for (int e = 0; e < z.lengthOf(); e++) {
        ASSERT_NEAR(exp.e<double>(e), z.e<double>(e), 1e-5);
    }
}

//////////////////////////////////////////////////////////////////////////
TEST_F(NDArrayCudaBasicsTests, TestMultiply_2) {
    // allocating host-side arrays
    auto x = NDArrayFactory::create<double>('c', { 5 }, { 1, 2, 3, 4, 5});
    auto y = NDArrayFactory::create<double>('c', { 5 }, { 1, 2, 3, 4, 5});
    NDArray z('c', { 5 }, nd4j::DataType::DOUBLE);

    auto exp = NDArrayFactory::create<double>('c', { 5 }, { 1, 4, 9, 16, 25 });

    // making raw buffers
    //Nd4jPointer devBufferPtrX, devBufferPtrZ, devShapePtrX;
    //cudaError_t res = cudaMalloc(reinterpret_cast<void **>(&devBufferPtrX), x.lengthOf() * x.sizeOfT());
    //ASSERT_EQ(0, res);
    //res = cudaMalloc(reinterpret_cast<void **>(&devBufferPtrZ), x.lengthOf() * x.sizeOfT());
    //ASSERT_EQ(0, res);
    //res = cudaMalloc(reinterpret_cast<void **>(&devShapePtrX), shape::shapeInfoByteLength(x.shapeInfo()));
    //ASSERT_EQ(0, res);
    x.applyPairwiseTransform(pairwise::Multiply, &y, &z, nullptr);
    x.printBuffer("3X = ");
    y.printBuffer("3Y = ");
    z.syncToHost();
    z.printBuffer("3Result out");

    //
    // cudaFree(devBufferPtrX);
    //cudaFree(devBufferPtrZ);
    //cudaFree(devShapePtrX);

    for (int e = 0; e < z.lengthOf(); e++) {
        ASSERT_NEAR(exp.e<double>(e), z.e<double>(e), 1e-5);
    }
}

//////////////////////////////////////////////////////////////////////////
TEST_F(NDArrayCudaBasicsTests, TestMultiply_3) {
    // allocating host-side arrays
    NDArray x('c', { 5 }, { 1, 2, 3, 4, 5}, nd4j::DataType::DOUBLE);
    NDArray y('c', { 5 }, { 1., 2., 3., 4., 5.}, nd4j::DataType::DOUBLE);
    auto z = NDArrayFactory::create<double>('c', { 5 });

    auto exp = NDArrayFactory::create<double>('c', { 5 }, { 1, 4, 9, 16, 25 });

    // making raw buffers
    //Nd4jPointer devBufferPtrX, devBufferPtrZ, devShapePtrX;
    //cudaError_t res = cudaMalloc(reinterpret_cast<void **>(&devBufferPtrX), x.lengthOf() * x.sizeOfT());
    //ASSERT_EQ(0, res);
    //res = cudaMalloc(reinterpret_cast<void **>(&devBufferPtrZ), x.lengthOf() * x.sizeOfT());
    //ASSERT_EQ(0, res);
    //res = cudaMalloc(reinterpret_cast<void **>(&devShapePtrX), shape::shapeInfoByteLength(x.shapeInfo()));
    //ASSERT_EQ(0, res);
    x.applyPairwiseTransform(pairwise::Multiply, &y, &z, nullptr);
    //x.printBuffer("23X = ");
    //y.printBuffer("23Y = ");
    z.syncToHost();
    z.printBuffer("23Result out");

    //
    // cudaFree(devBufferPtrX);
    //cudaFree(devBufferPtrZ);
    //cudaFree(devShapePtrX);

    for (int e = 0; e < z.lengthOf(); e++) {
        ASSERT_NEAR(exp.e<double>(e), z.e<double>(e), 1e-5);
    }
}

//////////////////////////////////////////////////////////////////////////
TEST_F(NDArrayCudaBasicsTests, TestMultiply_4) {
    // allocating host-side arrays
    NDArray x('c', { 5 }, { 1, 2, 3, 4, 5}, nd4j::DataType::DOUBLE);
    NDArray y('c', { 5 }, { 1., 2., 3., 4., 5.}, nd4j::DataType::DOUBLE);
    //auto z = NDArrayFactory::create<double>('c', { 5 });

    auto exp = NDArrayFactory::create<double>('c', { 5 }, { 1, 4, 9, 16, 25 });

    // making raw buffers
    //Nd4jPointer devBufferPtrX, devBufferPtrZ, devShapePtrX;
    //cudaError_t res = cudaMalloc(reinterpret_cast<void **>(&devBufferPtrX), x.lengthOf() * x.sizeOfT());
    //ASSERT_EQ(0, res);
    //res = cudaMalloc(reinterpret_cast<void **>(&devBufferPtrZ), x.lengthOf() * x.sizeOfT());
    //ASSERT_EQ(0, res);
    //res = cudaMalloc(reinterpret_cast<void **>(&devShapePtrX), shape::shapeInfoByteLength(x.shapeInfo()));
    //ASSERT_EQ(0, res);
    //x.applyPairwiseTransform(pairwise::Multiply, &y, &z, nullptr);
    //x.printBuffer("23X = ");
    //y.printBuffer("23Y = ");
    x *= y;
    x.syncToHost();
    x.printBuffer("33Result out");

    //
    // cudaFree(devBufferPtrX);
    //cudaFree(devBufferPtrZ);
    //cudaFree(devShapePtrX);

    for (int e = 0; e < x.lengthOf(); e++) {
        ASSERT_NEAR(exp.e<double>(e), x.e<double>(e), 1e-5);
    }
}

//////////////////////////////////////////////////////////////////////////
TEST_F(NDArrayCudaBasicsTests, TestPrimitiveNeg_01) {
    // allocating host-side arrays
    auto x = NDArrayFactory::create<int>('c', { 5 }, { 1, 2, 3, 4, 5});
    auto y = NDArrayFactory::create<int>('c', { 5 }, { 1, 2, 3, 4, 5});
    auto exp = NDArrayFactory::create<int>('c', { 5 }, { -1, -2, -3, -4, -5 });

    auto stream = x.getContext()->getCudaStream();//reinterpret_cast<cudaStream_t *>(&nativeStream);

    NativeOpExecutioner::execTransformSame(x.getContext(), transform::Neg, x.buffer(), x.shapeInfo(), x.specialBuffer(), x.specialShapeInfo(), y.buffer(), y.shapeInfo(), y.specialBuffer(), y.specialShapeInfo(), nullptr, nullptr, nullptr);
    auto res = cudaStreamSynchronize(*stream);
    ASSERT_EQ(0, res);
    y.syncToHost();

    x.printBuffer("X = ");
    y.printBuffer("Y = ");

    for (int e = 0; e < y.lengthOf(); e++) {
        ASSERT_NEAR(exp.e<int>(e), y.e<int>(e), 1e-5);
    }
}

TEST_F(NDArrayCudaBasicsTests, Test_PrimitiveNeg_2) {
    auto x = NDArrayFactory::create<double>('c', {5}, {1, 2, 3, 4, 5});
    auto y = NDArrayFactory::create<double>('c', {5});

    ASSERT_TRUE(x.isActualOnDeviceSide());
    ASSERT_TRUE(x.isActualOnHostSide());

    x.applyTransform(transform::Neg, &y, nullptr);
    //ASSERT_TRUE(x->isActualOnDeviceSide());
    //ASSERT_FALSE(x->isActualOnHostSide());

    //ASSERT_TRUE(y->isActualOnDeviceSide());
    //ASSERT_TRUE(y->isActualOnHostSide());
    //auto res = cudaStreamSynchronize(*y.getContext()->getCudaStream());
    //ASSERT_EQ(0, res);
    y.syncToHost();
    y.printBuffer("Negatives2");
    //delete x;
    //delete y;
}

TEST_F(NDArrayCudaBasicsTests, Test_PrimitiveCosine_1) {
    auto x = NDArrayFactory::create<double>('c', {5}, {1, 2, 3, 4, 5});
    auto y = NDArrayFactory::create<double>('c', {5});

    ASSERT_TRUE(x.isActualOnDeviceSide());
    ASSERT_TRUE(x.isActualOnHostSide());

    x.applyTransform(transform::Cosine, &y, nullptr);
    //ASSERT_TRUE(x->isActualOnDeviceSide());
    //ASSERT_FALSE(x->isActualOnHostSide());

    //ASSERT_TRUE(y->isActualOnDeviceSide());
    //ASSERT_TRUE(y->isActualOnHostSide());
    //auto res = cudaStreamSynchronize(*y.getContext()->getCudaStream());
    //ASSERT_EQ(0, res);
    y.syncToHost();
    //y.printBuffer("Cosine2");
    //delete x;
    //delete y;
}

TEST_F(NDArrayCudaBasicsTests, Test_PrimitiveCosine_2) {
    auto x = NDArrayFactory::create<double>('c', {5}, {1, 2, 3, 4, 5});
    auto y = NDArrayFactory::create<double>('c', {5});
    auto exp = NDArrayFactory::create<double>('c', {5}, {0.540302, -0.416147, -0.989992, -0.653644, 0.283662});

    ASSERT_TRUE(x.isActualOnDeviceSide());
    ASSERT_TRUE(x.isActualOnHostSide());
    x.applyTransform(transform::Cosine, &y, nullptr);
    //ASSERT_TRUE(x->isActualOnDeviceSide());
    //ASSERT_FALSE(x->isActualOnHostSide());

    //ASSERT_TRUE(y->isActualOnDeviceSide());
    //ASSERT_TRUE(y->isActualOnHostSide());
    //auto res = cudaStreamSynchronize(*y.getContext()->getCudaStream());
    //ASSERT_EQ(0, res);
    y.syncToHost();
    //exp.syncToHost();
    //y.printBuffer("PrimitiveCosine2");
    //exp.printBuffer("Primitive Cosine exp");
    ASSERT_TRUE(exp.isSameShape(y));
    ASSERT_TRUE(exp.dataType() == y.dataType());
    //for (int e = 0; e < y.lengthOf(); e++) {
    //    ASSERT_NEAR(exp.e<double>(e), y.e<double>(e), 1e-5);
    //}

    ASSERT_TRUE(exp.equalsTo(y));
    //delete x;
    //delete y;
}

TEST_F(NDArrayCudaBasicsTests, Test_PrimitiveCosine_3) {
    auto x = NDArrayFactory::create<double>('c', {5}, {1, 2, 3, 4, 5});
    auto y = NDArrayFactory::create<double>('c', {5});
    auto exp = NDArrayFactory::create<double>({0.540302, -0.416147, -0.989992, -0.653644, 0.283662});

    ASSERT_TRUE(x.isActualOnDeviceSide());
    ASSERT_TRUE(x.isActualOnHostSide());
    x.applyTransform(transform::Cosine, &y, nullptr);
    //ASSERT_TRUE(x->isActualOnDeviceSide());
    //ASSERT_FALSE(x->isActualOnHostSide());

    //ASSERT_TRUE(y->isActualOnDeviceSide());
    //ASSERT_TRUE(y->isActualOnHostSide());
    //auto res = cudaStreamSynchronize(*y.getContext()->getCudaStream());
    //ASSERT_EQ(0, res);
    y.syncToHost();
    //exp.syncToHost();
//    y.printBuffer("PrimitiveCosine3");
//    exp.printBuffer("Primitive Cosine3 exp");
//    y.printShapeInfo("Y shape");
//    exp.printShapeInfo("Exp Shape");
    ASSERT_TRUE(exp.isSameShape(y));
//
//    for (int e = 0; e < y.lengthOf(); e++) {
//        printf("%lf == %lf\n", exp.e<double>(e), y.e<double>(e));
////        ASSERT_NEAR(exp.e<double>(e), y.e<double>(e), 1e-5);
//    }

    ASSERT_TRUE(exp.equalsTo(y));
    //delete x;
    //delete y;
}

TEST_F(NDArrayCudaBasicsTests, TestRawBroadcast_2) {

    //if (!Environment::getInstance()->isExperimentalBuild())
    //    return;

    NDArray x = NDArrayFactory::create<double>('c', {2,3,4});
    NDArray y('c', {2,4},   {10,20,30,40,50,60,70,80}, nd4j::DataType::DOUBLE);
    NDArray z('c', {2,3,4}, {100,100,100,100,100,100,100,100,100,100,100,100,100,100,100,100,100,100,100,100,100,100,100,100}, nd4j::DataType::DOUBLE);
//    NDArray exp('c', {2,3,4}, {10., 21., 32., 43., 14., 25., 36., 47., 18., 29., 40., 51., 62., 73., 84., 95., 66., 77., 88., 99., 70., 81., 92., 103}, nd4j::DataType::DOUBLE);
    NDArray exp('c', {2,3,4}, {10., 40., 90., 160., 50., 120., 210., 320., 90., 200., 330., 480., 650., 840., 1050., 1280., 850., 1080., 1330., 1600., 1050., 1320., 1610., 1920.}, nd4j::DataType::DOUBLE);
    x.linspace(1); x.syncToDevice();

    std::vector<int> dimensions = {0,2};

    // evaluate xTad data
    shape::TAD xTad(x.getShapeInfo(), dimensions.data(), dimensions.size());
    xTad.createTadOnlyShapeInfo();
    xTad.createOffsets();

    // prepare input arrays for prepareDataForCuda function
    std::vector<std::pair<void*,size_t>> hostData;
    hostData.emplace_back(dimensions.data(), dimensions.size() * sizeof(int));							// 0 -- dimensions
    hostData.emplace_back(xTad.tadOnlyShapeInfo, shape::shapeInfoByteLength(xTad.tadOnlyShapeInfo));	// 1 -- xTadShapeInfo
    hostData.emplace_back(xTad.tadOffsets, xTad.numTads * sizeof(Nd4jLong));							// 2 -- xTadOffsets
    std::vector<void*> devicePtrs(hostData.size(), nullptr);

    // create cuda stream and LaunchContext
    cudaError_t cudaResult;
    cudaStream_t stream;
    cudaResult = cudaStreamCreate(&stream);	ASSERT_EQ(0, cudaResult);
    LaunchContext lc(&stream);

    // allocate required amount of global device memory and copy host data to it
    cudaResult = allocateDeviceMem(lc, devicePtrs, hostData);	ASSERT_EQ(0, cudaResult);

    // call cuda kernel which calculates result
    NativeOpExecutioner::execBroadcast(&lc, nd4j::broadcast::Multiply,
                                       nullptr, x.getShapeInfo(), x.specialBuffer(), x.specialShapeInfo(),
                                       nullptr, y.getShapeInfo(), y.specialBuffer(), y.specialShapeInfo(),
                                       nullptr, z.getShapeInfo(), z.specialBuffer(), z.specialShapeInfo(),
                                       (int*)devicePtrs[0], dimensions.size(),
                                       (Nd4jLong*)devicePtrs[1], (Nd4jLong*)devicePtrs[2],
                                       nullptr, nullptr);

    cudaResult = cudaStreamSynchronize(stream); ASSERT_EQ(0, cudaResult);
    z.syncToHost();
    z.printBuffer("Result with Broadcast2 (multiply)");
    // verify results
    for (int e = 0; e < z.lengthOf(); e++)
        ASSERT_NEAR(exp.e<double>(e), z.e<double>(e), 1e-5);

    // free allocated global device memory
    for(int i = 0; i < devicePtrs.size(); ++i)
        cudaFree(devicePtrs[i]);

    // delete cuda stream
    cudaResult = cudaStreamDestroy(stream); ASSERT_EQ(0, cudaResult);
}

TEST_F(NDArrayCudaBasicsTests, TestRawBroadcast_3) {

    //if (!Environment::getInstance()->isExperimentalBuild())
    //    return;

    NDArray x('c', {2,3,4}, nd4j::DataType::DOUBLE);
    NDArray y('c', {2,4},   {10,20,30,40,50,60,70,80}, nd4j::DataType::DOUBLE);
    NDArray z('c', {2,3,4}, {100,100,100,100,100,100,100,100,100,100,100,100,100,100,100,100,100,100,100,100,100,100,100,100}, nd4j::DataType::DOUBLE);
//    NDArray exp('c', {2,3,4}, {10., 21., 32., 43., 14., 25., 36., 47., 18., 29., 40., 51., 62., 73., 84., 95., 66., 77., 88., 99., 70., 81., 92., 103}, nd4j::DataType::DOUBLE);
    NDArray exp('c', {2,3,4}, {10., 40., 90., 160., 50., 120., 210., 320., 90., 200., 330., 480., 650., 840., 1050., 1280., 850., 1080., 1330., 1600., 1050., 1320., 1610., 1920.}, nd4j::DataType::DOUBLE);
    x.linspace(1); x.syncToDevice();

    std::vector<int> dimensions = {0,2};

    // evaluate xTad data
    shape::TAD xTad(x.getShapeInfo(), dimensions.data(), dimensions.size());
    xTad.createTadOnlyShapeInfo();
    xTad.createOffsets();

    // prepare input arrays for prepareDataForCuda function
    std::vector<std::pair<void*,size_t>> hostData;
    hostData.emplace_back(dimensions.data(), dimensions.size() * sizeof(int));							// 0 -- dimensions
    hostData.emplace_back(xTad.tadOnlyShapeInfo, shape::shapeInfoByteLength(xTad.tadOnlyShapeInfo));	// 1 -- xTadShapeInfo
    hostData.emplace_back(xTad.tadOffsets, xTad.numTads * sizeof(Nd4jLong));							// 2 -- xTadOffsets
    std::vector<void*> devicePtrs(hostData.size(), nullptr);

    // create cuda stream and LaunchContext
    cudaError_t cudaResult;
    //cudaStream_t stream;
    //cudaResult = cudaStreamCreate(&stream);	ASSERT_EQ(0, cudaResult);
    LaunchContext* pLc = x.getContext();//(&stream);
    cudaStream_t* stream = pLc->getCudaStream();
    // allocate required amount of global device memory and copy host data to it
//    cudaResult = allocateDeviceMem(*pLc, devicePtrs, hostData);	ASSERT_EQ(0, cudaResult);
    for(int i = 0; i < devicePtrs.size(); ++i) {

        cudaResult = cudaMalloc(reinterpret_cast<void **>(&devicePtrs[i]), hostData[i].second); ASSERT_EQ(0, cudaResult);
        cudaMemcpyAsync(devicePtrs[i], hostData[i].first, hostData[i].second, cudaMemcpyHostToDevice, *stream);
    }

    NDArray::registerSpecialUse({&z}, {&x, &y});
    // call cuda kernel which calculates result
    NativeOpExecutioner::execBroadcast(pLc, nd4j::broadcast::Multiply,
                                       nullptr, x.getShapeInfo(), x.specialBuffer(), x.specialShapeInfo(),
                                       nullptr, y.getShapeInfo(), y.specialBuffer(), y.specialShapeInfo(),
                                       nullptr, z.getShapeInfo(), z.specialBuffer(), z.specialShapeInfo(),
                                       (int*)devicePtrs[0], dimensions.size(),
                                       (Nd4jLong*)devicePtrs[1], (Nd4jLong*)devicePtrs[2],
                                       nullptr, nullptr);

    //cudaResult = cudaStreamSynchronize(stream); ASSERT_EQ(0, cudaResult);
    z.syncToHost();
    z.printBuffer("Result with Broadcast3 (multiply)");
    // verify results
    for (int e = 0; e < z.lengthOf(); e++)
        ASSERT_NEAR(exp.e<double>(e), z.e<double>(e), 1e-5);

    // free allocated global device memory
    for(int i = 0; i < devicePtrs.size(); ++i)
        cudaFree(devicePtrs[i]);
    ASSERT_TRUE(exp.equalsTo(z));
    // delete cuda stream
    //cudaResult = cudaStreamDestroy(stream); ASSERT_EQ(0, cudaResult);
}


TEST_F(NDArrayCudaBasicsTests, TestBroadcastMultiply_1) {
    // allocating host-side arrays
    NDArray x('c', { 2, 3 }, { 1, 2, 3, 4, 5, 6}, nd4j::DataType::DOUBLE);
    NDArray y = NDArrayFactory::create<double>(3.); //'c', { 3 }, { 2., 3., 4.}, nd4j::DataType::DOUBLE);
    //auto z = NDArrayFactory::create<double>('c', { 5 });

    auto exp = NDArrayFactory::create<double>('c', { 2, 3 }, { 3, 6, 9, 12, 15, 18 });

    // making raw buffers
    //Nd4jPointer devBufferPtrX, devBufferPtrZ, devShapePtrX;
    //cudaError_t res = cudaMalloc(reinterpret_cast<void **>(&devBufferPtrX), x.lengthOf() * x.sizeOfT());
    //ASSERT_EQ(0, res);
    //res = cudaMalloc(reinterpret_cast<void **>(&devBufferPtrZ), x.lengthOf() * x.sizeOfT());
    //ASSERT_EQ(0, res);
    //res = cudaMalloc(reinterpret_cast<void **>(&devShapePtrX), shape::shapeInfoByteLength(x.shapeInfo()));
    //ASSERT_EQ(0, res);
    //x.applyPairwiseTransform(pairwise::Multiply, &y, &z, nullptr);
    //x.printBuffer("23X = ");
    //y.printBuffer("23Y = ");
    x *= y;
    x.syncToHost();
    x.printBuffer("54Result out");

    //
    // cudaFree(devBufferPtrX);
    //cudaFree(devBufferPtrZ);
    //cudaFree(devShapePtrX);
    ASSERT_TRUE(exp.equalsTo(x));
//    for (int e = 0; e < x.lengthOf(); e++) {
//        ASSERT_NEAR(exp.e<double>(e), x.e<double>(e), 1e-5);
//    }
}

TEST_F(NDArrayCudaBasicsTests, TestBroadcastMultiply_01) {
    // allocating host-side arrays
    NDArray x('c', { 2, 3 }, { 1, 2, 3, 4, 5, 6}, nd4j::DataType::DOUBLE);
    NDArray y = NDArrayFactory::create<double>(3.); //'c', { 3 }, { 2., 3., 4.}, nd4j::DataType::DOUBLE);
    auto z = NDArrayFactory::create<double>('c', { 2, 3 });

    auto exp = NDArrayFactory::create<double>('c', { 2, 3 }, { 3, 6, 9, 12, 15, 18 });

    // making raw buffers
    //Nd4jPointer devBufferPtrX, devBufferPtrZ, devShapePtrX;
    //cudaError_t res = cudaMalloc(reinterpret_cast<void **>(&devBufferPtrX), x.lengthOf() * x.sizeOfT());
    //ASSERT_EQ(0, res);
    //res = cudaMalloc(reinterpret_cast<void **>(&devBufferPtrZ), x.lengthOf() * x.sizeOfT());
    //ASSERT_EQ(0, res);
    //res = cudaMalloc(reinterpret_cast<void **>(&devShapePtrX), shape::shapeInfoByteLength(x.shapeInfo()));
    //ASSERT_EQ(0, res);
    //x.applyPairwiseTransform(pairwise::Multiply, &y, &z, nullptr);
    //x.printBuffer("23X = ");
    //y.printBuffer("23Y = ");
    x.applyTrueBroadcast(BroadcastOpsTuple::Multiply(), &y, &z);// *= y;
    z.syncToHost();
    z.printBuffer("53Result out");

    //
    // cudaFree(devBufferPtrX);
    //cudaFree(devBufferPtrZ);
    //cudaFree(devShapePtrX);
    ASSERT_TRUE(exp.equalsTo(z));

//    for (int e = 0; e < x.lengthOf(); e++) {
//        ASSERT_NEAR(exp.e<double>(e), z.e<double>(e), 1e-5);
//    }
}

TEST_F(NDArrayCudaBasicsTests, TestBroadcastMultiply_02) {
    // allocating host-side arrays
    auto x = NDArrayFactory::create<double>('c', { 2, 3 }, { 1, 2, 3, 4, 5, 6}); //, nd4j::DataType::DOUBLE);
    auto y = NDArrayFactory::create<double>('c', {2,3}, {3, 3, 3, 3, 3, 3}); //'c', { 3 }, { 2., 3., 4.}, nd4j::DataType::DOUBLE);
    auto z = NDArrayFactory::create<double>('c', { 2, 3 });

    auto exp = NDArrayFactory::create<double>('c', { 2, 3 }, { 3, 6, 9, 12, 15, 18 });
    //if (x.isActualOnHostSide() && !x.isActualOnDeviceSide())
    // making raw buffers
    //Nd4jPointer devBufferPtrX, devBufferPtrZ, devShapePtrX;
    //cudaError_t res = cudaMalloc(reinterpret_cast<void **>(&devBufferPtrX), x.lengthOf() * x.sizeOfT());
    //ASSERT_EQ(0, res);
    //res = cudaMalloc(reinterpret_cast<void **>(&devBufferPtrZ), x.lengthOf() * x.sizeOfT());
    //ASSERT_EQ(0, res);
    //res = cudaMalloc(reinterpret_cast<void **>(&devShapePtrX), shape::shapeInfoByteLength(x.shapeInfo()));
    //ASSERT_EQ(0, res);
    //x.applyPairwiseTransform(pairwise::Multiply, &y, &z, nullptr);
    //x.printBuffer("23X = ");
    //y.printBuffer("23Y = ");
    x.applyTrueBroadcast(BroadcastOpsTuple::Multiply(), &y, &z);// *= y;
    //z.lazyAllocateBuffer();
    z.syncToHost();
    z.printBuffer("52Result out");

    //
    // cudaFree(devBufferPtrX);
    //cudaFree(devBufferPtrZ);
    //cudaFree(devShapePtrX);
    //ASSERT_TRUE(exp.equalsTo(z));

//    for (int e = 0; e < x.lengthOf(); e++) {
//        ASSERT_NEAR(exp.e<double>(e), z.e<double>(e), 1e-5);
//    }
}

TEST_F(NDArrayCudaBasicsTests, TestBroadcastMultiply_002) {
    // allocating host-side arrays
    auto x = NDArrayFactory::create<double>('c', { 2, 3 }, { 1, 2, 3, 4, 5, 6}); //, nd4j::DataType::DOUBLE);
    auto y = NDArrayFactory::create<double>('c', {2, 3}, {2., 3., 3., 3., 3., 3.}); //'c', { 3 }, { 2., 3., 4.}, nd4j::DataType::DOUBLE);
    auto z = NDArrayFactory::create<double>('c', { 2, 3 });

    auto exp = NDArrayFactory::create<double>('c', { 2, 3 }, { 2, 6, 9, 12, 15, 18 });
    //if (x.isActualOnHostSide() && !x.isActualOnDeviceSide())
    // making raw buffers
    //Nd4jPointer devBufferPtrX, devBufferPtrZ, devShapePtrX;
    //cudaError_t res = cudaMalloc(reinterpret_cast<void **>(&devBufferPtrX), x.lengthOf() * x.sizeOfT());
    //ASSERT_EQ(0, res);
    //res = cudaMalloc(reinterpret_cast<void **>(&devBufferPtrZ), x.lengthOf() * x.sizeOfT());
    //ASSERT_EQ(0, res);
    //res = cudaMalloc(reinterpret_cast<void **>(&devShapePtrX), shape::shapeInfoByteLength(x.shapeInfo()));
    //ASSERT_EQ(0, res);
    //x.applyPairwiseTransform(pairwise::Multiply, &y, &z, nullptr);
    //x.printBuffer("23X = ");
    //y.printBuffer("23Y = ");
    x.applyPairwiseTransform(pairwise::Multiply, &y, &z);// *= y;
    //z.lazyAllocateBuffer();
    z.syncToHost();
    z.printBuffer("51Result out");

    //
    // cudaFree(devBufferPtrX);
    //cudaFree(devBufferPtrZ);
    //cudaFree(devShapePtrX);
    //ASSERT_TRUE(exp.equalsTo(z));

//    for (int e = 0; e < x.lengthOf(); e++) {
//        ASSERT_NEAR(exp.e<double>(e), z.e<double>(e), 1e-5);
//    }
}

////////////////////////////////////////////////////////////////////////////
TEST_F(NDArrayCudaBasicsTests, TestBroadcastRaw_1) {

    //if (!Environment::getInstance()->isExperimentalBuild())
    //    return;

    NDArray x('c', {2,3,4}, {100,100,100,100,100,100,100,100,100,100,100,100,100,100,100,100,100,100,100,100,100,100,100,100}, nd4j::DataType::INT32);
    NDArray y('c', {3},   {10, 20, 30}, nd4j::DataType::INT64);
    NDArray z('c', {2,3,4}, {100,100,100,100,100,100,100,100,100,100,100,100,100,100,100,100,100,100,100,100,100,100,100,100}, nd4j::DataType::INT32);
    NDArray exp('c', {2,3,4}, {10, 11, 12, 13,24, 25, 26, 27,38, 39, 40, 41,22, 23, 24, 25,36, 37, 38, 39,50, 51, 52, 53}, nd4j::DataType::INT32);
    //real output [10, 11, 12, 13, 4, 5, 6, 7, 28, 29, 30, 31, 22, 23, 24, 25, 16, 17, 18, 19, 40, 41, 42, 43]
    x.linspace(0); x.syncToDevice();

    std::vector<int> dimensions = {1};

    // evaluate xTad data
    shape::TAD xTad(x.getShapeInfo(), dimensions.data(), dimensions.size());
    xTad.createTadOnlyShapeInfo();
    xTad.createOffsets();

    // prepare input arrays for prepareDataForCuda function
    std::vector<std::pair<void*,size_t>> hostData;
    hostData.emplace_back(dimensions.data(), dimensions.size() * sizeof(Nd4jLong));							// 0 -- dimensions
    hostData.emplace_back(xTad.tadOnlyShapeInfo, shape::shapeInfoByteLength(xTad.tadOnlyShapeInfo));	// 1 -- xTadShapeInfo
    hostData.emplace_back(xTad.tadOffsets, xTad.numTads * sizeof(Nd4jLong));							// 2 -- xTadOffsets
    std::vector<void*> devicePtrs(hostData.size(), nullptr);

    // create cuda stream and LaunchContext
    cudaError_t cudaResult;
    cudaStream_t* stream = x.getContext()->getCudaStream();
    LaunchContext* pLc = x.getContext();

    // allocate required amount of global device memory and copy host data to it
    //cudaResult = allocateDeviceMem(*pLc, devicePtrs, hostData);	ASSERT_EQ(0, cudaResult);
    for(size_t i = 0; i < devicePtrs.size(); ++i) {
        nd4j_printf("Allocation of %i bytes with device\n", hostData[i].second)
        cudaResult = cudaMalloc(&devicePtrs[i], hostData[i].second); //if(cudaResult != 0) return cudaResult;
        ASSERT_EQ(cudaResult, 0);
        cudaMemcpy(devicePtrs[i], hostData[i].first, hostData[i].second, cudaMemcpyHostToDevice);
    }

    // call cuda kernel which calculates result
    NativeOpExecutioner::execBroadcast(pLc, nd4j::broadcast::Add,
                                       nullptr, x.getShapeInfo(), x.specialBuffer(), x.specialShapeInfo(),
                                       nullptr, y.getShapeInfo(), y.specialBuffer(), y.specialShapeInfo(),
                                       nullptr, z.getShapeInfo(), z.specialBuffer(), z.specialShapeInfo(),
                                       (int*)devicePtrs[0], dimensions.size(),
                                       (Nd4jLong*)devicePtrs[1], (Nd4jLong*)devicePtrs[2],
                                       nullptr, nullptr);

    cudaResult = cudaStreamSynchronize(*stream); ASSERT_EQ(0, cudaResult);
    z.syncToHost();
    x.printIndexedBuffer(" X");
    y.printIndexedBuffer("+Y");
    z.printBuffer("ADD broadcasted output");
    // verify results
   // for (int e = 0; e < z.lengthOf(); e++)
   //     ASSERT_NEAR(exp.e<double>(e), z.e<double>(e), 1e-5);

    // free allocated global device memory
    for(int i = 0; i < devicePtrs.size(); ++i)
        cudaFree(devicePtrs[i]);

    // delete cuda stream
    //cudaResult = cudaStreamDestroy(stream); ASSERT_EQ(0, cudaResult);
}

TEST_F(NDArrayCudaBasicsTests, TestBroadcastMultiply) {
    // allocating host-side arrays
    NDArray x('c', { 2, 3 }, { 1, 2, 3, 4, 5, 6}, nd4j::DataType::DOUBLE);
    NDArray y('c', { 3 }, { 2., 3., 4.}, nd4j::DataType::DOUBLE);
    //auto z = NDArrayFactory::create<double>('c', { 5 });

    auto exp = NDArrayFactory::create<double>('c', { 2, 3 }, { 2, 6, 12, 8, 15, 24 });

    // making raw buffers
    //Nd4jPointer devBufferPtrX, devBufferPtrZ, devShapePtrX;
    //cudaError_t res = cudaMalloc(reinterpret_cast<void **>(&devBufferPtrX), x.lengthOf() * x.sizeOfT());
    //ASSERT_EQ(0, res);
    //res = cudaMalloc(reinterpret_cast<void **>(&devBufferPtrZ), x.lengthOf() * x.sizeOfT());
    //ASSERT_EQ(0, res);
    //res = cudaMalloc(reinterpret_cast<void **>(&devShapePtrX), shape::shapeInfoByteLength(x.shapeInfo()));
    //ASSERT_EQ(0, res);
    //x.applyPairwiseTransform(pairwise::Multiply, &y, &z, nullptr);
    //x.printBuffer("23X = ");
    //y.printBuffer("23Y = ");
    x *= y;
    x.syncToHost();
    x.printBuffer("55Result out");

    //
    // cudaFree(devBufferPtrX);
    //cudaFree(devBufferPtrZ);
    //cudaFree(devShapePtrX);

    //for (int e = 0; e < x.lengthOf(); e++) {
    //    ASSERT_NEAR(exp.e<double>(e), x.e<double>(e), 1e-5);
    //}
}


TEST_F(NDArrayCudaBasicsTests, TestBroadcastMultiply_2) {
    // allocating host-side arrays
    NDArray x('c', { 2, 3 }, { 1, 2, 3, 4, 5, 6}, nd4j::DataType::DOUBLE);
    NDArray y('c', { 3 }, { 2., 3., 4.}, nd4j::DataType::DOUBLE);
    //auto z = NDArrayFactory::create<double>('c', { 5 });

    auto exp = NDArrayFactory::create<double>('c', { 2, 3 }, { 11,12, 13,14, 15, 16 });
    auto expZ = NDArrayFactory::create<double>('c', { 2, 3 }, { 2, 6, 12, 8, 15, 24 });

    // making raw buffers
    //Nd4jPointer devBufferPtrX, devBufferPtrZ, devShapePtrX;
    //cudaError_t res = cudaMalloc(reinterpret_cast<void **>(&devBufferPtrX), x.lengthOf() * x.sizeOfT());
    //ASSERT_EQ(0, res);
    //res = cudaMalloc(reinterpret_cast<void **>(&devBufferPtrZ), x.lengthOf() * x.sizeOfT());
    //ASSERT_EQ(0, res);
    //res = cudaMalloc(reinterpret_cast<void **>(&devShapePtrX), shape::shapeInfoByteLength(x.shapeInfo()));
    //ASSERT_EQ(0, res);
    //x.applyPairwiseTransform(pairwise::Multiply, &y, &z, nullptr);
    //x.printBuffer("23X = ");
    //y.printBuffer("23Y = ");
    //void NDArray::applyTrueBroadcast(nd4j::BroadcastOpsTuple op, const NDArray* other, NDArray* target, const bool checkTargetShape, ExtraArguments *extraArgs)
    x.applyTrueBroadcast(BroadcastOpsTuple::Multiply(), &y, &exp);
    exp.syncToHost();
    exp.printBuffer("56Result out");

    //
    // cudaFree(devBufferPtrX);
    //cudaFree(devBufferPtrZ);
    //cudaFree(devShapePtrX);

    //for (int e = 0; e < x.lengthOf(); e++) {
    //    ASSERT_NEAR(exp.e<double>(e), x.e<double>(e), 1e-5);
    //}
    ASSERT_TRUE(exp.equalsTo(expZ));

}


//////////////////////////////////////////////////////////////////////////
TEST_F(NDArrayCudaBasicsTests, TestReduceSum_1) {
    // allocating host-side arrays
    auto x = NDArrayFactory::create<double>('c', { 5 }, { 1, 2, 3, 4, 5});
    auto y = NDArrayFactory::create<double>(15);
    auto exp = NDArrayFactory::create<double>(15);

    auto stream = x.getContext()->getCudaStream();//reinterpret_cast<cudaStream_t *>(&nativeStream);

    NativeOpExecutioner::execReduceSameScalar(x.getContext(), reduce::Sum, x.buffer(), x.shapeInfo(), x.specialBuffer(), x.specialShapeInfo(), nullptr, y.buffer(), y.shapeInfo(), y.specialBuffer(), y.specialShapeInfo());
    auto res = cudaStreamSynchronize(*stream);
    ASSERT_EQ(0, res);
    y.syncToHost();

    x.printBuffer("X = ");
    y.printBuffer("Y = ");
    ASSERT_NEAR(y.e<double>(0), 15, 1e-5);
}

//////////////////////////////////////////////////////////////////////
TEST_F(NDArrayCudaBasicsTests, TestDup1) {
    float arr1[6] = {1,2,3,4,5,6};
    Nd4jLong shape1[8] = {2,2,3,3,1,8192,1,99};
    NDArray array(arr1, shape1);
    array.printBuffer("Array at start");
    auto arrC = array.dup('c');
    auto arrF = array.dup('f');
    arrC->printBuffer("arrC");
    arrF->printBuffer("arrF");
    //arrC->printShapeInfo("C shape");
    //arrF->printShapeInfo("F shape");

    ASSERT_TRUE(array.equalsTo(arrF));
    ASSERT_TRUE(array.equalsTo(arrC));

    ASSERT_TRUE(arrF->equalsTo(arrC));

    delete arrC;
    delete arrF;
}

//////////////////////////////////////////////////////////////////////////
TEST_F(NDArrayCudaBasicsTests, equalsTo_1) {
               
    NDArray x('c', {2,5}, {1,2,3,4,5,6,7,8,9,10}, nd4j::DataType::DOUBLE);
    NDArray y('c', {2,5}, {1,2,3,4,5,6,7,8,9,10}, nd4j::DataType::DOUBLE);
    
    ASSERT_TRUE(x.equalsTo(y));

    x.permutei({1,0});
    y.permutei({1,0});

    ASSERT_TRUE(x.equalsTo(y));
}

//////////////////////////////////////////////////////////////////////////
TEST_F(NDArrayCudaBasicsTests, equalsTo_2) {

    NDArray x('c', {2,5}, {1,2,3,4,5,6,7,8,10,10}, nd4j::DataType::DOUBLE);
    NDArray y('c', {2,5}, {1,2,5,4,5,6,7,8,9,10}, nd4j::DataType::DOUBLE);

    ASSERT_FALSE(x.equalsTo(y));

    x.permutei({1,0});
    y.permutei({1,0});

    ASSERT_FALSE(x.equalsTo(y));
}

//////////////////////////////////////////////////////////////////////////
TEST_F(NDArrayCudaBasicsTests, equalsTo_3) {

    NDArray x('c', {2,5}, {1,2,3,4,5,6,7,8,9,10}, nd4j::DataType::DOUBLE);
    NDArray y('c', {2,5}, {1.f,2.f,3.f,4.f,5.f,6.f,7.f,8.f,9.f,10.f}, nd4j::DataType::FLOAT32);

    ASSERT_FALSE(x.equalsTo(y));

    x.permutei({1,0});
    y.permutei({1,0});

    ASSERT_FALSE(x.equalsTo(y));
}

////////////////////////////////////////////////////////////////////////////
TEST_F(NDArrayCudaBasicsTests, applyReduce3_1) {
    
    NDArray x('c', {2,3,4}, {-10,-9,-8,-7,-6,-5,-4,-3,-2,-1,0,1,2,3,4,5,6,7,8,9,10,11,12,13}, nd4j::DataType::INT32);
    NDArray x2('c', {2,3,4}, {-10,-9,-8,-7,-6,-5,-4,-3,-2,-1,0,1,2,3,4,5,6,7,8,9,10,11,12,13}, nd4j::DataType::INT32);
    NDArray y('c', {2,3,4}, {-2,3,-4,5,-2,3,-4,5,-2,3,-4,5,-2,3,-4,5,-2,3,-4,5,-2,3,-4,5}, nd4j::DataType::INT32);    
    NDArray k('c', {2,3}, {-2,3,-4,5,-2,3}, nd4j::DataType::INT32);
    NDArray k2('c', {3,2}, {-2,3,-4,5,-2,3}, nd4j::DataType::INT32);
        
    NDArray exp1('c', {3}, {4., 20., 36.}, nd4j::DataType::FLOAT32);
    NDArray exp2('c', {2,3}, {-10., -2., 6.,14., 22., 30.}, nd4j::DataType::FLOAT32);
    NDArray exp3('c', {4}, {38., 41., 44., 47.}, nd4j::DataType::FLOAT32);
    NDArray exp4('c', {4}, {114., 117., 120., 123.}, nd4j::DataType::FLOAT32);
    

    NDArray* z = x.applyReduce3(nd4j::reduce3::Dot, &y, {0,2});
    ASSERT_TRUE(z->equalsTo(&exp1));    
    delete z; 

    z = x.applyReduce3(nd4j::reduce3::Dot, &k, {0,1});
    ASSERT_TRUE(z->equalsTo(&exp3));    
    delete z; 

    x.permutei({0,2,1});
    y.permutei({0,2,1});

    z = y.applyReduce3(nd4j::reduce3::Dot, &x, {1});
    ASSERT_TRUE(z->equalsTo(&exp2));    
    // printCudaGlobal<float><<<1,1,0, *y.getContext()->getCudaStream()>>>(z->specialBuffer(), 6);
    delete z;    

    x2.permutei({1,0,2});

    z = x2.applyReduce3(nd4j::reduce3::Dot, &k2, {0,1});
    ASSERT_TRUE(z->equalsTo(&exp4));    
    delete z; 
}

////////////////////////////////////////////////////////////////////////////
TEST_F(NDArrayCudaBasicsTests, applyReduce3_2) {
    
    NDArray x('c', {2,3,4}, {-10,-9,-8.5,-7,-6,-5,-4,-3,-2,-1,0,1,2,3,4,5,6,7,8,9,10,11,12,13}, nd4j::DataType::DOUBLE);
    NDArray x2('c', {2,3,4}, {-10,-9,-8,-7,-6,-5,-4,-3,-2,-1,0.5,1,2,3,4,5,6,7,8,9,10,11,12,13}, nd4j::DataType::DOUBLE);
    NDArray y('c', {2,3,4}, {-2,3,-4,5,-2,3,-4,5,-2,3,-4,5,-2.5,3,-4,5,-2,3,-4,5,-2,3,-4,5}, nd4j::DataType::DOUBLE);    
    NDArray k('c', {2,3}, {-2,3,-4,5.5,-2,3}, nd4j::DataType::DOUBLE);
    NDArray k2('c', {3,2}, {-2,3,-4,5,-2,3.5}, nd4j::DataType::DOUBLE);
    
    NDArray exp1('c', {3}, {5., 20., 36.}, nd4j::DataType::DOUBLE);
    NDArray exp2('c', {2,3}, {-8., -2., 6., 13., 22., 30.}, nd4j::DataType::DOUBLE);
    NDArray exp3('c', {4}, {39., 42.5, 47., 49.5}, nd4j::DataType::DOUBLE);
    NDArray exp4('c', {4}, {119., 122.5, 125., 129.5}, nd4j::DataType::DOUBLE);
    
    NDArray* z = x.applyReduce3(nd4j::reduce3::Dot, &y, {0,2});
    ASSERT_TRUE(z->equalsTo(&exp1));    
    delete z; 

    z = x.applyReduce3(nd4j::reduce3::Dot, &k, {0,1});
    ASSERT_TRUE(z->equalsTo(&exp3));    
    delete z; 

    x.permutei({0,2,1});
    y.permutei({0,2,1});

    z = y.applyReduce3(nd4j::reduce3::Dot, &x, {1});
    ASSERT_TRUE(z->equalsTo(&exp2));    
    // printCudaGlobal<float><<<1,1,0, *y.getContext()->getCudaStream()>>>(z->specialBuffer(), 6);
    delete z;    

    x2.permutei({1,0,2});

    z = x2.applyReduce3(nd4j::reduce3::Dot, &k2, {0,1});
    ASSERT_TRUE(z->equalsTo(&exp4));    
    delete z; 
}

////////////////////////////////////////////////////////////////////////////
TEST_F(NDArrayCudaBasicsTests, applyReduce3_3) {
    
    NDArray x1('c', {2,2,2}, {1,2,3,4,5,6,7,8}, nd4j::DataType::INT32);
    NDArray x2('c', {2,2,2}, {-1,-2,-3,-4,-5,-6,-7,-8}, nd4j::DataType::INT32);
    NDArray x3('c', {3,2}, {1.5,1.5,1.5,1.5,1.5,1.5}, nd4j::DataType::DOUBLE);
    NDArray x4('c', {3,2}, {1,2,3,4,5,6}, nd4j::DataType::DOUBLE);
    
    NDArray exp1('c', {0}, {-204}, nd4j::DataType::FLOAT32);
    NDArray exp2('c', {0}, {31.5}, nd4j::DataType::DOUBLE);
    
    
    auto z = x1.applyReduce3(reduce3::Dot, &x2);
    ASSERT_TRUE(z->equalsTo(&exp1));
    delete z;

    z = x3.applyReduce3(reduce3::Dot, &x4);    
    ASSERT_TRUE(z->equalsTo(&exp2));
    delete z;

    x1.permutei({2,1,0});
    x2.permutei({2,1,0});
    x3.permutei({1,0});
    x4.permutei({1,0});

    z = x1.applyReduce3(reduce3::Dot, &x2);
    ASSERT_TRUE(z->equalsTo(&exp1));
    delete z;

    z = x3.applyReduce3(reduce3::Dot, &x4);    
    ASSERT_TRUE(z->equalsTo(&exp2));
    delete z;
}

////////////////////////////////////////////////////////////////////////////
TEST_F(NDArrayCudaBasicsTests, applyAllReduce3_1) {
    
    NDArray x1('c', {2,3,2}, {1,2,3,4,5,6,7,8,-1,-2,-3,-4,}, nd4j::DataType::INT32);
    NDArray x2('c', {2,2,2}, {-1,-2,-3,-4,-5,-6,-7,-8}, nd4j::DataType::INT32);
    NDArray x3('c', {3,2}, {1.5,1.5,1.5,1.5,1.5,1.5}, nd4j::DataType::DOUBLE);
    NDArray x4('c', {3,2}, {1,2,3,4,5,6}, nd4j::DataType::DOUBLE);

    NDArray exp1('c', {3,2}, {-88., -124., 6., -2., 22., 14.}, nd4j::DataType::FLOAT32);
    NDArray exp2('c', {6,4}, {-36., -44., -52., -60.,-42., -52., -62., -72.,2., 0., -2., -4.,6., 4., 2., 0.,10., 8., 6., 4.,14., 12., 10., 8.}, nd4j::DataType::FLOAT32);
    NDArray exp3('c', {1,1}, {31.5}, nd4j::DataType::DOUBLE);
    NDArray exp4('c', {3,3}, {4.5, 10.5, 16.5,4.5, 10.5, 16.5,4.5, 10.5, 16.5}, nd4j::DataType::DOUBLE);

    auto z = x1.applyAllReduce3(reduce3::Dot, &x2, {0,2});
    ASSERT_TRUE(z->equalsTo(&exp1));
    delete z;

    z = x1.applyAllReduce3(reduce3::Dot, &x2, {0});
    ASSERT_TRUE(z->equalsTo(&exp2));
    delete z;

    z = x3.applyAllReduce3(reduce3::Dot, &x4, {0,1});
    ASSERT_TRUE(z->equalsTo(&exp3));
    delete z;

    z = x3.applyAllReduce3(reduce3::Dot, &x4, {1});
    // z->syncToHost();
    // z->printShapeInfo();
    // z->printIndexedBuffer();
    ASSERT_TRUE(z->equalsTo(&exp4));
    delete z;

    x1.permutei({2,1,0});
    x2.permutei({2,1,0});
    x3.permutei({1,0});
    x4.permutei({1,0});

    z = x1.applyAllReduce3(reduce3::Dot, &x2, {0,2});
    ASSERT_TRUE(z->equalsTo(&exp1));
    delete z;

    z = x3.applyAllReduce3(reduce3::Dot, &x4, {0});
    ASSERT_TRUE(z->equalsTo(&exp4));
    delete z;
}

//////////////////////////////////////////////////////////////////////////////
TEST_F(NDArrayCudaBasicsTests, applyIndexReduce_test1) {

    NDArray x('c', {2,3}, {0, 10, 1, 2, 2.5,-4}, nd4j::DataType::DOUBLE);
    
    NDArray scalar('c', {0}, {100}, nd4j::DataType::INT64);
    NDArray vec1('c', {2}, {100,100}, nd4j::DataType::INT64);
    NDArray vec2('c', {3}, {100,100,100}, nd4j::DataType::INT64);
    
    NDArray exp1('c', {0}, {1}, nd4j::DataType::INT64);
    NDArray exp2('c', {2}, {1,1}, nd4j::DataType::INT64);
    NDArray exp3('c', {3}, {1,0,0}, nd4j::DataType::INT64);

    NDArray exp4('c', {0}, {2}, nd4j::DataType::INT64);
    NDArray exp5('c', {2}, {1,1}, nd4j::DataType::INT64);
    NDArray exp6('c', {3}, {1,0,0}, nd4j::DataType::INT64);
    
    x.applyIndexReduce(nd4j::indexreduce::IndexMax, &scalar, {0,1});
    ASSERT_TRUE(scalar.equalsTo(&exp1));

    x.applyIndexReduce(nd4j::indexreduce::IndexMax, &vec1, {1});    
    ASSERT_TRUE(vec1.equalsTo(&exp2));

    x.applyIndexReduce(nd4j::indexreduce::IndexMax, &vec2, {0});
    ASSERT_TRUE(vec2.equalsTo(&exp3));

    x.permutei({1,0});

    x.applyIndexReduce(nd4j::indexreduce::IndexMax, &scalar, {0,1});
    ASSERT_TRUE(scalar.equalsTo(&exp4));

    x.applyIndexReduce(nd4j::indexreduce::IndexMax, &vec1, {0});        
    ASSERT_TRUE(vec1.equalsTo(&exp5));

    x.applyIndexReduce(nd4j::indexreduce::IndexMax, &vec2, {1});
    ASSERT_TRUE(vec2.equalsTo(&exp6));
}


//////////////////////////////////////////////////////////////////////////////
TEST_F(NDArrayCudaBasicsTests, applyIndexReduce_test2) {

    NDArray x('c', {2,3}, {0, 10, 1, 2, 2.5,-4}, nd4j::DataType::DOUBLE);    
    
    NDArray exp1('c', {0}, {1}, nd4j::DataType::INT64);
    NDArray exp2('c', {2}, {1,1}, nd4j::DataType::INT64);
    NDArray exp3('c', {3}, {1,0,0}, nd4j::DataType::INT64);

    NDArray exp4('c', {0}, {2}, nd4j::DataType::INT64);
    NDArray exp5('c', {2}, {1,1}, nd4j::DataType::INT64);
    NDArray exp6('c', {3}, {1,0,0}, nd4j::DataType::INT64);
    
    auto z = x.applyIndexReduce(nd4j::indexreduce::IndexMax, {0,1});
    ASSERT_TRUE(z->equalsTo(&exp1));
    delete z;

    z = x.applyIndexReduce(nd4j::indexreduce::IndexMax, {1});    
    ASSERT_TRUE(z->equalsTo(&exp2));
    delete z;

    z = x.applyIndexReduce(nd4j::indexreduce::IndexMax, {0});
    ASSERT_TRUE(z->equalsTo(&exp3));
    delete z;

    x.permutei({1,0});

    z = x.applyIndexReduce(nd4j::indexreduce::IndexMax, {0,1});
    ASSERT_TRUE(z->equalsTo(&exp4));
    delete z;

    z = x.applyIndexReduce(nd4j::indexreduce::IndexMax, {0});        
    ASSERT_TRUE(z->equalsTo(&exp5));
    delete z;

    z = x.applyIndexReduce(nd4j::indexreduce::IndexMax, {1});
    ASSERT_TRUE(z->equalsTo(&exp6));
    delete z;
}

////////////////////////////////////////////////////////////////////////////////
TEST_F(NDArrayCudaBasicsTests, reduceAlongDimension_float_test1) {
    
    NDArray x('c', {2,3,2}, {1,2,3,4,5,6,7,8,-1,-2,-3,-4,}, nd4j::DataType::INT32);

    NDArray z1('c', {0}, {100}, nd4j::DataType::DOUBLE);    
    NDArray z2('c', {2,2}, {100,100,100,100}, nd4j::DataType::FLOAT32);
    NDArray z3('c', {3}, {100,100,100}, nd4j::DataType::DOUBLE);
    NDArray z4('c', {3,2}, {100,100,100,100,100,100}, nd4j::DataType::FLOAT32);
    NDArray z5('c', {2}, {100,100}, nd4j::DataType::FLOAT32);

    NDArray exp1('c', {0}, {2.166667}, nd4j::DataType::DOUBLE);    
    NDArray exp2('c', {2,2}, {3,4,1,0.666667}, nd4j::DataType::FLOAT32);
    NDArray exp3('c', {3}, {4.5,1,1}, nd4j::DataType::DOUBLE);
    NDArray exp4('c', {3,2}, {4,5,1,1,1,1}, nd4j::DataType::FLOAT32);
    NDArray exp5('c', {2}, {3.5,0.833333}, nd4j::DataType::FLOAT32);
    
    x.reduceAlongDimension(nd4j::reduce::Mean, &z1, {0,1,2});    
    ASSERT_TRUE(z1.equalsTo(&exp1));
    
    x.reduceAlongDimension(nd4j::reduce::Mean, &z2, {1});
    ASSERT_TRUE(z2.equalsTo(&exp2));

    x.reduceAlongDimension(nd4j::reduce::Mean, &z3, {0,2});
    ASSERT_TRUE(z3.equalsTo(&exp3));

    x.permutei({1,0,2});    // 3x2x2

    x.reduceAlongDimension(nd4j::reduce::Mean, &z1, {0,1,2});    
    ASSERT_TRUE(z1.equalsTo(&exp1));

    x.reduceAlongDimension(nd4j::reduce::Mean, &z4, {1});
    ASSERT_TRUE(z4.equalsTo(&exp4));

    x.reduceAlongDimension(nd4j::reduce::Mean, &z5, {0,2});
    ASSERT_TRUE(z5.equalsTo(&exp5));  
}

////////////////////////////////////////////////////////////////////////////////
TEST_F(NDArrayCudaBasicsTests, reduceAlongDimension_float_test2) {
    
    NDArray x('c', {2,3,2}, {1,2,3,4,5,6,7,8,-1,-2,-3,-4,}, nd4j::DataType::DOUBLE);

    NDArray exp1('c', {0}, {2.166667}, nd4j::DataType::DOUBLE);    
    NDArray exp2('c', {2,2}, {3,4,1,0.666667}, nd4j::DataType::DOUBLE);
    NDArray exp3('c', {3}, {4.5,1,1}, nd4j::DataType::DOUBLE);
    NDArray exp4('c', {3,2}, {4,5,1,1,1,1}, nd4j::DataType::DOUBLE);
    NDArray exp5('c', {2}, {3.5,0.833333}, nd4j::DataType::DOUBLE);
    
    NDArray z1 = x.reduceAlongDims(nd4j::reduce::Mean, {0,1,2});
    ASSERT_TRUE(z1.equalsTo(&exp1));    
    
    NDArray z2 = x.reduceAlongDims(nd4j::reduce::Mean, {1});
    ASSERT_TRUE(z2.equalsTo(&exp2));    

    NDArray z3 = x.reduceAlongDims(nd4j::reduce::Mean, {0,2});
    ASSERT_TRUE(z3.equalsTo(&exp3));    

    x.permutei({1,0,2});    // 3x2x2

    NDArray z4 = x.reduceAlongDims(nd4j::reduce::Mean, {0,1,2});    
    ASSERT_TRUE(z4.equalsTo(&exp1));

    NDArray z5 = x.reduceAlongDims(nd4j::reduce::Mean, {1});
    ASSERT_TRUE(z5.equalsTo(&exp4));

    NDArray z6 = x.reduceAlongDims(nd4j::reduce::Mean, {0,2});
    ASSERT_TRUE(z6.equalsTo(&exp5));      
}

//////////////////////////////////////////////////////////////////////
TEST_F(NDArrayCudaBasicsTests, EqualityTest1) {
    auto arrayA = NDArrayFactory::create_<float>('f', {3, 5});
    auto arrayB = NDArrayFactory::create_<float>('f', {3, 5});
    auto arrayC = NDArrayFactory::create_<float>('f', {3, 5});

    auto arrayD = NDArrayFactory::create_<float>('f', {2, 4});
    auto arrayE = NDArrayFactory::create_<float>('f', {1, 15});

    for (int i = 0; i < arrayA->rows(); i++) {
        for (int k = 0; k < arrayA->columns(); k++) {
            arrayA->p(i, k, (float) i);
        }
    }
    arrayA->printBuffer("arrayA is ");
    for (int i = 0; i < arrayB->rows(); i++) {
        for (int k = 0; k < arrayB->columns(); k++) {
            arrayB->p(i, k, (float) i);
        }
    }
    arrayB->printBuffer("arrayB is ");

    for (int i = 0; i < arrayC->rows(); i++) {
        for (int k = 0; k < arrayC->columns(); k++) {
            arrayC->p(i, k, (float) i+1);
        }
    }
    arrayC->printBuffer("arrayC is ");



    ASSERT_TRUE(arrayA->equalsTo(arrayB, 1e-5));

    ASSERT_FALSE(arrayC->equalsTo(arrayB, 1e-5));

    ASSERT_FALSE(arrayD->equalsTo(arrayB, 1e-5));

    ASSERT_FALSE(arrayE->equalsTo(arrayB, 1e-5));

    delete arrayA;
    delete arrayB;
    delete arrayC;
    delete arrayD;
    delete arrayE;
}

TEST_F(NDArrayCudaBasicsTests, TestTad1) {
    auto array = NDArrayFactory::create_<float>('c', {3, 3});
    //nd4j_printf("Tensor with axe 1 is near to be invoked.\n", "");
    auto row2 = array->tensorAlongDimension(1, {1});
    //nd4j_printf("Tensor with axe 1 was invoked.\n", "");

    ASSERT_TRUE(row2->isView());
    ASSERT_EQ(3, row2->lengthOf());
    //array->assign(0.f);
    //array->syncToDevice();
    //nd4j_printf("Assigning 1.0 double to float Tensor.\n", "");
    row2->assign(1.0);
    //row2->syncToDevice();
    //row2->syncToHost();
    //array->syncToHost();
    //array->printBuffer("TAD fixed output");
    ASSERT_NEAR(3.0f, array->sumNumber().e<float>(0), 1e-5);

    delete row2;
    delete array;
}

<<<<<<< HEAD
//////////////////////////////////////////////////////////////////////
TEST_F(NDArrayCudaBasicsTests, TestRepeat1) {
    auto eBuffer = new float[8] {1.0,2.0,1.0,2.0,3.0,4.0,3.0,4.0};
    auto eShape = new Nd4jLong[8]{2, 4, 2, 2, 1, 8192, 1, 99};
    auto array = NDArrayFactory::create_<float>('c', {2, 2});
    auto exp = new NDArray(eBuffer, eShape);
    for (int e = 0; e < array->lengthOf(); e++)
        array->p(e, e + 1);
array->printBuffer("Array filled");
    nd4j_printf("What else?\n", "");
    auto rep = array->repeat(0, {2});
    //rep->syncToHost();
    rep->printBuffer("Repeated:");
    rep->printShapeInfo("Repeated shape");
    ASSERT_EQ(4, rep->sizeAt(0));
    ASSERT_EQ(2, rep->sizeAt(1));

    ASSERT_TRUE(exp->equalsTo(rep));

    delete[] eBuffer;
    delete[] eShape;
    delete array;
    delete exp;
    delete rep;
}
=======
////////////////////////////////////////////////////////////////////////////////
TEST_F(NDArrayCudaBasicsTests, reduceAlongDimension_same_test1) {
    
    NDArray x('c', {2,3,2}, {1.5,2,3,4,5,6,7.5,8,-1,-2,-3.5,-4,}, nd4j::DataType::FLOAT32);

    NDArray z1('c', {0}, {100}, nd4j::DataType::FLOAT32);    
    NDArray z2('c', {2,2}, {100,100,100,100}, nd4j::DataType::FLOAT32);
    NDArray z3('c', {3}, {100,100,100}, nd4j::DataType::FLOAT32);
    NDArray z4('c', {3,2}, {100,100,100,100,100,100}, nd4j::DataType::FLOAT32);
    NDArray z5('c', {2}, {100,100}, nd4j::DataType::FLOAT32);

    NDArray exp1('c', {0}, {26.5}, nd4j::DataType::FLOAT32);    
    NDArray exp2('c', {2,2}, {9.5,12,3,2}, nd4j::DataType::FLOAT32);
    NDArray exp3('c', {3}, {19,4,3.5}, nd4j::DataType::FLOAT32);
    NDArray exp4('c', {3,2}, {9,10,2,2,1.5,2}, nd4j::DataType::FLOAT32);
    NDArray exp5('c', {2}, {21.5,5}, nd4j::DataType::FLOAT32);
    
    x.reduceAlongDimension(nd4j::reduce::Sum, &z1, {0,1,2});    
    ASSERT_TRUE(z1.equalsTo(&exp1));
    
    x.reduceAlongDimension(nd4j::reduce::Sum, &z2, {1});
    ASSERT_TRUE(z2.equalsTo(&exp2));

    x.reduceAlongDimension(nd4j::reduce::Sum, &z3, {0,2});
    ASSERT_TRUE(z3.equalsTo(&exp3));

    x.permutei({1,0,2});    // 3x2x2

    x.reduceAlongDimension(nd4j::reduce::Sum, &z1, {0,1,2});    
    ASSERT_TRUE(z1.equalsTo(&exp1));

    x.reduceAlongDimension(nd4j::reduce::Sum, &z4, {1});
    ASSERT_TRUE(z4.equalsTo(&exp4));

    x.reduceAlongDimension(nd4j::reduce::Sum, &z5, {0,2});
    ASSERT_TRUE(z5.equalsTo(&exp5));  
}

>>>>>>> cefc5f7c
////////////////////////////////////////////////////////////////////////////////
TEST_F(NDArrayCudaBasicsTests, reduceAlongDimension_same_test2) {
    
    NDArray x('c', {2,3,2}, {1.5,2,3,4,5,6,7.5,8,-1,-2,-3.5,-4,}, nd4j::DataType::INT64);  

    NDArray exp1('c', {0}, {26}, nd4j::DataType::INT64);    
    NDArray exp2('c', {2,2}, {9,12,3,2}, nd4j::DataType::INT64);
    NDArray exp3('c', {3}, {18,4,4}, nd4j::DataType::INT64);
    NDArray exp4('c', {3,2}, {8,10,2,2,2,2}, nd4j::DataType::INT64);
    NDArray exp5('c', {2}, {21,5}, nd4j::DataType::INT64);
    
    NDArray z1 = x.reduceAlongDims(nd4j::reduce::Sum, {0,1,2});
    ASSERT_TRUE(z1.equalsTo(&exp1));    
    
    NDArray z2 = x.reduceAlongDims(nd4j::reduce::Sum, {1});
    ASSERT_TRUE(z2.equalsTo(&exp2));    

    NDArray z3 = x.reduceAlongDims(nd4j::reduce::Sum, {0,2});
    ASSERT_TRUE(z3.equalsTo(&exp3));    

    x.permutei({1,0,2});    // 3x2x2

    NDArray z4 = x.reduceAlongDims(nd4j::reduce::Sum, {0,1,2});    
    ASSERT_TRUE(z4.equalsTo(&exp1));

    NDArray z5 = x.reduceAlongDims(nd4j::reduce::Sum, {1});
    ASSERT_TRUE(z5.equalsTo(&exp4));

    NDArray z6 = x.reduceAlongDims(nd4j::reduce::Sum, {0,2});
    ASSERT_TRUE(z6.equalsTo(&exp5));      
}

////////////////////////////////////////////////////////////////////////////////
TEST_F(NDArrayCudaBasicsTests, reduceAlongDimension_bool_test1) {
    
    NDArray x('c', {2,3,2}, {0.5,2,3,-4,5,6,-7.5,8,-1,-0.5,-3.5,4}, nd4j::DataType::DOUBLE);

    NDArray z1('c', {0}, {100}, nd4j::DataType::BOOL);    
    NDArray z2('c', {2,2}, {100,100,100,100}, nd4j::DataType::BOOL);
    NDArray z3('c', {3}, {100,100,100}, nd4j::DataType::BOOL);
    NDArray z4('c', {3,2}, {100,100,100,100,100,100}, nd4j::DataType::BOOL);
    NDArray z5('c', {2}, {100,100}, nd4j::DataType::BOOL);

    NDArray exp1('c', {0}, {1}, nd4j::DataType::BOOL);    
    NDArray exp2('c', {2,2}, {1,1,0,1}, nd4j::DataType::BOOL);
    NDArray exp3('c', {3}, {1,1,1}, nd4j::DataType::BOOL);
    NDArray exp4('c', {3,2}, {1,1,1,0,1,1}, nd4j::DataType::BOOL);
    NDArray exp5('c', {2}, {1,1}, nd4j::DataType::BOOL);
    
    x.reduceAlongDimension(nd4j::reduce::IsPositive, &z1, {0,1,2});    
    ASSERT_TRUE(z1.equalsTo(&exp1));
    
    x.reduceAlongDimension(nd4j::reduce::IsPositive, &z2, {1});
    ASSERT_TRUE(z2.equalsTo(&exp2));

    x.reduceAlongDimension(nd4j::reduce::IsPositive, &z3, {0,2});
    ASSERT_TRUE(z3.equalsTo(&exp3));

    x.permutei({1,0,2});    // 3x2x2

    x.reduceAlongDimension(nd4j::reduce::IsPositive, &z1, {0,1,2});    
    ASSERT_TRUE(z1.equalsTo(&exp1));

    x.reduceAlongDimension(nd4j::reduce::IsPositive, &z4, {1});
    ASSERT_TRUE(z4.equalsTo(&exp4));

    x.reduceAlongDimension(nd4j::reduce::IsPositive, &z5, {0,2});
    ASSERT_TRUE(z5.equalsTo(&exp5));  
}

////////////////////////////////////////////////////////////////////////////////
TEST_F(NDArrayCudaBasicsTests, reduceAlongDimension_bool_test2) {
    
    NDArray x('c', {2,3,2}, {0.5,2,3,-4,5,6,-7.5,8,-1,-0.5,-3.5,4}, nd4j::DataType::INT32);

    NDArray exp1('c', {0}, {1}, nd4j::DataType::BOOL);    
    NDArray exp2('c', {2,2}, {1,1,0,1}, nd4j::DataType::BOOL);
    NDArray exp3('c', {3}, {1,1,1}, nd4j::DataType::BOOL);
    NDArray exp4('c', {3,2}, {0,1,1,0,1,1}, nd4j::DataType::BOOL);
    NDArray exp5('c', {2}, {1,1}, nd4j::DataType::BOOL);
    
    NDArray z1 = x.reduceAlongDims(nd4j::reduce::IsPositive, {0,1,2});
    ASSERT_TRUE(z1.equalsTo(&exp1));    
    
    NDArray z2 = x.reduceAlongDims(nd4j::reduce::IsPositive, {1});
    ASSERT_TRUE(z2.equalsTo(&exp2));    

    NDArray z3 = x.reduceAlongDims(nd4j::reduce::IsPositive, {0,2});
    ASSERT_TRUE(z3.equalsTo(&exp3));    

    x.permutei({1,0,2});    // 3x2x2

    NDArray z4 = x.reduceAlongDims(nd4j::reduce::IsPositive, {0,1,2});    
    ASSERT_TRUE(z4.equalsTo(&exp1));

    NDArray z5 = x.reduceAlongDims(nd4j::reduce::IsPositive, {1});
    ASSERT_TRUE(z5.equalsTo(&exp4));

    NDArray z6 = x.reduceAlongDims(nd4j::reduce::IsPositive, {0,2});
    ASSERT_TRUE(z6.equalsTo(&exp5));      
}

////////////////////////////////////////////////////////////////////////////////
TEST_F(NDArrayCudaBasicsTests, reduceAlongDimension_long_test1) {
    
    NDArray x('c', {2,3,2}, {0.5,2,3,-0,5,6,-7.5,0,-1,-0.5,-3.5,4}, nd4j::DataType::FLOAT32);

    NDArray z1('c', {0}, {100}, nd4j::DataType::INT64);    
    NDArray z2('c', {2,2}, {100,100,100,100}, nd4j::DataType::INT64);
    NDArray z3('c', {3}, {100,100,100}, nd4j::DataType::INT64);
    NDArray z4('c', {3,2}, {100,100,100,100,100,100}, nd4j::DataType::INT64);
    NDArray z5('c', {2}, {100,100}, nd4j::DataType::INT64);

    NDArray exp1('c', {0}, {2}, nd4j::DataType::INT64);    
    NDArray exp2('c', {2,2}, {0,1,0,1}, nd4j::DataType::INT64);
    NDArray exp3('c', {3}, {1,1,0}, nd4j::DataType::INT64);
    NDArray exp4('c', {3,2}, {0,1,0,1,0,0}, nd4j::DataType::INT64);
    NDArray exp5('c', {2}, {1,1}, nd4j::DataType::INT64);
    
    x.reduceAlongDimension(nd4j::reduce::CountZero, &z1, {0,1,2});    
    ASSERT_TRUE(z1.equalsTo(&exp1));
    
    x.reduceAlongDimension(nd4j::reduce::CountZero, &z2, {1});
    ASSERT_TRUE(z2.equalsTo(&exp2));

    x.reduceAlongDimension(nd4j::reduce::CountZero, &z3, {0,2});
    ASSERT_TRUE(z3.equalsTo(&exp3));

    x.permutei({1,0,2});    // 3x2x2

    x.reduceAlongDimension(nd4j::reduce::CountZero, &z1, {0,1,2});    
    ASSERT_TRUE(z1.equalsTo(&exp1));

    x.reduceAlongDimension(nd4j::reduce::CountZero, &z4, {1});
    ASSERT_TRUE(z4.equalsTo(&exp4));

    x.reduceAlongDimension(nd4j::reduce::CountZero, &z5, {0,2});
    ASSERT_TRUE(z5.equalsTo(&exp5));  
}

////////////////////////////////////////////////////////////////////////////////
TEST_F(NDArrayCudaBasicsTests, reduceAlongDimension_long_test2) {
    
    NDArray x('c', {2,3,2}, {0.5,2,3,-0,5,6,-7.5,0,-1,-0.5,-3.5,4}, nd4j::DataType::INT32);
    
    NDArray exp1('c', {0}, {4}, nd4j::DataType::INT64);    
    NDArray exp2('c', {2,2}, {1,1,0,2}, nd4j::DataType::INT64);
    NDArray exp3('c', {3}, {2,2,0}, nd4j::DataType::INT64);
    NDArray exp4('c', {3,2}, {1,1,0,2,0,0}, nd4j::DataType::INT64);
    NDArray exp5('c', {2}, {2,2}, nd4j::DataType::INT64);
    
   NDArray z1 = x.reduceAlongDims(nd4j::reduce::CountZero, {0,1,2});
    ASSERT_TRUE(z1.equalsTo(&exp1));    
    
    NDArray z2 = x.reduceAlongDims(nd4j::reduce::CountZero, {1});
    ASSERT_TRUE(z2.equalsTo(&exp2));    

    NDArray z3 = x.reduceAlongDims(nd4j::reduce::CountZero, {0,2});
    ASSERT_TRUE(z3.equalsTo(&exp3));    

    x.permutei({1,0,2});    // 3x2x2

    NDArray z4 = x.reduceAlongDims(nd4j::reduce::CountZero, {0,1,2});    
    ASSERT_TRUE(z4.equalsTo(&exp1));

    NDArray z5 = x.reduceAlongDims(nd4j::reduce::CountZero, {1});
    ASSERT_TRUE(z5.equalsTo(&exp4));

    NDArray z6 = x.reduceAlongDims(nd4j::reduce::CountZero, {0,2});
    ASSERT_TRUE(z6.equalsTo(&exp5));
}

// printCudaGlobal<double><<<1,1,0,*stream>>>(dX, 6);
//     printCudaGlobal<Nd4jLong><<<1,1,0,*stream>>>(dXShapeInfo, 8);
//     printCudaGlobal<double><<<1,1,0,*stream>>>(dZ, 2);
//     printCudaGlobal<Nd4jLong><<<1,1,0,*stream>>>(dZShapeInfo, 6);
//     printCudaGlobal<int><<<1,1,0,*stream>>>(dimension, 1);
//     printCudaGlobal<Nd4jLong><<<1,1,0,*stream>>>(tadShapeInfo, 6);
//     printCudaGlobal<Nd4jLong><<<1,1,0,*stream>>>(tadOffsets, 2);
//     cudaStreamSynchronize(*stream);  <|MERGE_RESOLUTION|>--- conflicted
+++ resolved
@@ -1548,33 +1548,6 @@
     delete array;
 }
 
-<<<<<<< HEAD
-//////////////////////////////////////////////////////////////////////
-TEST_F(NDArrayCudaBasicsTests, TestRepeat1) {
-    auto eBuffer = new float[8] {1.0,2.0,1.0,2.0,3.0,4.0,3.0,4.0};
-    auto eShape = new Nd4jLong[8]{2, 4, 2, 2, 1, 8192, 1, 99};
-    auto array = NDArrayFactory::create_<float>('c', {2, 2});
-    auto exp = new NDArray(eBuffer, eShape);
-    for (int e = 0; e < array->lengthOf(); e++)
-        array->p(e, e + 1);
-array->printBuffer("Array filled");
-    nd4j_printf("What else?\n", "");
-    auto rep = array->repeat(0, {2});
-    //rep->syncToHost();
-    rep->printBuffer("Repeated:");
-    rep->printShapeInfo("Repeated shape");
-    ASSERT_EQ(4, rep->sizeAt(0));
-    ASSERT_EQ(2, rep->sizeAt(1));
-
-    ASSERT_TRUE(exp->equalsTo(rep));
-
-    delete[] eBuffer;
-    delete[] eShape;
-    delete array;
-    delete exp;
-    delete rep;
-}
-=======
 ////////////////////////////////////////////////////////////////////////////////
 TEST_F(NDArrayCudaBasicsTests, reduceAlongDimension_same_test1) {
     
@@ -1613,7 +1586,6 @@
     ASSERT_TRUE(z5.equalsTo(&exp5));  
 }
 
->>>>>>> cefc5f7c
 ////////////////////////////////////////////////////////////////////////////////
 TEST_F(NDArrayCudaBasicsTests, reduceAlongDimension_same_test2) {
     
