--- conflicted
+++ resolved
@@ -1534,7 +1534,7 @@
 
     ASSERT_TRUE(row2->isView());
     ASSERT_EQ(3, row2->lengthOf());
-    array->assign(0.f);
+    //array->assign(0.f);
     //array->syncToDevice();
     //nd4j_printf("Assigning 1.0 double to float Tensor.\n", "");
     row2->assign(1.0);
@@ -1548,7 +1548,6 @@
     delete array;
 }
 
-<<<<<<< HEAD
 //////////////////////////////////////////////////////////////////////
 TEST_F(NDArrayCudaBasicsTests, TestRepeat1) {
     auto eBuffer = new float[8] {1.0,2.0,1.0,2.0,3.0,4.0,3.0,4.0};
@@ -1557,17 +1556,14 @@
     auto exp = new NDArray(eBuffer, eShape);
     for (int e = 0; e < array->lengthOf(); e++)
         array->p(e, e + 1);
-
-    array->printBuffer("Array filled");
+array->printBuffer("Array filled");
     nd4j_printf("What else?\n", "");
     auto rep = array->repeat(0, {2});
-    rep->syncToHost();
+    //rep->syncToHost();
     rep->printBuffer("Repeated:");
     rep->printShapeInfo("Repeated shape");
     ASSERT_EQ(4, rep->sizeAt(0));
     ASSERT_EQ(2, rep->sizeAt(1));
-
-    //rep->printBuffer();
 
     ASSERT_TRUE(exp->equalsTo(rep));
 
@@ -1577,8 +1573,6 @@
     delete exp;
     delete rep;
 }
-=======
-
 ////////////////////////////////////////////////////////////////////////////////
 TEST_F(NDArrayCudaBasicsTests, ndarray_reduceAlongDimension_same_test1) {
     
@@ -1619,5 +1613,4 @@
 //     printCudaGlobal<int><<<1,1,0,*stream>>>(dimension, 1);
 //     printCudaGlobal<Nd4jLong><<<1,1,0,*stream>>>(tadShapeInfo, 6);
 //     printCudaGlobal<Nd4jLong><<<1,1,0,*stream>>>(tadOffsets, 2);
-//     cudaStreamSynchronize(*stream);  
->>>>>>> 652ed5c8
+//     cudaStreamSynchronize(*stream);  