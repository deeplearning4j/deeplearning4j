--- conflicted
+++ resolved
@@ -45,10 +45,10 @@
 ///////////////////////////////////////////////////////////////////
 TEST_F(HelpersTests1, evalHHmatrix_test1) {
             
-    auto x = NDArrayFactory::create<double>('c', {1,4}, {14,17,3,1});                
+    auto x = NDArrayFactory::create<double>('c', {1,4}, {14,17,3,1});
     auto exp = NDArrayFactory::create<double>('c', {4,4}, {-0.629253, -0.764093,   -0.13484, -0.0449467, -0.764093,  0.641653, -0.0632377, -0.0210792, -0.13484,-0.0632377,    0.98884,-0.00371987, -0.0449467,-0.0210792,-0.00371987,    0.99876});
     
-    auto result = ops::helpers::Householder<double>::evalHHmatrix(x);    
+    auto result = ops::helpers::Householder<double>::evalHHmatrix(x);
 
     ASSERT_TRUE(result.isSameShapeStrict(&exp));
     ASSERT_TRUE(result.equalsTo(&exp));
@@ -58,10 +58,10 @@
 ///////////////////////////////////////////////////////////////////
 TEST_F(HelpersTests1, evalHHmatrix_test2) {
             
-    auto x = NDArrayFactory::create<double>('c', {1,3}, {14,-4,3});                
+    auto x = NDArrayFactory::create<double>('c', {1,3}, {14,-4,3});
     auto exp = NDArrayFactory::create<double>('c', {3,3}, {-0.941742, 0.269069,-0.201802, 0.269069, 0.962715,0.0279639, -0.201802,0.0279639, 0.979027});
     
-    auto result = ops::helpers::Householder<double>::evalHHmatrix(x);    
+    auto result = ops::helpers::Householder<double>::evalHHmatrix(x);
 
     ASSERT_TRUE(result.isSameShapeStrict(&exp));
     ASSERT_TRUE(result.equalsTo(&exp));
@@ -72,8 +72,8 @@
 /////////////////////////////////////////////////////////////////
 TEST_F(HelpersTests1, evalHHmatrixData_test1) {
             
-    auto x = NDArrayFactory::create<double>('c', {1,4}, {14,17,3,1});            
-    auto tail = NDArrayFactory::create<double>('c', {1,3});        
+    auto x = NDArrayFactory::create<double>('c', {1,4}, {14,17,3,1});
+    auto tail = NDArrayFactory::create<double>('c', {1,3});
     auto expTail = NDArrayFactory::create<double>('c', {1,3}, {0.468984, 0.0827618, 0.0275873});
     const double normXExpected = -22.2486;
     const double coeffExpected = 1.62925;
@@ -92,8 +92,8 @@
 /////////////////////////////////////////////////////////////////
 TEST_F(HelpersTests1, Householder_mulLeft_test1) {
             
-    auto x = NDArrayFactory::create<double>('c', {4,4}, {12 ,19 ,14 ,3 ,10 ,4 ,17 ,19 ,19 ,18 ,5 ,3 ,6 ,4 ,2 ,16});            
-    auto tail = NDArrayFactory::create<double>('c', {1,3}, {0.5,0.5,0.5});            
+    auto x = NDArrayFactory::create<double>('c', {4,4}, {12 ,19 ,14 ,3 ,10 ,4 ,17 ,19 ,19 ,18 ,5 ,3 ,6 ,4 ,2 ,16});
+    auto tail = NDArrayFactory::create<double>('c', {1,3}, {0.5,0.5,0.5});
     auto exp = NDArrayFactory::create<double>('c', {4,4}, {9.05,15.8,11.4, 0.8, 8.525, 2.4,15.7,17.9, 17.525,16.4, 3.7, 1.9, 4.525, 2.4, 0.7,14.9});
     
     ops::helpers::Householder<double>::mulLeft(x, tail, 0.1);
@@ -107,8 +107,8 @@
 /////////////////////////////////////////////////////////////////
 TEST_F(HelpersTests1, Householder_mulLeft_test2) {
             
-    auto x = NDArrayFactory::create<double>('c', {4,4}, {12 ,19 ,14 ,3 ,10 ,4 ,17 ,19 ,19 ,18 ,5 ,3 ,6 ,4 ,2 ,16});            
-    auto tail = NDArrayFactory::create<double>('c', {3,1}, {0.5,0.5,0.5});            
+    auto x = NDArrayFactory::create<double>('c', {4,4}, {12 ,19 ,14 ,3 ,10 ,4 ,17 ,19 ,19 ,18 ,5 ,3 ,6 ,4 ,2 ,16});
+    auto tail = NDArrayFactory::create<double>('c', {3,1}, {0.5,0.5,0.5});
     auto exp = NDArrayFactory::create<double>('c', {4,4}, {9.05,15.8,11.4, 0.8, 8.525, 2.4,15.7,17.9, 17.525,16.4, 3.7, 1.9, 4.525, 2.4, 0.7,14.9});
     
     ops::helpers::Householder<double>::mulLeft(x, tail, 0.1);    
@@ -121,8 +121,8 @@
 /////////////////////////////////////////////////////////////////
 TEST_F(HelpersTests1, Householder_mulRight_test1) {
             
-    auto x = NDArrayFactory::create<double>('c', {4,4}, {12 ,19 ,14 ,3 ,10 ,4 ,17 ,19 ,19 ,18 ,5 ,3 ,6 ,4 ,2 ,16});            
-    auto tail = NDArrayFactory::create<double>('c', {1,3}, {0.5,0.5,0.5});            
+    auto x = NDArrayFactory::create<double>('c', {4,4}, {12 ,19 ,14 ,3 ,10 ,4 ,17 ,19 ,19 ,18 ,5 ,3 ,6 ,4 ,2 ,16});
+    auto tail = NDArrayFactory::create<double>('c', {1,3}, {0.5,0.5,0.5});
     auto exp = NDArrayFactory::create<double>('c', {4,4}, {9,17.5,12.5,  1.5, 7, 2.5,15.5, 17.5, 15.8,16.4, 3.4,  1.4, 4.3,3.15,1.15,15.15});
     
     ops::helpers::Householder<double>::mulRight(x, tail, 0.1);    
@@ -136,11 +136,11 @@
 /////////////////////////////////////////////////////////////////
 TEST_F(HelpersTests1, BiDiagonalizeUp_test1) {
             
-    auto matrix = NDArrayFactory::create<double>('c', {4,4}, {9,13,3,6,13,11,7,6,3,7,4,7,6,6,7,10});      
+    auto matrix = NDArrayFactory::create<double>('c', {4,4}, {9,13,3,6,13,11,7,6,3,7,4,7,6,6,7,10});
     auto hhMatrixExp = NDArrayFactory::create<double>('c', {4,4}, {1.524000,  1.75682,0.233741,0.289458, 0.496646,   1.5655, 1.02929,0.971124, 0.114611,-0.451039, 1.06367,0, 0.229221,-0.272237,0.938237,0});
     auto hhBidiagExp = NDArrayFactory::create<double>('c', {4,4}, {-17.1756, 24.3869,       0,      0, 0,-8.61985,-3.89823,      0, 0,       0, 4.03047,4.13018, 0,       0,       0,1.21666});
     
-    ops::helpers::BiDiagonalUp object(matrix);    
+    ops::helpers::BiDiagonalUp object(matrix);
     // object._HHmatrix.printBuffer();
 
     ASSERT_TRUE(hhMatrixExp.isSameShapeStrict(&object._HHmatrix));
@@ -152,11 +152,11 @@
 ///////////////////////////////////////////////////////////////////
 TEST_F(HelpersTests1, BiDiagonalizeUp_test2) {
             
-    auto matrix = NDArrayFactory::create<double>('c', {5,4}, {9,-13,3,6, 13,11,7,-6, 3,7,4,7, -6,6,7,10, 2,17,9,12});      
+    auto matrix = NDArrayFactory::create<double>('c', {5,4}, {9,-13,3,6, 13,11,7,-6, 3,7,4,7, -6,6,7,10, 2,17,9,12});
     auto hhMatrixExp = NDArrayFactory::create<double>('c', {5,4}, {1.52048, 1.37012, 0.636326, -0.23412, 0.494454, 1.66025,  1.66979,-0.444696, 0.114105,0.130601, 1.58392,        0, -0.22821, 0.215638,0.0524781,  1.99303, 0.0760699,0.375605, 0.509835,0.0591568});
     auto hhBidiagExp = NDArrayFactory::create<double>('c', {4,4}, {-17.2916,7.03123,       0,       0, 0, 16.145,-22.9275,       0, 0,      0, -9.9264,-11.5516, 0,      0,       0,-12.8554});
     
-    ops::helpers::BiDiagonalUp object(matrix);    
+    ops::helpers::BiDiagonalUp object(matrix);
     // object._HHmatrix.printBuffer();
 
     ASSERT_TRUE(hhMatrixExp.isSameShapeStrict(&object._HHmatrix));
@@ -168,11 +168,11 @@
 ///////////////////////////////////////////////////////////////////
 TEST_F(HelpersTests1, BiDiagonalizeUp_test3) {
             
-    auto matrix = NDArrayFactory::create<double>('c', {6,4}, {9,-13,3,6, 13,11,7,-6, 3,7,4,7, -6,6,7,10, 2,17,9,12, 0,-15,10,2});      
+    auto matrix = NDArrayFactory::create<double>('c', {6,4}, {9,-13,3,6, 13,11,7,-6, 3,7,4,7, -6,6,7,10, 2,17,9,12, 0,-15,10,2});
     auto hhMatrixExp = NDArrayFactory::create<double>('c', {6,4}, {1.52048,  1.37012, 0.636326, -0.23412, 0.494454,  1.65232,  1.59666,-0.502606, 0.114105, 0.129651,  1.35075,        0, -0.22821, 0.214071, 0.103749,  1.61136, 0.0760699, 0.372875, 0.389936,   0.2398, 0,0.0935171,-0.563777, 0.428587});
     auto hhBidiagExp = NDArrayFactory::create<double>('c', {4,4}, {-17.2916,7.03123,       0,      0, 0,16.3413,-20.7828,      0, 0,      0,-18.4892,4.13261, 0,      0,       0,-21.323});
     
-    ops::helpers::BiDiagonalUp object(matrix);    
+    ops::helpers::BiDiagonalUp object(matrix);
     // object._HHmatrix.printBuffer();
 
     ASSERT_TRUE(hhMatrixExp.isSameShapeStrict(&object._HHmatrix));
@@ -186,11 +186,11 @@
             
     auto matrix = NDArrayFactory::create<double>('c', {5,4}, {9,-13,3,6, 13,11,7,-6, 3,7,4,7, -6,6,7,10, 2,17,9,12});
     auto vectorsUseqExp = NDArrayFactory::create<double>('c', {5,4}, {1.52048, 1.37012, 0.636326, -0.23412, 0.494454, 1.66025,  1.66979,-0.444696, 0.114105,0.130601, 1.58392, 0, -0.22821,0.215638,0.0524781,  1.99303, 0.0760699,0.375605, 0.509835,0.0591568});
-    auto vectorsVseqExp = NDArrayFactory::create<double>('c', {5,4}, {1.52048, 1.37012, 0.636326, -0.23412, 0.494454, 1.66025,  1.66979,-0.444696, 0.114105,0.130601, 1.58392, 0, -0.22821,0.215638,0.0524781,  1.99303, 0.0760699,0.375605, 0.509835,0.0591568});      
-    auto coeffsUseqExp = NDArrayFactory::create<double>('c', {4,1}, {1.52048,1.66025,1.58392,1.99303});      
-    auto coeffsVseqExp = NDArrayFactory::create<double>('c', {3,1}, {1.37012,1.66979,0});      
+    auto vectorsVseqExp = NDArrayFactory::create<double>('c', {5,4}, {1.52048, 1.37012, 0.636326, -0.23412, 0.494454, 1.66025,  1.66979,-0.444696, 0.114105,0.130601, 1.58392, 0, -0.22821,0.215638,0.0524781,  1.99303, 0.0760699,0.375605, 0.509835,0.0591568});
+    auto coeffsUseqExp = NDArrayFactory::create<double>('c', {4,1}, {1.52048,1.66025,1.58392,1.99303});
+    auto coeffsVseqExp = NDArrayFactory::create<double>('c', {3,1}, {1.37012,1.66979,0});
         
-    ops::helpers::BiDiagonalUp object(matrix);    
+    ops::helpers::BiDiagonalUp object(matrix);
     ops::helpers::HHsequence uSeq = object.makeHHsequence('u');
     ops::helpers::HHsequence vSeq = object.makeHHsequence('v');
 
@@ -210,11 +210,11 @@
             
     auto matrix = NDArrayFactory::create<double>('c', {6,4}, {9,-13,3,6, 13,11,7,-6, 3,7,4,7, -6,6,7,10, 2,17,9,12 ,0,-15,10,2});
     auto vectorsUseqExp = NDArrayFactory::create<double>('c', {6,4}, {1.52048,  1.37012, 0.636326, -0.23412, 0.494454,  1.65232,  1.59666,-0.502606, 0.114105, 0.129651,  1.35075,        0, -0.22821, 0.214071, 0.103749,  1.61136, 0.0760699, 0.372875, 0.389936,   0.2398, 0,0.0935171,-0.563777, 0.428587});
-    auto vectorsVseqExp = NDArrayFactory::create<double>('c', {6,4}, {1.52048,  1.37012, 0.636326, -0.23412, 0.494454,  1.65232,  1.59666,-0.502606, 0.114105, 0.129651,  1.35075,        0, -0.22821, 0.214071, 0.103749,  1.61136, 0.0760699, 0.372875, 0.389936,   0.2398, 0,0.0935171,-0.563777, 0.428587});      
-    auto coeffsUseqExp = NDArrayFactory::create<double>('c', {4,1}, {1.52048,1.65232,1.35075,1.61136});      
-    auto coeffsVseqExp = NDArrayFactory::create<double>('c', {3,1}, {1.37012,1.59666,0});      
+    auto vectorsVseqExp = NDArrayFactory::create<double>('c', {6,4}, {1.52048,  1.37012, 0.636326, -0.23412, 0.494454,  1.65232,  1.59666,-0.502606, 0.114105, 0.129651,  1.35075,        0, -0.22821, 0.214071, 0.103749,  1.61136, 0.0760699, 0.372875, 0.389936,   0.2398, 0,0.0935171,-0.563777, 0.428587});
+    auto coeffsUseqExp = NDArrayFactory::create<double>('c', {4,1}, {1.52048,1.65232,1.35075,1.61136});
+    auto coeffsVseqExp = NDArrayFactory::create<double>('c', {3,1}, {1.37012,1.59666,0});
         
-    ops::helpers::BiDiagonalUp object(matrix);    
+    ops::helpers::BiDiagonalUp object(matrix);
     ops::helpers::HHsequence uSeq = object.makeHHsequence('u');
     ops::helpers::HHsequence vSeq = object.makeHHsequence('v');
 
@@ -234,11 +234,11 @@
             
     auto matrix = NDArrayFactory::create<double>('c', {4,4}, {9,13,3,6, 13,11,7,6, 3,7,4,7, 6,6,7,10});
     auto vectorsUseqExp = NDArrayFactory::create<double>('c', {4,4}, {1.524,  1.75682,0.233741,0.289458, 0.496646,   1.5655, 1.02929,0.971124, 0.114611,-0.451039, 1.06367,       0, 0.229221,-0.272237,0.938237, 0});
-    auto vectorsVseqExp = NDArrayFactory::create<double>('c', {4,4}, {1.524,  1.75682,0.233741,0.289458, 0.496646,   1.5655, 1.02929,0.971124, 0.114611,-0.451039, 1.06367,       0, 0.229221,-0.272237,0.938237, 0});      
-    auto coeffsUseqExp = NDArrayFactory::create<double>('c', {4,1}, { 1.524, 1.5655,1.06367,0});      
+    auto vectorsVseqExp = NDArrayFactory::create<double>('c', {4,4}, {1.524,  1.75682,0.233741,0.289458, 0.496646,   1.5655, 1.02929,0.971124, 0.114611,-0.451039, 1.06367,       0, 0.229221,-0.272237,0.938237, 0});
+    auto coeffsUseqExp = NDArrayFactory::create<double>('c', {4,1}, { 1.524, 1.5655,1.06367,0});
     auto coeffsVseqExp = NDArrayFactory::create<double>('c', {3,1}, {1.75682,1.02929, 0});
         
-    ops::helpers::BiDiagonalUp object(matrix);    
+    ops::helpers::BiDiagonalUp object(matrix);
     ops::helpers::HHsequence uSeq = object.makeHHsequence('u');
     ops::helpers::HHsequence vSeq = object.makeHHsequence('v');
 
@@ -259,7 +259,7 @@
     auto matrix = NDArrayFactory::create<double>('c', {4,4}, {9,13,3,6, 13,11,7,6, 3,7,4,7, 6,6,7,10});
     auto exp    = NDArrayFactory::create<double>('c', {4,4}, {2.49369, 2.62176, 5.88386, 7.69905, -16.0588,-18.7319,-9.15007,-12.6164, 4.7247, 3.46252, 1.02038, -1.4533, 2.9279,-2.29178, 1.90139,-0.66187});
         
-    ops::helpers::BiDiagonalUp object(matrix);    
+    ops::helpers::BiDiagonalUp object(matrix);
     ops::helpers::HHsequence uSeq = object.makeHHsequence('u');
     uSeq.mulLeft(matrix);
     
@@ -273,7 +273,7 @@
     auto matrix = NDArrayFactory::create<double>('c', {5,4}, {9,-13,3,6, 13,11,7,-6, 3,7,4,7, -6,6,7,10, 2,17,9,12});
     auto exp    = NDArrayFactory::create<double>('c', {5,4}, {4.52891, 8.09473,-2.73704,-13.0302, -11.0752, 7.41549,-3.75125,0.815252, -7.76818,-15.9102,-9.90869,-11.8677, 1.63942,-17.0312,-9.05102,-4.49088, -9.63311,0.540226,-1.52764, 5.79111});
             
-    ops::helpers::BiDiagonalUp object(matrix);    
+    ops::helpers::BiDiagonalUp object(matrix);
     ops::helpers::HHsequence uSeq = object.makeHHsequence('u');
     uSeq.mulLeft(matrix);
     
@@ -288,7 +288,7 @@
     auto matrix2 = NDArrayFactory::create<double>('c',{6,4}, {9,-1,3,9, 10,11,-7,-5, 3,2,4,7, -1,6,7,19, 2,17,9,15, 2,17,-9,15});
     auto exp    = NDArrayFactory::create<double>('c', {6,4}, {9,-1,3,9, -4.43019,-15.1713, -3.2854,-7.65743, -9.39162,-7.03599, 8.03827, 9.48453, -2.97785, -16.424, 5.35265,-20.1171, -0.0436177, -13.118,-8.37287,-17.3012, -1.14074, 4.18282,-10.0914,-5.69014});
 
-    ops::helpers::BiDiagonalUp object(matrix);    
+    ops::helpers::BiDiagonalUp object(matrix);
     ops::helpers::HHsequence uSeq = object.makeHHsequence('u');
     uSeq.mulLeft(matrix2);
     
@@ -302,7 +302,7 @@
     auto matrix = NDArrayFactory::create<double>('c', {4,4}, {9,13,3,6, 13,11,7,6, 3,7,4,7, 6,6,7,10});
     auto exp    = NDArrayFactory::create<double>('c', {4,4}, {9,13,3,6,-5.90424,-2.30926,-0.447417, 3.05712, -10.504,-9.31339, -8.85493,-10.8886, -8.29494,-10.6737, -5.94895,-7.55591});
         
-    ops::helpers::BiDiagonalUp object(matrix);    
+    ops::helpers::BiDiagonalUp object(matrix);
     ops::helpers::HHsequence vSeq = object.makeHHsequence('v');
     vSeq.mulLeft(matrix);    
     
@@ -315,7 +315,7 @@
     auto matrix = NDArrayFactory::create<double>('c', {5,4}, {9,-13,3,6, 13,11,7,-6, 3,7,4,7, -6,6,7,10, 2,17,9,12});
     auto exp    = NDArrayFactory::create<double>('c', {5,4}, {9,     -13,        3,       6, 13,      11,        7,      -6, -6.90831,-5.01113, 0.381677,0.440128, -0.80107,0.961605,-0.308019,-1.96153, -0.795985, 18.6538,  12.0731, 16.9988});
 
-    ops::helpers::BiDiagonalUp object(matrix);    
+    ops::helpers::BiDiagonalUp object(matrix);
     ops::helpers::HHsequence vSeq = object.makeHHsequence('v');
     vSeq.mulLeft(matrix);    
 
@@ -328,7 +328,7 @@
     auto matrix = NDArrayFactory::create<double>('c', {6,4}, {9,-13,3,6, 13,11,7,-6, 3,7,4,7, -6,6,7,10, 2,17,9,12 ,0,-15,10,2});
     auto exp    = NDArrayFactory::create<double>('c', {6,4}, {9,     -13,        3,       6, 13,      11,        7,      -6, 3,       7,        4,       7, 3.77597, 18.6226,-0.674868, 4.61365, 5.02738,-14.1486, -2.22877,-8.98245, -0.683766, 1.73722,  14.9859, 12.0843});
 
-    ops::helpers::BiDiagonalUp object(matrix);    
+    ops::helpers::BiDiagonalUp object(matrix);
     ops::helpers::HHsequence vSeq = object.makeHHsequence('v');
     vSeq.mulLeft(matrix);    
 
@@ -342,7 +342,7 @@
     auto matrix2 = NDArrayFactory::create<double>('c',{6,4}, {9,-1,3,9, 10,11,-7,-5, 3,2,4,7, -1,6,7,19, 2,17,9,15, 2,17,-9,15});
     auto exp    = NDArrayFactory::create<double>('c', {6,4}, {9,      -1,       3,        9, 10,      11,      -7,       -5, 3,       2,       4,        7, 2.58863, 11.0295,-4.17483,-0.641012, -1.21892,-16.3151, 6.12049, -20.0239, -0.901799,-15.0389,-12.4944, -20.2394});
 
-    ops::helpers::BiDiagonalUp object(matrix);    
+    ops::helpers::BiDiagonalUp object(matrix);
     ops::helpers::HHsequence vSeq = object.makeHHsequence('v');
     vSeq.mulLeft(matrix2);
     
@@ -356,7 +356,7 @@
     auto matrix2 = NDArrayFactory::create<double>('c',{6,4}, {9,-1,3,9, 10,11,-7,-5, 3,2,4,7, -1,6,7,19, 2,17,9,15, 2,17,-9,15});
     auto exp    = NDArrayFactory::create<double>('c', {6,4}, {9,      -1,       3,       9, 10,      11,      -7,      -5, 3,       2,       4,       7, 1.14934, 4.40257, 8.70127,-1.18824, 1.5132,0.220419,-11.6285,-11.7549, 2.32148, 24.3838,0.256531, 25.9116});
 
-    ops::helpers::BiDiagonalUp object(matrix);    
+    ops::helpers::BiDiagonalUp object(matrix);
     ops::helpers::HHsequence vSeq = object.makeHHsequence('v');
     vSeq.mulLeft(matrix2);
     
@@ -370,7 +370,7 @@
     auto matrix2 = NDArrayFactory::create<double>('c',{6,4}, {9,-1,3,9, 10,11,-7,-5, 3,2,4,7, -1,6,7,19, 2,17,9,15, 2,17,-9,15});
     auto exp    = NDArrayFactory::create<double>('c', {6,4}, {9,      -1,       3,       9, 10,      11,      -7,      -5, 3,       2,       4,       7, -1,       6,       7,      19, -2.62252,-22.2914, 4.76743,-19.6689, -1.05943,-9.00514,-11.8013,-7.94571});
 
-    ops::helpers::BiDiagonalUp object(matrix);    
+    ops::helpers::BiDiagonalUp object(matrix);
     ops::helpers::HHsequence vSeq = object.makeHHsequence('v');
     vSeq.mulLeft(matrix2);
     
@@ -384,7 +384,7 @@
     auto matrix2 = NDArrayFactory::create<double>('c',{6,4}, {9,-1,3,9, 10,11,-7,-5, 3,2,4,7, -1,6,7,19, 2,17,9,15, 2,17,-9,15});
     auto exp    = NDArrayFactory::create<double>('c', {6,4}, {9 ,     -1 ,      3 ,      9, -4.65167, 3.44652, 7.83593, 22.6899, -9.48514, -21.902, 5.66559,-13.0533, -0.343184, 15.2895,  7.2888, 14.0489, 0.289638,-1.87752,   3.944,-1.49707, -2.48845, 3.18285,-10.6685,0.406502});
 
-    ops::helpers::BiDiagonalUp object(matrix);    
+    ops::helpers::BiDiagonalUp object(matrix);
     ops::helpers::HHsequence uSeq = object.makeHHsequence('u');
     uSeq.mulLeft(matrix2);
     
@@ -398,7 +398,7 @@
     auto matrix2 = NDArrayFactory::create<double>('c',{5,5}, {9,-1,3,9,10,  11,-7,-5,3, 2,  4,7,-1,6,7,  19,2,17,9,15, 2,17,-9,15,2});
     auto exp    = NDArrayFactory::create<double>('c', {5,5}, {1.78958,  8.06962,-6.13687, 4.36267, 1.06472, -14.9578,  -8.1522, 1.30442,-18.3343,-13.2578, 13.5536,  5.50764, 15.7859, 7.60831, 11.7871, -1.3626,-0.634986, 7.60934, -2.1841, 5.62694, -13.0577,  15.1554, -7.6511, 3.76365,-5.87368});
 
-    ops::helpers::BiDiagonalUp object(matrix);    
+    ops::helpers::BiDiagonalUp object(matrix);
     ops::helpers::HHsequence uSeq = object.makeHHsequence('u');
     uSeq.mulLeft(matrix2);
     
@@ -413,7 +413,7 @@
     auto matrix2 = NDArrayFactory::create<double>('c',{5,5}, {9,-1,3,9,10,  11,-7,-5,3, 2,  4,7,-1,6,7,  19,2,17,9,15, 2,17,-9,15,2});
     auto exp    = NDArrayFactory::create<double>('c', {5,5}, {9,      -1,       3,       9,      10, 11,      -7,      -5,       3,       2, 4,       7,      -1,       6,       7, -9.26566,-16.4298, 1.64125,-17.3243,-7.70257, -16.7077, 4.80216,-19.1652,-2.42279,-13.0258});
 
-    ops::helpers::BiDiagonalUp object(matrix);    
+    ops::helpers::BiDiagonalUp object(matrix);
     ops::helpers::HHsequence vSeq = object.makeHHsequence('v');
     vSeq.mulLeft(matrix2);
     
@@ -428,7 +428,7 @@
     matrix2 = 100.;
     auto exp = NDArrayFactory::create<double>('c',{5,5}, {-0.372742, 0.295145, 0.325359, 0.790947,   0.20615, -0.455573,-0.824221,-0.239444, 0.216163,-0.0951492, -0.165663, 0.285319, -0.18501, 0.130431, -0.916465, -0.7869, 0.245393, 0.116952,-0.541267,  0.117997, -0.0828315, 0.303191,-0.888202, 0.133021,    0.3076});
 
-    ops::helpers::BiDiagonalUp object(matrix);    
+    ops::helpers::BiDiagonalUp object(matrix);
     ops::helpers::HHsequence uSeq = object.makeHHsequence('u');
     uSeq.applyTo(matrix2);
     
@@ -443,7 +443,7 @@
     matrix2 = 100.;
     auto exp = NDArrayFactory::create<double>('c',{5,5}, {1,        0,        0,         0,        0, 0,-0.022902, 0.986163, 0.0411914, 0.158935, 0, -0.44659, 0.021539,  0.797676,-0.404731, 0,-0.554556, 0.103511, -0.600701, -0.56649, 0,-0.701784,-0.127684,-0.0342758, 0.700015});
 
-    ops::helpers::BiDiagonalUp object(matrix);    
+    ops::helpers::BiDiagonalUp object(matrix);
     ops::helpers::HHsequence vSeq = object.makeHHsequence('v');
     vSeq.applyTo(matrix2);
     
@@ -458,7 +458,7 @@
     matrix2 = 100.;
     auto exp = NDArrayFactory::create<double>('c',{6,6}, {-0.637993,  0.190621,-0.524821,-0.312287, 0.407189, 0.133659, -0.708881, 0.0450803,  0.47462, 0.232701,-0.204602,-0.417348, -0.212664,-0.0405892,-0.297123,0.0240276,-0.821557, 0.435099, 0.0708881, -0.432466, -0.49252,-0.145004,-0.199312,-0.710367, -0.141776,  -0.56468,-0.180549, 0.706094, 0.274317, 0.233707, -0.141776, -0.673865, 0.368567,-0.572848,0.0490246, 0.243733});
 
-    ops::helpers::BiDiagonalUp object(matrix);    
+    ops::helpers::BiDiagonalUp object(matrix);
     ops::helpers::HHsequence uSeq = object.makeHHsequence('u');
     uSeq.applyTo(matrix2);
     
@@ -473,7 +473,7 @@
     matrix2 = 100.;
     auto exp = NDArrayFactory::create<double>('c',{4,4}, {1,        0,        0,        0, 0,-0.859586,  0.28601, -0.42345, 0,  0.19328,-0.585133,-0.787567, 0,-0.473027,-0.758826, 0.447693});
 
-    ops::helpers::BiDiagonalUp object(matrix);    
+    ops::helpers::BiDiagonalUp object(matrix);
     ops::helpers::HHsequence vSeq = object.makeHHsequence('v');
     vSeq.applyTo(matrix2);
     
@@ -624,8 +624,8 @@
     auto matrix3 = NDArrayFactory::create<double>('c', {5,5}, {-18 ,1 ,19 ,-7 ,1 ,2 ,-18 ,-13 ,14 ,2 ,-2 ,-11 ,8 ,2 ,-6 ,-3 ,-8 ,8 ,-2 ,7 ,16 ,15 ,-3 ,7 ,0});
 
     auto expM  = NDArrayFactory::create<double>('c', {6,5}, {12, 20,19,-18, -6, 3,  6, 2, -7, -7, 14,-15, 2,-17, 18, -14,  8, 1, 18,  2, -3,-18, 8,-17,-19, 12, 18, 6, -2,-17});
-    auto expU  = NDArrayFactory::create<double>('c', {6,6}, {-10,-20,-16, 13, 20,-10, -9, -7, -1,-20, -4, 20, -11, -5, 19,-18, 12,-19, 18, 17,-18,-10,-19, 14, -2, -7,-17,-14, -4,-16, 18, -6,-18,  1,-15,-12});                                        
-    auto expV  = NDArrayFactory::create<double>('c', {5,5}, {-18,  1, 19,-7, 1, 2,-18,-13, 2,14, -2,-11,  8,-6, 2, -3, -8,  8, 7,-2, 16, 15, -3, 7, 0});                                        
+    auto expU  = NDArrayFactory::create<double>('c', {6,6}, {-10,-20,-16, 13, 20,-10, -9, -7, -1,-20, -4, 20, -11, -5, 19,-18, 12,-19, 18, 17,-18,-10,-19, 14, -2, -7,-17,-14, -4,-16, 18, -6,-18,  1,-15,-12});
+    auto expV  = NDArrayFactory::create<double>('c', {5,5}, {-18,  1, 19,-7, 1, 2,-18,-13, 2,14, -2,-11,  8,-6, 2, -3, -8,  8, 7,-2, 16, 15, -3, 7, 0});
 
     ops::helpers::SVD<double> svd(matrix3, 4, true, true, true, 't');    
     svd._m = matrix1;
@@ -668,14 +668,14 @@
     auto singVals = NDArrayFactory::create<double>('c', {4,1}, {1 ,1 ,1 ,1});
     auto col0 = NDArrayFactory::create<double>('c', {4,1}, {1 ,1 ,1 ,1});
     auto diag = NDArrayFactory::create<double>('c', {4,1}, {5 ,7 ,-13 ,14});
-    auto permut = NDArrayFactory::create<double>('c', {1,4}, {0 ,2 ,3 ,1 });    
-    auto mus  = NDArrayFactory::create<double>('c', {4,1}, {4,1,4,6});    
-    auto shifts = NDArrayFactory::create<double>('c', {4,1}, {4,2,5,6});    
+    auto permut = NDArrayFactory::create<double>('c', {1,4}, {0 ,2 ,3 ,1 });
+    auto mus  = NDArrayFactory::create<double>('c', {4,1}, {4,1,4,6});
+    auto shifts = NDArrayFactory::create<double>('c', {4,1}, {4,2,5,6});
     auto matrix3 = NDArrayFactory::create<double>('c', {5,5}, {-18 ,1 ,19 ,-7 ,1 ,2 ,-18 ,-13 ,14 ,2 ,-2 ,-11 ,8 ,2 ,-6 ,-3 ,-8 ,8 ,-2 ,7 ,16 ,15 ,-3 ,7 ,0});
     
     auto expZhat = NDArrayFactory::create<double>('c', {4,1}, {0, 0.278208, 72.501953, 0});
 
-    auto zhat = NDArrayFactory::create<double>('c', {4,1});    
+    auto zhat = NDArrayFactory::create<double>('c', {4,1});
 
     ops::helpers::SVD<double> svd(matrix3, 4, true, true, true, 't');        
     svd.perturb(col0, diag, permut, singVals, shifts,  mus, zhat);    
@@ -691,9 +691,9 @@
     auto singVals = NDArrayFactory::create<double>('c', {4,1}, {1 ,1 ,1 ,1});
     auto zhat   = NDArrayFactory::create<double>('c', {4,1}, {2 ,1 ,2 ,1});
     auto diag = NDArrayFactory::create<double>('c', {4,1}, {5 ,7 ,-13 ,14});
-    auto permut = NDArrayFactory::create<double>('c', {1,4}, {0 ,2 ,3 ,1 });    
-    auto mus  = NDArrayFactory::create<double>('c', {4,1}, {4,1,4,6});    
-    auto shifts = NDArrayFactory::create<double>('c', {4,1}, {4,2,5,6});    
+    auto permut = NDArrayFactory::create<double>('c', {1,4}, {0 ,2 ,3 ,1 });
+    auto mus  = NDArrayFactory::create<double>('c', {4,1}, {4,1,4,6});
+    auto shifts = NDArrayFactory::create<double>('c', {4,1}, {4,2,5,6});
     auto matrix3 = NDArrayFactory::create<double>('c', {5,5}, {-18 ,1 ,19 ,-7 ,1 ,2 ,-18 ,-13 ,14 ,2 ,-2 ,-11 ,8 ,2 ,-6 ,-3 ,-8 ,8 ,-2 ,7 ,16 ,15 ,-3 ,7 ,0});
     
     auto expU = NDArrayFactory::create<double>('c', {5,5}, {-0.662161, 0.980399,-0.791469,-0.748434, 0, -0.744931, 0.183825,-0.593602,-0.392928, 0, 0.0472972, 0.061275,0.0719517, 0.104781, 0, 0.0662161,0.0356509, 0.126635, 0.523904, 0, 0,        0,        0,        0, 1});
@@ -747,8 +747,8 @@
     auto expCoeffs = NDArrayFactory::create<double>('c', {1,5}, {1.53975, 1.19431, 1.63446, 1.7905, 1.43356});
     auto expPermut = NDArrayFactory::create<double>('c', {5,5}, {0,0,0,1,0, 1,0,0,0,0, 0,0,0,0,1, 0,0,1,0,0, 0,1,0,0,0});
 
-    ops::helpers::HHcolPivQR qr(matrix1);        
-    
+    ops::helpers::HHcolPivQR qr(matrix1);
+
     ASSERT_TRUE(expQR.equalsTo(&qr._qr));
     ASSERT_TRUE(expCoeffs.equalsTo(&qr._coeffs));
     ASSERT_TRUE(expPermut.equalsTo(&qr._permut));
@@ -768,7 +768,7 @@
     auto expCoeffs = NDArrayFactory::create<double>('c', {1,5}, {1.58166, 1.28555, 1.98605, 1.99949, 0});
     auto expPermut = NDArrayFactory::create<double>('c', {6,6}, {0,1,0,0,0,0, 0,0,1,0,0,0, 1,0,0,0,0,0, 0,0,0,0,0,1, 0,0,0,0,1,0, 0,0,0,1,0,0});
 
-    ops::helpers::HHcolPivQR qr(matrix1);    
+    ops::helpers::HHcolPivQR qr(matrix1);
         
     ASSERT_TRUE(expQR.equalsTo(&qr._qr));
     ASSERT_TRUE(expCoeffs.equalsTo(&qr._coeffs));
@@ -789,7 +789,7 @@
     auto expCoeffs = NDArrayFactory::create<double>('c', {1,6}, {1.26198, 1.38824, 1.15567, 1.25667, 1.27682, 0});
     auto expPermut = NDArrayFactory::create<double>('c', {6,6}, {0,0,1,0,0,0, 0,0,0,0,1,0, 0,0,0,1,0,0, 0,1,0,0,0,0, 0,0,0,0,0,1, 1,0,0,0,0,0});
 
-    ops::helpers::HHcolPivQR qr(matrix1);    
+    ops::helpers::HHcolPivQR qr(matrix1);
         
     ASSERT_TRUE(expQR.equalsTo(&qr._qr));
     ASSERT_TRUE(expCoeffs.equalsTo(&qr._coeffs));
@@ -850,7 +850,7 @@
     auto matrix = NDArrayFactory::create<double>('c', {5,5}, {-18 ,1 ,19 ,-7 ,1 ,2 ,-18 ,-13 ,14 ,2 ,-2 ,-11 ,8 ,2 ,-6 ,-3 ,-8 ,8 ,-2 ,7 ,16 ,15 ,-3 ,7 ,0});
     auto rotation = NDArrayFactory::create<double>('c', {2,2}, {0.2, math::nd4j_sqrt<double, double>(0.6), -math::nd4j_sqrt<double, double>(0.6), 0.2});
     
-    auto expected = NDArrayFactory::create<double>('c', {5,5}, {-18,       1,     19,      -7,       1, -1.14919,-12.1206,3.59677, 4.34919,-4.24758, -1.94919, 11.7427,11.6698,-10.4444,-2.74919, -3,      -8,      8,      -2,       7, 16,      15,     -3,       7,       0});    
+    auto expected = NDArrayFactory::create<double>('c', {5,5}, {-18,       1,     19,      -7,       1, -1.14919,-12.1206,3.59677, 4.34919,-4.24758, -1.94919, 11.7427,11.6698,-10.4444,-2.74919, -3,      -8,      8,      -2,       7, 16,      15,     -3,       7,       0});
 
     ops::helpers::JacobiSVD<double>::mulRotationOnLeft(1, 2, matrix, rotation);
     
@@ -863,7 +863,7 @@
     auto matrix = NDArrayFactory::create<double>('c', {5,5}, {-18 ,1 ,19 ,-7 ,1 ,2 ,-18 ,-13 ,14 ,2 ,-2 ,-11 ,8 ,2 ,-6 ,-3 ,-8 ,8 ,-2 ,7 ,16 ,15 ,-3 ,7 ,0});
     auto rotation = NDArrayFactory::create<double>('c', {2,2}, {0.2, math::nd4j_sqrt<double, double>(0.6), -math::nd4j_sqrt<double, double>(0.6), 0.2});
     
-    auto expected = NDArrayFactory::create<double>('c', {5,5}, {-18,       1,      19,     -7,       1, 1.94919, 4.92056,-8.79677,1.25081, 5.04758, 1.14919,-16.1427,-8.46976,11.2444,0.349193, -3,      -8,       8,     -2,       7, 16,      15,      -3,      7,       0});    
+    auto expected = NDArrayFactory::create<double>('c', {5,5}, {-18,       1,      19,     -7,       1, 1.94919, 4.92056,-8.79677,1.25081, 5.04758, 1.14919,-16.1427,-8.46976,11.2444,0.349193, -3,      -8,       8,     -2,       7, 16,      15,      -3,      7,       0});
 
     ops::helpers::JacobiSVD<double>::mulRotationOnLeft(2, 1, matrix, rotation);
     
@@ -876,7 +876,7 @@
     auto matrix = NDArrayFactory::create<double>('c', {5,5}, {-18 ,1 ,19 ,-7 ,1 ,2 ,-18 ,-13 ,14 ,2 ,-2 ,-11 ,8 ,2 ,-6 ,-3 ,-8 ,8 ,-2 ,7 ,16 ,15 ,-3 ,7 ,0});
     auto rotation = NDArrayFactory::create<double>('c', {2,2}, {0.2, math::nd4j_sqrt<double, double>(0.6), -math::nd4j_sqrt<double, double>(0.6), 0.2});
     
-    auto expected = NDArrayFactory::create<double>('c', {5,5}, {-18,      1,      19,      -7,       1, 2,    -18,     -13,      14,       2, 1.14919,6.32056,-4.59677,-1.14919, 3.44758, -3,     -8,       8,      -2,       7, 16,     15,      -3,       7,       0});    
+    auto expected = NDArrayFactory::create<double>('c', {5,5}, {-18,      1,      19,      -7,       1, 2,    -18,     -13,      14,       2, 1.14919,6.32056,-4.59677,-1.14919, 3.44758, -3,     -8,       8,      -2,       7, 16,     15,      -3,       7,       0});
 
     ops::helpers::JacobiSVD<double>::mulRotationOnLeft(2, 2, matrix, rotation);
     
@@ -889,7 +889,7 @@
     auto matrix = NDArrayFactory::create<double>('c', {5,5}, {-18 ,1 ,19 ,-7 ,1 ,2 ,-18 ,-13 ,14 ,2 ,-2 ,-11 ,8 ,2 ,-6 ,-3 ,-8 ,8 ,-2 ,7 ,16 ,15 ,-3 ,7 ,0});
     auto rotation = NDArrayFactory::create<double>('c', {2,2}, {0.2, math::nd4j_sqrt<double, double>(0.6), -math::nd4j_sqrt<double, double>(0.6), 0.2});
     
-    auto expected = NDArrayFactory::create<double>('c', {5,5}, {-18,-14.5173,  4.5746,-7, 1, 2, 6.46976,-16.5427,14, 2, -2,-8.39677,-6.92056, 2,-6, -3,-7.79677,-4.59677,-2, 7, 16, 5.32379,  11.019, 7, 0});    
+    auto expected = NDArrayFactory::create<double>('c', {5,5}, {-18,-14.5173,  4.5746,-7, 1, 2, 6.46976,-16.5427,14, 2, -2,-8.39677,-6.92056, 2,-6, -3,-7.79677,-4.59677,-2, 7, 16, 5.32379,  11.019, 7, 0});
 
     ops::helpers::JacobiSVD<double>::mulRotationOnRight(1, 2, matrix, rotation);
     
@@ -902,7 +902,7 @@
     auto matrix = NDArrayFactory::create<double>('c', {5,5}, {-18 ,1 ,19 ,-7 ,1 ,2 ,-18 ,-13 ,14 ,2 ,-2 ,-11 ,8 ,2 ,-6 ,-3 ,-8 ,8 ,-2 ,7 ,16 ,15 ,-3 ,7 ,0});
     auto rotation = NDArrayFactory::create<double>('c', {2,2}, {0.2, math::nd4j_sqrt<double, double>(0.6), -math::nd4j_sqrt<double, double>(0.6), 0.2});
     
-    auto expected = NDArrayFactory::create<double>('c', {5,5}, {-18, 14.9173, 3.0254,-7, 1, 2,-13.6698,11.3427,14, 2, -2, 3.99677,10.1206, 2,-6, -3, 4.59677,7.79677,-2, 7, 16, 0.67621,-12.219, 7, 0});    
+    auto expected = NDArrayFactory::create<double>('c', {5,5}, {-18, 14.9173, 3.0254,-7, 1, 2,-13.6698,11.3427,14, 2, -2, 3.99677,10.1206, 2,-6, -3, 4.59677,7.79677,-2, 7, 16, 0.67621,-12.219, 7, 0});
 
     ops::helpers::JacobiSVD<double>::mulRotationOnRight(2, 1, matrix, rotation);
     
@@ -915,7 +915,7 @@
     auto matrix = NDArrayFactory::create<double>('c', {5,5}, {-18 ,1 ,19 ,-7 ,1 ,2 ,-18 ,-13 ,14 ,2 ,-2 ,-11 ,8 ,2 ,-6 ,-3 ,-8 ,8 ,-2 ,7 ,16 ,15 ,-3 ,7 ,0});
     auto rotation = NDArrayFactory::create<double>('c', {2,2}, {0.2, math::nd4j_sqrt<double, double>(0.6), -math::nd4j_sqrt<double,double>(0.6), 0.2});
     
-    auto expected = NDArrayFactory::create<double>('c', {5,5}, {-18,  1, 18.5173,-7, 1, 2,-18,-12.6698,14, 2, -2,-11, 7.79677, 2,-6, -3, -8, 7.79677,-2, 7, 16, 15,-2.92379, 7, 0});    
+    auto expected = NDArrayFactory::create<double>('c', {5,5}, {-18,  1, 18.5173,-7, 1, 2,-18,-12.6698,14, 2, -2,-11, 7.79677, 2,-6, -3, -8, 7.79677,-2, 7, 16, 15,-2.92379, 7, 0});
 
     ops::helpers::JacobiSVD<double>::mulRotationOnRight(2, 2, matrix, rotation);
     
@@ -1805,11 +1805,7 @@
     auto   gradO = NDArrayFactory::create<double>('c', {1, 2, 3, 3});
 
     x.linspace(1);
-<<<<<<< HEAD
     weights.linspace(0.1, 0.1);
-=======
-    weights.linspace(0.1, 0.1);    
->>>>>>> 39049a37
     weights.permutei({2,3,1,0});
 
     const OpArgsHolder argsHolderFF({&x, &weights},         {}, {2, 2, 1, 1, 0, 0, 1, 1, 1});
