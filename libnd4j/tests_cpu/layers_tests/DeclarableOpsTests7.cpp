/*******************************************************************************
 * Copyright (c) 2015-2018 Skymind, Inc.
 *
 * This program and the accompanying materials are made available under the
 * terms of the Apache License, Version 2.0 which is available at
 * https://www.apache.org/licenses/LICENSE-2.0.
 *
 * Unless required by applicable law or agreed to in writing, software
 * distributed under the License is distributed on an "AS IS" BASIS, WITHOUT
 * WARRANTIES OR CONDITIONS OF ANY KIND, either express or implied. See the
 * License for the specific language governing permissions and limitations
 * under the License.
 *
 * SPDX-License-Identifier: Apache-2.0
 ******************************************************************************/

//
// Created by raver119 on 09.02.18.
//


#include "testlayers.h"
#include <ops/declarable/CustomOperations.h>
#include <helpers/helper_hash.h>
#include <NDArray.h>
#include <array/NDArrayList.h>
#include <GradCheck.h>


using namespace nd4j;
using namespace nd4j::graph;


class DeclarableOpsTests7 : public testing::Test {
public:

    DeclarableOpsTests7() {
        printf("\n");
        fflush(stdout);
    }
};

template <typename T>
class TypedDeclarableOpsTests7 : public testing::Test {
public:

    TypedDeclarableOpsTests7() {
        printf("\n");
        fflush(stdout);
    }
};

typedef ::testing::Types<double, float> TestingTypes;
TYPED_TEST_CASE(TypedDeclarableOpsTests7, TestingTypes);

TEST_F(DeclarableOpsTests7, Test_CHOOSE_SCALAR_LARGE) {
    double inputData[150] = {
            0,  0.51,  0.68,  0.69,  0.86,  0.91,  0.96,  0.97,  0.97,  1.03,  1.13,  1.16,  1.16,  1.17,  1.19,  1.25,  1.25,  1.26,  1.27,  1.28,  1.29,  1.29,  1.29,  1.30,  1.31,  1.32,  1.33,  1.33,  1.35,  1.35,  1.36,  1.37,  1.38,  1.40,  1.41,  1.42,  1.43,  1.44,  1.44,  1.45,  1.45,  1.47,  1.47,  1.51,  1.51,  1.51,  1.52,  1.53,  1.56,  1.57,  1.58,  1.59,  1.61,  1.62,  1.63,  1.63,  1.64,  1.64,  1.66,  1.66,  1.67,  1.67,  1.70,  1.70,  1.70,  1.72,  1.72,  1.72,  1.72,  1.73,  1.74,  1.74,  1.76,  1.76,  1.77,  1.77,  1.80,  1.80,  1.81,  1.82,  1.83,  1.83,  1.84,  1.84,  1.84,  1.85,  1.85,  1.85,  1.86,  1.86,  1.87,  1.88,  1.89,  1.89,  1.89,  1.89,  1.89,  1.91,  1.91,  1.91,  1.92,  1.94,  1.95,  1.97,  1.98,  1.98,  1.98,  1.98,  1.98,  1.99,  2,  2,  2.01,  2.01,  2.02,  2.03,  2.03,  2.03,  2.04,  2.04,  2.05,  2.06,  2.07,  2.08,  2.08,  2.08,  2.08,  2.09,  2.09,  2.10,  2.10,  2.11,  2.11,  2.11,  2.12,  2.12,  2.13,  2.13,  2.14,  2.14,  2.14,  2.14,  2.15,  2.15,  2.16,  2.16,  2.16,  2.16,  2.16,  2.17
    };

    auto x = NDArrayFactory::create<double>(inputData,'c',{1,149});
    nd4j::ops::choose op;
    //greater than test
    auto result = op.execute({&x}, {0.0},{3});
    ASSERT_EQ(Status::OK(), result->status());

    auto z = result->at(1);

    z->printIndexedBuffer("CHOOSE test");
    ASSERT_EQ(148,z->e<double>(0));
    //ASSERT_TRUE(exp.isSameShape(z));

    delete result;

}

TEST_F(DeclarableOpsTests7, Test_CHOOSE_SCALAR_ZERO) {
    std::vector<double> data;
    for(Nd4jLong i = 0; i < 4; i++) {
        data.push_back(i);
    }



    auto x = NDArrayFactory::create<double>('c',{1,4},data);
    nd4j::ops::choose op;
    //greater than test
    auto result = op.execute({&x}, {0.0},{3});
    ASSERT_EQ(Status::OK(), result->status());

    auto z = result->at(1);
    auto array = *z;
    ASSERT_EQ(3,array.e<double>(0));
    //ASSERT_TRUE(exp.isSameShape(z));

    delete result;

}


TEST_F(DeclarableOpsTests7, Test_CHOOSE_SCALAR) {
    std::vector<double> data;
    for(Nd4jLong i = 0; i < 4; i++) {
        data.push_back(i);
    }



    auto x = NDArrayFactory::create<double>('c',{1,4},data);
    auto scalar = NDArrayFactory::create<double>('c',{1,1},{0.0});
    nd4j::ops::choose op;
    //greater than test
    auto result = op.execute({&x,&scalar}, {1.0},{3});
    ASSERT_EQ(Status::OK(), result->status());

    auto z = result->at(0);
    ASSERT_EQ(3, z->lengthOf());
    //ASSERT_TRUE(exp.isSameShape(z));

    delete result;

}


TEST_F(DeclarableOpsTests7, Test_CHOOSE_SCALAR_LEFT) {
    std::vector<double> data;
    for(Nd4jLong i = 0; i < 4; i++) {
        data.push_back(i);
    }



    auto x = NDArrayFactory::create<double>('c',{1,4},data);
    auto scalar = NDArrayFactory::create<double>('c',{1,1},{0.0});
    nd4j::ops::choose op;
    //greater than test
    auto result = op.execute({&scalar,&x}, {1.0},{3});
    ASSERT_EQ(Status::OK(), result->status());

    auto z = result->at(0);
    ASSERT_EQ(3,z->lengthOf());
    //ASSERT_TRUE(exp.isSameShape(z));

    delete result;

}


TEST_F(DeclarableOpsTests7, Test_CHOOSE_ONLY_SCALAR) {
    std::vector<double> data;
    for(Nd4jLong i = 0; i < 4; i++) {
        data.push_back(i);
    }



    auto x = NDArrayFactory::create<double>('c',{1,4},data);
    nd4j::ops::choose op;
    //greater than test
    auto result = op.execute({&x}, {1.0},{3});
    ASSERT_EQ(Status::OK(), result->status());

    auto z = result->at(0);
    ASSERT_EQ(2,z->lengthOf());
    //ASSERT_TRUE(exp.isSameShape(z));

    delete result;

}


TEST_F(DeclarableOpsTests7, Test_CHOOSE_ONLY_SCALAR_GTE) {
    std::vector<double> data;
    for(Nd4jLong i = 0; i < 4; i++) {
        data.push_back(i);
    }



    auto x = NDArrayFactory::create<double>('c',{1,4},data);
    nd4j::ops::choose op;
    //greater than test
    auto result = op.execute({&x}, {1.0},{5});
    ASSERT_EQ(Status::OK(), result->status());

    auto z = result->at(0);
    ASSERT_EQ(3,z->lengthOf());
    //ASSERT_TRUE(exp.isSameShape(z));

    delete result;

}


TEST_F(DeclarableOpsTests7, TEST_WHERE) {
    std::vector<double> data;
    std::vector<bool> mask;
    std::vector<double> put;
    std::vector<double> resultData;
    std::vector<double> assertion;
    for(Nd4jLong i = 0; i < 4; i++) {
        data.push_back(i);
        if(i >  1) {
            assertion.push_back(5.0);
            mask.push_back(true);
        }
        else {
            assertion.push_back(i);
            mask.push_back(false);
        }

        put.push_back(5.0);
        resultData.push_back(0.0);
    }




    auto x = NDArrayFactory::create<double>('c',{1,4},data);
    auto maskArr = NDArrayFactory::create<bool>('c',{1,4},mask);
    auto putArr = NDArrayFactory::create<double>('c',{1,4},put);
    auto resultArr = NDArrayFactory::create<double>('c',{1,4},resultData);
    nd4j::ops::where_np op;
    //greater than test
    //            Nd4jStatus execute(std::initializer_list<NDArray<T>*> inputs, std::initializer_list<NDArray<T>*> outputs , std::initializer_list<T> tArgs, std::initializer_list<int> iArgs, bool isInplace = false);

    auto result = op.execute({&maskArr,&x,&putArr},{&resultArr}, {},{3}, {}, false);
    ASSERT_EQ(Status::OK(), result);
    for(int i = 0; i < 4; i++)
        ASSERT_EQ(assertion[i],resultArr.e<double>(i));
    // auto z = result->at(0);
    //ASSERT_EQ(4,z->lengthOf());
    //ASSERT_TRUE(exp.isSameShape(z));


}

TEST_F(DeclarableOpsTests7, TEST_WHERE_MASK) {
    double x[300] = {1.0,1.0,1.0,1.0,1.0,1.0,1.0,1.0,1.0,1.0,1.0,1.0,1.0,1.0,1.0,1.0,1.0,1.0,1.0,1.0,1.0,1.0,1.0,1.0,1.0,1.0,1.0,1.0,1.0,1.0,1.0,1.0,1.0,1.0,1.0,1.0,1.0,1.0,1.0,1.0,1.0,1.0,1.0,1.0,1.0,1.0,1.0,1.0,1.0,1.0,1.0,1.0,1.0,1.0,1.0,1.0,1.0,1.0,1.0,1.0,1.0,1.0,1.0,1.0,1.0,1.0,1.0,1.0,1.0,1.0,1.0,1.0,1.0,1.0,1.0,1.0,1.0,1.0,1.0,1.0,1.0,1.0,1.0,1.0,1.0,1.0,1.0,1.0,1.0,1.0,1.0,1.0,1.0,1.0,1.0,1.0,1.0,1.0,1.0,1.0,0.0,0.0,0.0,0.0,0.0,0.0,0.0,0.0,0.0,0.0,0.0,0.0,0.0,0.0,0.0,0.0,0.0,0.0,0.0,0.0,0.0,0.0,0.0,0.0,0.0,0.0,0.0,0.0,0.0,0.0,0.0,0.0,0.0,0.0,0.0,0.0,0.0,0.0,0.0,0.0,0.0,0.0,0.0,0.0,0.0,0.0,0.0,0.0,0.0,0.0,0.0,0.0,0.0,0.0,0.0,0.0,0.0,0.0,0.0,0.0,0.0,0.0,0.0,0.0,0.0,0.0,0.0,0.0,0.0,0.0,0.0,0.0,0.0,0.0,0.0,0.0,0.0,0.0,0.0,0.0,0.0,0.0,0.0,0.0,0.0,0.0,0.0,0.0,0.0,0.0,0.0,0.0,0.0,0.0,0.0,0.0,0.0,0.0,0.0,0.0,0.0,0.0,0.0,0.0,0.0,0.0,0.0,0.0,0.0,0.0,0.0,0.0,0.0,0.0,0.0,0.0,0.0,0.0,0.0,0.0,0.0,0.0,0.0,0.0,0.0,0.0,0.0,0.0,0.0,0.0,0.0,0.0,0.0,0.0,0.0,0.0,0.0,0.0,0.0,0.0,0.0,0.0,0.0,0.0,0.0,0.0,0.0,0.0,0.0,0.0,0.0,0.0,0.0,0.0,0.0,0.0,0.0,0.0,0.0,0.0,0.0,0.0,0.0,0.0,0.0,0.0,0.0,0.0,0.0,0.0,0.0,0.0,0.0,0.0,0.0,0.0,0.0,0.0,0.0,0.0,0.0,0.0,0.0,0.0,0.0,0.0,0.0,0.0,0.0,0.0,0.0,0.0,0.0,0.0,0.0,0.0,0.0,0.0,0.0,0.0};
    double z[300] = {1.0,1.0,1.0,1.0,1.0,1.0,1.0,1.0,1.0,1.0,1.0,1.0,1.0,1.0,1.0,1.0,1.0,1.0,1.0,1.0,1.0,1.0,1.0,1.0,1.0,1.0,1.0,1.0,1.0,1.0,1.0,1.0,1.0,1.0,1.0,1.0,1.0,1.0,1.0,1.0,1.0,1.0,1.0,1.0,1.0,1.0,1.0,1.0,1.0,1.0,1.0,1.0,1.0,1.0,1.0,1.0,1.0,1.0,1.0,1.0,1.0,1.0,1.0,1.0,1.0,1.0,1.0,1.0,1.0,1.0,1.0,1.0,1.0,1.0,1.0,1.0,1.0,1.0,1.0,1.0,1.0,1.0,1.0,1.0,1.0,1.0,1.0,1.0,1.0,1.0,1.0,1.0,1.0,1.0,1.0,1.0,1.0,1.0,1.0,1.0,0.0,0.0,0.0,0.0,0.0,0.0,0.0,0.0,0.0,0.0,0.0,0.0,0.0,0.0,0.0,0.0,0.0,0.0,0.0,0.0,0.0,0.0,0.0,0.0,0.0,0.0,0.0,0.0,0.0,0.0,0.0,0.0,0.0,0.0,0.0,0.0,0.0,0.0,0.0,0.0,0.0,0.0,0.0,0.0,0.0,0.0,0.0,0.0,0.0,0.0,0.0,0.0,0.0,0.0,0.0,0.0,0.0,0.0,0.0,0.0,0.0,0.0,0.0,0.0,0.0,0.0,0.0,0.0,0.0,0.0,0.0,0.0,0.0,0.0,0.0,0.0,0.0,0.0,0.0,0.0,0.0,0.0,0.0,0.0,0.0,0.0,0.0,0.0,0.0,0.0,0.0,0.0,0.0,0.0,0.0,0.0,0.0,0.0,0.0,0.0,0.0,0.0,0.0,0.0,0.0,0.0,0.0,0.0,0.0,0.0,0.0,0.0,0.0,0.0,0.0,0.0,0.0,0.0,0.0,0.0,0.0,0.0,0.0,0.0,0.0,0.0,0.0,0.0,0.0,0.0,0.0,0.0,0.0,0.0,0.0,0.0,0.0,0.0,0.0,0.0,0.0,0.0,0.0,0.0,0.0,0.0,0.0,0.0,0.0,0.0,0.0,0.0,0.0,0.0,0.0,0.0,0.0,0.0,0.0,0.0,0.0,0.0,0.0,0.0,0.0,0.0,0.0,0.0,0.0,0.0,0.0,0.0,0.0,0.0,0.0,0.0,0.0,0.0,0.0,0.0,0.0,0.0,0.0,0.0,0.0,0.0,0.0,0.0,0.0,0.0,0.0,0.0,0.0,0.0,0.0,0.0,0.0,0.0,0.0,0.0};
    bool mask[300] = {0,  0,  0,  0,  0,  0,  0,  0,  0,  0,  0,  0,  0,  0,  0,  0,  0,  0,  0,  0,  0,  0,  0,  0,  0,  0,  0,  0,  0,  0,  0,  0,  0,  0,  0,  0,  0,  0,  0,  0,  0,  0,  0,  0,  0,  0,  0,  0,  0,  0,  0,  0,  0,  0,  0,  0,  0,  0,  0,  0,  0,  0,  0,  0,  0,  0,  0,  0,  0,  0,  0,  0,  0,  0,  0,  0,  0,  0,  0,  0,  0,  0,  0,  0,  0,  0,  0,  0,  0,  0,  0,  0,  0,  0,  0,  0,  0,  0,  0,  0,  1,  1,  1,  1,  1,  1,  1,  1,  1,  1,  1,  1,  1,  1,  1,  1,  1,  1,  1,  1,  1,  1,  1,  1,  1,  1,  1,  1,  1,  1,  1,  1,  1,  1,  1,  1,  1,  1,  1,  1,  1,  1,  1,  1,  1,  1,  1,  1,  1,  1,  1,  1,  1,  1,  1,  1,  1,  1,  1,  1,  1,  1,  1,  1,  1,  1,  1,  1,  1,  1,  1,  1,  1,  1,  1,  1,  1,  1,  1,  1,  1,  1,  1,  1,  1,  1,  1,  1,  1,  1,  1,  1,  1,  1,  1,  1,  1,  1,  1,  1,  1,  1,  1,  1,  1,  1,  1,  1,  1,  1,  1,  1,  1,  1,  1,  1,  1,  1,  1,  1,  1,  1,  1,  1,  1,  1,  1,  1,  1,  1,  1,  1,  1,  1,  1,  1,  1,  1,  1,  1,  1,  1,  1,  1,  1,  1,  1,  1,  1,  1,  1,  1,  1,  1,  1,  1,  1,  1,  1,  1,  1,  1,  1,  1,  1,  1,  1,  1,  1,  1,  1,  1,  1,  1,  1,  1,  1,  1,  1,  1,  1,  1,  1,  1,  1,  1,  1,  1,  1,  1,  1,  1,  1,  1,  1,  1,  1,  1,  1,  1};
    double put[200] = {0.99666107,0.9867112,0.97686064,0.9671082,0.95745337,0.9478948,0.9384318,0.92906314,0.9197881,0.91060543,0.9015147,0.8925147,0.8836044,0.8747831,0.86605,0.85740393,0.8488442,0.84037,0.83198035,0.8236745,0.8154515,0.8073106,0.79925096,0.79127187,0.7833724,0.77555174,0.76780915,0.7601439,0.75255525,0.7450422,0.7376043,0.73024046,0.72295034,0.715733,0.7085876,0.7015135,0.69451016,0.68757665,0.6807124,0.6739167,0.66718876,0.66052806,0.6539338,0.6474054,0.6409421,0.6345435,0.6282087,0.6219371,0.6157281,0.60958105,0.6034956,0.59747064,0.5915059,0.5856007,0.57975453,0.5739667,0.5682366,0.5625637,0.5569475,0.5513874,0.54588276,0.540433,0.53503764,0.5296962,0.52440816,0.51917285,0.5139898,0.5088585,0.50377846,0.4987491,0.4937699,0.48884052,0.48396033,0.47912875,0.47434545,0.4696099,0.46492168,0.46028027,0.45568514,0.4511359,0.44663212,0.4421733,0.43775895,0.43338865,0.42906195,0.42477852,0.4205379,0.41633952,0.41218308,0.40806815,0.40399432,0.3999611,0.3959682,0.39201516,0.38810158,0.384227,0.38039115,0.37659356,0.37283397,0.3691119,0.36542687,0.36177874,0.35816705,0.3545914,0.35105142,0.34754673,0.34407702,0.34064204,0.33724132,0.3338745,0.33054137,0.3272415,0.32397458,0.32074028,0.3175382,0.31436813,0.31122974,0.3081226,0.30504647,0.30200112,0.2989862,0.29600134,0.29304633,0.2901207,0.28722438,0.28435695,0.2815181,0.27870762,0.27592525,0.27317056,0.27044344,0.26774356,0.26507056,0.2624243,0.25980446,0.25721073,0.25464293,0.25210077,0.249584,0.24709237,0.24462552,0.24218333,0.23976555,0.23737194,0.23500215,0.23265606,0.23033342,0.22803394,0.22575743,0.2235036,0.22127232,0.21906327,0.21687631,0.21471114,0.21256764,0.21044552,0.20834461,0.20626466,0.20420544,0.20216681,0.20014854,0.19815037,0.19617215,0.19421372,0.19227484,0.19035533,0.18845497,0.18657354,0.18471093,0.18286693,0.18104129,0.17923392,0.17744459,0.17567308,0.1739193,0.17218304,0.17046405,0.16876228,0.16707748,0.16540948,0.16375816,0.16212334,0.16050482,0.15890247,0.15731607,0.15574552,0.15419069,0.15265137,0.15112738,0.14961864,0.14812498,0.14664622,0.1451822,0.14373279,0.14229788,0.14087726,0.13947085,0.13807845,0.13669999,0.13533528};
    double assertion[300] = {1.000000000000000000e+00,1.000000000000000000e+00,1.000000000000000000e+00,1.000000000000000000e+00,1.000000000000000000e+00,1.000000000000000000e+00,1.000000000000000000e+00,1.000000000000000000e+00,1.000000000000000000e+00,1.000000000000000000e+00,1.000000000000000000e+00,1.000000000000000000e+00,1.000000000000000000e+00,1.000000000000000000e+00,1.000000000000000000e+00,1.000000000000000000e+00,1.000000000000000000e+00,1.000000000000000000e+00,1.000000000000000000e+00,1.000000000000000000e+00,1.000000000000000000e+00,1.000000000000000000e+00,1.000000000000000000e+00,1.000000000000000000e+00,1.000000000000000000e+00,1.000000000000000000e+00,1.000000000000000000e+00,1.000000000000000000e+00,1.000000000000000000e+00,1.000000000000000000e+00,1.000000000000000000e+00,1.000000000000000000e+00,1.000000000000000000e+00,1.000000000000000000e+00,1.000000000000000000e+00,1.000000000000000000e+00,1.000000000000000000e+00,1.000000000000000000e+00,1.000000000000000000e+00,1.000000000000000000e+00,1.000000000000000000e+00,1.000000000000000000e+00,1.000000000000000000e+00,1.000000000000000000e+00,1.000000000000000000e+00,1.000000000000000000e+00,1.000000000000000000e+00,1.000000000000000000e+00,1.000000000000000000e+00,1.000000000000000000e+00,1.000000000000000000e+00,1.000000000000000000e+00,1.000000000000000000e+00,1.000000000000000000e+00,1.000000000000000000e+00,1.000000000000000000e+00,1.000000000000000000e+00,1.000000000000000000e+00,1.000000000000000000e+00,1.000000000000000000e+00,1.000000000000000000e+00,1.000000000000000000e+00,1.000000000000000000e+00,1.000000000000000000e+00,1.000000000000000000e+00,1.000000000000000000e+00,1.000000000000000000e+00,1.000000000000000000e+00,1.000000000000000000e+00,1.000000000000000000e+00,1.000000000000000000e+00,1.000000000000000000e+00,1.000000000000000000e+00,1.000000000000000000e+00,1.000000000000000000e+00,1.000000000000000000e+00,1.000000000000000000e+00,1.000000000000000000e+00,1.000000000000000000e+00,1.000000000000000000e+00,1.000000000000000000e+00,1.000000000000000000e+00,1.000000000000000000e+00,1.000000000000000000e+00,1.000000000000000000e+00,1.000000000000000000e+00,1.000000000000000000e+00,1.000000000000000000e+00,1.000000000000000000e+00,1.000000000000000000e+00,1.000000000000000000e+00,1.000000000000000000e+00,1.000000000000000000e+00,1.000000000000000000e+00,1.000000000000000000e+00,1.000000000000000000e+00,1.000000000000000000e+00,1.000000000000000000e+00,1.000000000000000000e+00,1.000000000000000000e+00,9.966611049434810354e-01,9.867111603284486332e-01,9.768605487739230320e-01,9.671082786103732953e-01,9.574533680683808834e-01,9.478948451798039354e-01,9.384317476799283186e-01,9.290631229105962285e-01,9.197880277243004610e-01,9.106055283892373620e-01,9.015147004953073528e-01,8.925146288610534828e-01,8.836044074415293492e-01,8.747831392370875037e-01,8.660499362030764647e-01,8.574039191604412302e-01,8.488442177072155204e-01,8.403699701308978698e-01,8.319803233217017979e-01,8.236744326866727306e-01,8.154514620646623468e-01,8.073105836421510251e-01,7.992509778699116163e-01,7.912718333805045523e-01,7.833723469065965173e-01,7.755517232000953554e-01,7.678091749520912224e-01,7.601439227135980969e-01,7.525551948170853267e-01,7.450422272987937689e-01,7.376042638218265335e-01,7.302405556000080011e-01,7.229503613225031211e-01,7.157329470791886639e-01,7.085875862867698771e-01,7.015135596156351072e-01,6.945101549174396149e-01,6.875766671534137009e-01,6.807123983233853703e-01,6.739166573955123196e-01,6.671887602367149173e-01,6.605280295438040739e-01,6.539337947752965619e-01,6.474053920839111242e-01,6.409421642497381555e-01,6.345434606140767375e-01,6.282086370139332576e-01,6.219370557171712832e-01,6.157280853583116942e-01,6.095811008749726367e-01,6.034954834449430816e-01,5.974706204238864338e-01,5.915059052836644238e-01,5.856007375512777280e-01,5.797545227484157682e-01,5.739666723316099173e-01,5.682366036329845604e-01,5.625637398015992385e-01,5.569475097453767676e-01,5.513873480736106725e-01,5.458826950400470501e-01,5.404329964865340896e-01,5.350377037872348085e-01,5.296962737933965659e-01,5.244081687786711354e-01,5.191728563849821176e-01,5.139898095689314772e-01,5.088585065487419845e-01,5.037784307517284565e-01,4.987490707622945774e-01,4.937699202704479151e-01,4.888404780208293054e-01,4.839602477622509946e-01,4.791287381977387683e-01,4.743454629350723484e-01,4.696099404378203390e-01,4.649216939768630041e-01,4.602802515824001017e-01,4.556851459964368911e-01,4.511359146257447605e-01,4.466320994952920342e-01,4.421732472021388527e-01,4.377589088697927955e-01,4.333886401030203062e-01,4.290620009431086457e-01,4.247785558235752101e-01,4.205378735263185508e-01,4.163395271382073215e-01,4.121830940081024908e-01,4.080681557043087104e-01,4.039942979724505667e-01,3.999611106937689398e-01,3.959681878438343627e-01,3.920151274516718853e-01,3.881015315592946102e-01,3.842270061816405180e-01,3.803911612669100828e-01,3.765936106572991271e-01,3.728339720501240850e-01,3.691118669593352886e-01,3.654269206774144463e-01,3.617787622376523182e-01,3.581670243768036999e-01,3.545913434981138868e-01,3.510513596347161203e-01,3.475467164133922426e-01,3.440770610186974499e-01,3.406420441574410929e-01,3.372413200235238606e-01,3.338745462631242389e-01,3.305413839402346898e-01,3.272414975025391692e-01,3.239745547476344245e-01,3.207402267895853032e-01,3.175381880258169032e-01,3.143681161043347383e-01,3.112296918912743071e-01,3.081225994387726264e-01,3.050465259531625062e-01,3.020011617634821843e-01,2.989862002903017069e-01,2.960013380148582840e-01,2.930462744485015647e-01,2.901207121024425017e-01,2.872243564578055852e-01,2.843569159359789489e-01,2.815181018692606840e-01,2.787076284717992514e-01,2.759252128108221624e-01,2.731705747781537075e-01,2.704434370620155681e-01,2.677435251191103149e-01,2.650705671469821278e-01,2.624242940566549609e-01,2.598044394455423789e-01,2.572107395706292876e-01,2.546429333219200064e-01,2.521007621961529055e-01,2.495839702707757235e-01,2.470923041781825646e-01,2.446255130802063582e-01,2.421833486428674187e-01,2.397655650113727777e-01,2.373719187853666479e-01,2.350021689944260528e-01,2.326560770738031469e-01,2.303334068404078172e-01,2.280339244690317291e-01,2.257573984688081292e-01,2.235035996599082919e-01,2.212723011504689752e-01,2.190632783137518302e-01,2.168763087655291855e-01,2.147111723416972873e-01,2.125676510761114746e-01,2.104455291786438698e-01,2.083445930134591173e-01,2.062646310775079761e-01,2.042054339792348794e-01,2.021667944174980747e-01,2.001485071607009836e-01,1.981503690261307848e-01,1.961721788595043592e-01,1.942137375147174327e-01,1.922748478337968081e-01,1.903553146270518526e-01,1.884549446534251604e-01,1.865735466010380594e-01,1.847109310679319050e-01,1.828669105430000552e-01,1.810412993871116094e-01,1.792339138144224131e-01,1.774445718738737465e-01,1.756730934308744496e-01,1.739193001491673995e-01,1.721830154728755669e-01,1.704640646087285105e-01,1.687622745084652875e-01,1.670774738514141378e-01,1.654094930272448083e-01,1.637581641188943782e-01,1.621233208856623365e-01,1.605047987464754966e-01,1.589024347633189727e-01,1.573160676248336609e-01,1.557455376300762306e-01,1.541906866724424563e-01,1.526513582237501165e-01,1.511273973184814046e-01,1.496186505381822129e-01,1.481249659960175158e-01,1.466461933214808777e-01,1.451821836452561187e-01,1.437327895842310799e-01,1.422978652266598532e-01,1.408772661174743090e-01,1.394708492437411185e-01,1.380784730202649913e-01,1.366999972753347725e-01,1.353352832366127023e-01};
    Nd4jLong threeHundredShapePointer[8] = {2,1,300,1,1,0,1,99};
    Nd4jLong twoHundredShapePointer[8] = {2,1,200,1,1,0,1,99};
    nd4j::ops::where_np op;
    ArrayOptions::setDataType(threeHundredShapePointer, nd4j::DataType::DOUBLE);
    ArrayOptions::setDataType(twoHundredShapePointer, nd4j::DataType::DOUBLE);

    NDArray xArr(x,threeHundredShapePointer);
    NDArray putArr(put,twoHundredShapePointer);
    NDArray resultArr(z,threeHundredShapePointer);

    resultArr.assign(0.0);
    ArrayOptions::setDataType(threeHundredShapePointer, nd4j::DataType::BOOL);
    NDArray maskArr(mask,threeHundredShapePointer);

    ArrayOptions::setDataType(threeHundredShapePointer, nd4j::DataType::DOUBLE);
    NDArray assertArr(assertion, threeHundredShapePointer);
    Nd4jStatus result = op.execute({&maskArr, &xArr, &putArr},{&resultArr},{},{},{});
    ASSERT_EQ(Status::OK(),result);
    ASSERT_TRUE(assertArr.isSameShape(resultArr));
    ASSERT_TRUE (assertArr.equalsTo(resultArr));
}

TEST_F(DeclarableOpsTests7, TEST_WHERE_SCALAR) {
    std::vector<double> data;
    std::vector<bool> mask;
    std::vector<double> put;
    std::vector<double> resultData;
    std::vector<double> assertion;
    for(Nd4jLong i = 0; i < 4; i++) {
        data.push_back(i);
        if(i >  1) {
            assertion.push_back(5.0);
            mask.push_back(true);
        }
        else {
            assertion.push_back(i);
            mask.push_back(false);
        }

        resultData.push_back(0.0);
    }


    put.push_back(5.0);


    auto x = NDArrayFactory::create<double>('c',{1,4},data);
    auto maskArr = NDArrayFactory::create<bool>('c',{1,4},mask);
    auto putArr = NDArrayFactory::create<double>('c',{1,1},put);
    auto resultArr = NDArrayFactory::create<double>('c',{1,4},resultData);
    nd4j::ops::where_np op;
    //greater than test
    //            Nd4jStatus execute(std::initializer_list<NDArray<T>*> inputs, std::initializer_list<NDArray<T>*> outputs , std::initializer_list<T> tArgs, std::initializer_list<int> iArgs, bool isInplace = false);

    auto result = op.execute({&maskArr,&x,&putArr},{&resultArr}, {},{3}, {}, false);
    // ASSERT_EQ(Status::OK(), result->status());
    for(int i = 0; i < 4; i++)
        ASSERT_EQ(assertion[i],resultArr.e<double>(i));
    // auto z = result->at(0);
    //ASSERT_EQ(4,z->lengthOf());
    //ASSERT_TRUE(exp.isSameShape(z));


}


////////////////////////////////////////////////////////////////////////////////
TEST_F(DeclarableOpsTests7, TestMatrixDiagPart_1) {
    auto x = NDArrayFactory::create<double>('c', {2, 4, 4}, {1., 0., 0., 0., 0., 2., 0., 0., 0., 0., 3., 0., 0., 0., 0., 4.,5., 0., 0., 0., 0., 6., 0., 0., 0., 0., 7., 0., 0., 0., 0., 8.});

    auto z = NDArrayFactory::create<double>('c', {2, 4}, {1.0, 2.0, 3.0, 4.0, 5.0, 6.0, 7.0, 8.0});

    nd4j::ops::matrix_diag_part op;

    auto result = op.execute({&x}, {}, {});

    ASSERT_EQ(result->status(), Status::OK());
    ASSERT_TRUE(z.equalsTo(result->at(0)));

    delete result;
}

////////////////////////////////////////////////////////////////////////////////
TEST_F(DeclarableOpsTests7, TestMatrixDiagPart_2) {
    auto x = NDArrayFactory::create<double>('c', {2, 3, 4}, {1., 0., 0., 0., 0., 2., 0., 0., 0., 0., 3., 0.,5., 0., 0., 0., 0., 6., 0., 0., 0., 0., 7., 0.});

    auto z = NDArrayFactory::create<double>('c', {2, 3}, {1, 2, 3, 5, 6, 7});

    nd4j::ops::matrix_diag_part op;

    auto result = op.execute({&x}, {}, {});

    ASSERT_EQ(result->status(), Status::OK());
    ASSERT_TRUE(z.equalsTo(result->at(0)));

    delete result;
}

////////////////////////////////////////////////////////////////////////////////
TEST_F(DeclarableOpsTests7, TestMatrixDiag_1) {
    auto z = NDArrayFactory::create<double>('c', {2, 4, 4}, {1., 0., 0., 0., 0., 2., 0., 0., 0., 0., 3., 0., 0., 0., 0., 4.,5., 0., 0., 0., 0., 6., 0., 0., 0., 0., 7., 0., 0., 0., 0., 8.});

    auto x = NDArrayFactory::create<double>('c', {2, 4}, {1, 2, 3, 4, 5, 6, 7, 8});

    nd4j::ops::matrix_diag op;

    auto result = op.execute({&x}, {}, {});

    ASSERT_EQ(result->status(), Status::OK());
    ASSERT_TRUE(z.equalsTo(result->at(0)));

    delete result;
}

////////////////////////////////////////////////////////////////////////////////
TEST_F(DeclarableOpsTests7, TestMatrixDiag_2) {
    auto z = NDArrayFactory::create<double>('c', {2, 3, 3}, {1., 0., 0., 0., 2., 0., 0., 0., 3.,5., 0., 0., 0., 6., 0.,0., 0., 7.});
    auto x = NDArrayFactory::create<double>('c', {2, 3}, {1, 2, 3, 5, 6, 7});

    nd4j::ops::matrix_diag op;

    auto result = op.execute({&x}, {}, {});
    ASSERT_EQ(result->status(), Status::OK());
    ASSERT_TRUE(z.equalsTo(result->at(0)));

    delete result;
}


////////////////////////////////////////////////////////////////////////////////
TEST_F(DeclarableOpsTests7, TestRandomCrop_1) {
    auto x = NDArrayFactory::create<double>('c', {2, 2, 4}, {1.8, 2.5,  4.,  9., 2.1, 2.4,  3.,  9.,2.1, 2.1, 0.7, 0.1,3., 4.2, 2.2, 1. });
    auto shape = NDArrayFactory::create<int>({1, 2, 3});
<<<<<<< HEAD
    auto exp = NDArrayFactory::create<double>('c', {1,2,3}, {1, 2.5, 4., 2.1, 2.4, 3.});
=======
    auto exp = NDArrayFactory::create<double>('c', {1,2,3}, {1.8, 2.5, 4., 2.1, 2.4, 3.});
>>>>>>> 5764128c
    nd4j::ops::random_crop op;

    auto result = op.execute({&x, &shape}, {}, {119});
    ASSERT_EQ(result->status(), Status::OK());
<<<<<<< HEAD
    result->at(0)->printIndexedBuffer("random crop Output 1");
=======
//    result->at(0)->printIndexedBuffer("Output");
>>>>>>> 5764128c
    ASSERT_TRUE(exp.equalsTo(result->at(0)));

    delete result;
}

////////////////////////////////////////////////////////////////////////////////
TEST_F(DeclarableOpsTests7, TestRandomCrop_2) {
    auto x = NDArrayFactory::create<double>('c', {2, 2, 4}, {1.8, 2.5,  4.,  9., 2.1, 2.4,  3.,  9.,2.1, 2.1, 0.7, 0.1,3., 4.2, 2.2, 1. });
    auto shape = NDArrayFactory::create<Nd4jLong>({2, 2, 2});
<<<<<<< HEAD
    auto exp = NDArrayFactory::create<double>('c', {2, 2, 2}, {2.5,  4.,  2.4,  3.,  2.1, 0.7, 4.2, 2.2 });
=======
    auto exp = NDArrayFactory::create<double>('c', {2,2,2}, {2.5, 4.0, 2.4, 3.0,  2.1, 0.7, 4.2, 2.2});
>>>>>>> 5764128c
    nd4j::ops::random_crop op;

    auto result = op.execute({&x, &shape}, {}, {119});
    ASSERT_EQ(result->status(), Status::OK());
<<<<<<< HEAD
    result->at(0)->printIndexedBuffer("random crop Output 2");
=======
//    result->at(0)->printIndexedBuffer("Output");
>>>>>>> 5764128c
    ASSERT_TRUE(exp.equalsTo(result->at(0)));

    delete result;
}

////////////////////////////////////////////////////////////////////////////////
TEST_F(DeclarableOpsTests7, Test_Dynamic_Stitch_119) {
    auto indices0 = NDArrayFactory::create<int>('c', {2}, {1, 10});
    auto indices1 = NDArrayFactory::create<int>('c', {2, 3}, {0, 7, 9, 5, 8, 3});
    auto indices2 = NDArrayFactory::create<int>('c', {3, 1}, {6, 4, 2});
    auto data0 = NDArrayFactory::create<double>('c', {2,5,4}, {1.f, 2.f, 3.f, 4.f,5.f, 6.f, 7.f, 8.f,9.f, 10.f, 11.f, 12.f,13.f, 14.f, 15.f, 16.f,17.f, 18.f, 19.f, 20.f,21.f, 22.f, 23.f, 24.f,
                                        25.f, 26.f, 27.f, 28.f,29.f, 30.f, 31.f, 32.f,33.f, 34.f, 35.f, 36.f,37.f, 38.f, 39.f, 40.f});

    auto data1 = NDArrayFactory::create<double>('c', {2,3,5,4},{1.f, 2.f, 3.f, 4.f,5.f, 6.f, 7.f, 8.f,9.f, 10.f, 11.f, 12.f,13.f, 14.f, 15.f, 16.f,17.f, 18.f, 19.f, 20.f,21.f, 22.f, 23.f, 24.f,25.f, 26.f, 27.f, 28.f,
                                        29.f, 30.f, 31.f, 32.f,33.f, 34.f, 35.f, 36.f,37.f, 38.f, 39.f, 40.f,41.f, 42.f, 43.f, 44.f,45.f, 46.f, 47.f, 48.f,49.f, 50.f, 51.f, 52.f,53.f, 54.f, 55.f, 56.f,
                                        57.f, 58.f, 59.f, 60.f,61.f, 62.f, 63.f, 64.f,65.f, 66.f, 67.f, 68.f,69.f, 70.f, 71.f, 72.f,73.f, 74.f, 75.f, 76.f,77.f, 78.f, 79.f, 80.f,81.f, 82.f, 83.f, 84.f,
                                        85.f, 86.f, 87.f, 88.f,89.f, 90.f, 91.f, 92.f,93.f, 94.f, 95.f, 96.f,97.f, 98.f, 99.f, 100.f,101.f, 102.f, 103.f, 104.f,105.f, 106.f, 107.f, 108.f,109.f, 110.f, 111.f, 112.f,
                                        113.f, 114.f, 115.f, 116.f,117.f, 118.f, 119.f, 120.f});

    auto data2 = NDArrayFactory::create<double>('c', {3,1,5,4}, {1.f, 2.f, 3.f, 4.f,5.f, 6.f, 7.f, 8.f,9.f, 10.f, 11.f, 12.f,13.f, 14.f, 15.f, 16.f,17.f, 18.f, 19.f, 20.f,21.f, 22.f, 23.f, 24.f,
                                        25.f, 26.f, 27.f, 28.f,29.f, 30.f, 31.f, 32.f,33.f, 34.f, 35.f, 36.f,37.f, 38.f, 39.f, 40.f,41.f, 42.f, 43.f, 44.f,45.f, 46.f, 47.f, 48.f,
                                        49.f, 50.f, 51.f, 52.f,53.f, 54.f, 55.f, 56.f,57.f, 58.f, 59.f, 60.f});

    auto exp = NDArrayFactory::create<double>('c', {11, 5, 4}, {1.f,   2.f,   3.f,   4.f,5.f,   6.f,   7.f,   8.f,9.f,  10.f,  11.f,  12.f,13.f,  14.f,  15.f,  16.f,17.f,  18.f,  19.f,  20.f,1.f,   2.f,   3.f,   4.f,
                                          5.f,   6.f,   7.f,   8.f,9.f,  10.f,  11.f,  12.f,13.f,  14.f,  15.f,  16.f,17.f,  18.f,  19.f,  20.f,41.f,  42.f,  43.f,  44.f,45.f,  46.f,  47.f,  48.f,
                                         49.f,  50.f,  51.f,  52.f,53.f,  54.f,  55.f,  56.f,57.f,  58.f,  59.f,  60.f,101.f, 102.f, 103.f, 104.f,105.f, 106.f, 107.f, 108.f,109.f, 110.f, 111.f, 112.f,
                                        113.f, 114.f, 115.f, 116.f,117.f, 118.f, 119.f, 120.f,21.f,  22.f,  23.f,  24.f,25.f,  26.f,  27.f,  28.f,29.f,  30.f,  31.f,  32.f,33.f,  34.f,  35.f,  36.f,
                                         37.f,  38.f,  39.f,  40.f,61.f,  62.f,  63.f,  64.f,65.f,  66.f,  67.f,  68.f,69.f,  70.f,  71.f,  72.f,73.f,  74.f,  75.f,  76.f,77.f,  78.f,  79.f,  80.f,
                                          1.f,   2.f,   3.f,   4.f,5.f,   6.f,   7.f,   8.f,9.f,  10.f,  11.f,  12.f,13.f,  14.f,  15.f,  16.f,17.f,  18.f,  19.f,  20.f,21.f,  22.f,  23.f,  24.f,
                                         25.f,  26.f,  27.f,  28.f,29.f,  30.f,  31.f,  32.f,33.f,  34.f,  35.f,  36.f,37.f,  38.f,  39.f,  40.f,81.f,  82.f,  83.f,  84.f,85.f,  86.f,  87.f,  88.f,
                                         89.f,  90.f,  91.f,  92.f,93.f,  94.f,  95.f,  96.f,97.f,  98.f,  99.f, 100.f,41.f,  42.f,  43.f,  44.f,45.f,  46.f,  47.f,  48.f,49.f,  50.f,  51.f,  52.f,
                                         53.f,  54.f,  55.f,  56.f,57.f,  58.f,  59.f,  60.f,21.f,  22.f,  23.f,  24.f,25.f,  26.f,  27.f,  28.f,29.f,  30.f,  31.f,  32.f,33.f,  34.f,  35.f,  36.f,37.f,  38.f,  39.f,  40.f});

    nd4j::ops::dynamic_stitch op;
    auto result = op.execute({&indices0, &indices1, &indices2, &data0, &data1, &data2}, {}, {});
    ASSERT_EQ(Status::OK(), result->status());
//    result->at(0)->printIndexedBuffer("Output");
//    exp.printIndexedBuffer("Expect");
//    result->at(0)->printShapeInfo("Output shape");
    ASSERT_TRUE(exp.isSameShape(result->at(0)));
    ASSERT_TRUE(exp.equalsTo(result->at(0)));
    delete result;
}
////////////////////////////////////////////////////////////////////////////////
TEST_F(DeclarableOpsTests7, Test_Dynamic_Stitch_Prof_1) {
    auto indices0 = NDArrayFactory::create<int>('c', {2}, {1, 10});
    auto indices1 = NDArrayFactory::create<int>('c', {2, 3}, {0, 7, 9, 5, 8, 3});
    auto indices2 = NDArrayFactory::create<int>('c', {3, 1}, {6, 4, 2});
    auto data0 = NDArrayFactory::create<double>('c', {2,5,4}, {1.f, 2.f, 3.f, 4.f,5.f, 6.f, 7.f, 8.f,9.f, 10.f, 11.f, 12.f,13.f, 14.f, 15.f, 16.f,17.f, 18.f, 19.f, 20.f,21.f, 22.f, 23.f, 24.f,
                                        25.f, 26.f, 27.f, 28.f,29.f, 30.f, 31.f, 32.f,33.f, 34.f, 35.f, 36.f,37.f, 38.f, 39.f, 40.f});

    auto data1 = NDArrayFactory::create<double>('c', {2,3,5,4},{1.f, 2.f, 3.f, 4.f,5.f, 6.f, 7.f, 8.f,9.f, 10.f, 11.f, 12.f,13.f, 14.f, 15.f, 16.f,17.f, 18.f, 19.f, 20.f,21.f, 22.f, 23.f, 24.f,25.f, 26.f, 27.f, 28.f,
                                        29.f, 30.f, 31.f, 32.f,33.f, 34.f, 35.f, 36.f,37.f, 38.f, 39.f, 40.f,41.f, 42.f, 43.f, 44.f,45.f, 46.f, 47.f, 48.f,49.f, 50.f, 51.f, 52.f,53.f, 54.f, 55.f, 56.f,
                                        57.f, 58.f, 59.f, 60.f,61.f, 62.f, 63.f, 64.f,65.f, 66.f, 67.f, 68.f,69.f, 70.f, 71.f, 72.f,73.f, 74.f, 75.f, 76.f,77.f, 78.f, 79.f, 80.f,81.f, 82.f, 83.f, 84.f,
                                        85.f, 86.f, 87.f, 88.f,89.f, 90.f, 91.f, 92.f,93.f, 94.f, 95.f, 96.f,97.f, 98.f, 99.f, 100.f,101.f, 102.f, 103.f, 104.f,105.f, 106.f, 107.f, 108.f,109.f, 110.f, 111.f, 112.f,
                                        113.f, 114.f, 115.f, 116.f,117.f, 118.f, 119.f, 120.f});

    auto data2 = NDArrayFactory::create<double>('c', {3,1,5,4}, {1.f, 2.f, 3.f, 4.f,5.f, 6.f, 7.f, 8.f,9.f, 10.f, 11.f, 12.f,13.f, 14.f, 15.f, 16.f,17.f, 18.f, 19.f, 20.f,21.f, 22.f, 23.f, 24.f,
                                        25.f, 26.f, 27.f, 28.f,29.f, 30.f, 31.f, 32.f,33.f, 34.f, 35.f, 36.f,37.f, 38.f, 39.f, 40.f,41.f, 42.f, 43.f, 44.f,45.f, 46.f, 47.f, 48.f,
                                        49.f, 50.f, 51.f, 52.f,53.f, 54.f, 55.f, 56.f,57.f, 58.f, 59.f, 60.f});

    auto exp = NDArrayFactory::create<double>('c', {11, 5, 4}, {1.f,   2.f,   3.f,   4.f,5.f,   6.f,   7.f,   8.f,9.f,  10.f,  11.f,  12.f,13.f,  14.f,  15.f,  16.f,17.f,  18.f,  19.f,  20.f,1.f,   2.f,   3.f,   4.f,
                                          5.f,   6.f,   7.f,   8.f,9.f,  10.f,  11.f,  12.f,13.f,  14.f,  15.f,  16.f,17.f,  18.f,  19.f,  20.f,41.f,  42.f,  43.f,  44.f,45.f,  46.f,  47.f,  48.f,
                                         49.f,  50.f,  51.f,  52.f,53.f,  54.f,  55.f,  56.f,57.f,  58.f,  59.f,  60.f,101.f, 102.f, 103.f, 104.f,105.f, 106.f, 107.f, 108.f,109.f, 110.f, 111.f, 112.f,
                                        113.f, 114.f, 115.f, 116.f,117.f, 118.f, 119.f, 120.f,21.f,  22.f,  23.f,  24.f,25.f,  26.f,  27.f,  28.f,29.f,  30.f,  31.f,  32.f,33.f,  34.f,  35.f,  36.f,
                                         37.f,  38.f,  39.f,  40.f,61.f,  62.f,  63.f,  64.f,65.f,  66.f,  67.f,  68.f,69.f,  70.f,  71.f,  72.f,73.f,  74.f,  75.f,  76.f,77.f,  78.f,  79.f,  80.f,
                                          1.f,   2.f,   3.f,   4.f,5.f,   6.f,   7.f,   8.f,9.f,  10.f,  11.f,  12.f,13.f,  14.f,  15.f,  16.f,17.f,  18.f,  19.f,  20.f,21.f,  22.f,  23.f,  24.f,
                                         25.f,  26.f,  27.f,  28.f,29.f,  30.f,  31.f,  32.f,33.f,  34.f,  35.f,  36.f,37.f,  38.f,  39.f,  40.f,81.f,  82.f,  83.f,  84.f,85.f,  86.f,  87.f,  88.f,
                                         89.f,  90.f,  91.f,  92.f,93.f,  94.f,  95.f,  96.f,97.f,  98.f,  99.f, 100.f,41.f,  42.f,  43.f,  44.f,45.f,  46.f,  47.f,  48.f,49.f,  50.f,  51.f,  52.f,
                                         53.f,  54.f,  55.f,  56.f,57.f,  58.f,  59.f,  60.f,21.f,  22.f,  23.f,  24.f,25.f,  26.f,  27.f,  28.f,29.f,  30.f,  31.f,  32.f,33.f,  34.f,  35.f,  36.f,37.f,  38.f,  39.f,  40.f});

    nd4j::ops::dynamic_stitch op;
    auto result = op.execute({&indices0, &indices1, &indices2, &data0, &data1, &data2}, {}, {});
    ASSERT_EQ(Status::OK(), result->status());
//    result->at(0)->printIndexedBuffer("Output");
//    exp.printIndexedBuffer("Expect");
//    result->at(0)->printShapeInfo("Output shape");
    auto res = result->at(0);
    ASSERT_TRUE(exp.isSameShape(result->at(0)));
    ASSERT_TRUE(exp.equalsTo(result->at(0)));
    int numOfCases = 100;
    auto timeStart = std::chrono::system_clock::now();

    for (int i = 0; i < numOfCases; i++) {
       op.execute({&indices0, &indices1, &indices2, &data0, &data1, &data2}, {res}, {}, {}, {});
    }

    auto timeEnd = std::chrono::system_clock::now();
    auto outerTime = std::chrono::duration_cast<std::chrono::microseconds> (timeEnd - timeStart).count();
    //nd4j_printf("dynamic_stitch: Process with %i iterations was load: %lld us.\n", numOfCases, outerTime / numOfCases);

    delete result;
}

////////////////////////////////////////////////////////////////////////////////
TEST_F(DeclarableOpsTests7, Test_Dynamic_Stitch_119_1) {
    auto indices0 = NDArrayFactory::create<int>('c', {2}, {1, 10});
    auto indices1 = NDArrayFactory::create<int>('c', {2, 3}, {0, 7, 9, 5, 8, 3});
    auto indices2 = NDArrayFactory::create<int>('c', {3, 1}, {6, 4, 2});

    auto data0 = NDArrayFactory::create<double>('c', {2,5,4});
    auto data1 = NDArrayFactory::create<double>('c', {2,3,5,4});
    auto data2 = NDArrayFactory::create<double>('c', {3,1,5,4});

    auto exp = NDArrayFactory::create<double>('c', {11, 5, 4}, {
     21, 22, 23, 24,
     25, 26, 27, 28,
     29, 30, 31, 32,
     33, 34, 35, 36,
     37, 38, 39, 40,

       1,   2,   3,   4,
       5,   6,   7,   8,
       9,  10,  11,  12,
      13,  14,  15,  16,
      17,  18,  19,  20,

     181, 182, 183, 184,
     185, 186, 187, 188,
     189, 190, 191, 192,
     193, 194, 195, 196,
     197, 198, 199, 200,

    121, 122, 123, 124,
    125, 126, 127, 128,
    129, 130, 131, 132,
    133, 134, 135, 136,
    137, 138, 139, 140,

    161, 162, 163, 164,
    165, 166, 167, 168,
    169, 170, 171, 172,
    173, 174, 175, 176,
    177, 178, 179, 180,

    81,  82,  83,  84,
    85,  86,  87,  88,
    89,  90,  91,  92,
    93,  94,  95,  96,
    97,  98,  99, 100,

     141, 142, 143, 144,
     145, 146, 147, 148,
     149, 150, 151, 152,
     153, 154, 155, 156,
     157, 158, 159, 160,

      41,  42,  43,  44,
      45,  46,  47,  48,
      49,  50,  51,  52,
      53,  54,  55,  56,
      57,  58,  59,  60,

     101, 102, 103, 104,
     105, 106, 107, 108,
     109, 110, 111, 112,
     113, 114, 115, 116,
     117, 118, 119, 120,

    61,  62,  63,  64,
    65,  66,  67,  68,
    69,  70,  71,  72,
    73,  74,  75,  76,
    77,  78,  79,  80,

      21,  22,  23,  24,
      25,  26,  27,  28,
      29,  30,  31,  32,
      33,  34,  35,  36,
      37,  38,  39,  40,
    });
    data0.linspace(1);
    data1.linspace(21);
    data2.linspace(141);
    nd4j::ops::dynamic_stitch op;
    auto result = op.execute({&indices0, &indices1, &indices2, &data0, &data1, &data2}, {}, {});

    ASSERT_EQ(Status::OK(), result->status());
    auto z = result->at(0);
    z->printIndexedBuffer("Stitch");
    z->printShapeInfo("Stitch Shape");
    ASSERT_TRUE(z->isSameShape(exp));
    ASSERT_TRUE(z->equalsTo(exp));

    delete result;
}

TEST_F(DeclarableOpsTests7, Test_Dynamic_Stitch_119_2) {
    auto indices0 = NDArrayFactory::create<int>('c', {2}, {1, 10});
    auto indices1 = NDArrayFactory::create<int>('c', {2, 3}, {0, 7, 9, 5, 8, 3});
    auto indices2 = NDArrayFactory::create<int>('c', {3, 1}, {6, 4, 2});

    auto data0 = NDArrayFactory::create<double>('c', {2,5,4});
    auto data1 = NDArrayFactory::create<double>('c', {2,3,5,4});
    auto data2 = NDArrayFactory::create<double>('c', {3,1,5,4});

    auto exp = NDArrayFactory::create<double>('c', {11, 5, 4}, {
            41,  42,  43,  44,
            45,  46,  47,  48,
            49,  50,  51,  52,
            53,  54,  55,  56,
            57,  58,  59,  60,

            1,   2,   3,   4,
            5,   6,   7,   8,
            9,  10,  11,  12,
            13,  14,  15,  16,
            17,  18,  19,  20,

            201, 202, 203, 204,
            205, 206, 207, 208,
            209, 210, 211, 212,
            213, 214, 215, 216,
            217, 218, 219, 220,

            141, 142, 143, 144,
            145, 146, 147, 148,
            149, 150, 151, 152,
            153, 154, 155, 156,
            157, 158, 159, 160,

            181,  182,  183,  184,
            185,  186,  187,  188,
            189,  190,  191,  192,
            193,  194,  195,  196,
            197,  198,  199,  200,

            101, 102, 103, 104,
            105, 106, 107, 108,
            109, 110, 111, 112,
            113, 114, 115, 116,
            117, 118, 119, 120,

            161,  162,  163,  164,
            165,  166,  167,  168,
            169,  170,  171,  172,
            173,  174,  175,  176,
            177,  178,  179,  180,

            61,  62,  63,  64,
            65,  66,  67,  68,
            69,  70,  71,  72,
            73,  74,  75,  76,
            77,  78,  79,  80,

            121,  122,  123,  124,
            125,  126,  127,  128,
            129,  130,  131,  132,
            133,  134,  135,  136,
            137,  138,  139,  140,

            81, 82, 83,  84,
            85, 86, 87,  88,
            89, 90, 91,  92,
            93, 94, 95,  96,
            97, 98, 99, 100,

            21,  22,  23,  24,
            25,  26,  27,  28,
            29,  30,  31,  32,
            33,  34,  35,  36,
            37,  38,  39,  40,
    });
    data0.linspace(1);
    data1.linspace(41);
    data2.linspace(161);
    nd4j::ops::dynamic_stitch op;
    auto result = op.execute({&indices0, &indices1, &indices2, &data0, &data1, &data2}, {}, {});

    ASSERT_EQ(Status::OK(), result->status());
    auto z = result->at(0);
    z->printIndexedBuffer("Stitch");
    z->printShapeInfo("Stitch Shape");
    ASSERT_TRUE(z->isSameShape(exp));
    ASSERT_TRUE(z->equalsTo(exp));

    delete result;
}

TEST_F(DeclarableOpsTests7, Test_Dynamic_Partition_119) {
    auto x = NDArrayFactory::create<double>('c', {5, 4, 11});
    auto y = NDArrayFactory::create<double>('c', {5, 4}, {0,1,2,3, 1,0,2,3, 2,3,1,0, 2,1,0,3, 0,1,2,3});
    auto e = NDArrayFactory::create<double>('c', {5, 11});
    x.assign(1.f);
    e.assign(1.f);
    nd4j::ops::dynamic_partition op;
    auto result = op.execute({&x, &y}, {}, {4});
    ASSERT_EQ(Status::OK(), result->status());
    ASSERT_EQ(4, result->size());
    auto z = result->at(0);
//    z->printShapeInfo("Output shape info");
//    z->printIndexedBuffer("Output1");
//    result->at(1)->printIndexedBuffer("Output2");
//    result->at(2)->printIndexedBuffer("Output3");
//    result->at(3)->printIndexedBuffer("Output4");
    ASSERT_TRUE(e.isSameShape(z));

    delete result;
}

TEST_F(DeclarableOpsTests7, Test_Dynamic_Partition_119_1) {
    auto x = NDArrayFactory::create<double>('c', {3, 4, 2}, {10, 20,11, 21,12, 22,13, 23,14, 24,15, 25,16, 26,17, 27,18, 28,19, 29,20, 30,21, 31});

    auto y = NDArrayFactory::create<int>('c', {3, 4}, {0,0,0,0, 2,2,2,2, 2,1,1,1});
    auto e = NDArrayFactory::create<double>('c', {4, 2}, {10, 20, 11, 21, 12, 22, 13, 23});

//    x.assign(1.f);
//    e.assign(1.f);
    nd4j::ops::dynamic_partition op;
    auto result = op.execute({&x, &y}, {}, {3});
    ASSERT_EQ(Status::OK(), result->status());
    ASSERT_EQ(3, result->size());
    auto z = result->at(0);
//    z->printShapeInfo("Output shape info");
//    result->at(1)->printShapeInfo("Shape2");
//    result->at(2)->printShapeInfo("Shape3");
//    result->at(3)->printShapeInfo("Shape4");
//    z->printIndexedBuffer("Output1");
//    result->at(1)->printIndexedBuffer("Output2");
//    result->at(2)->printIndexedBuffer("Output3");
//    result->at(3)->printIndexedBuffer("Output4");
    ASSERT_TRUE(e.isSameShape(z));

    delete result;
}
TEST_F(DeclarableOpsTests7, Test_Dynamic_Partition_119_2) {
    auto x = NDArrayFactory::create<double>('c', {5, 4, 11});
    auto y = NDArrayFactory::create<int>('c', {5, 4}, {0,1,2,3, 1,0,2,3, 2,3,1,0, 2,1,0,3, 0,1,2,3});
    auto e1 = NDArrayFactory::create<double>('c', {5, 11}, {1,   2,   3,   4,   5,   6,   7,   8,   9,  10,  11,
                                                            56,  57,  58,  59,  60,  61,  62,  63,  64,  65,  66,
                                                            122, 123, 124, 125, 126, 127, 128, 129, 130, 131, 132,
                                                            155, 156, 157, 158, 159, 160, 161, 162, 163, 164, 165,
                                                            177, 178, 179, 180, 181, 182, 183, 184, 185, 186, 187});
    auto e2 = NDArrayFactory::create<double>('c', {5, 11}, {  12,  13,  14,  15,  16,  17,  18,  19,  20,  21,  22,
                                                              45,  46,  47,  48,  49,  50,  51,  52,  53,  54,  55,
                                                             111, 112, 113, 114, 115, 116, 117, 118, 119, 120, 121,
                                                             144, 145, 146, 147, 148, 149, 150, 151, 152, 153, 154,
                                                             188, 189, 190, 191, 192, 193, 194, 195, 196, 197, 198});
    auto e3 = NDArrayFactory::create<double>('c', {5, 11}, {23,  24,  25,  26,  27,  28,  29,  30,  31,  32,  33,
                                                            67,  68,  69,  70,  71,  72,  73,  74,  75,  76,  77,
                                                            89,  90,  91,  92,  93,  94,  95,  96,  97,  98,  99,
                                                           133, 134, 135, 136, 137, 138, 139, 140, 141, 142, 143,
                                                           199, 200, 201, 202, 203, 204, 205, 206, 207, 208, 209});
    auto e4 = NDArrayFactory::create<double>('c', {5, 11}, { 34,  35,  36,  37,  38,  39,  40,  41,  42,  43,  44,
                                                             78,  79,  80,  81,  82,  83,  84,  85,  86,  87,  88,
                                                            100, 101, 102, 103, 104, 105, 106, 107, 108, 109, 110,
                                                            166, 167, 168, 169, 170, 171, 172, 173, 174, 175, 176,
                                                            210, 211, 212, 213, 214, 215, 216, 217, 218, 219, 220}) ;
    std::vector<NDArray*> e({&e1, &e2, &e3, &e4});
    x.linspace(1.f);
    //.assign(1.f);
    nd4j::ops::dynamic_partition op;
    auto result = op.execute({&x, &y}, {}, {4});
    ASSERT_EQ(Status::OK(), result->status());
    ASSERT_EQ(4, result->size());
    for (size_t i = 0; i < result->size(); i++) {
        auto z = result->at(i);
//    z->printShapeInfo("Output shape info");
//     z->printIndexedBuffer("Output1");
//    result->at(1)->printIndexedBuffer("Output2");
//    result->at(2)->printIndexedBuffer("Output3");
//    result->at(3)->printIndexedBuffer("Output4");
        ASSERT_TRUE(e[i]->isSameShape(z));
        ASSERT_TRUE(e[i]->equalsTo(z));
    }

    delete result;
}


TEST_F(DeclarableOpsTests7, Test_SequenceMask_1) {
    auto input = NDArrayFactory::create<int>('c', {4, 4},   {1, 2, 3, 4, 5, 6, 7, 8, 9, 10, 11, 12, 13, 14, 15, 16});
    auto exp = NDArrayFactory::create<bool>('c', {4, 4, 16}, {1, 0, 0, 0, 0, 0, 0, 0, 0,  0,  0,  0,  0,  0,  0, 0,1, 1, 0, 0, 0, 0, 0, 0, 0,  0,  0,  0,  0,  0,  0, 0,
                                        1, 1, 1, 0, 0, 0, 0, 0, 0,  0,  0,  0,  0,  0,  0, 0,1, 1, 1, 1, 0, 0, 0, 0, 0,  0,  0,  0,  0,  0,  0, 0,
                                        1, 1, 1, 1, 1, 0, 0, 0, 0,  0,  0,  0,  0,  0,  0, 0,1, 1, 1, 1, 1, 1, 0, 0, 0,  0,  0,  0,  0,  0,  0, 0,
                                        1, 1, 1, 1, 1, 1, 1, 0, 0,  0,  0,  0,  0,  0,  0, 0,1, 1, 1, 1, 1, 1, 1, 1, 0,  0,  0,  0,  0,  0,  0, 0,
                                        1, 1, 1, 1, 1, 1, 1, 1, 1,  0,  0,  0,  0,  0,  0, 0,1, 1, 1, 1, 1, 1, 1, 1, 1,  1,  0,  0,  0,  0,  0, 0,
                                        1, 1, 1, 1, 1, 1, 1, 1, 1,  1,  1,  0,  0,  0,  0, 0,1, 1, 1, 1, 1, 1, 1, 1, 1,  1,  1,  1,  0,  0,  0, 0,
                                        1, 1, 1, 1, 1, 1, 1, 1, 1,  1,  1,  1,  1,  0,  0, 0,1, 1, 1, 1, 1, 1, 1, 1, 1,  1,  1,  1,  1,  1,  0, 0,
                                        1, 1, 1, 1, 1, 1, 1, 1, 1,  1,  1,  1,  1,  1,  1, 0,1, 1, 1, 1, 1, 1, 1, 1, 1,  1,  1,  1,  1,  1,  1, 1 });

    nd4j::ops::sequence_mask op;
    auto result = op.execute({&input}, {}, {});
    ASSERT_EQ(Status::OK(), result->status());

    auto z = result->at(0);
//    z->printIndexedBuffer("Output");
//    z->printShapeInfo("Shape");
    ASSERT_TRUE(exp.isSameShape(z));
    ASSERT_TRUE(exp.equalsTo(z));

    delete result;

}

TEST_F(DeclarableOpsTests7, Test_SequenceMask_2) {
    auto input = NDArrayFactory::create<int>('c', {2, 2, 2},   {10, 20, 30, 4, 0, 6, 7, 8});
    auto exp = NDArrayFactory::create<bool>('c', {2, 2, 2, 30}, {1, 1, 1, 1, 1, 1, 1, 1, 1, 1, 0, 0, 0, 0, 0, 0, 0, 0, 0, 0, 0, 0, 0, 0, 0, 0, 0, 0, 0, 0,
             1, 1, 1, 1, 1, 1, 1, 1, 1, 1, 1, 1, 1, 1, 1, 1, 1, 1, 1, 1, 0, 0, 0, 0, 0, 0, 0, 0, 0, 0,  1, 1, 1, 1, 1, 1, 1, 1, 1, 1, 1, 1, 1, 1, 1, 1, 1, 1, 1, 1, 1, 1, 1, 1, 1, 1, 1, 1, 1, 1,
             1, 1, 1, 1, 0, 0, 0, 0, 0, 0, 0, 0, 0, 0, 0, 0, 0, 0, 0, 0, 0, 0, 0, 0, 0, 0, 0, 0, 0, 0,  0, 0, 0, 0, 0, 0, 0, 0, 0, 0, 0, 0, 0, 0, 0, 0, 0, 0, 0, 0, 0, 0, 0, 0, 0, 0, 0, 0, 0, 0,
             1, 1, 1, 1, 1, 1, 0, 0, 0, 0, 0, 0, 0, 0, 0, 0, 0, 0, 0, 0, 0, 0, 0, 0, 0, 0, 0, 0, 0, 0,  1, 1, 1, 1, 1, 1, 1, 0, 0, 0, 0, 0, 0, 0, 0, 0, 0, 0, 0, 0, 0, 0, 0, 0, 0, 0, 0, 0, 0, 0,
             1, 1, 1, 1, 1, 1, 1, 1, 0, 0, 0, 0, 0, 0, 0, 0, 0, 0, 0, 0, 0, 0, 0, 0, 0, 0, 0, 0, 0, 0});

    nd4j::ops::sequence_mask op;
    auto result = op.execute({&input}, {}, {});
    ASSERT_EQ(Status::OK(), result->status());

    auto z = result->at(0);
//    z->printBuffer("Output");
//    z->printShapeInfo("Shape");
    ASSERT_TRUE(exp.isSameShape(z));
    ASSERT_TRUE(exp.equalsTo(z));

    delete result;
}

////////////////////////////////////////////////////////////////////////////////
TEST_F(DeclarableOpsTests7, TestSegmentMax_1) {
    auto x = NDArrayFactory::create<double>({1.8, 2.5,4.,  9., 2.1, 2.4,3.,9., 2.1, 2.1,0.7, 0.1, 3., 4.2, 2.2, 1.});
    auto idx = NDArrayFactory::create<int>({0, 0, 1, 1, 1, 1, 2, 3, 3, 3, 4, 4, 4, 4, 4, 4});
    auto exp = NDArrayFactory::create<double>({2.5, 9, 3, 9, 4.2});

    nd4j::ops::segment_max op;

    auto result = op.execute({&x, &idx}, {}, {});
    ASSERT_EQ(result->status(), Status::OK());
//    result->at(0)->printBuffer("MaX1");
//    exp.printBuffer("ExP1");
    ASSERT_TRUE(exp.equalsTo(result->at(0)));

    delete result;
}
////////////////////////////////////////////////////////////////////////////////
TEST_F(DeclarableOpsTests7, TestSegmentMax_01) {
    auto x = NDArrayFactory::create<double>({1.8, 2.5,4.,  9., 2.1, 2.4,3.,9., 2.1, 2.1,0.7, 0.1, 3., 4.2, 2.2, 1., 10, 40, 30});
    auto idx = NDArrayFactory::create<int>({0, 0, 1, 1, 1, 1, 2, 3, 3, 3, 4, 4, 4, 4, 4, 4, 5,5, 5});
    auto exp = NDArrayFactory::create<double>({2.5, 9, 3, 9, 4.2, 40});

    nd4j::ops::segment_max op;

    auto result = op.execute({&x, &idx}, {}, {});
    ASSERT_EQ(result->status(), Status::OK());
//    result->at(0)->printBuffer("MaX01");
//    exp.printBuffer("ExP01");
    ASSERT_TRUE(exp.equalsTo(result->at(0)));

    delete result;
}
////////////////////////////////////////////////////////////////////////////////
TEST_F(DeclarableOpsTests7, TestSegmentMaxBP_1) {
    auto x = NDArrayFactory::create<double>({1.8,   2.5,  4.,  9., 2.1, 2.4, 3.,   9., 2.1, 2.1, 0.7, 0.1,  3., 4.2, 2.2, 1.});
    auto idx = NDArrayFactory::create<int>({0, 0, 1, 1, 1, 1, 2, 3, 3, 3, 4, 4, 4, 4, 4, 4});
    auto exp = NDArrayFactory::create<double>({0., 1., 0., 2., 0., 0., 3., 4., 0., 0.,0., 0., 0., 5., 0.,0.});
    auto eps = NDArrayFactory::create<double>('c', {5});
    nd4j::ops::segment_max_bp op;
    eps.linspace(1);
    auto result = op.execute({&x, &idx, &eps}, {}, {});
    ASSERT_EQ(result->status(), Status::OK());
//    result->at(0)->printIndexedBuffer("OutputMaxBP");
    ASSERT_TRUE(exp.equalsTo(result->at(0)));

    delete result;
}

////////////////////////////////////////////////////////////////////////////////
TEST_F(DeclarableOpsTests7, TestSegmentMax_2) {
    auto x = NDArrayFactory::create<double>('c', {5, 4}, {  0,  1.8, 2.5,  4.,
                                                            1,   9., 2.1, 2.4,
                                                            0,   3.,  9., 2.1,
                                                            2,    1, 2.1, 0.7,
                                                            3,  4.2, 2.2, 1.  });
    auto idx = NDArrayFactory::create<int>({0, 0, 0, 1, 2});
    auto exp = NDArrayFactory::create<double>('c', {3, 4}, {1, 9,     9,    4,
                                                            2, 1,   2.1,  0.7,
                                                            3, 4.2, 2.2,   1.});

    //{ 2.1, 2.5,  4.,  9., 2.1, 2.1, 0.7, 0.1, 3.,  4.2, 2.2, 1.}
    nd4j::ops::segment_max op;

    auto result = op.execute({&x, &idx}, {}, {});
    ASSERT_EQ(result->status(), Status::OK());
    ASSERT_EQ(result->size(), 1);
    auto out = result->at(0);
//    out->printIndexedBuffer("Output2Max");
//    exp.printIndexedBuffer("Expect2Max");
//    exp.printShapeInfo("Exp Shape");
    ASSERT_TRUE(exp.equalsTo(result->at(0)));

    delete result;
}

////////////////////////////////////////////////////////////////////////////////
TEST_F(DeclarableOpsTests7, TestSegmentMaxBP_2) {
    auto x = NDArrayFactory::create<double>('c', {4, 4}, {1.8, 2.5, 4., 9., 2.1, 2.4, 3., 9., 2.1, 2.1, 0.7, 0.1,3., 4.2, 2.2, 1.  });
    auto idx = NDArrayFactory::create<int>({0, 0, 1, 2});
    auto eps = NDArrayFactory::create<double>('c', {3, 4}, {1., 2., 3., 4., 5., 6., 7., 8., 9., 10., 11., 12.});
//    NDArray<double> exp('c', {3, 4}, {2.1, 2.5, 4, 9,2.1, 2.1, 0.7, 0.1,3., 4.2, 2.2, 1.});
    auto exp = NDArrayFactory::create<double>('c', {4, 4}, {0., 2., 3., 4., 1., 0., 0., 4., 5., 6., 7., 8., 9., 10., 11., 12.});

    //{ 2.1, 2.5,  4.,  9., 2.1, 2.1, 0.7, 0.1, 3.,  4.2, 2.2, 1.}

    nd4j::ops::segment_max_bp op;

    auto result = op.execute({&x, &idx, &eps}, {}, {});
    ASSERT_EQ(result->status(), Status::OK());
    ASSERT_EQ(result->size(), 2);
    //exp.printIndexedBuffer("BP Max Expect");
    //result->at(0)->printIndexedBuffer("BP Max Output");
//    exp.printShapeInfo("Exp Shape");
    ASSERT_TRUE(exp.equalsTo(result->at(0)));

    delete result;
}

////////////////////////////////////////////////////////////////////////////////
TEST_F(DeclarableOpsTests7, TestSegmentMax_3) {
    auto x = NDArrayFactory::create<double>('c', {4, 4, 4}, {
     91. ,  82. ,  37. ,  64. ,55.1,  46.4,  73. ,  28. ,119.1,  12.1, 112.7,  13.1,14. , 114.2,  16.2, 117. ,51. ,  42. ,  67. ,   24.,15.1,  56.4,  93. ,   28.,
    109.1,  82.1,  12.7, 113.1,114. ,  14.2, 116.2,  11. ,31. ,  22. ,  87.,   44. ,55.1,  46.4,  73.,   28. ,119.1,  12.1, 112.7,  13.1,14. , 114.2,  16.2, 117. ,
     91. ,  82. ,  37.,   64. ,55.1,  46.4,  73.,   28. ,119.1,  12.1, 112.7,  13.1,14. , 114.2,  16.2, 117. });

// ----------------------------------------------------------------

    auto idx = NDArrayFactory::create<int>({0, 1, 1, 2});
    auto exp = NDArrayFactory::create<double>('c', {3, 4, 4}, {91. , 82. , 37. , 64.,55.1, 46.4, 73. , 28.,119.1, 12.1,112.7, 13.1,14. ,114.2, 16.2,117.,51. , 42. , 87. , 44.,
                     55.1, 56.4, 93. , 28.,119.1, 82.1,112.7,113.1,114. ,114.2,116.2,117.,91. , 82. , 37. , 64.,55.1, 46.4, 73. , 28., 119.1, 12.1,112.7, 13.1,14. ,114.2, 16.2,117. });

    //{ 2.1, 2.5,  4.,  9., 2.1, 2.1, 0.7, 0.1, 3.,  4.2, 2.2, 1.}

    nd4j::ops::segment_max op;

    auto result = op.execute({&x, &idx}, {}, {});
    ASSERT_EQ(result->status(), Status::OK());
//    result->at(0)->printIndexedBuffer("Output3Max");
//    result->at(0)->printShapeInfo("Out Shape 3 Max");
//    exp.printIndexedBuffer("Expect3Max");
//    exp.printShapeInfo("Exp Shape 3 Max");
    ASSERT_TRUE(exp.equalsTo(result->at(0)));

    delete result;
}

////////////////////////////////////////////////////////////////////////////////
TEST_F(DeclarableOpsTests7, TestSegmentMax_4) {
    auto x = NDArrayFactory::create<double>('c', {4, 4, 4}, {91. ,  82. ,  37. ,  64. ,55.1,  46.4,  73. ,  28. ,119.1,  12.1, 112.7,  13.1,14. , 114.2,  16.2, 117. ,51. ,  42. ,  67. ,   24.,
                                        15.1,  56.4,  93. ,   28.,109.1,  82.1,  12.7, 113.1,114. ,  14.2, 116.2,  11. ,31. ,  22. ,  87.,   44. ,55.1,  46.4,  73.,   28. ,
                                        119.1,  12.1, 112.7,  13.1,14. , 114.2,  16.2, 117. ,91. ,  82. ,  37.,   64. ,55.1,  46.4,  73.,   28. ,119.1,  12.1, 112.7,  13.1,14. , 114.2,  16.2, 117. });

    auto idx = NDArrayFactory::create<int>({0, 1, 3, 7});
    auto exp = NDArrayFactory::create<double>('c', {8, 4, 4}, {
                     91. ,  82. ,  37. ,  64. ,55.1,  46.4,  73. ,  28. ,119.1,  12.1, 112.7,  13.1,14. , 114.2,  16.2, 117. ,51. ,  42. ,  67. ,  24. ,15.1,  56.4,  93. ,  28. ,
                    109.1,  82.1,  12.7, 113.1,114. ,  14.2, 116.2,  11. ,0. ,   0. ,   0. ,   0. ,0. ,   0. ,   0. ,   0. ,0. ,   0. ,   0. ,   0. ,0. ,   0. ,   0. ,   0. ,
                     31. ,  22. ,  87. ,  44. ,55.1,  46.4,  73. ,  28. ,119.1,  12.1, 112.7,  13.1,14. , 114.2,  16.2, 117. ,0. ,   0. ,   0. ,   0. ,0. ,   0. ,   0. ,   0. ,
                      0. ,   0. ,   0. ,   0. ,0. ,   0. ,   0. ,   0. ,0. ,   0. ,   0. ,   0. ,0. ,   0. ,   0. ,   0. ,0. ,   0. ,   0. ,   0. ,0. ,   0. ,   0. ,   0. ,
                      0. ,   0. ,   0. ,   0. ,0. ,   0. ,   0. ,   0. ,0. ,   0. ,   0. ,   0. ,0. ,   0. ,   0. ,   0. ,91. ,  82. ,  37. ,  64. ,55.1,  46.4,  73. ,  28. ,
                    119.1,  12.1, 112.7,  13.1,14. , 114.2,  16.2, 117. });

    nd4j::ops::segment_max op;

    auto result = op.execute({&x, &idx}, {}, {});
    ASSERT_EQ(result->status(), Status::OK());
    //result->at(0)->printIndexedBuffer("Output");
    //result->at(0)->printShapeInfo("Out Shape");
    //exp.printIndexedBuffer("Expect");
    //exp.printShapeInfo("Exp Shape");
    ASSERT_TRUE(exp.isSameShape(result->at(0)));
    ASSERT_TRUE(exp.equalsTo(result->at(0)));

    delete result;
}

////////////////////////////////////////////////////////////////////////////////
TEST_F(DeclarableOpsTests7, TestUnsortedSegmentMax_1) {
    auto x = NDArrayFactory::create<double>({1.8, 2.5,  4.,  9., 2.1, 2.4, 3., 9., 2.1, 2.1, 0.7, 0.1,  3.,  4.2,  2.2, 1.});
    auto idx = NDArrayFactory::create<int>({4, 4,  1,  1,  1,  1, 2, 3,  3,  3, 4,   4,  4,   4,   0, 0});
    auto exp = NDArrayFactory::create<double>({2.2, 9., 3., 9., 4.2});

    nd4j::ops::unsorted_segment_max op;

    auto result = op.execute({&x, &idx}, {}, {5});
    ASSERT_EQ(result->status(), Status::OK());
    ASSERT_TRUE(exp.equalsTo(result->at(0)));

    delete result;
}

////////////////////////////////////////////////////////////////////////////////
TEST_F(DeclarableOpsTests7, TestUnsortedSegmentMaxBP_1) {
    auto x = NDArrayFactory::create<double>({1.8,   2.5,  4.,  9., 2.1, 2.4, 3.,   9., 2.1, 2.1, 0.7, 0.1,  3., 4.2, 2.2, 1.});
    auto idx = NDArrayFactory::create<int>({0, 0, 1, 1, 1, 1, 2, 3, 3, 3, 4, 4, 4, 4, 4, 4});
    auto exp = NDArrayFactory::create<double>({0., 1., 0., 2., 0., 0., 3., 4., 0., 0.,0., 0., 0., 5., 0.,0.});
    auto eps = NDArrayFactory::create<double>('c', {5});
    nd4j::ops::segment_max_bp op;
    eps.linspace(1);
    auto result = op.execute({&x, &idx, &eps}, {}, {5});
    ASSERT_EQ(result->status(), Status::OK());
    ASSERT_TRUE(exp.equalsTo(result->at(0)));

    delete result;
}

////////////////////////////////////////////////////////////////////////////////
TEST_F(DeclarableOpsTests7, TestUnsortedSegmentMaxBP_2) {
    auto x = NDArrayFactory::create<double>({3., 1.8,   2.5,  4.,  9., 2.1, 2.4, 9., 2.1, 2.1, 0.7, 0.1,  3., 4.2, 2.2, 1.});
    auto idx = NDArrayFactory::create<int>({2, 0, 0, 1, 1, 1, 1, 3, 3, 3, 4, 4, 4, 4, 4, 4});
    auto exp = NDArrayFactory::create<double>({3., 0., 1., 0., 2., 0., 0., 4., 0., 0.,0., 0., 0., 5., 0.,0.});
    auto eps = NDArrayFactory::create<double>('c', {5});
    nd4j::ops::segment_max_bp op;
    eps.linspace(1);
    auto result = op.execute({&x, &idx, &eps}, {}, {5});
    ASSERT_EQ(result->status(), Status::OK());
    //result->at(0)->printIndexedBuffer("Output");
    //exp.printIndexedBuffer("Expect");
    ASSERT_TRUE(exp.equalsTo(result->at(0)));

    delete result;
}

////////////////////////////////////////////////////////////////////////////////
TEST_F(DeclarableOpsTests7, TestUnsortedSegmentMax_2) {
    auto x = NDArrayFactory::create<double>({1.8, 2.5,  4.,  9., 2.1, 2.4, 3., 9., 2.1, 2.1, 0.7, 0.1,  3.,  4.2,  2.2, 1.});
    auto idx = NDArrayFactory::create<int>({4, 4,  1,  1,  1,  1, 3, 3,  3,  3, 4,   4,  4,   4,   0, 0});
    auto exp = NDArrayFactory::create<double>({2.2, 9., -DataTypeUtils::max<double>(), 9., 4.2});

    nd4j::ops::unsorted_segment_max op;

    auto result = op.execute({&x, &idx}, {}, {5});
    ASSERT_EQ(result->status(), Status::OK());
//    result->at(0)->printIndexedBuffer("OutputUnsortedMax");
    ASSERT_TRUE(exp.equalsTo(result->at(0)));

    delete result;
}

////////////////////////////////////////////////////////////////////////////////
TEST_F(DeclarableOpsTests7, TestUnsortedSegmentMax_3) {
    auto x = NDArrayFactory::create<double>('c', {4, 4}, {1.8, 2.5,  4.,  9.,2.1, 2.4,  3.,  9.,2.1, 2.1, 0.7, 0.1,3., 4.2, 2.2, 1.  });
    auto idx = NDArrayFactory::create<int>({0, 0, 1, 2});
    auto exp = NDArrayFactory::create<double>('c', {3, 4}, {2.1, 2.5, 4, 9,2.1, 2.1, 0.7, 0.1,3., 4.2, 2.2, 1.});

    //{ 2.1, 2.5,  4.,  9., 2.1, 2.1, 0.7, 0.1, 3.,  4.2, 2.2, 1.}

    nd4j::ops::unsorted_segment_max op;

    auto result = op.execute({&x, &idx}, {}, {3});
    ASSERT_EQ(result->status(), Status::OK());
    ASSERT_EQ(result->size(), 1);
    //exp.printIndexedBuffer("Expect");
    //result->at(0)->printIndexedBuffer("Output");
    ASSERT_TRUE(exp.equalsTo(result->at(0)));

    delete result;
}

////////////////////////////////////////////////////////////////////////////////
TEST_F(DeclarableOpsTests7, TestUnsortedSegmentMax_4) {
    auto x = NDArrayFactory::create<double>('c', {4, 4}, {1.8, 2.5,  4.,  9., 2.1, 2.4,  3.,  8., 2.1, 2.1, 11.7, 0.1, 3., 4.2, 2.2, 1.  });
    auto idx = NDArrayFactory::create<int>({0, 0, 0, 2});
    double principalMax = DataTypeUtils::max<double>();
    auto exp = NDArrayFactory::create<double>('c', {3, 4}, {2.1, 2.5, 11.7, 9,
                                      -principalMax, -principalMax, -principalMax, -principalMax,
                                      3., 4.2, 2.2, 1.});

    //{ 2.1, 2.5,  4.,  9., 2.1, 2.1, 0.7, 0.1, 3.,  4.2, 2.2, 1.}

    nd4j::ops::unsorted_segment_max op;

    auto result = op.execute({&x, &idx}, {}, {3});
    ASSERT_EQ(result->status(), Status::OK());
    ASSERT_EQ(result->size(), 1);
    //exp.printIndexedBuffer("Expect");
    //result->at(0)->printIndexedBuffer("Output");
    ASSERT_TRUE(exp.equalsTo(result->at(0)));

    delete result;
}
////////////////////////////////////////////////////////////////////////////////
TEST_F(DeclarableOpsTests7, TestSegmentMin_1) {
    auto x = NDArrayFactory::create<double>({1.8, 2.5,4.,  9., 2.1, 2.4, 3.,9., 2.1, 2.1,0.7, 0.1, 3., 4.2, 2.2, 1.});
    auto idx = NDArrayFactory::create<int>({0, 0, 1, 1, 1, 1, 2, 3, 3, 3, 4, 4, 4, 4, 4, 4});
    auto exp = NDArrayFactory::create<double>({1.8, 2.1, 3.,  2.1, 0.1});

    nd4j::ops::segment_min op;

    auto result = op.execute({&x, &idx}, {}, {});
    ASSERT_EQ(result->status(), Status::OK());
    auto out = result->at(0);
    out->printIndexedBuffer("Segment mIN1");
    ASSERT_TRUE(exp.equalsTo(result->at(0)));

    delete result;
}

////////////////////////////////////////////////////////////////////////////////
TEST_F(DeclarableOpsTests7, TestSegmentMin_01) {
    auto x = NDArrayFactory::create<double>({1.8, -2.5,4.,  -9., 2.1, 2.4,-3.,-9., 2.1, 2.1,0.7, 0.1, 3., -4.2, 2.2, 1.});
    auto idx = NDArrayFactory::create<int>({0, 0, 1, 1, 1, 1, 2, 3, 3, 3, 4, 4, 4, 4, 4, 4});
    auto exp = NDArrayFactory::create<double>({-2.5, -9, -3.,  -9, -4.2});

    nd4j::ops::segment_min op;

    auto result = op.execute({&x, &idx}, {}, {});
    ASSERT_EQ(result->status(), Status::OK());
    auto out = result->at(0);
    out->printIndexedBuffer("Segment mIN01");
    ASSERT_TRUE(exp.equalsTo(result->at(0)));

    delete result;
}
////////////////////////////////////////////////////////////////////////////////
TEST_F(DeclarableOpsTests7, TestSegmentMin_02) {
    auto x = NDArrayFactory::create<float>({1.8, -2.5,4.,  -9., 2.1, 2.4,-3.,-9., 2.1, 2.1,0.7, 0.1, 3., -4.2, 2.2, 1.});
    auto idx = NDArrayFactory::create<int>({0, 0, 1, 1, 1, 1, 2, 3, 3, 3, 4, 4, 4, 4, 4, 4});
    auto exp = NDArrayFactory::create<float>({-2.5, -9, -3.,  -9, -4.2});

    nd4j::ops::segment_min op;

    auto result = op.execute({&x, &idx}, {}, {});
    ASSERT_EQ(result->status(), Status::OK());
    auto out = result->at(0);
    out->printIndexedBuffer("Segment mIN02");
    ASSERT_TRUE(exp.equalsTo(result->at(0)));

    delete result;
}

////////////////////////////////////////////////////////////////////////////////
TEST_F(DeclarableOpsTests7, TestSegmentMinBP_1) {
    auto x = NDArrayFactory::create<double>({1.8, 2.5,  4.,  9., 2.1, 2.4,  3.,  9., 2.1, 2.1, 0.7, 0.1, 3., 4.2,  2.2, 1.});
    auto idx = NDArrayFactory::create<int>({0, 0, 1, 1, 1, 1, 2, 3, 3, 3, 4, 4, 4, 4, 4, 4});
    auto exp = NDArrayFactory::create<double>({ 1.,   0.,  0., 0.,  2.,   0.,  3.,  0.,  4.,  4.,  0., 5.,  0.,  0.,  0.,  0.});
    auto eps = NDArrayFactory::create<double>('c', {5});
    eps.linspace(1);
    nd4j::ops::segment_min_bp op;

    auto result = op.execute({&x, &idx, &eps}, {}, {});
    ASSERT_EQ(result->status(), Status::OK());
    //result->at(0)->printIndexedBuffer("Output1");
    //exp.printIndexedBuffer("Expecte");

    ASSERT_TRUE(exp.equalsTo(result->at(0)));

    delete result;
}

////////////////////////////////////////////////////////////////////////////////
TEST_F(DeclarableOpsTests7, TestUnsortedSegmentMinBP_1) {
    auto x = NDArrayFactory::create<double>({1.8, 2.5,  4.,  9., 2.1, 2.4,  3.,  9., 2.1, 2.1, 0.7, 0.1, 3., 4.2,  2.2, 1.});
    auto idx = NDArrayFactory::create<int>({0, 0, 1, 1, 1, 1, 2, 3, 3, 3, 4, 4, 4, 4, 4, 4});
    auto exp = NDArrayFactory::create<double>({ 1.,   0.,  0., 0.,  2.,   0.,  3.,  0.,  4.,  4.,  0., 5.,  0.,  0.,  0.,  0.});
    auto eps = NDArrayFactory::create<double>('c', {5});
    eps.linspace(1);
    nd4j::ops::unsorted_segment_min_bp op;

    auto result = op.execute({&x, &idx, &eps}, {}, {5});
    ASSERT_EQ(result->status(), Status::OK());
    //result->at(0)->printIndexedBuffer("Output1");
    //exp.printIndexedBuffer("Expecte");

    ASSERT_TRUE(exp.equalsTo(result->at(0)));

    delete result;
}

////////////////////////////////////////////////////////////////////////////////
TEST_F(DeclarableOpsTests7, TestUnsortedSegmentMinBP_2) {
    auto x = NDArrayFactory::create<double>({3., 1.8, 2.5,  4.,  9., 2.1, 2.4,  9., 2.1, 2.1, 0.7, 0.1, 3., 4.2,  2.2, 1.});
    auto idx = NDArrayFactory::create<int>({2, 0, 0, 1, 1, 1, 1, 3, 3, 3, 4, 4, 4, 4, 4, 4});
    auto exp = NDArrayFactory::create<double>({3., 1.,   0.,  0., 0.,  2.,   0.,  0.,  4.,  4.,  0., 5.,  0.,  0.,  0.,  0.});
    auto eps = NDArrayFactory::create<double>('c', {5});
    eps.linspace(1);
    nd4j::ops::unsorted_segment_min_bp op;

    auto result = op.execute({&x, &idx, &eps}, {}, {5});
    ASSERT_EQ(result->status(), Status::OK());
    //result->at(0)->printIndexedBuffer("Output1");
    //exp.printIndexedBuffer("Expecte");

    ASSERT_TRUE(exp.equalsTo(result->at(0)));

    delete result;
}

////////////////////////////////////////////////////////////////////////////////
TEST_F(DeclarableOpsTests7, TestSegmentMin_2) {
    auto x = NDArrayFactory::create<double>('c', {4, 4}, {1.8, 2.5,  4.,  9.,2.1, 2.4,  3.,  9.,2.1, 2.1, 0.7, 0.1,3., 4.2, 2.2, 1.});
    auto idx = NDArrayFactory::create<int>({0, 0, 1, 2});
    auto exp = NDArrayFactory::create<double>('c', {3, 4}, {1.8, 2.4, 3. , 9.,2.1, 2.1, 0.7, 0.1,3. , 4.2, 2.2, 1.});

    //{ 2.1, 2.5,  4.,  9., 2.1, 2.1, 0.7, 0.1, 3.,  4.2, 2.2, 1.}

    nd4j::ops::segment_min op;

    auto result = op.execute({&x, &idx}, {}, {});
    ASSERT_EQ(result->status(), Status::OK());
    ASSERT_EQ(result->size(), 1);
//    exp.printIndexedBuffer("Expect");
//    exp.printShapeInfo("Exp Shape");
    ASSERT_TRUE(exp.equalsTo(result->at(0)));

    delete result;
}

////////////////////////////////////////////////////////////////////////////////
TEST_F(DeclarableOpsTests7, TestSegmentMinBP_2) {
    auto x = NDArrayFactory::create<double>('c', {4, 4}, {1.8, 2.5,  4.,  9.,2.1, 2.4,  3.,  9.,2.1, 2.1, 0.7, 0.1,3., 4.2, 2.2, 1.});
    auto idx = NDArrayFactory::create<Nd4jLong>({0, 0, 1, 2});
    auto eps = NDArrayFactory::create<double>('c', {3, 4}, {1., 2., 3. , 4., 5., 6., 7., 8., 9., 10., 11., 12.});
    auto exp = NDArrayFactory::create<double>('c', {4, 4}, {1., 0.,  0.,  4., 0., 2.,  3.,  4., 5., 6., 7., 8., 9., 10., 11., 12.});

    //{ 2.1, 2.5,  4.,  9., 2.1, 2.1, 0.7, 0.1, 3.,  4.2, 2.2, 1.}

    nd4j::ops::segment_min_bp op;

    auto result = op.execute({&x, &idx, &eps}, {}, {});
    ASSERT_EQ(result->status(), Status::OK());
    ASSERT_EQ(result->size(), 2);
//    exp.printIndexedBuffer("Expect");
//    result->at(0)->printIndexedBuffer("Output");
    ASSERT_TRUE(exp.equalsTo(result->at(0)));

    delete result;
}

////////////////////////////////////////////////////////////////////////////////
TEST_F(DeclarableOpsTests7, TestSegmentMin_3) {
    auto x = NDArrayFactory::create<double>('c', {4, 4, 4}, {
     91. ,  82. ,  37. ,  64. ,55.1,  46.4,  73. ,  28. ,119.1,  12.1, 112.7,  13.1,14. , 114.2,  16.2, 117. ,51. ,  42. ,  67. ,   24.,15.1,  56.4,  93. ,   28.,109.1,  82.1,  12.7, 113.1,
    114. ,  14.2, 116.2,  11. ,31. ,  22. ,  87.,   44. ,55.1,  46.4,  73.,   28. ,119.1,  12.1, 112.7,  13.1,14. , 114.2,  16.2, 117. ,91. ,  82. ,  37.,   64. ,55.1,  46.4,  73.,   28. ,
    119.1,  12.1, 112.7,  13.1,    14. , 114.2,  16.2, 117. });

// ----------------------------------------------------------------

    auto idx = NDArrayFactory::create<int>({0, 1, 1, 2});
    auto exp = NDArrayFactory::create<double>('c', {3, 4, 4}, {91. ,  82. ,  37. ,  64. ,55.1,  46.4,  73. ,  28. ,119.1,  12.1, 112.7,  13.1,14. , 114.2,  16.2, 117. ,31. ,  22. ,  67. ,  24. ,
                 15.1,  46.4,  73. ,  28. ,109.1,  12.1,  12.7,  13.1,14. ,  14.2,  16.2,  11. ,91. ,  82. ,  37. ,  64. ,55.1,  46.4,  73. ,  28. ,119.1,  12.1, 112.7,  13.1,14. , 114.2,  16.2, 117. });

    nd4j::ops::segment_min op;

    auto result = op.execute({&x, &idx}, {}, {});
    ASSERT_EQ(result->status(), Status::OK());
//    result->at(0)->printIndexedBuffer("Output");
//    result->at(0)->printShapeInfo("Out Shape");
//    exp.printIndexedBuffer("Expect");
//    exp.printShapeInfo("Exp Shape");
    ASSERT_TRUE(exp.equalsTo(result->at(0)));

    delete result;
}

////////////////////////////////////////////////////////////////////////////////
TEST_F(DeclarableOpsTests7, TestSegmentMin_4) {
    auto x = NDArrayFactory::create<double>('c', {4, 4, 4}, {
     91. ,  82. ,  37. ,  64. ,55.1,  46.4,  73. ,  28. ,119.1,  12.1, 112.7,  13.1,14. , 114.2,  16.2, 117. ,51. ,  42. ,  67. ,   24.,15.1,  56.4,  93. ,   28.,
    109.1,  82.1,  12.7, 113.1,114. ,  14.2, 116.2,  11. ,31. ,  22. ,  87.,   44. ,55.1,  46.4,  73.,   28. ,119.1,  12.1, 112.7,  13.1,14. , 114.2,  16.2, 117. ,
     91. ,  82. ,  37.,   64. ,55.1,  46.4,  73.,   28. ,119.1,  12.1, 112.7,  13.1,14. , 114.2,  16.2, 117. });

// ----------------------------------------------------------------

    auto idx = NDArrayFactory::create<int>({0, 1, 3, 7});
    auto exp = NDArrayFactory::create<double>('c', {8, 4, 4}, {
                     91. ,  82. ,  37. ,  64. ,55.1,  46.4,  73. ,  28. ,119.1,  12.1, 112.7,  13.1,14. , 114.2,  16.2, 117. ,51. ,  42. ,  67. ,  24. ,15.1,  56.4,  93. ,  28. ,
                    109.1,  82.1,  12.7, 113.1,114. ,  14.2, 116.2,  11. ,0. ,   0. ,   0. ,   0. ,0. ,   0. ,   0. ,   0. ,0. ,   0. ,   0. ,   0. ,0. ,   0. ,   0. ,   0. ,
                     31. ,  22. ,  87. ,  44. ,55.1,  46.4,  73. ,  28. ,119.1,  12.1, 112.7,  13.1,14. , 114.2,  16.2, 117. ,0. ,   0. ,   0. ,   0. ,0. ,   0. ,   0. ,   0. ,
                      0. ,   0. ,   0. ,   0. ,0. ,   0. ,   0. ,   0. ,0. ,   0. ,   0. ,   0. ,0. ,   0. ,   0. ,   0. ,0. ,   0. ,   0. ,   0. ,0. ,   0. ,   0. ,   0. ,
                      0. ,   0. ,   0. ,   0. ,0. ,   0. ,   0. ,   0. ,0. ,   0. ,   0. ,   0. ,0. ,   0. ,   0. ,   0. ,91. ,  82. ,  37. ,  64. ,55.1,  46.4,  73. ,  28. ,119.1,  12.1, 112.7,  13.1,14. , 114.2,  16.2, 117. });

    nd4j::ops::segment_min op;

    auto result = op.execute({&x, &idx}, {}, {});
    ASSERT_EQ(result->status(), Status::OK());
    //result->at(0)->printIndexedBuffer("Output");
    //result->at(0)->printShapeInfo("Out Shape");
    //exp.printIndexedBuffer("Expect");
    //exp.printShapeInfo("Exp Shape");
    ASSERT_TRUE(exp.isSameShape(result->at(0)));
    ASSERT_TRUE(exp.equalsTo(result->at(0)));

    delete result;
}

////////////////////////////////////////////////////////////////////////////////
TEST_F(DeclarableOpsTests7, TestUnsortedSegmentMin_1) {
    auto x = NDArrayFactory::create<double>({1.8, 2.5,4.,  9., 2.1, 2.4,3.,9., 2.1, 2.1,0.7, 0.1, 3., 4.2, 2.2, 1.});
    auto idx = NDArrayFactory::create<int>({0, 0, 1, 1, 1, 1, 2, 3, 3, 3, 4, 4, 4, 4, 4, 4});
    auto exp = NDArrayFactory::create<double>({1.8, 2.1, 3.,  2.1, 0.1});

    nd4j::ops::unsorted_segment_min op;

    auto result = op.execute({&x, &idx}, {}, {5});
    ASSERT_EQ(result->status(), Status::OK());
    ASSERT_TRUE(exp.equalsTo(result->at(0)));

    delete result;
}
////////////////////////////////////////////////////////////////////////////////
TEST_F(DeclarableOpsTests7, TestUnsortedSegmentMin_01) {
    auto x = NDArrayFactory::create<double>({1.8, 2.5,4.,  9., 2.1, 2.4,3.,9., 2.1, 2.1,0.7, 0.1, 3., 4.2, 2.2, 1.});
    auto idx = NDArrayFactory::create<int>({0, 0, 1, 1, 1, 1, 2, 3, 3, 3, 4, 4, 4, 4, 4, 4});
    auto exp = NDArrayFactory::create<double>({1.8, 2.1, 3.,  2.1, 0.1});

    nd4j::ops::unsorted_segment_min op;

    auto result = op.execute({&x, &idx}, {}, {5});
    ASSERT_EQ(result->status(), Status::OK());
    ASSERT_TRUE(exp.equalsTo(result->at(0)));

    delete result;
}

////////////////////////////////////////////////////////////////////////////////
TEST_F(DeclarableOpsTests7, TestUnsortedSegmentMin_2) {
    auto x = NDArrayFactory::create<double>('c', {4, 4}, {1.8, 2.5,  4.,  9.,2.1, 2.4,  3.,  9.,2.1, 2.1, 0.7, 0.1,3., 4.2, 2.2, 1.});
    auto idx = NDArrayFactory::create<int>({0, 0, 1, 2});
    auto exp = NDArrayFactory::create<double>('c', {3, 4}, {1.8, 2.4, 3. , 9.,2.1, 2.1, 0.7, 0.1,3. , 4.2, 2.2, 1.});

    //{ 2.1, 2.5,  4.,  9., 2.1, 2.1, 0.7, 0.1, 3.,  4.2, 2.2, 1.}

    nd4j::ops::unsorted_segment_min op;

    auto result = op.execute({&x, &idx}, {}, {3});
    ASSERT_EQ(result->status(), Status::OK());
    ASSERT_EQ(result->size(), 1);
//    exp.printIndexedBuffer("Expect");
//    exp.printShapeInfo("Exp Shape");
    ASSERT_TRUE(exp.equalsTo(result->at(0)));

    delete result;
}

////////////////////////////////////////////////////////////////////////////////
TEST_F(DeclarableOpsTests7, TestUnsortedSegmentMin_3) {
    auto x = NDArrayFactory::create<double>('c', {4, 4, 4}, { 91. ,  82. ,  37. ,  64. ,55.1,  46.4,  73. ,  28. ,119.1,  12.1, 112.7,  13.1,14. , 114.2,  16.2, 117. ,51. ,  42. ,  67. ,   24.,15.1,  56.4,  93. ,   28.,109.1,  82.1,  12.7, 113.1,
            114. ,  14.2, 116.2,  11. ,31. ,  22. ,  87.,   44. ,55.1,  46.4,  73.,   28. ,119.1,  12.1, 112.7,  13.1,14. , 114.2,  16.2, 117. ,91. ,  82. ,  37.,   64. ,55.1,  46.4,  73.,   28. ,
            119.1,  12.1, 112.7,  13.1,    14. , 114.2,  16.2, 117. });

// ----------------------------------------------------------------

    auto idx = NDArrayFactory::create<int>({0, 1, 1, 2});
    auto exp = NDArrayFactory::create<double>('c', {3, 4, 4}, {91. ,  82. ,  37. ,  64. ,55.1,  46.4,  73. ,  28. ,119.1,  12.1, 112.7,  13.1,14. , 114.2,  16.2, 117. ,31. ,  22. ,  67. ,  24. ,
                                         15.1,  46.4,  73. ,  28. ,109.1,  12.1,  12.7,  13.1,14. ,  14.2,  16.2,  11. ,91. ,  82. ,  37. ,  64. ,55.1,  46.4,  73. ,  28. ,119.1,  12.1, 112.7,  13.1,14. , 114.2,  16.2, 117. });

    nd4j::ops::unsorted_segment_min op;

    auto result = op.execute({&x, &idx}, {}, {3});
    ASSERT_EQ(result->status(), Status::OK());
//    result->at(0)->printIndexedBuffer("Output");
//    result->at(0)->printShapeInfo("Out Shape");
//    exp.printIndexedBuffer("Expect");
//    exp.printShapeInfo("Exp Shape");
    ASSERT_TRUE(exp.equalsTo(result->at(0)));

    delete result;
}

////////////////////////////////////////////////////////////////////////////////
TEST_F(DeclarableOpsTests7, TestUnsortedSegmentMin_4) {
    auto x = NDArrayFactory::create<double>('c', {4, 4, 4}, {91.,  82.,  37.,   64., 55.1,  46.4,  73.,  28., 119.1,  12.1, 112.7,  13.1,  14., 114.2,  16.2, 117.,
            51.,  42.,  67.,   24., 15.1,  56.4,  93.,  28., 109.1,  82.1,  12.7, 113.1, 114.,  14.2, 116.2,  11.,
            31.,  22.,  87.,   44., 55.1,  46.4,  73.,  28., 119.1,  12.1, 112.7,  13.1,  14., 114.2,  16.2, 117.,
            91.,  82.,  37.,   64., 55.1,  46.4,  73.,  28., 119.1,  12.1, 112.7,  13.1,  14., 114.2,  16.2, 117. });

// ----------------------------------------------------------------

    auto idx = NDArrayFactory::create<int>({0, 1, 3, 7});
    double principalMax = DataTypeUtils::max<double>();

    auto exp = NDArrayFactory::create<double>('c', {8, 4, 4}, {
            91.,  82.,  37.,  64., 55.1,  46.4,  73.,    28., 119.1, 12.1, 112.7, 13.1,  14., 114.2, 16.2, 117., 51.,
            42.,  67.,  24., 15.1, 56.4,   93.,  28.,  109.1,  82.1, 12.7, 113.1, 114., 14.2, 116.2, 11.,
            principalMax,   principalMax,   principalMax, principalMax,   principalMax,   principalMax,  principalMax,
            principalMax,   principalMax, principalMax,   principalMax,   principalMax,   principalMax,   principalMax,
            principalMax,   principalMax,
            31.,  22.,  87.,  44., 55.1, 46.4,  73.,  28., 119.1, 12.1, 112.7,  13.1, 14., 114.2, 16.2, 117.,
            principalMax,   principalMax,   principalMax,   principalMax,   principalMax,   principalMax,   principalMax,
            principalMax,   principalMax,   principalMax,   principalMax,   principalMax,   principalMax,   principalMax,
            principalMax,   principalMax,   principalMax,   principalMax,   principalMax,   principalMax,   principalMax,
            principalMax,   principalMax,   principalMax,   principalMax,   principalMax,   principalMax,   principalMax,
            principalMax,   principalMax,   principalMax,   principalMax,   principalMax,   principalMax,   principalMax,
            principalMax,   principalMax,   principalMax,   principalMax,   principalMax,   principalMax,   principalMax,
            principalMax,   principalMax,   principalMax,   principalMax,   principalMax,   principalMax,
            91.,  82. ,  37. ,  64. ,55.1,  46.4,  73. ,  28. ,119.1,  12.1, 112.7,  13.1,14. , 114.2,  16.2, 117. });

    nd4j::ops::unsorted_segment_min op;

    auto result = op.execute({&x, &idx}, {}, {8});
    ASSERT_EQ(result->status(), Status::OK());
    //result->at(0)->printIndexedBuffer("Output");
    //result->at(0)->printShapeInfo("Out Shape");
    // exp.printIndexedBuffer("Expect");
    //exp.printShapeInfo("Exp Shape");
    ASSERT_TRUE(exp.isSameShape(result->at(0)));
    ASSERT_TRUE(exp.equalsTo(result->at(0)));

    delete result;
}

////////////////////////////////////////////////////////////////////////////////
TEST_F(DeclarableOpsTests7, TestSegmentMean_1) {
    auto x = NDArrayFactory::create<double>({1.8, 2.5,4.,  9., 2.1, 2.4,3.,9., 2.1, 2.1,0.7, 0.1, 3., 4.2, 2.2, 1.});
    auto idx = NDArrayFactory::create<int>({0, 0, 1, 1, 1, 1, 2, 3, 3, 3, 4, 4, 4, 4, 4, 4});
    auto exp = NDArrayFactory::create<double>({2.15,      4.375,     3.,        4.4,       1.8666667});

    nd4j::ops::segment_mean op;

    auto result = op.execute({&x, &idx}, {}, {});
    ASSERT_EQ(result->status(), Status::OK());
    ASSERT_TRUE(exp.equalsTo(result->at(0)));

    delete result;
}

TEST_F(DeclarableOpsTests7, TestSegmentMean_2) {
    auto x = NDArrayFactory::create<double>('c', {4, 4}, {1.8, 2.5,  4.,  9.,2.1, 2.4,  3.,  9.,2.1, 2.1, 0.7, 0.1,3., 4.2, 2.2, 1.});
    auto idx = NDArrayFactory::create<int>({0, 0, 1, 2});
    auto exp = NDArrayFactory::create<double>('c', {3, 4}, {    1.95,     2.45,       3.5,       9.,    2.1,       2.1,       0.7,      0.1,    3. ,       4.2,       2.2,      1.});

    nd4j::ops::segment_mean op;

    auto result = op.execute({&x, &idx}, {}, {});
    ASSERT_EQ(result->status(), Status::OK());
    ASSERT_EQ(result->size(), 1);
//    exp.printIndexedBuffer("Expect");
//    result->at(0)->printIndexedBuffer("Output");
//    exp.printShapeInfo("Exp Shape");
    ASSERT_TRUE(exp.equalsTo(result->at(0)));

    delete result;
}

TEST_F(DeclarableOpsTests7, TestSegmentMean_02) {
    auto x = NDArrayFactory::create<double>('c', {6, 3}, {1, 2,  3., 4., 5., 6.,  7., 8., 9., 10., 11., 12., 13., 14., 15., 16., 17., 18.});
    auto idx = NDArrayFactory::create<int>({0, 0, 1, 1, 2,2});
    auto exp = NDArrayFactory::create<double>('c', {3, 3}, {    2.5, 3.5, 4.5,      8.5, 9.5, 10.5,   14.5, 15.5,  16.5});

    nd4j::ops::segment_mean op;

    auto result = op.execute({&x, &idx}, {}, {});
    ASSERT_EQ(result->status(), Status::OK());
    ASSERT_EQ(result->size(), 1);
    exp.printIndexedBuffer("Expect Mean");
    result->at(0)->printIndexedBuffer("Output Mean");
//    exp.printShapeInfo("Exp Shape");
    ASSERT_TRUE(exp.equalsTo(result->at(0)));

    delete result;
}

TEST_F(DeclarableOpsTests7, TestSegmentMean_021) {
    auto x = NDArrayFactory::create<float>('c', {6, 3});//, {1, 2,  3., 4., 5., 6.,  7., 8., 9., 10., 11., 12., 13., 14., 15., 16., 17., 18.});
    auto idx = NDArrayFactory::create<int>({0, 0, 1, 1, 2,2});
    auto exp = NDArrayFactory::create<float>('c', {3, 3}, {    2.5, 3.5, 4.5,      8.5, 9.5, 10.5,   14.5, 15.5,  16.5});

    nd4j::ops::segment_mean op;
    x.linspace(1.);
    auto result = op.execute({&x, &idx}, {}, {});
    ASSERT_EQ(result->status(), Status::OK());
    ASSERT_EQ(result->size(), 1);
    exp.printIndexedBuffer("Expect Mean");
    result->at(0)->printIndexedBuffer("Output Mean");
//    exp.printShapeInfo("Exp Shape");
    ASSERT_TRUE(exp.equalsTo(result->at(0)));

    delete result;
}

TEST_F(DeclarableOpsTests7, TestSegmentMean_022) {
    auto x = NDArrayFactory::create<float>('c', {6, 3});//, {1, 2,  3., 4., 5., 6.,  7., 8., 9., 10., 11., 12., 13., 14., 15., 16., 17., 18.});
    auto idx = NDArrayFactory::create<int>({0, 0, 1, 1, 2,2});
    auto z = NDArrayFactory::create<float>('c', {3, 3}); //, {    2.5, 3.5, 4.5,      8.5, 9.5, 10.5,   14.5, 15.5,  16.5});
    auto exp = NDArrayFactory::create<float>('c', {3, 3}, {    2.5, 3.5, 4.5,      8.5, 9.5, 10.5,   14.5, 15.5,  16.5});

    nd4j::ops::segment_mean op;
    x.linspace(1.);
    auto result = op.execute({&x, &idx}, {&z}, {}, {}, {}, false, nd4j::DataType::FLOAT32);
    ASSERT_EQ(result, Status::OK());

    exp.printIndexedBuffer("Expect Mean");
    z.printIndexedBuffer("Output Mean");
//    exp.printShapeInfo("Exp Shape");
    ASSERT_TRUE(exp.equalsTo(z));

//    delete result;
}

////////////////////////////////////////////////////////////////////////////////
TEST_F(DeclarableOpsTests7, TestSegmentMeanBP_2) {
    auto x = NDArrayFactory::create<double>('c', {4, 4}, {1.8, 2.5,  4.,  9.,2.1, 2.4,  3.,  9.,2.1, 2.1, 0.7, 0.1,3., 4.2, 2.2, 1.});
    auto idx = NDArrayFactory::create<int>({0, 0, 1, 2});
    auto eps = NDArrayFactory::create<double>('c', {3, 4});
    auto exp = NDArrayFactory::create<double>('c', {4, 4}, { 0.5, 1., 1.5, 2.,  0.5, 1., 1.5, 2., 5., 6., 7., 8., 9., 10., 11., 12.});
    eps.linspace(1);

    nd4j::ops::segment_mean_bp op;

    auto result = op.execute({&x, &idx, &eps}, {}, {});
    ASSERT_EQ(result->status(), Status::OK());
    ASSERT_EQ(result->size(), 2);
//    exp.printIndexedBuffer("Expect");
//    result->at(0)->printIndexedBuffer("Output");
//    exp.printShapeInfo("Exp Shape");
    ASSERT_TRUE(exp.equalsTo(result->at(0)));

    delete result;
}

////////////////////////////////////////////////////////////////////////////////
TEST_F(DeclarableOpsTests7, TestSegmentMean_3) {
    auto x = NDArrayFactory::create<double>('c', {4, 4, 4}, {
     91. ,  82. ,  37. ,  64. ,55.1,  46.4,  73. ,  28. ,119.1,  12.1, 112.7,  13.1,14. , 114.2,  16.2, 117. ,51. ,  42. ,  67. ,   24.,15.1,  56.4,  93. ,   28.,
    109.1,  82.1,  12.7, 113.1,114. ,  14.2, 116.2,  11. ,31. ,  22. ,  87.,   44. ,55.1,  46.4,  73.,   28. ,119.1,  12.1, 112.7,  13.1,14. , 114.2,  16.2, 117. ,
     91. ,  82. ,  37.,   64. ,55.1,  46.4,  73.,   28. ,119.1,  12.1, 112.7,  13.1,14. , 114.2,  16.2, 117. });

// ----------------------------------------------------------------

    auto idx = NDArrayFactory::create<int>({0, 1, 1, 2});
    auto exp = NDArrayFactory::create<double>('c', {3, 4, 4}, {
             91.  ,      82.  ,      37.  ,      64. ,55.1 ,      46.4 ,      73.  ,      28. ,119.1 ,      12.1 ,     112.7 ,      13.1,14.  ,     114.2 ,      16.2 ,     117. ,
             41.  ,      32.  ,      77.  ,      34. ,35.1 ,      51.4 ,      83.  ,      28. ,114.1 ,      47.1 ,      62.7,      63.1,64.  ,      64.2 ,      66.2 ,      64. ,
             91.  ,      82.  ,      37.  ,      64. ,55.1 ,      46.4 ,      73.  ,      28. ,119.1 ,      12.1 ,     112.7 ,      13.1,14.  ,     114.2 ,      16.2 ,     117. });

    nd4j::ops::segment_mean op;

    auto result = op.execute({&x, &idx}, {}, {});
    ASSERT_EQ(result->status(), Status::OK());
//    result->at(0)->printIndexedBuffer("Output");
//    result->at(0)->printShapeInfo("Out Shape");
//    exp.printIndexedBuffer("Expect");
//    exp.printShapeInfo("Exp Shape");
    ASSERT_TRUE(exp.equalsTo(result->at(0)));

    delete result;
}

////////////////////////////////////////////////////////////////////////////////
TEST_F(DeclarableOpsTests7, TestSegmentMean_4) {
    auto x = NDArrayFactory::create<double>('c', {4, 4, 4}, {
     91. ,  82. ,  37. ,  64. ,55.1,  46.4,  73. ,  28. ,119.1,  12.1, 112.7,  13.1,14. , 114.2,  16.2, 117. ,51. ,  42. ,  67. ,   24.,15.1,  56.4,  93. ,   28.,
    109.1,  82.1,  12.7, 113.1,114. ,  14.2, 116.2,  11. ,31. ,  22. ,  87.,   44. ,55.1,  46.4,  73.,   28. ,119.1,  12.1, 112.7,  13.1,14. , 114.2,  16.2, 117. ,
     91. ,  82. ,  37.,   64. ,55.1,  46.4,  73.,   28. ,119.1,  12.1, 112.7,  13.1,14. , 114.2,  16.2, 117. });

// ----------------------------------------------------------------

    auto idx = NDArrayFactory::create<int>({0, 1, 3, 7});
    auto exp = NDArrayFactory::create<double>('c', {8, 4, 4}, {
             91. ,  82. ,  37. ,  64. ,55.1,  46.4,  73. ,  28. ,119.1,  12.1, 112.7,  13.1,14. , 114.2,  16.2, 117. ,51. ,  42. ,  67. ,  24. ,15.1,  56.4,  93. ,  28. ,
            109.1,  82.1,  12.7, 113.1,114. ,  14.2, 116.2,  11. ,0. ,   0. ,   0. ,   0. ,0. ,   0. ,   0. ,   0. ,0. ,   0. ,   0. ,   0. ,0. ,   0. ,   0. ,   0. ,
             31. ,  22. ,  87. ,  44. ,55.1,  46.4,  73. ,  28. ,119.1,  12.1, 112.7,  13.1,14. , 114.2,  16.2, 117. ,0. ,   0. ,   0. ,   0. ,0. ,   0. ,   0. ,   0. ,
              0. ,   0. ,   0. ,   0. ,0. ,   0. ,   0. ,   0. ,0. ,   0. ,   0. ,   0. ,0. ,   0. ,   0. ,   0. ,0. ,   0. ,   0. ,   0. ,0. ,   0. ,   0. ,   0. ,
              0. ,   0. ,   0. ,   0. ,0. ,   0. ,   0. ,   0. ,0. ,   0. ,   0. ,   0. ,0. ,   0. ,   0. ,   0. ,91. ,  82. ,  37. ,  64. ,55.1,  46.4,  73. ,  28. ,
            119.1,  12.1, 112.7,  13.1,14. , 114.2,  16.2, 117. });

    nd4j::ops::segment_mean op;

    auto result = op.execute({&x, &idx}, {}, {});
    ASSERT_EQ(result->status(), Status::OK());
    //result->at(0)->printIndexedBuffer("Output");
    //result->at(0)->printShapeInfo("Out Shape");
    //exp.printIndexedBuffer("Expect");
    //exp.printShapeInfo("Exp Shape");
    ASSERT_TRUE(exp.isSameShape(result->at(0)));
    ASSERT_TRUE(exp.equalsTo(result->at(0)));

    delete result;
}

////////////////////////////////////////////////////////////////////////////////
TEST_F(DeclarableOpsTests7, TestUnsortedSegmentMean_1) {
    auto x = NDArrayFactory::create<double>({1.8, 2.5,4.,  9., 2.1, 2.4,3.,9., 2.1, 2.1,0.7, 0.1, 3., 4.2, 2.2, 1.});
    auto idx = NDArrayFactory::create<int>({0, 0, 1, 1, 1, 1, 2, 3, 3, 3, 4, 4, 4, 4, 4, 4});
    auto exp = NDArrayFactory::create<double>({2.15,      4.375,     3.,        4.4,       1.8666667});

    nd4j::ops::unsorted_segment_mean op;

    auto result = op.execute({&x, &idx}, {}, {5});
    ASSERT_EQ(result->status(), Status::OK());
    ASSERT_TRUE(exp.equalsTo(result->at(0)));

    delete result;
}

////////////////////////////////////////////////////////////////////////////////
TEST_F(DeclarableOpsTests7, TestSegmentMeanBP_1) {
    auto x = NDArrayFactory::create<double>({1.8, 2.5,4.,  9., 2.1, 2.4,3.,9., 2.1, 2.1,0.7, 0.1, 3., 4.2, 2.2, 1.});
    auto idx = NDArrayFactory::create<int>({0, 0, 1, 1, 1, 1, 2, 3, 3, 3, 4, 4, 4, 4, 4, 4});
    auto eps = NDArrayFactory::create<double>({1.,      2.,     3.,        4.,       5.});
    auto exp = NDArrayFactory::create<double>({1./2.,  1./2., 2./4., 2./4., 2./4., 2./4, 3., 4./3., 4./3., 4./3.,
                         5./6., 5./6., 5./6., 5./6., 5./6., 5./6.});
    nd4j::ops::segment_mean_bp op;

    auto result = op.execute({&x, &idx, &eps}, {}, {});
    ASSERT_EQ(result->status(), Status::OK());
    ASSERT_TRUE(exp.equalsTo(result->at(0)));

    delete result;
}

////////////////////////////////////////////////////////////////////////////////
TEST_F(DeclarableOpsTests7, TestUnsortedSegmentMeanBP_1) {
    auto x = NDArrayFactory::create<double>({1.8, 2.5,4.,  9., 2.1, 2.4,3.,9., 2.1, 2.1,0.7, 0.1, 3., 4.2, 2.2, 1.});
    auto idx = NDArrayFactory::create<int>({0, 0, 1, 1, 1, 1, 2, 3, 3, 3, 4, 4, 4, 4, 4, 4});
    auto eps = NDArrayFactory::create<double>({1.,      2.,     3.,        4.,       5.});
    auto exp = NDArrayFactory::create<double>({1./2.,  1./2., 2./4., 2./4., 2./4., 2./4, 3., 4./3., 4./3., 4./3.,
                         5./6., 5./6., 5./6., 5./6., 5./6., 5./6.});
    nd4j::ops::unsorted_segment_mean_bp op;

    auto result = op.execute({&x, &idx, &eps}, {}, {5});
    ASSERT_EQ(result->status(), Status::OK());
    ASSERT_TRUE(exp.equalsTo(result->at(0)));

    delete result;
}

////////////////////////////////////////////////////////////////////////////////
TEST_F(DeclarableOpsTests7, TestUnsortedSegmentMeanBP_2) {
    auto x = NDArrayFactory::create<double>({3.,1.8, 2.5,4.,  9., 2.1, 2.4,9., 2.1, 2.1,0.7, 0.1, 3., 4.2, 2.2, 1.});
    auto idx = NDArrayFactory::create<int>({2, 0, 0, 1, 1, 1, 1, 3, 3, 3, 4, 4, 4, 4, 4, 4});
    auto eps = NDArrayFactory::create<double>({1.,      2.,     3.,        4.,       5.});
    auto exp = NDArrayFactory::create<double>({3., 1./2.,  1./2., 2./4., 2./4., 2./4., 2./4, 4./3., 4./3., 4./3.,
                         5./6., 5./6., 5./6., 5./6., 5./6., 5./6.});
    nd4j::ops::unsorted_segment_mean_bp op;

    auto result = op.execute({&x, &idx, &eps}, {}, {5});
    ASSERT_EQ(result->status(), Status::OK());
    ASSERT_TRUE(exp.equalsTo(result->at(0)));

    delete result;
}

////////////////////////////////////////////////////////////////////////////////
TEST_F(DeclarableOpsTests7, TestUnsortedSegmentMean_2) {
    auto x = NDArrayFactory::create<double>('c', {4, 4}, {1.8, 2.5,  4.,  9.,2.1, 2.4,  3.,  9.,2.1, 2.1, 0.7, 0.1,3., 4.2, 2.2, 1.});
    auto idx = NDArrayFactory::create<int>({0, 0, 1, 2});
    auto exp = NDArrayFactory::create<double>('c', {3, 4}, {    1.95,     2.45,       3.5,       9.,    2.1,       2.1,       0.7,      0.1,    3. ,       4.2,       2.2,      1.});

    nd4j::ops::unsorted_segment_mean op;

    auto result = op.execute({&x, &idx}, {}, {3});
    ASSERT_EQ(result->status(), Status::OK());
    ASSERT_EQ(result->size(), 1);
//    exp.printIndexedBuffer("Expect");
//    result->at(0)->printIndexedBuffer("Output");
//    exp.printShapeInfo("Exp Shape");
    ASSERT_TRUE(exp.equalsTo(result->at(0)));

    delete result;
}

////////////////////////////////////////////////////////////////////////////////
TEST_F(DeclarableOpsTests7, TestUnsortedSegmentMean_3) {
    auto x = NDArrayFactory::create<double>('c', {4, 4, 4}, {
            91. ,  82. ,  37. ,  64. ,55.1,  46.4,  73. ,  28. ,119.1,  12.1, 112.7,  13.1,14. , 114.2,  16.2, 117. ,51. ,  42. ,  67. ,   24.,15.1,  56.4,  93. ,   28.,
            109.1,  82.1,  12.7, 113.1,114. ,  14.2, 116.2,  11. ,31. ,  22. ,  87.,   44. ,55.1,  46.4,  73.,   28. ,119.1,  12.1, 112.7,  13.1,14. , 114.2,  16.2, 117. ,
            91. ,  82. ,  37.,   64. ,55.1,  46.4,  73.,   28. ,119.1,  12.1, 112.7,  13.1,14. , 114.2,  16.2, 117. });

// ----------------------------------------------------------------

    auto idx = NDArrayFactory::create<int>({0, 1, 1, 2});
    auto exp = NDArrayFactory::create<double>('c', {3, 4, 4}, {
            91.  ,      82.  ,      37.  ,      64. ,55.1 ,      46.4 ,      73.  ,      28. ,119.1 ,      12.1 ,     112.7 ,      13.1,14.  ,     114.2 ,      16.2 ,     117. ,
            41.  ,      32.  ,      77.  ,      34. ,35.1 ,      51.4 ,      83.  ,      28. ,114.1 ,      47.1 ,      62.7,      63.1,64.  ,      64.2 ,      66.2 ,      64. ,
            91.  ,      82.  ,      37.  ,      64. ,55.1 ,      46.4 ,      73.  ,      28. ,119.1 ,      12.1 ,     112.7 ,      13.1,14.  ,     114.2 ,      16.2 ,     117. });

    nd4j::ops::unsorted_segment_mean op;

    auto result = op.execute({&x, &idx}, {}, {3});
    ASSERT_EQ(result->status(), Status::OK());
//    result->at(0)->printIndexedBuffer("Output");
//    result->at(0)->printShapeInfo("Out Shape");
//    exp.printIndexedBuffer("Expect");
//    exp.printShapeInfo("Exp Shape");
    ASSERT_TRUE(exp.equalsTo(result->at(0)));

    delete result;
}

////////////////////////////////////////////////////////////////////////////////
TEST_F(DeclarableOpsTests7, TestUnsortedSegmentMean_4) {
    auto x = NDArrayFactory::create<double>('c', {4, 4, 4}, {
            91. ,  82. ,  37. ,  64. ,55.1,  46.4,  73. ,  28. ,119.1,  12.1, 112.7,  13.1,14. , 114.2,  16.2, 117. ,51. ,  42. ,  67. ,   24.,15.1,  56.4,  93. ,   28.,
            109.1,  82.1,  12.7, 113.1,114. ,  14.2, 116.2,  11. ,31. ,  22. ,  87.,   44. ,55.1,  46.4,  73.,   28. ,119.1,  12.1, 112.7,  13.1,14. , 114.2,  16.2, 117. ,
            91. ,  82. ,  37.,   64. ,55.1,  46.4,  73.,   28. ,119.1,  12.1, 112.7,  13.1,14. , 114.2,  16.2, 117. });

// ----------------------------------------------------------------

    auto idx = NDArrayFactory::create<int>({0, 1, 3, 7});
    auto exp = NDArrayFactory::create<double>('c', {8, 4, 4}, {
            91. ,  82. ,  37. ,  64. ,55.1,  46.4,  73. ,  28. ,119.1,  12.1, 112.7,  13.1,14. , 114.2,  16.2, 117. ,51. ,  42. ,  67. ,  24. ,15.1,  56.4,  93. ,  28. ,
            109.1,  82.1,  12.7, 113.1,114. ,  14.2, 116.2,  11. ,0. ,   0. ,   0. ,   0. ,0. ,   0. ,   0. ,   0. ,0. ,   0. ,   0. ,   0. ,0. ,   0. ,   0. ,   0. ,
            31. ,  22. ,  87. ,  44. ,55.1,  46.4,  73. ,  28. ,119.1,  12.1, 112.7,  13.1,14. , 114.2,  16.2, 117. ,0. ,   0. ,   0. ,   0. ,0. ,   0. ,   0. ,   0. ,
            0. ,   0. ,   0. ,   0. ,0. ,   0. ,   0. ,   0. ,0. ,   0. ,   0. ,   0. ,0. ,   0. ,   0. ,   0. ,0. ,   0. ,   0. ,   0. ,0. ,   0. ,   0. ,   0. ,
            0. ,   0. ,   0. ,   0. ,0. ,   0. ,   0. ,   0. ,0. ,   0. ,   0. ,   0. ,0. ,   0. ,   0. ,   0. ,91. ,  82. ,  37. ,  64. ,55.1,  46.4,  73. ,  28. ,
            119.1,  12.1, 112.7,  13.1,14. , 114.2,  16.2, 117. });

    nd4j::ops::unsorted_segment_mean op;

    auto result = op.execute({&x, &idx}, {}, {8});
    ASSERT_EQ(result->status(), Status::OK());
    //result->at(0)->printIndexedBuffer("Output");
    //result->at(0)->printShapeInfo("Out Shape");
    //exp.printIndexedBuffer("Expect");
    //exp.printShapeInfo("Exp Shape");
    ASSERT_TRUE(exp.isSameShape(result->at(0)));
    ASSERT_TRUE(exp.equalsTo(result->at(0)));

    delete result;
}

////////////////////////////////////////////////////////////////////////////////
TEST_F(DeclarableOpsTests7, TestUnsortedSegmentSqrtN_1) {
    auto x = NDArrayFactory::create<double>({1.8, 2.5,4.,  9., 2.1, 2.4,3.,9., 2.1, 2.1,0.7, 0.1, 3., 4.2, 2.2, 1.});
    auto idx = NDArrayFactory::create<int>({0, 0, 1, 1, 1, 1, 2, 3, 3, 3, 4, 4, 4, 4, 4, 4});
    auto exp = NDArrayFactory::create<double>({3.0405593, 8.75,      3.,        7.621024,  4.5723805});

    nd4j::ops::unsorted_segment_sqrt_n op;

    auto result = op.execute({&x, &idx}, {}, {5});
    ASSERT_EQ(result->status(), Status::OK());
    ASSERT_TRUE(exp.equalsTo(result->at(0)));

    delete result;
}

////////////////////////////////////////////////////////////////////////////////
TEST_F(DeclarableOpsTests7, TestUnsortedSegmentSqrtN_BP_1) {
    auto x = NDArrayFactory::create<double>({3.,1.8, 2.5,4.,  9., 2.1, 2.4,9., 2.1, 2.1,0.7, 0.1, 3., 4.2, 2.2, 1.});
    auto idx = NDArrayFactory::create<int>({2, 0, 0, 1, 1, 1, 1, 3, 3, 3, 4, 4, 4, 4, 4, 4});
    auto eps = NDArrayFactory::create<double>({1., 2.,      3.,        4.,  5.});
//    NDArray<double> exp({3.0405593, 8.75,      3.,        7.621024,  4.5723805});
    auto exp = NDArrayFactory::create<double>({3., 0.707107, 0.707107, 1., 1., 1., 1., 2.309401, 2.309401, 2.309401, 2.041241, 2.041241, 2.041241, 2.041241, 2.041241, 2.041241});
    nd4j::ops::unsorted_segment_sqrt_n_bp op;

    auto result = op.execute({&x, &idx, &eps}, {}, {5});
    ASSERT_EQ(result->status(), Status::OK());
//    result->at(0)->printIndexedBuffer("Hello Out:");
    ASSERT_TRUE(exp.equalsTo(result->at(0)));

    delete result;
}

////////////////////////////////////////////////////////////////////////////////
TEST_F(DeclarableOpsTests7, TestUnsortedSegmentSqrtN_2) {
    auto x = NDArrayFactory::create<double>('c', {4, 4}, {1.8, 2.5,  4.,  9.,2.1, 2.4,  3.,  9.,2.1, 2.1, 0.7, 0.1,3., 4.2, 2.2, 1.});
    auto idx = NDArrayFactory::create<int>({0, 0, 1, 2});
    auto exp = NDArrayFactory::create<double>('c', {3, 4}, { 2.7577164,  3.4648232,  4.9497476, 12.727922,
                                             2.1,        2.1,        0.7,       0.1,
                                             3. ,        4.2,        2.2,       1.
    });

    nd4j::ops::unsorted_segment_sqrt_n op;

    auto result = op.execute({&x, &idx}, {}, {3});
    ASSERT_EQ(result->status(), Status::OK());
    ASSERT_EQ(result->size(), 1);
//    exp.printIndexedBuffer("Expect");
//    result->at(0)->printIndexedBuffer("Output");
//    exp.printShapeInfo("Exp Shape");
    ASSERT_TRUE(exp.equalsTo(result->at(0)));

    delete result;
}

////////////////////////////////////////////////////////////////////////////////
TEST_F(DeclarableOpsTests7, TestUnsortedSegmentSqrtN_3) {
    auto x = NDArrayFactory::create<double>('c', {4, 4, 4}, {
            91. ,  82. ,  37. ,  64. ,55.1,  46.4,  73. ,  28. ,119.1,  12.1, 112.7,  13.1,14. , 114.2,  16.2, 117. ,51. ,  42. ,  67. ,   24.,15.1,  56.4,  93. ,   28.,
            109.1,  82.1,  12.7, 113.1,114. ,  14.2, 116.2,  11. ,31. ,  22. ,  87.,   44. ,55.1,  46.4,  73.,   28. ,119.1,  12.1, 112.7,  13.1,14. , 114.2,  16.2, 117. ,
            91. ,  82. ,  37.,   64. ,55.1,  46.4,  73.,   28. ,119.1,  12.1, 112.7,  13.1,14. , 114.2,  16.2, 117. });

// ----------------------------------------------------------------

    auto idx = NDArrayFactory::create<int>({0, 1, 1, 2});
    auto exp = NDArrayFactory::create<double>('c', {3, 4, 4}, {
            91.  ,      82.  ,      37.  ,      64. ,55.1 ,      46.4 ,      73.  ,      28. ,119.1 ,      12.1 ,     112.7 ,      13.1,14.  ,     114.2 ,      16.2 ,     117. ,
            57.982758,  45.254833, 108.89445,   48.083263,     49.638893,  72.69058,  117.37973,   39.59798,    161.36177,   66.60946,   88.67119,   89.23688,  90.50967,   90.79251,   93.62093,   90.50967,
            91.  ,      82.  ,      37.  ,      64. ,55.1 ,      46.4 ,      73.  ,      28. ,119.1 ,      12.1 ,     112.7 ,      13.1,14.  ,     114.2 ,      16.2 ,     117. });

    nd4j::ops::unsorted_segment_sqrt_n op;

    auto result = op.execute({&x, &idx}, {}, {3});
    ASSERT_EQ(result->status(), Status::OK());
//    result->at(0)->printIndexedBuffer("Output");
//    result->at(0)->printShapeInfo("Out Shape");
//    exp.printIndexedBuffer("Expect");
//    exp.printShapeInfo("Exp Shape");
    ASSERT_TRUE(exp.equalsTo(result->at(0)));

    delete result;
}

////////////////////////////////////////////////////////////////////////////////
TEST_F(DeclarableOpsTests7, TestUnsortedSegmentSqrtN_4) {
    auto x = NDArrayFactory::create<double>('c', {4, 4, 4}, {
            91. ,  82. ,  37. ,  64. ,55.1,  46.4,  73. ,  28. ,119.1,  12.1, 112.7,  13.1,14. , 114.2,  16.2, 117. ,51. ,  42. ,  67. ,   24.,15.1,  56.4,  93. ,   28.,
            109.1,  82.1,  12.7, 113.1,114. ,  14.2, 116.2,  11. ,31. ,  22. ,  87.,   44. ,55.1,  46.4,  73.,   28. ,119.1,  12.1, 112.7,  13.1,14. , 114.2,  16.2, 117. ,
            91. ,  82. ,  37.,   64. ,55.1,  46.4,  73.,   28. ,119.1,  12.1, 112.7,  13.1,14. , 114.2,  16.2, 117. });

// ----------------------------------------------------------------

    auto idx = NDArrayFactory::create<int>({0, 1, 3, 7});
    auto exp = NDArrayFactory::create<double>('c', {8, 4, 4}, {
            91. ,  82. ,  37. ,  64. ,55.1,  46.4,  73. ,  28. ,119.1,  12.1, 112.7,  13.1,14. , 114.2,  16.2, 117. ,51. ,  42. ,  67. ,  24. ,15.1,  56.4,  93. ,  28. ,
            109.1,  82.1,  12.7, 113.1,114. ,  14.2, 116.2,  11. ,0. ,   0. ,   0. ,   0. ,0. ,   0. ,   0. ,   0. ,0. ,   0. ,   0. ,   0. ,0. ,   0. ,   0. ,   0. ,
            31. ,  22. ,  87. ,  44. ,55.1,  46.4,  73. ,  28. ,119.1,  12.1, 112.7,  13.1,14. , 114.2,  16.2, 117. ,0. ,   0. ,   0. ,   0. ,0. ,   0. ,   0. ,   0. ,
            0. ,   0. ,   0. ,   0. ,0. ,   0. ,   0. ,   0. ,0. ,   0. ,   0. ,   0. ,0. ,   0. ,   0. ,   0. ,0. ,   0. ,   0. ,   0. ,0. ,   0. ,   0. ,   0. ,
            0. ,   0. ,   0. ,   0. ,0. ,   0. ,   0. ,   0. ,0. ,   0. ,   0. ,   0. ,0. ,   0. ,   0. ,   0. ,91. ,  82. ,  37. ,  64. ,55.1,  46.4,  73. ,  28. ,
            119.1,  12.1, 112.7,  13.1,14. , 114.2,  16.2, 117. });

    nd4j::ops::unsorted_segment_sqrt_n op;

    auto result = op.execute({&x, &idx}, {}, {8});
    ASSERT_EQ(result->status(), Status::OK());
    //result->at(0)->printIndexedBuffer("Output");
    //result->at(0)->printShapeInfo("Out Shape");
    //exp.printIndexedBuffer("Expect");
    //exp.printShapeInfo("Exp Shape");
    ASSERT_TRUE(exp.isSameShape(result->at(0)));
    ASSERT_TRUE(exp.equalsTo(result->at(0)));

    delete result;
}

////////////////////////////////////////////////////////////////////////////////
TEST_F(DeclarableOpsTests7, TestUnsortedSegmentSqrtN_5) {
    auto x = NDArrayFactory::create<double>({1.,2.,5.,7.,3.,1.,3.,4.});
    auto idx = NDArrayFactory::create<int>({3, 1, 0, 0, 2, 0, 3, 2});
    //NDArray<double> exp({1.7320508075688772, 1.,      1.4142135623730951,        1.4142135623730951});
    auto exp = NDArrayFactory::create<double>({7.5055537, 2.,        4.9497476, 2.828427});
    nd4j::ops::unsorted_segment_sqrt_n op;

    auto result = op.execute({&x, &idx}, {}, {4});
    ASSERT_EQ(result->status(), Status::OK());
   // result->at(0)->printIndexedBuffer("Output");
   // exp.printIndexedBuffer("Expect");
    ASSERT_TRUE(exp.equalsTo(result->at(0)));

    delete result;
}

////////////////////////////////////////////////////////////////////////////////
TEST_F(DeclarableOpsTests7, TestSegmentSum_1) {
    auto x = NDArrayFactory::create<double>({1.8, 2.5,4.,  9., 2.1, 2.4,3.,9., 2.1, 2.1,0.7, 0.1, 3., 4.2, 2.2, 1.    });
    auto idx = NDArrayFactory::create<int>({0, 0, 1, 1, 1, 1, 2, 3, 3, 3, 4, 4, 4, 4, 4, 4});
    auto exp = NDArrayFactory::create<double>({4.3,  17.5,  3.,  13.2,  11.2});

    nd4j::ops::segment_sum op;

    auto result = op.execute({&x, &idx}, {}, {});
    ASSERT_EQ(result->status(), Status::OK());
     result->at(0)->printIndexedBuffer("Output Sum");
     exp.printIndexedBuffer("Expect Sum");

    ASSERT_TRUE(exp.equalsTo(result->at(0)));

    delete result;
}

////////////////////////////////////////////////////////////////////////////////
TEST_F(DeclarableOpsTests7, TestSegmentSumBP_1) {
    auto x = NDArrayFactory::create<double>({1.8, 2.5,4.,  9., 2.1, 2.4,3.,9., 2.1, 2.1,0.7, 0.1, 3., 4.2, 2.2, 1.    });
    auto idx = NDArrayFactory::create<int>({0, 0, 1, 1, 1, 1, 2, 3, 3, 3, 4, 4, 4, 4, 4, 4});
    auto eps = NDArrayFactory::create<double>({1.,  2.,  3.,  4.,  5.});
    auto exp = NDArrayFactory::create<double>({ 1.,  1.,  2.,  2.,  2.,  2.,  3.,  4.,  4.,  4.,  5.,  5.,  5.,  5.,  5.,  5.});
    nd4j::ops::segment_sum_bp op;

    auto result = op.execute({&x, &idx, &eps}, {}, {});
    ASSERT_EQ(result->status(), Status::OK());
    ASSERT_TRUE(exp.equalsTo(result->at(0)));

    delete result;
}

TEST_F(DeclarableOpsTests7, TestUnsortedSegmentSumBP_1) {
    auto x = NDArrayFactory::create<double>({1.8, 2.5,4.,  9., 2.1, 2.4,3.,9., 2.1, 2.1,0.7, 0.1, 3., 4.2, 2.2, 1.    });
    auto idx = NDArrayFactory::create<int>({0, 0, 1, 1, 1, 1, 2, 3, 3, 3, 4, 4, 4, 4, 4, 4});
    auto eps = NDArrayFactory::create<double>({1,  2,  3,  4,  5});
    auto exp = NDArrayFactory::create<double>({ 1.,  1.,  2.,  2.,  2.,  2.,  3.,  4.,  4.,  4.,  5.,  5.,  5.,  5.,  5.,  5.});
    nd4j::ops::unsorted_segment_sum_bp op;

    auto result = op.execute({&x, &idx, &eps}, {}, {5});
    ASSERT_EQ(result->status(), Status::OK());
    ASSERT_TRUE(exp.equalsTo(result->at(0)));

    delete result;
}

TEST_F(DeclarableOpsTests7, TestUnsortedSegmentSumBP_2) {
    auto x = NDArrayFactory::create<double>({3.,1.8, 2.5,4.,  9., 2.1, 2.4,9., 2.1, 2.1,0.7, 0.1, 3., 4.2, 2.2, 1.    });
    auto idx = NDArrayFactory::create<int>({2, 0, 0, 1, 1, 1, 1, 3, 3, 3, 4, 4, 4, 4, 4, 4});
    auto eps = NDArrayFactory::create<double>({1.,  2.,  3.,  4.,  5.});
    auto exp = NDArrayFactory::create<double>({ 3., 1.,  1.,  2.,  2.,  2.,  2.,  4.,  4.,  4.,  5.,  5.,  5.,  5.,  5.,  5.});
    nd4j::ops::unsorted_segment_sum_bp op;

    auto result = op.execute({&x, &idx, &eps}, {}, {5});
    ASSERT_EQ(result->status(), Status::OK());
    ASSERT_TRUE(exp.equalsTo(result->at(0)));

    delete result;
}

////////////////////////////////////////////////////////////////////////////////
TEST_F(DeclarableOpsTests7, TestSegmentSum_2) {
    auto x = NDArrayFactory::create<double>('c', {4, 4}, {1.8, 2.5,  4.,  9.,2.1, 2.4,  3.,  9.,2.1, 2.1, 0.7, 0.1,3., 4.2, 2.2, 1.    });
    auto idx = NDArrayFactory::create<int>({0, 0, 1, 2});
    auto exp = NDArrayFactory::create<double>('c', {3, 4}, {3.9 ,       4.9,        7. ,       18.,2.1 ,       2.1,        0.7,        0.1,3.  ,       4.2,        2.2,        1.});

    nd4j::ops::segment_sum op;

    auto result = op.execute({&x, &idx}, {}, {});
    ASSERT_EQ(result->status(), Status::OK());
    ASSERT_EQ(result->size(), 1);
//    exp.printIndexedBuffer("Expect");
//    exp.printShapeInfo("Exp Shape");
    ASSERT_TRUE(exp.equalsTo(result->at(0)));

    delete result;
}

////////////////////////////////////////////////////////////////////////////////
TEST_F(DeclarableOpsTests7, TestSegmentSumBP_2) {
    auto x = NDArrayFactory::create<double>('c', {4, 4}, {1.8, 2.5,  4.,  9.,2.1, 2.4,  3.,  9.,2.1, 2.1, 0.7, 0.1,3., 4.2, 2.2, 1.    });
    auto idx = NDArrayFactory::create<int>({0, 0, 1, 2});
    auto exp = NDArrayFactory::create<double>('c', {4, 4}, {1. , 2.,  3.,  4., 1. , 2., 3.,  4., 5.,  6., 7., 8., 9., 10., 11., 12.});
    auto eps = NDArrayFactory::create<double>('c', {3, 4});
    eps.linspace(1);

    nd4j::ops::segment_sum_bp op;

    auto result = op.execute({&x, &idx, &eps}, {}, {});
    ASSERT_EQ(result->status(), Status::OK());
    ASSERT_EQ(result->size(), 2);
//    exp.printIndexedBuffer("Expect");
//    exp.printShapeInfo("Exp Shape");
    ASSERT_TRUE(exp.equalsTo(result->at(0)));

    delete result;
}

////////////////////////////////////////////////////////////////////////////////
TEST_F(DeclarableOpsTests7, TestSegmentSum_3) {
    auto x = NDArrayFactory::create<double>('c', {4, 4, 4}, {
     91. ,  82. ,  37. ,  64. ,55.1,  46.4,  73. ,  28. ,119.1,  12.1, 112.7,  13.1,14. , 114.2,  16.2, 117. ,51. ,  42. ,  67. ,   24.,15.1,  56.4,  93. ,   28.,
    109.1,  82.1,  12.7, 113.1,    114. ,  14.2, 116.2,  11. ,31. ,  22. ,  87.,   44. ,55.1,  46.4,  73.,   28. ,119.1,  12.1, 112.7,  13.1,14. , 114.2,  16.2, 117. ,
     91. ,  82. ,  37.,   64. ,55.1,  46.4,  73.,   28. ,119.1,  12.1, 112.7,  13.1,     14. , 114.2,  16.2, 117. });

// ----------------------------------------------------------------

    auto idx = NDArrayFactory::create<int>({0, 1, 1, 2});
    auto exp = NDArrayFactory::create<double>('c', {3, 4, 4}, {
                91. ,  82. ,  37. ,  64. ,55.1,  46.4,  73. ,  28. ,119.1,  12.1, 112.7,  13.1,14. , 114.2,  16.2, 117. ,82. ,       64. ,      154. ,       68.  ,
             70.2,      102.8,      166. ,       56.  ,228.2,       94.2,      125.4,     126.2 ,128. ,      128.4,      132.4,      128.  ,91. ,  82. ,  37. ,  64. ,
                  55.1,  46.4,  73. ,  28. ,119.1,  12.1, 112.7,  13.1,14. , 114.2,  16.2, 117. });

    nd4j::ops::segment_sum op;

    auto result = op.execute({&x, &idx}, {}, {});
    ASSERT_EQ(result->status(), Status::OK());
//    result->at(0)->printIndexedBuffer("Output");
//    result->at(0)->printShapeInfo("Out Shape");
//    exp.printIndexedBuffer("Expect");
//    exp.printShapeInfo("Exp Shape");
    ASSERT_TRUE(exp.equalsTo(result->at(0)));

    delete result;
}

////////////////////////////////////////////////////////////////////////////////
TEST_F(DeclarableOpsTests7, TestSegmentSum_4) {
    auto x = NDArrayFactory::create<double>('c', {4, 4, 4}, {
     91. ,  82. ,  37. ,  64. ,55.1,  46.4,  73. ,  28. ,119.1,  12.1, 112.7,  13.1,14. , 114.2,  16.2, 117. ,51. ,  42. ,  67. ,   24.,15.1,  56.4,  93. ,   28.,
    109.1,  82.1,  12.7, 113.1,114. ,  14.2, 116.2,  11. ,31. ,  22. ,  87.,   44. ,55.1,  46.4,  73.,   28. ,119.1,  12.1, 112.7,  13.1,14. , 114.2,  16.2, 117. ,
     91. ,  82. ,  37.,   64. ,55.1,  46.4,  73.,   28. ,119.1,  12.1, 112.7,  13.1,14. , 114.2,  16.2, 117. });

// ----------------------------------------------------------------

    auto idx = NDArrayFactory::create<int>({0, 1, 3, 7});
    auto exp = NDArrayFactory::create<double>('c', {8, 4, 4}, {
                     91. ,  82. ,  37. ,  64. ,55.1,  46.4,  73. ,  28. ,119.1,  12.1, 112.7,  13.1,14. , 114.2,  16.2, 117. ,51. ,  42. ,  67. ,  24. ,15.1,  56.4,  93. ,  28. ,
                    109.1,  82.1,  12.7, 113.1,114. ,  14.2, 116.2,  11. ,0. ,   0. ,   0. ,   0. ,0. ,   0. ,   0. ,   0. ,0. ,   0. ,   0. ,   0. ,0. ,   0. ,   0. ,   0. ,
                     31. ,  22. ,  87. ,  44. ,55.1,  46.4,  73. ,  28. ,119.1,  12.1, 112.7,  13.1,14. , 114.2,  16.2, 117. ,0. ,   0. ,   0. ,   0. ,0. ,   0. ,   0. ,   0. ,
                      0. ,   0. ,   0. ,   0. ,0. ,   0. ,   0. ,   0. ,0. ,   0. ,   0. ,   0. ,0. ,   0. ,   0. ,   0. ,0. ,   0. ,   0. ,   0. ,0. ,   0. ,   0. ,   0. ,
                      0. ,   0. ,   0. ,   0. ,0. ,   0. ,   0. ,   0. ,0. ,   0. ,   0. ,   0. ,0. ,   0. ,   0. ,   0. ,91. ,  82. ,  37. ,  64. ,55.1,  46.4,  73. ,  28. ,
                    119.1,  12.1, 112.7,  13.1,14. , 114.2,  16.2, 117. });

    nd4j::ops::segment_sum op;

    auto result = op.execute({&x, &idx}, {}, {});
    ASSERT_EQ(result->status(), Status::OK());
    //result->at(0)->printIndexedBuffer("Output");
    //result->at(0)->printShapeInfo("Out Shape");
    //exp.printIndexedBuffer("Expect");
    //exp.printShapeInfo("Exp Shape");
    ASSERT_TRUE(exp.isSameShape(result->at(0)));
    ASSERT_TRUE(exp.equalsTo(result->at(0)));

    delete result;
}

////////////////////////////////////////////////////////////////////////////////
TEST_F(DeclarableOpsTests7, TestUnsortedSegmentSum_1) {
    auto x = NDArrayFactory::create<double>({1.8, 2.5,4.,  9., 2.1, 2.4,3.,9., 2.1, 2.1,0.7, 0.1, 3., 4.2, 2.2, 1.    });
    auto idx = NDArrayFactory::create<int>({0, 0, 1, 1, 1, 1, 2, 3, 3, 3, 4, 4, 4, 4, 4, 4});
    auto exp = NDArrayFactory::create<double>({4.3,  17.5,  3.,  13.2,  11.2});

    nd4j::ops::unsorted_segment_sum op;

    auto result = op.execute({&x, &idx}, {}, {5});
    ASSERT_EQ(result->status(), Status::OK());
    result->at(0)->printIndexedBuffer("UnsortedSum1");
    exp.printIndexedBuffer("Unsorted Sum1 Exp");
    ASSERT_TRUE(exp.equalsTo(result->at(0)));

    delete result;
}

////////////////////////////////////////////////////////////////////////////////
TEST_F(DeclarableOpsTests7, TestUnsortedSegmentSum_2) {
    auto x = NDArrayFactory::create<double>('c', {4, 4}, {1.8, 2.5,  4.,  9.,2.1, 2.4,  3.,  9.,2.1, 2.1, 0.7, 0.1,3., 4.2, 2.2, 1.    });
    auto idx = NDArrayFactory::create<int>({0, 0, 1, 2});
    auto exp = NDArrayFactory::create<double>('c', {3, 4}, {3.9 ,       4.9,        7. ,       18.,2.1 ,       2.1,        0.7,        0.1,3.  ,       4.2,        2.2,        1.});

    nd4j::ops::unsorted_segment_sum op;

    auto result = op.execute({&x, &idx}, {}, {3});
    ASSERT_EQ(result->status(), Status::OK());
    ASSERT_EQ(result->size(), 1);
//    exp.printIndexedBuffer("Expect");
//    exp.printShapeInfo("Exp Shape");
    ASSERT_TRUE(exp.equalsTo(result->at(0)));

    delete result;
}

////////////////////////////////////////////////////////////////////////////////
TEST_F(DeclarableOpsTests7, TestUnsortedSegmentSum_3) {
    auto x = NDArrayFactory::create<double>('c', {4, 4, 4}, {
            91. ,  82. ,  37. ,  64. ,55.1,  46.4,  73. ,  28. ,119.1,  12.1, 112.7,  13.1,14. , 114.2,  16.2, 117. ,51. ,  42. ,  67. ,   24.,15.1,  56.4,  93. ,   28.,
            109.1,  82.1,  12.7, 113.1,    114. ,  14.2, 116.2,  11. ,31. ,  22. ,  87.,   44. ,55.1,  46.4,  73.,   28. ,119.1,  12.1, 112.7,  13.1,14. , 114.2,  16.2, 117. ,
            91. ,  82. ,  37.,   64. ,55.1,  46.4,  73.,   28. ,119.1,  12.1, 112.7,  13.1,     14. , 114.2,  16.2, 117. });

// ----------------------------------------------------------------

    auto idx = NDArrayFactory::create<int>({0, 1, 1, 2});
    auto exp = NDArrayFactory::create<double>('c', {3, 4, 4}, {
            91. ,  82. ,  37. ,  64. ,55.1,  46.4,  73. ,  28. ,119.1,  12.1, 112.7,  13.1,14. , 114.2,  16.2, 117. ,82. ,       64. ,      154. ,       68.  ,
            70.2,      102.8,      166. ,       56.  ,228.2,       94.2,      125.4,     126.2 ,128. ,      128.4,      132.4,      128.  ,91. ,  82. ,  37. ,  64. ,
            55.1,  46.4,  73. ,  28. ,119.1,  12.1, 112.7,  13.1,14. , 114.2,  16.2, 117. });

    nd4j::ops::unsorted_segment_sum op;

    auto result = op.execute({&x, &idx}, {}, {3});
    ASSERT_EQ(result->status(), Status::OK());
//    result->at(0)->printIndexedBuffer("Output");
//    result->at(0)->printShapeInfo("Out Shape");
//    exp.printIndexedBuffer("Expect");
//    exp.printShapeInfo("Exp Shape");
    ASSERT_TRUE(exp.equalsTo(result->at(0)));

    delete result;
}

////////////////////////////////////////////////////////////////////////////////
TEST_F(DeclarableOpsTests7, TestUnsortedSegmentSum_4) {
    auto x = NDArrayFactory::create<double>('c', {4, 4, 4}, {91. ,  82. ,  37. ,  64. ,55.1,  46.4,  73. ,  28. ,119.1,  12.1, 112.7,  13.1,14. , 114.2,  16.2, 117. ,51. ,  42. ,  67. ,   24.,15.1,  56.4,  93. ,   28.,
            109.1,  82.1,  12.7, 113.1,114. ,  14.2, 116.2,  11. ,31. ,  22. ,  87.,   44. ,55.1,  46.4,  73.,   28. ,119.1,  12.1, 112.7,  13.1,14. , 114.2,  16.2, 117. ,
            91. ,  82. ,  37.,   64. ,55.1,  46.4,  73.,   28. ,119.1,  12.1, 112.7,  13.1,14. , 114.2,  16.2, 117. });

// ----------------------------------------------------------------

    auto idx = NDArrayFactory::create<int>({0, 1, 3, 7});
    auto exp = NDArrayFactory::create<double>('c', {8, 4, 4}, {
            91. ,  82. ,  37. ,  64. ,55.1,  46.4,  73. ,  28. ,119.1,  12.1, 112.7,  13.1,14. , 114.2,  16.2, 117. ,51. ,  42. ,  67. ,  24. ,15.1,  56.4,  93. ,  28. ,
            109.1,  82.1,  12.7, 113.1,114. ,  14.2, 116.2,  11. ,0. ,   0. ,   0. ,   0. ,0. ,   0. ,   0. ,   0. ,0. ,   0. ,   0. ,   0. ,0. ,   0. ,   0. ,   0. ,
            31. ,  22. ,  87. ,  44. ,55.1,  46.4,  73. ,  28. ,119.1,  12.1, 112.7,  13.1,14. , 114.2,  16.2, 117. ,0. ,   0. ,   0. ,   0. ,0. ,   0. ,   0. ,   0. ,
            0. ,   0. ,   0. ,   0. ,0. ,   0. ,   0. ,   0. ,0. ,   0. ,   0. ,   0. ,0. ,   0. ,   0. ,   0. ,0. ,   0. ,   0. ,   0. ,0. ,   0. ,   0. ,   0. ,
            0. ,   0. ,   0. ,   0. ,0. ,   0. ,   0. ,   0. ,0. ,   0. ,   0. ,   0. ,0. ,   0. ,   0. ,   0. ,91. ,  82. ,  37. ,  64. ,55.1,  46.4,  73. ,  28. ,
            119.1,  12.1, 112.7,  13.1,14. , 114.2,  16.2, 117. });

    nd4j::ops::unsorted_segment_sum op;

    auto result = op.execute({&x, &idx}, {}, {8});
    ASSERT_EQ(result->status(), Status::OK());
//    result->at(0)->printIndexedBuffer("Output");
//    result->at(0)->printShapeInfo("Out Shape");
//    exp.printIndexedBuffer("Expect");
    //exp.printShapeInfo("Exp Shape");
    ASSERT_TRUE(exp.isSameShape(result->at(0)));
    ASSERT_TRUE(exp.equalsTo(result->at(0)));

    delete result;
}

////////////////////////////////////////////////////////////////////////////////
TEST_F(DeclarableOpsTests7, TestSegmentProd_1) {
    auto x = NDArrayFactory::create<double>({1.8, 2.5, 4.,  9., 2.1, 2.4,3.,9., 2.1, 2.1,0.7, 0.1, 3., 4.2, 2.2, 1.});
    auto idx = NDArrayFactory::create<int>({0, 0, 1, 1, 1, 1, 2, 3, 3, 3, 4, 4, 4, 4, 4, 4});
    auto exp = NDArrayFactory::create<double>({4.5,    181.44,     3.,      39.69,     1.9404});

    nd4j::ops::segment_prod op;

    auto result = op.execute({&x, &idx}, {}, {});
    ASSERT_EQ(result->status(), Status::OK());
    ASSERT_TRUE(exp.equalsTo(result->at(0)));

    delete result;
}

////////////////////////////////////////////////////////////////////////////////
TEST_F(DeclarableOpsTests7, TestSegmentProdBP_1) {
    auto x = NDArrayFactory::create<double>({  1.8, 2.5,  4.,  9., 2.1, 2.4,  3.,  9., 2.1, 2.1, 0.7, 0.1,  3., 4.2, 2.2, 1.});
    auto idx = NDArrayFactory::create<int>({0, 0, 1, 1, 1, 1, 2, 3, 3, 3, 4, 4, 4, 4, 4, 4});
    auto eps = NDArrayFactory::create<double>({1.,    2.,     3.,      4.,     5.});
    auto exp = NDArrayFactory::create<double>({2.5, 1.8, 90.72, 40.32, 172.8, 151.2, 3., 17.64, 75.6, 75.6, 13.86, 97.02, 3.234, 2.31, 4.41, 9.702});
    nd4j::ops::segment_prod_bp op;

    auto result = op.execute({&x, &idx, &eps}, {}, {});
    ASSERT_EQ(result->status(), Status::OK());
//    result->at(0)->printIndexedBuffer("ProdBP Output");
//    exp.printIndexedBuffer("ProdBP Expect");

    ASSERT_TRUE(exp.equalsTo(result->at(0)));

    delete result;
}

////////////////////////////////////////////////////////////////////////////////
TEST_F(DeclarableOpsTests7, TestUnsortedSegmentProdBP_1) {
    auto x = NDArrayFactory::create<double>({  1.8, 2.5,  4.,  9., 2.1, 2.4,  3.,  9., 2.1, 2.1, 0.7, 0.1,  3., 4.2, 2.2, 1.});
    auto idx = NDArrayFactory::create<int>({0, 0, 1, 1, 1, 1, 2, 3, 3, 3, 4, 4, 4, 4, 4, 4});
    auto eps = NDArrayFactory::create<double>({1.,    2.,     3.,      4.,     5.});
    auto exp = NDArrayFactory::create<double>({2.5, 1.8, 90.72, 40.32, 172.8, 151.2, 3., 17.64, 75.6, 75.6, 13.86, 97.02, 3.234, 2.31, 4.41, 9.702});
    nd4j::ops::segment_prod_bp op;

    auto result = op.execute({&x, &idx, &eps}, {}, {});
    ASSERT_EQ(result->status(), Status::OK());
    //result->at(0)->printIndexedBuffer("ProdBP Output");
    //exp.printIndexedBuffer("ProdBP Expect");

    ASSERT_TRUE(exp.equalsTo(result->at(0)));

    delete result;
}

////////////////////////////////////////////////////////////////////////////////
TEST_F(DeclarableOpsTests7, TestUnsortedSegmentProdBP_2) {
    auto x = NDArrayFactory::create<double>({ 3.,  1.8, 2.5,  4.,  9., 2.1, 2.4,  9., 2.1, 2.1, 0.7, 0.1,  3., 4.2, 2.2, 1.});
    auto idx = NDArrayFactory::create<int>({2, 0, 0, 1, 1, 1, 1, 3, 3, 3, 4, 4, 4, 4, 4, 4});
    auto eps = NDArrayFactory::create<double>({1.,    2.,     3.,      4.,     5.});
    auto exp = NDArrayFactory::create<double>({3., 2.5, 1.8, 90.72, 40.32, 172.8, 151.2, 17.64, 75.6, 75.6, 13.86, 97.02, 3.234, 2.31, 4.41, 9.702});
    auto n = NDArrayFactory::create<Nd4jLong>(5LL);
    nd4j::ops::unsorted_segment_prod_bp op;

    auto result = op.execute({&x, &idx, &eps, &n}, {}, {5});
    ASSERT_EQ(result->status(), Status::OK());
    //result->at(0)->printIndexedBuffer("Unsorted ProdBP Output");
    //exp.printIndexedBuffer("Unsorted ProdBP Expect");

    ASSERT_TRUE(exp.equalsTo(result->at(0)));

    delete result;
}

////////////////////////////////////////////////////////////////////////////////
TEST_F(DeclarableOpsTests7, TestSegmentProd_2) {
    auto x = NDArrayFactory::create<double>('c', {4, 4}, {
        1.8, 2.5,  4.,  9.,        2.1, 2.4,  3.,  9.,        2.1, 2.1, 0.7, 0.1,         3., 4.2, 2.2, 1.    });
    auto idx = NDArrayFactory::create<int>({0, 0, 1, 2});
    auto exp = NDArrayFactory::create<double>('c', {3, 4}, {        3.78,       6. ,       12.  ,      81.,        2.1 ,       2.1,        0.7 ,       0.1,        3.  ,       4.2,        2.2 ,       1.});

    //{ 2.1, 2.5,  4.,  9., 2.1, 2.1, 0.7, 0.1, 3.,  4.2, 2.2, 1.}

    nd4j::ops::segment_prod op;

    auto result = op.execute({&x, &idx}, {}, {});
    ASSERT_EQ(result->status(), Status::OK());
    ASSERT_EQ(result->size(), 1);
//    exp.printIndexedBuffer("Expect");
//    exp.printShapeInfo("Exp Shape");
    ASSERT_TRUE(exp.equalsTo(result->at(0)));

    delete result;
}

////////////////////////////////////////////////////////////////////////////////
TEST_F(DeclarableOpsTests7, TestSegmentProdBP_2) {
    auto x = NDArrayFactory::create<double>('c', {4, 4}, {1.8, 2.5,  4.,  9.,
            2.1, 2.4,  3.,  9.,
            2.1, 2.1, 0.7, 0.1,
            3., 4.2, 2.2, 1.    });
    auto idx = NDArrayFactory::create<int>({0, 0, 1, 2});
    auto eps = NDArrayFactory::create<double>('c', {3, 4});
    auto exp = NDArrayFactory::create<double>('c', {4, 4}, {2.1, 4.8,  9.,  36., 1.8, 5., 12., 36., 5., 6., 7., 8., 9., 10., 11., 12.});

    //{ 2.1, 2.5,  4.,  9., 2.1, 2.1, 0.7, 0.1, 3.,  4.2, 2.2, 1.}
    eps.linspace(1);
    nd4j::ops::segment_prod_bp op;

    auto result = op.execute({&x, &idx, &eps}, {}, {});
    ASSERT_EQ(result->status(), Status::OK());
    ASSERT_EQ(result->size(), 2);
//    exp.printIndexedBuffer("Expect");
//    exp.printShapeInfo("Exp Shape");
    ASSERT_TRUE(exp.equalsTo(result->at(0)));

    delete result;
}

////////////////////////////////////////////////////////////////////////////////
TEST_F(DeclarableOpsTests7, TestSegmentProd_3) {
    auto x = NDArrayFactory::create<double>('c', {4, 4, 4}, {
     91. ,  82. ,  37. ,  64. ,     55.1,  46.4,  73. ,  28. ,    119.1,  12.1, 112.7,  13.1,     14. , 114.2,  16.2, 117. ,     51. ,  42. ,  67. ,   24.,
     15.1,  56.4,  93. ,   28.,    109.1,  82.1,  12.7, 113.1,    114. ,  14.2, 116.2,  11. ,     31. ,  22. ,  87.,   44. ,     55.1,  46.4,  73.,   28. ,
    119.1,  12.1, 112.7,  13.1,     14. , 114.2,  16.2, 117. ,     91. ,  82. ,  37.,   64. ,     55.1,  46.4,  73.,   28. ,    119.1,  12.1, 112.7,  13.1,     14. , 114.2,  16.2, 117. });

// ----------------------------------------------------------------

    auto idx = NDArrayFactory::create<int>({0, 1, 1, 2});
    auto exp = NDArrayFactory::create<double>('c', {3, 4, 4}, {
                 91. ,  82. ,  37. ,  64. , 55.1,  46.4,  73. ,  28. ,  119.1,  12.1, 112.7,  13.1, 14. , 114.2,  16.2, 117. ,
                1581, 924, 5829, 1056,832.01001, 2616.9602, 6789, 784, 12993.810, 993.41003, 1431.2899, 1481.61, 1596, 1621.64, 1882.4401, 1287,
                 91. ,  82. ,  37. ,  64. ,   55.1,  46.4,  73. ,  28. ,119.1,  12.1, 112.7,  13.1, 14. , 114.2,  16.2, 117. });

    nd4j::ops::segment_prod op;

    auto result = op.execute({&x, &idx}, {}, {});
    ASSERT_EQ(result->status(), Status::OK());
//    result->at(0)->printIndexedBuffer("Output");
//    result->at(0)->printShapeInfo("Out Shape");
//    exp.printIndexedBuffer("Expect");
//    exp.printShapeInfo("Exp Shape");
    ASSERT_TRUE(exp.equalsTo(result->at(0)));

    delete result;
}

////////////////////////////////////////////////////////////////////////////////
TEST_F(DeclarableOpsTests7, TestSegmentProd_04) {
    auto x = NDArrayFactory::create<int>({1,2,3,4,5,6,7,8 });

// ----------------------------------------------------------------

    auto idx = NDArrayFactory::create<int>({0,0,1,2,2,2,3,3});
    auto exp = NDArrayFactory::create<int>({ 2,   3, 120,  56});

    nd4j::ops::segment_prod op;

    auto result = op.execute({&x, &idx}, {}, {});
    ASSERT_EQ(result->status(), Status::OK());
    result->at(0)->printIndexedBuffer("Output");
//    result->at(0)->printShapeInfo("Out Shape");
    exp.printIndexedBuffer("Expect");
//    exp.printShapeInfo("Exp Shape");
    ASSERT_TRUE(exp.equalsTo(result->at(0)));

    delete result;
}
////////////////////////////////////////////////////////////////////////////////
TEST_F(DeclarableOpsTests7, TestSegmentProd_05) {
    auto x = NDArrayFactory::create<int16_t>({1,2,3,4,5,6,7,8 });

// ----------------------------------------------------------------

    auto idx = NDArrayFactory::create<int>({0,0,1,2,2,2,3,3});
    auto exp = NDArrayFactory::create<int16_t>({ 2,   3, 120,  56});

    nd4j::ops::segment_prod op;

    auto result = op.execute({&x, &idx}, {}, {});
    ASSERT_EQ(result->status(), Status::OK());
    result->at(0)->printIndexedBuffer("Output");
//    result->at(0)->printShapeInfo("Out Shape");
    exp.printIndexedBuffer("Expect");
//    exp.printShapeInfo("Exp Shape");
    ASSERT_TRUE(exp.equalsTo(result->at(0)));

    delete result;
}

////////////////////////////////////////////////////////////////////////////////
TEST_F(DeclarableOpsTests7, TestSegmentProd_06) {
    auto x = NDArrayFactory::create<int8_t>({'\x1','\x2','\x3','\x4','\x5','\x6','\x7','\x8' });

// ----------------------------------------------------------------

    auto idx = NDArrayFactory::create<int>({0,0,1,2,2,2,3,3});
    auto exp = NDArrayFactory::create<int8_t>({ 2,   3, 120,  56});
    x.printIndexedBuffer("INPUT INT8");
    nd4j::ops::segment_prod op;

    auto result = op.execute({&x, &idx}, {}, {});
    ASSERT_EQ(result->status(), Status::OK());
    result->at(0)->printIndexedBuffer("Output");
//    result->at(0)->printShapeInfo("Out Shape");
    exp.printIndexedBuffer("Expect");
//    exp.printShapeInfo("Exp Shape");
    ASSERT_TRUE(exp.equalsTo(result->at(0)));

    delete result;
}

////////////////////////////////////////////////////////////////////////////////
TEST_F(DeclarableOpsTests7, TestSegmentProd_07) {
    auto x = NDArrayFactory::create<uint8_t>({'\x1','\x2','\x3','\x4','\x5','\x6','\x7','\x8' });

// ----------------------------------------------------------------

    auto idx = NDArrayFactory::create<int>({0,0,1,2,2,2,3,3});
    auto exp = NDArrayFactory::create<uint8_t>({ 2,   3, 120,  56});
    x.printIndexedBuffer("INPUT INT8");
    nd4j::ops::segment_prod op;

    auto result = op.execute({&x, &idx}, {}, {});
    ASSERT_EQ(result->status(), Status::OK());
    result->at(0)->printIndexedBuffer("Output");
//    result->at(0)->printShapeInfo("Out Shape");
    exp.printIndexedBuffer("Expect");
//    exp.printShapeInfo("Exp Shape");
    ASSERT_TRUE(exp.equalsTo(result->at(0)));

    delete result;
}

////////////////////////////////////////////////////////////////////////////////
TEST_F(DeclarableOpsTests7, TestUnsortedSegmentProd_1) {
    auto x = NDArrayFactory::create<double>({1.8, 2.5,4.,  9., 2.1, 2.4,3.,9., 2.1, 2.1,0.7, 0.1, 3., 4.2, 2.2, 1.});
    auto idx = NDArrayFactory::create<int>({0, 0, 1, 1, 1, 1, 2, 3, 3, 3, 4, 4, 4, 4, 4, 4});
    auto exp = NDArrayFactory::create<double>({4.5,    181.44,     3.,      39.69,     1.9404});

    nd4j::ops::unsorted_segment_prod op;

    auto result = op.execute({&x, &idx}, {}, {5});
    ASSERT_EQ(result->status(), Status::OK());
    ASSERT_TRUE(exp.equalsTo(result->at(0)));

    delete result;
}

////////////////////////////////////////////////////////////////////////////////
TEST_F(DeclarableOpsTests7, TestUnsortedSegmentProd_11) {
    auto x = NDArrayFactory::create<double>({3.,1.8, 2.5,4.,  9., 2.1, 2.4,9., 2.1, 2.1,0.7, 0.1, 3., 4.2, 2.2, 1.});
    auto idx = NDArrayFactory::create<int>({2, 0, 0, 1, 1, 1, 1, 3, 3, 3, 4, 4, 4, 4, 4, 4});
    auto exp = NDArrayFactory::create<double>({4.5,    181.44,     3.,      39.69,     1.9404});

    nd4j::ops::unsorted_segment_prod op;

    auto result = op.execute({&x, &idx}, {}, {5});
    ASSERT_EQ(result->status(), Status::OK());
    ASSERT_TRUE(exp.equalsTo(result->at(0)));

    delete result;
}
////////////////////////////////////////////////////////////////////////////////
TEST_F(DeclarableOpsTests7, TestUnsortedSegmentProd_2) {
    auto x = NDArrayFactory::create<double>('c', {4, 4}, {
            1.8, 2.5,  4.,  9.,        2.1, 2.4,  3.,  9.,        2.1, 2.1, 0.7, 0.1,         3., 4.2, 2.2, 1.    });
    auto idx = NDArrayFactory::create<int>({0, 0, 1, 2});
    auto exp = NDArrayFactory::create<double>('c', {3, 4}, {        3.78,       6. ,       12.  ,      81.,        2.1 ,       2.1,        0.7 ,       0.1,        3.  ,       4.2,        2.2 ,       1.});

    //{ 2.1, 2.5,  4.,  9., 2.1, 2.1, 0.7, 0.1, 3.,  4.2, 2.2, 1.}

    nd4j::ops::unsorted_segment_prod op;

    auto result = op.execute({&x, &idx}, {}, {3});
    ASSERT_EQ(result->status(), Status::OK());
    ASSERT_EQ(result->size(), 1);
//    exp.printIndexedBuffer("Expect");
//    exp.printShapeInfo("Exp Shape");
    ASSERT_TRUE(exp.equalsTo(result->at(0)));

    delete result;
}

////////////////////////////////////////////////////////////////////////////////
TEST_F(DeclarableOpsTests7, TestUnsortedSegmentProd_12) {
    auto x = NDArrayFactory::create<double>('c', {4, 4}, {
            3., 4.2, 2.2, 1.,
            1.8, 2.5,  4.,  9.,        2.1, 2.4,  3.,  9.,        2.1, 2.1, 0.7, 0.1    });
    auto idx = NDArrayFactory::create<int>({2, 0, 0, 1});
    auto exp = NDArrayFactory::create<double>('c', {3, 4}, {        3.78,       6. ,       12.  ,      81.,        2.1 ,       2.1,        0.7 ,       0.1,        3.  ,       4.2,        2.2 ,       1.});

    //{ 2.1, 2.5,  4.,  9., 2.1, 2.1, 0.7, 0.1, 3.,  4.2, 2.2, 1.}

    nd4j::ops::unsorted_segment_prod op;

    auto result = op.execute({&x, &idx}, {}, {3});
    ASSERT_EQ(result->status(), Status::OK());
    ASSERT_EQ(result->size(), 1);
//    exp.printIndexedBuffer("Expect");
//    exp.printShapeInfo("Exp Shape");
    ASSERT_TRUE(exp.equalsTo(result->at(0)));

    delete result;
}

////////////////////////////////////////////////////////////////////////////////
TEST_F(DeclarableOpsTests7, TestUnsortedSegmentProd_3) {
    auto x = NDArrayFactory::create<double>('c', {4, 4, 4}, {
            91. ,  82. ,  37. ,  64. ,     55.1,  46.4,  73. ,  28. ,    119.1,  12.1, 112.7,  13.1,     14. , 114.2,  16.2, 117. ,     51. ,  42. ,  67. ,   24.,
            15.1,  56.4,  93. ,   28.,    109.1,  82.1,  12.7, 113.1,    114. ,  14.2, 116.2,  11. ,     31. ,  22. ,  87.,   44. ,     55.1,  46.4,  73.,   28. ,
            119.1,  12.1, 112.7,  13.1,     14. , 114.2,  16.2, 117. ,     91. ,  82. ,  37.,   64. ,     55.1,  46.4,  73.,   28. ,    119.1,  12.1, 112.7,  13.1,     14. , 114.2,  16.2, 117. });

// ----------------------------------------------------------------

    auto idx = NDArrayFactory::create<int>({0, 1, 1, 2});
    auto exp = NDArrayFactory::create<double>('c', {3, 4, 4}, {
            91. ,  82. ,  37. ,  64. , 55.1,  46.4,  73. ,  28. ,  119.1,  12.1, 112.7,  13.1, 14. , 114.2,  16.2, 117. ,
            1581, 924, 5829, 1056,832.01001, 2616.9602, 6789, 784, 12993.810, 993.41003, 1431.2899, 1481.61, 1596.0000, 1621.6399, 1882.4401, 1287,
            91. ,  82. ,  37. ,  64. ,   55.1,  46.4,  73. ,  28. ,119.1,  12.1, 112.7,  13.1, 14. , 114.2,  16.2, 117. });

    nd4j::ops::unsorted_segment_prod op;

    auto result = op.execute({&x, &idx}, {}, {3});
    ASSERT_EQ(result->status(), Status::OK());
//    result->at(0)->printIndexedBuffer("Output");
//    result->at(0)->printShapeInfo("Out Shape");
//    exp.printIndexedBuffer("Expect");
//    exp.printShapeInfo("Exp Shape");
    ASSERT_TRUE(exp.equalsTo(result->at(0)));

    delete result;
}

////////////////////////////////////////////////////////////////////////////////
TEST_F(DeclarableOpsTests7, TestUnsortedSegmentProd_4) {
    auto x = NDArrayFactory::create<double>('c', {4, 4, 4}, {
            91. ,  82. ,  37. ,  64. ,     55.1,  46.4,  73. ,  28. ,    119.1,  12.1, 112.7,  13.1,     14. , 114.2,  16.2, 117. ,     51. ,  42. ,  67. ,   24.,
            15.1,  56.4,  93. ,   28.,    109.1,  82.1,  12.7, 113.1,    114. ,  14.2, 116.2,  11. ,     31. ,  22. ,  87.,   44. ,     55.1,  46.4,  73.,   28. ,
            119.1,  12.1, 112.7,  13.1,     14. , 114.2,  16.2, 117. ,     91. ,  82. ,  37.,   64. ,     55.1,  46.4,  73.,   28. ,    119.1,  12.1, 112.7,  13.1,     14. , 114.2,  16.2, 117. });

// ----------------------------------------------------------------

    auto idx = NDArrayFactory::create<int>({1, 1, 1, 2});
    auto exp = NDArrayFactory::create<double>('c', {3, 4, 4}, {
            1., 1., 1., 1.,      1., 1.,1.,1.,     1.,1.,1.,1.,     1.,1.,1.,1.,

            143871, 75768, 215673, 67584.,     45843.75, 121426.96, 495597, 21952,
            1547562.8, 12020.262, 161306.38, 19409.092,  22344, 185191.27, 30495.531, 150579,

            91., 82., 37., 64,     55.1, 46.400002, 73, 28,    119.1, 12.1, 112.7, 13.1,    14, 114.2, 16.2, 117});

    nd4j::ops::unsorted_segment_prod op;

    auto result = op.execute({&x, &idx}, {}, {3});
    ASSERT_EQ(result->status(), Status::OK());
    //result->at(0)->printIndexedBuffer("Output");
//    result->at(0)->printShapeInfo("Out Shape");
    //exp.printIndexedBuffer("Expect");
//    exp.printShapeInfo("Exp Shape");
    ASSERT_TRUE(exp.equalsTo(result->at(0)));

    delete result;
}

////////////////////////////////////////////////////////////////////////////////
TEST_F(DeclarableOpsTests7, TestUnsortedSegmentProdBP_4) {
    auto x = NDArrayFactory::create<double>('c', {8}, {
            5,1,7,2,3,4,1,3});
    auto gradO = NDArrayFactory::create<double>('c', {4}, {1,2,3,4});
// ----------------------------------------------------------------

    auto idx = NDArrayFactory::create<int>({0,0,0,1,2,2,3,3});
    auto exp = NDArrayFactory::create<double>('c', {8}, {
            7.000000, 35.000000, 5.000000, 2.000000, 12.000000, 9.000000, 12.000000, 4.000000
    });
//            1., 1., 1., 1.,      1., 1.,1.,1.,     1.,1.,1.,1.,     1.,1.,1.,1.,
//
//            143871, 75768, 215673, 67584.,     45843.75, 121426.96, 495597, 21952,
//            1547562.8, 12020.262, 161306.38, 19409.092,  22344, 185191.27, 30495.531, 150579,
//
//            91., 82., 37., 64,     55.1, 46.400002, 73, 28,    119.1, 12.1, 112.7, 13.1,    14, 114.2, 16.2, 117});

    nd4j::ops::unsorted_segment_prod_bp op;

    auto result = op.execute({&x, &idx, &gradO}, {}, {4});
    ASSERT_EQ(result->status(), Status::OK());
    //result->at(0)->printIndexedBuffer("Output");
    //result->at(0)->printShapeInfo("Out Shape");
    //exp.printIndexedBuffer("Expect");
//    exp.printShapeInfo("Exp Shape");
    ASSERT_TRUE(exp.equalsTo(result->at(0)));

    delete result;
}

////////////////////////////////////////////////////////////////////////////////
TEST_F(DeclarableOpsTests7, TestExtractImagePatches_1) {
    auto x = NDArrayFactory::create<double>('c', {2,4, 4, 4}, {
     91.,  82.,  37.,  64.,     55.,  46.,  73.,  28.,   119.,  12., 112.,  13.,     14., 114.,  16., 117.,
     51.,  42.,  67.,  24.,     15.,  56.,  93.,  28.,   109.,  82.,  12., 113.,    114.,  14., 116.,  11.,
     31.,  22.,  87.,  44.,     55.,  46.,  73.,  28.,   119.,  12., 112.,  13.,     14., 114.,  16., 117.,
     91.,  82.,  37.,  64.,    55.1, 46.4,  73.,  28.,   119.,  12., 112.,  13.,     14., 114., 16.2, 117.,
     91.,  82.,  37.,  64.,     55.,  46.,  73.,  28.,   119.,  12., 112.,  13.,     14., 114.,  16., 117.,
     51.,  42.,  67.,  24.,     15.,  56.,  93.,  28.,   109.,  82.,  12., 113.,    114.,  14., 116.,  11.,
     31.,  22.,  87.,  44.,     55.,  46.,  73.,  28.,   119.,  12., 112.,  13.,     14., 114.,  16., 117.,
     91.,  82.,  37.,  64.,    55.1, 46.4,  73.,  28.,   119.,  12., 112.,  13.,    140., 110., 160.,  107.});

// ----------------------------------------------------------------


    auto exp = NDArrayFactory::create<double>('c', {2, 4, 4, 4}, {
     91.,  82.,  37.,  64.,     55.,  46.,  73.,  28.,    119.,  12., 112.,  13.,     14., 114.,  16., 117.,
     51.,  42.,  67.,  24.,     15.,  56.,  93.,  28.,    109.,  82.,  12., 113.,    114.,  14., 116.,  11.,
     31.,  22.,  87.,  44.,     55.,  46.,  73.,  28.,    119.,  12., 112.,  13.,     14., 114.,  16., 117.,
     91.,  82.,  37.,  64.,    55.1, 46.4,  73.,  28.,    119.,  12., 112.,  13.,     14., 114., 16.2, 117.,
     91.,  82.,  37.,  64.,     55.,  46.,  73.,  28.,    119.,  12., 112.,  13.,     14., 114.,  16., 117.,
     51.,  42.,  67.,  24.,     15.,  56.,  93.,  28.,    109.,  82.,  12., 113.,    114.,  14., 116.,  11.,
     31.,  22.,  87.,  44.,     55.,  46.,  73.,  28.,    119.,  12., 112.,  13.,     14., 114.,  16., 117.,
     91.,  82.,  37.,  64.,    55.1,  46.4, 73.,  28.,    119.,  12., 112.,  13.,    140., 110., 160., 107.});

    nd4j::ops::extract_image_patches op;

    auto result = op.execute({&x}, {}, {1,1,1,1,1,1,0});
    ASSERT_EQ(result->status(), Status::OK());
//    result->at(0)->printIndexedBuffer("Output");
    //result->at(0)->printShapeInfo("Out Shape");
//    exp.printIndexedBuffer("Expect");
    //exp.printShapeInfo("Exp Shape");
    ASSERT_TRUE(exp.isSameShape(result->at(0)));
    ASSERT_TRUE(exp.equalsTo(result->at(0)));

    delete result;
}


////////////////////////////////////////////////////////////////////////////////
TEST_F(DeclarableOpsTests7, TestExtractImagePatches_2) {
    auto x = NDArrayFactory::create<double>('c', {3, 3, 4, 3}, {
     11.,  12.,  13.,     12.,  13.,  14.,     15.,  16.,  17.,     18.,  19.,  10.,
      1.,   2.,   3.,      2.,   3.,   4.,     21.,  22.,  23.,     22.,  23.,  24.,
      5.,   6.,   7.,      8.,   9.,   0.,     35.,  36.,  37.,     38.,  39.,  40.,
      9.,   8.,   7.,      6.,   5.,   4.,     49.,  48.,  47.,     46.,  45.,  44.,
      3.,   2.,   1.,      0.,   1.,   2.,     53.,  52.,  51.,     50.,  51.,  52.,
     15.,  16.,  17.,     18.,  19.,  10.,    135., 136., 137.,    138., 139., 140.,
    211.,  12.,  13.,     12., 213.,  14.,     15., 216.,  17.,    128.,  19.,  10.,
     21.,   2.,   3.,      2.,   3.,  24.,     21.,  22., 223.,     22., 223.,  24.,
     25.,   6.,   7.,      8.,   9.,  20.,     35.,  36., 327.,     38., 239.,  40.});

//Images shape is  (3, 3, 4, 3)
//[1, 1, 1, 1]
//[1, 3, 2, 1]
auto exp = NDArrayFactory::create<double>('c', {3, 1, 1, 12}, {
     11.,  12.,  13.,  12.,  13.,  14.,   1.,   2.,   3.,   2.,   3.,   4.,
      9.,   8.,   7.,   6.,   5.,   4.,   3.,   2.,   1.,   0.,   1.,   2.,
    211.,  12.,  13.,  12., 213.,  14.,  21.,   2.,   3.,   2.,   3.,  24.
 });
// ----------------------------------------------------------------
    nd4j::ops::extract_image_patches op;

    auto result = op.execute({&x}, {}, {2,2, 3,3, 1,1,0});
    ASSERT_EQ(result->status(), Status::OK());

    ASSERT_TRUE(exp.isSameShape(result->at(0)));
    ASSERT_TRUE(exp.equalsTo(result->at(0)));

    delete result;
}


////////////////////////////////////////////////////////////////////////////////
TEST_F(DeclarableOpsTests7, TestExtractImagePatches_3) {
    auto x = NDArrayFactory::create<double>('c', {3, 3, 4, 3}, {
     11.,  12.,  13.,     12.,  13.,  14.,     15.,  16.,  17.,     18.,  19.,  10.,
      1.,   2.,   3.,      2.,   3.,   4.,     21.,  22.,  23.,     22.,  23.,  24.,
      5.,   6.,   7.,      8.,   9.,   0.,     35.,  36.,  37.,     38.,  39.,  40.,
      9.,   8.,   7.,      6.,   5.,   4.,     49.,  48.,  47.,     46.,  45.,  44.,
      3.,   2.,   1.,      0.,   1.,   2.,     53.,  52.,  51.,     50.,  51.,  52.,
     15.,  16.,  17.,     18.,  19.,  10.,    135., 136., 137.,    138., 139., 140.,
    211.,  12.,  13.,     12., 213.,  14.,     15., 216.,  17.,    128.,  19.,  10.,
     21.,   2.,   3.,      2.,   3.,  24.,     21.,  22., 223.,     22., 223.,  24.,
     25.,   6.,   7.,      8.,   9.,  20.,     35.,  36., 327.,     38., 239.,  40.});

//Images shape is  (3, 3, 4, 3)
//[1, 1, 1, 1]
//[1, 3, 2, 1]
auto exp = NDArrayFactory::create<double>('c', {3, 1, 2, 6}, {
        11.,  12.,  13.,   5.,   6.,   7.,  15.,  16.,  17.,  35.,  36.,  37.,   9.,   8.,
        7.,  15.,  16.,  17.,  49.,  48.,  47., 135., 136., 137., 211.,  12.,  13.,  25.,
        6.,   7.,  15., 216.,  17.,  35.,  36., 327.
 });
// ----------------------------------------------------------------
    nd4j::ops::extract_image_patches op;

    auto result = op.execute({&x}, {}, {2,1,3,2,2,2,0});
    ASSERT_EQ(result->status(), Status::OK());
//    x.printIndexedBuffer("images");
//    nd4j_printf("input params: ksize = [1, 2, 1, 1], strides = [1, 3, 2, 1], rates = [1, 2, 2, 1]\n", "");
    result->at(0)->printBuffer("Output");
    //result->at(0)->printShapeInfo("Out Shape");
    exp.printBuffer("Expect");
    //exp.printShapeInfo("Exp Shape");

    ASSERT_TRUE(exp.isSameShape(result->at(0)));
    ASSERT_TRUE(exp.equalsTo(result->at(0)));

    delete result;
}


////////////////////////////////////////////////////////////////////////////////
TEST_F(DeclarableOpsTests7, TestExtractImagePatches_4) {
    auto x = NDArrayFactory::create<double>('c', {3, 3, 4, 3}, {
     11.,  12.,  13.,     12.,  13.,  14.,     15.,  16.,  17.,     18.,  19.,  10.,
      1.,   2.,   3.,      2.,   3.,   4.,     21.,  22.,  23.,     22.,  23.,  24.,
      5.,   6.,   7.,      8.,   9.,   0.,     35.,  36.,  37.,     38.,  39.,  40.,
      9.,   8.,   7.,      6.,   5.,   4.,     49.,  48.,  47.,     46.,  45.,  44.,
      3.,   2.,   1.,      0.,   1.,   2.,     53.,  52.,  51.,     50.,  51.,  52.,
     15.,  16.,  17.,     18.,  19.,  10.,    135., 136., 137.,    138., 139., 140.,
    211.,  12.,  13.,     12., 213.,  14.,     15., 216.,  17.,    128.,  19.,  10.,
     21.,   2.,   3.,      2.,   3.,  24.,     21.,  22., 223.,     22., 223.,  24.,
     25.,   6.,   7.,      8.,   9.,  20.,     35.,  36., 327.,     38., 239.,  40.});

//Images shape is  (3, 3, 4, 3)
//[1, 1, 1, 1]
//[1, 3, 2, 1]
auto exp = NDArrayFactory::create<double>('c', {3, 3, 4, 3}, {
     11.,  12.,  13.,     12.,  13.,  14.,     15.,  16.,  17.,     18.,   19.,  10.,
      1.,   2.,   3.,      2.,   3.,   4.,     21.,  22.,  23.,     22.,  23.,  24.,
      5.,   6.,   7.,      8.,   9.,   0.,     35.,  36.,  37.,     38.,  39.,  40.,
      9.,   8.,   7.,      6.,   5.,   4.,     49.,  48.,  47.,     46.,  45.,  44.,
      3.,   2.,   1.,      0.,   1.,   2.,     53.,  52.,  51.,     50.,  51.,  52.,
     15.,  16.,  17.,     18.,  19.,  10.,    135., 136., 137.,    138., 139., 140.,
    211.,  12.,  13.,     12., 213.,  14.,     15., 216.,  17.,    128.,  19.,  10.,
     21.,   2.,   3.,      2.,   3.,  24.,     21.,  22., 223.,     22., 223.,  24.,
     25.,   6.,   7.,      8.,   9.,  20.,     35.,  36., 327.,     38., 239.,  40.});
// ----------------------------------------------------------------
    nd4j::ops::extract_image_patches op;

    auto result = op.execute({&x}, {}, {1,1,1,1,1,1,0});
    ASSERT_EQ(result->status(), Status::OK());
//    result->at(0)->printIndexedBuffer("Output");
    //result->at(0)->printShapeInfo("Out Shape");
//    exp.printIndexedBuffer("Expect");
    //exp.printShapeInfo("Exp Shape");
    ASSERT_TRUE(exp.isSameShape(result->at(0)));
    ASSERT_TRUE(exp.equalsTo(result->at(0)));

    delete result;
}

////////////////////////////////////////////////////////////////////////////////
TEST_F(DeclarableOpsTests7, TestExtractImagePatches_5) {
    auto x = NDArrayFactory::create<double>('c', {3, 3, 4, 3}, {
 11.,  12.,  13.,   12.,  13.,  14.,   15.,  16.,  17.,    18.,  19.,  10.,
  1.,   2.,   3.,    2.,   3.,   4.,   21.,  22.,  23.,    22.,  23.,  24.,
  5.,   6.,   7.,    8.,   9.,   0.,   35.,  36.,  37.,   38.,  39.,  40.,
  9.,   8.,   7.,    6.,   5.,   4.,   49.,  48.,  47.,   46.,  45.,  44.,
  3.,   2.,   1.,    0.,   1.,   2.,   53.,  52.,  51.,   50.,  51.,  52.,
 15.,  16.,  17.,   18.,  19.,  10.,  135., 136., 137.,  138., 139., 140.,
211.,  12.,  13.,   12., 213.,  14.,   15., 216.,  17.,  128.,  19.,  10.,
 21.,   2.,   3.,    2.,   3.,  24.,   21.,  22., 223.,   22., 223.,  24.,
 25.,   6.,   7.,    8.,   9.,  20.,   35.,  36., 327.,   38., 239.,  40.});

//Images shape is  (3, 3, 4, 3)
//[1, 1, 1, 1]
//[1, 3, 2, 1]
auto exp = NDArrayFactory::create<double>('c', {3, 1, 1, 18}, {
  11.,  12.,  13.,  15.,  16.,  17.,   1.,   2.,   3.,  21.,  22.,  23.,   5.,  6.,   7.,  35.,  36.,  37.,
   9.,   8.,   7.,  49.,  48.,  47.,   3.,   2.,   1.,  53.,  52.,  51.,  15., 16.,  17., 135., 136., 137.,
 211.,  12.,  13.,  15., 216.,  17.,  21.,   2.,   3.,  21.,  22., 223.,  25.,  6.,   7.,  35.,  36., 327.

//Patch shape is (3, 1, 2, 18)

 });
// ----------------------------------------------------------------
    nd4j::ops::extract_image_patches op;

    auto result = op.execute({&x}, {}, {3,2,3,2,1,2,0});
    ASSERT_EQ(result->status(), Status::OK());
//    result->at(0)->printIndexedBuffer("Output");
    //result->at(0)->printShapeInfo("Out Shape");
//    exp.printIndexedBuffer("Expect");
    //exp.printShapeInfo("Exp Shape");
    ASSERT_TRUE(exp.isSameShape(result->at(0)));
    ASSERT_TRUE(exp.equalsTo(result->at(0)));

    delete result;
}

////////////////////////////////////////////////////////////////////////////////
TEST_F(DeclarableOpsTests7, TestExtractImagePatches_6) {
    auto x = NDArrayFactory::create<double>('c', {2, 2, 4, 2}, {
    11.11, 11.12, 11.21, 11.22, 11.31, 11.32, 11.41, 11.42,     12.11, 12.12, 12.21, 12.22, 12.31, 12.32, 12.41, 12.42,
    21.11, 21.12, 21.21, 21.22, 21.31, 21.32, 21.41, 21.42,     22.11, 22.12, 22.21, 22.22, 22.31, 22.32, 22.41, 22.42
});

//Images shape is  (3, 3, 4, 3)
//[1, 1, 1, 1]
//[1, 3, 2, 1]
auto exp = NDArrayFactory::create<double>('c', {2, 1, 4, 4}, {
    11.11, 11.12, 12.11, 12.12,     11.21, 11.22, 12.21, 12.22,     11.31, 11.32, 12.31, 12.32,     11.41, 11.42, 12.41, 12.42,
    21.11, 21.12, 22.11, 22.12, 21.21, 21.22, 22.21, 22.22,    21.31, 21.32, 22.31, 22.32,     21.41, 21.42, 22.41, 22.42
 });
// ----------------------------------------------------------------
    nd4j::ops::extract_image_patches op;

    auto result = op.execute({&x}, {}, {2,1, 1,1, 1,1,0});
    ASSERT_EQ(result->status(), Status::OK());
    ASSERT_TRUE(exp.isSameShape(result->at(0)));
    ASSERT_TRUE(exp.equalsTo(result->at(0)));

    delete result;
}

////////////////////////////////////////////////////////////////////////////////
TEST_F(DeclarableOpsTests7, TestExtractImagePatches_SGO_7) {
    auto x = NDArrayFactory::create<double>('c', {1, 3, 3, 1});
    x.linspace(1);

//Images shape is  (1, 3, 3, 4)
//[1, 1, 1, 1]
//[1, 3, 2, 1]
    auto exp = NDArrayFactory::create<double>('c', {1, 3, 3, 4}, {
            1., 2., 4., 5.,    2., 3., 5., 6.,    3., 0., 6., 0.,
    4., 5., 7., 8.,    5., 6., 8., 9.,    6., 0., 9., 0.,    7., 8., 0., 0.,    8., 9., 0., 0.,   9., 0., 0., 0. });
// ----------------------------------------------------------------
    nd4j::ops::extract_image_patches op;

    auto result = op.execute({&x}, {}, {2,2, 1,1, 1,1, 1}); // equiv TF ksizes=[1,2,2,1], strides=[1,1,1,1], rates=[1,1,1,1], padding="SAME"
    ASSERT_EQ(result->status(), Status::OK());
    auto output = result->at(0);
//    output->printBuffer("Output");
//    exp.printBuffer("Expect");
//    for (Nd4jLong e = 0; e < exp.lengthOf(); e++)
//        if (exp.e<double>(e) != output->e<double>(e))
//            printf("%lld ", e);
//        printf("\n");
    //result->at(1)->printBuffer("OUtput2");
    ASSERT_TRUE(exp.isSameShape(output));
    ASSERT_TRUE(exp.equalsTo(output));

    delete result;
}

////////////////////////////////////////////////////////////////////////////////
TEST_F(DeclarableOpsTests7, TestExtractImagePatches_SGO_8) {
    auto x = NDArrayFactory::create<double>('c', {1, 3, 3, 2});
    x.linspace(1);

//Images shape is  (1, 3, 3, 4)
//[1, 1, 1, 1]
//[1, 3, 2, 1]
    auto exp = NDArrayFactory::create<double>('c', {1, 3, 3, 8}, {
            1,  2,  3,  4,  7,  8,  9, 10,  3,  4,  5,  6,  9, 10, 11, 12,  5,  6,  0,  0, 11, 12,  0,  0,
            7,  8,  9, 10, 13, 14, 15, 16,  9, 10, 11, 12, 15, 16, 17, 18, 11, 12,  0,  0, 17, 18,  0,  0,
            13, 14, 15, 16, 0, 0, 0, 0, 15, 16, 17, 18, 0, 0, 0, 0, 17, 18, 0, 0, 0, 0, 0, 0 });
// ----------------------------------------------------------------
    nd4j::ops::extract_image_patches op;

    auto result = op.execute({&x}, {}, {2,2, 1,1, 1,1, 1}); // equiv TF ksizes=[1,2,2,1], strides=[1,1,1,1], rates=[1,1,1,1], padding="SAME"
    ASSERT_EQ(result->status(), Status::OK());
    auto output = result->at(0);
//    output->printBuffer("Output");
//    exp.printBuffer("Expect");
//    for (Nd4jLong e = 0; e < exp.lengthOf(); e++)
//        if (exp.e<double>(e) != output->e<double>(e))
//            printf("%lld ", e);
//    printf("\n");
    //result->at(1)->printBuffer("OUtput2");
    ASSERT_TRUE(exp.isSameShape(output));
    ASSERT_TRUE(exp.equalsTo(output));

    delete result;
}

////////////////////////////////////////////////////////////////////////////////
TEST_F(DeclarableOpsTests7, TestExtractImagePatches_SGO_9) {
    auto x = NDArrayFactory::create<double>('c', {1, 6, 6, 2});
    x.linspace(1);

//Images shape is  (1, 3, 3, 4)
//[1, 1, 1, 1]
//[1, 3, 2, 1]
    auto exp = NDArrayFactory::create<double>('c', {1, 6, 6, 18}, {
            0.,  0.,  0.,  0.,  0.,  0.,  0.,  0.,  1.,  2.,  3.,  4.,  0.,  0., 13., 14., 15., 16.,
            0.,  0.,  0.,  0.,  0.,  0.,  1.,  2.,  3.,  4.,  5.,  6., 13., 14., 15., 16., 17., 18.,
            0.,  0.,  0.,  0.,  0.,  0.,  3.,  4.,  5.,  6.,  7.,  8., 15., 16., 17., 18., 19., 20.,
            0.,  0.,  0.,  0.,  0.,  0.,  5.,  6.,  7.,  8.,  9., 10., 17., 18., 19., 20., 21., 22.,
            0.,  0.,  0.,  0.,  0.,  0.,  7.,  8.,  9., 10., 11., 12., 19., 20., 21., 22., 23., 24.,
            0.,  0.,  0.,  0.,  0.,  0.,  9., 10., 11., 12.,  0.,  0., 21., 22., 23., 24.,  0.,  0.,
            0.,  0.,  1.,  2.,  3.,  4.,  0.,  0., 13., 14., 15., 16.,  0.,  0., 25., 26., 27., 28.,
            1.,  2.,  3.,  4.,  5.,  6., 13., 14., 15., 16., 17., 18., 25., 26., 27., 28., 29., 30.,
            3.,  4.,  5.,  6.,  7.,  8., 15., 16., 17., 18., 19., 20., 27., 28., 29., 30., 31., 32.,
            5.,  6.,  7.,  8.,  9., 10., 17., 18., 19., 20., 21., 22., 29., 30., 31., 32., 33., 34.,
            7.,  8.,  9., 10., 11., 12., 19., 20., 21., 22., 23., 24., 31., 32., 33., 34., 35., 36.,
            9., 10., 11., 12.,  0.,  0., 21., 22., 23., 24.,  0.,  0., 33., 34., 35., 36.,  0.,  0.,
            0.,  0., 13., 14., 15., 16.,  0.,  0., 25., 26., 27., 28.,  0.,  0., 37., 38., 39., 40.,
           13., 14., 15., 16., 17., 18., 25., 26., 27., 28., 29., 30., 37., 38., 39., 40., 41., 42.,
           15., 16., 17., 18., 19., 20., 27., 28., 29., 30., 31., 32., 39., 40., 41., 42., 43., 44.,
           17., 18., 19., 20., 21., 22., 29., 30., 31., 32., 33., 34., 41., 42., 43., 44., 45., 46.,
           19., 20., 21., 22., 23., 24., 31., 32., 33., 34., 35., 36., 43., 44., 45., 46., 47., 48.,
           21., 22., 23., 24.,  0.,  0., 33., 34., 35., 36.,  0.,  0., 45., 46., 47., 48.,  0.,  0.,
            0.,  0., 25., 26., 27., 28.,  0.,  0., 37., 38., 39., 40.,  0.,  0., 49., 50., 51., 52.,
           25., 26., 27., 28., 29., 30., 37., 38., 39., 40., 41., 42., 49., 50., 51., 52., 53., 54.,
           27., 28., 29., 30., 31., 32., 39., 40., 41., 42., 43., 44., 51., 52., 53., 54., 55., 56.,
           29., 30., 31., 32., 33., 34., 41., 42., 43., 44., 45., 46., 53., 54., 55., 56., 57., 58.,
           31., 32., 33., 34., 35., 36., 43., 44., 45., 46., 47., 48., 55., 56., 57., 58., 59., 60.,
           33., 34., 35., 36.,  0.,  0., 45., 46., 47., 48.,  0.,  0., 57., 58., 59., 60.,  0.,  0.,
            0.,  0., 37., 38., 39., 40.,  0.,  0., 49., 50., 51., 52.,  0.,  0., 61., 62., 63., 64.,
           37., 38., 39., 40., 41., 42., 49., 50., 51., 52., 53., 54., 61., 62., 63., 64., 65., 66.,
           39., 40., 41., 42., 43., 44., 51., 52., 53., 54., 55., 56., 63., 64., 65., 66., 67., 68.,
           41., 42., 43., 44., 45., 46., 53., 54., 55., 56., 57., 58., 65., 66., 67., 68., 69., 70.,
           43., 44., 45., 46., 47., 48., 55., 56., 57., 58., 59., 60., 67., 68., 69., 70., 71., 72.,
           45., 46., 47., 48.,  0.,  0., 57., 58., 59., 60.,  0.,  0., 69., 70., 71., 72.,  0.,  0.,
            0.,  0., 49., 50., 51., 52.,  0.,  0., 61., 62., 63., 64.,  0.,  0.,  0.,  0.,  0.,  0.,
           49., 50., 51., 52., 53., 54., 61., 62., 63., 64., 65., 66.,  0.,  0.,  0.,  0.,  0.,  0.,
           51., 52., 53., 54., 55., 56., 63., 64., 65., 66., 67., 68.,  0.,  0.,  0.,  0.,  0.,  0.,
           53., 54., 55., 56., 57., 58., 65., 66., 67., 68., 69., 70.,  0.,  0.,  0.,  0.,  0.,  0.,
           55., 56., 57., 58., 59., 60., 67., 68., 69., 70., 71., 72.,  0.,  0.,  0.,  0.,  0.,  0.,
           57., 58., 59., 60.,  0.,  0., 69., 70., 71., 72.,  0.,  0.,  0.,  0.,  0.,  0.,  0.,  0.});
// ----------------------------------------------------------------
    nd4j::ops::extract_image_patches op;

    auto result = op.execute({&x}, {}, {3,3, 1,1, 1,1, 1}); // equiv TF ksizes=[1,2,2,1], strides=[1,1,1,1], rates=[1,1,1,1], padding="SAME"
    ASSERT_EQ(result->status(), Status::OK());
    auto output = result->at(0);
//    output->printBuffer("OutputSame");
//    exp.printBuffer("ExpectSame");
//    for (Nd4jLong e = 0; e < exp.lengthOf(); e++)
//        if (exp.e<double>(e) != output->e<double>(e))
//            printf("%lld ", e);
//    printf("\n");
    //result->at(1)->printBuffer("OUtput2");
    ASSERT_TRUE(exp.isSameShape(output));
    ASSERT_TRUE(exp.equalsTo(output));

    delete result;
}

////////////////////////////////////////////////////////////////////////////////
TEST_F(DeclarableOpsTests7, TestExtractImagePatches_SGO_9_1) {
    auto x = NDArrayFactory::create<double>('c', {1, 4, 4, 2}, {1, 116, 2, 116, 3, 116, 4, 116,
                                                                5, 117, 6, 117, 7, 117, 8, 117,
                                                                9, 118, 10, 118, 11, 118, 12, 118,
                                                                13, 119, 14, 119, 15, 119, 16, 119});
    //x.linspace(1);

//Images shape is  (1, 3, 3, 4)
//[1, 1, 1, 1]
//[1, 3, 2, 1]
    auto exp = NDArrayFactory::create<double>('c', {1, 4, 4, 8}, {
 1, 116,   2, 116,   5, 117,   6, 117,   2, 116,   3, 116,   6, 117,   7, 117,   3, 116,
 4, 116,   7, 117,   8, 117,   4, 116,   0,   0,   8, 117,   0,   0,   5, 117,   6, 117,
 9, 118,  10, 118,   6, 117,   7, 117,  10, 118,  11, 118,   7, 117,   8, 117,  11, 118,
12, 118,   8, 117,   0,   0,  12, 118,   0,   0,   9, 118,  10, 118,  13, 119,  14, 119,
10, 118,  11, 118,  14, 119,  15, 119,  11, 118,  12, 118,  15, 119,  16, 119,  12, 118,
 0,   0,  16, 119,   0,   0,  13, 119,  14, 119,   0,   0,   0,   0,  14, 119,  15, 119,
 0,   0,   0,   0,  15, 119,  16, 119,   0,   0,   0,   0,  16, 119,   0,   0,   0,   0,
 0,   0

    });
// ----------------------------------------------------------------
    nd4j::ops::extract_image_patches op;

    auto result = op.execute({&x}, {}, {2,2, 1,1, 1,1, 1}); // equiv TF ksizes=[1,2,2,1], strides=[1,1,1,1], rates=[1,1,1,1], padding="SAME"
    ASSERT_EQ(result->status(), Status::OK());
    auto output = result->at(0);
//    output->printBuffer("OutputSame");
//    exp.printBuffer("ExpectSame");
//    for (Nd4jLong e = 0; e < exp.lengthOf(); e++)
//        if (exp.e<double>(e) != output->e<double>(e))
//            printf("%lld ", e);
//    printf("\n");
    //result->at(1)->printBuffer("OUtput2");
    ASSERT_TRUE(exp.isSameShape(output));
    ASSERT_TRUE(exp.equalsTo(output));

    delete result;
}

//
//
////////////////////////////////////////////////////////////////////////////////
TEST_F(DeclarableOpsTests7, TestExtractImagePatches_SGO_10) {
    auto x = NDArrayFactory::create<double>('c', {1, 6, 6, 2});
    x.linspace(1);

//Images shape is  (1, 3, 3, 4)
//[1, 1, 1, 1]
//[1, 3, 2, 1]
    auto exp = NDArrayFactory::create<double>('c', {1, 4, 4, 18}, {
            1.,  2.,  3.,  4.,  5.,  6., 13., 14., 15., 16., 17., 18., 25., 26., 27., 28., 29., 30.,
            3.,  4.,  5.,  6.,  7.,  8., 15., 16., 17., 18., 19., 20., 27., 28., 29., 30., 31., 32.,
            5.,  6.,  7.,  8.,  9., 10., 17., 18., 19., 20., 21., 22., 29., 30., 31., 32., 33., 34.,
            7.,  8.,  9., 10., 11., 12., 19., 20., 21., 22., 23., 24., 31., 32., 33., 34., 35., 36.,
           13., 14., 15., 16., 17., 18., 25., 26., 27., 28., 29., 30., 37., 38., 39., 40., 41., 42.,
           15., 16., 17., 18., 19., 20., 27., 28., 29., 30., 31., 32., 39., 40., 41., 42., 43., 44.,
           17., 18., 19., 20., 21., 22., 29., 30., 31., 32., 33., 34., 41., 42., 43., 44., 45., 46.,
           19., 20., 21., 22., 23., 24., 31., 32., 33., 34., 35., 36., 43., 44., 45., 46., 47., 48.,
           25., 26., 27., 28., 29., 30., 37., 38., 39., 40., 41., 42., 49., 50., 51., 52., 53., 54.,
           27., 28., 29., 30., 31., 32., 39., 40., 41., 42., 43., 44., 51., 52., 53., 54., 55., 56.,
           29., 30., 31., 32., 33., 34., 41., 42., 43., 44., 45., 46., 53., 54., 55., 56., 57., 58.,
           31., 32., 33., 34., 35., 36., 43., 44., 45., 46., 47., 48., 55., 56., 57., 58., 59., 60.,
           37., 38., 39., 40., 41., 42., 49., 50., 51., 52., 53., 54., 61., 62., 63., 64., 65., 66.,
           39., 40., 41., 42., 43., 44., 51., 52., 53., 54., 55., 56., 63., 64., 65., 66., 67., 68.,
           41., 42., 43., 44., 45., 46., 53., 54., 55., 56., 57., 58., 65., 66., 67., 68., 69., 70.,
           43., 44., 45., 46., 47., 48., 55., 56., 57., 58., 59., 60., 67., 68., 69., 70., 71., 72.});
// ----------------------------------------------------------------
    nd4j::ops::extract_image_patches op;
    //x.printIndexedBuffer("Images");
    //x.printBuffer("Images linear");
    auto result = op.execute({&x}, {}, {3,3, 1,1, 1,1, 0}); // equiv TF ksizes=[1,2,2,1], strides=[1,1,1,1], rates=[1,1,1,1], padding="VALID"
    ASSERT_EQ(result->status(), Status::OK());
    auto output = result->at(0);
//    output->printBuffer("OutputValid");
//    exp.printBuffer("ExpectValid");
//    for (Nd4jLong e = 0; e < exp.lengthOf(); e++)
//        if (exp.e<double>(e) != output->e<double>(e))
//            printf("%lld ", e);
//    printf("\n");
    //result->at(1)->printBuffer("OUtput2");
    ASSERT_TRUE(exp.isSameShape(output));
    ASSERT_TRUE(exp.equalsTo(output));

    delete result;
}
TEST_F(DeclarableOpsTests7, TestExtractImagePatches_SGO_010) {
    auto x = NDArrayFactory::create<double>('c', {1, 4, 4, 1});
    x.linspace(1);

//Images shape is  (1, 3, 3, 4)
//[1, 1, 1, 1]
//[1, 3, 2, 1]
    auto exp = NDArrayFactory::create<double>('c', {1, 3, 3, 4}, {
            1,  2,  5,  6,  2,  3,  6,  7,  3,  4,  7,  8,  5,  6,  9, 10,  6,  7, 10, 11,  7,  8, 11, 12,
            9, 10, 13, 14, 10, 11, 14, 15, 11, 12, 15, 16});
// ----------------------------------------------------------------
    nd4j::ops::extract_image_patches op;
    //x.printIndexedBuffer("Images");
    //x.printBuffer("Images linear");
    auto result = op.execute({&x}, {}, {2,2, 1,1, 1,1, 0}); // equiv TF ksizes=[1,2,2,1], strides=[1,1,1,1], rates=[1,1,1,1], padding="VALID"
    ASSERT_EQ(result->status(), Status::OK());
    auto output = result->at(0);
//    output->printBuffer("OutputValid");
//    exp.printBuffer("ExpectValid");
//    for (Nd4jLong e = 0; e < exp.lengthOf(); e++)
//        if (exp.e<double>(e) != output->e<double>(e))
//            printf("%lld ", e);
//    printf("\n");
    //result->at(1)->printBuffer("OUtput2");
    ASSERT_TRUE(exp.isSameShape(output));
    ASSERT_TRUE(exp.equalsTo(output));

    delete result;
}
TEST_F(DeclarableOpsTests7, TestExtractImagePatches_SGO_010_1) {
    auto x = NDArrayFactory::create<double>('c', {1, 4, 4, 1});
    x.linspace(1);

//Images shape is  (1, 3, 3, 4)
//[1, 1, 1, 1]
//[1, 3, 2, 1]
    auto exp = NDArrayFactory::create<double>('c', {1, 4, 4, 4}, {
            1,  2,  5,  6,  2,  3,  6,  7,  3,  4,  7,  8,  4,  0,  8,  0,  5,  6,  9, 10,  6,  7, 10, 11,
            7,  8, 11, 12,  8,  0, 12,  0,  9, 10, 13, 14, 10, 11, 14, 15, 11, 12, 15, 16, 12,  0, 16,  0,
            13, 14,  0,  0, 14, 15,  0,  0, 15, 16,  0,  0, 16,  0,  0,  0});
// ----------------------------------------------------------------
    nd4j::ops::extract_image_patches op;
    //x.printIndexedBuffer("Images");
    //x.printBuffer("Images linear");
    auto result = op.execute({&x}, {}, {2,2, 1,1, 1,1, 1}); // equiv TF ksizes=[1,2,2,1], strides=[1,1,1,1], rates=[1,1,1,1], padding="VALID"
    ASSERT_EQ(result->status(), Status::OK());
    auto output = result->at(0);
//    output->printBuffer("OutputSame");
//    exp.printBuffer("ExpectSame");
//    exp.printIndexedBuffer("Expect Same Formatted");
//    output->printIndexedBuffer("Output Same Formatted");
//    for (Nd4jLong e = 0; e < exp.lengthOf(); e++)
//        if (exp.e<double>(e) != output->e<double>(e))
//            printf("%lld ", e);
//    printf("\n");
    //result->at(1)->printBuffer("OUtput2");
    ASSERT_TRUE(exp.isSameShape(output));
    ASSERT_TRUE(exp.equalsTo(output));

    delete result;
}

TEST_F(DeclarableOpsTests7, TestExtractImagePatches_SGO_011) {
    auto x = NDArrayFactory::create<double>('c', {1, 4, 4, 1});
    x.linspace(1);

//Images shape is  (1, 3, 3, 4)
//[1, 1, 1, 1]
//[1, 3, 2, 1]
    auto exp = NDArrayFactory::create<double>('c', {1, 2, 2, 4}, {
            1,  3,  9, 11,  2,  4, 10, 12,  5,  7, 13, 15,  6,  8, 14, 16,
            });
// ----------------------------------------------------------------
    nd4j::ops::extract_image_patches op;
    //x.printIndexedBuffer("Images");
    //x.printBuffer("Images linear");
    auto result = op.execute({&x}, {}, {2,2, 1,1, 2,2, 0}); // equiv TF ksizes=[1,2,2,1], strides=[1,1,1,1], rates=[1,1,1,1], padding="VALID"
    ASSERT_EQ(result->status(), Status::OK());
    auto output = result->at(0);
//    output->printBuffer("OutputValid");
//    exp.printBuffer("ExpectValid");
//    for (Nd4jLong e = 0; e < exp.lengthOf(); e++)
//        if (exp.e<double>(e) != output->e<double>(e))
//            printf("%lld ", e);
//    printf("\n");
    //result->at(1)->printBuffer("OUtput2");
    ASSERT_TRUE(exp.isSameShape(output));
    ASSERT_TRUE(exp.equalsTo(output));

    delete result;
}

////////////////////////////////////////////////////////////////////////////////
TEST_F(DeclarableOpsTests7, TestExtractImagePatches_SGO_11) {
    auto x = NDArrayFactory::create<double>('c', {1, 8, 8, 2});
    x.linspace(1);

//Images shape is  (1, 3, 3, 4)
//[1, 1, 1, 1]
//[1, 3, 2, 1]
    auto exp = NDArrayFactory::create<double>('c', {1, 4, 4, 8}, {
            1,   2,   3,   4,  17,  18,  19,  20,   5,   6,   7,   8,  21,  22,  23,  24,   9,  10,
            11, 12,  25,  26,  27,  28,  13,  14,  15,  16,  29,  30,  31,  32,  33,  34,  35,  36,
            49,  50,  51,  52,  37,  38,  39,  40,  53,  54,  55,  56,  41,  42,  43,  44,  57,  58,
            59,  60,  45,  46,  47,  48,  61,  62,  63,  64,  65,  66,  67,  68,  81,  82,  83,  84,
            69,  70,  71,  72,  85,  86,  87,  88,  73,  74,  75,  76,  89,  90,  91,  92,  77,  78,
            79,  80, 93,  94,  95,  96, 97,  98,  99, 100, 113, 114, 115, 116, 101, 102, 103, 104,
            117, 118, 119, 120, 105, 106, 107, 108, 121, 122, 123, 124, 109, 110, 111, 112, 125, 126,
            127, 128});
// ----------------------------------------------------------------
    nd4j::ops::extract_image_patches op;

    auto result = op.execute({&x}, {}, {2,2, 2,2, 1,1, 1}); // equiv TF ksizes=[1,2,2,1], strides=[1,1,1,1], rates=[1,1,1,1], padding="SAME"
    ASSERT_EQ(result->status(), Status::OK());
    auto output = result->at(0);
//    output->printBuffer("Output");
//    exp.printBuffer("Expect");
//    for (Nd4jLong e = 0; e < exp.lengthOf(); e++)
//        if (exp.e<double>(e) != output->e<double>(e))
//            printf("%lld ", e);
//    printf("\n");
    //result->at(1)->printBuffer("OUtput2");
    ASSERT_TRUE(exp.isSameShape(output));
    ASSERT_TRUE(exp.equalsTo(output));

    delete result;
}

////////////////////////////////////////////////////////////////////////////////
TEST_F(DeclarableOpsTests7, TestExtractImagePatches_SGO_12) {
    auto x = NDArrayFactory::create<double>('c', {1, 8, 8, 2});
    x.linspace(1);

//Images shape is  (1, 3, 3, 4)
//[1, 1, 1, 1]
//[1, 3, 2, 1]
    auto exp = NDArrayFactory::create<double>('c', {1, 8, 8, 8}, {
              0,   0,   0,   0,   0,   0,  19,  20,   0,   0,   0,   0,  17,  18,  21,  22,   0,   0,
              0,   0,  19,  20,  23,  24,   0,   0,   0,   0,  21,  22,  25,  26,   0,   0,   0,   0,
             23,  24,  27,  28,   0,   0,   0,   0,  25,  26,  29,  30,   0,   0,   0,   0,  27,  28,
             31,  32,   0,   0,   0,   0,  29,  30,   0,   0,   0,   0,   3,   4,   0,   0,  35,  36,
              1,   2,   5,   6,  33,  34,  37,  38,   3,   4,   7,   8,  35,  36,  39,  40,   5,   6,
              9,  10,  37,  38,  41,  42,   7,   8,  11,  12,  39,  40,  43,  44,   9,  10,  13,  14,
             41,  42,  45,  46,  11,  12,  15,  16,  43,  44,  47,  48,  13,  14,   0,   0,  45,  46,
              0,   0,   0,   0,  19,  20,   0,   0,  51,  52,  17,  18,  21,  22,  49,  50,  53,  54,
             19,  20,  23,  24,  51,  52,  55,  56,  21,  22,  25,  26,  53,  54,  57,  58,  23,  24,
             27,  28,  55,  56,  59,  60,  25,  26,  29,  30,  57,  58,  61,  62,  27,  28,  31,  32,
             59,  60,  63,  64,  29,  30,   0,   0,  61,  62,   0,   0,   0,   0,  35,  36,   0,   0,
             67,  68,  33,  34,  37,  38,  65,  66,  69,  70,  35,  36,  39,  40,  67,  68,  71,  72,
             37,  38,  41,  42,  69,  70,  73,  74,  39,  40,  43,  44,  71,  72,  75,  76,  41,  42,
             45,  46,  73,  74,  77,  78,  43,  44,  47,  48,  75,  76,  79,  80,  45,  46,   0,   0,
             77,  78,   0,   0,   0,   0,  51,  52,   0,   0,  83,  84,  49,  50,  53,  54,  81,  82,
             85,  86,  51,  52,  55,  56,  83,  84,  87,  88,  53,  54,  57,  58,  85,  86,  89,  90,
             55,  56,  59,  60,  87,  88,  91,  92,  57,  58,  61,  62,  89,  90,  93,  94,  59,  60,
             63,  64,  91,  92,  95,  96,  61,  62,   0,   0,  93,  94,   0,   0,   0,   0,  67,  68,
              0,   0,  99, 100,  65,  66,  69,  70,  97,  98, 101, 102,  67,  68,  71,  72,  99, 100,
            103, 104,  69,  70,  73,  74, 101, 102, 105, 106,  71,  72,  75,  76, 103, 104, 107, 108,
             73,  74,  77,  78, 105, 106, 109, 110,  75,  76,  79,  80, 107, 108, 111, 112,  77,  78,
              0,   0, 109, 110,   0,   0,   0,   0,  83,  84,   0,   0, 115, 116,  81,  82,  85,  86,
            113, 114, 117, 118,  83,  84,  87,  88, 115, 116, 119, 120,  85,  86,  89,  90, 117, 118,
            121, 122,  87,  88,  91,  92, 119, 120, 123, 124,  89,  90,  93,  94, 121, 122, 125, 126,
             91,  92,  95,  96, 123, 124, 127, 128,  93,  94,   0,   0, 125, 126,   0,   0,   0,   0,
             99, 100,   0,   0,   0,   0,  97,  98, 101, 102,   0,   0,   0,   0,  99, 100, 103, 104,
              0,   0,   0,   0, 101, 102, 105, 106,   0,   0,   0,   0, 103, 104, 107, 108,   0,   0,
              0,   0, 105, 106, 109, 110,   0,   0,   0,   0, 107, 108, 111, 112,   0,   0,   0,   0,
            109, 110,   0,   0,   0,   0,   0,   0});
// ----------------------------------------------------------------
    nd4j::ops::extract_image_patches op;

    auto result = op.execute({&x}, {}, {2,2, 1,1, 2,2, 1}); // equiv TF ksizes=[1,2,2,1], strides=[1,1,1,1], rates=[1,2,2,1], padding="SAME"
    ASSERT_EQ(result->status(), Status::OK());
    auto output = result->at(0);
    //output->printShapeInfo("Output shape");
//    output->printIndexedBuffer("Output");
//    exp.printBuffer("Expect");
//    for (Nd4jLong e = 0; e < exp.lengthOf(); e++)
//        if (exp.e<double>(e) != output->e<double>(e))
//            printf("%lld ", e);
//    printf("\n");
    //result->at(1)->printBuffer("OUtput2");
    ASSERT_TRUE(exp.isSameShape(output));
    ASSERT_TRUE(exp.equalsTo(output));

    delete result;
}

////////////////////////////////////////////////////////////////////////////////
TEST_F(DeclarableOpsTests7, TestExtractImagePatches_SGO_13) {
    auto x = NDArrayFactory::create<double>('c', {1, 3, 3, 2});
    x.linspace(1);

    auto exp = NDArrayFactory::create<double>('c', {1, 3, 3, 8}, {
            1.,  2.,  3.,  4.,  7.,  8.,  9., 10.,  3.,  4.,  5.,  6.,  9., 10., 11., 12.,  5.,  6.,
            0.,  0., 11., 12.,  0.,  0.,  7.,  8.,  9., 10., 13., 14., 15., 16.,  9., 10., 11., 12.,
            15., 16., 17., 18., 11., 12.,  0.,  0., 17., 18.,  0.,  0., 13., 14., 15., 16.,  0.,  0.,
            0.,  0., 15., 16., 17., 18.,  0.,  0.,  0.,  0., 17., 18.,  0.,  0.,  0.,  0.,  0.,  0. });
// ----------------------------------------------------------------
    nd4j::ops::extract_image_patches op;

    auto result = op.execute({&x}, {}, {2,2, 1,1, 1,1, 1}); // equiv TF ksizes=[1,2,2,1], strides=[1,1,1,1], rates=[1,1,1,1], padding="SAME"
    ASSERT_EQ(result->status(), Status::OK());
    auto output = result->at(0);
//    output->printShapeInfo("Output shape");
//    output->printBuffer("Output");
//    exp.printBuffer("Expect");
//    for (Nd4jLong e = 0; e < exp.lengthOf(); e++)
//        if (exp.e<double>(e) != output->e<double>(e))
//            printf("%lld ", e);
//    printf("\n");
    //result->at(1)->printBuffer("OUtput2");
    ASSERT_TRUE(exp.isSameShape(output));
    ASSERT_TRUE(exp.equalsTo(output));

    delete result;
}

////////////////////////////////////////////////////////////////////////////////
TEST_F(DeclarableOpsTests7, TestRoll_1) {
    auto x = NDArrayFactory::create<double>('c', {2, 2, 4, 2}, {
    11.11, 11.12, 11.21, 11.22, 11.31, 11.32, 11.41, 11.42,     12.11, 12.12, 12.21, 12.22, 12.31, 12.32, 12.41, 12.42,
    21.11, 21.12, 21.21, 21.22, 21.31, 21.32, 21.41, 21.42,     22.11, 22.12, 22.21, 22.22, 22.31, 22.32, 22.41, 22.42
});

auto exp = NDArrayFactory::create<double>('c', {2, 2, 4, 2}, {
    22.21, 22.22, 22.31, 22.32, 22.41, 22.42, 11.11, 11.12, 11.21, 11.22, 11.31, 11.32, 11.41, 11.42,
    12.11, 12.12, 12.21, 12.22, 12.31, 12.32, 12.41, 12.42, 21.11, 21.12, 21.21, 21.22, 21.31, 21.32,
    21.41, 21.42, 22.11, 22.12
 });
// ----------------------------------------------------------------
    nd4j::ops::roll op;

    auto result = op.execute({&x}, {}, {6}, {}, false, nd4j::DataType::DOUBLE);
    ASSERT_EQ(result->status(), Status::OK());

    result->at(0)->printIndexedBuffer("z");

    ASSERT_TRUE(exp.equalsTo(result->at(0)));

    delete result;
}

////////////////////////////////////////////////////////////////////////////////
TEST_F(DeclarableOpsTests7, TestRoll_2) {
    auto x = NDArrayFactory::create<double>('c', {2, 2, 4, 2}, {
    11.11, 11.12, 11.21, 11.22, 11.31, 11.32, 11.41, 11.42,     12.11, 12.12, 12.21, 12.22, 12.31, 12.32, 12.41, 12.42,
    21.11, 21.12, 21.21, 21.22, 21.31, 21.32, 21.41, 21.42,     22.11, 22.12, 22.21, 22.22, 22.31, 22.32, 22.41, 22.42
});

auto exp = NDArrayFactory::create<double>('c', {2, 2, 4, 2}, {
         12.11, 12.12, 12.21, 12.22, 12.31, 12.32, 12.41, 12.42,    21.11, 21.12, 21.21, 21.22, 21.31, 21.32, 21.41, 21.42,
         22.11, 22.12, 22.21, 22.22, 22.31, 22.32, 22.41, 22.42,    11.11, 11.12, 11.21, 11.22, 11.31, 11.32, 11.41, 11.42
 });
// ----------------------------------------------------------------
    nd4j::ops::roll op;

    auto result = op.execute({&x}, {}, {-8}, {}, false, nd4j::DataType::DOUBLE);
    ASSERT_EQ(result->status(), Status::OK());
    ASSERT_TRUE(exp.equalsTo(result->at(0)));

    delete result;
}

////////////////////////////////////////////////////////////////////////////////
TEST_F(DeclarableOpsTests7, TestRoll_3) {
    auto x = NDArrayFactory::create<double>('c', {2, 2, 4, 2}, {
    11.11, 11.12, 11.21, 11.22, 11.31, 11.32, 11.41, 11.42,     12.11, 12.12, 12.21, 12.22, 12.31, 12.32, 12.41, 12.42,
    21.11, 21.12, 21.21, 21.22, 21.31, 21.32, 21.41, 21.42,     22.11, 22.12, 22.21, 22.22, 22.31, 22.32, 22.41, 22.42
});

auto exp = NDArrayFactory::create<double>('c', {2, 2, 4, 2}, {
         12.11, 12.12, 12.21, 12.22, 12.31, 12.32, 12.41, 12.42,    21.11, 21.12, 21.21, 21.22, 21.31, 21.32, 21.41, 21.42,
         22.11, 22.12, 22.21, 22.22, 22.31, 22.32, 22.41, 22.42,    11.11, 11.12, 11.21, 11.22, 11.31, 11.32, 11.41, 11.42
 });
// ----------------------------------------------------------------
    nd4j::ops::roll op;

    auto result = op.execute({&x}, {}, {-40}, {}, false, nd4j::DataType::DOUBLE);
    ASSERT_EQ(result->status(), Status::OK());

    ASSERT_TRUE(exp.equalsTo(result->at(0)));

    delete result;
}

////////////////////////////////////////////////////////////////////////////////
TEST_F(DeclarableOpsTests7, TestRoll_4) {
    auto x = NDArrayFactory::create<double>('c', {2, 2, 4, 2}, {
    11.11, 11.12, 11.21, 11.22, 11.31, 11.32, 11.41, 11.42,     12.11, 12.12, 12.21, 12.22, 12.31, 12.32, 12.41, 12.42,
    21.11, 21.12, 21.21, 21.22, 21.31, 21.32, 21.41, 21.42,     22.11, 22.12, 22.21, 22.22, 22.31, 22.32, 22.41, 22.42
});

auto exp = NDArrayFactory::create<double>('c', {2, 2, 4, 2}, {
    22.21, 22.22, 22.31, 22.32, 22.41, 22.42, 11.11, 11.12, 11.21, 11.22, 11.31, 11.32, 11.41, 11.42,
    12.11, 12.12, 12.21, 12.22, 12.31, 12.32, 12.41, 12.42, 21.11, 21.12, 21.21, 21.22, 21.31, 21.32,
    21.41, 21.42, 22.11, 22.12
 });

//    22.21, 22.22, 22.31, 22.32, 22.41, 22.42, 11.11, 11.12, 11.21, 11.22, 11.31, 11.32, 11.41, 11.42,
//    12.11, 12.12, 12.21, 12.22, 12.31, 12.32, 12.41, 12.42, 21.11, 21.12, 21.21, 21.22, 21.31, 21.32
//    21.41, 21.42, 22.11, 22.12
// ----------------------------------------------------------------
    nd4j::ops::roll op;

    auto result = op.execute({&x}, {}, {38}, {}, false, nd4j::DataType::DOUBLE);
    ASSERT_EQ(result->status(), Status::OK());
    //result->at(0)->printIndexedBuffer("Output 4");
    //exp.printIndexedBuffer("Expect 4");

    ASSERT_TRUE(exp.equalsTo(result->at(0)));

    delete result;
}

////////////////////////////////////////////////////////////////////////////////
TEST_F(DeclarableOpsTests7, TestRoll_4_inplace) {
    auto x = NDArrayFactory::create<double>('c', {2, 2, 4, 2}, {
    11.11, 11.12, 11.21, 11.22, 11.31, 11.32, 11.41, 11.42,     12.11, 12.12, 12.21, 12.22, 12.31, 12.32, 12.41, 12.42,
    21.11, 21.12, 21.21, 21.22, 21.31, 21.32, 21.41, 21.42,     22.11, 22.12, 22.21, 22.22, 22.31, 22.32, 22.41, 22.42
});

auto exp = NDArrayFactory::create<double>('c', {2, 2, 4, 2}, {
    22.21, 22.22, 22.31, 22.32, 22.41, 22.42, 11.11, 11.12, 11.21, 11.22, 11.31, 11.32, 11.41, 11.42,
    12.11, 12.12, 12.21, 12.22, 12.31, 12.32, 12.41, 12.42, 21.11, 21.12, 21.21, 21.22, 21.31, 21.32,
    21.41, 21.42, 22.11, 22.12
 });

//    22.21, 22.22, 22.31, 22.32, 22.41, 22.42, 11.11, 11.12, 11.21, 11.22, 11.31, 11.32, 11.41, 11.42,
//    12.11, 12.12, 12.21, 12.22, 12.31, 12.32, 12.41, 12.42, 21.11, 21.12, 21.21, 21.22, 21.31, 21.32
//    21.41, 21.42, 22.11, 22.12
// ----------------------------------------------------------------
    nd4j::ops::roll op;
    NDArray* y = nullptr;
    auto result = op.execute({&x}, {y}, {}, {38}, {}, true, nd4j::DataType::DOUBLE);
    ASSERT_EQ(result, Status::OK());
    //x.printIndexedBuffer("Output 4 inplace");
    //exp.printIndexedBuffer("Expect 4 inplace");

    ASSERT_TRUE(exp.equalsTo(&x));

//    delete result;
}

////////////////////////////////////////////////////////////////////////////////
TEST_F(DeclarableOpsTests7, TestRoll_5) {
    auto x = NDArrayFactory::create<double>('c', {3, 4}, {
    0., 1., 2., 3., 4, 5., 6., 7., 8., 9., 10., 11.
});

auto exp = NDArrayFactory::create<double>('c', {3, 4}, {
    2., 3., 0., 1., 6., 7., 4., 5., 10., 11., 8., 9.
//     4,  5,  6,  7, 8,  9, 10, 11, 0,  1,  2,  3
});
// ----------------------------------------------------------------
    nd4j::ops::roll op;

    auto result = op.execute({&x}, {}, {2, 1}, {}, false, nd4j::DataType::DOUBLE);
    ASSERT_EQ(result->status(), Status::OK());

    //result->at(0)->printIndexedBuffer("Output");
    //exp.printIndexedBuffer("Expect");

    ASSERT_TRUE(exp.equalsTo(result->at(0)));

    delete result;
}

////////////////////////////////////////////////////////////////////////////////
TEST_F(DeclarableOpsTests7, TestRoll_6) {
    auto x = NDArrayFactory::create<double>('c', {2, 3, 2}, {
    0., 1., 2., 3., 4, 5., 6., 7., 8., 9., 10., 11.
});

auto exp = NDArrayFactory::create<double>('c', {2, 3, 2}, {
    1., 0., 3., 2., 5., 4., 7., 6., 9., 8., 11., 10.
});
// ----------------------------------------------------------------
    nd4j::ops::roll op;

    auto result = op.execute({&x}, {}, {1, 2}, {}, false, nd4j::DataType::DOUBLE);
    ASSERT_EQ(result->status(), Status::OK());

    //result->at(0)->printIndexedBuffer("Output");
    //exp.printIndexedBuffer("Expect");

    ASSERT_TRUE(exp.equalsTo(result->at(0)));

    delete result;
}

////////////////////////////////////////////////////////////////////////////////
TEST_F(DeclarableOpsTests7, TestRoll_7) {
    auto x = NDArrayFactory::create<double>('c', {2, 3, 2}, {
    0., 1., 2., 3.,  4.,  5., 6., 7., 8., 9., 10., 11.
});

auto exp = NDArrayFactory::create<double>('c', {2, 3, 2}, {
    11., 10., 7., 6., 9., 8., 5.,  4., 1., 0., 3., 2.
});
// ----------------------------------------------------------------
    nd4j::ops::roll op;

    auto result = op.execute({&x}, {}, {1, 2, 1, 0}, {}, false, nd4j::DataType::DOUBLE);
    ASSERT_EQ(result->status(), Status::OK());

    //result->at(0)->printIndexedBuffer("Output");
    //exp.printIndexedBuffer("Expect");

    ASSERT_TRUE(exp.equalsTo(result->at(0)));

    delete result;
}

////////////////////////////////////////////////////////////////////////////////
TEST_F(DeclarableOpsTests7, TestRoll_8) {
    auto x = NDArrayFactory::create<double>('c', {2, 3, 2}, {
    0., 1., 2., 3.,  4.,  5., 6., 7., 8., 9., 10., 11.
});

auto exp = NDArrayFactory::create<double>('c', {2, 3, 2}, {
    11., 10., 7., 6., 9., 8., 5.,  4., 1., 0., 3., 2.
});
// ----------------------------------------------------------------
    nd4j::ops::roll op;
    NDArray* y = nullptr;
    auto result = op.execute({&x}, {y}, {}, {1, 2, 1, 0}, {}, true, nd4j::DataType::DOUBLE);
    ASSERT_EQ(result, Status::OK());

    //x.printIndexedBuffer("Output");
    //exp.printIndexedBuffer("Expect");

    ASSERT_TRUE(exp.equalsTo(&x));

//    delete result;
}

////////////////////////////////////////////////////////////////////////////////
TEST_F(DeclarableOpsTests7, TestRoll_9) {
    auto x = NDArrayFactory::create<double>('c', {2, 3, 3}, {
    0., 1., 2., 3.,  4.,  5., 6., 7., 8., 9., 10., 11., 12., 13., 14., 15., 16., 17.
});

auto exp = NDArrayFactory::create<double>('c', {2, 3, 3}, {
    6.,  7.,  8., 0., 1., 2., 3., 4., 5., 15., 16., 17., 9., 10., 11., 12., 13., 14.
});
// ----------------------------------------------------------------
    nd4j::ops::roll op;
    NDArray* y = nullptr;
    auto result = op.execute({&x}, {y}, {}, {1, 1}, {}, true, nd4j::DataType::DOUBLE);
    ASSERT_EQ(result, Status::OK());

    x.printIndexedBuffer("Output");
    //exp.printIndexedBuffer("Expect");

    ASSERT_TRUE(exp.equalsTo(&x));

//    delete result;
}

////////////////////////////////////////////////////////////////////////////////
TEST_F(DeclarableOpsTests7, TestRoll_10) {
    auto x = NDArrayFactory::create<double>('c', {2, 3, 4}, {
         1., 2., 3.,  4.,  5., 6., 7., 8., 9., 10., 11., 12., 13., 14., 15., 16., 17., 18., 19., 20., 21., 22., 23., 24.
    });

    auto exp = NDArrayFactory::create<double>('c', {2, 3, 4}, {
        1., 2., 3.,  4.,  5., 6., 7., 8., 9., 10., 11., 12., 13., 14., 15., 16., 17., 18., 19., 20., 21., 22., 23., 24.
    });
// ----------------------------------------------------------------
    nd4j::ops::roll op;
    auto result = op.execute({&x}, {}, {3, 1}, {}, false, nd4j::DataType::DOUBLE);
    ASSERT_EQ(result->status(), Status::OK());
    auto out = result->at(0);

//    out->printIndexedBuffer("Output");
    //exp.printIndexedBuffer("Expect");

    ASSERT_TRUE(exp.equalsTo(out));

    delete result;
}

////////////////////////////////////////////////////////////////////////////////
TEST_F(DeclarableOpsTests7, TestRoll_11) {
    auto x = NDArrayFactory::create<double>('c', {2, 3, 4}, {
         1., 2., 3.,  4.,  5., 6., 7., 8., 9., 10., 11., 12., 13., 14., 15., 16., 17., 18., 19., 20., 21., 22., 23., 24.
    });
    auto shift = NDArrayFactory::create<int>({1,2});
    auto axis = NDArrayFactory::create<int>({0, 1});
    auto exp = NDArrayFactory::create<double>('c', {2, 3, 4}, {
         17., 18., 19., 20., 21., 22., 23., 24., 13., 14., 15., 16., 5., 6., 7, 8, 9, 10, 11, 12, 1, 2, 3, 4
    });
// ----------------------------------------------------------------
    nd4j::ops::roll op;
    NDArray* y = nullptr;
    auto result = op.execute({&x, &shift, &axis}, {}, {}, {}, false, nd4j::DataType::DOUBLE);
    ASSERT_EQ(result->status(), Status::OK());
    auto out = result->at(0);

//    out->printIndexedBuffer("Output");
    //exp.printIndexedBuffer("Expect");

    ASSERT_TRUE(exp.equalsTo(out));

    delete result;
}

////////////////////////////////////////////////////////////////////////////////
TEST_F(DeclarableOpsTests7, TestRoll_12) {
    auto x = NDArrayFactory::create<double>('c', {2, 3, 4}, {
         1., 2., 3.,  4.,  5., 6., 7., 8., 9., 10., 11., 12., 13., 14., 15., 16., 17., 18., 19., 20., 21., 22., 23., 24.
    });
    auto shift = NDArrayFactory::create<int>({1,1,1});
    auto axis = NDArrayFactory::create<int>({0, 1, 2});

    auto exp = NDArrayFactory::create<double>('c', {2, 3, 4}, {
         24, 21, 22, 23, 16, 13, 14, 15, 20, 17, 18, 19, 12, 9, 10, 11, 4, 1, 2, 3, 8, 5, 6, 7
    });
// ----------------------------------------------------------------
    nd4j::ops::roll op;
    NDArray* y = nullptr;
    auto result = op.execute({&x, &shift, &axis}, {}, {}, {}, false, nd4j::DataType::DOUBLE);
    ASSERT_EQ(result->status(), Status::OK());
    auto out = result->at(0);
    out->printIndexedBuffer("Output");
    //exp.printIndexedBuffer("Expect");

    ASSERT_TRUE(exp.equalsTo(out));

    delete result;
}

////////////////////////////////////////////////////////////////////////////////
TEST_F(DeclarableOpsTests7, TestRoll_13) {
    auto x = NDArrayFactory::create<double>('c', {2, 3, 4}, {
            1., 2., 3.,  4.,  5., 6., 7., 8., 9., 10., 11., 12., 13., 14., 15., 16., 17., 18., 19., 20., 21., 22., 23., 24.
    });
    auto shift = NDArrayFactory::create<int>(3);
    auto axis = NDArrayFactory::create<int>(2);

    auto exp = NDArrayFactory::create<double>('c', {2, 3, 4}, {
            2,3,4,1,6,7,8,5,10,11,12,9,14, 15, 16, 13, 18, 19, 20, 17, 22, 23, 24, 21
    });
// ----------------------------------------------------------------
    nd4j::ops::roll op;
    NDArray* y = nullptr;
    auto result = op.execute({&x}, {}, {3,2}, {}, false, nd4j::DataType::DOUBLE);
    ASSERT_EQ(result->status(), Status::OK());
    auto out = result->at(0);

//    out->printIndexedBuffer("Output");
    //exp.printIndexedBuffer("Expect");

    ASSERT_TRUE(exp.equalsTo(out));

    delete result;
}

////////////////////////////////////////////////////////////////////////////////
TEST_F(DeclarableOpsTests7, TestRoll_14) {
    auto x = NDArrayFactory::create<double>('c', {2, 3, 4}, {
        1., 2., 3.,  4.,  5., 6., 7., 8., 9., 10., 11., 12., 13., 14., 15., 16., 17., 18., 19., 20., 21., 22., 23., 24.
    });
    auto shift = NDArrayFactory::create<int>({1,1,1});
    auto axis = NDArrayFactory::create<int>({0, 1, 2});

    auto exp = NDArrayFactory::create<double>('c', {2, 3, 4}, {
        24, 21, 22, 23, 16, 13, 14, 15, 20, 17, 18, 19, 12, 9, 10, 11, 4, 1, 2, 3, 8, 5, 6, 7
    });
// ----------------------------------------------------------------
    nd4j::ops::roll op;

    auto result = op.execute({&x, &shift, &axis}, {}, {}, {}, false, nd4j::DataType::DOUBLE);
    ASSERT_EQ(result->status(), Status::OK());
    auto out = result->at(0);
//    out->printIndexedBuffer("Output");
    //exp.printIndexedBuffer("Expect");

    ASSERT_TRUE(exp.equalsTo(out));

    delete result;
}

////////////////////////////////////////////////////////////////////////////////
TEST_F(DeclarableOpsTests7, percentile_test1) {

    const int dim0=5, dim1=5, dim2=4;

    auto input = NDArrayFactory::create<double>('c', {dim0, dim1, dim2}, {6.,   7.,  83., 81., 84., 86.,  87., 85., 88.,  5.,  8., 78.,  79., 77., 80., 10.,  16., 18.,  19., 17., 20., 22.,
                                                    23., 21., 24., 26.,  27., 25., 28., 30.,  31., 29., 32., 38., 11.,  9., 12., 14.,  15., 13., 39., 37., 40., 42.,  43.,
                                                    41., 44., 46.,  47., 45., 48., 50.,  51., 49., 52., 54.,  55., 53., 56., 58.,  59., 57., 60., 98.,  99., 97.,100., 62.,
                                                    63., 61., 64., 66.,  67., 65., 68., 70.,  71., 69., 72., 74.,  75., 73., 76., 2.,   3.,  1.,  4., 94.,  95., 93., 96.,
                                                    82., 90.,  91., 89., 92., 34.,  35., 33., 36.});
    auto expected = NDArrayFactory::create<double>(50.);

    nd4j::ops::percentile op;

    auto result = op.execute({&input}, {50.}, {});
    auto output = result->at(0);

    ASSERT_TRUE(expected.isSameShape(output));
    ASSERT_TRUE(expected.equalsTo(output));

    delete result;
}


////////////////////////////////////////////////////////////////////////////////
TEST_F(DeclarableOpsTests7, percentile_test2) {

    const int dim0=5, dim1=5, dim2=4;

    auto input = NDArrayFactory::create<double>('c', {dim0, dim1, dim2}, {6.,   7.,  83., 81., 84., 86.,  87., 85., 88.,  5.,  8., 78.,  79., 77., 80., 10.,  16., 18.,  19., 17., 20., 22.,
                                                   23., 21., 24., 26.,  27., 25., 28., 30.,  31., 29., 32., 38., 11.,  9., 12., 14.,  15., 13., 39., 37., 40., 42.,  43.,
                                                   41., 44., 46.,  47., 45., 48., 50.,  51., 49., 52., 54.,  55., 53., 56., 58.,  59., 57., 60., 98.,  99., 97.,100., 62.,
                                                   63., 61., 64., 66.,  67., 65., 68., 70.,  71., 69., 72., 74.,  75., 73., 76., 2.,   3.,  1.,  4., 94.,  95., 93., 96.,
                                                   82., 90.,  91., 89., 92., 34.,  35., 33., 36.});
    auto expected = NDArrayFactory::create<double>('c', {1,1,1}, {11.});

    nd4j::ops::percentile op;
                                       //q,  interpolation, keepDims
    auto result = op.execute({&input}, {10,  2,             1}, {});
    auto output = result->at(0);

    ASSERT_TRUE(expected.isSameShape(output));
    ASSERT_TRUE(expected.equalsTo(output));

    delete result;
}


////////////////////////////////////////////////////////////////////////////////
TEST_F(DeclarableOpsTests7, percentile_test3) {

    const int dim0=5, dim1=5, dim2=4;

    auto input = NDArrayFactory::create<double>('c', {dim0, dim1, dim2}, {6.,   7.,  83., 81., 84., 86.,  87., 85., 88.,  5.,  8., 78.,  79., 77., 80., 10.,  16., 18.,  19., 17., 20., 22.,
                                                   23., 21., 24., 26.,  27., 25., 28., 30.,  31., 29., 32., 38., 11.,  9., 12., 14.,  15., 13., 39., 37., 40., 42.,  43.,
                                                   41., 44., 46.,  47., 45., 48., 50.,  51., 49., 52., 54.,  55., 53., 56., 58.,  59., 57., 60., 98.,  99., 97.,100., 62.,
                                                   63., 61., 64., 66.,  67., 65., 68., 70.,  71., 69., 72., 74.,  75., 73., 76., 2.,   3.,  1.,  4., 94.,  95., 93., 96.,
                                                   82., 90.,  91., 89., 92., 34.,  35., 33., 36.});
    auto expected = NDArrayFactory::create<double>('c', {1,1,1}, {10.});

    nd4j::ops::percentile op;
                                       //q,  interpolation, keepDims
    auto result = op.execute({&input}, {10,  0,             1}, {});
    auto output = result->at(0);

    ASSERT_TRUE(expected.isSameShape(output));
    ASSERT_TRUE(expected.equalsTo(output));

    delete result;
}


////////////////////////////////////////////////////////////////////////////////
TEST_F(DeclarableOpsTests7, percentile_test4) {

    const int dim0=5, dim1=5, dim2=4;

    auto input = NDArrayFactory::create<double>('c', {dim0, dim1, dim2}, {6.,   7.,  83., 81., 84., 86.,  87., 85., 88.,  5.,  8., 78.,  79., 77., 80., 10.,  16., 18.,  19., 17., 20., 22.,
                                                   23., 21., 24., 26.,  27., 25., 28., 30.,  31., 29., 32., 38., 11.,  9., 12., 14.,  15., 13., 39., 37., 40., 42.,  43.,
                                                   41., 44., 46.,  47., 45., 48., 50.,  51., 49., 52., 54.,  55., 53., 56., 58.,  59., 57., 60., 98.,  99., 97.,100., 62.,
                                                   63., 61., 64., 66.,  67., 65., 68., 70.,  71., 69., 72., 74.,  75., 73., 76., 2.,   3.,  1.,  4., 94.,  95., 93., 96.,
                                                   82., 90.,  91., 89., 92., 34.,  35., 33., 36.});
    auto expected = NDArrayFactory::create<double>('c', {1,1,1}, {11.});

    nd4j::ops::percentile op;
                                       //q,  interpolation, keepDims
    auto result = op.execute({&input}, {10,  1,             1}, {});
    auto output = result->at(0);

    ASSERT_TRUE(expected.isSameShape(output));
    ASSERT_TRUE(expected.equalsTo(output));

    delete result;
}

////////////////////////////////////////////////////////////////////////////////
TEST_F(DeclarableOpsTests7, percentile_test5) {

    const int dim0=5, dim1=5, dim2=4;

    auto input = NDArrayFactory::create<double>('c', {dim0, dim1, dim2}, {6.,   7.,  83., 81., 84., 86.,  87., 85., 88.,  5.,  8., 78.,  79., 77., 80., 10.,  16., 18.,  19., 17., 20., 22.,
                                                   23., 21., 24., 26.,  27., 25., 28., 30.,  31., 29., 32., 38., 11.,  9., 12., 14.,  15., 13., 39., 37., 40., 42.,  43.,
                                                   41., 44., 46.,  47., 45., 48., 50.,  51., 49., 52., 54.,  55., 53., 56., 58.,  59., 57., 60., 98.,  99., 97.,100., 62.,
                                                   63., 61., 64., 66.,  67., 65., 68., 70.,  71., 69., 72., 74.,  75., 73., 76., 2.,   3.,  1.,  4., 94.,  95., 93., 96.,
                                                   82., 90.,  91., 89., 92., 34.,  35., 33., 36.});

    auto expected = NDArrayFactory::create<double>('c', {1,1,4}, {12., 7., 11., 10.});

    nd4j::ops::percentile op;
                                       //q,  interpolation, keepDims
    auto result = op.execute({&input}, {10,  0,             1}, {0,1});
    auto output = result->at(0);

    ASSERT_TRUE(expected.isSameShape(output));
    ASSERT_TRUE(expected.equalsTo(output));

    delete result;
}

////////////////////////////////////////////////////////////////////////////////
TEST_F(DeclarableOpsTests7, percentile_test6) {

    const int dim0=5, dim1=5, dim2=4;

    auto input = NDArrayFactory::create<double>('c', {dim0, dim1, dim2}, {6.,   7.,  83., 81., 84., 86.,  87., 85., 88.,  5.,  8., 78.,  79., 77., 80., 10.,  16., 18.,  19., 17., 20., 22.,
                                                   23., 21., 24., 26.,  27., 25., 28., 30.,  31., 29., 32., 38., 11.,  9., 12., 14.,  15., 13., 39., 37., 40., 42.,  43.,
                                                   41., 44., 46.,  47., 45., 48., 50.,  51., 49., 52., 54.,  55., 53., 56., 58.,  59., 57., 60., 98.,  99., 97.,100., 62.,
                                                   63., 61., 64., 66.,  67., 65., 68., 70.,  71., 69., 72., 74.,  75., 73., 76., 2.,   3.,  1.,  4., 94.,  95., 93., 96.,
                                                   82., 90.,  91., 89., 92., 34.,  35., 33., 36.});

    auto expected = NDArrayFactory::create<double>('c', {1,1,4}, {16., 14., 15., 13.});

    nd4j::ops::percentile op;
                                       //q,  interpolation, keepDims
    auto result = op.execute({&input}, {10,  1,             1}, {0,1});
    auto output = result->at(0);

    ASSERT_TRUE(expected.isSameShape(output));
    ASSERT_TRUE(expected.equalsTo(output));

    delete result;
}

////////////////////////////////////////////////////////////////////////////////
TEST_F(DeclarableOpsTests7, percentile_test7) {

    const int dim0=5, dim1=5, dim2=4;

    auto input = NDArrayFactory::create<double>('c', {dim0, dim1, dim2}, {6.,   7.,  83., 81., 84., 86.,  87., 85., 88.,  5.,  8., 78.,  79., 77., 80., 10.,  16., 18.,  19., 17., 20., 22.,
                                                   23., 21., 24., 26.,  27., 25., 28., 30.,  31., 29., 32., 38., 11.,  9., 12., 14.,  15., 13., 39., 37., 40., 42.,  43.,
                                                   41., 44., 46.,  47., 45., 48., 50.,  51., 49., 52., 54.,  55., 53., 56., 58.,  59., 57., 60., 98.,  99., 97.,100., 62.,
                                                   63., 61., 64., 66.,  67., 65., 68., 70.,  71., 69., 72., 74.,  75., 73., 76., 2.,   3.,  1.,  4., 94.,  95., 93., 96.,
                                                   82., 90.,  91., 89., 92., 34.,  35., 33., 36.});

    auto expected = NDArrayFactory::create<double>('c', {1,1,4}, {12., 7., 11., 10.});

    nd4j::ops::percentile op;
                                       //q,  interpolation, keepDims
    auto result = op.execute({&input}, {10,  2,             1}, {0,1});
    auto output = result->at(0);

    ASSERT_TRUE(expected.isSameShape(output));
    ASSERT_TRUE(expected.equalsTo(output));

    delete result;
}

////////////////////////////////////////////////////////////////////////////////
TEST_F(DeclarableOpsTests7, percentile_test8) {

    const int dim0=5, dim1=5, dim2=4;

    auto input = NDArrayFactory::create<double>('c', {dim0, dim1, dim2}, {6.,   7.,  83., 81., 84., 86.,  87., 85., 88.,  5.,  8., 78.,  79., 77., 80., 10.,  16., 18.,  19., 17., 20., 22.,
                                                   23., 21., 24., 26.,  27., 25., 28., 30.,  31., 29., 32., 38., 11.,  9., 12., 14.,  15., 13., 39., 37., 40., 42.,  43.,
                                                   41., 44., 46.,  47., 45., 48., 50.,  51., 49., 52., 54.,  55., 53., 56., 58.,  59., 57., 60., 98.,  99., 97.,100., 62.,
                                                   63., 61., 64., 66.,  67., 65., 68., 70.,  71., 69., 72., 74.,  75., 73., 76., 2.,   3.,  1.,  4., 94.,  95., 93., 96.,
                                                   82., 90.,  91., 89., 92., 34.,  35., 33., 36.});

    auto expected = NDArrayFactory::create<double>('c', {4}, {12., 7., 11., 10.});

    nd4j::ops::percentile op;
                                       //q,  interpolation, keepDims
    auto result = op.execute({&input}, {10,  2,             0}, {0,1});
    auto output = result->at(0);

    ASSERT_TRUE(expected.isSameShape(output));
    ASSERT_TRUE(expected.equalsTo(output));

    delete result;
}

////////////////////////////////////////////////////////////////////////////////
TEST_F(DeclarableOpsTests7, percentile_test9) {

    const int dim0=100;

    auto input = NDArrayFactory::create<double>('c', {dim0}, {6.,   7.,  83., 81., 84., 86.,  87., 85., 88.,  5.,  8., 78.,  79., 77., 80., 10.,  16., 18.,  19., 17., 20., 22.,
                                                   23., 21., 24., 26.,  27., 25., 28., 30.,  31., 29., 32., 38., 11.,  9., 12., 14.,  15., 13., 39., 37., 40., 42.,  43.,
                                                   41., 44., 46.,  47., 45., 48., 50.,  51., 49., 52., 54.,  55., 53., 56., 58.,  59., 57., 60., 98.,  99., 97.,100., 62.,
                                                   63., 61., 64., 66.,  67., 65., 68., 70.,  71., 69., 72., 74.,  75., 73., 76., 2.,   3.,  1.,  4., 94.,  95., 93., 96.,
                                                   82., 90.,  91., 89., 92., 34.,  35., 33., 36.});

    auto expected = NDArrayFactory::create<double>(11.);

    nd4j::ops::percentile op;
                                       //q,  interpolation, keepDims
    auto result = op.execute({&input}, {10,  2,             0}, {0});
    auto output = result->at(0);

    ASSERT_TRUE(expected.isSameShape(output));
    ASSERT_TRUE(expected.equalsTo(output));

    delete result;
}

////////////////////////////////////////////////////////////////////////////////
TEST_F(DeclarableOpsTests7, percentile_test10) {

    const int dim0=100;

    auto input = NDArrayFactory::create<double>('c', {dim0}, {6.,   7.,  83., 81., 84., 86.,  87., 85., 88.,  5.,  8., 78.,  79., 77., 80., 10.,  16., 18.,  19., 17., 20., 22.,
                                                   23., 21., 24., 26.,  27., 25., 28., 30.,  31., 29., 32., 38., 11.,  9., 12., 14.,  15., 13., 39., 37., 40., 42.,  43.,
                                                   41., 44., 46.,  47., 45., 48., 50.,  51., 49., 52., 54.,  55., 53., 56., 58.,  59., 57., 60., 98.,  99., 97.,100., 62.,
                                                   63., 61., 64., 66.,  67., 65., 68., 70.,  71., 69., 72., 74.,  75., 73., 76., 2.,   3.,  1.,  4., 94.,  95., 93., 96.,
                                                   82., 90.,  91., 89., 92., 34.,  35., 33., 36.});

    auto expected = NDArrayFactory::create<double>('c', {1}, {11.});

    nd4j::ops::percentile op;
                                       //q,  interpolation, keepDims
    auto result = op.execute({&input}, {10,  2,             1}, {0});
    auto output = result->at(0);

    ASSERT_TRUE(expected.isSameShape(output));
    ASSERT_TRUE(expected.equalsTo(output));

    delete result;
}

////////////////////////////////////////////////////////////////////////////////
TEST_F(DeclarableOpsTests7, percentile_test11) {

    const int dim0=1;

    auto input = NDArrayFactory::create<double>('c', {dim0}, {100.});

    auto expected = NDArrayFactory::create<double>('c', {1}, {100.});

    nd4j::ops::percentile op;
                                       //q,  interpolation, keepDims
    auto result = op.execute({&input}, {10,  2,             1}, {0});
    auto output = result->at(0);

    ASSERT_TRUE(expected.isSameShape(output));
    ASSERT_TRUE(expected.equalsTo(output));

    delete result;
}

////////////////////////////////////////////////////////////////////////////////
TEST_F(DeclarableOpsTests7, percentile_test12) {

    const int dim0=1;

    auto input = NDArrayFactory::create<double>('c', {dim0}, {100.});

    auto expected = NDArrayFactory::create<double>(100.);

    nd4j::ops::percentile op;
                                       //q,  interpolation, keepDims
    auto result = op.execute({&input}, {10,  2,             0}, {});
    auto output = result->at(0);

    ASSERT_TRUE(expected.isSameShape(output));
    ASSERT_TRUE(expected.equalsTo(output));

    delete result;
}

////////////////////////////////////////////////////////////////////////////////
TEST_F(DeclarableOpsTests7, transpose_test3) {

    auto input = NDArrayFactory::create<double>('c', {5, 3},   {1.f, 2.f, 3.f, 4.f, 5.f, 6.f, 7.f, 8.f, 9.f, 10.f, 11.f, 12.f, 13.f, 14.f, 15.f});
    auto exp = NDArrayFactory::create<double>('c', {3, 5},   {1.f, 4.f, 7.f, 10.f, 13.f, 2.f, 5.f, 8.f, 11.f, 14.f, 3.f, 6.f, 9.f, 12.f, 15.f});

    nd4j::ops::transpose op;
    auto result = op.execute({&input}, {}, {});
    auto output = result->at(0);

    ASSERT_TRUE(exp.isSameShape(output));
    ASSERT_TRUE(exp.equalsTo(output));

    delete result;
}

////////////////////////////////////////////////////////////////////////////////
TEST_F(DeclarableOpsTests7, rationaltanh_test1) {

    auto input = NDArrayFactory::create<double>('c', {8},   {0, 1, 2, 3, 4, 5, 6, 7});
    NDArray exp = NDArrayFactory::create<double>({0.000000, 0.998222, 1.516093, 1.658054, 1.695077, 1.706884, 1.711427, 1.713446});

    nd4j::ops::rationaltanh op;
    auto result = op.execute({&input}, {}, {});
    auto output = result->at(0);
//    output->printIndexedBuffer("Output rationaltanh");
    ASSERT_TRUE(exp.isSameShape(output));
    ASSERT_TRUE(exp.equalsTo(output));

    delete result;
}

////////////////////////////////////////////////////////////////////////////////
TEST_F(DeclarableOpsTests7, rationaltanh_test2) {

    auto input = NDArrayFactory::create<double>('c', {2,2,2},   {0, 1, 2, 3, 4, 5, 6, 7});
    NDArray exp = NDArrayFactory::create<double>('c', {2,2,2}, {0.000000, 0.998222, 1.516093, 1.658054, 1.695077, 1.706884, 1.711427, 1.713446});

    nd4j::ops::rationaltanh op;
    auto result = op.execute({&input}, {}, {});
    auto output = result->at(0);
//    output->printIndexedBuffer("Output rationaltanh");
    ASSERT_TRUE(exp.isSameShape(output));
    ASSERT_TRUE(exp.equalsTo(output));

    delete result;
}

////////////////////////////////////////////////////////////////////////////////
TEST_F(DeclarableOpsTests7, rationaltanh_test3) {

    auto input = NDArrayFactory::create<double>('c', {2,2,2},   {0, 1, 2, 3, 4, 5, 6, 7});
    auto eps = NDArrayFactory::create<double>('c', {2,2,2},   {1, 2, 3, 4, 5, 6, 7, 8});
    NDArray exp = NDArrayFactory::create<double>('c', {2,2,2}, {1.143933, 1.605747, 0.795557, 0.261710, 0.095832, 0.041218, 0.020221, 0.010971});

    nd4j::ops::rationaltanh_bp op;
    auto result = op.execute({&input, &eps}, {}, {});
    auto output = result->at(0);
//    output->printBuffer("Output rationaltanh BP");
    ASSERT_TRUE(exp.isSameShape(output));
    ASSERT_TRUE(exp.equalsTo(output));

    delete result;
}

////////////////////////////////////////////////////////////////////////////////
TEST_F(DeclarableOpsTests7, rectifiedtanh_test1) {

    auto input = NDArrayFactory::create<double>('c', {2,2,2},   {0, 1, 2, 3, 4, 5, 6, 7});
    NDArray exp = NDArrayFactory::create<double>('c', {2,2,2}, {0.000000, 0.761594, 0.964028, 0.995055, 0.999329, 0.999909, 0.999988, 0.999998});

    nd4j::ops::rectifiedtanh op;
    auto result = op.execute({&input}, {}, {});
    auto output = result->at(0);
//    output->printIndexedBuffer("Output rectifiedtanh");
    ASSERT_TRUE(exp.isSameShape(output));
    ASSERT_TRUE(exp.equalsTo(output));

    delete result;
}

////////////////////////////////////////////////////////////////////////////////
TEST_F(DeclarableOpsTests7, rectifiedtanh_test2) {

    auto input = NDArrayFactory::create<double>('c', {2,2,2},   {0, 1, 2, 3, 4, 5, 6, 7});
    auto eps = NDArrayFactory::create<double>('c', {2,2,2},   {1, 2, 3, 4, 5, 6, 7, 8});
    NDArray exp = NDArrayFactory::create<double>('c', {2,2,2}, {0.000000, 0.839949, 0.211952, 0.039464, 0.006705, 0.001089, 0.000172, 0.000027});

    nd4j::ops::rectifiedtanh_bp op;
    auto result = op.execute({&input, &eps}, {}, {});
    auto output = result->at(0);
//    output->printBuffer("Output rectifiedtanh BP");
    ASSERT_TRUE(exp.isSameShape(output));
    ASSERT_TRUE(exp.equalsTo(output));

    delete result;
}

TEST_F(DeclarableOpsTests7, RealDiv_1) {

    NDArray x = NDArrayFactory::create<float>('c', {1, 2, 1}, {2, 4});
    NDArray y = NDArrayFactory::create<float>('c', {1, 2}, {1,2});
    NDArray e = NDArrayFactory::create<float>('c', {1, 2, 2}, {2, 1, 4, 2});

    nd4j::ops::realdiv op;
    auto result = op.execute({&x, &y}, {}, {});

    ASSERT_EQ(Status::OK(), result->status());

    auto z = result->at(0);
//    z->printIndexedBuffer("OUtput RealDiv");
    ASSERT_TRUE(e.isSameShape(z));
    ASSERT_TRUE(e.equalsTo(*z));

    delete result;
}

////////////////////////////////////////////////////////////////////////////////
TEST_F(DeclarableOpsTests7, RealDiv_BP_1) {

    NDArray x = NDArrayFactory::create<float>('c', {1, 2, 1}, {2, 4});
    NDArray y = NDArrayFactory::create<float>('c', {1, 2}, {1,2});
    NDArray e0 = NDArrayFactory::create<float>('c', {1, 2, 1}, {2, 5});
    NDArray e1 = NDArrayFactory::create<float>('c', {1, 2}, {-14, -5});
    NDArray eps = NDArrayFactory::create<float>('c', {1, 2, 2}, {1, 2, 3, 4});

    nd4j::ops::realdiv_bp op;
    auto result = op.execute({&x, &y, &eps}, {}, {});

    ASSERT_EQ(Status::OK(), result->status());

    auto z0 = result->at(0);
    auto z1 = result->at(1);
//    z0->printShapeInfo("OUtput RealDiv BP0 shape");
//    z1->printShapeInfo("OUtput RealDiv BP1 shape");
//    z0->printIndexedBuffer("OUtput RealDiv BP0");
//    z1->printIndexedBuffer("OUtput RealDiv BP1");
//    ASSERT_TRUE(e.isSameShape(z));
    ASSERT_TRUE(e0.equalsTo(z0));
    ASSERT_TRUE(e1.equalsTo(z1));

    delete result;
}

////////////////////////////////////////////////////////////////////////////////////////////////////////////////////////
TEST_F(DeclarableOpsTests7, ShapesOf_1) {

    NDArray x = NDArrayFactory::create<float>('c', {1, 2, 1}, {2, 4});
//    NDArray y = NDArrayFactory::create<float>('c', {1, 2}, {1,2});
    NDArray e = NDArrayFactory::create<Nd4jLong>({1, 2, 1});

    nd4j::ops::shapes_of op;
    auto result = op.execute({&x}, {}, {});

    ASSERT_EQ(Status::OK(), result->status());

    auto z = result->at(0);
//    z->printIndexedBuffer("OUtput RealDiv");
//    ASSERT_TRUE(e.isSameShape(z));
    ASSERT_TRUE(e.equalsTo(*z));

    delete result;
}

////////////////////////////////////////////////////////////////////////////////////////////////////////////////////////
TEST_F(DeclarableOpsTests7, ShapesOf_2) {

    NDArray x = NDArrayFactory::create<float>('c', {1, 2, 1}, {2, 4});
    NDArray y = NDArrayFactory::create<float>('c', {1, 2}, {1,2});
    NDArray e0 = NDArrayFactory::create<Nd4jLong>({1, 2, 1});
    NDArray e1 = NDArrayFactory::create<Nd4jLong>({1, 2});

    nd4j::ops::shapes_of op;
    auto result = op.execute({&x, &y}, {}, {});

    ASSERT_EQ(Status::OK(), result->status());

    auto z0 = result->at(0);
    auto z1 = result->at(1);
//    z0->printIndexedBuffer("OUtput shapes2");
//    z1->printIndexedBuffer("OUtput shapes2");
//    ASSERT_TRUE(e.isSameShape(z));
    ASSERT_TRUE(e0.equalsTo(z0));
    ASSERT_TRUE(e1.equalsTo(z1));

    delete result;
}

TEST_F(DeclarableOpsTests7, Size_1) {

    NDArray x = NDArrayFactory::create<float>('c', {1, 2, 1}, {2, 4});
    NDArray y = NDArrayFactory::create<float>('c', {5, 2}, {1,2,3,4,5,7,9,10, 10, 11});
    NDArray e = NDArrayFactory::create<Nd4jLong>(2);

    nd4j::ops::size op;
    auto result = op.execute({&x}, {}, {});

    ASSERT_EQ(Status::OK(), result->status());

    auto z = result->at(0);
//    z->printIndexedBuffer("OUtput SIZE");
///    ASSERT_TRUE(e.isSameShape(z));
    ASSERT_TRUE(e.equalsTo(*z));

    delete result;
}

TEST_F(DeclarableOpsTests7, Size_2) {

    NDArray x = NDArrayFactory::create<float>('c', {1, 2, 1}, {2, 4});
    NDArray y = NDArrayFactory::create<float>('c', {5, 2}, {1,2,3,4,5,7,9,10, 10, 11});
    NDArray e = NDArrayFactory::create<Nd4jLong>(10);

    nd4j::ops::size op;
    auto result = op.execute({&y}, {}, {});

    ASSERT_EQ(Status::OK(), result->status());

    auto z = result->at(0);
//    z->printIndexedBuffer("OUtput SIZE");
///    ASSERT_TRUE(e.isSameShape(z));
    ASSERT_TRUE(e.equalsTo(*z));

    delete result;
}

TEST_F(DeclarableOpsTests7, Softplus_1) {

    NDArray x = NDArrayFactory::create<float>('c', {5, 2}, {1,2,3,4,5,7,9,10, 10, 11});
    NDArray e = NDArrayFactory::create<float>('c', {5, 2}, {1.3132616,  2.126928, 3.0485873, 4.01815, 5.0067153, 7.0009117, 9.000123, 10.000046, 10.000046, 11.000016});

    nd4j::ops::softplus op;
    auto result = op.execute({&x}, {}, {});

    ASSERT_EQ(Status::OK(), result->status());

    auto z = result->at(0);
//    z->printIndexedBuffer("OUtput Softplus");
///    ASSERT_TRUE(e.isSameShape(z));
    ASSERT_TRUE(e.equalsTo(*z));

    delete result;
}

TEST_F(DeclarableOpsTests7, Softplus_BP_1) {

    NDArray x = NDArrayFactory::create<double >('c', {5, 2}, {1,2,3,4,5,7,9,10, 10, 11});
//    NDArray e = NDArrayFactory::create<float>('c', {5, 2}, {1.3132616,  2.126928, 3.0485873, 4.01815, 5.0067153, 7.0009117, 9.000123, 10.000046, 10.000046, 11.000016});
    NDArray eps = NDArrayFactory::create<double>('c', {5, 2}, {1,2,3,4,5,6,7,8, 9, 10});
    nd4j::ops::softplus ffOP;
    nd4j::ops::softplus_bp bpOp;
    const OpArgsHolder argsHolderFF({&x}, {}, {});
    const OpArgsHolder argsHolderBP({&x, &eps}, {}, {});

    bool gradOK = GradCheck::checkGrad(ffOP, bpOp, argsHolderFF, argsHolderBP);

    ASSERT_TRUE(gradOK);
//
//    auto z = result->at(0);
//    z->printIndexedBuffer("OUtput Softplus");
/////    ASSERT_TRUE(e.isSameShape(z));
//    ASSERT_TRUE(e.equalsTo(*z));
//
//    delete result;
}

TEST_F(DeclarableOpsTests7, Softsign_1) {

    NDArray x = NDArrayFactory::create<float>('c', {5, 2}, {1,2,3,4,5,7,9,10, 10, 11});
    NDArray e = NDArrayFactory::create<float>('c', {5, 2}, {0.5, 0.6666667, 0.75, 0.8, 0.8333333, 0.875, 0.9, 0.90909094, 0.90909094, 0.9166667});

    nd4j::ops::softsign op;
    auto result = op.execute({&x}, {}, {});

    ASSERT_EQ(Status::OK(), result->status());

    auto z = result->at(0);
//    z->printIndexedBuffer("OUtput Softsign");
///    ASSERT_TRUE(e.isSameShape(z));
    ASSERT_TRUE(e.equalsTo(*z));

    delete result;
}

TEST_F(DeclarableOpsTests7, Softsign_BP_1) {

    NDArray x = NDArrayFactory::create<double >('c', {5, 2}, {1,2,3,4,5,7,9,10, 10, 11});
//    NDArray e = NDArrayFactory::create<float>('c', {5, 2}, {1.3132616,  2.126928, 3.0485873, 4.01815, 5.0067153, 7.0009117, 9.000123, 10.000046, 10.000046, 11.000016});
    NDArray eps = NDArrayFactory::create<double>('c', {5, 2}, {1,2,3,4,5,6,7,8, 9, 10});
    nd4j::ops::softsign ffOP;
    nd4j::ops::softsign_bp bpOp;
    const OpArgsHolder argsHolderFF({&x}, {}, {});
    const OpArgsHolder argsHolderBP({&x, &eps}, {}, {});

    bool gradOK = GradCheck::checkGrad(ffOP, bpOp, argsHolderFF, argsHolderBP);

    ASSERT_TRUE(gradOK);
}

////////////////////////////////////////////////////////////////////////////////
TEST_F(DeclarableOpsTests7, fill_test2) {

    auto x = NDArrayFactory::create<int>('c', {1,2},  {2, 2});
    auto v = NDArrayFactory::create<double>(42.);
    auto exp = NDArrayFactory::create<double>('c', {2, 2},{42.f, 42.f, 42.f, 42.f});

    nd4j::ops::fill op;
    auto result = op.execute({&x, &v}, {}, {});

    ASSERT_EQ(ND4J_STATUS_OK, result->status());

    auto z = result->at(0);

    ASSERT_TRUE(exp.isSameShape(z));
    ASSERT_TRUE(exp.equalsTo(z));

    delete result;
}

////////////////////////////////////////////////////////////////////////////////
TEST_F(DeclarableOpsTests7, fill_test3) {

    auto x = NDArrayFactory::create<int>('c', {2},  {2, 2});
    auto v = NDArrayFactory::create<double>(42.);
    auto exp = NDArrayFactory::create<double>('c', {2, 2}, {42.f, 42.f, 42.f, 42.f});

    nd4j::ops::fill op;
    auto result = op.execute({&x, &v}, {}, {});
    auto output = result->at(0);

    ASSERT_EQ(ND4J_STATUS_OK, result->status());

    ASSERT_TRUE(exp.isSameShape(output));
    ASSERT_TRUE(exp.equalsTo(output));

    delete result;
}

////////////////////////////////////////////////////////////////////////////////
TEST_F(DeclarableOpsTests7, ToggleBits_test1) {

    auto x = NDArrayFactory::create<int>('c', {2},  {2, 2});
    auto exp = NDArrayFactory::create<int>('c', {2}, {-3, -3});

    nd4j::ops::toggle_bits op;
    auto result = op.execute({&x}, {}, {}, {}, false, nd4j::DataType::INT32);
    auto output = result->at(0);

    ASSERT_EQ(ND4J_STATUS_OK, result->status());
//    output->printIndexedBuffer("Toggled");
    ASSERT_TRUE(exp.isSameShape(output));
    ASSERT_TRUE(exp.equalsTo(output));

    delete result;
}

////////////////////////////////////////////////////////////////////////////////
TEST_F(DeclarableOpsTests7, ToggleBits_test2) {

    auto x = NDArrayFactory::create<int>('c', {2},  {2, 2});
    auto y = NDArrayFactory::create<int>('c', {2},  {1, 1});
    auto exp0 = NDArrayFactory::create<int>('c', {2}, {-3, -3});
    auto exp1 = NDArrayFactory::create<int>('c', {2}, {-2, -2});

    nd4j::ops::toggle_bits op;
    auto result = op.execute({&x, &y}, {}, {}, {}, false, nd4j::DataType::INT32);
    auto output = result->at(0);
    auto z = result->at(1);

    ASSERT_EQ(ND4J_STATUS_OK, result->status());
//    output->printIndexedBuffer("Toggled");
    ASSERT_TRUE(exp0.isSameShape(output));
    ASSERT_TRUE(exp0.equalsTo(output));
    ASSERT_TRUE(exp1.isSameShape(z));
    ASSERT_TRUE(exp1.equalsTo(z));

    delete result;
}

////////////////////////////////////////////////////////////////////////////////
TEST_F(DeclarableOpsTests7, Truncatediv_test1) {
    NDArray x = NDArrayFactory::create<double >('c', {5, 2}, {1,2,3,4,5,7,9,10, 10, 11});
    NDArray y = NDArrayFactory::create<double >('c', {5, 2}, {2,2,2,2,2,2,2,2, 2, 2});
    NDArray exp = NDArrayFactory::create<double >('c', {5, 2}, {0.5, 1., 1.5, 2., 2.5, 3.5, 4.5, 5., 5., 5.5});

    nd4j::ops::truncatediv op;
    auto result = op.execute({&x, &y}, {}, {});
    ASSERT_EQ(ND4J_STATUS_OK, result->status());
    auto output = result->at(0);
//    output->printIndexedBuffer("Toggled");
    ASSERT_TRUE(exp.isSameShape(output));

    delete result;
}

////////////////////////////////////////////////////////////////////////////////
TEST_F(DeclarableOpsTests7, Truncatediv_test2) {
    NDArray x = NDArrayFactory::create<double >('c', {5, 2}, {1,2,3,4,5,7,9,10, 10, 11});
    NDArray y = NDArrayFactory::create<double >('c', {1, 2}, {2,2});
    NDArray exp = NDArrayFactory::create<double >('c', {5, 2}, {0.5, 1., 1.5, 2., 2.5, 3.5, 4.5, 5., 5., 5.5});

    nd4j::ops::truncatediv op;
    auto result = op.execute({&x, &y}, {}, {});
    ASSERT_EQ(ND4J_STATUS_OK, result->status());
    auto output = result->at(0);
//    output->printIndexedBuffer("Toggled");
    ASSERT_TRUE(exp.isSameShape(output));

    delete result;
}

////////////////////////////////////////////////////////////////////////////////
TEST_F(DeclarableOpsTests7, TypesConversion_test1) {
    NDArray x = NDArrayFactory::create<double >('c', {5, 2}, {1,2,3,4,5,7,9,10, 10, 11});
    NDArray expI = NDArrayFactory::create<int>('c', {5, 2}, {1,2,3,4,5,7,9,10, 10, 11});
    NDArray expL = NDArrayFactory::create<Nd4jLong>('c', {5, 2}, {1,2,3,4,5,7,9,10, 10, 11});
    NDArray expF = NDArrayFactory::create<float>('c', {5, 2}, {1,2,3,4,5,7,9,10, 10, 11});
    NDArray expF16 = NDArrayFactory::create<float16>('c', {5, 2}, {1.f,2.f,3.f,4.f,5.f,7.f,9.f,10.f, 10.f, 11.f});

    nd4j::ops::to_int32 op32;
    nd4j::ops::to_int64 op64;
    auto result32 = op32.execute({&x}, {}, {});
    auto result64 = op64.execute({&x}, {}, {});

    ASSERT_EQ(ND4J_STATUS_OK, result32->status());
    ASSERT_EQ(ND4J_STATUS_OK, result64->status());
    auto out1 = result32->at(0);
//    out1->printIndexedBuffer("OUT_I");
    auto out2 = result64->at(0);
//    out2->printIndexedBuffer("OUT_L");

//    output->printIndexedBuffer("Toggled");
    ASSERT_TRUE(expI.equalsTo(out1));
    ASSERT_TRUE(expL.equalsTo(out2));

    delete result32;
    delete result64;
}

////////////////////////////////////////////////////////////////////////////////
TEST_F(DeclarableOpsTests7, TypesConversion_test2) {
    NDArray x = NDArrayFactory::create<double >('c', {5, 2}, {1,2,3,4,5,7,9,10, 10, 11});
    NDArray expF = NDArrayFactory::create<float>('c', {5, 2}, {1,2,3,4,5,7,9,10, 10, 11});
    NDArray expH = NDArrayFactory::create<float16>('c', {5, 2}, {1.f,2.f,3.f,4.f,5.f,7.f,9.f,10.f, 10.f, 11.f});

    nd4j::ops::to_float32 op32;
    nd4j::ops::to_float16 op16;
    auto result32 = op32.execute({&x}, {}, {});
    auto result16 = op16.execute({&x}, {}, {});

    ASSERT_EQ(ND4J_STATUS_OK, result32->status());
    ASSERT_EQ(ND4J_STATUS_OK, result16->status());
    auto out1 = result32->at(0);
//    out1->printIndexedBuffer("OUT_F");
    auto out2 = result16->at(0);
//    out2->printIndexedBuffer("OUT_H");

//    output->printIndexedBuffer("Toggled");
    ASSERT_TRUE(expF.equalsTo(out1));
    ASSERT_TRUE(expH.equalsTo(out2));

    delete result32;
    delete result16;
}

////////////////////////////////////////////////////////////////////////////////
TEST_F(DeclarableOpsTests7, TypesConversion_test3) {
    NDArray x = NDArrayFactory::create<Nd4jLong>('c', {5, 2}, {1,2,3,4,5,7,9,10, 10, 11});
    NDArray exp32 = NDArrayFactory::create<unsigned int>('c', {5, 2}, {1,2,3,4,5,7,9,10, 10, 11});
    NDArray exp64 = NDArrayFactory::create<uint64_t>('c', {5, 2}, {1,2,3,4,5,7,9,10, 10, 11});

    nd4j::ops::to_uint32 op32;
    nd4j::ops::to_uint64 op64;
    auto result32 = op32.execute({&x}, {}, {});
    auto result64 = op64.execute({&x}, {}, {});

    ASSERT_EQ(ND4J_STATUS_OK, result32->status());
    ASSERT_EQ(ND4J_STATUS_OK, result64->status());
    auto out1 = result32->at(0);
//    out1->printIndexedBuffer("OUT_U32");
    auto out2 = result64->at(0);
//    out2->printIndexedBuffer("OUT_U64");

//    output->printIndexedBuffer("Toggled");
    ASSERT_TRUE(exp32.equalsTo(out1));
    ASSERT_TRUE(exp64.equalsTo(out2));

    delete result32;
    delete result64;
}

////////////////////////////////////////////////////////////////////////////////
TEST_F(DeclarableOpsTests7, TypesConversion_test4) {
    NDArray x = NDArrayFactory::create<Nd4jLong>('c', {5, 2}, {1,2,3,4,5,7,9,10, 10, 11});
    NDArray exp32 = NDArrayFactory::create<float>('c', {5, 2}, {1,2,3,4,5,7,9,10, 10, 11});
    NDArray exp64 = NDArrayFactory::create<double>('c', {5, 2}, {1,2,3,4,5,7,9,10, 10, 11});

    nd4j::ops::to_float32 op32;
    nd4j::ops::to_double op64;
    auto result32 = op32.execute({&x}, {}, {});
    auto result64 = op64.execute({&x}, {}, {});

    ASSERT_EQ(ND4J_STATUS_OK, result32->status());
    ASSERT_EQ(ND4J_STATUS_OK, result64->status());
    auto out1 = result32->at(0);
    out1->printIndexedBuffer("OUT_F");
    auto out2 = result64->at(0);
    out2->printIndexedBuffer("OUT_D");

//    output->printIndexedBuffer("Toggled");
    ASSERT_TRUE(exp32.equalsTo(out1));
    ASSERT_TRUE(exp64.equalsTo(out2));

    delete result32;
    delete result64;
}

////////////////////////////////////////////////////////////////////////////////
TEST_F(DeclarableOpsTests7, mirrorPad_test1) {

    auto input = NDArrayFactory::create<double>('c', {2, 3},    {1., 2., 3., 4., 5., 6.});
    auto paddings = NDArrayFactory::create<int>('c', {2, 2}, {1, 1, 2, 2});

    auto exp = NDArrayFactory::create<double>('c', {4, 7}, {2, 1, 1, 2, 3, 3, 2, 2, 1, 1, 2, 3, 3, 2, 5, 4, 4, 5, 6, 6, 5, 5, 4, 4, 5, 6, 6, 5});

    nd4j::ops::mirror_pad op;
    auto result = op.execute({&input, &paddings}, {}, {1});
    auto output = result->at(0);

    ASSERT_TRUE(exp.isSameShape(output));
    ASSERT_TRUE(exp.equalsTo(output));

    delete result;
}

////////////////////////////////////////////////////////////////////////////////
TEST_F(DeclarableOpsTests7, mirrorPad_test2) {

    auto input = NDArrayFactory::create<double>('c', {2, 3},    {1., 2., 3., 4., 5., 6.});
    auto paddings = NDArrayFactory::create<int>('c', {2, 2}, {1, 1, 2, 2});

    auto exp = NDArrayFactory::create<double>('c', {4, 7}, {6, 5, 4, 5, 6, 5, 4, 3, 2, 1, 2, 3, 2, 1, 6, 5, 4, 5, 6, 5, 4, 3, 2, 1, 2, 3, 2, 1});

    nd4j::ops::mirror_pad op;
    auto result = op.execute({&input, &paddings}, {}, {0});
    auto output = result->at(0);

    ASSERT_TRUE(exp.isSameShape(output));
    ASSERT_TRUE(exp.equalsTo(output));

    delete result;
}

////////////////////////////////////////////////////////////////////////////////
TEST_F(DeclarableOpsTests7, mirrorPad_test3) {

    auto input = NDArrayFactory::create<double>('c', {3},  {1., 2., 3.});
    auto paddings = NDArrayFactory::create<int>('c', {1,2}, {2, 2});

    auto exp = NDArrayFactory::create<double>('c', {7}, {2, 1, 1, 2, 3, 3, 2});

    nd4j::ops::mirror_pad op;
    auto result = op.execute({&input, &paddings}, {}, {1});
    auto output = result->at(0);

    ASSERT_TRUE(exp.isSameShape(output));
    ASSERT_TRUE(exp.equalsTo(output));

    delete result;
}

////////////////////////////////////////////////////////////////////////////////
TEST_F(DeclarableOpsTests7, mirrorPad_test4) {

    auto input = NDArrayFactory::create<double>('c', {3},  {1., 2., 3.});
    auto paddings = NDArrayFactory::create<int>('c', {2}, {2, 3});

    auto exp = NDArrayFactory::create<double>('c', {8}, {2, 1, 1, 2, 3, 3, 2, 1});

    nd4j::ops::mirror_pad op;
    auto result = op.execute({&input, &paddings}, {}, {1});
    auto output = result->at(0);

    ASSERT_TRUE(exp.isSameShape(output));
    ASSERT_TRUE(exp.equalsTo(output));

    delete result;
}

////////////////////////////////////////////////////////////////////////////////
TEST_F(DeclarableOpsTests7, mirrorPad_test5) {

    auto input = NDArrayFactory::create<double>('c', {3},  {1., 2., 3.});
    auto paddings = NDArrayFactory::create<int>('c', {2}, {2, 2});

    auto exp = NDArrayFactory::create<double>('c', {7}, {3, 2, 1, 2, 3, 2, 1});

    nd4j::ops::mirror_pad op;
    auto result = op.execute({&input, &paddings}, {}, {0});
    auto output = result->at(0);
    output->printBuffer("Output");
    exp.printBuffer("Expected");
    ASSERT_TRUE(exp.isSameShape(output));
    ASSERT_TRUE(exp.equalsTo(output));

    delete result;
}

////////////////////////////////////////////////////////////////////////////////
TEST_F(DeclarableOpsTests7, mirrorPad_test6) {

    auto input = NDArrayFactory::create<double>(1.);
    auto paddings = NDArrayFactory::create<int>('c', {1,2,1,1}, {1, 1});

    auto exp = NDArrayFactory::create<double>('c', {3}, {1,1,1});

    nd4j::ops::mirror_pad op;
    auto result = op.execute({&input, &paddings}, {}, {1});
    auto output = result->at(0);

    ASSERT_TRUE(exp.isSameShape(output));
    ASSERT_TRUE(exp.equalsTo(output));

    delete result;
}

////////////////////////////////////////////////////////////////////////////////
TEST_F(DeclarableOpsTests7, mirrorPad_test7) {

    auto input = NDArrayFactory::create<double>(1.);
    auto paddings = NDArrayFactory::create<int>('c', {2}, {1, 1});

    auto exp = NDArrayFactory::create<double>('c', {3}, {1,1,1});

    nd4j::ops::mirror_pad op;
    auto result = op.execute({&input, &paddings}, {}, {1});
    auto output = result->at(0);

    ASSERT_TRUE(exp.isSameShape(output));
    ASSERT_TRUE(exp.equalsTo(output));

    delete result;
}

////////////////////////////////////////////////////////////////////////////////
TEST_F(DeclarableOpsTests7, mirrorPad_test8) {

    auto input = NDArrayFactory::create<double>('c', {1,3},  {1., 2., 3.});
    auto paddings = NDArrayFactory::create<int>('c', {2, 2}, {1, 1, 3, 3});

    auto exp = NDArrayFactory::create<double>('c', {3,9}, {3, 2, 1, 1, 2, 3, 3, 2, 1, 3, 2, 1, 1, 2, 3, 3, 2, 1, 3, 2, 1, 1, 2, 3, 3, 2, 1});

    nd4j::ops::mirror_pad op;
    auto result = op.execute({&input, &paddings}, {}, {1});
    ASSERT_EQ(result->status(), Status::OK());

    auto output = result->at(0);
    ASSERT_TRUE(exp.isSameShape(output));
    ASSERT_TRUE(exp.equalsTo(output));

    delete result;
}

////////////////////////////////////////////////////////////////////////////////
TEST_F(DeclarableOpsTests7, mirrorPad_test9) {

    auto input = NDArrayFactory::create<double>('c', {2, 3},    {1., 2., 3., 4., 5., 6.});
    auto paddings = NDArrayFactory::create<int>('c', {2, 2}, {2, 2, 3, 3});

    auto exp = NDArrayFactory::create<double>('c', {6, 9}, {6, 5, 4, 4, 5, 6, 6, 5, 4, 3, 2, 1, 1, 2, 3, 3, 2, 1, 3, 2, 1, 1, 2, 3, 3, 2, 1, 6, 5, 4, 4, 5, 6, 6, 5, 4, 6, 5, 4, 4, 5, 6, 6, 5, 4, 3, 2, 1, 1, 2, 3, 3, 2, 1});

    nd4j::ops::mirror_pad op;
    auto result = op.execute({&input, &paddings}, {}, {1});
    auto output = result->at(0);

    ASSERT_TRUE(exp.isSameShape(output));
    ASSERT_TRUE(exp.equalsTo(output));

    delete result;
}

////////////////////////////////////////////////////////////////////////////////
TEST_F(DeclarableOpsTests7, mirrorPad_test10) {

    auto input = NDArrayFactory::create<double>('c', {1,3},  {1., 2., 3.});
    auto paddings = NDArrayFactory::create<int>('c', {2, 2}, {0, 0, 0, 0});

    auto exp = NDArrayFactory::create<double>('c', {1,3}, {1., 2., 3.});

    nd4j::ops::mirror_pad op;
    auto result = op.execute({&input, &paddings}, {}, {1});
    auto output = result->at(0);

    ASSERT_TRUE(exp.isSameShape(output));
    ASSERT_TRUE(exp.equalsTo(output));

    delete result;
}

////////////////////////////////////////////////////////////////////////////////
TEST_F(DeclarableOpsTests7, mirrorPad_test11) {

    auto input = NDArrayFactory::create<double>('c', {1,3},  {1., 2., 3.});
    auto paddings = NDArrayFactory::create<int>('c', {2, 2}, {0, 0, 0, 0});

    auto exp = NDArrayFactory::create<double>('c', {1,3}, {1., 2., 3.});

    nd4j::ops::mirror_pad op;
    auto result = op.execute({&input, &paddings}, {}, {0});
    auto output = result->at(0);

    ASSERT_TRUE(exp.isSameShape(output));
    ASSERT_TRUE(exp.equalsTo(output));

    delete result;
}

////////////////////////////////////////////////////////////////////////////////
TEST_F(DeclarableOpsTests7, mirrorPad_test12) {

    auto input = NDArrayFactory::create<double>('c', {3},  {1., 2., 3.});
    auto paddings = NDArrayFactory::create<int>('c', {2,1}, {0, 0});

    auto exp = NDArrayFactory::create<double>('c', {3}, {1., 2., 3.});

    nd4j::ops::mirror_pad op;
    auto result = op.execute({&input, &paddings}, {}, {0});
    auto output = result->at(0);

    ASSERT_TRUE(exp.isSameShape(output));
    ASSERT_TRUE(exp.equalsTo(output));

    delete result;
}

////////////////////////////////////////////////////////////////////////////////
TEST_F(DeclarableOpsTests7, mirrorPad_test13) {

    auto input = NDArrayFactory::create<double>('c', {2, 3},    {1., 2., 3., 4., 5., 6.});
    auto paddings = NDArrayFactory::create<int>('c', {2, 2}, {0, 0, 0, 0});

    auto exp = NDArrayFactory::create<double>('c', {2, 3},    {1., 2., 3., 4., 5., 6.});

    nd4j::ops::mirror_pad op;
    auto result = op.execute({&input, &paddings}, {}, {0});
    auto output = result->at(0);

    ASSERT_TRUE(exp.isSameShape(output));
    ASSERT_TRUE(exp.equalsTo(output));

    delete result;
}

////////////////////////////////////////////////////////////////////////////////
TEST_F(DeclarableOpsTests7, mirrorPad_test14) {

    auto input = NDArrayFactory::create<double>('c', {2, 3},    {1., 2., 3., 4., 5., 6.});
    auto paddings = NDArrayFactory::create<Nd4jLong>('c', {2, 2}, {1, 0, 0, 1});

    auto exp = NDArrayFactory::create<double>('c', {3, 4},    {4, 5, 6, 5, 1, 2, 3, 2, 4, 5, 6, 5});

    nd4j::ops::mirror_pad op;
    auto result = op.execute({&input, &paddings}, {}, {0});
    auto output = result->at(0);

    ASSERT_TRUE(exp.isSameShape(output));
    ASSERT_TRUE(exp.equalsTo(output));

    delete result;
}

////////////////////////////////////////////////////////////////////////////////
TEST_F(DeclarableOpsTests7, mirrorPad_test15) {

    auto input = NDArrayFactory::create<double>('c', {2, 3},    {1., 2., 3., 4., 5., 6.});
    auto paddings = NDArrayFactory::create<Nd4jLong>('c', {2, 2}, {1, 1, 0, 0});

    auto exp = NDArrayFactory::create<double>('c', {4, 3},  {1, 2, 3, 1, 2, 3, 4, 5, 6, 4, 5, 6});

    nd4j::ops::mirror_pad op;
    auto result = op.execute({&input, &paddings}, {}, {1});
    auto output = result->at(0);

    ASSERT_TRUE(exp.isSameShape(output));
    ASSERT_TRUE(exp.equalsTo(output));

    delete result;
}

////////////////////////////////////////////////////////////////////////////////
TEST_F(DeclarableOpsTests7, mirrorPad_test16) {

    auto input = NDArrayFactory::create<double>('c', {4,3,2});
    auto paddings = NDArrayFactory::create<int>('c', {3,2}, {3,3,2,2,1,1});

    auto exp = NDArrayFactory::create<double>('c', {10,7,4},  {24., 23., 24., 23.,22., 21., 22., 21.,20., 19., 20., 19.,22., 21., 22., 21.,24., 23., 24., 23.,22., 21., 22., 21.,20., 19., 20., 19.,18., 17., 18., 17.,16., 15., 16., 15.,14., 13., 14., 13.,16., 15., 16., 15.,18., 17., 18., 17.,16., 15., 16., 15.,14., 13., 14., 13.,
            12., 11., 12., 11.,10.,  9., 10.,  9., 8.,  7.,  8.,  7.,10.,  9., 10.,  9.,12., 11., 12., 11.,10.,  9., 10.,  9., 8.,  7.,  8.,  7., 6.,  5.,  6.,  5., 4.,  3.,  4.,  3., 2.,  1.,  2.,  1., 4.,  3.,  4.,  3., 6.,  5.,  6.,  5., 4.,  3.,  4.,  3., 2.,  1.,  2.,  1.,
            12., 11., 12., 11.,10.,  9., 10.,  9., 8.,  7.,  8.,  7.,10.,  9., 10.,  9.,12., 11., 12., 11.,10.,  9., 10.,  9., 8.,  7.,  8.,  7.,18., 17., 18., 17.,16., 15., 16., 15.,14., 13., 14., 13.,16., 15., 16., 15.,18., 17., 18., 17.,16., 15., 16., 15.,14., 13., 14., 13.,
            24., 23., 24., 23.,22., 21., 22., 21.,20., 19., 20., 19.,22., 21., 22., 21.,24., 23., 24., 23.,22., 21., 22., 21.,20., 19., 20., 19.,18., 17., 18., 17.,16., 15., 16., 15.,14., 13., 14., 13.,16., 15., 16., 15.,18., 17., 18., 17.,16., 15., 16., 15.,14., 13., 14., 13.,
            12., 11., 12., 11.,10.,  9., 10.,  9., 8.,  7.,  8.,  7.,10.,  9., 10.,  9.,12., 11., 12., 11.,10.,  9., 10.,  9., 8.,  7.,  8.,  7., 6.,  5.,  6.,  5., 4.,  3.,  4.,  3., 2.,  1.,  2.,  1., 4.,  3.,  4.,  3., 6.,  5.,  6.,  5., 4.,  3.,  4.,  3., 2.,  1.,  2.,  1.});
    input.linspace(1.);

    nd4j::ops::mirror_pad op;
    auto result = op.execute({&input, &paddings}, {}, {0});
    ASSERT_EQ(result->status(), Status::OK());
    auto output = result->at(0);
    //output->printBuffer("VVV");
    //exp.printBuffer("EXP");

    ASSERT_TRUE(exp.isSameShape(output));
    ASSERT_TRUE(exp.equalsTo(output));

    delete result;
}

////////////////////////////////////////////////////////////////////////////////
TEST_F(DeclarableOpsTests7, Test_Reduce_Sum_1) {

    auto input = NDArrayFactory::create<double>('c', {3, 5},   {1., 2., 3., 4., 5., 6., 7., 8., 9., 10., 11., 12., 13., 14., 15.});
    auto exp = NDArrayFactory::create<double>(120.f);
    //************************************//

    nd4j::ops::reduce_sum op;
    auto result = op.execute({&input}, {}, {});

    ASSERT_EQ(Status::OK(), result->status());
    auto z = result->at(0);
    //z->printIndexedBuffer("Result is ");
    ASSERT_TRUE(exp.equalsTo(z));
    delete result;
}

////////////////////////////////////////////////////////////////////////////////
TEST_F(DeclarableOpsTests7, Test_Reduce_Sum_2) {

    auto input = NDArrayFactory::create<double>('c', {3, 5},   {1., 2., 3., 4., 5., 6., 7., 8., 9., 10., 11., 12., 13., 14., 15.});
    auto exp = NDArrayFactory::create<double>({15.f, 40.f, 65.f});
    //************************************//

    nd4j::ops::reduce_sum op;
    auto result = op.execute({&input}, {}, {1});

    ASSERT_EQ(Status::OK(), result->status());
    auto z = result->at(0);
//    z->printIndexedBuffer("Result is ");
    ASSERT_TRUE(exp.equalsTo(z));
    delete result;
}

////////////////////////////////////////////////////////////////////////////////
TEST_F(DeclarableOpsTests7, Test_Reduce_Prod_1) {

    auto input = NDArrayFactory::create<double>('c', {3, 5},   {1., 2., 3., 4., 5., 6., 7., 8., 9., 10., 11., 12., 13., 14., 15.});
    auto exp = NDArrayFactory::create<double>(1307674368000.f);
    //************************************//

    nd4j::ops::reduce_prod op;
    auto result = op.execute({&input}, {}, {});

    ASSERT_EQ(Status::OK(), result->status());
    auto z = result->at(0);
    //z->printIndexedBuffer("Result is ");
    ASSERT_TRUE(exp.equalsTo(z));
    delete result;
}

////////////////////////////////////////////////////////////////////////////////
TEST_F(DeclarableOpsTests7, Test_Reduce_Prod_2) {

    auto input = NDArrayFactory::create<double>('c', {3, 5},   {1., 2., 3., 4., 5., 6., 7., 8., 9., 10., 11., 12., 13., 14., 15.});
    auto exp = NDArrayFactory::create<double>({120.f, 30240.f, 360360.f});
    //************************************//

    nd4j::ops::reduce_prod op;
    auto result = op.execute({&input}, {}, {1});

    ASSERT_EQ(Status::OK(), result->status());
    auto z = result->at(0);
//    z->printIndexedBuffer("Result is ");
    ASSERT_TRUE(exp.equalsTo(z));
    delete result;
}

////////////////////////////////////////////////////////////////////////////////
TEST_F(DeclarableOpsTests7, Test_Reduce_Sum_01) {

    auto x = NDArrayFactory::create<double>('c', {2,3,4});
    auto exp = NDArrayFactory::create<double>('c', {4}, {66.f, 72.f, 78.f, 84.f});
    x.linspace(1);

    nd4j::ops::reduce_sum op;
    auto result = op.execute({&x}, {}, {0,1});
    auto output = result->at(0);
//    output->printIndexedBuffer("Result is");
    ASSERT_EQ(ND4J_STATUS_OK, result->status());

    ASSERT_TRUE(exp.isSameShape(output));
    ASSERT_TRUE(exp.equalsTo(output));

    delete result;
}

////////////////////////////////////////////////////////////////////////////////
TEST_F(DeclarableOpsTests7, Test_Reduce_Sum_02) {

    auto x = NDArrayFactory::create<double>('c', {2,3,4});
    auto exp = NDArrayFactory::create<double>('c', {1,1,4}, {66.f, 72.f, 78.f, 84.f});
    x.linspace(1);

    nd4j::ops::reduce_sum op;
    auto result = op.execute({&x}, {1.}, {0, 1});
    auto output = result->at(0);
//    output->printIndexedBuffer("Result is");

    ASSERT_EQ(ND4J_STATUS_OK, result->status());

    ASSERT_TRUE(exp.isSameShape(output));
    ASSERT_TRUE(exp.equalsTo(output));

    delete result;
}

////////////////////////////////////////////////////////////////////////////////
TEST_F(DeclarableOpsTests7, Test_Reduce_Sum_3) {

    auto x = NDArrayFactory::create<double>('c', {2,3,4});
    auto exp = NDArrayFactory::create<double>('c', {3}, {68.f, 100.f, 132.f});
    x.linspace(1);

    nd4j::ops::reduce_sum op;
    auto result = op.execute({&x}, {}, {0, 2});
    auto output = result->at(0);
//    output->printIndexedBuffer("Result is");

    ASSERT_EQ(ND4J_STATUS_OK, result->status());

    ASSERT_TRUE(exp.isSameShape(output));
    ASSERT_TRUE(exp.equalsTo(output));

    delete result;
}

////////////////////////////////////////////////////////////////////////////////
TEST_F(DeclarableOpsTests7, Test_Reduce_Sum_4) {

    auto x = NDArrayFactory::create<double>('c', {2,3,4});
    auto exp = NDArrayFactory::create<double>('c', {1,3,1}, {68.f, 100.f, 132.f});
    x.linspace(1);

    nd4j::ops::reduce_sum op;
    auto result = op.execute({&x}, {1.}, {0, 2});
    auto output = result->at(0);
//    output->printIndexedBuffer("Result is");

    ASSERT_EQ(ND4J_STATUS_OK, result->status());

    ASSERT_TRUE(exp.isSameShape(output));
    ASSERT_TRUE(exp.equalsTo(output));

    delete result;
}

////////////////////////////////////////////////////////////////////////////////
TEST_F(DeclarableOpsTests7, Test_Reduce_Sum_5) {

    auto x = NDArrayFactory::create<double>('c', {2,3,4});
    auto exp = NDArrayFactory::create<double>(300.f);
    x.linspace(1);

    nd4j::ops::reduce_sum op;
    auto result = op.execute({&x}, {}, {});
    auto output = result->at(0);
//    output->printIndexedBuffer("Result is");

    ASSERT_EQ(ND4J_STATUS_OK, result->status());

    ASSERT_TRUE(exp.isSameShape(output));
    ASSERT_TRUE(exp.equalsTo(output));

    delete result;
}

////////////////////////////////////////////////////////////////////////////////
TEST_F(DeclarableOpsTests7, Test_Reduce_Sum_6) {

    auto x = NDArrayFactory::create<double>('c', {2,3,4});
    auto exp = NDArrayFactory::create<double>(300.f);
    x.linspace(1);

    nd4j::ops::reduce_sum op;
    auto result = op.execute({&x}, {}, {0,1,2});
    auto output = result->at(0);
//    output->printIndexedBuffer("Result is");

    ASSERT_EQ(ND4J_STATUS_OK, result->status());

    ASSERT_TRUE(exp.isSameShape(output));
    ASSERT_TRUE(exp.equalsTo(output));

    delete result;
}

////////////////////////////////////////////////////////////////////////////////
TEST_F(DeclarableOpsTests7, Test_Reduce_Sum_7) {

    auto x = NDArrayFactory::create<double>('c', {2,3,4});
    auto exp = NDArrayFactory::create<double>('c', {1,1,1}, {300.f});
    x.linspace(1);
//    x.printIndexedBuffer("Input with shape (2, 3, 4) is");
    nd4j::ops::reduce_sum op;
    auto result = op.execute({&x}, {1.}, {0,1,2});
    auto output = result->at(0);
//    output->printIndexedBuffer("Result is");

    ASSERT_EQ(ND4J_STATUS_OK, result->status());

    ASSERT_TRUE(exp.isSameShape(output));
    ASSERT_TRUE(exp.equalsTo(output));

    delete result;
}

////////////////////////////////////////////////////////////////////////////////
TEST_F(DeclarableOpsTests7, Test_Reduce_Prod_01) {

    auto x = NDArrayFactory::create<double>('c', {2,3,2});
    auto exp = NDArrayFactory::create<double>('c', {2}, {10395.f, 46080.f});
    x.linspace(1);

    nd4j::ops::reduce_prod op;
    auto result = op.execute({&x}, {}, {0,1});
    auto output = result->at(0);
//    output->printIndexedBuffer("Result is");
    ASSERT_EQ(ND4J_STATUS_OK, result->status());

    ASSERT_TRUE(exp.isSameShape(output));
    ASSERT_TRUE(exp.equalsTo(output));

    delete result;
}

////////////////////////////////////////////////////////////////////////////////
TEST_F(DeclarableOpsTests7, Test_Reduce_Prod_02) {

    auto x = NDArrayFactory::create<double>('c', {2,3,2});
    auto exp = NDArrayFactory::create<double>('c', {1,1,2}, {10395.f, 46080.f});
    x.linspace(1);

    nd4j::ops::reduce_prod op;
    auto result = op.execute({&x}, {1.}, {0, 1});
    auto output = result->at(0);
//    output->printIndexedBuffer("Result is");

    ASSERT_EQ(ND4J_STATUS_OK, result->status());

    ASSERT_TRUE(exp.isSameShape(output));
    ASSERT_TRUE(exp.equalsTo(output));

    delete result;
}

////////////////////////////////////////////////////////////////////////////////
TEST_F(DeclarableOpsTests7, Test_Reduce_Prod_3) {

    auto x = NDArrayFactory::create<double>('c', {2,3,2});
    auto exp = NDArrayFactory::create<double>('c', {3}, {112.f, 1080.f, 3960.f});
    x.linspace(1);

    nd4j::ops::reduce_prod op;
    auto result = op.execute({&x}, {}, {0, 2});
    auto output = result->at(0);
//    output->printIndexedBuffer("Result is");

    ASSERT_EQ(ND4J_STATUS_OK, result->status());

    ASSERT_TRUE(exp.isSameShape(output));
    ASSERT_TRUE(exp.equalsTo(output));

    delete result;
}

////////////////////////////////////////////////////////////////////////////////
TEST_F(DeclarableOpsTests7, Test_Reduce_Prod_4) {

    auto x = NDArrayFactory::create<double>('c', {2,3,2});
    auto exp = NDArrayFactory::create<double>('c', {1,3,1}, {112.f, 1080.f, 3960.f});
    x.linspace(1);

    nd4j::ops::reduce_prod op;
    auto result = op.execute({&x}, {1.}, {0, 2});
    auto output = result->at(0);
//    output->printIndexedBuffer("Result is");

    ASSERT_EQ(ND4J_STATUS_OK, result->status());

    ASSERT_TRUE(exp.isSameShape(output));
    ASSERT_TRUE(exp.equalsTo(output));

    delete result;
}

////////////////////////////////////////////////////////////////////////////////
TEST_F(DeclarableOpsTests7, Test_Reduce_Prod_5) {

    auto x = NDArrayFactory::create<double>('c', {2,3,2});
    auto exp = NDArrayFactory::create<double>(479001600.f);
    x.linspace(1);

    nd4j::ops::reduce_prod op;
    auto result = op.execute({&x}, {}, {});
    auto output = result->at(0);
//    output->printIndexedBuffer("Result is");

    ASSERT_EQ(ND4J_STATUS_OK, result->status());

    ASSERT_TRUE(exp.isSameShape(output));
    ASSERT_TRUE(exp.equalsTo(output));

    delete result;
}

////////////////////////////////////////////////////////////////////////////////
TEST_F(DeclarableOpsTests7, Test_Reduce_Prod_6) {

    auto x = NDArrayFactory::create<double>('c', {2,3,2});
    auto exp = NDArrayFactory::create<double>(479001600.f);
    x.linspace(1);

    nd4j::ops::reduce_prod op;
    auto result = op.execute({&x}, {}, {0,1,2});
    auto output = result->at(0);
//    output->printIndexedBuffer("Result is");

    ASSERT_EQ(ND4J_STATUS_OK, result->status());

    ASSERT_TRUE(exp.isSameShape(output));
    ASSERT_TRUE(exp.equalsTo(output));

    delete result;
}

////////////////////////////////////////////////////////////////////////////////
TEST_F(DeclarableOpsTests7, Test_Reduce_Prod_7) {

    auto x = NDArrayFactory::create<double>('c', {2,3,2});
    auto exp = NDArrayFactory::create<double>('c', {1, 1, 1}, {479001600.f});
    x.linspace(1);
//    x.printIndexedBuffer("Input with shape (2, 3, 4) is");
    nd4j::ops::reduce_prod op;
    auto result = op.execute({&x}, {1.}, {0,1,2});
    auto output = result->at(0);
//    output->printIndexedBuffer("Result is");

    ASSERT_EQ(ND4J_STATUS_OK, result->status());

    ASSERT_TRUE(exp.isSameShape(output));
    ASSERT_TRUE(exp.equalsTo(output));

    delete result;
}

TEST_F(DeclarableOpsTests7, Test_Matmul_Once_Again) {
    auto x = NDArrayFactory::create<double>('c', {1, 2}, {2.0f, 2.0f});
    auto y = NDArrayFactory::create<double>('c', {2, 1}, {2.0f, 2.0f});
    auto exp = NDArrayFactory::create<double>('c', {1, 1}, {8.0f});

    nd4j::ops::matmul op;
    auto result = op.execute({&x, &y}, {}, {});
    ASSERT_EQ(Status::OK(), result->status());

    ASSERT_EQ(exp, *result->at(0));

    delete result;
}

TYPED_TEST(TypedDeclarableOpsTests7, Test_Pnorm_Once_Again) {
    auto input = NDArrayFactory::create<TypeParam>('c', {1, 1, 5, 5}, {1.0, 2.0, 3.0, 4.0, 5.0, 6.0, 7.0, 8.0, 9.0, 10.0, 11.0, 12.0, 13.0, 14.0, 15.0, 16.0, 17.0, 18.0, 19.0, 20.0, 21.0, 22.0, 23.0, 24.0, 25.0});
    auto exp = NDArrayFactory::create<TypeParam>('c', {1, 1, 5, 5}, {1.0, 2.0, 3.0, 4.0, 5.0, 6.0, 7.0, 8.0, 9.0, 10.0, 11.0, 12.0, 13.0, 14.0, 15.0, 16.0, 17.0, 18.0, 19.0, 20.0, 21.0, 22.0, 23.0, 24.0, 25.0});

    nd4j::ops::pnormpool2d op;
    auto result = op.execute({&input}, {}, {1,1,  1,1,  0,0,  1,1,1,  3,  0});
    ASSERT_EQ(Status::OK(), result->status());

    ASSERT_EQ(exp, *result->at(0));

    delete result;
}

////////////////////////////////////////////////////////////////////////////////
TEST_F(DeclarableOpsTests7, Test_Reduce_Min_1) {

    auto x = NDArrayFactory::create<double>('c', {2, 3, 4});
    auto exp = NDArrayFactory::create<double>('c', {4}, {1.f, 2.f, 3.f, 4.f});
    x.linspace(1);

    nd4j::ops::reduce_min op;
    auto result = op.execute({&x}, {}, {0, 1});
    auto output = result->at(0);
//    output->printIndexedBuffer("Result is");
    ASSERT_EQ(ND4J_STATUS_OK, result->status());

    ASSERT_TRUE(exp.isSameShape(output));
    ASSERT_TRUE(exp.equalsTo(output));

    delete result;
}

////////////////////////////////////////////////////////////////////////////////
TEST_F(DeclarableOpsTests7, Test_Reduce_Min_2) {

    auto x = NDArrayFactory::create<double>('c', {2, 3, 4});
    auto exp = NDArrayFactory::create<double>('c', {1,1,4}, {1.f, 2.f, 3.f, 4.f});
    x.linspace(1);

    nd4j::ops::reduce_min op;
    auto result = op.execute({&x}, {1.}, {0, 1});
    auto output = result->at(0);
//    output->printIndexedBuffer("Result is");

    ASSERT_EQ(ND4J_STATUS_OK, result->status());

    ASSERT_TRUE(exp.isSameShape(output));
    ASSERT_TRUE(exp.equalsTo(output));

    delete result;
}

////////////////////////////////////////////////////////////////////////////////
TEST_F(DeclarableOpsTests7, Test_Reduce_Min_3) {

    auto x = NDArrayFactory::create<double>('c', {2, 3, 4});
    auto exp = NDArrayFactory::create<double>('c', {3}, {1.f, 5.f, 9.f});
    x.linspace(1);

    nd4j::ops::reduce_min op;
    auto result = op.execute({&x}, {}, {0, 2});
    auto output = result->at(0);
//    output->printIndexedBuffer("Result is");

    ASSERT_EQ(ND4J_STATUS_OK, result->status());

    ASSERT_TRUE(exp.isSameShape(output));
    ASSERT_TRUE(exp.equalsTo(output));

    delete result;
}

////////////////////////////////////////////////////////////////////////////////
TEST_F(DeclarableOpsTests7, Test_Reduce_Min_4) {

    auto x = NDArrayFactory::create<double>('c', {2, 3, 4});
    auto exp = NDArrayFactory::create<double>('c', {1,3,1}, {1.f, 5.f, 9.f});
    x.linspace(1);

    nd4j::ops::reduce_min op;
    auto result = op.execute({&x}, {1.}, {0, 2});
    auto output = result->at(0);
//    output->printIndexedBuffer("Result is");

    ASSERT_EQ(ND4J_STATUS_OK, result->status());

    ASSERT_TRUE(exp.isSameShape(output));
    ASSERT_TRUE(exp.equalsTo(output));

    delete result;
}

////////////////////////////////////////////////////////////////////////////////
TEST_F(DeclarableOpsTests7, Test_Reduce_Min_5) {

    auto x = NDArrayFactory::create<double>('c', {2, 3, 4});
    auto exp = NDArrayFactory::create<double>(1.f);
    x.linspace(1);

    nd4j::ops::reduce_min op;
    auto result = op.execute({&x}, {}, {});
    auto output = result->at(0);
//    output->printIndexedBuffer("Result is");

    ASSERT_EQ(ND4J_STATUS_OK, result->status());

    ASSERT_TRUE(exp.isSameShape(output));
    ASSERT_TRUE(exp.equalsTo(output));

    delete result;
}

////////////////////////////////////////////////////////////////////////////////
TEST_F(DeclarableOpsTests7, Test_Reduce_Min_6) {

    auto x = NDArrayFactory::create<double>('c', {2, 3, 4});
    auto exp = NDArrayFactory::create<double>(1.f);
    x.linspace(1);

    nd4j::ops::reduce_min op;
    auto result = op.execute({&x}, {}, {0,1,2});
    auto output = result->at(0);
//    output->printIndexedBuffer("Result is");

    ASSERT_EQ(ND4J_STATUS_OK, result->status());

    ASSERT_TRUE(exp.isSameShape(output));
    ASSERT_TRUE(exp.equalsTo(output));

    delete result;
}

////////////////////////////////////////////////////////////////////////////////
TEST_F(DeclarableOpsTests7, Test_Reduce_Min_7) {

    auto x = NDArrayFactory::create<double>('c', {2, 3, 4});
    auto exp = NDArrayFactory::create<double>('c', {1, 1, 1}, {1.f});
    x.linspace(1);
//    x.printIndexedBuffer("Input with shape (2, 3, 4) is");
    nd4j::ops::reduce_min op;
    auto result = op.execute({&x}, {1.}, {0,1,2});
    auto output = result->at(0);
//    output->printIndexedBuffer("Result is");

    ASSERT_EQ(ND4J_STATUS_OK, result->status());

    ASSERT_TRUE(exp.isSameShape(output));
    ASSERT_TRUE(exp.equalsTo(output));

    delete result;
}

////////////////////////////////////////////////////////////////////////////////
TEST_F(DeclarableOpsTests7, Test_Reduce_Max_1) {

    auto x = NDArrayFactory::create<double>('c', {2, 3, 4});
    auto exp = NDArrayFactory::create<double>('c', {4}, {21.f, 22.f, 23.f, 24.f});
    x.linspace(1);

    nd4j::ops::reduce_max op;
    auto result = op.execute({&x}, {}, {0,1});
    auto output = result->at(0);
//    output->printIndexedBuffer("Result is");
//    output->printShapeInfo("Output shape");
    ASSERT_EQ(ND4J_STATUS_OK, result->status());

    ASSERT_TRUE(exp.isSameShape(output));
    ASSERT_TRUE(exp.equalsTo(output));

    delete result;
}

////////////////////////////////////////////////////////////////////////////////
TEST_F(DeclarableOpsTests7, Test_Reduce_Max_2) {

    auto x = NDArrayFactory::create<double>('c', {2,3,4});
    auto exp = NDArrayFactory::create<double>('c', {1,1,4}, {21.f, 22.f, 23.f, 24.f});
    x.linspace(1);

    nd4j::ops::reduce_max op;
    auto result = op.execute({&x}, {1.}, {0, 1});
    auto output = result->at(0);
//    output->printIndexedBuffer("Result is");

    ASSERT_EQ(ND4J_STATUS_OK, result->status());

    ASSERT_TRUE(exp.isSameShape(output));
    ASSERT_TRUE(exp.equalsTo(output));

    delete result;
}

////////////////////////////////////////////////////////////////////////////////
TEST_F(DeclarableOpsTests7, Test_Reduce_Max_3) {

    auto x = NDArrayFactory::create<double>('c', {2, 3, 4});
    auto exp = NDArrayFactory::create<double>('c', {3}, {16.f, 20.f, 24.f});
    x.linspace(1);

    nd4j::ops::reduce_max op;
    auto result = op.execute({&x}, {}, {0, 2});
    auto output = result->at(0);
//    output->printIndexedBuffer("Result is");

    ASSERT_EQ(ND4J_STATUS_OK, result->status());

    ASSERT_TRUE(exp.isSameShape(output));
    ASSERT_TRUE(exp.equalsTo(output));

    delete result;
}

////////////////////////////////////////////////////////////////////////////////
TEST_F(DeclarableOpsTests7, Test_Reduce_Max_4) {

    auto x = NDArrayFactory::create<double>('c', {2, 3, 4});
    auto exp = NDArrayFactory::create<double>('c', {1,3,1}, {16.f, 20.f, 24.f});
    x.linspace(1);

    nd4j::ops::reduce_max op;
    auto result = op.execute({&x}, {1.}, {0, 2});
    auto output = result->at(0);
//    output->printIndexedBuffer("Result is");

    ASSERT_EQ(ND4J_STATUS_OK, result->status());

    ASSERT_TRUE(exp.isSameShape(output));
    ASSERT_TRUE(exp.equalsTo(output));

    delete result;
}

////////////////////////////////////////////////////////////////////////////////
TEST_F(DeclarableOpsTests7, Test_Reduce_Max_5) {

    auto x = NDArrayFactory::create<double>('c', {2, 3, 4});
    auto exp = NDArrayFactory::create<double>(24.f);
    x.linspace(1);

    nd4j::ops::reduce_max op;
    auto result = op.execute({&x}, {}, {});
    auto output = result->at(0);
//    output->printIndexedBuffer("Result is");

    ASSERT_EQ(ND4J_STATUS_OK, result->status());

    ASSERT_TRUE(exp.isSameShape(output));
    ASSERT_TRUE(exp.equalsTo(output));

    delete result;
}

////////////////////////////////////////////////////////////////////////////////
TEST_F(DeclarableOpsTests7, Test_Reduce_Max_6) {

    auto x = NDArrayFactory::create<double>('c', {2, 3, 4});
    auto exp = NDArrayFactory::create<double>(24.f);
    x.linspace(1);

    nd4j::ops::reduce_max op;
    auto result = op.execute({&x}, {}, {0,1,2});
    auto output = result->at(0);
//    output->printIndexedBuffer("Result is");

    ASSERT_EQ(ND4J_STATUS_OK, result->status());

    ASSERT_TRUE(exp.isSameShape(output));
    ASSERT_TRUE(exp.equalsTo(output));

    delete result;
}

////////////////////////////////////////////////////////////////////////////////
TEST_F(DeclarableOpsTests7, Test_Reduce_Max_7) {

    auto x = NDArrayFactory::create<double>('c', {2, 3, 4});
    auto exp = NDArrayFactory::create<double>('c', {1, 1, 1}, {24.f});
    x.linspace(1);
//    x.printIndexedBuffer("Input with shape (2, 3, 4) is");
    nd4j::ops::reduce_max op;
    auto result = op.execute({&x}, {1.}, {0,1,2});
    auto output = result->at(0);
//    output->printIndexedBuffer("Result is");

    ASSERT_EQ(ND4J_STATUS_OK, result->status());

    ASSERT_TRUE(exp.isSameShape(output));
    ASSERT_TRUE(exp.equalsTo(output));

    delete result;
}

////////////////////////////////////////////////////////////////////////////////
TEST_F(DeclarableOpsTests7, Test_Reduce_Norm1_1) {

    auto x = NDArrayFactory::create<double>('c', {2, 3, 4});
    auto exp = NDArrayFactory::create<double>('c', {4}, {66.f, 72.f, 78.f, 84.f});
    x.linspace(1);

    nd4j::ops::reduce_norm1 op;
    auto result = op.execute({&x}, {}, {0,1});
    auto output = result->at(0);
//    output->printIndexedBuffer("Result is");
    ASSERT_EQ(ND4J_STATUS_OK, result->status());

    ASSERT_TRUE(exp.isSameShape(output));
    ASSERT_TRUE(exp.equalsTo(output));

    delete result;
}

////////////////////////////////////////////////////////////////////////////////
TEST_F(DeclarableOpsTests7, Test_Reduce_Norm1_2) {

    auto x = NDArrayFactory::create<double>('c', {2,3,4});
    auto exp = NDArrayFactory::create<double>('c', {1,1,4}, {66.f, 72.f, 78.f, 84.f});
    x.linspace(1);

    nd4j::ops::reduce_norm1 op;
    auto result = op.execute({&x}, {1.}, {0, 1});
    auto output = result->at(0);
//    output->printIndexedBuffer("Result is");

    ASSERT_EQ(ND4J_STATUS_OK, result->status());

    ASSERT_TRUE(exp.isSameShape(output));
    ASSERT_TRUE(exp.equalsTo(output));

    delete result;
}

////////////////////////////////////////////////////////////////////////////////
TEST_F(DeclarableOpsTests7, Test_Reduce_Norm1_3) {

    auto x = NDArrayFactory::create<double>('c', {2, 3, 4});
    auto exp = NDArrayFactory::create<double>('c', {3}, {68.f, 100.f, 132.f});
    x.linspace(1);

    nd4j::ops::reduce_norm1 op;
    auto result = op.execute({&x}, {}, {0, 2});
    auto output = result->at(0);
//    output->printIndexedBuffer("Result is");

    ASSERT_EQ(ND4J_STATUS_OK, result->status());

    ASSERT_TRUE(exp.isSameShape(output));
    ASSERT_TRUE(exp.equalsTo(output));

    delete result;
}

////////////////////////////////////////////////////////////////////////////////
TEST_F(DeclarableOpsTests7, Test_Reduce_Norm1_4) {

    auto x = NDArrayFactory::create<double>('c', {2, 3, 4});
    auto exp = NDArrayFactory::create<double>('c', {1,3,1}, {68.f, 100.f, 132.f});
    x.linspace(1);

    nd4j::ops::reduce_norm1 op;
    auto result = op.execute({&x}, {1.}, {0, 2});
    auto output = result->at(0);
//    output->printIndexedBuffer("Result is");

    ASSERT_EQ(ND4J_STATUS_OK, result->status());

    ASSERT_TRUE(exp.isSameShape(output));
    ASSERT_TRUE(exp.equalsTo(output));

    delete result;
}

////////////////////////////////////////////////////////////////////////////////
TEST_F(DeclarableOpsTests7, Test_Reduce_Norm1_5) {

    auto x = NDArrayFactory::create<double>('c', {2, 3, 4});
    auto exp = NDArrayFactory::create<double>(300.f);
    x.linspace(1);

    nd4j::ops::reduce_norm1 op;
    auto result = op.execute({&x}, {}, {});
    auto output = result->at(0);
//    output->printIndexedBuffer("Result is");

    ASSERT_EQ(ND4J_STATUS_OK, result->status());

    ASSERT_TRUE(exp.isSameShape(output));
    ASSERT_TRUE(exp.equalsTo(output));

    delete result;
}

////////////////////////////////////////////////////////////////////////////////
TEST_F(DeclarableOpsTests7, Test_Reduce_Norm1_6) {

    auto x = NDArrayFactory::create<double>('c', {2, 3, 4});
    auto exp = NDArrayFactory::create<double>(300.f);
    x.linspace(1);

    nd4j::ops::reduce_norm1 op;
    auto result = op.execute({&x}, {}, {0,1,2});
    auto output = result->at(0);
//    output->printIndexedBuffer("Result is");

    ASSERT_EQ(ND4J_STATUS_OK, result->status());

    ASSERT_TRUE(exp.isSameShape(output));
    ASSERT_TRUE(exp.equalsTo(output));

    delete result;
}

////////////////////////////////////////////////////////////////////////////////
TEST_F(DeclarableOpsTests7, Test_Reduce_Norm1_7) {

    auto x = NDArrayFactory::create<double>('c', {2, 3, 4});
    auto exp = NDArrayFactory::create<double>('c', {1, 1, 1}, {300.f});
    x.linspace(1);
//    x.printIndexedBuffer("Input with shape (2, 3, 4) is");
    nd4j::ops::reduce_norm1 op;
    auto result = op.execute({&x}, {1.}, {0,1,2});
    auto output = result->at(0);
//    output->printIndexedBuffer("Result is");

    ASSERT_EQ(ND4J_STATUS_OK, result->status());

    ASSERT_TRUE(exp.isSameShape(output));
    ASSERT_TRUE(exp.equalsTo(output));

    delete result;
}

TEST_F(DeclarableOpsTests7, Test_Reduce_Norm2_1) {

    auto x = NDArrayFactory::create<double>('c', {2, 3, 4});
    auto exp = NDArrayFactory::create<double>('c', {4}, {31.7175f, 33.823071f, 35.97221f, 38.15757f});
    x.linspace(1);

    nd4j::ops::reduce_norm2 op;
    auto result = op.execute({&x}, {}, {0,1});
    auto output = result->at(0);
//    output->printIndexedBuffer("Result is");
    ASSERT_EQ(ND4J_STATUS_OK, result->status());

    ASSERT_TRUE(exp.isSameShape(output));
    ASSERT_TRUE(exp.equalsTo(output));

    delete result;
}

////////////////////////////////////////////////////////////////////////////////
TEST_F(DeclarableOpsTests7, Test_Reduce_Norm2_2) {

    auto x = NDArrayFactory::create<double>('c', {2,3,4});
    auto exp = NDArrayFactory::create<double>('c', {1,1,4}, {31.7175f, 33.823071f, 35.97221f, 38.15757f});
    x.linspace(1);

    nd4j::ops::reduce_norm2 op;
    auto result = op.execute({&x}, {1.}, {0, 1});
    auto output = result->at(0);
//    output->printIndexedBuffer("Result is");

    ASSERT_EQ(ND4J_STATUS_OK, result->status());

    ASSERT_TRUE(exp.isSameShape(output));
    ASSERT_TRUE(exp.equalsTo(output));

    delete result;
}

////////////////////////////////////////////////////////////////////////////////
TEST_F(DeclarableOpsTests7, Test_Reduce_Norm2_3) {

    auto x = NDArrayFactory::create<double>('c', {2, 3, 4});
    auto exp = NDArrayFactory::create<double>('c', {3}, {29.597298f, 39.344631f, 49.759422f});
    x.linspace(1);

    nd4j::ops::reduce_norm2 op;
    auto result = op.execute({&x}, {}, {0, 2});
    auto output = result->at(0);
//    output->printIndexedBuffer("Result is");

    ASSERT_EQ(ND4J_STATUS_OK, result->status());

    ASSERT_TRUE(exp.isSameShape(output));
    ASSERT_TRUE(exp.equalsTo(output));

    delete result;
}

////////////////////////////////////////////////////////////////////////////////
TEST_F(DeclarableOpsTests7, Test_Reduce_Norm2_4) {

    auto x = NDArrayFactory::create<double>('c', {2, 3, 4});
    auto exp = NDArrayFactory::create<double>('c', {1,3,1}, {29.597298f, 39.344631f, 49.759422f});
    x.linspace(1);

    nd4j::ops::reduce_norm2 op;
    auto result = op.execute({&x}, {1.}, {0, 2});
    auto output = result->at(0);
//    output->printIndexedBuffer("Result is");

    ASSERT_EQ(ND4J_STATUS_OK, result->status());

    ASSERT_TRUE(exp.isSameShape(output));
    ASSERT_TRUE(exp.equalsTo(output));

    delete result;
}

////////////////////////////////////////////////////////////////////////////////
TEST_F(DeclarableOpsTests7, Test_Reduce_Norm2_5) {

    auto x = NDArrayFactory::create<double>('c', {2, 3, 4});
    auto exp = NDArrayFactory::create<double>(70.f);
    x.linspace(1);

    nd4j::ops::reduce_norm2 op;
    auto result = op.execute({&x}, {}, {});
    auto output = result->at(0);
//    output->printIndexedBuffer("Result is");

    ASSERT_EQ(ND4J_STATUS_OK, result->status());

    ASSERT_TRUE(exp.isSameShape(output));
    ASSERT_TRUE(exp.equalsTo(output));

    delete result;
}

////////////////////////////////////////////////////////////////////////////////
TEST_F(DeclarableOpsTests7, Test_Reduce_Norm2_6) {

    auto x = NDArrayFactory::create<double>('c', {2, 3, 4});
    auto exp = NDArrayFactory::create<double>(70.f);
    x.linspace(1);

    nd4j::ops::reduce_norm2 op;
    auto result = op.execute({&x}, {}, {0,1,2});
    auto output = result->at(0);
//    output->printIndexedBuffer("Result is");

    ASSERT_EQ(ND4J_STATUS_OK, result->status());

    ASSERT_TRUE(exp.isSameShape(output));
    ASSERT_TRUE(exp.equalsTo(output));

    delete result;
}

////////////////////////////////////////////////////////////////////////////////
TEST_F(DeclarableOpsTests7, Test_Reduce_Norm2_7) {

    auto x = NDArrayFactory::create<double>('c', {2, 3, 4});
    auto exp = NDArrayFactory::create<double>('c', {1, 1, 1}, {70.f});
    x.linspace(1);
//    x.printIndexedBuffer("Input with shape (2, 3, 4) is");
    nd4j::ops::reduce_norm2 op;
    auto result = op.execute({&x}, {1.}, {0,1,2});
    auto output = result->at(0);
//    output->printIndexedBuffer("Result is");

    ASSERT_EQ(ND4J_STATUS_OK, result->status());

    ASSERT_TRUE(exp.isSameShape(output));
    ASSERT_TRUE(exp.equalsTo(output));

    delete result;
}

////////////////////////////////////////////////////////////////////////////////
TEST_F(DeclarableOpsTests7, Test_Reduce_NormMax_1) {

    auto x = NDArrayFactory::create<double>('c', {2, 3, 4});
    auto exp = NDArrayFactory::create<double>('c', {4}, {21.f, 22.f, 23.f, 24.f});
    x.linspace(1);

    nd4j::ops::reduce_norm_max op;
    auto result = op.execute({&x}, {}, {0,1});
    auto output = result->at(0);
//    output->printIndexedBuffer("Result is");
    ASSERT_EQ(ND4J_STATUS_OK, result->status());

    ASSERT_TRUE(exp.isSameShape(output));
    ASSERT_TRUE(exp.equalsTo(output));

    delete result;
}

////////////////////////////////////////////////////////////////////////////////
TEST_F(DeclarableOpsTests7, Test_Reduce_NormMax_2) {

    auto x = NDArrayFactory::create<double>('c', {2, 3, 4});
    auto exp = NDArrayFactory::create<double>('c', {1,1,4}, {21.f, 22.f, 23.f, 24.f});
    x.linspace(1);

    nd4j::ops::reduce_norm_max op;
    auto result = op.execute({&x}, {1.f}, {0,1});
    auto output = result->at(0);
//    output->printIndexedBuffer("Result is");
    ASSERT_EQ(ND4J_STATUS_OK, result->status());

    ASSERT_TRUE(exp.isSameShape(output));
    ASSERT_TRUE(exp.equalsTo(output));

    delete result;
}

////////////////////////////////////////////////////////////////////////////////
TEST_F(DeclarableOpsTests7, Test_Reduce_NormMax_3) {

    auto x = NDArrayFactory::create<double>('c', {2, 3, 4});
    auto exp = NDArrayFactory::create<double>('c', {3}, {16.f, 20.f, 24.f});
    x.linspace(1);

    nd4j::ops::reduce_norm_max op;
    auto result = op.execute({&x}, {}, {0,2});
    auto output = result->at(0);
//    output->printIndexedBuffer("Result is");
    ASSERT_EQ(ND4J_STATUS_OK, result->status());

    ASSERT_TRUE(exp.isSameShape(output));
    ASSERT_TRUE(exp.equalsTo(output));

    delete result;
}

////////////////////////////////////////////////////////////////////////////////
TEST_F(DeclarableOpsTests7, Test_Reduce_NormMax_4) {

    auto x = NDArrayFactory::create<double>('c', {2, 3, 4});
    auto exp = NDArrayFactory::create<double>('c', {1, 3, 1}, {16.f, 20.f, 24.f});
    x.linspace(1);

    nd4j::ops::reduce_norm_max op;
    auto result = op.execute({&x}, {1.f}, {0,2});
    auto output = result->at(0);
//    output->printIndexedBuffer("Result is");
    ASSERT_EQ(ND4J_STATUS_OK, result->status());

    ASSERT_TRUE(exp.isSameShape(output));
    ASSERT_TRUE(exp.equalsTo(output));

    delete result;
}

////////////////////////////////////////////////////////////////////////////////
TEST_F(DeclarableOpsTests7, Test_Reduce_NormMax_5) {

    auto x = NDArrayFactory::create<double>('c', {2, 3, 4});
    auto exp = NDArrayFactory::create<double>(24.f);
    x.linspace(1);

    nd4j::ops::reduce_norm_max op;
    auto result = op.execute({&x}, {}, {});
    auto output = result->at(0);
//    output->printIndexedBuffer("Result is");

    ASSERT_EQ(ND4J_STATUS_OK, result->status());

    ASSERT_TRUE(exp.isSameShape(output));
    ASSERT_TRUE(exp.equalsTo(output));

    delete result;
}

////////////////////////////////////////////////////////////////////////////////
TEST_F(DeclarableOpsTests7, Test_Reduce_NormMax_6) {

    auto x = NDArrayFactory::create<double>('c', {2, 3, 4});
    auto exp = NDArrayFactory::create<double>(24.f);
    x.linspace(1);

    nd4j::ops::reduce_norm_max op;
    auto result = op.execute({&x}, {}, {0, 1, 2});
    auto output = result->at(0);
//    output->printIndexedBuffer("Result is");

    ASSERT_EQ(ND4J_STATUS_OK, result->status());

    ASSERT_TRUE(exp.isSameShape(output));
    ASSERT_TRUE(exp.equalsTo(output));

    delete result;
}

////////////////////////////////////////////////////////////////////////////////
TEST_F(DeclarableOpsTests7, Test_Reduce_NormMax_7) {

    auto x = NDArrayFactory::create<double>('c', {2, 3, 4});
    auto exp = NDArrayFactory::create<double>('c', {1, 1, 1}, {24.f});
    x.linspace(1);

    nd4j::ops::reduce_norm_max op;
    auto result = op.execute({&x}, {1.f}, {});
    auto output = result->at(0);
//    output->printIndexedBuffer("Result is");

    ASSERT_EQ(ND4J_STATUS_OK, result->status());

    ASSERT_TRUE(exp.isSameShape(output));
    ASSERT_TRUE(exp.equalsTo(output));

    delete result;
}

////////////////////////////////////////////////////////////////////////////////
TEST_F(DeclarableOpsTests7, Test_Reduce_SquaredNorm_1) {

    auto x = NDArrayFactory::create<double>('c', {2, 3, 4});
    auto exp = NDArrayFactory::create<double>('c', {4}, {1006.f, 1144.f, 1294.f, 1456.f});
    x.linspace(1);

    nd4j::ops::reduce_sqnorm op;
    auto result = op.execute({&x}, {}, {0,1});
    auto output = result->at(0);
//    output->printIndexedBuffer("Result is");
    ASSERT_EQ(ND4J_STATUS_OK, result->status());

    ASSERT_TRUE(exp.isSameShape(output));
    ASSERT_TRUE(exp.equalsTo(output));

    delete result;
}

////////////////////////////////////////////////////////////////////////////////
TEST_F(DeclarableOpsTests7, Test_Reduce_SquaredNorm_2) {

    auto x = NDArrayFactory::create<double>('c', {2, 3, 4});
    auto exp = NDArrayFactory::create<double>('c', {1,1,4}, {1006.f, 1144.f, 1294.f, 1456.f});
    x.linspace(1);

    nd4j::ops::reduce_sqnorm op;
    auto result = op.execute({&x}, {1.f}, {0,1});
    auto output = result->at(0);
//    output->printIndexedBuffer("Result is");
    ASSERT_EQ(ND4J_STATUS_OK, result->status());

    ASSERT_TRUE(exp.isSameShape(output));
    ASSERT_TRUE(exp.equalsTo(output));

    delete result;
}

////////////////////////////////////////////////////////////////////////////////
TEST_F(DeclarableOpsTests7, Test_Reduce_SquaredNorm_3) {

    auto x = NDArrayFactory::create<double>('c', {2, 3, 4});
    auto exp = NDArrayFactory::create<double>('c', {3}, {876.f, 1548.f, 2476.f});
    x.linspace(1);

    nd4j::ops::reduce_sqnorm op;
    auto result = op.execute({&x}, {}, {0,2});
    auto output = result->at(0);
//    output->printIndexedBuffer("Result is");
    ASSERT_EQ(ND4J_STATUS_OK, result->status());

    ASSERT_TRUE(exp.isSameShape(output));
    ASSERT_TRUE(exp.equalsTo(output));

    delete result;
}

////////////////////////////////////////////////////////////////////////////////
TEST_F(DeclarableOpsTests7, Test_Reduce_SquaredNorm_4) {

    auto x = NDArrayFactory::create<double>('c', {2, 3, 4});
    auto exp = NDArrayFactory::create<double>('c', {1, 3, 1}, {876.f, 1548.f, 2476.f});
    x.linspace(1);

    nd4j::ops::reduce_sqnorm op;
    auto result = op.execute({&x}, {1.f}, {0,2});
    auto output = result->at(0);
//    output->printIndexedBuffer("Result is");
    ASSERT_EQ(ND4J_STATUS_OK, result->status());

    ASSERT_TRUE(exp.isSameShape(output));
    ASSERT_TRUE(exp.equalsTo(output));

    delete result;
}

////////////////////////////////////////////////////////////////////////////////
TEST_F(DeclarableOpsTests7, Test_Reduce_SquaredNorm_5) {

    auto x = NDArrayFactory::create<double>('c', {2, 3, 4});
    auto exp = NDArrayFactory::create<double>(4900.f);
    x.linspace(1);

    nd4j::ops::reduce_sqnorm op;
    auto result = op.execute({&x}, {}, {});
    auto output = result->at(0);
//    output->printIndexedBuffer("Result is");

    ASSERT_EQ(ND4J_STATUS_OK, result->status());

    ASSERT_TRUE(exp.isSameShape(output));
    ASSERT_TRUE(exp.equalsTo(output));

    delete result;
}

////////////////////////////////////////////////////////////////////////////////
TEST_F(DeclarableOpsTests7, Test_Reduce_SquaredNorm_6) {

    auto x = NDArrayFactory::create<double>('c', {2, 3, 4});
    auto exp = NDArrayFactory::create<double>(4900.f);
    x.linspace(1);

    nd4j::ops::reduce_sqnorm op;
    auto result = op.execute({&x}, {}, {0, 1, 2});
    auto output = result->at(0);
//    output->printIndexedBuffer("Result is");

    ASSERT_EQ(ND4J_STATUS_OK, result->status());

    ASSERT_TRUE(exp.isSameShape(output));
    ASSERT_TRUE(exp.equalsTo(output));

    delete result;
}

////////////////////////////////////////////////////////////////////////////////
TEST_F(DeclarableOpsTests7, Test_Reduce_SquaredNorm_7) {

    auto x = NDArrayFactory::create<double>('c', {2, 3, 4});
    auto exp = NDArrayFactory::create<double>('c', {1, 1, 1}, {4900.f});
    x.linspace(1);

    nd4j::ops::reduce_sqnorm op;
    auto result = op.execute({&x}, {1.f}, {});
    auto output = result->at(0);
//    output->printIndexedBuffer("Result is");

    ASSERT_EQ(ND4J_STATUS_OK, result->status());

    ASSERT_TRUE(exp.isSameShape(output));
    ASSERT_TRUE(exp.equalsTo(output));

    delete result;
}

////////////////////////////////////////////////////////////////////////////////
TEST_F(DeclarableOpsTests7, Test_Reduce_Sum_BP_1) {

    auto input = NDArrayFactory::create<double>('c', {3, 4},   {1., 2., 3., 4., 5., 6., 7., 8., 9., 10., 11., 12.});
    auto eps = NDArrayFactory::create<double>(0.5f);
    auto exp = NDArrayFactory::create<double>('c', {3, 4}, {0.5f, 0.5f, 0.5f, 0.5f, 0.5f, 0.5f, 0.5f, 0.5f, 0.5f, 0.5f, 0.5f,0.5f});
    //************************************//

    nd4j::ops::reduce_sum_bp op;
    auto result = op.execute({&input, &eps}, {}, {});

    ASSERT_EQ(Status::OK(), result->status());
    auto z = result->at(0);
//    z->printIndexedBuffer("Result is ");
//    z->printShapeInfo();
    ASSERT_TRUE(exp.equalsTo(z));
    delete result;
}

////////////////////////////////////////////////////////////////////////////////
TEST_F(DeclarableOpsTests7, Test_Reduce_Sum_BP_2) {

    auto input = NDArrayFactory::create<double>('c', {3, 4},   {1., 2., 3., 4., 5., 6., 7., 8., 9., 10., 11., 12.});
    auto eps = NDArrayFactory::create<double>('c', {1, 1}, {0.5f});
    auto exp = NDArrayFactory::create<double>('c', {3, 4}, {0.5f, 0.5f, 0.5f, 0.5f,
                                     0.5f, 0.5f, 0.5f, 0.5f,
                                     0.5f, 0.5f, 0.5f,0.5f});
    //************************************//

    nd4j::ops::reduce_sum_bp op;
    auto result = op.execute({&input, &eps}, {1.f}, {});

    ASSERT_EQ(Status::OK(), result->status());
    auto z = result->at(0);
//  z->printIndexedBuffer("Result is ");
//  z->printShapeInfo();
    ASSERT_TRUE(exp.equalsTo(z));
    delete result;
}

////////////////////////////////////////////////////////////////////////////////
TEST_F(DeclarableOpsTests7, Test_Reduce_Sum_BP_3) {

    auto input = NDArrayFactory::create<double>('c', {3, 4},   {1., 2., 3., 4., 5., 6., 7., 8., 9., 10., 11., 12.});
    auto eps = NDArrayFactory::create<double>('c', {4}, {1.f, 2.f, 3.f, 4.f});
    auto exp = NDArrayFactory::create<double>('c', {3, 4}, {1.f, 2.f, 3.f, 4.f,
                                     1.f, 2.f, 3.f, 4.f,
                                     1.f, 2.f, 3.f, 4.f});
    //************************************//

    nd4j::ops::reduce_sum_bp op;
    auto result = op.execute({&input, &eps}, {}, {0});

    ASSERT_EQ(Status::OK(), result->status());
    auto z = result->at(0);
//    z->printIndexedBuffer("Result is ");
//    z->printShapeInfo();
    ASSERT_TRUE(exp.equalsTo(z));
    delete result;
}

////////////////////////////////////////////////////////////////////////////////
TEST_F(DeclarableOpsTests7, Test_Reduce_Sum_BP_4) {

    auto input = NDArrayFactory::create<double>('c', {3, 4},   {1., 2., 3., 4., 5., 6., 7., 8., 9., 10., 11., 12.});
    auto eps = NDArrayFactory::create<double>('c', {1, 4}, {1.f, 2.f, 3.f, 4.f});
    auto exp = NDArrayFactory::create<double>('c', {3, 4}, {1.f, 2.f, 3.f, 4.f,
                                     1.f, 2.f, 3.f, 4.f,
                                     1.f, 2.f, 3.f, 4.f});
    //************************************//

    nd4j::ops::reduce_sum_bp op;
    auto result = op.execute({&input, &eps}, {1.f}, {0});

    ASSERT_EQ(Status::OK(), result->status());
    auto z = result->at(0);
//    z->printIndexedBuffer("Result is ");
//    z->printShapeInfo();
    ASSERT_TRUE(exp.equalsTo(z));
    delete result;
}

////////////////////////////////////////////////////////////////////////////////
TEST_F(DeclarableOpsTests7, Test_Reduce_Prod_BP_1) {

    auto input = NDArrayFactory::create<double>('c', {3, 5},   {1.f, 2.f, 3.f, 4.f, 5.f, 6.f, 7.f, 8.f, 9.f, 10.f, 11.f, 12.f, 13.f, 14.f, 15.f});
    auto eps = NDArrayFactory::create<double>(1307674368000.f);
    //************************************//
//    auto exp = NDArrayFactory::create<double>('c', {3, 4}, {0.5f, 0.5f, 0.5f, 0.5f, 0.5f, 0.5f, 0.5f, 0.5f, 0.5f, 0.5f, 0.5f,0.5f});
    //************************************//
    auto exp = NDArrayFactory::create<double>('c', {3, 5},   {1710012166826558903812096.f, 855006083413279451906048.f, 570004067618451974258688.f,
                                       427503041706639725953024.f, 342002454982589992140800.f, 285002033809225987129344.f,
                                       244287457550765131825152.f, 213751520853319862976512.f, 190001355872817324752896.f,
                                       171001227491294996070400.f, 155455648254341989531648.f, 142501016904612993564672.f,
                                       131539399526781282156544.f, 122143728775382565912576.f, 114000815325130245799936.f});

    nd4j::ops::reduce_prod_bp op;
    auto result = op.execute({&input, &eps}, {}, {});

    ASSERT_EQ(Status::OK(), result->status());
    auto z = result->at(0);
//    z->printIndexedBuffer("Result is ");
//    z->printShapeInfo();
    ASSERT_TRUE(exp.equalsTo(z));
    delete result;
}

////////////////////////////////////////////////////////////////////////////////
TEST_F(DeclarableOpsTests7, Test_Reduce_Prod_BP_2) {

    auto input = NDArrayFactory::create<double>('c', {3, 4},   {1.f, 2.f, 3.f, 4.f, 5.f, 6.f, 7.f, 8.f, 9.f, 10.f, 11.f, 12.f});
    auto eps = NDArrayFactory::create<double>(0.5f);
    //************************************//
//    auto exp = NDArrayFactory::create<double>('c', {3, 4}, {0.5f, 0.5f, 0.5f, 0.5f, 0.5f, 0.5f, 0.5f, 0.5f, 0.5f, 0.5f, 0.5f,0.5f});
    //************************************//
    auto exp = NDArrayFactory::create<double>('c', {3, 4});

    nd4j::ops::reduce_prod_bp op;
    nd4j::ops::reduce_prod op_exp;
    auto res = op_exp.execute({&input}, {}, {});
    auto result = op.execute({&input, &eps}, {}, {});
    exp.assign(res->at(0)->e<double>(0));
    exp /= input;
    exp *= eps.e<double>(0);
    ASSERT_EQ(Status::OK(), result->status());
    auto z = result->at(0);
    //z->printIndexedBuffer("Result is ");
    //exp.printIndexedBuffer("Expected");
//    z->printShapeInfo();
    ASSERT_TRUE(exp.equalsTo(z));
    delete result;
    delete res;
}

////////////////////////////////////////////////////////////////////////////////
TEST_F(DeclarableOpsTests7, Test_Reduce_Prod_BP_3) {

    auto input = NDArrayFactory::create<double>('c', {3, 4},   {1.f, 2.f, 3.f, 4.f, 5.f, 6.f, 7.f, 8.f, 9.f, 10.f, 11.f, 12.f});
    auto eps = NDArrayFactory::create<double>('c', {1, 4}, {1.f, 2.f, 3.f, 4.f});
    //************************************//
    auto exp = NDArrayFactory::create<double>('c', {3, 4}, {45.f, 120.f, 231.f, 384.f, 9.f, 40.f, 99.f, 192.f, 5.f, 24.f, 63.f, 128.f});

    nd4j::ops::reduce_prod_bp op;
    //nd4j::ops::reduce_prod op_exp;
    auto result = op.execute({&input, &eps}, {1.f}, {0});

    ASSERT_EQ(Status::OK(), result->status());
    auto z = result->at(0);
//    z->printIndexedBuffer("Result is ");
//    exp.printIndexedBuffer("Expected");
//    z->printShapeInfo();
    ASSERT_TRUE(exp.equalsTo(z));
    delete result;
}

////////////////////////////////////////////////////////////////////////////////
TEST_F(DeclarableOpsTests7, Test_Reduce_Prod_BP_03) {
    int ax = 0;
    auto input = NDArrayFactory::create<double>('c', {3, 4},   {1.f, 2.f, 3.f, 4.f, 5.f, 6.f, 7.f, 8.f, 9.f, 10.f, 11.f, 12.f});
    auto eps = NDArrayFactory::create<double>('c', {1, 4}, {1.f, 2.f, 3.f, 4.f});
    //************************************//
    auto exp = NDArrayFactory::create<double>('c', {3, 4}, {45.f, 120.f, 231.f, 384.f, 9.f, 40.f, 99.f, 192.f, 5.f, 24.f, 63.f, 128.f});
    auto axis = NDArrayFactory::create<int>('c', {1}, {ax});
    nd4j::ops::reduce_prod_bp op;
    //nd4j::ops::reduce_prod op_exp;
    auto result = op.execute({&input, &eps, &axis}, {}, {}, {true});

    ASSERT_EQ(Status::OK(), result->status());
    auto z = result->at(0);
//    z->printIndexedBuffer("Result is ");
//    exp.printIndexedBuffer("Expected");
//    z->printShapeInfo();
    ASSERT_TRUE(exp.equalsTo(z));
    delete result;
}

////////////////////////////////////////////////////////////////////////////////
TEST_F(DeclarableOpsTests7, Test_Reduce_Prod_BP_4) {

    auto input = NDArrayFactory::create<double>('c', {3, 4},   {1.f, 2.f, 3.f, 4.f, 5.f, 6.f, 7.f, 8.f, 9.f, 10.f, 11.f, 12.f});
    auto eps = NDArrayFactory::create<double>('c', {4}, {1.f, 2.f, 3.f, 4.f});
    //************************************//
    auto exp = NDArrayFactory::create<double>('c', {3, 4}, {45.f, 120.f, 231.f, 384.f, 9.f, 40.f, 99.f, 192.f, 5.f, 24.f, 63.f, 128.f});

    nd4j::ops::reduce_prod_bp op;
    nd4j::ops::reduce_prod op_exp;
//    auto res = op_exp.execute({&input}, {}, {});
    auto result = op.execute({&input, &eps}, {0.f}, {0});

    ASSERT_EQ(Status::OK(), result->status());
    auto z = result->at(0);
//    z->printIndexedBuffer("Result is ");
//    exp.printIndexedBuffer("Expected");
//    z->printShapeInfo();
    ASSERT_TRUE(exp.equalsTo(z));
    delete result;
//    delete res;
}

////////////////////////////////////////////////////////////////////////////////
TEST_F(DeclarableOpsTests7, Test_Reduce_Prod_BP_5) {

    auto input = NDArrayFactory::create<double>('c', {3, 4},   {1.f, 2.f, 3.f, 4.f, 5.f, 6.f, 7.f, 8.f, 9.f, 10.f, 11.f, 12.f});
    auto eps = NDArrayFactory::create<double>('c', {3}, {1.f, 2.f, 3.f});
    //************************************//
    auto exp = NDArrayFactory::create<double>('c', {3, 4}, {24.f, 12.f, 8.f, 6.f, 672.f, 560.f, 480.f, 420.f, 3960.f, 3564.f, 3240.f, 2970.f});

    nd4j::ops::reduce_prod_bp op;
    nd4j::ops::reduce_prod op_exp;
//    auto res = op_exp.execute({&input}, {}, {});
    auto result = op.execute({&input, &eps}, {0.f}, {1});

    ASSERT_EQ(Status::OK(), result->status());
    auto z = result->at(0);
//    z->printIndexedBuffer("Result is ");
//    exp.printIndexedBuffer("Expected");
//    z->printShapeInfo();
    ASSERT_TRUE(exp.equalsTo(z));
    delete result;
//    delete res;
}

////////////////////////////////////////////////////////////////////////////////
TEST_F(DeclarableOpsTests7, Test_Reduce_Min_BP_1) {

    auto x = NDArrayFactory::create<double>('c', {2, 3, 4});
    auto eps = NDArrayFactory::create<double>('c', {4}, {1.f, 2.f, 3.f, 4.f});
    auto exp = NDArrayFactory::create<double>('c', {2, 3, 4});
    exp.p(0, eps.e<double>(0));
    exp.p(1, eps.e<double>(1));
    exp.p(2, eps.e<double>(2));
    exp.p(3, eps.e<double>(3));
    x.linspace(1);
//    x.printIndexedBuffer("Input is");
//    exp.printIndexedBuffer("Expected ");
    nd4j::ops::reduce_min_bp op;
    auto result = op.execute({&x, &eps}, {}, {0, 1});
    auto output = result->at(0);
//    output->printIndexedBuffer("Result is");
    ASSERT_EQ(ND4J_STATUS_OK, result->status());

    ASSERT_TRUE(exp.isSameShape(output));
    ASSERT_TRUE(exp.equalsTo(output));

    delete result;
}

////////////////////////////////////////////////////////////////////////////////
TEST_F(DeclarableOpsTests7, Test_Reduce_Min_BP_2) {

    auto x = NDArrayFactory::create<double>('c', {2, 3, 4});
    auto eps = NDArrayFactory::create<double>('c', {1, 1, 4}, {1.f, 2.f, 3.f, 4.f});
    auto exp = NDArrayFactory::create<double>('c', {2, 3, 4});
    exp.p(0, eps.e<double>(0));
    exp.p(1, eps.e<double>(1));
    exp.p(2, eps.e<double>(2));
    exp.p(3, eps.e<double>(3));
    x.linspace(1);
//    x.printIndexedBuffer("Input is");
//    exp.printIndexedBuffer("Expected ");
    nd4j::ops::reduce_min_bp op;
    auto result = op.execute({&x, &eps}, {1.f}, {0, 1});
    auto output = result->at(0);
//    output->printIndexedBuffer("Result is");
    ASSERT_EQ(ND4J_STATUS_OK, result->status());

    ASSERT_TRUE(exp.isSameShape(output));
    ASSERT_TRUE(exp.equalsTo(output));

    delete result;
}
////////////////////////////////////////////////////////////////////////////////
TEST_F(DeclarableOpsTests7, Test_Reduce_Min_BP_02) {

    auto x = NDArrayFactory::create<double>('c', {2, 3, 4});
    auto eps = NDArrayFactory::create<double>('c', {1, 1, 4}, {1.f, 2.f, 3.f, 4.f});
    auto exp = NDArrayFactory::create<double>('c', {2, 3, 4});
    exp.p(0, eps.e<double>(0));
    exp.p(1, eps.e<double>(1));
    exp.p(2, eps.e<double>(2));
    exp.p(3, eps.e<double>(3));
    auto axes = NDArrayFactory::create<int>({0,1});
    x.linspace(1);
//    x.printIndexedBuffer("Input is");
//    exp.printIndexedBuffer("Expected ");
    nd4j::ops::reduce_min_bp op;
    auto result = op.execute({&x, &eps, &axes}, {}, {}, {true});
    auto output = result->at(0);
//    output->printIndexedBuffer("Result is");
    ASSERT_EQ(ND4J_STATUS_OK, result->status());

    ASSERT_TRUE(exp.isSameShape(output));
    ASSERT_TRUE(exp.equalsTo(output));

    delete result;
}

////////////////////////////////////////////////////////////////////////////////
TEST_F(DeclarableOpsTests7, Test_Reduce_Min_BP_3) {

    auto x = NDArrayFactory::create<double>('c', {3, 4});
    auto eps = NDArrayFactory::create<double>('c', {1, 1}, {0.5f});
    auto exp = NDArrayFactory::create<double>('c', {3, 4});
    x.linspace(1);
    x.p(2,2, -1.f);
    exp.p(2,2, 0.5f);
    //x.printIndexedBuffer("Input is");
    // exp.printIndexedBuffer("Expected ");
    nd4j::ops::reduce_min_bp op;
    auto result = op.execute({&x, &eps}, {1.f}, {});
    auto output = result->at(0);
    // output->printIndexedBuffer("Result is");
    ASSERT_EQ(ND4J_STATUS_OK, result->status());

    ASSERT_TRUE(exp.isSameShape(output));
    ASSERT_TRUE(exp.equalsTo(output));

    delete result;
}

////////////////////////////////////////////////////////////////////////////////
TEST_F(DeclarableOpsTests7, Test_Reduce_Min_BP_4) {

    auto x = NDArrayFactory::create<double>('c', {3, 4});
    auto eps = NDArrayFactory::create<double>(0.5f);
    auto exp = NDArrayFactory::create<double>('c', {3, 4});
    x.linspace(1);
    x.p(2,2, -1.f);
    exp.p(2,2, 0.5f);
//    x.printIndexedBuffer("Input is");
//    exp.printIndexedBuffer("Expected ");
    nd4j::ops::reduce_min_bp op;
    auto result = op.execute({&x, &eps}, {}, {});
    auto output = result->at(0);
//    output->printIndexedBuffer("Result is");
    ASSERT_EQ(ND4J_STATUS_OK, result->status());

    ASSERT_TRUE(exp.isSameShape(output));
    ASSERT_TRUE(exp.equalsTo(output));

    delete result;
}

////////////////////////////////////////////////////////////////////////////////
TEST_F(DeclarableOpsTests7, Test_Reduce_Min_BP_5) {

    auto x = NDArrayFactory::create<double>('c', {4, 4});
    auto eps = NDArrayFactory::create<double>('c', {4}, {1.f, 2.f, 3.f, 4.f});
    auto exp = NDArrayFactory::create<double>('c', {4, 4});
    x.linspace(1);
    x.p(0,0, -1.f);
    x.p(1,1, -2.f);
    x.p(2,2, -3.f);
    x.p(3,3, -4.f);
    exp.p(0,0, 1.f);
    exp.p(1,1, 2.f);
    exp.p(2,2, 3.f);
    exp.p(3,3, 4.f);
//    exp(2,2) = 0.5f;
//    x.printIndexedBuffer("Input is");
//    exp.printIndexedBuffer("Expected ");
    nd4j::ops::reduce_min_bp op;
    auto result = op.execute({&x, &eps}, {}, {0});
    auto output = result->at(0);
//    output->printIndexedBuffer("Result is");
    ASSERT_EQ(ND4J_STATUS_OK, result->status());

    ASSERT_TRUE(exp.isSameShape(output));
    ASSERT_TRUE(exp.equalsTo(output));

    delete result;
}

////////////////////////////////////////////////////////////////////////////////
TEST_F(DeclarableOpsTests7, Test_Reduce_Min_BP_6) {

    auto x = NDArrayFactory::create<double>('c', {4, 4});
    auto eps = NDArrayFactory::create<double>('c', {1,4}, {1.f, 2.f, 3.f, 4.f});
    auto exp = NDArrayFactory::create<double>('c', {4, 4});
    x.linspace(1);
    x.p(0,0, -1.f);
    x.p(1,1, -2.f);
    x.p(2,2, -3.f);
    x.p(3,3, -4.f);
    exp.p(0,0, 1.f);
    exp.p(1,1, 2.f);
    exp.p(2,2, 3.f);
    exp.p(3,3, 4.f);
//    exp(2,2) = 0.5f;
//    x.printIndexedBuffer("Input is");
//    exp.printIndexedBuffer("Expected ");
    nd4j::ops::reduce_min_bp op;
    auto result = op.execute({&x, &eps}, {1.f}, {0});
    auto output = result->at(0);
//    output->printIndexedBuffer("Result is");
    ASSERT_EQ(ND4J_STATUS_OK, result->status());

    ASSERT_TRUE(exp.isSameShape(output));
    ASSERT_TRUE(exp.equalsTo(output));

    delete result;
}

////////////////////////////////////////////////////////////////////////////////
TEST_F(DeclarableOpsTests7, Test_Reduce_Max_BP_1) {

    auto x = NDArrayFactory::create<double>('c', {2, 3, 4});
    auto eps = NDArrayFactory::create<double>('c', {4}, {21.f, 22.f, 23.f, 24.f});
    auto exp = NDArrayFactory::create<double>('c', {2, 3, 4});
    exp.p(20, eps.e<double>(0));
    exp.p(21, eps.e<double>(1));
    exp.p(22, eps.e<double>(2));
    exp.p(23, eps.e<double>(3));
    x.linspace(1);
    // x.printIndexedBuffer("Input is");
    // exp.printIndexedBuffer("Expected ");
    nd4j::ops::reduce_max_bp op;
    auto result = op.execute({&x, &eps}, {}, {0, 1});
    auto output = result->at(0);
    exp.printIndexedBuffer("E");
    output->printIndexedBuffer("O");
    ASSERT_EQ(ND4J_STATUS_OK, result->status());

    ASSERT_TRUE(exp.isSameShape(output));
    ASSERT_TRUE(exp.equalsTo(output));

    delete result;
}

////////////////////////////////////////////////////////////////////////////////
TEST_F(DeclarableOpsTests7, Test_Reduce_Max_BP_2) {

    auto x = NDArrayFactory::create<double>('c', {2, 3, 4});
    auto eps = NDArrayFactory::create<double>('c', {1, 1, 4}, {21.f, 22.f, 23.f, 24.f});
    auto exp = NDArrayFactory::create<double>('c', {2, 3, 4});
    exp.p(20, eps.e<double>(0));
    exp.p(21, eps.e<double>(1));
    exp.p(22, eps.e<double>(2));
    exp.p(23, eps.e<double>(3));
    x.linspace(1);
//    x.printIndexedBuffer("Input is");
//    exp.printIndexedBuffer("Expected ");
    nd4j::ops::reduce_max_bp op;
    auto result = op.execute({&x, &eps}, {1.f}, {0, 1});
    auto output = result->at(0);
//    output->printIndexedBuffer("Result is");
    ASSERT_EQ(ND4J_STATUS_OK, result->status());

    ASSERT_TRUE(exp.isSameShape(output));
    ASSERT_TRUE(exp.equalsTo(output));

    delete result;
}

////////////////////////////////////////////////////////////////////////////////
TEST_F(DeclarableOpsTests7, Test_Reduce_Max_BP_02) {

    auto x = NDArrayFactory::create<double>('c', {2, 3, 4});
    auto eps = NDArrayFactory::create<double>('c', {1, 1, 4}, {21.f, 22.f, 23.f, 24.f});
    auto exp = NDArrayFactory::create<double>('c', {2, 3, 4});
    exp.p(20, eps.e<double>(0));
    exp.p(21, eps.e<double>(1));
    exp.p(22, eps.e<double>(2));
    exp.p(23, eps.e<double>(3));
    auto axes = NDArrayFactory::create<int>({0, 1});
    x.linspace(1);
//    x.printIndexedBuffer("Input is");
//    exp.printIndexedBuffer("Expected ");
    nd4j::ops::reduce_max_bp op;
    auto result = op.execute({&x, &eps, &axes}, {}, {}, {true});
    auto output = result->at(0);
//    output->printIndexedBuffer("Result is");
    ASSERT_EQ(ND4J_STATUS_OK, result->status());

    ASSERT_TRUE(exp.isSameShape(output));
    ASSERT_TRUE(exp.equalsTo(output));

    delete result;
}

////////////////////////////////////////////////////////////////////////////////
TEST_F(DeclarableOpsTests7, Test_Reduce_Max_BP_3) {

    auto x = NDArrayFactory::create<double>('c', {4, 4});
    auto eps = NDArrayFactory::create<double>('c', {4}, {1.f, 2.f, 3.f, 4.f});
    auto exp = NDArrayFactory::create<double>('c', {4, 4});
    x.linspace(1);
    x.p(0,0, 21.f);
    x.p(1,1, 22.f);
    x.p(2,2, 23.f);
    x.p(3,3, 24.f);
    exp.p(0,0, 1.f);
    exp.p(1,1, 2.f);
    exp.p(2,2, 3.f);
    exp.p(3,3, 4.f);
//    x.printIndexedBuffer("Input is");
//    exp.printIndexedBuffer("Expected ");
    nd4j::ops::reduce_max_bp op;
    auto result = op.execute({&x, &eps}, {}, {0});
    auto output = result->at(0);
//    output->printIndexedBuffer("Result is");
    ASSERT_EQ(ND4J_STATUS_OK, result->status());

    ASSERT_TRUE(exp.isSameShape(output));
    ASSERT_TRUE(exp.equalsTo(output));

    delete result;
}

////////////////////////////////////////////////////////////////////////////////
TEST_F(DeclarableOpsTests7, Test_Reduce_Max_BP_4) {

    auto x = NDArrayFactory::create<double>('c', {4, 4});
    auto eps = NDArrayFactory::create<double>('c', {1,4}, {1.f, 2.f, 3.f, 4.f});
    auto exp = NDArrayFactory::create<double>('c', {4, 4});
    x.linspace(1);
    x.p(0,0, 21.f);
    x.p(1,1, 22.f);
    x.p(2,2, 23.f);
    x.p(3,3, 24.f);
    exp.p(0,0, 1.f);
    exp.p(1,1, 2.f);
    exp.p(2,2, 3.f);
    exp.p(3,3, 4.f);

//    x.printIndexedBuffer("Input is");
//    exp.printIndexedBuffer("Expected ");
    nd4j::ops::reduce_max_bp op;
    auto result = op.execute({&x, &eps}, {1.f}, {0});
    auto output = result->at(0);
//    output->printIndexedBuffer("Result is");
    ASSERT_EQ(ND4J_STATUS_OK, result->status());

    ASSERT_TRUE(exp.isSameShape(output));
    ASSERT_TRUE(exp.equalsTo(output));

    delete result;
}

////////////////////////////////////////////////////////////////////////////////
TEST_F(DeclarableOpsTests7, Test_Reduce_Norm1_BP_1) {

    auto x = NDArrayFactory::create<double>('c', {2, 3, 4});
    auto eps = NDArrayFactory::create<double>(5.f);
    x.linspace(1);
    auto exp = NDArrayFactory::create<double>('c', {2, 3, 4});
    x.p(12, -2.f);
    x.p(20, -3.f);
    exp.assign(5.f);
    exp.p(12, -exp.e<double>(12));
    exp.p(20, -exp.e<double>(20));
    nd4j::ops::reduce_norm1_bp op;
    auto result = op.execute({&x, &eps}, {}, {});
    auto output = result->at(0);
//    output->printIndexedBuffer("Result is");
    ASSERT_EQ(ND4J_STATUS_OK, result->status());

    ASSERT_TRUE(exp.isSameShape(output));
    ASSERT_TRUE(exp.equalsTo(output));

    delete result;
}

////////////////////////////////////////////////////////////////////////////////
TEST_F(DeclarableOpsTests7, Test_Reduce_Norm1_BP_2) {

    auto x = NDArrayFactory::create<double>('c', {2, 3, 4});
    auto eps = NDArrayFactory::create<double>({1.f, 2.f, 3.f, 4.f});
    x.linspace(1);
    auto exp = NDArrayFactory::create<double>('c', {2, 3, 4}, {1.f, 2.f, 3.f, 4.f, 1.f, 2.f, 3.f, 4.f, 1.f, 2.f, 3.f, 4.f, 1.f, 2.f, 3.f, 4.f,1.f, 2.f, 3.f, 4.f,1.f, 2.f, 3.f, 4.f});
    nd4j::ops::reduce_norm1_bp op;
    auto result = op.execute({&x, &eps}, {}, {0,1});
    ASSERT_EQ(ND4J_STATUS_OK, result->status());
    auto output = result->at(0);
    // output->printIndexedBuffer("Result is");
    // exp.printIndexedBuffer("Expect is");
    ASSERT_TRUE(exp.isSameShape(output));
    ASSERT_TRUE(exp.equalsTo(output));

    delete result;
}

////////////////////////////////////////////////////////////////////////////////
TEST_F(DeclarableOpsTests7, Test_Reduce_Norm1_BP_02) {

    auto x = NDArrayFactory::create<double>('c', {2, 3, 4});
    auto eps = NDArrayFactory::create<double>({1.f, 2.f, 3.f, 4.f});
    x.linspace(1);
    auto exp = NDArrayFactory::create<double>('c', {2, 3, 4}, {1.f, 2.f, 3.f, 4.f, 1.f, 2.f, 3.f, 4.f, 1.f, 2.f, 3.f, 4.f, 1.f, 2.f, 3.f, 4.f,1.f, 2.f, 3.f, 4.f,1.f, 2.f, 3.f, 4.f});
    auto axes = NDArrayFactory::create<int>({0,1});
    nd4j::ops::reduce_norm1_bp op;
    auto result = op.execute({&x, &eps, &axes}, {}, {}, {false});
    ASSERT_EQ(ND4J_STATUS_OK, result->status());
    auto output = result->at(0);
    output->printIndexedBuffer("Result is");
    exp.printIndexedBuffer("Expect is");
    ASSERT_TRUE(exp.isSameShape(output));
    ASSERT_TRUE(exp.equalsTo(output));

    delete result;
}

////////////////////////////////////////////////////////////////////////////////
TEST_F(DeclarableOpsTests7, Test_Reduce_Norm1_BP_3) {

    auto x = NDArrayFactory::create<double>('c', {2, 3, 4});
    auto eps = NDArrayFactory::create<double>('c', {1, 1, 4}, {1.f, 2.f, 3.f, 4.f});
    x.linspace(1);
    auto exp = NDArrayFactory::create<double>('c', {2, 3, 4}, {1.f, 2.f, 3.f, 4.f, 1.f, 2.f, 3.f, 4.f, 1.f, 2.f, 3.f, 4.f, 1.f, 2.f, 3.f, 4.f,1.f, 2.f, 3.f, 4.f,1.f, 2.f, 3.f, 4.f});
    nd4j::ops::reduce_norm1_bp op;
    auto result = op.execute({&x, &eps}, {1.f}, {0,1});
    auto output = result->at(0);
//    output->printIndexedBuffer("Result is");
    ASSERT_EQ(ND4J_STATUS_OK, result->status());

    ASSERT_TRUE(exp.isSameShape(output));
    ASSERT_TRUE(exp.equalsTo(output));

    delete result;
}

////////////////////////////////////////////////////////////////////////////////
TEST_F(DeclarableOpsTests7, Test_Reduce_Norm2_BP_1) {

    auto x = NDArrayFactory::create<double>('c', {2, 3, 4});
    auto eps = NDArrayFactory::create<double>('c', {4}, {31.7175f, 33.823071f, 35.97221f, 38.15757f});
    x.linspace(1);

    nd4j::ops::reduce_norm2_bp op;
    auto result = op.execute({&x, &eps}, {}, {0,1});
    auto output = result->at(0);
    // output->printIndexedBuffer("Result is");
    ASSERT_EQ(ND4J_STATUS_OK, result->status());

    ASSERT_TRUE(x.isSameShape(output));
    ASSERT_TRUE(x.equalsTo(output));

    delete result;
}

////////////////////////////////////////////////////////////////////////////////
TEST_F(DeclarableOpsTests7, Test_Reduce_Norm2_BP_2) {

    auto x = NDArrayFactory::create<double>('c', {2, 3, 4});
    auto eps = NDArrayFactory::create<double>('c', {1, 1, 4}, {31.7175f, 33.823071f, 35.97221f, 38.15757f});
    x.linspace(1);

    nd4j::ops::reduce_norm2_bp op;
    auto result = op.execute({&x, &eps}, {1.f}, {0,1});
    auto output = result->at(0);
//    output->printIndexedBuffer("Result is");
    ASSERT_EQ(ND4J_STATUS_OK, result->status());

    ASSERT_TRUE(x.isSameShape(output));
    ASSERT_TRUE(x.equalsTo(output));

    delete result;
}

////////////////////////////////////////////////////////////////////////////////
TEST_F(DeclarableOpsTests7, Test_Reduce_Norm2_BP_02) {

    auto x = NDArrayFactory::create<double>('c', {2, 3, 4});
    auto eps = NDArrayFactory::create<double>('c', {1, 1, 4}, {31.7175f, 33.823071f, 35.97221f, 38.15757f});
    auto axes = NDArrayFactory::create<int>({0, 1});
    x.linspace(1);

    nd4j::ops::reduce_norm2_bp op;
    auto result = op.execute({&x, &eps, &axes}, {}, {}, {true});
    auto output = result->at(0);
//    output->printIndexedBuffer("Result is");
    ASSERT_EQ(ND4J_STATUS_OK, result->status());

    ASSERT_TRUE(x.isSameShape(output));
    ASSERT_TRUE(x.equalsTo(output));

    delete result;
}

////////////////////////////////////////////////////////////////////////////////
TEST_F(DeclarableOpsTests7, Test_Reduce_Norm2_BP_3) {

    auto x = NDArrayFactory::create<double>('c', {2, 3, 4});
    auto eps = NDArrayFactory::create<double>('c', {3}, {29.597298f, 39.344631f, 49.759422f});
    x.linspace(1);

    nd4j::ops::reduce_norm2_bp op;
    auto result = op.execute({&x, &eps}, {}, {0, 2});
    auto output = result->at(0);
//    output->printIndexedBuffer("Result is");

    ASSERT_EQ(ND4J_STATUS_OK, result->status());

    ASSERT_TRUE(x.isSameShape(output));
    ASSERT_TRUE(x.equalsTo(output));

    delete result;
}

////////////////////////////////////////////////////////////////////////////////
TEST_F(DeclarableOpsTests7, Test_Reduce_Norm2_BP_4) {

    auto x = NDArrayFactory::create<double>('c', {2, 3, 4});
    auto eps = NDArrayFactory::create<double>('c', {1,3,1}, {29.597298f, 39.344631f, 49.759422f});
    x.linspace(1);

    nd4j::ops::reduce_norm2_bp op;
    auto result = op.execute({&x, &eps}, {1.f}, {0, 2});
    auto output = result->at(0);
//    output->printIndexedBuffer("Result is");

    ASSERT_EQ(ND4J_STATUS_OK, result->status());

    ASSERT_TRUE(x.isSameShape(output));
    ASSERT_TRUE(x.equalsTo(output));

    delete result;
}

////////////////////////////////////////////////////////////////////////////////
TEST_F(DeclarableOpsTests7, Test_Reduce_SquaredNorm_BP_1) {

    auto x = NDArrayFactory::create<double>('c', {2, 3, 4});
    auto eps = NDArrayFactory::create<double>('c', {4}, {1.f, 2.f, 3.f, 4.f});
    auto exp = NDArrayFactory::create<double>('c', {2, 3, 4}, { 2.f,  8.f, 18.f, 32.f,
                                        10.f, 24.f, 42.f, 64.f,
                                        18.f, 40.f, 66.f, 96.f,
                                            26.f, 56.f, 90.f, 128.f,
                                            34.f, 72.f, 114.f, 160.f,
                                            42.f, 88.f, 138.f, 192.f});
    x.linspace(1);

    nd4j::ops::reduce_sqnorm_bp op;
    auto result = op.execute({&x, &eps}, {}, {0,1});

    ASSERT_EQ(ND4J_STATUS_OK, result->status());
    auto output = result->at(0);

    ASSERT_TRUE(exp.isSameShape(output));
    ASSERT_TRUE(exp.equalsTo(output));

    delete result;
}

////////////////////////////////////////////////////////////////////////////////
TEST_F(DeclarableOpsTests7, Test_Reduce_SquaredNorm_BP_01) {

    auto x = NDArrayFactory::create<double>('c', {2, 3, 4});
    auto eps = NDArrayFactory::create<double>('c', {4}, {1.f, 2.f, 3.f, 4.f});
    auto exp = NDArrayFactory::create<double>('c', {2, 3, 4}, { 2.f,  8.f, 18.f, 32.f,
                                                                10.f, 24.f, 42.f, 64.f,
                                                                18.f, 40.f, 66.f, 96.f,
                                                                26.f, 56.f, 90.f, 128.f,
                                                                34.f, 72.f, 114.f, 160.f,
                                                                42.f, 88.f, 138.f, 192.f});
    auto axes = NDArrayFactory::create<int>({0, 1});
    x.linspace(1);

    nd4j::ops::reduce_sqnorm_bp op;
    auto result = op.execute({&x, &eps, &axes}, {}, {}, {false});

    ASSERT_EQ(ND4J_STATUS_OK, result->status());
    auto output = result->at(0);

    ASSERT_TRUE(exp.isSameShape(output));
    ASSERT_TRUE(exp.equalsTo(output));

    delete result;
}

////////////////////////////////////////////////////////////////////////////////
TEST_F(DeclarableOpsTests7, Test_Reduce_NormMax_BP_1) {

    auto x = NDArrayFactory::create<double>('c', {2, 3, 4});
    auto eps = NDArrayFactory::create<double>('c', {4}, {1.f, 2.f, 3.f, 4.f});
    auto exp = NDArrayFactory::create<double>('c', {2, 3, 4});
    x.linspace(1);
    exp.p(20, 1.f);
    exp.p(21, 2.f);
    exp.p(22, 3.f);
    exp.p(23, 4.f);

    nd4j::ops::reduce_norm_max_bp op;
    auto result = op.execute({&x, &eps}, {}, {0,1});
    auto output = result->at(0);
//    output->printIndexedBuffer("Result is");
    ASSERT_EQ(ND4J_STATUS_OK, result->status());

    ASSERT_TRUE(exp.isSameShape(output));
    ASSERT_TRUE(exp.equalsTo(output));

    delete result;
}

////////////////////////////////////////////////////////////////////////////////
TEST_F(DeclarableOpsTests7, Test_Reduce_NormMax_BP_2) {

    auto x = NDArrayFactory::create<double>('c', {2, 3, 4});
    auto eps = NDArrayFactory::create<double>('c', {1,1,4}, {1.f, 2.f, 3.f, 4.f});
    auto exp = NDArrayFactory::create<double>('c', {2, 3, 4});
    x.linspace(1);
    exp.p(20, 1.f);
    exp.p(21, 2.f);
    exp.p(22, 3.f);
    exp.p(23, 4.f);

    nd4j::ops::reduce_norm_max_bp op;
    auto result = op.execute({&x, &eps}, {1.f}, {0,1});
    auto output = result->at(0);
//    output->printIndexedBuffer("Result is");
    ASSERT_EQ(ND4J_STATUS_OK, result->status());

    ASSERT_TRUE(exp.isSameShape(output));
    ASSERT_TRUE(exp.equalsTo(output));

    delete result;
}

////////////////////////////////////////////////////////////////////////////////
TEST_F(DeclarableOpsTests7, Test_Reduce_NormMax_BP_02) {

    auto x = NDArrayFactory::create<double>('c', {2, 3, 4});
    auto eps = NDArrayFactory::create<double>('c', {1,1,4}, {1.f, 2.f, 3.f, 4.f});
    auto exp = NDArrayFactory::create<double>('c', {2, 3, 4});
    auto axes = NDArrayFactory::create<int>({0,1});
    x.linspace(1);
    exp.p(20, 1.f);
    exp.p(21, 2.f);
    exp.p(22, 3.f);
    exp.p(23, 4.f);

    nd4j::ops::reduce_norm_max_bp op;
    auto result = op.execute({&x, &eps, &axes}, {}, {}, {true});
    auto output = result->at(0);
//    output->printIndexedBuffer("Result is");
    ASSERT_EQ(ND4J_STATUS_OK, result->status());

    ASSERT_TRUE(exp.isSameShape(output));
    ASSERT_TRUE(exp.equalsTo(output));

    delete result;
}
////////////////////////////////////////////////////////////////////////////////
TEST_F(DeclarableOpsTests7, Test_Reduce_NormMax_BP_3) {

    auto x = NDArrayFactory::create<double>('c', {2, 3, 4});
    auto eps = NDArrayFactory::create<double>('c', {3}, {1.f, 2.f, 3.f});
    auto exp = NDArrayFactory::create<double>('c', {2, 3, 4});
    x.linspace(1);

    exp.p(15, 1.f);
    exp.p(19, 2.f);
    exp.p(23, 3.f);

    nd4j::ops::reduce_norm_max_bp op;
    auto result = op.execute({&x, &eps}, {}, {0,2});
    auto output = result->at(0);
//    output->printIndexedBuffer("Result is");
    ASSERT_EQ(ND4J_STATUS_OK, result->status());

    ASSERT_TRUE(exp.isSameShape(output));
    ASSERT_TRUE(exp.equalsTo(output));

    delete result;
}

////////////////////////////////////////////////////////////////////////////////
TEST_F(DeclarableOpsTests7, Test_Reduce_NormMax_BP_4) {

    auto x = NDArrayFactory::create<double>('c', {2, 3, 4});
    auto eps = NDArrayFactory::create<double>('c', {1, 3, 1}, {1.f, 2.f, 3.f});
    auto exp = NDArrayFactory::create<double>('c', {2, 3, 4});
    x.linspace(1);
    exp.p(15, 1.f);
    exp.p(19, 2.f);
    exp.p(23, 3.f);
    nd4j::ops::reduce_norm_max_bp op;
    auto result = op.execute({&x, &eps}, {1.f}, {0,2});
    auto output = result->at(0);
//    output->printIndexedBuffer("Result is");
    ASSERT_EQ(ND4J_STATUS_OK, result->status());

    ASSERT_TRUE(exp.isSameShape(output));
    ASSERT_TRUE(exp.equalsTo(output));

    delete result;
}

////////////////////////////////////////////////////////////////////////////////
TEST_F(DeclarableOpsTests7, Test_Reduce_NormMax_BP_5) {

    auto x = NDArrayFactory::create<double>('c', {2, 3, 4});
    auto eps = NDArrayFactory::create<double>(1.f);
    auto exp = NDArrayFactory::create<double>('c', {2, 3, 4});
    x.linspace(1);
    exp.p(23, 1.f);
    nd4j::ops::reduce_norm_max_bp op;
    auto result = op.execute({&x, &eps}, {}, {});
    auto output = result->at(0);
//    output->printIndexedBuffer("Result is");

    ASSERT_EQ(ND4J_STATUS_OK, result->status());

    ASSERT_TRUE(exp.isSameShape(output));
    ASSERT_TRUE(exp.equalsTo(output));

    delete result;
}

////////////////////////////////////////////////////////////////////////////////
TEST_F(DeclarableOpsTests7, Test_Reduce_NormMax_BP_6) {

    auto x = NDArrayFactory::create<double>('c', {2, 3, 4});
    auto eps = NDArrayFactory::create<double>(1.f);
    auto exp = NDArrayFactory::create<double>('c', {2, 3, 4});
    x.linspace(1);
    exp.p(23, 1.f);

    nd4j::ops::reduce_norm_max_bp op;
    auto result = op.execute({&x, &eps}, {}, {0, 1, 2});
    auto output = result->at(0);
//    output->printIndexedBuffer("Result is");

    ASSERT_EQ(ND4J_STATUS_OK, result->status());

    ASSERT_TRUE(exp.isSameShape(output));
    ASSERT_TRUE(exp.equalsTo(output));

    delete result;
}

////////////////////////////////////////////////////////////////////////////////
TEST_F(DeclarableOpsTests7, Test_Reduce_NormMax_BP_7) {

    auto x = NDArrayFactory::create<double>('c', {2, 3, 4});
    auto eps = NDArrayFactory::create<double>('c', {1, 1, 1}, {1.f});
    auto exp = NDArrayFactory::create<double>('c', {2, 3, 4});
    x.linspace(1);
    exp.p(23, 1.f);
    nd4j::ops::reduce_norm_max_bp op;
    auto result = op.execute({&x, &eps}, {1.f}, {});
    auto output = result->at(0);
//    output->printIndexedBuffer("Result is");

    ASSERT_EQ(ND4J_STATUS_OK, result->status());

    ASSERT_TRUE(exp.isSameShape(output));
    ASSERT_TRUE(exp.equalsTo(output));

    delete result;
}

////////////////////////////////////////////////////////////////////////////////
TEST_F(DeclarableOpsTests7, Test_Reduce_Dot_BP_1) {

    auto x = NDArrayFactory::create<double>('c', {2, 3, 4});
    auto y = NDArrayFactory::create<double>('c', {2, 3, 4});
    NDArray* z; // = NDArrayFactory::create<double>('c', {4});
    auto eps = NDArrayFactory::create<double>(1.f);
//    auto exp = NDArrayFactory::create<double>('c', {2, 3, 4});
    x.linspace(1);
    y.linspace(2);


    nd4j::ops::reduce_dot_bp op;
    auto result = op.execute({&x, &y, &eps}, {}, {});
    auto output = result->at(0);
    auto outputX = result->at(1);
    //tput->printIndexedBuffer("Result is");

//    ASSERT_EQ(ND4J_STATUS_OK, result->status());

    ASSERT_TRUE(x.equalsTo(outputX));
    ASSERT_TRUE(y.equalsTo(output));

    delete result;
//    delete z;
}

////////////////////////////////////////////////////////////////////////////////
TEST_F(DeclarableOpsTests7, Test_Reduce_Dot_BP_2) {

    auto x = NDArrayFactory::create<double>('c', {2, 3, 4});
    auto y = NDArrayFactory::create<double>('c', {2, 3, 4});
//    auto z; // = NDArrayFactory::create<double>('c', {4});
    auto eps = NDArrayFactory::create<double>('c', {2, 4});
    auto expX = NDArrayFactory::create<double>('c', {2, 3, 4}, {2.f, 4.f, 6.f, 8.f, 2.f, 4.f, 6.f, 8.f, 2.f, 4.f, 6.f, 8.f,
                                        10.f, 12.f, 14.f, 16.f, 10.f, 12.f, 14.f, 16.f, 10.f, 12.f, 14.f, 16.f
                                        });
    auto expY = NDArrayFactory::create<double>('c', {2, 3, 4}, {1.f, 2.f, 3.f, 4.f, 1.f, 2.f, 3.f, 4.f, 1.f, 2.f, 3.f, 4.f,
                                         5.f, 6.f, 7.f, 8.f, 5.f, 6.f, 7.f, 8.f, 5.f, 6.f, 7.f, 8.f
    });
    x.assign(1.f);
    eps.linspace(1);
    y.assign(2.f);
    nd4j::ops::reduce_dot_bp op;
    auto result = op.execute({&x, &y, &eps}, {}, {1});
    ASSERT_EQ(result->status(), ND4J_STATUS_OK);
    ASSERT_EQ(result->size(), 2);
    auto outputX = result->at(0);
    auto outputY = result->at(1);
    ASSERT_EQ(ND4J_STATUS_OK, result->status());

    ASSERT_TRUE(expX.equalsTo(outputX));
    ASSERT_TRUE(expY.equalsTo(outputY));

    delete result;
//    delete z;
}

////////////////////////////////////////////////////////////////////////////////
TEST_F(DeclarableOpsTests7, Test_Reduce_Dot_BP_02) {

    auto x = NDArrayFactory::create<double>('c', {2, 3, 4});
    auto y = NDArrayFactory::create<double>('c', {2, 3, 4});
//    auto z; // = NDArrayFactory::create<double>('c', {4});
    auto eps = NDArrayFactory::create<double>('c', {2, 4});
    auto expX = NDArrayFactory::create<double>('c', {2, 3, 4}, {2.f, 4.f, 6.f, 8.f, 2.f, 4.f, 6.f, 8.f, 2.f, 4.f, 6.f, 8.f,
                                                                10.f, 12.f, 14.f, 16.f, 10.f, 12.f, 14.f, 16.f, 10.f, 12.f, 14.f, 16.f
    });
    auto expY = NDArrayFactory::create<double>('c', {2, 3, 4}, {1.f, 2.f, 3.f, 4.f, 1.f, 2.f, 3.f, 4.f, 1.f, 2.f, 3.f, 4.f,
                                                                5.f, 6.f, 7.f, 8.f, 5.f, 6.f, 7.f, 8.f, 5.f, 6.f, 7.f, 8.f
    });
    auto axis = NDArrayFactory::create<int>('c', {1}, {1});
    x.assign(1.f);
    eps.linspace(1);
    y.assign(2.f);
    nd4j::ops::reduce_dot_bp op;
    auto result = op.execute({&x, &y, &eps, &axis}, {}, {}, {false});
    ASSERT_EQ(result->status(), ND4J_STATUS_OK);
    ASSERT_EQ(result->size(), 2);
    auto outputX = result->at(0);
    auto outputY = result->at(1);
    ASSERT_EQ(ND4J_STATUS_OK, result->status());

    ASSERT_TRUE(expX.equalsTo(outputX));
    ASSERT_TRUE(expY.equalsTo(outputY));

    delete result;
//    delete z;
}

////////////////////////////////////////////////////////////////////////////////
TEST_F(DeclarableOpsTests7, Test_Reduce_Dot_BP_3) {

    auto x = NDArrayFactory::create<double>('c', {3, 4});
    auto y = NDArrayFactory::create<double>('c', {3, 4});
    auto eps = NDArrayFactory::create<double>('c', {3});
    auto expX = NDArrayFactory::create<double>('c', {3, 4}, {2.f, 2.f, 2.f, 2.f, 4.f, 4.f, 4.f, 4.f, 6.f, 6.f, 6.f, 6.f});
    auto expY = NDArrayFactory::create<double>('c', {3, 4}, {1.f, 2.f, 3.f, 4.f, 10.f, 12.f, 14.f, 16.f, 27.f, 30.f, 33.f, 36.f});
    x.linspace(1);
    eps.linspace(1);
    y.assign(2.f);

    nd4j::ops::reduce_dot_bp op;
    auto result = op.execute({&x,&y, &eps}, {}, {1});
    auto outputX = result->at(0);
    auto outputY = result->at(1);

    ASSERT_EQ(ND4J_STATUS_OK, result->status());
    ASSERT_TRUE(expX.equalsTo(outputX));
    ASSERT_TRUE(expY.equalsTo(outputY));

    delete result;
}

////////////////////////////////////////////////////////////////////////////////
TEST_F(DeclarableOpsTests7, cumsum_bp_1) {

    auto x = NDArrayFactory::create<double>('c', {3, 4});
    auto eps = NDArrayFactory::create<double>('c', {3, 4});
    auto exp = NDArrayFactory::create<double>('c', {3, 4}, {12.f, 11.f, 10.f, 9.f, 8.f, 7.f,
                                      6.f,  5.f,  4.f, 3.f, 2.f, 1.f});
    x.linspace(1);
    eps.assign(1.f);

    nd4j::ops::cumsum_bp op;
    auto result = op.execute({&x, &eps}, {}, {0,0});
    auto output = result->at(0);

    ASSERT_EQ(ND4J_STATUS_OK, result->status());

    ASSERT_TRUE(exp.isSameShape(output));
    ASSERT_TRUE(exp.equalsTo(output));

    delete result;
}

////////////////////////////////////////////////////////////////////////////////
TEST_F(DeclarableOpsTests7, cumsum_bp_2) {
    auto x = NDArrayFactory::create<double>('c', {3, 4});
    auto eps = NDArrayFactory::create<double>('c', {3, 4});
    auto exp = NDArrayFactory::create<double>('c', {3, 4}, { 11.f, 10.f, 9.f, 8.f, 7.f, 6.f,
                                      5.f,  4.f, 3.f, 2.f, 1.f, 0.f});
    x.linspace(1);
    eps.assign(1.f);


    nd4j::ops::cumsum_bp op;
    auto result = op.execute({&x, &eps}, {}, {1,0});
    auto output = result->at(0);

    ASSERT_EQ(ND4J_STATUS_OK, result->status());

    ASSERT_TRUE(exp.isSameShape(output));
    ASSERT_TRUE(exp.equalsTo(output));

    delete result;
}

////////////////////////////////////////////////////////////////////////////////
TEST_F(DeclarableOpsTests7, cumsum_bp_3) {
    auto x = NDArrayFactory::create<double>('c', {3, 4});
    auto eps = NDArrayFactory::create<double>('c', {3, 4});
    auto exp = NDArrayFactory::create<double>('c', {3, 4});

    x.linspace(1);
    exp.linspace(0);
    eps.assign(1.f);

    nd4j::ops::cumsum_bp op;
    auto result = op.execute({&x, &eps}, {}, {1,1});
    auto output = result->at(0);

    ASSERT_EQ(ND4J_STATUS_OK, result->status());
    ASSERT_TRUE(exp.equalsTo(output));

    delete result;

}
<|MERGE_RESOLUTION|>--- conflicted
+++ resolved
@@ -374,20 +374,12 @@
 TEST_F(DeclarableOpsTests7, TestRandomCrop_1) {
     auto x = NDArrayFactory::create<double>('c', {2, 2, 4}, {1.8, 2.5,  4.,  9., 2.1, 2.4,  3.,  9.,2.1, 2.1, 0.7, 0.1,3., 4.2, 2.2, 1. });
     auto shape = NDArrayFactory::create<int>({1, 2, 3});
-<<<<<<< HEAD
-    auto exp = NDArrayFactory::create<double>('c', {1,2,3}, {1, 2.5, 4., 2.1, 2.4, 3.});
-=======
     auto exp = NDArrayFactory::create<double>('c', {1,2,3}, {1.8, 2.5, 4., 2.1, 2.4, 3.});
->>>>>>> 5764128c
     nd4j::ops::random_crop op;
 
     auto result = op.execute({&x, &shape}, {}, {119});
     ASSERT_EQ(result->status(), Status::OK());
-<<<<<<< HEAD
     result->at(0)->printIndexedBuffer("random crop Output 1");
-=======
-//    result->at(0)->printIndexedBuffer("Output");
->>>>>>> 5764128c
     ASSERT_TRUE(exp.equalsTo(result->at(0)));
 
     delete result;
@@ -397,20 +389,12 @@
 TEST_F(DeclarableOpsTests7, TestRandomCrop_2) {
     auto x = NDArrayFactory::create<double>('c', {2, 2, 4}, {1.8, 2.5,  4.,  9., 2.1, 2.4,  3.,  9.,2.1, 2.1, 0.7, 0.1,3., 4.2, 2.2, 1. });
     auto shape = NDArrayFactory::create<Nd4jLong>({2, 2, 2});
-<<<<<<< HEAD
-    auto exp = NDArrayFactory::create<double>('c', {2, 2, 2}, {2.5,  4.,  2.4,  3.,  2.1, 0.7, 4.2, 2.2 });
-=======
     auto exp = NDArrayFactory::create<double>('c', {2,2,2}, {2.5, 4.0, 2.4, 3.0,  2.1, 0.7, 4.2, 2.2});
->>>>>>> 5764128c
     nd4j::ops::random_crop op;
 
     auto result = op.execute({&x, &shape}, {}, {119});
     ASSERT_EQ(result->status(), Status::OK());
-<<<<<<< HEAD
     result->at(0)->printIndexedBuffer("random crop Output 2");
-=======
-//    result->at(0)->printIndexedBuffer("Output");
->>>>>>> 5764128c
     ASSERT_TRUE(exp.equalsTo(result->at(0)));
 
     delete result;
