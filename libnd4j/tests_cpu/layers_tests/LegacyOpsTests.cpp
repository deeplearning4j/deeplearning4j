/*******************************************************************************
 * Copyright (c) 2015-2018 Skymind, Inc.
 *
 * This program and the accompanying materials are made available under the
 * terms of the Apache License, Version 2.0 which is available at
 * https://www.apache.org/licenses/LICENSE-2.0.
 *
 * Unless required by applicable law or agreed to in writing, software
 * distributed under the License is distributed on an "AS IS" BASIS, WITHOUT
 * WARRANTIES OR CONDITIONS OF ANY KIND, either express or implied. See the
 * License for the specific language governing permissions and limitations
 * under the License.
 *
 * SPDX-License-Identifier: Apache-2.0
 ******************************************************************************/

//
// Created by raver119 on 16.10.2017.
//

#include "testlayers.h"
#include <NDArray.h>
#include <ShapeUtils.h>
#include <reduce3.h>
#include <ops/declarable/LegacyTransformOp.h>
#include <ops/declarable/LegacyPairwiseTransformOp.h>
#include <ops/declarable/LegacyScalarOp.h>
#include <ops/declarable/LegacyReduceSameOp.h>
#include <ops/declarable/LegacyReduceFloatOp.h>
#include <ops/declarable/LegacyIndexReduceOp.h>
#include <ops/declarable/LegacyBroadcastOp.h>
#include <helpers/TAD.h>

using namespace nd4j;
using namespace nd4j::ops;

class LegacyOpsTests : public testing::Test {

};


TEST_F(LegacyOpsTests, TransformTests_1) {
    auto x = NDArrayFactory::create<float>('c', {5, 5});
    x.assign(1.0);
    auto z = NDArrayFactory::create<float>('c', {5,5});
    auto exp = NDArrayFactory::create<float>('c', {5, 5});
    exp.assign(-1.0);

    nd4j::ops::LegacyTransformSameOp op(transform::Neg); // Neg
    auto status = op.execute({&x}, {&z}, {}, {}, {});
    ASSERT_EQ(status, ND4J_STATUS_OK);
    //z.printIndexedBuffer("Output NEG");
    ASSERT_TRUE(z.equalsTo(&exp));
}

TEST_F(LegacyOpsTests, TransformTests_2) {
    auto x = NDArrayFactory::create<float>('c', {5, 5});
    x.assign(1.0);

    auto exp = NDArrayFactory::create<float>('c', {5, 5});
    exp.assign(-1.0);

    nd4j::ops::LegacyTransformSameOp op(transform::Neg); // Neg
    auto result = op.execute({&x}, {}, {});

    ASSERT_EQ(1, result->size());

    auto z = result->at(0);

    ASSERT_TRUE(exp.equalsTo(z));

    delete result;
}

TEST_F(LegacyOpsTests,  Reciprocal_1) {
    auto x = NDArrayFactory::create<float>('c', {5, 5});
    x.assign(2.0f);

    auto ethalon = NDArrayFactory::create<float>('c', {5, 5});
    ethalon.assign(0.5f);

    nd4j::ops::LegacyTransformSameOp op(transform::Reciprocal); // Reciprocal
    Nd4jStatus status = op.execute({&x}, {&x}, {}, {}, {});

    ASSERT_EQ(ND4J_STATUS_OK, status);
    ASSERT_TRUE(ethalon.equalsTo(&x));
    
}

TEST_F(LegacyOpsTests,  PWT_Tests_1) {
    auto x = NDArrayFactory::create<float>('c', {5, 5});
    x.assign(2.0);

    auto y = NDArrayFactory::create<float>('c', {5, 5});
    y.assign(3.0);

    auto exp = NDArrayFactory::create<float>('c', {5, 5});
    exp.assign(6.0);

    nd4j::ops::LegacyPairwiseTransformOp op(pairwise::Multiply); // Multiply
    Nd4jStatus status = op.execute({&x, &y}, {&x}, {}, {}, {});

    ASSERT_EQ(ND4J_STATUS_OK, status);

    ASSERT_TRUE(exp.equalsTo(&x));


}

TEST_F(LegacyOpsTests,  PWT_Tests_2) {
    auto x = NDArrayFactory::create<float>('c', {5, 5});
    x.assign(2.0);

    auto y = NDArrayFactory::create<float>('c', {5, 5});
    y.assign(3.0);

    auto exp = NDArrayFactory::create<float>('c', {5, 5});
    exp.assign(6.0);

    nd4j::ops::LegacyPairwiseTransformOp op(pairwise::Multiply); // Multiply
    auto result = op.execute({&x, &y}, {}, {});

    auto z = result->at(0);

    //z->printBuffer("Z");
    ASSERT_TRUE(exp.equalsTo(z));

    delete result;
}

TEST_F(LegacyOpsTests, Scalar_Test_1) {
    auto x = NDArrayFactory::create<float>('c', {5, 5});
    x.assign(2.0);

    auto exp = NDArrayFactory::create<float>('c', {5, 5});
    exp.assign(7.0);

    nd4j::ops::LegacyScalarOp op(scalar::Add);
    op.execute({&x}, {&x}, {5.0}, {}, {}); //

    ASSERT_TRUE(exp.equalsTo(&x));
}

TEST_F(LegacyOpsTests, Scalar_Test_2) {
    auto x = NDArrayFactory::create<float>('c', {5, 5});
    x.assign(2.0);

    auto exp = NDArrayFactory::create<float>('c', {5, 5});
    exp.assign(7.0);

    auto y = NDArrayFactory::create<float>(5.0f);

    nd4j::ops::LegacyScalarOp op(scalar::Add, y);
    auto result = op.execute({&x}, {}, {});

    auto z = result->at(0);
    ASSERT_TRUE(exp.equalsTo(z));

    delete result;
}


TEST_F(LegacyOpsTests, ReduceTests_1) {
    auto x = NDArrayFactory::create<float>('c', {5, 5});
    x.assign(1.0);
    int opNum = reduce::Sum;
    nd4j::ops::LegacyReduceSameOp op(opNum);

    auto result = op.execute({&x}, {}, {});

    ASSERT_EQ(1, result->size());

    auto z = result->at(0);
    z->printBuffer("ReduceTest1");
    ASSERT_TRUE(z->isScalar());
    ASSERT_NEAR(x.sumNumber().e<float>(0), z->e<float>(0), 1e-5f);

    delete result;
}


TEST_F(LegacyOpsTests, ReduceTests_2) {
    auto x = NDArrayFactory::create<float>('c', {5, 5});
    x.assign(1.0);

    nd4j::ops::LegacyReduceSameOp op(reduce::Sum);
    auto axis = NDArrayFactory::create<Nd4jLong>('c', {1}, {1});
    auto result = op.execute({&x, &axis}, {}, {});

    ASSERT_EQ(1, result->size());

    auto z = result->at(0);

    auto exp = x.reduceAlongDimension(reduce::Sum, {1});

    ASSERT_TRUE(exp->isSameShape(z));
    ASSERT_TRUE(exp->equalsTo(z));

    delete result;
    delete exp;
}


TEST_F(LegacyOpsTests, ReduceTests_3) {
    auto x = NDArrayFactory::create<float>('c', {3, 5});
    x.linspace(1);
    auto indices = NDArrayFactory::create<int>('c', {1,1}, {1});


    nd4j::ops::LegacyReduceSameOp op(reduce::Sum);
    auto result = op.execute({&x, &indices}, {}, {});
    auto z = result->at(0);
    auto exp = x.reduceAlongDims(reduce::Sum,{1});

    ASSERT_EQ(ND4J_STATUS_OK, result->status());

    ASSERT_TRUE(exp.isSameShape(z));
    ASSERT_TRUE(exp.equalsTo(z));
    
    delete result;
}


TEST_F(LegacyOpsTests, ReduceTests_4) {
    auto x = NDArrayFactory::create<float>('c', {2, 3, 5});
    x.linspace(1);
    auto indices = NDArrayFactory::create<int>('c', {1, 1}, {1});


    nd4j::ops::LegacyReduceSameOp op(reduce::Sum);
    auto result = op.execute({&x, &indices}, {}, {}, {true});
    auto z = result->at(0);
    auto exp = x.reduceAlongDims(reduce::Sum, {1}, true);
    indices.printShapeInfo("Indices shape");
    ASSERT_EQ(ND4J_STATUS_OK, result->status());
    z->printIndexedBuffer("Output reduce 4");
    exp.printIndexedBuffer("Expected reduce 4");
    ASSERT_TRUE(exp.isSameShape(z));
    ASSERT_TRUE(exp.equalsTo(z));

    delete result;
}

TEST_F(LegacyOpsTests, ReduceTests_5) {
    auto x = NDArrayFactory::create<float>('c', {5, 5});
    x.assign(1.0);
    int opNum = reduce::Mean;
    nd4j::ops::LegacyReduceFloatOp op(opNum);

    ResultSet* result = op.execute({&x}, {}, {}, {}, false, nd4j::DataType::FLOAT32);

    ASSERT_EQ(1, result->size());

    auto z = result->at(0);
    z->printBuffer("ReduceTest1");
    ASSERT_TRUE(z->isScalar());
    ASSERT_NEAR(x.meanNumber().e<float>(0), z->e<float>(0), 1e-5f);

    delete result;
}


TEST_F(LegacyOpsTests, ReduceTests_6) {
    auto x = NDArrayFactory::create<float>('c', {5, 5});
    x.assign(1.0);
    auto axis = NDArrayFactory::create<int>('c', {1}, {1});
    nd4j::ops::LegacyReduceFloatOp op(reduce::Mean);

    auto result = op.execute({&x, &axis}, {}, {});

    ASSERT_EQ(1, result->size());

    auto z = result->at(0);

    auto exp = x.reduceAlongDimension(reduce::Mean, {1});

    ASSERT_TRUE(exp->isSameShape(z));
    ASSERT_TRUE(exp->equalsTo(z));

    delete result;
    delete exp;
}


TEST_F(LegacyOpsTests, ReduceTests_7) {
    auto x = NDArrayFactory::create<float>('c', {3, 5});
    x.linspace(1);
    auto indices = NDArrayFactory::create<int>('c', {1,1}, {1});


    nd4j::ops::LegacyReduceFloatOp op(reduce::Mean);
    auto result = op.execute({&x, &indices}, {}, {});
    auto z = result->at(0);
    auto exp = x.reduceAlongDims(reduce::Mean,{1});

    ASSERT_EQ(ND4J_STATUS_OK, result->status());

    ASSERT_TRUE(exp.isSameShape(z));
    ASSERT_TRUE(exp.equalsTo(z));

    delete result;
}


TEST_F(LegacyOpsTests, ReduceTests_8) {
    auto x = NDArrayFactory::create<float>('c', {2, 3, 5});
    x.linspace(1);
    auto indices = NDArrayFactory::create<int>('c', {1}, {1});


    nd4j::ops::LegacyReduceFloatOp op(reduce::Mean);
    auto result = op.execute({&x, &indices}, {}, {}, {true});
    auto z = result->at(0);
    auto exp = x.reduceAlongDims(reduce::Mean, {1}, true);

    ASSERT_EQ(ND4J_STATUS_OK, result->status());
    z->printIndexedBuffer("Reduce8 output");
    z->printShapeInfo("Reduce8 shape");
    exp.printShapeInfo("Reduce8 expected shape");
    ASSERT_TRUE(exp.isSameShape(z));
    ASSERT_TRUE(exp.equalsTo(z));

    delete result;
}


TEST_F(LegacyOpsTests, IndexReduceTests_1) {
    auto x = NDArrayFactory::create<float>('c', {5, 5});
    x.linspace(1);

    nd4j::ops::LegacyIndexReduceOp op(indexreduce::IndexMax);

    auto result = op.execute({&x}, {}, {});

    ASSERT_EQ(1, result->size());

    auto z = result->at(0);

    ASSERT_TRUE(z->isScalar());
    ASSERT_EQ(24, z->e<int>(0));

    delete result;
}


TEST_F(LegacyOpsTests, IndexReduceTests_2) {
    auto x = NDArrayFactory::create<float>('c', {5, 5});
    auto indices = NDArrayFactory::create<int>('c', {1}, {1});
    x.linspace(1);
    auto exp = NDArrayFactory::create<Nd4jLong>({4,4,4,4,4});
    nd4j::ops::LegacyIndexReduceOp op(indexreduce::IndexMax);

    auto result = op.execute({&x, &indices}, {}, {});

    ASSERT_EQ(1, result->size());

    auto z = result->at(0);
    z->printIndexedBuffer("Hello indexreduce2");
    ASSERT_TRUE(exp.equalsTo(z));
    //ASSERT_EQ(4, z->e<int>(0));
    //ASSERT_EQ(4, z->e<int>(1));
    //ASSERT_EQ(4, z->e<int>(2));
    //ASSERT_EQ(4, z->e<int>(3));
    //ASSERT_EQ(4, z->e<int>(4));

    delete result;
}

TEST_F(LegacyOpsTests, Test_IsMax_1) {
    auto x = NDArrayFactory::create<double>('c', {2, 2, 2, 2, 2, 2});
    auto z = NDArrayFactory::create<double>('c', {2, 2, 2, 2, 2, 2});
    x.linspace(1.0);
    z.assign(-589);

    double extra[] = {1.0, 0.0};

    NativeOpExcutioner::execTransformAny(transform::IsMax, x.buffer(), x.shapeInfo(), z.buffer(), z.shapeInfo(), extra, nullptr, nullptr);

    z.printIndexedBuffer("z");
    for (int e = 0; e < z.lengthOf(); e++) {
        ASSERT_TRUE(z.e<double>(e) >= 0);
    }
}

TEST_F(LegacyOpsTests, Test_IsMax_2) {
    auto x = NDArrayFactory::create<double>('c', {2, 2, 2, 2, 2, 2});
    auto z = NDArrayFactory::create<bool>('c', {2, 2, 2, 2, 2, 2});
    x.linspace(1.0);
    z.assign(false);

    double extra[] = {1.0, 0.0};

    NativeOpExcutioner::execTransformAny(transform::IsMax, x.buffer(), x.shapeInfo(), z.buffer(), z.shapeInfo(), extra, nullptr, nullptr);

    z.printIndexedBuffer("z");
 for (int e = 0; e < z.lengthOf(); e++) {
     if (e >= z.lengthOf() / 2)
         ASSERT_TRUE(z.e<bool>(e));
     else
         ASSERT_FALSE(z.e<bool>(e));
 }
}

TEST_F(LegacyOpsTests, BroadcastingTests_1) {
    auto x = NDArrayFactory::create<double>('c', {5, 5});
    x.assign(0.0f);

    auto row = NDArrayFactory::create<double>('c', {1, 5});
    row.linspace(1);
    auto axis = NDArrayFactory::create<int>('c', {1}, {1});
    nd4j::ops::LegacyBroadcastOp op(broadcast::Add);
    Nd4jStatus status = op.execute({&x, &row, &axis}, {&x}, {}, {}, {});

    ASSERT_EQ(ND4J_STATUS_OK, status);

    auto list = x.allTensorsAlongDimension({1});
    x.printIndexedBuffer("Output broadcast");
    list->at(0)->printIndexedBuffer("Column 0:");
    for (int e = 0; e < list->size(); e++)
        ASSERT_TRUE(row.equalsTo(list->at(e)));

    delete list;
}

TEST_F(LegacyOpsTests, BroadcastingTests_2) {
    auto x = NDArrayFactory::create<double>('c', {5}, {1, 1, 1, 1, 1});
    auto y = NDArrayFactory::create<double>('c', {10, 5});
    auto e = NDArrayFactory::create<double>('c', {10, 5});
    y.assign(3.0);
    e.assign(4.0);

    int axis = 1;
    shape::TAD tad;
    tad.init(y.shapeInfo(), &axis, 1);
    tad.createTadOnlyShapeInfo();
    tad.createOffsets();

    shape::printShapeInfoLinear("tad shape", tad.tadOnlyShapeInfo);

    NativeOpExcutioner::execInverseBroadcast(broadcast::Add, x.buffer(), x.shapeInfo(), y.buffer(), y.shapeInfo(), y.buffer(), y.shapeInfo(), &axis, 1, tad.tadOnlyShapeInfo, tad.tadOffsets, tad.tadOnlyShapeInfo, tad.tadOffsets);

    ASSERT_EQ(e, y);
}

TEST_F(LegacyOpsTests, PowDerivative_1) {
    auto x = NDArrayFactory::create<float>('c', {5, 5});
    auto exp = NDArrayFactory::create<float>('c', {5, 5});
    x.assign(3.f);
    exp.assign(6.f);

    float p = 2.0f;

    x.applyScalar(scalar::PowDerivative, p);

    ASSERT_TRUE(exp.equalsTo(&x));
}

<<<<<<< HEAD
TEST_F(LegacyOpsTests, reduce3_1) {
    
    Nd4jLong yShape[2] = {4,4};
    Nd4jLong xShape[1] = {4};
    float y[16] ={1,2,3,4,5,6,7,8,9,10,11,12,13,14,15,16};
    float x[4] = {1,2,3,4};
    int dimension[1] = {1};
    int dimensionLength = 1;
    int opNum = 1;
    float extraVals[1] = {0};
    float result[4] = {0.0,0.0,0.0,0.0};

    std::vector<int> dim = {1};

    auto shapeBuffer = shape::shapeBuffer(2, nd4j::DataType::FLOAT32, yShape);
    auto xShapeBuffer = shape::shapeBuffer(1, nd4j::DataType::FLOAT32, xShape);

    //int *tadShapeBuffer = shape::computeResultShape(shapeBuffer,dimension,dimensionLength);
    auto tadShapeBuffer = nd4j::ShapeUtils::evalReduceShapeInfo('c', dim, shapeBuffer, false, true, nullptr);
    functions::reduce3::Reduce3<float, float>::exec(opNum, x, xShapeBuffer, extraVals, y, shapeBuffer, result, tadShapeBuffer, dimension, dimensionLength);

    float distancesAssertion[4] = {0.0,8.0,16.0,24.0};
    for(int i = 0; i < 4; i++) 
        ASSERT_EQ(distancesAssertion[i],result[i]);
    
    delete[] shapeBuffer;
    delete[] tadShapeBuffer;
    delete[] xShapeBuffer;
}



=======
TEST_F(LegacyOpsTests, Reduce3_1) {
    auto x = NDArrayFactory::create<float>('c', {5, 5});
    auto y = NDArrayFactory::create<float>('c', {5});
    auto z = NDArrayFactory::create<float>('c', {5});

    auto dim = NDArrayFactory::create<int>('c', {1}, {1});

    NativeOps nativeOps;
    nativeOps.execReduce3(nullptr, reduce3::CosineSimilarity, x.buffer(), x.shapeInfo(), x.specialBuffer(), x.specialShapeInfo(), nullptr, y.buffer(), y.shapeInfo(), y.specialBuffer(), y.specialShapeInfo(), z.buffer(), z.shapeInfo(), z.specialBuffer(), z.specialShapeInfo(), dim.buffer(), dim.shapeInfo(), dim.specialBuffer(), dim.specialShapeInfo(),
                          nullptr, nullptr, nullptr, nullptr);
}

TEST_F(LegacyOpsTests, Reduce3_2) {
    auto x = NDArrayFactory::create<double>('c', {3, 5}, {-0.84443557262, -0.06822254508, 0.74266910552, 0.61765557527, -0.77555125951,
                                                          -0.99536740779, -0.0257304441183, -0.6512106060, -0.345789492130, -1.25485503673,
                                                          0.62955373525, -0.31357592344, 1.03362500667, -0.59279078245, 1.1914824247});

    auto y = NDArrayFactory::create<double>('c', {5}, {-0.99536740779, -0.0257304441183, -0.6512106060, -0.345789492130, -1.25485503673});
    auto e = NDArrayFactory::create<double>('c', {3}, {0.577452, 0.0, 1.80182});
    auto z = NDArrayFactory::create<double>('c', {3});

    auto dim = NDArrayFactory::create<int>('c', {1}, {1});

    NativeOps nativeOps;

    nativeOps.execReduce3(nullptr, reduce3::CosineDistance, x.buffer(), x.shapeInfo(), x.specialBuffer(), x.specialShapeInfo(), nullptr, y.buffer(), y.shapeInfo(), y.specialBuffer(), y.specialShapeInfo(), z.buffer(), z.shapeInfo(), z.specialBuffer(), z.specialShapeInfo(), dim.buffer(), dim.shapeInfo(), dim.specialBuffer(), dim.specialShapeInfo(),
                          nullptr, nullptr, nullptr, nullptr);

    z.printIndexedBuffer("z");

    ASSERT_EQ(e, z);
}
>>>>>>> 57b5f8a7
<|MERGE_RESOLUTION|>--- conflicted
+++ resolved
@@ -455,7 +455,6 @@
     ASSERT_TRUE(exp.equalsTo(&x));
 }
 
-<<<<<<< HEAD
 TEST_F(LegacyOpsTests, reduce3_1) {
     
     Nd4jLong yShape[2] = {4,4};
@@ -488,7 +487,7 @@
 
 
 
-=======
+
 TEST_F(LegacyOpsTests, Reduce3_1) {
     auto x = NDArrayFactory::create<float>('c', {5, 5});
     auto y = NDArrayFactory::create<float>('c', {5});
@@ -519,6 +518,4 @@
 
     z.printIndexedBuffer("z");
 
-    ASSERT_EQ(e, z);
-}
->>>>>>> 57b5f8a7
+    ASSERT_EQ(e, z);