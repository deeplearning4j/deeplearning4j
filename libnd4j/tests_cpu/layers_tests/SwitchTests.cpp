--- conflicted
+++ resolved
@@ -41,25 +41,20 @@
     auto input = NDArrayFactory::create_<float>('c',{32, 100});
     input->assign(-119.0f);
 
-    auto conditionX = NDArrayFactory::create_<bool>('c', {1, 1});
-    conditionX->p(0, false);
-    auto conditionY = NDArrayFactory::create_<bool>('c', {1, 1});
-    conditionY->p(0, false);
+    auto condtionX = NDArrayFactory::create_<float>('c', {1, 1});
+    condtionX->p(0, 0.0f);
+    auto condtionY = NDArrayFactory::create_<float>('c', {1, 1});
+    condtionY->p(0, 0.0f);
 
     variableSpace->putVariable(-1, input);
-    variableSpace->putVariable(-2, conditionX);
-    variableSpace->putVariable(-3, conditionY);
+    variableSpace->putVariable(-2, condtionX);
+    variableSpace->putVariable(-3, condtionY);
 
     // this is just 2 ops, that are executed sequentially. We don't really care bout them
     auto nodeA = new Node(OpType_TRANSFORM_SAME, transform::Abs, 1, {-1}, {2});
     auto nodeB = new Node(OpType_TRANSFORM_SAME, transform::Abs, 2, {1}, {3});
 
     // this is our condition op, we'll be using Equals condition, on variables conditionX and conditionY (ids -2 and -3 respectively)
-<<<<<<< HEAD
-    auto nodeCondition = new Node(OpType_BOOLEAN, pairwise::EqualTo, 119, {-2, -3});
-
-=======
->>>>>>> 63b1a558
     // we're creating this op manually in tests, as always.
     nd4j::ops::eq_scalar eqOp;
     auto nodeCondition = new Node(&eqOp, 119, {-2, -3});
