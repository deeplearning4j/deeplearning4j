--- conflicted
+++ resolved
@@ -1227,48 +1227,47 @@
 //     delete[] z;
 // }
 
-// TEST_F(PlaygroundTests, test_col2im_permuted_1) {
-//     auto x = NDArrayFactory::create<float>('c', {8, 64, 55, 55, 3, 3});
-//     x.assign(1.f);
-//     x.permutei({0, 1, 4, 5, 2, 3});
-
-//     auto z0 = NDArrayFactory::create<float>('c', {64, 8, 112, 112});
-//     z0.permutei({1, 0, 2, 3});
-
-//     auto z1 = NDArrayFactory::create<float>('c', {64, 8, 112, 112});
-//     z1.permutei({1, 0, 2, 3});
-
-//     nd4j_printf("Starting custom run...\n","");
-//     const int iterations = 100;
-//     nd4j::ops::col2im op;
-
-//     auto timeStart = std::chrono::system_clock::now();
-//     for (int e = 0; e < iterations; e++) {
-//         op.execute({&x}, {&z0}, {}, {2, 2, 0, 0, 112, 112, 1, 1, 1}, {});
-//     }
-//     auto timeEnd = std::chrono::system_clock::now();
-//     auto spanTime = std::chrono::duration_cast<std::chrono::microseconds> ((timeEnd - timeStart) / iterations).count();
-//     auto ttlTime = std::chrono::duration_cast<std::chrono::milliseconds> ((timeEnd - timeStart)).count();
-
-<<<<<<< HEAD
-//     nd4j_printf("Starting legacy run...\n","");
-//     std::array<float, 8> extra = {2.f, 2.f, 0.f, 0.f, 112.f, 112.f, 1.f, 1.f};
-
-//     auto legacyStart = std::chrono::system_clock::now();
-//     for (int e = 0; e < iterations; e++) {
-//         x.applyTransform(transform::Col2Im, &z1, extra.data());
-//     }
-//     auto legacyEnd = std::chrono::system_clock::now();
-//     auto legacySpanTime = std::chrono::duration_cast<std::chrono::microseconds> ((legacyEnd - legacyStart) / iterations).count();
-//     auto legacyTtlTime = std::chrono::duration_cast<std::chrono::milliseconds> ((legacyEnd - legacyStart)).count();
-
-//     nd4j_printf("average time: %lld us vs %lld us;\n", spanTime, legacySpanTime);
-//     nd4j_printf("total time: %lld ms vs %lld ms;\n", ttlTime, legacyTtlTime);
-
-//     ASSERT_EQ(z0, z1);
-// }
-
-//////////////////////////////////////////////////////////////////////
+TEST_F(PlaygroundTests, test_col2im_permuted_1) {
+    auto x = NDArrayFactory::create<float>('c', {8, 64, 55, 55, 3, 3});
+    x.assign(1.f);
+    x.permutei({0, 1, 4, 5, 2, 3});
+
+    auto z0 = NDArrayFactory::create<float>('c', {64, 8, 112, 112});
+    z0.permutei({1, 0, 2, 3});
+
+    auto z1 = NDArrayFactory::create<float>('c', {64, 8, 112, 112});
+    z1.permutei({1, 0, 2, 3});
+
+    nd4j_printf("Starting custom run...\n","");
+    const int iterations = 100;
+    nd4j::ops::col2im op;
+
+    auto timeStart = std::chrono::system_clock::now();
+    for (int e = 0; e < iterations; e++) {
+        op.execute({&x}, {&z0}, {}, {2, 2, 0, 0, 112, 112, 1, 1, 1}, {});
+    }
+    auto timeEnd = std::chrono::system_clock::now();
+    auto spanTime = std::chrono::duration_cast<std::chrono::microseconds> ((timeEnd - timeStart) / iterations).count();
+    auto ttlTime = std::chrono::duration_cast<std::chrono::milliseconds> ((timeEnd - timeStart)).count();
+
+    nd4j_printf("Starting legacy run...\n","");
+    std::array<float, 8> extra = {2.f, 2.f, 0.f, 0.f, 112.f, 112.f, 1.f, 1.f};
+
+    auto legacyStart = std::chrono::system_clock::now();
+    for (int e = 0; e < iterations; e++) {
+        x.applyTransform(transform::Col2Im, &z1, extra.data());
+    }
+    auto legacyEnd = std::chrono::system_clock::now();
+    auto legacySpanTime = std::chrono::duration_cast<std::chrono::microseconds> ((legacyEnd - legacyStart) / iterations).count();
+    auto legacyTtlTime = std::chrono::duration_cast<std::chrono::milliseconds> ((legacyEnd - legacyStart)).count();
+
+    nd4j_printf("average time: %lld us vs %lld us;\n", spanTime, legacySpanTime);
+    nd4j_printf("total time: %lld ms vs %lld ms;\n", ttlTime, legacyTtlTime);
+
+    ASSERT_EQ(z0, z1);
+}
+
+/////////////////////////////////////////////////////////////////////
 TEST_F(PlaygroundTests, conv2d_1) {
 
     const int N = 100;
@@ -1294,87 +1293,4 @@
     auto timeEnd = std::chrono::system_clock::now();
     auto duration = std::chrono::duration_cast<std::chrono::microseconds> ((timeEnd - timeStart) / N).count();
     printf("duration %ld\n", duration);    
-}
-=======
-
-//////////////////////////////////////////////////////////////////////
-// TEST_F(PlaygroundTests, signed_unsigned_1) {
-    
-//     const int dim0(32), dim1(128), dim2(256), dim3(512);
-//     const unsigned len = dim0*dim1*dim2*dim3;
-//     int ews = 1;
-
-//     uint      uShapeInfo[] = {4,  dim0,dim1,dim2,dim3,  dim1*dim2*dim3,dim2*dim3,dim3,1,   0, 1, 99};
-//     Nd4jLong  lShapeInfo[] = {4,  dim0,dim1,dim2,dim3,  dim1*dim2*dim3,dim2*dim3,dim3,1,   0, 1, 99};
-
-//     float* x = new float[len];
-//     int* y = new int[len];
-//     double* z = new double[len];
-
-//     // warming up cpu
-//     for(int i=0; i<10; ++i)
-//         z[i] = x[i] / y[i];
-
-//     // 0 ***********************************
-//     auto timeStart = std::chrono::system_clock::now();
-//     for(int i=0; i<(int)len; ++i)
-//         z[i] = x[i] / y[i];
-
-//     auto timeEnd = std::chrono::system_clock::now();
-//     auto time0 = std::chrono::duration_cast<std::chrono::nanoseconds> ((timeEnd - timeStart)/len).count();
-
-//     // 1 ***********************************
-//     timeStart = std::chrono::system_clock::now();
-//     for(int i=0; i<(int)len; ++i)
-//         z[i*ews] = x[i*ews] / y[i*ews];
-
-//     timeEnd = std::chrono::system_clock::now();
-//     auto time1 = std::chrono::duration_cast<std::chrono::nanoseconds> ((timeEnd - timeStart)/len).count();
-
-//     // 2 ***********************************
-//     timeStart = std::chrono::system_clock::now();
-//     for(int i=0; i<(int)len; ++i) {
-//         const Nd4jLong offset0 = ews > 0 ? i*ews : shape::indexOffset(i, lShapeInfo, uShapeInfo, len, true);
-//         const Nd4jLong offset1 = ews > 0 ? i*ews : shape::indexOffset(i, lShapeInfo, uShapeInfo, len, true);
-//         const Nd4jLong offset2 = ews > 0 ? i*ews : shape::indexOffset(i, lShapeInfo, uShapeInfo, len, true);
-//         z[offset0] = x[offset1] / y[offset2];
-//     }
-
-//     timeEnd = std::chrono::system_clock::now();
-//     auto time2 = std::chrono::duration_cast<std::chrono::nanoseconds> ((timeEnd - timeStart)/len).count();
-
-//     // 3 ***********************************
-//     timeStart = std::chrono::system_clock::now();
-//     for(int i=0; i<(int)len; ++i) {
-//         const Nd4jLong offset0 = shape::indexOffset(i, lShapeInfo, uShapeInfo, len, true);
-//         const Nd4jLong offset1 = shape::indexOffset(i, lShapeInfo, uShapeInfo, len, true);
-//         const Nd4jLong offset2 = shape::indexOffset(i, lShapeInfo, uShapeInfo, len, true);
-//         z[offset0] = x[offset1] / y[offset2];
-//     }
-
-//     timeEnd = std::chrono::system_clock::now();
-//     auto time3 = std::chrono::duration_cast<std::chrono::nanoseconds> ((timeEnd - timeStart)/len).count();
-
-//     // 4 ***********************************
-//     timeStart = std::chrono::system_clock::now();
-//     for(int i=0; i<(int)len; ++i) {
-//         const Nd4jLong offset0 = shape::indexOffset(i, lShapeInfo, uShapeInfo, len, false);
-//         const Nd4jLong offset1 = shape::indexOffset(i, lShapeInfo, uShapeInfo, len, false);
-//         const Nd4jLong offset2 = shape::indexOffset(i, lShapeInfo, uShapeInfo, len, false);
-//         z[offset0] = x[offset1] / y[offset2];
-//     }
-
-//     timeEnd = std::chrono::system_clock::now();
-//     auto time4 = std::chrono::duration_cast<std::chrono::nanoseconds> ((timeEnd - timeStart)/len).count();
-
-//     nd4j_printf("time0 : %i ns;\n", time0);
-//     nd4j_printf("time1 : %i ns;\n", time1);
-//     nd4j_printf("time2 : %i ns;\n", time2);
-//     nd4j_printf("time3 : %i ns;\n", time3);
-//     nd4j_printf("time4 : %i ns;\n", time4);
-
-//     delete []x;
-//     delete []y;
-//     delete []z;
-// }
->>>>>>> 55727e54
+}