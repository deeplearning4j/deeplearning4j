/*******************************************************************************
 * Copyright (c) 2015-2018 Skymind, Inc.
 *
 * This program and the accompanying materials are made available under the
 * terms of the Apache License, Version 2.0 which is available at
 * https://www.apache.org/licenses/LICENSE-2.0.
 *
 * Unless required by applicable law or agreed to in writing, software
 * distributed under the License is distributed on an "AS IS" BASIS, WITHOUT
 * WARRANTIES OR CONDITIONS OF ANY KIND, either express or implied. See the
 * License for the specific language governing permissions and limitations
 * under the License.
 *
 * SPDX-License-Identifier: Apache-2.0
 ******************************************************************************/

//
// Created by raver119 on 20.11.17.
//

#include "testlayers.h"
#include <Graph.h>
#include <chrono>
#include <Node.h>
#include <ops/declarable/CustomOperations.h>
#include <graph/profiling/GraphProfilingHelper.h>
#include <type_conversions.h>
#include <helpers/threshold.h>
#include <helpers/MmulHelper.h>
#include <ops/ops.h>
#include <OmpLaunchHelper.h>
#include <GradCheck.h>
<<<<<<< HEAD
#include <ops/declarable/helpers/im2col.h>
#include <helpers/BenchmarkHelper.h>
#include <ops/declarable/helpers/scatter.h>
#include <helpers/ConstantShapeHelper.h>
=======
#include <Loops.h>

#include <helpers/BenchmarkHelper.h>
#include <helpers/ConstantTadHelper.h>
#include <array>
>>>>>>> 43c553a0

using namespace nd4j;
using namespace nd4j::graph;

class PlaygroundTests : public testing::Test {
public:
    int numIterations = 3;
    int poolSize = 10;

    PlaygroundTests() {
        printf("\n");
        fflush(stdout);
    }
};

<<<<<<< HEAD

TEST_F(PlaygroundTests, LSTMBenchmarks_DebugTNS) {

    BenchmarkHelper helper(5,10);

    PredefinedParameters mb("mb", {1, 8, 64});
    PredefinedParameters nInOut("nInOut", {32, 256, 1024});

    ParametersBatch batch({&mb, &nInOut});
    nd4j::ops::lstmBlock lstmBlock;
    DeclarableBenchmark benchmark(lstmBlock, "lstm");

    int seqLength = 64;

    auto generator = PARAMETRIC_D() {
        auto ctx = new Context(1);
        int m = p.getIntParam("mb");
        int n = p.getIntParam("nInOut");

        Nd4jLong l = 0;
        ctx->setInputArray(0, NDArrayFactory::create_<Nd4jLong>(l));  //Max TS length (unused)


        //TNS format
        ctx->setInputArray(1, NDArrayFactory::create_<float>('c', {seqLength, m, n}));     //x
        ctx->setOutputArray(0, NDArrayFactory::create_<float>('c', {seqLength, m, n}));    //i
        ctx->setOutputArray(1, NDArrayFactory::create_<float>('c', {seqLength, m, n}));    //c
        ctx->setOutputArray(2, NDArrayFactory::create_<float>('c', {seqLength, m, n}));    //f
        ctx->setOutputArray(3, NDArrayFactory::create_<float>('c', {seqLength, m, n}));    //o
        ctx->setOutputArray(4, NDArrayFactory::create_<float>('c', {seqLength, m, n}));    //z
        ctx->setOutputArray(5, NDArrayFactory::create_<float>('c', {seqLength, m, n}));    //h
        ctx->setOutputArray(6, NDArrayFactory::create_<float>('c', {seqLength, m, n}));    //y

        auto cLast = NDArrayFactory::create_<float>('c', {m, n});
        auto yLast = NDArrayFactory::create_<float>('c', {m, n});
        auto W = NDArrayFactory::create_<float>('c', {2 * n, 4 * n});
        auto Wci = NDArrayFactory::create_<float>('c', {n});
        auto Wcf = NDArrayFactory::create_<float>('c', {n});
        auto Wco = NDArrayFactory::create_<float>('c', {n});
        auto b = NDArrayFactory::create_<float>('c', {4 * n});

        ctx->setInputArray(2, cLast);
        ctx->setInputArray(3, yLast);
        ctx->setInputArray(4, W);
        ctx->setInputArray(5, Wci);
        ctx->setInputArray(6, Wcf);
        ctx->setInputArray(7, Wco);
        ctx->setInputArray(8, b);

        Nd4jLong *iargs = new Nd4jLong[2];
        iargs[0] = 0;   //No peephole
        iargs[1] = 0;   //TNS
        ctx->setIArguments(iargs, 2);
        delete[] iargs;
        double *targs = new double[2];
        targs[0] = 1.0; //forget bias
        targs[1] = 0.0; //cell clipping value
        ctx->setTArguments(targs, 2);
        delete[] targs;
        return ctx;
    };

    helper.runOperationSuit(&benchmark, generator, batch, "LSTMBlock");
}


TEST_F(PlaygroundTests, BroadcastOps2d) {
    BenchmarkHelper helper;

    PredefinedParameters rows("rows", {1024, 1048576});
    IntPowerParameters cols("cols", 2, 2, 10, 2);      //2^1 to 2^10 in steps of 2 - 2^1=2, ..., 2^10=1024
    BoolParameters axis("axis");
    BoolParameters inplace("inplace");

    ParametersBatch batch({&rows, &cols, &axis, &inplace});

    auto generator = PARAMETRIC_D() {
        nd4j_printf("Entered generator\n","");
        auto a = p.getIntParam("axis");
        auto arr = NDArrayFactory::create_<float>('c', {p.getIntParam("rows"), p.getIntParam("cols")});
        nd4j_printf("Created first array: [%lld, %lld]\n",arr->sizeAt(0), arr->sizeAt(1));

        auto ctx = new Context(1);
        ctx->setInputArray(0, arr, true);
        if(a == 0){
            ctx->setInputArray(1, NDArrayFactory::create_<float>('c', {p.getIntParam("rows"), 1}), true);
            nd4j_printf("Created second array (a=0): [%lld, %lld]\n",ctx->getNDArray(1)->sizeAt(0), ctx->getNDArray(1)->sizeAt(1));
        } else {
            ctx->setInputArray(1, NDArrayFactory::create_<float>('c', {1, p.getIntParam("cols")}), true);
            nd4j_printf("Created second array (a=1): [%lld, %lld]\n",ctx->getNDArray(1)->sizeAt(0), ctx->getNDArray(1)->sizeAt(1));
        }
        if (p.getIntParam("inplace") == 1) {
            ctx->setOutputArray(0, arr, false);
            ctx->markInplace(true);
            nd4j_printf("Set result array (inplace)\n","");
        } else {
            auto out = NDArrayFactory::create_<float>('c', {p.getIntParam("rows"), p.getIntParam("cols")});
            ctx->setOutputArray(0, out, true);
            nd4j_printf("Created and set result array (not inplace): [%lld, %lld]\n",out->sizeAt(0), out->sizeAt(1));
        }
        return ctx;
    };

    std::string s("add");
    nd4j::ops::add op;
    DeclarableBenchmark benchmark(op, "add");
    nd4j_printf("About to execute\n","");
    helper.runOperationSuit(&benchmark, generator, batch, "Broadcast (Custom) Add - 2d");
}

=======
TEST_F(PlaygroundTests, test_small_reductions) {
    auto f = NDArrayFactory::create<float>('c', {1024 ,1024});
    f.assign(1.0f);

    int iterations = 100;
    std::vector<Nd4jLong> results(iterations);
    Nd4jLong mean = 0L;
    Nd4jLong max = 0L;
    Nd4jLong min = DataTypeUtils::max<Nd4jLong>();

    for (int e = 0; e < iterations; e++) {
        auto x = NDArrayFactory::create<float>('c', {4, 64});
        auto z = NDArrayFactory::create<float>('c', {64});
        x.assign(1.0f);
        int axis = 0;

        auto tadPack = nd4j::ConstantTadHelper::getInstance()->tadForDimensions(x.shapeInfo(), axis);

        auto timeStart = std::chrono::system_clock::now();

        NativeOpExcutioner::execReduceFloat(reduce::Mean, x.buffer(), x.shapeInfo(), nullptr, z.buffer(), z.shapeInfo(), &axis, 1, tadPack.primaryShapeInfo(), tadPack.primaryOffsets());

        auto timeEnd = std::chrono::system_clock::now();
        auto duration = std::chrono::duration_cast<std::chrono::nanoseconds> ((timeEnd - timeStart)).count();
        results[e] = duration;
        mean += duration;

        if (duration > max)
            max = duration;

        if (duration < min)
            min = duration;
    }

    mean /= iterations;
    std::sort(results.begin(), results.end());

    nd4j_printf("Median time: [%lld]; Mean time: [%lld]; Min time: [%lld]; Max time: [%lld]\n", results[results.size() / 2], mean, min, max);
}

TEST_F(PlaygroundTests, Test_PermutedArray_Operation_1) {
    auto x = NDArrayFactory::create<float>('c',{64, 32, 4, 32});
    auto z = NDArrayFactory::create<float>('c', {4, 64, 32, 32});
    x.assign(1.0f);

    x.permutei({2, 0, 3, 1});

    //x.printShapeInfo("x");

    int iterations = 100;
    std::vector<Nd4jLong> results(iterations);
    Nd4jLong mean = 0L;
    Nd4jLong max = 0L;
    Nd4jLong min = DataTypeUtils::max<Nd4jLong>();


    for (int e = 0; e < iterations; e++) {
        auto timeStart = std::chrono::system_clock::now();

        NativeOpExcutioner::execTransformStrict(transform::StrictOps::Sin, x.buffer(), x.shapeInfo(), z.buffer(), z.shapeInfo(), nullptr, nullptr, nullptr);

        auto timeEnd = std::chrono::system_clock::now();
        auto duration = std::chrono::duration_cast<std::chrono::nanoseconds> ((timeEnd - timeStart)).count();
        results[e] = duration;
        mean += duration;

        if (duration > max)
            max = duration;

        if (duration < min)
            min = duration;
    }

    mean /= iterations;
    std::sort(results.begin(), results.end());

    nd4j_printf("Median time: [%lld]; Mean time: [%lld]; Min time: [%lld]; Max time: [%lld]\n", results[results.size() / 2], mean, min, max);

}

TEST_F(PlaygroundTests, Test_PermutedArray_Operation_2) {

    //x.printShapeInfo("x");

    int iterations = 100;
    std::vector<Nd4jLong> results(iterations);
    Nd4jLong mean = 0L;
    Nd4jLong max = 0L;
    Nd4jLong min = DataTypeUtils::max<Nd4jLong>();


    for (int e = 0; e < iterations; e++) {
        Nd4jLong eShapeInfo[] = {2, 8, 256, 256, 1, 8192, 1, 99};
        Nd4jLong xShapeInfo[] = {2, 8, 256, 1024, 1, 8192, 0, 99};
        Nd4jLong yShapeInfo[] = {2, 8, 256, 256, 1, 8192, 1, 99};
        float xBuff[8*1024];

        NDArray x(xBuff, xShapeInfo);
        //NDArray x(eShapeInfo, nd4j::DataType::FLOAT32, true);
        NDArray z(yShapeInfo, nd4j::DataType::FLOAT32, true);
        x.linspace(0.1f, 0.01f);

        auto timeStart = std::chrono::system_clock::now();

        NativeOpExcutioner::execTransformStrict(transform::StrictOps::Tanh, x.buffer(), x.shapeInfo(), z.buffer(), z.shapeInfo(), nullptr, nullptr, nullptr);

        auto timeEnd = std::chrono::system_clock::now();
        auto duration = std::chrono::duration_cast<std::chrono::nanoseconds> ((timeEnd - timeStart)).count();
        results[e] = duration;
        mean += duration;

        if (duration > max)
            max = duration;

        if (duration < min)
            min = duration;
    }

    mean /= iterations;
    std::sort(results.begin(), results.end());

    nd4j_printf("Median time: [%lld]; Mean time: [%lld]; Min time: [%lld]; Max time: [%lld]\n", results[results.size() / 2], mean, min, max);

}

TEST_F(PlaygroundTests, test_reduce_3) {
    auto x = NDArrayFactory::create<float>('c', {4096, 8192});
    auto y = NDArrayFactory::create<float>('c', {8192});
    auto z = NDArrayFactory::create<float>('c', {4096});

    auto dim = NDArrayFactory::create<int>('c', {1}, {1});
    auto iterations = 100;
    std::vector<Nd4jLong> results(iterations);
    Nd4jLong mean = 0L;
    Nd4jLong max = 0L;
    Nd4jLong min = DataTypeUtils::max<Nd4jLong>();

    NativeOps nativeOps;

    for (int e = 0; e < iterations; e++) {
        auto timeStart = std::chrono::system_clock::now();

        nativeOps.execReduce3(nullptr, reduce3::CosineDistance, x.buffer(), x.shapeInfo(), x.specialBuffer(),
                              x.specialShapeInfo(), nullptr, y.buffer(), y.shapeInfo(), y.specialBuffer(),
                              y.specialShapeInfo(), z.buffer(), z.shapeInfo(), z.specialBuffer(), z.specialShapeInfo(),
                              dim.buffer(), dim.shapeInfo(), dim.specialBuffer(), dim.specialShapeInfo(), nullptr,
                              nullptr, nullptr, nullptr);

        auto timeEnd = std::chrono::system_clock::now();
        auto duration = std::chrono::duration_cast<std::chrono::microseconds> ((timeEnd - timeStart)).count();
        results[e] = duration;
        mean += duration;

        if (duration > max)
            max = duration;

        if (duration < min)
            min = duration;
    }

    mean /= iterations;
    std::sort(results.begin(), results.end());

    nd4j_printf("Median time: [%lld]; Mean time: [%lld]; Min time: [%lld]; Max time: [%lld]\n", results[results.size() / 2], mean, min, max);
}

/*
>>>>>>> 43c553a0
TEST_F(PlaygroundTests, Test_OpBenchmark_1) {

    BenchmarkHelper helper;

    ScalarBenchmark sb1(scalar::Add, "add", NDArrayFactory::create_<float>('c', {100, 100}), NDArrayFactory::create_<float>(1.0f), NDArrayFactory::create_<float>('c', {100, 100}));
    ScalarBenchmark sb2(scalar::Add, "add", NDArrayFactory::create_<float>('c', {1000, 1000}), NDArrayFactory::create_<float>(1.0f), NDArrayFactory::create_<float>('c', {1000, 1000}));

    helper.runOperationSuit({&sb1, &sb2}, "ScalarAdd");
}



TEST_F(PlaygroundTests, Test_OpBenchmark_2) {

    BenchmarkHelper helper;
    Parameters parameters;
    parameters.addBoolParam("fOrder", true);
    float scalar = 2.0f;

    auto fa = NDArrayFactory::create<int>(1);

    ScalarBenchmark sb(scalar::Multiply);

    // Y will be shared
    sb.setY(NDArrayFactory::create_<float>(scalar));

    auto generator = GENERATE_XZ() {
        // operands go together line by line
        x.push_back(NDArrayFactory::create_<float>('c', {100, 100}));
        z.push_back(NDArrayFactory::create_<float>('c', {100, 100}));

        x.push_back(NDArrayFactory::create_<float>('c', {1000, 1000}));
        z.push_back(NDArrayFactory::create_<float>('c', {1000, 1000}));

        // only share within single op call. do not cross share
        auto shared = NDArrayFactory::create_<float>('c', {256, 768});
        x.push_back(shared);
        z.push_back(shared);

        // using bool param here
        if (parameters.getBoolParam("fOrder")) {
            x.push_back(NDArrayFactory::create_<float>('c', {1000, 1000}));
            z.push_back(NDArrayFactory::create_<float>('c', {1000, 1000}));
        }

        //another way to call inplace op
        x.push_back(NDArrayFactory::create_<float>('c', {100, 100}));
        z.push_back(nullptr);

    };

    helper.runOperationSuit(&sb, generator, "ScalarTest");

    TransformBenchmark tb(transform::StrictOps::Tanh, "tanh");


    // we can use the same generator, since the same number of operands used
    helper.runOperationSuit(&tb, generator, "TransformTest");

    PairwiseBenchmark pb(pairwise::Pow, "pow test");

    auto generatorXYZ = GENERATE_XYZ() {
        x.push_back(NDArrayFactory::create_<float>('f', {100, 1000}));
        y.push_back(NDArrayFactory::create_<float>('c', {100, 1000}));
        z.push_back(NDArrayFactory::create_<float>('c', {100, 1000}));

        x.push_back(NDArrayFactory::create_<float>('f', {100, 1000}));
        y.push_back(NDArrayFactory::create_<float>('f', {100, 1000}));
        z.push_back(NDArrayFactory::create_<float>('f', {100, 1000}));
    };

    helper.runOperationSuit(&pb, generatorXYZ, "PairwiseTest");

    auto generatorReductionAxis = GENERATE_XYZ() {
        x.push_back(NDArrayFactory::create_<float>('c', {100, 1000}));

        // axis goes to y here
        y.push_back(NDArrayFactory::create_<int>(0));
        z.push_back(NDArrayFactory::create_<float>('c', {1000}));

        x.push_back(NDArrayFactory::create_<float>('c', {100, 1000}));
        y.push_back(NDArrayFactory::create_<int>(1));
        z.push_back(NDArrayFactory::create_<float>('c', {100}));

        // scalar case
        x.push_back(NDArrayFactory::create_<float>('c', {100, 1000}));
        y.push_back(nullptr);
        z.push_back(NDArrayFactory::create_<float>(0.0f));
    };


    ReductionBenchmark rb(reduce::FloatOps::Mean);

    helper.runOperationSuit(&rb, (const std::function<void (ResultSet &, ResultSet &, ResultSet &)>)(generatorReductionAxis), "ReductionAlongDimensionTest");
}

TEST_F(PlaygroundTests, Test_OpBenchmark_3) {

    TransformBenchmark tb(transform::StrictOps::Tanh, "tanh");
    PredefinedParameters a("alpha", {2, 3, 4});
    PredefinedParameters b("beta", {9, 15, 27});

    ParametersBatch batch({&a, &b});

    auto parameters = batch.parameters();
    ASSERT_EQ(9, parameters.size());

    auto params_0 = parameters[0];
    ASSERT_EQ(2, params_0.getIntParam("alpha"));
    ASSERT_EQ(9, params_0.getIntParam("beta"));

    auto params_1 = parameters[1];
    ASSERT_EQ(2, params_1.getIntParam("alpha"));
    ASSERT_EQ(15, params_1.getIntParam("beta"));

    auto params_3 = parameters[3];
    ASSERT_EQ(3, params_3.getIntParam("alpha"));
    ASSERT_EQ(9, params_3.getIntParam("beta"));
}

TEST_F(PlaygroundTests, Test_OpBenchmark_4) {

    BenchmarkHelper helper;

    PairwiseBenchmark pb(pairwise::Ops::Add, "PWT ADD");
    TransformBenchmark tb(transform::StrictOps::Tanh, "tanh");
    ScalarBenchmark sb(scalar::Multiply);
    sb.setY(NDArrayFactory::create_<float>(119.0f));

    PredefinedParameters a("alpha", {2, 3, 4});
    PredefinedParameters b("beta", {9, 15, 27});
    ParametersBatch batch({&a, &b});

    auto generator = PARAMETRIC_XZ() {
        // operands go together line by line
        x.push_back(NDArrayFactory::create_<float>('c', {p.getIntParam("alpha") , p.getIntParam("beta")}));
        z.push_back(NDArrayFactory::create_<float>('c', {p.getIntParam("alpha"), p.getIntParam("beta")}));
    };

    auto generatorXYZ = PARAMETRIC_XYZ() {
        // operands go together line by line
        x.push_back(NDArrayFactory::create_<float>('c', {p.getIntParam("alpha") , p.getIntParam("beta")}));
        y.push_back(NDArrayFactory::create_<float>('f', {p.getIntParam("alpha") , p.getIntParam("beta")}));
        z.push_back(NDArrayFactory::create_<float>('c', {p.getIntParam("alpha"), p.getIntParam("beta")}));
    };

    helper.runOperationSuit(&tb, generator, batch, "TransformTanh");
    helper.runOperationSuit(&sb, generator, batch, "ScalarMultiply");
    helper.runOperationSuit(&pb, generatorXYZ, batch, "PairwiseAdd");
}


TEST_F(PlaygroundTests, Test_OpBenchmark_5) {
    BenchmarkHelper helper;

    TransformBenchmark tb(transform::StrictOps::Sigmoid, "sigmoid");
    IntParameters length("length", 100, 500, 100);
    BoolParameters inplace("inplace");

    ParametersBatch batch({&length, &inplace});

    auto generator = PARAMETRIC_XZ() {
        // operands go together line by line
        auto arr = NDArrayFactory::create_<float>('c', {p.getIntParam("length")});
        x.push_back(arr);
        if(p.getIntParam("inplace") == 1){
            z.push_back(arr);
        } else {
            z.push_back(NDArrayFactory::create_<float>('c', {p.getIntParam("length")}));
        }
    };

    helper.runOperationSuit(&tb, generator, batch, "Transform_Sigmoid");
}

TEST_F(PlaygroundTests, Test_Something_5) {
    auto x = NDArrayFactory::create<float>('c', {100, 10});
    auto y = NDArrayFactory::create<float>('c', {10});
    auto z = NDArrayFactory::create<float>('c', {100, 10});
    std::vector<int> axis = {1};

    NativeOpExcutioner::execBroadcast(broadcast::Add, x.buffer(), x.shapeInfo(), y.buffer(), y.shapeInfo(), z.buffer(), z.shapeInfo(),
                                      axis.data(), axis.size(), nullptr, nullptr,
            nullptr, nullptr);
}

#define PARAMETRIC_D() [&] (Parameters &p) -> Context*
/*
TEST_F(PlaygroundTests, Test_OpBenchmark_6) {
    BenchmarkHelper helper;
    nd4j::ops::softmax op;
    DeclarableBenchmark db(op, "SoftMaxTest");

    PredefinedParameters a("alpha", {128, 256});
    PredefinedParameters b("beta", {1024, 2048});
    ParametersBatch batch({&a, &b});

    auto generator = PARAMETRIC_D() {
        auto ctx = new Context(1);

        ctx->setInputArray(0, NDArrayFactory::create_<float>('c', {p.getIntParam("alpha"), p.getIntParam("beta")}));
        ctx->setOutputArray(0, NDArrayFactory::create_<float>('c', {p.getIntParam("alpha"), p.getIntParam("beta")}));
        return ctx;
    };

    helper.runOperationSuit(&db, generator, batch, "parametrized softmax test");
}
*/

/*
TEST_F(PlaygroundTests, Test_Strided_Stuff) {
    auto array = NDArrayFactory::create<float>('c', {1048576, 1024});
    auto strided = array({0,0, 3, 4}, true);
    auto z = NDArrayFactory::create<float>(0.0f);
    //strided->shapeInfo()[shape::shapeInfoLength(strided->rankOf()) - 2] = 1024;

    int N = 1000;
    auto timeStart = std::chrono::system_clock::now();
    for (int e = 0; e < N; e++)
        NativeOpExcutioner::execReduceSameScalar(reduce::ReduceSameBenchmarkOp, strided.buffer(), strided.shapeInfo(), nullptr, z.buffer(), z.shapeInfo());

    auto timeEnd = std::chrono::system_clock::now();
    auto spanTime = std::chrono::duration_cast<std::chrono::microseconds> ((timeEnd - timeStart) / N).count();
    auto ttlTime = std::chrono::duration_cast<std::chrono::microseconds> ((timeEnd - timeStart)).count();

    nd4j_printf("average time: %lld us;\n", spanTime);
    nd4j_printf("total time: %lld ms;\n", ttlTime);

}
*/

/*
TEST_F(PlaygroundTests, StridedReductionsNoEWS) {
    nd4j_printf("SETTING ELEMENTWISE THRESHOLD AND TAD THRESHOLD TO 1/1","");
    nd4j::Environment::getInstance()->setElementwiseThreshold(1);
    nd4j::Environment::getInstance()->setTadThreshold(1);
    BenchmarkHelper helper;
    IntPowerParameters stride("stride", 2, 0, 10);          //2^0=1, ..., 2^10=1024
    ParametersBatch batch({&stride});
    //This is an edge case: technically an EWS *should* be available here
    auto generator1 = PARAMETRIC_XYZ() {
        auto stride = p.getIntParam("stride");
        auto arr = NDArrayFactory::create_<float>('c', {1048576 + (stride == 1 ? 0 : 1), stride});
        NDArray* strided;
        if(stride == 1){
            strided = arr;
        } else {
            strided = new NDArray((*arr)({0,1048576, 0,1}, true));        //All rows, first column
        }
        strided->assign(1.0);
        x.push_back(strided);
        y.push_back(nullptr);
        z.push_back(NDArrayFactory::create_<float>(0.0f));
    };
    ReductionBenchmark rbSum(reduce::SameOps::Sum, "stridedSum");
    helper.runOperationSuit(&rbSum, (const std::function<void (Parameters &, ResultSet &, ResultSet &, ResultSet &)>)(generator1), batch, "Strided Sum - No EWS Test 1");
    //No EWS defined for this case
    auto generator2 = PARAMETRIC_XYZ() {
        auto stride = p.getIntParam("stride");
        auto arr = NDArrayFactory::create_<float>('c', {(stride == 1 ? 1 : 2) * 1024, 1024, stride});
        NDArray* strided;
        if(stride == 1){
            strided = arr;
        } else {
            strided = new NDArray((*arr)({0,2*1024,2,  0,0,0,  0,1,1}, true, true));
        }
        strided->assign(1.0);
        x.push_back(strided);
        y.push_back(nullptr);
        z.push_back(NDArrayFactory::create_<float>(0.0f));
    };
    ReductionBenchmark rbSum2(reduce::SameOps::Sum, "stridedSumNoEWS");
    helper.runOperationSuit(&rbSum2, (const std::function<void (Parameters &, ResultSet &, ResultSet &, ResultSet &)>)(generator2), batch, "Strided Sum - No EWS Test 2");
}
*/

TEST_F(PlaygroundTests, LambdaTest_1) {
    auto array = NDArrayFactory::create<float>('c', {8192, 1024});
    array.linspace(1);

    auto lambda = LAMBDA_F(_x) {
        return _x + 32.12f;
    };

    auto timeStart = std::chrono::system_clock::now();

    for (int e = 0; e < numIterations; e++) {
        array.applyLambda<float>(lambda);
    }


    auto timeEnd = std::chrono::system_clock::now();

    auto outerTime = std::chrono::duration_cast<std::chrono::microseconds> (timeEnd - timeStart).count();

    // nd4j_printf("Lambda 1 time %lld us\n", outerTime / numIterations);
}




TEST_F(PlaygroundTests, LambdaTest_2) {
    auto array = NDArrayFactory::create<float>('c', {8192, 1024});
    auto row = NDArrayFactory::create<float>('c', {1, 1024});
    array.linspace(1);

    auto lambda = LAMBDA_F(_x) {
        return _x + 32.12f;
    };

    auto timeStart = std::chrono::system_clock::now();

    for (int e = 0; e < numIterations; e++) {
        array.applyBroadcast(broadcast::Add, {1}, &row);
    }


    auto timeEnd = std::chrono::system_clock::now();

    auto outerTime = std::chrono::duration_cast<std::chrono::microseconds> (timeEnd - timeStart).count();

    // nd4j_printf("Broadcast time %lld us\n", outerTime / numIterations);
}


TEST_F(PlaygroundTests, NoCacheTest_1) {
    std::vector<NDArray*> pool(poolSize);
    auto source = NDArrayFactory::create<float>('c', {8192, 1024});
    for (int e = 0; e < pool.size(); e++)
        pool[e] = source.dup();

    auto lambda = LAMBDA_F(_x) {
        return _x * 32.12f;
    };

    auto timeStart = std::chrono::system_clock::now();
    int cnt = 0;
    for (int e = 0; e < numIterations; e++) {
        auto v = pool[poolSize - 1 - (cnt++)];
        v->applyLambda<float>(lambda);

        if (cnt == poolSize)
            cnt = 0;
    }

    auto timeEnd = std::chrono::system_clock::now();

    auto outerTime = std::chrono::duration_cast<std::chrono::microseconds> (timeEnd - timeStart).count();

    // nd4j_printf("Non-cached time %lld us\n", outerTime / numIterations);

    for (auto v: pool)
        delete v;
}


TEST_F(PlaygroundTests, NoCacheTest_2) {
    std::vector<NDArray*> pool1(poolSize);
    std::vector<NDArray*> pool2(poolSize);
    auto source = NDArrayFactory::create<float>('c', {8192, 1024});
    for (int e = 0; e < pool1.size(); e++) {
        pool1[e] = source.dup();
        pool2[e] = source.dup();
    }

    auto lambda = LAMBDA_FF(_x, _y) {
        return _x * 32.12f + _y;
    };

    auto timeStart = std::chrono::system_clock::now();
    int cnt = 0;
    for (int e = 0; e < numIterations; e++) {
        auto v1 = pool1[poolSize - 1 - cnt];
        auto v2 = pool2[cnt++];
        v1->applyPairwiseLambda<float>(v2, lambda);

        if (cnt == poolSize)
            cnt = 0;
    }

    auto timeEnd = std::chrono::system_clock::now();

    auto outerTime = std::chrono::duration_cast<std::chrono::microseconds> (timeEnd - timeStart).count();

    // nd4j_printf("Non-cached PWT time %lld us\n", outerTime / numIterations);

    for (auto v: pool1)
        delete v;

    for (auto v: pool2)
        delete v;
}


TEST_F(PlaygroundTests, ReductionTest_1) {
    std::vector<NDArray*> pool1(poolSize);
    std::vector<NDArray*> pool2(poolSize);
    auto source = NDArrayFactory::create<float>('c', {1, 100});
    for (int e = 0; e < pool1.size(); e++) {
        pool1[e] = source.dup();
        pool2[e] = source.dup();
    }


    auto timeStart = std::chrono::system_clock::now();
    int cnt = 0;
    for (int e = 0; e < 100000; e++) {
        auto v = pool1[poolSize - 1 - cnt];
        auto r = v->sumNumber();

        if (cnt == poolSize)
            cnt = 0;
    }
    auto timeEnd = std::chrono::system_clock::now();

    auto outerTime = std::chrono::duration_cast<std::chrono::nanoseconds> (timeEnd - timeStart).count();
    auto outerTimeMs = std::chrono::duration_cast<std::chrono::milliseconds> (timeEnd - timeStart).count();

    // nd4j_printf("Non-cached reduction time avg: %lld ns; Total time: %lld ms;\n", outerTime / 100000, outerTimeMs);

    for (auto v: pool1)
        delete v;

    for (auto v: pool2)
        delete v;
}


TEST_F(PlaygroundTests, ScalarTest_1) {
    std::vector<NDArray*> pool1(poolSize);
    std::vector<NDArray*> pool2(poolSize);
    auto source = NDArrayFactory::create<float>('c', {1, 100});
    for (int e = 0; e < pool1.size(); e++) {
        pool1[e] = source.dup();
        pool2[e] = source.dup();
    }


    auto timeStart = std::chrono::system_clock::now();
    int cnt = 0;
    float *buff = reinterpret_cast<float*>(source.buffer());
    for (int e = 0; e < 100000; e++) {
        //auto v = pool1[poolSize - 1 - cnt];
        //v->template applyScalar<simdOps::Add<float>>(2.0f);
        source.applyScalar(scalar::Add,2.0f);
        //functions::scalar::ScalarTransform<float>::template transformEx<simdOps::Add<float>>(source.buffer(), 1, source.buffer(), 1, 2.0f, nullptr, source.lengthOf());
        //functions::scalar::ScalarTransform<float>::template transform<simdOps::Add<float>>(buff, 1, buff, 1, 2.0f, nullptr, 100);

        cnt++;
        if (cnt == poolSize)
            cnt = 0;
    }
    auto timeEnd = std::chrono::system_clock::now();

    auto outerTime = std::chrono::duration_cast<std::chrono::nanoseconds> (timeEnd - timeStart).count();
    auto outerTimeMs = std::chrono::duration_cast<std::chrono::milliseconds> (timeEnd - timeStart).count();

    // nd4j_printf("Cached scalar time avg: %lld ns; Total time: %lld ms;\n", outerTime / 100000L, outerTimeMs);

    for (auto v: pool1)
        delete v;

    for (auto v: pool2)
        delete v;
}


TEST_F(PlaygroundTests, ScalarTest_2) {
    std::vector<NDArray*> pool1(poolSize);
    std::vector<NDArray*> pool2(poolSize);
    auto source = NDArrayFactory::create<float>('c', {1, 100});
    for (int e = 0; e < pool1.size(); e++) {
        pool1[e] = source.dup();
        pool2[e] = source.dup();
    }


    auto timeStart = std::chrono::system_clock::now();
    int cnt = 0;
    float * array = reinterpret_cast<float*>(source.buffer());
    for (int e = 0; e < 100000; e++) {

#pragma omp simd
        for (int i = 0; i < source.lengthOf(); i++) {
            array[i] = simdOps::Add<float, float, float>::op(array[i], 2.0f);
        }

        cnt++;
        if (cnt == poolSize)
            cnt = 0;
    }
    auto timeEnd = std::chrono::system_clock::now();

    auto outerTime = std::chrono::duration_cast<std::chrono::nanoseconds> (timeEnd - timeStart).count();
    auto outerTimeMs = std::chrono::duration_cast<std::chrono::milliseconds> (timeEnd - timeStart).count();

    // nd4j_printf("Cached manual scalar time avg: %lld ns; Total time: %lld ms;\n", outerTime / 100000, outerTimeMs);

    for (auto v: pool1)
        delete v;

    for (auto v: pool2)
        delete v;
}

TEST_F(PlaygroundTests, Test_Profile_1) {
    GraphProfile prof;

    prof.setBuildTime(70);
    prof.setExecutionTime(130);

    prof.startEvent("omega");
    prof.spotEvent("alpha");
    prof.spotEvent("beta");
    prof.spotEvent("gamma");
    prof.recordEvent("omega");

    auto nodeA = prof.nodeById(1, "MatMul");
    auto nodeB = prof.nodeById(2, "Sum");
    auto nodeC = prof.nodeById(3, "Conv2D");

    nodeA->setObjectsSize(512);
    nodeA->setTemporarySize(65536);
    nodeA->setActivationsSize(512387);
    nodeA->setPreparationTime(127);
    nodeA->setExecutionTime(6539);


    nodeB->setObjectsSize(0);
    nodeB->setTemporarySize(0);
    nodeB->setActivationsSize(512387);
    nodeB->setPreparationTime(132);
    nodeB->setExecutionTime(2047);


    nodeC->setObjectsSize(1536);
    nodeC->setTemporarySize(2355674);
    nodeC->setActivationsSize(1022092);
    nodeC->setPreparationTime(129);
    nodeC->setExecutionTime(12983);

    // prof.printOut();
}

#ifdef GRAPH_FILES_OK
TEST_F(PlaygroundTests, Test_Profile_2) {
    Environment::getInstance()->setProfiling(true);
    auto graph = GraphExecutioner::importFromFlatBuffers("./resources/ae_00.fb");

    auto profile = GraphProfilingHelper::profile(graph, 2);
    // profile->printOut();

    delete graph;
    delete profile;
}
#endif

TEST_F(PlaygroundTests, Test_Im2Col_1) {
    
    int bS=16, iH=224,iW=224,  iC=3,oC=3,  kH=11,kW=11,  sH=4,sW=4,  pH=2,pW=2,  dH=1,dW=1;    
    int        oH=55, oW=55;
    int iterations = 1;

    auto input = NDArrayFactory::create<float>('c', {bS, iC, iH, iW});
    auto output = NDArrayFactory::create<float>('c', {bS, iC, kH, kW, oH, oW});

    auto outputPermuted = NDArrayFactory::create<float>('c', {bS, oH, oW, iC, kH, kW});
    outputPermuted.permutei({0, 3, 4, 5, 1, 2});

    nd4j::ops::im2col op;

    auto timeStart = std::chrono::system_clock::now();

    for (int e = 0; e < iterations; e++) {
        auto result = op.execute({&input}, {&output}, {}, {kH, kW, sH, sW, pH, pW, dH, dW, 0}, {});
        ASSERT_EQ(Status::OK(), result);
    }

    auto timeEnd = std::chrono::system_clock::now();
    auto outerTime = std::chrono::duration_cast<std::chrono::microseconds> (timeEnd - timeStart).count();

    // outputPermuted.printShapeInfo("permuted shape");

    auto permStart = std::chrono::system_clock::now();

    for (int e = 0; e < iterations; e++) {
        auto result = op.execute({&input}, {&outputPermuted}, {}, {kH, kW, sH, sW, pH, pW, dH, dW, 0}, {});
        ASSERT_EQ(Status::OK(), result);
    }

    auto permEnd = std::chrono::system_clock::now();
    auto permTime = std::chrono::duration_cast<std::chrono::microseconds> (permEnd - permStart).count();


    auto legacyStart = std::chrono::system_clock::now();

    ExtraArguments extra({(double)kH, (double)kW, (double)sH, (double)sW, (double)pH, (double)pW, (double)dH, (double)dW, (double) 0.f, (double)0.f});
    for (int e = 0; e < iterations; e++) {
        input.applyTransform(transform::Im2col, &output, &extra);
    }

    auto legacyEnd = std::chrono::system_clock::now();
    auto legacyTime = std::chrono::duration_cast<std::chrono::microseconds> (legacyEnd - legacyStart).count();


    auto legacyPermStart = std::chrono::system_clock::now();

    for (int e = 0; e < iterations; e++) {
        input.applyTransform(transform::Im2col, &outputPermuted, &extra);
    }

    auto legacyPermEnd = std::chrono::system_clock::now();
    auto legacyPermTime = std::chrono::duration_cast<std::chrono::microseconds> (legacyPermEnd - legacyPermStart).count();


    NativeOps nativeOps;

    Nd4jLong iArgs[] = {kH, kW, sH, sW, pH, pW, dH, dW, 0};
    Nd4jPointer inputBuffers[] = {input.buffer()};
    Nd4jPointer inputShapes[] = {input.shapeInfo()};

    Nd4jPointer outputBuffers[] = {output.buffer()};
    Nd4jPointer outputShapes[] = {output.shapeInfo()};

    auto javaStart = std::chrono::system_clock::now();

    for (int e = 0; e < iterations; e++) {
        nativeOps.execCustomOp(nullptr, op.getOpHash(), inputBuffers, inputShapes, 1, outputBuffers, outputShapes, 1, nullptr, 0, iArgs, 9, nullptr, 0, false);
    }

    auto javaEnd = std::chrono::system_clock::now();
    auto javaTime = std::chrono::duration_cast<std::chrono::microseconds> (javaEnd - javaStart).count();


    Nd4jPointer outputPermBuffers[] = {outputPermuted.buffer()};
    Nd4jPointer outputPermShapes[] = {outputPermuted.shapeInfo()};

    auto javaPermStart = std::chrono::system_clock::now();


    for (int e = 0; e < iterations; e++) {
        nativeOps.execCustomOp(nullptr, op.getOpHash(), inputBuffers, inputShapes, 1, outputPermBuffers, outputPermShapes, 1, nullptr, 0, iArgs, 9, nullptr, 0, false);
    }

    auto javaPermEnd = std::chrono::system_clock::now();
    auto javaPermTime = std::chrono::duration_cast<std::chrono::microseconds> (javaPermEnd - javaPermStart).count();

    // nd4j_printf("New time: %lld us;\n", outerTime / iterations);
    // nd4j_printf("Permuted time: %lld us;\n", permTime / iterations);
    // nd4j_printf("Legacy time: %lld us;\n", legacyTime / iterations);
    // nd4j_printf("Legacy Permuted time: %lld us;\n", legacyPermTime / iterations);
    // nd4j_printf("Java time: %lld us;\n", javaTime / iterations);
    // nd4j_printf("Java Permuted time: %lld us;\n", javaPermTime / iterations);
}

TEST_F(PlaygroundTests, Test_Im2Col_2) {
    auto input = NDArrayFactory::create<float>('c', {16, 3, 224, 224});
    auto output = NDArrayFactory::create<float>('c', {16, 3, 11, 11, 55, 55});

    auto outputPermuted = NDArrayFactory::create<float>('c', {16, 55, 55, 3, 11, 11});
    outputPermuted.permutei({0, 3, 4, 5, 1, 2});

    nd4j::ops::im2col op;

    Nd4jLong iArgs[] = {11, 11, 4, 4, 2, 2, 1, 1, 0};
    Nd4jPointer inputBuffers[] = {input.buffer()};
    Nd4jPointer inputShapes[] = {input.shapeInfo()};

    Nd4jPointer outputPermBuffers[] = {outputPermuted.buffer()};
    Nd4jPointer outputPermShapes[] = {outputPermuted.shapeInfo()};

    NativeOps nativeOps;

    nativeOps.execCustomOp(nullptr, op.getOpHash(), inputBuffers, inputShapes, 1, outputPermBuffers, outputPermShapes, 1, nullptr, 0, iArgs, 9, nullptr, 0, false);
}

TEST_F(PlaygroundTests, Test_Col2Im_1) {
    
    int bS=16, iH=224,iW=224,  iC=3,oC=3,  kH=11,kW=11,  sH=4,sW=4,  pH=2,pW=2,  dH=1,dW=1;    
    int        oH=55, oW=55;
    int iterations = 1;

    auto input = NDArrayFactory::create<float>('c', {bS, iC, kH, kW, oH, oW});
    auto output = NDArrayFactory::create<float>('c', {bS, iC, iH, iW});
    
    auto inputPermuted = NDArrayFactory::create<float>('c', {bS, oH, oW, iC, kH, kW});
    inputPermuted.permutei({0, 3, 4, 5, 1, 2});
    auto outputPermuted = NDArrayFactory::create<float>('c', {bS, iH, iW, iC});
    outputPermuted.permutei({0, 3, 1, 2});

    input = 10.;
    output = 2.;

    inputPermuted = 10.;
    outputPermuted = 2.;

    nd4j::ops::col2im op;

    auto timeStart = std::chrono::system_clock::now();

    for (int e = 0; e < iterations; e++) {
        auto result = op.execute({&input}, {&output}, {}, {sH, sW, pH, pW, iH, iW, dH, dW, 0}, {});
        ASSERT_EQ(Status::OK(), result);
    }

    auto timeEnd = std::chrono::system_clock::now();
    auto outerTime = std::chrono::duration_cast<std::chrono::microseconds> (timeEnd - timeStart).count();

    auto permStart = std::chrono::system_clock::now();

    for (int e = 0; e < iterations; e++) {
        auto result = op.execute({&inputPermuted}, {&outputPermuted}, {}, {sH, sW, pH, pW, iH, iW, dH, dW, 0}, {});
        ASSERT_EQ(Status::OK(), result);
    }

    auto permEnd = std::chrono::system_clock::now();
    auto permTime = std::chrono::duration_cast<std::chrono::microseconds> (permEnd - permStart).count();

    // nd4j_printf("C-order  time: %lld us;\n", outerTime / iterations);
    // nd4j_printf("Permuted time: %lld us;\n", permTime / iterations);    
}

TEST_F(PlaygroundTests, Test_Im2Col_3) {
    
    int bS=16, iH=224,iW=224,  iC=3,oC=3,  kH=11,kW=11,  sH=4,sW=4,  pH=2,pW=2,  dH=1,dW=1;    
    int        oH=55, oW=55;
    int iterations = 1;

    auto output = NDArrayFactory::create<float>('c', {bS, iC, kH, kW, oH, oW});
    auto input = NDArrayFactory::create<float>('c', {bS, iC, iH, iW});
    
    auto outputPermuted = NDArrayFactory::create<float>('c', {bS, oH, oW, iC, kH, kW});
    outputPermuted.permutei({0, 3, 4, 5, 1, 2});
    auto inputPermuted = NDArrayFactory::create<float>('c', {bS, iH, iW, iC});
    inputPermuted.permutei({0, 3, 1, 2});

    input = 10.;
    output = 2.;

    inputPermuted = 10.;
    outputPermuted = 2.;

    nd4j::ops::im2col op;

    auto timeStart = std::chrono::system_clock::now();

    for (int e = 0; e < iterations; e++) {
        auto result = op.execute({&input}, {&output}, {}, {kH, kW, sH, sW, pH, pW, dH, dW, 0}, {});
        ASSERT_EQ(Status::OK(), result);
    }

    auto timeEnd = std::chrono::system_clock::now();
    auto outerTime = std::chrono::duration_cast<std::chrono::microseconds> (timeEnd - timeStart).count();

    auto permStart = std::chrono::system_clock::now();

    for (int e = 0; e < iterations; e++) {
        auto result = op.execute({&inputPermuted}, {&outputPermuted}, {}, {kH, kW, sH, sW, pH, pW, dH, dW, 0}, {});
        ASSERT_EQ(Status::OK(), result);
    }

    auto permEnd = std::chrono::system_clock::now();
    auto permTime = std::chrono::duration_cast<std::chrono::microseconds> (permEnd - permStart).count();

    // nd4j_printf("C-order  time: %lld us;\n", outerTime / iterations);
    // nd4j_printf("Permuted time: %lld us;\n", permTime / iterations);    
}


TEST_F(PlaygroundTests, loop_test_1) {

    if (1>0)
        return;

    auto f = NDArrayFactory::create<float>('c', {2}, {5000, 10000});
    nd4j::ops::randomuniform op;

    auto result = op.execute({&f}, {-1.0f, 1.0f}, {});
    ASSERT_EQ(Status::OK(), result->status());

    auto array = result->at(0);

    auto buffer = array->buffer();
    int cnt = 0;
    int iterations = 1;

    //nd4j_printf("Array length: %lld\n", array->lengthOf());

    int length = (int) array->lengthOf();
    int span = (int) (array->lengthOf() / 6) + 8;

    NativeOps ops;

    auto t = new int[1000000];




    FloatBits fb;
    float threshold = 0.99f;
    fb.f_ = threshold;
    int le = ops.estimateThreshold(nullptr, reinterpret_cast<void *>(array->buffer()), array->shapeInfo(), static_cast<int>(array->lengthOf()), threshold);

    t[0] = le;
    t[1] = length;
    t[2] = fb.i_;

    //nd4j_printf("number of elements: [%i]\n", le);

    long permTime = 0;

    for (int x = 0; x < iterations; x++) {
        auto permStart = std::chrono::system_clock::now();
        ops.estimateThreshold(nullptr, reinterpret_cast<void *>(array->buffer()), array->shapeInfo(), static_cast<int>(array->lengthOf()), threshold);
        TypeCast::convertToThreshold<float>(nullptr, buffer, array->lengthOf(), t);

        auto permEnd = std::chrono::system_clock::now();
        permTime += std::chrono::duration_cast<std::chrono::microseconds> (permEnd - permStart).count();
    }



    nd4j_printf("Permuted time: %lld us; Counter: %i;\n", permTime / iterations, cnt);

    delete result;
    delete[] t;
}

//////////////////////////////////////////////////////////////////////
TEST_F(PlaygroundTests, ndarray_tile_test1) {

    auto x = NDArrayFactory::create<float>('c', {20, 30});
    auto exp = NDArrayFactory::create<float>('c', {2,40,60});

    auto timeStart = std::chrono::system_clock::now();
    auto tiled = x.tile({2,2,2});
    auto timeEnd = std::chrono::system_clock::now();
    auto time = std::chrono::duration_cast<std::chrono::microseconds> (timeEnd - timeStart).count();
    // nd4j_printf("c-order time: %d;\n", time);
    
    ASSERT_TRUE(tiled.isSameShape(&exp)); 
}


//////////////////////////////////////////////////////////////////////
TEST_F(PlaygroundTests, ndarray_tile_test2) {

    auto x = NDArrayFactory::create<float>('f', {20, 30});
    auto exp = NDArrayFactory::create<float>('f', {2,40,60});

    auto timeStart = std::chrono::system_clock::now();
    auto tiled = x.tile({2,2,2});
    auto timeEnd = std::chrono::system_clock::now();
    auto time = std::chrono::duration_cast<std::chrono::microseconds> (timeEnd - timeStart).count();
    // nd4j_printf("f-order time: %d;\n", time);
    
    ASSERT_TRUE(tiled.isSameShape(&exp)); 
}

//////////////////////////////////////////////////////////////////////
TEST_F(PlaygroundTests, loopThroughArrs_test1) {
    
    NDArray x('c', {20, 30, 40}, nd4j::DataType::DOUBLE);
    NDArray y('f', {50, 30, 4, 4}, nd4j::DataType::DOUBLE);  

    auto xBuff = x.bufferAsT<double>();
    auto yBuff = y.bufferAsT<double>();

    auto len = x.lengthOf();

    //***********************************
    //***********************************
  
    auto timeStart = std::chrono::system_clock::now();
#pragma omp parallel for schedule(guided) 
    for(Nd4jLong i = 0; i < len; ++i) {
                
        Nd4jLong offset1 = shape::getIndexOffset(i, x.getShapeInfo(), len);
        Nd4jLong offset2 = shape::getIndexOffset(i, y.getShapeInfo(), len);
        
        xBuff[offset1] = yBuff[offset2];
    }
    auto timeEnd = std::chrono::system_clock::now();
    auto myTime = std::chrono::duration_cast<std::chrono::microseconds> (timeEnd - timeStart).count();
    
    //***********************************
    //***********************************
    
    timeStart = std::chrono::system_clock::now();
#pragma omp parallel for schedule(guided)
    for(Nd4jLong i = 0; i < len; ++i) {
        
        Nd4jLong offset1 = shape::getIndexOffset(i, x.getShapeInfo(), len);
        Nd4jLong offset2 = shape::getIndexOffset(i, y.getShapeInfo(), len);
        xBuff[offset1] = yBuff[offset2];
    }
    timeEnd = std::chrono::system_clock::now();
    auto oldTime = std::chrono::duration_cast<std::chrono::microseconds> (timeEnd - timeStart).count();
   
    nd4j_printf("My  time: %lld us;\n", myTime);
    nd4j_printf("Old time: %lld us;\n", oldTime);

    ASSERT_TRUE(1);
}


void loopSpan(float* x, Nd4jLong* xShapeInfo, float* y, Nd4jLong* yShapeInfo, float* z, Nd4jLong* zShapeInfo) {

    auto len = shape::length(xShapeInfo);
    int xEws = shape::elementWiseStride(xShapeInfo);
    int yEws = shape::elementWiseStride(yShapeInfo);
    int zEws = shape::elementWiseStride(zShapeInfo);
            
    BlockInformation info(len, ELEMENT_THRESHOLD);
    #pragma omp parallel num_threads(info.threads) if (info.threads > 1) default(shared)
    {                
        auto i = omp_get_thread_num();            
        Nd4jLong itemsToLoop = (i < info.threads-1) ? info.items : info.items + info.remainder;
        Nd4jLong index = i * info.items;
        auto xi = x + xEws * index;
        auto yi = y + yEws * index;
        auto zi = z + zEws * index;        
        #pragma omp simd
        for (Nd4jLong j = 0; j < itemsToLoop; j++) 
            zi[j * zEws] = simdOps::LogPoissonLoss<float, float, float>::op(xi[j * xEws], yi[j * yEws]);
    }
}

void loopSimple(float* x, Nd4jLong* xShapeInfo, float* y, Nd4jLong* yShapeInfo, float* z, Nd4jLong* zShapeInfo) {

    auto len = shape::length(xShapeInfo);
    int xEws = shape::elementWiseStride(xShapeInfo);
    int yEws = shape::elementWiseStride(yShapeInfo);
    int zEws = shape::elementWiseStride(zShapeInfo);
    int threads = 6;
    int span_size = len / threads + 1;
    
    #pragma omp parallel for simd schedule(static, span_size) if (len > ELEMENT_THRESHOLD) proc_bind(close) default(shared)
    for(Nd4jLong i = 0; i < len; ++i)
        z[i * zEws] = simdOps::LogPoissonLoss<float, float, float>::op(x[i * xEws], y[i * yEws]);

}

//////////////////////////////////////////////////////////////////////
TEST_F(PlaygroundTests, loopThroughArrs_test2) {
    
    NDArray x('c', {40, 25}, nd4j::DataType::FLOAT32);

    const int iterations = 10;
    const int arrays = 10;

    std::vector<NDArray> arrs(arrays);
    for(auto& arr : arrs)
        arr = x;
    
    //***********************************    
    auto timeStart = std::chrono::system_clock::now();
    srand(119);
    for(Nd4jLong i = 0; i < iterations; ++i) {
        int xInd = rand() % arrays;
        int yInd = rand() % arrays;
        int zInd = rand() % arrays;
        auto xBuff = arrs[xInd].bufferAsT<float>();
        auto yBuff = arrs[yInd].bufferAsT<float>();
        auto zBuff = arrs[zInd].bufferAsT<float>();
        auto xShapeInfo = arrs[xInd].getShapeInfo();
        auto yShapeInfo = arrs[yInd].getShapeInfo();
        auto zShapeInfo = arrs[zInd].getShapeInfo();        
    
        loopSimple(xBuff, xShapeInfo, yBuff, yShapeInfo, zBuff, zShapeInfo);
    }
    auto timeEnd = std::chrono::system_clock::now();
    auto simpleTime = std::chrono::duration_cast<std::chrono::microseconds> ((timeEnd - timeStart)/iterations).count();

    //***********************************
    timeStart = std::chrono::system_clock::now();
    for(Nd4jLong i = 0; i < iterations; ++i) {
        int xInd = rand() % arrays;
        int yInd = rand() % arrays;
        int zInd = rand() % arrays;
        auto xBuff = arrs[xInd].bufferAsT<float>();
        auto yBuff = arrs[yInd].bufferAsT<float>();
        auto zBuff = arrs[zInd].bufferAsT<float>();
        auto xShapeInfo = arrs[xInd].getShapeInfo();
        auto yShapeInfo = arrs[yInd].getShapeInfo();
        auto zShapeInfo = arrs[zInd].getShapeInfo();        

        loopSpan(xBuff, xShapeInfo, yBuff, yShapeInfo, zBuff, zShapeInfo);    
    }
    timeEnd = std::chrono::system_clock::now();
    auto spanTime = std::chrono::duration_cast<std::chrono::microseconds> ((timeEnd - timeStart)/iterations).count();

    nd4j_printf("simple time: %lld us;\n", simpleTime);
    nd4j_printf("span   time: %lld us;\n", spanTime);

    ASSERT_TRUE(1);        
}

void loop1(float* x, Nd4jLong* xShapeInfo, float* y, Nd4jLong* yShapeInfo, float* z, Nd4jLong* zShapeInfo) {

    auto len = shape::length(xShapeInfo);
    int xEws = shape::elementWiseStride(xShapeInfo);
    int yEws = shape::elementWiseStride(yShapeInfo);
    int zEws = shape::elementWiseStride(zShapeInfo);
            
    nd4j::OmpLaunchHelper info(len);
    #pragma omp parallel num_threads(info._numThreads) default(shared)
    {                
        auto threadNum = omp_get_thread_num();
        Nd4jLong threadOffset = info.getThreadOffset(threadNum);        
        #pragma omp simd
        for (Nd4jLong j = 0; j < info.getItersPerThread(threadNum); j++)  {
            Nd4jLong xOffset = shape::getIndexOffset(j+threadOffset, xShapeInfo, len);
            Nd4jLong yOffset = shape::getIndexOffset(j+threadOffset, yShapeInfo, len);
            Nd4jLong zOffset = shape::getIndexOffset(j+threadOffset, zShapeInfo, len);
            z[xOffset] = simdOps::LogPoissonLoss<float, float, float>::op(x[xOffset], y[xOffset]);
        }
    }
}

void loop2(float* x, Nd4jLong* xShapeInfo, float* y, Nd4jLong* yShapeInfo, float* z, Nd4jLong* zShapeInfo) {

    auto len = shape::length(xShapeInfo);
    int xEws = shape::elementWiseStride(xShapeInfo);
    int yEws = shape::elementWiseStride(yShapeInfo);
    int zEws = shape::elementWiseStride(zShapeInfo);
    int threads = 6;
    int span_size = len / threads + 1;
    
    #pragma omp parallel for simd schedule(static) default(shared)
    for(Nd4jLong i = 0; i < len; ++i) {
        Nd4jLong xOffset = shape::getIndexOffset(i, xShapeInfo, len);
        Nd4jLong yOffset = shape::getIndexOffset(i, yShapeInfo, len);
        Nd4jLong zOffset = shape::getIndexOffset(i, zShapeInfo, len);
        z[xOffset] = simdOps::LogPoissonLoss<float, float, float>::op(x[xOffset], y[xOffset]);
    }

}

//////////////////////////////////////////////////////////////////////
TEST_F(PlaygroundTests, loopThroughArrs_test3) {
    
    NDArray x('c', {50, 250}, nd4j::DataType::FLOAT32);

    const int iterations = 100;
    const int arrays = 100;

    std::vector<NDArray> arrs(arrays);
    for(auto& arr : arrs)
        arr = x;
    
    //***********************************    
    auto timeStart = std::chrono::system_clock::now();
    srand(119);
    for(Nd4jLong i = 0; i < iterations; ++i) {
        int xInd = rand() % arrays;
        int yInd = rand() % arrays;
        int zInd = rand() % arrays;
        auto xBuff = arrs[xInd].bufferAsT<float>();
        auto yBuff = arrs[yInd].bufferAsT<float>();
        auto zBuff = arrs[zInd].bufferAsT<float>();
        auto xShapeInfo = arrs[xInd].getShapeInfo();
        auto yShapeInfo = arrs[yInd].getShapeInfo();
        auto zShapeInfo = arrs[zInd].getShapeInfo();        
    
        loop2(xBuff, xShapeInfo, yBuff, yShapeInfo, zBuff, zShapeInfo);
    }
    auto timeEnd = std::chrono::system_clock::now();
    auto simpleTime = std::chrono::duration_cast<std::chrono::microseconds> ((timeEnd - timeStart)/iterations).count();

    //***********************************
    timeStart = std::chrono::system_clock::now();
    for(Nd4jLong i = 0; i < iterations; ++i) {
        int xInd = rand() % arrays;
        int yInd = rand() % arrays;
        int zInd = rand() % arrays;
        auto xBuff = arrs[xInd].bufferAsT<float>();
        auto yBuff = arrs[yInd].bufferAsT<float>();
        auto zBuff = arrs[zInd].bufferAsT<float>();
        auto xShapeInfo = arrs[xInd].getShapeInfo();
        auto yShapeInfo = arrs[yInd].getShapeInfo();
        auto zShapeInfo = arrs[zInd].getShapeInfo();        

        loop1(xBuff, xShapeInfo, yBuff, yShapeInfo, zBuff, zShapeInfo);    
    }
    timeEnd = std::chrono::system_clock::now();
    auto spanTime = std::chrono::duration_cast<std::chrono::microseconds> ((timeEnd - timeStart)/iterations).count();

    nd4j_printf("simpleTime time: %lld us;\n", simpleTime);
    nd4j_printf("spanTime   time: %lld us;\n", spanTime);

    ASSERT_TRUE(1);        
}

TEST_F(PlaygroundTests, test_batched_skipgram_1) {
    const int batchSize = 64;
    const int codeLen = 6;
    const int numWords = 244;
    const int vectorLength = 50;

    auto target = NDArrayFactory::create<int>('c', {batchSize});
    auto ngStarter = NDArrayFactory::empty<int>();
    auto indices = NDArrayFactory::create<int>('c', {batchSize, codeLen});
    auto codes = NDArrayFactory::create<int8_t>('c', {batchSize, codeLen});
    auto syn0 = NDArrayFactory::create<float>('c', {numWords, vectorLength});
    auto syn1 = NDArrayFactory::create<float>('c', {numWords, vectorLength});
    auto syn1Neg = NDArrayFactory::empty<float>();
    auto expTable = NDArrayFactory::linspace<float>(0.001, 0.995, 10000);
    auto negTable = NDArrayFactory::empty<float>();

    auto alpha = NDArrayFactory::create<double>('c', {batchSize});
    auto randomValue = NDArrayFactory::create<Nd4jLong>('c', {batchSize});
    auto inferenceVector = NDArrayFactory::empty<float>();

    syn0.assign(0.01);
    syn1.assign(0.02);

    Nd4jLong rv = 2843242345121L;
    auto lr = 0.025;
    for (int e = 0; e < batchSize; e++) {
        target.p(e, e);
        alpha.p(e, lr);
        randomValue.p(e, rv);

        lr -= 0.001;


        for (int s = 1; s < codeLen; s++) {
            indices.p(e, s, nd4j::math::nd4j_abs<Nd4jLong>(rv % numWords));
            codes.p(e, s, s % 2);

            rv = nd4j::math::nd4j_abs<Nd4jLong>(rv * 25214903917L + 11);
        }

        rv = nd4j::math::nd4j_abs<Nd4jLong>(rv * 25214903917L + 11);
    }

    //indices.printIndexedBuffer("indices");
    //codes.printIndexedBuffer("codes");

    auto iterations = 10;

    nd4j::ops::skipgram op;

    auto timeStart = std::chrono::system_clock::now();
    for (int e = 0; e < iterations; e++) {
        auto result = op.execute({&target, &ngStarter, &indices, &codes, &syn0, &syn1, &syn1Neg, expTable, &negTable, &alpha, &randomValue, &inferenceVector}, {}, {}, {false}, true);
        ASSERT_EQ(Status::OK(), result->status());
        delete result;
    }
    auto timeEnd = std::chrono::system_clock::now();
    auto spanTime = std::chrono::duration_cast<std::chrono::microseconds> ((timeEnd - timeStart)/iterations).count();
    auto ttlTime = std::chrono::duration_cast<std::chrono::milliseconds> ((timeEnd - timeStart)).count();


    nd4j_printf("average time: %lld us;\n", spanTime);
    nd4j_printf("total time: %lld ms;\n", ttlTime);


    delete expTable;
}


TEST_F(PlaygroundTests, test_reduce_scalar_float_1) {
    auto array = NDArrayFactory::create<float>('c', {32, 128, 256, 256});
    auto target = NDArrayFactory::create<float>(0.0f);

    // warm up
    for (int e = 0; e < 5; e++) {
        NativeOpExcutioner::execReduceFloatScalar(reduce::Mean, array.buffer(), array.shapeInfo(), nullptr, target.buffer(), target.shapeInfo());
    }

    int iterations = 10;
    auto timeStart = std::chrono::system_clock::now();
    for (int e = 0; e < iterations; e++) {
        NativeOpExcutioner::execReduceFloatScalar(reduce::Mean, array.buffer(), array.shapeInfo(), nullptr, target.buffer(), target.shapeInfo());
    }
    auto timeEnd = std::chrono::system_clock::now();
    auto spanTime = std::chrono::duration_cast<std::chrono::microseconds> ((timeEnd - timeStart)/iterations).count();
    auto ttlTime = std::chrono::duration_cast<std::chrono::milliseconds> ((timeEnd - timeStart)).count();

    nd4j_printf("average time: %lld us;\n", spanTime);
    nd4j_printf("total time: %lld ms;\n", ttlTime);
}

TEST_F(PlaygroundTests, test_reduce_scalar_float_2) {
    auto array = NDArrayFactory::create<float>('c', {100000});
    auto target = NDArrayFactory::create<float>(0.0f);

     // warm up
     for (int e = 0; e < 100; e++) {
         NativeOpExcutioner::execReduceFloatScalar(reduce::ReduceFloatBenchmarkOp, array.buffer(), array.shapeInfo(), nullptr, target.buffer(), target.shapeInfo());
     }

     int iterations = 100;
     auto timeStart = std::chrono::system_clock::now();
     for (int e = 0; e < iterations; e++) {
         NativeOpExcutioner::execReduceFloatScalar(reduce::ReduceFloatBenchmarkOp, array.buffer(), array.shapeInfo(), nullptr, target.buffer(), target.shapeInfo());
     }
     auto timeEnd = std::chrono::system_clock::now();
     auto spanTime = std::chrono::duration_cast<std::chrono::nanoseconds> ((timeEnd - timeStart)/iterations).count();
     auto ttlTime = std::chrono::duration_cast<std::chrono::milliseconds> ((timeEnd - timeStart)).count();

     nd4j_printf("average time: %lld ns;\n", spanTime);
     nd4j_printf("total time: %lld ms;\n", ttlTime);
}

TEST_F(PlaygroundTests, test_reduce_scalar_same_2) {
    auto array = NDArrayFactory::create<float>('c', {100000});
    auto target = NDArrayFactory::create<float>(0.0f);

    // warm up
    for (int e = 0; e < 100; e++) {
        NativeOpExcutioner::execReduceSameScalar(reduce::ReduceSameBenchmarkOp, array.buffer(), array.shapeInfo(), nullptr, target.buffer(), target.shapeInfo());
    }

    int iterations = 100;
    auto timeStart = std::chrono::system_clock::now();
    for (int e = 0; e < iterations; e++) {
        NativeOpExcutioner::execReduceSameScalar(reduce::ReduceSameBenchmarkOp, array.buffer(), array.shapeInfo(), nullptr, target.buffer(), target.shapeInfo());
    }
    auto timeEnd = std::chrono::system_clock::now();
    auto spanTime = std::chrono::duration_cast<std::chrono::nanoseconds> ((timeEnd - timeStart)/iterations).count();
    auto ttlTime = std::chrono::duration_cast<std::chrono::milliseconds> ((timeEnd - timeStart)).count();

    nd4j_printf("average time: %lld ns;\n", spanTime);
    nd4j_printf("total time: %lld ms;\n", ttlTime);
}


TEST_F(PlaygroundTests, test_assign_float) {
     auto array = NDArrayFactory::create<float>('c', {32, 128, 256, 256});
     auto target = NDArrayFactory::create<float>('c', {32, 128, 256, 256});

     array.assign(119);

     // warm up
     for (int e = 0; e < 5; e++) {
         NativeOpExcutioner::execTransformAny(transform::Assign, array.buffer(), array.shapeInfo(), target.buffer(), target.shapeInfo(), nullptr, nullptr, nullptr);
     }

     int iterations = 10;
     auto timeStart = std::chrono::system_clock::now();
     for (int e = 0; e < iterations; e++) {
         NativeOpExcutioner::execTransformAny(transform::Assign, array.buffer(), array.shapeInfo(), target.buffer(), target.shapeInfo(), nullptr, nullptr, nullptr);
     }
     auto timeEnd = std::chrono::system_clock::now();
     auto spanTime = std::chrono::duration_cast<std::chrono::microseconds> ((timeEnd - timeStart)/iterations).count();
     auto ttlTime = std::chrono::duration_cast<std::chrono::milliseconds> ((timeEnd - timeStart)).count();
     auto bw = (1000000L * (float) (array.lengthOf() * array.sizeOfT()) / spanTime) / 1024 / 1024 / 1024;

     nd4j_printf("average time: %lld us;\n", spanTime);
     nd4j_printf("total time: %lld ms;\n", ttlTime);
     nd4j_printf("Bandwidth: %f GB/s\n", bw)

}

/*
TEST_F(PlaygroundTests, test_manual_loop) {
    const unsigned int len = 32 * 128 * 256 * 256;
    auto array = new float[len];
    auto z = new float[len];

    for (unsigned int e = 0; e < len; e++)
        array[e] = (float) e;

    const int iterations = 100;

    auto timeStart = std::chrono::system_clock::now();
    for (int i = 0; i < iterations; i++) {

#pragma omp parallel for num_threads(4) schedule(static, 32768)
        for (unsigned int e = 0; e < len; e++)
            z[e] = array[e];
    }

    auto timeEnd = std::chrono::system_clock::now();
    auto spanTime = std::chrono::duration_cast<std::chrono::microseconds> ((timeEnd - timeStart) / iterations).count();
    auto ttlTime = std::chrono::duration_cast<std::chrono::milliseconds> ((timeEnd - timeStart)).count();
    auto bw = (1000000L * (float) (len * sizeof(float)) / spanTime) / 1024 / 1024 / 1024;

    nd4j_printf("length: %i\n", len);
    nd4j_printf("average time: %lld us;\n", spanTime);
    nd4j_printf("total time: %lld ms;\n", ttlTime);
    nd4j_printf("Bandwidth: %f GB/s\n", bw)

    delete[] array;
    delete[] z;
}
*/

TEST_F(PlaygroundTests, test_col2im_permuted_1) {
    auto x = NDArrayFactory::create<float>('c', {8, 64, 55, 55, 3, 3});
    x.assign(1.f);
    x.permutei({0, 1, 4, 5, 2, 3});

    auto z0 = NDArrayFactory::create<float>('c', {64, 8, 112, 112});
    z0.permutei({1, 0, 2, 3});

    auto z1 = NDArrayFactory::create<float>('c', {64, 8, 112, 112});
    z1.permutei({1, 0, 2, 3});

    nd4j_printf("Starting custom run...\n","");
    const int iterations = 100;
    nd4j::ops::col2im op;

    auto timeStart = std::chrono::system_clock::now();
    for (int e = 0; e < iterations; e++) {
        op.execute({&x}, {&z0}, {}, {2, 2, 0, 0, 112, 112, 1, 1, 1}, {});
    }
    auto timeEnd = std::chrono::system_clock::now();
    auto spanTime = std::chrono::duration_cast<std::chrono::microseconds> ((timeEnd - timeStart) / iterations).count();
    auto ttlTime = std::chrono::duration_cast<std::chrono::milliseconds> ((timeEnd - timeStart)).count();

    nd4j_printf("Starting legacy run...\n","");
    std::array<float, 8> extra = {2.f, 2.f, 0.f, 0.f, 112.f, 112.f, 1.f, 1.f};

    auto legacyStart = std::chrono::system_clock::now();
    for (int e = 0; e < iterations; e++) {
        x.applyTransform(transform::Col2Im, &z1, extra.data());
    }
    auto legacyEnd = std::chrono::system_clock::now();
    auto legacySpanTime = std::chrono::duration_cast<std::chrono::microseconds> ((legacyEnd - legacyStart) / iterations).count();
    auto legacyTtlTime = std::chrono::duration_cast<std::chrono::milliseconds> ((legacyEnd - legacyStart)).count();

    nd4j_printf("average time: %lld us vs %lld us;\n", spanTime, legacySpanTime);
    nd4j_printf("total time: %lld ms vs %lld ms;\n", ttlTime, legacyTtlTime);

    ASSERT_EQ(z0, z1);
}


TEST_F(PlaygroundTests, test_addi_assign) {
    int iterations = 1;
    auto x = NDArrayFactory::create<float>('c', {1000000000});
    auto z = NDArrayFactory::create<float>('c', {1000000000});
    x.assign(119.0f);

    auto timeStart = std::chrono::system_clock::now();

    x.applyScalar(scalar::Add,1.0f, &z, nullptr);
    //z.assign(x);

    auto timeEnd = std::chrono::system_clock::now();
    auto spanTime = std::chrono::duration_cast<std::chrono::microseconds> ((timeEnd - timeStart) / iterations).count();
    auto ttlTime = std::chrono::duration_cast<std::chrono::milliseconds> ((timeEnd - timeStart)).count();
    auto bw = (1000000L * (float) (x.lengthOf() * x.sizeOfT()) / spanTime) / 1024 / 1024 / 1024;

    nd4j_printf("Avg add(1.0f) time: %lld us\n", spanTime);
    nd4j_printf("Bandwidth: %f GB/s\n", bw);
}

/*
/////////////////////////////////////////////////////////////////////
TEST_F(PlaygroundTests, conv2d_1) {

    const int N = 100;
    int bS=8, iH=64,iW=64,  iC=32,oC=32,  kH=2,kW=2,  sH=1,sW=1,  pH=0,pW=0,  dH=1,dW=1;
    int paddingMode = 1;             // 1-SAME, 0-VALID;
    int dataFormat  = 0;             // 1-NHWC, 0-NCHW

    NDArray input('c', {bS, iC, iH, iW}, nd4j::DataType::FLOAT32);
    NDArray output(input);
    NDArray weights('c', {kH, kW, iC, oC}, nd4j::DataType::FLOAT32);
    NDArray bias('c', {oC}, nd4j::DataType::FLOAT32);
    input = 2.;
    weights.linspace(0.1, 0.1);
    bias = 0.5;

    nd4j::ops::conv2d op;
    for (int i = 0; i < 10; i++)
    	100.5*0.5;

    auto timeStart = std::chrono::system_clock::now();

    for (int i = 0; i < N; i++)
        op.execute({&input, &weights, &bias}, {&output} , {}, {kH,kW,  sH,sW,  pH,pW,  dH,dW, paddingMode, dataFormat},{});

    auto timeEnd = std::chrono::system_clock::now();
    auto duration = std::chrono::duration_cast<std::chrono::microseconds> ((timeEnd - timeStart) / N).count();
    printf("duration %ld\n", duration);
}
*/

/////////////////////////////////////////////////////////////////////
TEST_F(PlaygroundTests, batchnorm_1) {

    const int N   = 100;
    NDArray input   ('c', {8, 32, 64, 64}, nd4j::DataType::FLOAT32);
    NDArray output  ('c', {8, 32, 64, 64}, nd4j::DataType::FLOAT32);
    NDArray mean    ('c', {32}, nd4j::DataType::FLOAT32);
    NDArray variance('c', {32}, nd4j::DataType::FLOAT32);
    NDArray gamma   ('c', {32}, nd4j::DataType::FLOAT32);
    NDArray beta    ('c', {32}, nd4j::DataType::FLOAT32);

    input = 10.5;
    mean = 5.5;
    variance = 1.5;
    gamma = 0.5;
    beta = 2.5;

    nd4j::ops::batchnorm_new op;

    auto timeStart = std::chrono::system_clock::now();
    // for (int i = 0; i <N ; i++)
        op.execute({&input, &mean, &variance, &gamma, &beta}, {&output}, {1e-5}, {1,1,1}, {});
    auto timeEnd = std::chrono::system_clock::now();
    auto duration = std::chrono::duration_cast<std::chrono::microseconds> ((timeEnd - timeStart) / N).count();

    printf("duration %ld\n", duration);
}

//////////////////////////////////////////////////////////////////////
TEST_F(PlaygroundTests, softmax_1) {
    
    const int N = 100;
    NDArray input('c', {1024, 256}, nd4j::DataType::FLOAT32);
    NDArray output('c', {1024, 256}, nd4j::DataType::FLOAT32);

    input.linspace(-100., 0.01);

    nd4j::ops::softmax op;

    for (int i = 0; i < 20 ; i++)
    	100.5*100.5;

    auto timeStart = std::chrono::system_clock::now();

	for (int i = 0; i < N ; i++)
        op.execute({&input}, {&output}, {}, {1}, {});

    auto timeEnd = std::chrono::system_clock::now();
    auto duration = std::chrono::duration_cast<std::chrono::microseconds> ((timeEnd - timeStart) / N).count();
    printf("duration %ld\n", duration);

}

<<<<<<< HEAD
*/

//////////////////////////////////////////////////////////////////////
TEST_F(PlaygroundTests, im2col_1) {
    
    // int bS=32, iH=244,iW=244,  iC=3,  kH=3,kW=3,  sH=1,sW=1,  pH=0,pW=0,  dH=1,dW=1;
    int bS=2, iH=4,iW=4,  iC=3,  kH=3,kW=3,  sH=1,sW=1,  pH=0,pW=0,  dH=1,dW=1;
    int oH = (iH - (kH + (kH-1)*(dH-1)) + 2*pH)/sH + 1; // VALID
    int oW = (iW - (kW + (kW-1)*(dW-1)) + 2*pW)/sW + 1; // VALID

    NDArray image('c', {bS, iC, iH, iW}, nd4j::DataType::FLOAT32);
    NDArray column('c', {bS, iC, kH, kW, oH, oW}, nd4j::DataType::FLOAT32);    
    
    nd4j::graph::LaunchContext* context = image.getContext();
    NDArray padValue (nd4j::DataType::FLOAT32, context); // scalar =0

    image.linspace(1, 1);    
    
    const int N = 20;

    // warm up
    nd4j::ops::helpers::im2col(*context, image, column, kH, kW, sH, sW, pH, pW, dH, dW, padValue);   // warm up        

    // ---------------------------------------- //

    auto timeStart1 = std::chrono::system_clock::now();

    for (int i = 0; i < N ; i++) {
        nd4j::ops::helpers::im2col(*context, image, column, kH, kW, sH, sW, pH, pW, dH, dW, padValue);
        // FIXME: do not use cuda methods in generic code
        //cudaStreamSynchronize(*context->getCudaStream());
    }

    auto timeEnd1 = std::chrono::system_clock::now();
    auto duration1 = std::chrono::duration_cast<std::chrono::microseconds> ((timeEnd1 - timeStart1) / N).count();
    printf("duration my %ld\n", duration1);
}

//////////////////////////////////////////////////////////////////////
TEST_F(PlaygroundTests, im2col_2) {
    
    // int bS=32, iH=244,iW=244,  iC=3,  kH=3,kW=3,  sH=1,sW=1,  pH=0,pW=0,  dH=1,dW=1;
    int bS=2, iH=4,iW=4,  iC=3,  kH=3,kW=3,  sH=1,sW=1,  pH=0,pW=0,  dH=1,dW=1;
    int oH = (iH - (kH + (kH-1)*(dH-1)) + 2*pH)/sH + 1; // VALID
    int oW = (iW - (kW + (kW-1)*(dW-1)) + 2*pW)/sW + 1; // VALID

    NDArray image('c', {bS, iC, iH, iW}, nd4j::DataType::FLOAT32);    
    NDArray column('c', {bS, iC, kH, kW, oH, oW}, nd4j::DataType::FLOAT32);    
    
    nd4j::graph::LaunchContext* context = image.getContext();

    image.linspace(1, 1);
    ExtraArguments extras(std::vector<double>({(double)kH, (double)kW, (double)sH, (double)sW, (double)pH, (double)pW, (double)dH, (double)dW, 0., 0.}));
       
    const int N = 20;

    // warm up 
    void* params = extras.argumentsAsT(column.dataType());
    NativeOpExecutioner::execTransformSame(context, nd4j::transform::Im2col, nullptr, image.getShapeInfo(), image.getSpecialBuffer(), image.getSpecialShapeInfo(), nullptr, column.getShapeInfo(), column.getSpecialBuffer(), column.getSpecialShapeInfo(), params, nullptr, nullptr);

    // ---------------------------------------- //
    auto timeStart2 = std::chrono::system_clock::now();

    for (int i = 0; i < N ; i++) {        
        NativeOpExecutioner::execTransformSame(context, nd4j::transform::Im2col, 
                                                nullptr, image.getShapeInfo(), image.getSpecialBuffer(),   image.getSpecialShapeInfo(), 
                                                nullptr, column.getShapeInfo(), column.getSpecialBuffer(), column.getSpecialShapeInfo(), 
                                                params,
                                                nullptr, nullptr);        
    }

    auto timeEnd2 = std::chrono::system_clock::now();
    auto duration2 = std::chrono::duration_cast<std::chrono::microseconds> ((timeEnd2 - timeStart2) / N).count();
    printf("duration old %ld\n", duration2);
}

TEST_F(PlaygroundTests, test_scatter_119) {
    auto output = NDArrayFactory::create<float>('c', {65536, 512});
    auto updates = NDArrayFactory::create<float>('c', {65536, 512});
    auto indices = NDArrayFactory::create<int>('c', {65536});

    int p = 0;
    for (int e = 65534; e >= 0; e--)
        indices.p(p++, e);

    indices.syncToDevice();

    int N = 10;

    auto timeStart1 = std::chrono::system_clock::now();

    for (int i = 0; i < N ; i++) {
        helpers::scatter(LaunchContext::defaultContext(), pairwise::CopyPws, indices, updates, output, false);
        // FIXME: do not use cuda methods in generic code
        //cudaStreamSynchronize(*context->getCudaStream());
    }

    auto timeEnd1 = std::chrono::system_clock::now();
    auto duration1 = std::chrono::duration_cast<std::chrono::milliseconds> ((timeEnd1 - timeStart1) / N).count();
    nd4j_printf("duration my %ld\n", duration1);
}

TEST_F(PlaygroundTests, test_scatter_120) {
    auto output = NDArrayFactory::create_<float>('c', {65536, 512});
    auto updates = NDArrayFactory::create_<float>('c', {65536, 512});
    auto indices = NDArrayFactory::create_<int>('c', {65536});

    int p = 0;
    for (int e = 65534; e >= 0; e--)
        indices->p(p++, e);

    indices->syncToDevice();

    int N = 10;

    auto timeStart1 = std::chrono::system_clock::now();

    for (int i = 0; i < N ; i++) {
        helpers::scatter(LaunchContext::defaultContext(), pairwise::CopyPws, *indices, *updates, *output, false);
        // FIXME: do not use cuda methods in generic code
        //cudaStreamSynchronize(*context->getCudaStream());
    }

    auto timeEnd1 = std::chrono::system_clock::now();
    auto duration1 = std::chrono::duration_cast<std::chrono::milliseconds> ((timeEnd1 - timeStart1) / N).count();
    nd4j_printf("duration my %ld\n", duration1);

    delete output;
    delete indices;
    delete updates;
}

/*
//////////////////////////////////////////////////////////////////////
TEST_F(PlaygroundTests, mmulMxM_1) {
    
    const int numOfIters = 100;

    const Nd4jLong M = 1024;
    const Nd4jLong K = 1024;
    const Nd4jLong N = 1024;

    NDArray a('f', {M,K}, nd4j::DataType::FLOAT32);
    NDArray b('f', {K,N}, nd4j::DataType::FLOAT32);
    NDArray c('c', {M,N}, nd4j::DataType::FLOAT32);    


    auto timeStart = std::chrono::system_clock::now();

    for (int i = 0; i < numOfIters; ++i)
        nd4j::MmulHelper::mmul(&a, &b, &c, 1., 0.); 
    
    auto timeEnd = std::chrono::system_clock::now();
    auto duration1 = std::chrono::duration_cast<std::chrono::microseconds> ((timeEnd - timeStart) / numOfIters).count();
    printf("duration  %ld\n", duration1);
}
*/
=======
//////////////////////////////////////////////////////////////////////
TEST_F(PlaygroundTests, subarr_1) {

    NDArray x('c', {10, 5}, nd4j::DataType::FLOAT32);
    NDArray subArr1 = x({0,0,  3,4});
    NDArray subArr2 = x({0,0,  3,4}, true);

    subArr1.printShapeInfo("subArr1");
    subArr2.printShapeInfo("subArr2");
}

//////////////////////////////////////////////////////////////////////
TEST_F(PlaygroundTests, subarr_2) {

    NDArray x('c', {10, 5}, nd4j::DataType::FLOAT32);
    auto subArr1 = x.subarray({NDIndex::all(), NDIndex::point(2)});

    subArr1->printShapeInfo("subArr1");

    ASSERT_EQ(5, subArr1->ews());
    delete subArr1;
}

////////////////////////////////////////////////////////////////////////////////
TEST_F(PlaygroundTests, loops_1) {
/*
    const int N = 1;
    NDArray x('c', {16, 32, 64, 64}, nd4j::DataType::FLOAT32);
    NDArray z1('c', {32}, nd4j::DataType::FLOAT32);
    NDArray z2('c', {32}, nd4j::DataType::FLOAT32);
    NDArray z3('c', {32}, nd4j::DataType::FLOAT32);
    std::vector<int> dimsToExclude = {0,2,3};
    std::vector<int> tadDims = {1};
    x.linspace(0.01);

    // warm up
    for (int i = 0; i < 1000; ++i)
        32*512;

    auto timeStart1 = std::chrono::system_clock::now();
    for (int i = 0; i < N ; i++)
        x.reduceAlongDimension(nd4j::reduce::Mean, &z1, dimsToExclude);
    auto timeEnd1  = std::chrono::system_clock::now();
    auto duration1 = std::chrono::duration_cast<std::chrono::microseconds> ((timeEnd1 - timeStart1) / N).count();


    auto timeStartE = std::chrono::system_clock::now();
    for (int i = 0; i < N ; i++)
        x.reduceAlongDimension(nd4j::reduce::Sum, &z3, dimsToExclude);
    auto timeEndE  = std::chrono::system_clock::now();
    auto durationE = std::chrono::duration_cast<std::chrono::microseconds> ((timeEndE - timeStartE) / N).count();

    Nd4jLong *tadShapeInfo(nullptr), *tadOffsets(nullptr);
    x.getSubArrShapeAndOffsets(tadDims, tadShapeInfo, tadOffsets);

    // shape::printShapeInfoLinear(tadShapeInfo);
    // shape::printIntArray(tadOffsets, 32);

    auto timeStart2 = std::chrono::system_clock::now();

    for (int i = 0; i < N ; i++)
        Loops::loopReduce<float, float, float>(x.bufferAsT<float>(), tadShapeInfo, tadOffsets,
                                       z2.bufferAsT<float>(), z2.getShapeInfo(),
                                       nullptr,
                                       &simdOps::Mean<float,float>::startingValue,
                                       &simdOps::Mean<float,float>::update,
                                       &simdOps::Mean<float,float>::op,
                                       &simdOps::Mean<float,float>::postProcess);


    auto timeEnd2  = std::chrono::system_clock::now();
    auto duration2 = std::chrono::duration_cast<std::chrono::microseconds> ((timeEnd2 - timeStart2) / N).count();

    RELEASE(tadShapeInfo, x.getWorkspace());
    RELEASE(tadOffsets, x.getWorkspace());

    // z1.printIndexedBuffer("z1 ");
    // z2.printIndexedBuffer("z2 ");

    ASSERT_TRUE(z1.equalsTo(z2));

    printf("duration old: %ld\n", duration1);
    printf("duration new: %ld\n", duration2);
    printf("duration E: %ld\n", durationE);
*/
}

////////////////////////////////////////////////////////////////////////////////
TEST_F(PlaygroundTests, newTads_1) {

    const int N = 1000;
    
    Nd4jLong shapeInfo[] = {4, 1024,1024,1024,1024,  1024*1024*1024,1024*1024,1024,1,  16384,1,99};
    const int rank = shape::rank(shapeInfo);
    const std::vector<int> dimsToExclude = {1,3};
    const std::vector<int> tadDims       = {0,2};
    const bool keepUnitesInShape = false;

    const Nd4jLong numOfSubArrs = ShapeUtils::getNumOfSubArrs(shapeInfo, dimsToExclude);
    const int subArrRank = (rank == dimsToExclude.size() || keepUnitesInShape) ? rank : rank - dimsToExclude.size();

    auto sPtr = new Nd4jLong[shape::shapeInfoLength(subArrRank)];
    auto oPtr = new Nd4jLong[numOfSubArrs];

    // warm up
    for (int i = 0; i < 1000; ++i)
        32*512;

    auto timeStart = std::chrono::system_clock::now();
    for (int i = 0; i < N ; i++)
        auto tadPack = nd4j::ConstantTadHelper::getInstance()->tadForDimensions(shapeInfo, tadDims);  
    auto timeEnd  = std::chrono::system_clock::now();
    auto duration = std::chrono::duration_cast<std::chrono::microseconds> ((timeEnd - timeStart) / N).count();

    printf("duration old: %ld\n", duration);
    delete []sPtr;
    delete []oPtr;
}
>>>>>>> 43c553a0
<|MERGE_RESOLUTION|>--- conflicted
+++ resolved
@@ -30,18 +30,14 @@
 #include <ops/ops.h>
 #include <OmpLaunchHelper.h>
 #include <GradCheck.h>
-<<<<<<< HEAD
 #include <ops/declarable/helpers/im2col.h>
+#include <Loops.h>
+
 #include <helpers/BenchmarkHelper.h>
 #include <ops/declarable/helpers/scatter.h>
 #include <helpers/ConstantShapeHelper.h>
-=======
-#include <Loops.h>
-
-#include <helpers/BenchmarkHelper.h>
 #include <helpers/ConstantTadHelper.h>
 #include <array>
->>>>>>> 43c553a0
 
 using namespace nd4j;
 using namespace nd4j::graph;
@@ -57,7 +53,6 @@
     }
 };
 
-<<<<<<< HEAD
 
 TEST_F(PlaygroundTests, LSTMBenchmarks_DebugTNS) {
 
@@ -168,7 +163,6 @@
     helper.runOperationSuit(&benchmark, generator, batch, "Broadcast (Custom) Add - 2d");
 }
 
-=======
 TEST_F(PlaygroundTests, test_small_reductions) {
     auto f = NDArrayFactory::create<float>('c', {1024 ,1024});
     f.assign(1.0f);
@@ -336,7 +330,6 @@
 }
 
 /*
->>>>>>> 43c553a0
 TEST_F(PlaygroundTests, Test_OpBenchmark_1) {
 
     BenchmarkHelper helper;
@@ -1774,165 +1767,6 @@
 
 }
 
-<<<<<<< HEAD
-*/
-
-//////////////////////////////////////////////////////////////////////
-TEST_F(PlaygroundTests, im2col_1) {
-    
-    // int bS=32, iH=244,iW=244,  iC=3,  kH=3,kW=3,  sH=1,sW=1,  pH=0,pW=0,  dH=1,dW=1;
-    int bS=2, iH=4,iW=4,  iC=3,  kH=3,kW=3,  sH=1,sW=1,  pH=0,pW=0,  dH=1,dW=1;
-    int oH = (iH - (kH + (kH-1)*(dH-1)) + 2*pH)/sH + 1; // VALID
-    int oW = (iW - (kW + (kW-1)*(dW-1)) + 2*pW)/sW + 1; // VALID
-
-    NDArray image('c', {bS, iC, iH, iW}, nd4j::DataType::FLOAT32);
-    NDArray column('c', {bS, iC, kH, kW, oH, oW}, nd4j::DataType::FLOAT32);    
-    
-    nd4j::graph::LaunchContext* context = image.getContext();
-    NDArray padValue (nd4j::DataType::FLOAT32, context); // scalar =0
-
-    image.linspace(1, 1);    
-    
-    const int N = 20;
-
-    // warm up
-    nd4j::ops::helpers::im2col(*context, image, column, kH, kW, sH, sW, pH, pW, dH, dW, padValue);   // warm up        
-
-    // ---------------------------------------- //
-
-    auto timeStart1 = std::chrono::system_clock::now();
-
-    for (int i = 0; i < N ; i++) {
-        nd4j::ops::helpers::im2col(*context, image, column, kH, kW, sH, sW, pH, pW, dH, dW, padValue);
-        // FIXME: do not use cuda methods in generic code
-        //cudaStreamSynchronize(*context->getCudaStream());
-    }
-
-    auto timeEnd1 = std::chrono::system_clock::now();
-    auto duration1 = std::chrono::duration_cast<std::chrono::microseconds> ((timeEnd1 - timeStart1) / N).count();
-    printf("duration my %ld\n", duration1);
-}
-
-//////////////////////////////////////////////////////////////////////
-TEST_F(PlaygroundTests, im2col_2) {
-    
-    // int bS=32, iH=244,iW=244,  iC=3,  kH=3,kW=3,  sH=1,sW=1,  pH=0,pW=0,  dH=1,dW=1;
-    int bS=2, iH=4,iW=4,  iC=3,  kH=3,kW=3,  sH=1,sW=1,  pH=0,pW=0,  dH=1,dW=1;
-    int oH = (iH - (kH + (kH-1)*(dH-1)) + 2*pH)/sH + 1; // VALID
-    int oW = (iW - (kW + (kW-1)*(dW-1)) + 2*pW)/sW + 1; // VALID
-
-    NDArray image('c', {bS, iC, iH, iW}, nd4j::DataType::FLOAT32);    
-    NDArray column('c', {bS, iC, kH, kW, oH, oW}, nd4j::DataType::FLOAT32);    
-    
-    nd4j::graph::LaunchContext* context = image.getContext();
-
-    image.linspace(1, 1);
-    ExtraArguments extras(std::vector<double>({(double)kH, (double)kW, (double)sH, (double)sW, (double)pH, (double)pW, (double)dH, (double)dW, 0., 0.}));
-       
-    const int N = 20;
-
-    // warm up 
-    void* params = extras.argumentsAsT(column.dataType());
-    NativeOpExecutioner::execTransformSame(context, nd4j::transform::Im2col, nullptr, image.getShapeInfo(), image.getSpecialBuffer(), image.getSpecialShapeInfo(), nullptr, column.getShapeInfo(), column.getSpecialBuffer(), column.getSpecialShapeInfo(), params, nullptr, nullptr);
-
-    // ---------------------------------------- //
-    auto timeStart2 = std::chrono::system_clock::now();
-
-    for (int i = 0; i < N ; i++) {        
-        NativeOpExecutioner::execTransformSame(context, nd4j::transform::Im2col, 
-                                                nullptr, image.getShapeInfo(), image.getSpecialBuffer(),   image.getSpecialShapeInfo(), 
-                                                nullptr, column.getShapeInfo(), column.getSpecialBuffer(), column.getSpecialShapeInfo(), 
-                                                params,
-                                                nullptr, nullptr);        
-    }
-
-    auto timeEnd2 = std::chrono::system_clock::now();
-    auto duration2 = std::chrono::duration_cast<std::chrono::microseconds> ((timeEnd2 - timeStart2) / N).count();
-    printf("duration old %ld\n", duration2);
-}
-
-TEST_F(PlaygroundTests, test_scatter_119) {
-    auto output = NDArrayFactory::create<float>('c', {65536, 512});
-    auto updates = NDArrayFactory::create<float>('c', {65536, 512});
-    auto indices = NDArrayFactory::create<int>('c', {65536});
-
-    int p = 0;
-    for (int e = 65534; e >= 0; e--)
-        indices.p(p++, e);
-
-    indices.syncToDevice();
-
-    int N = 10;
-
-    auto timeStart1 = std::chrono::system_clock::now();
-
-    for (int i = 0; i < N ; i++) {
-        helpers::scatter(LaunchContext::defaultContext(), pairwise::CopyPws, indices, updates, output, false);
-        // FIXME: do not use cuda methods in generic code
-        //cudaStreamSynchronize(*context->getCudaStream());
-    }
-
-    auto timeEnd1 = std::chrono::system_clock::now();
-    auto duration1 = std::chrono::duration_cast<std::chrono::milliseconds> ((timeEnd1 - timeStart1) / N).count();
-    nd4j_printf("duration my %ld\n", duration1);
-}
-
-TEST_F(PlaygroundTests, test_scatter_120) {
-    auto output = NDArrayFactory::create_<float>('c', {65536, 512});
-    auto updates = NDArrayFactory::create_<float>('c', {65536, 512});
-    auto indices = NDArrayFactory::create_<int>('c', {65536});
-
-    int p = 0;
-    for (int e = 65534; e >= 0; e--)
-        indices->p(p++, e);
-
-    indices->syncToDevice();
-
-    int N = 10;
-
-    auto timeStart1 = std::chrono::system_clock::now();
-
-    for (int i = 0; i < N ; i++) {
-        helpers::scatter(LaunchContext::defaultContext(), pairwise::CopyPws, *indices, *updates, *output, false);
-        // FIXME: do not use cuda methods in generic code
-        //cudaStreamSynchronize(*context->getCudaStream());
-    }
-
-    auto timeEnd1 = std::chrono::system_clock::now();
-    auto duration1 = std::chrono::duration_cast<std::chrono::milliseconds> ((timeEnd1 - timeStart1) / N).count();
-    nd4j_printf("duration my %ld\n", duration1);
-
-    delete output;
-    delete indices;
-    delete updates;
-}
-
-/*
-//////////////////////////////////////////////////////////////////////
-TEST_F(PlaygroundTests, mmulMxM_1) {
-    
-    const int numOfIters = 100;
-
-    const Nd4jLong M = 1024;
-    const Nd4jLong K = 1024;
-    const Nd4jLong N = 1024;
-
-    NDArray a('f', {M,K}, nd4j::DataType::FLOAT32);
-    NDArray b('f', {K,N}, nd4j::DataType::FLOAT32);
-    NDArray c('c', {M,N}, nd4j::DataType::FLOAT32);    
-
-
-    auto timeStart = std::chrono::system_clock::now();
-
-    for (int i = 0; i < numOfIters; ++i)
-        nd4j::MmulHelper::mmul(&a, &b, &c, 1., 0.); 
-    
-    auto timeEnd = std::chrono::system_clock::now();
-    auto duration1 = std::chrono::duration_cast<std::chrono::microseconds> ((timeEnd - timeStart) / numOfIters).count();
-    printf("duration  %ld\n", duration1);
-}
-*/
-=======
 //////////////////////////////////////////////////////////////////////
 TEST_F(PlaygroundTests, subarr_1) {
 
@@ -2024,7 +1858,7 @@
 TEST_F(PlaygroundTests, newTads_1) {
 
     const int N = 1000;
-    
+
     Nd4jLong shapeInfo[] = {4, 1024,1024,1024,1024,  1024*1024*1024,1024*1024,1024,1,  16384,1,99};
     const int rank = shape::rank(shapeInfo);
     const std::vector<int> dimsToExclude = {1,3};
@@ -2043,7 +1877,7 @@
 
     auto timeStart = std::chrono::system_clock::now();
     for (int i = 0; i < N ; i++)
-        auto tadPack = nd4j::ConstantTadHelper::getInstance()->tadForDimensions(shapeInfo, tadDims);  
+        auto tadPack = nd4j::ConstantTadHelper::getInstance()->tadForDimensions(shapeInfo, tadDims);
     auto timeEnd  = std::chrono::system_clock::now();
     auto duration = std::chrono::duration_cast<std::chrono::microseconds> ((timeEnd - timeStart) / N).count();
 
@@ -2051,4 +1885,160 @@
     delete []sPtr;
     delete []oPtr;
 }
->>>>>>> 43c553a0
+
+
+//////////////////////////////////////////////////////////////////////
+TEST_F(PlaygroundTests, im2col_1) {
+
+    // int bS=32, iH=244,iW=244,  iC=3,  kH=3,kW=3,  sH=1,sW=1,  pH=0,pW=0,  dH=1,dW=1;
+    int bS=2, iH=4,iW=4,  iC=3,  kH=3,kW=3,  sH=1,sW=1,  pH=0,pW=0,  dH=1,dW=1;
+    int oH = (iH - (kH + (kH-1)*(dH-1)) + 2*pH)/sH + 1; // VALID
+    int oW = (iW - (kW + (kW-1)*(dW-1)) + 2*pW)/sW + 1; // VALID
+
+    NDArray image('c', {bS, iC, iH, iW}, nd4j::DataType::FLOAT32);
+    NDArray column('c', {bS, iC, kH, kW, oH, oW}, nd4j::DataType::FLOAT32);
+
+    nd4j::graph::LaunchContext* context = image.getContext();
+    NDArray padValue (nd4j::DataType::FLOAT32, context); // scalar =0
+
+    image.linspace(1, 1);
+
+    const int N = 20;
+
+    // warm up
+    nd4j::ops::helpers::im2col(*context, image, column, kH, kW, sH, sW, pH, pW, dH, dW, padValue);   // warm up
+
+    // ---------------------------------------- //
+
+    auto timeStart1 = std::chrono::system_clock::now();
+
+    for (int i = 0; i < N ; i++) {
+        nd4j::ops::helpers::im2col(*context, image, column, kH, kW, sH, sW, pH, pW, dH, dW, padValue);
+        // FIXME: do not use cuda methods in generic code
+        //cudaStreamSynchronize(*context->getCudaStream());
+    }
+
+    auto timeEnd1 = std::chrono::system_clock::now();
+    auto duration1 = std::chrono::duration_cast<std::chrono::microseconds> ((timeEnd1 - timeStart1) / N).count();
+    printf("duration my %ld\n", duration1);
+}
+
+//////////////////////////////////////////////////////////////////////
+TEST_F(PlaygroundTests, im2col_2) {
+
+    // int bS=32, iH=244,iW=244,  iC=3,  kH=3,kW=3,  sH=1,sW=1,  pH=0,pW=0,  dH=1,dW=1;
+    int bS=2, iH=4,iW=4,  iC=3,  kH=3,kW=3,  sH=1,sW=1,  pH=0,pW=0,  dH=1,dW=1;
+    int oH = (iH - (kH + (kH-1)*(dH-1)) + 2*pH)/sH + 1; // VALID
+    int oW = (iW - (kW + (kW-1)*(dW-1)) + 2*pW)/sW + 1; // VALID
+
+    NDArray image('c', {bS, iC, iH, iW}, nd4j::DataType::FLOAT32);
+    NDArray column('c', {bS, iC, kH, kW, oH, oW}, nd4j::DataType::FLOAT32);
+
+    nd4j::graph::LaunchContext* context = image.getContext();
+
+    image.linspace(1, 1);
+    ExtraArguments extras(std::vector<double>({(double)kH, (double)kW, (double)sH, (double)sW, (double)pH, (double)pW, (double)dH, (double)dW, 0., 0.}));
+
+    const int N = 20;
+
+    // warm up
+    void* params = extras.argumentsAsT(column.dataType());
+    NativeOpExecutioner::execTransformSame(context, nd4j::transform::Im2col, nullptr, image.getShapeInfo(), image.getSpecialBuffer(), image.getSpecialShapeInfo(), nullptr, column.getShapeInfo(), column.getSpecialBuffer(), column.getSpecialShapeInfo(), params, nullptr, nullptr);
+
+    // ---------------------------------------- //
+    auto timeStart2 = std::chrono::system_clock::now();
+
+    for (int i = 0; i < N ; i++) {
+        NativeOpExecutioner::execTransformSame(context, nd4j::transform::Im2col,
+                                                nullptr, image.getShapeInfo(), image.getSpecialBuffer(),   image.getSpecialShapeInfo(),
+                                                nullptr, column.getShapeInfo(), column.getSpecialBuffer(), column.getSpecialShapeInfo(),
+                                                params,
+                                                nullptr, nullptr);
+    }
+
+    auto timeEnd2 = std::chrono::system_clock::now();
+    auto duration2 = std::chrono::duration_cast<std::chrono::microseconds> ((timeEnd2 - timeStart2) / N).count();
+    printf("duration old %ld\n", duration2);
+}
+
+TEST_F(PlaygroundTests, test_scatter_119) {
+    auto output = NDArrayFactory::create<float>('c', {65536, 512});
+    auto updates = NDArrayFactory::create<float>('c', {65536, 512});
+    auto indices = NDArrayFactory::create<int>('c', {65536});
+
+    int p = 0;
+    for (int e = 65534; e >= 0; e--)
+        indices.p(p++, e);
+
+    indices.syncToDevice();
+
+    int N = 10;
+
+    auto timeStart1 = std::chrono::system_clock::now();
+
+    for (int i = 0; i < N ; i++) {
+        helpers::scatter(LaunchContext::defaultContext(), pairwise::CopyPws, indices, updates, output, false);
+        // FIXME: do not use cuda methods in generic code
+        //cudaStreamSynchronize(*context->getCudaStream());
+    }
+
+    auto timeEnd1 = std::chrono::system_clock::now();
+    auto duration1 = std::chrono::duration_cast<std::chrono::milliseconds> ((timeEnd1 - timeStart1) / N).count();
+    nd4j_printf("duration my %ld\n", duration1);
+}
+
+TEST_F(PlaygroundTests, test_scatter_120) {
+    auto output = NDArrayFactory::create_<float>('c', {65536, 512});
+    auto updates = NDArrayFactory::create_<float>('c', {65536, 512});
+    auto indices = NDArrayFactory::create_<int>('c', {65536});
+
+    int p = 0;
+    for (int e = 65534; e >= 0; e--)
+        indices->p(p++, e);
+
+    indices->syncToDevice();
+
+    int N = 10;
+
+    auto timeStart1 = std::chrono::system_clock::now();
+
+    for (int i = 0; i < N ; i++) {
+        helpers::scatter(LaunchContext::defaultContext(), pairwise::CopyPws, *indices, *updates, *output, false);
+        // FIXME: do not use cuda methods in generic code
+        //cudaStreamSynchronize(*context->getCudaStream());
+    }
+
+    auto timeEnd1 = std::chrono::system_clock::now();
+    auto duration1 = std::chrono::duration_cast<std::chrono::milliseconds> ((timeEnd1 - timeStart1) / N).count();
+    nd4j_printf("duration my %ld\n", duration1);
+
+    delete output;
+    delete indices;
+    delete updates;
+}
+
+/*
+//////////////////////////////////////////////////////////////////////
+TEST_F(PlaygroundTests, mmulMxM_1) {
+
+    const int numOfIters = 100;
+
+    const Nd4jLong M = 1024;
+    const Nd4jLong K = 1024;
+    const Nd4jLong N = 1024;
+
+    NDArray a('f', {M,K}, nd4j::DataType::FLOAT32);
+    NDArray b('f', {K,N}, nd4j::DataType::FLOAT32);
+    NDArray c('c', {M,N}, nd4j::DataType::FLOAT32);
+
+
+    auto timeStart = std::chrono::system_clock::now();
+
+    for (int i = 0; i < numOfIters; ++i)
+        nd4j::MmulHelper::mmul(&a, &b, &c, 1., 0.);
+
+    auto timeEnd = std::chrono::system_clock::now();
+    auto duration1 = std::chrono::duration_cast<std::chrono::microseconds> ((timeEnd - timeStart) / numOfIters).count();
+    printf("duration  %ld\n", duration1);
+}
+*/