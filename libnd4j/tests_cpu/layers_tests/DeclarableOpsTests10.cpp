/*******************************************************************************
 * Copyright (c) 2015-2018 Skymind, Inc.
 *
 * This program and the accompanying materials are made available under the
 * terms of the Apache License, Version 2.0 which is available at
 * https://www.apache.org/licenses/LICENSE-2.0.
 *
 * Unless required by applicable law or agreed to in writing, software
 * distributed under the License is distributed on an "AS IS" BASIS, WITHOUT
 * WARRANTIES OR CONDITIONS OF ANY KIND, either express or implied. See the
 * License for the specific language governing permissions and limitations
 * under the License.
 *
 * SPDX-License-Identifier: Apache-2.0
 ******************************************************************************/


//
// Created by raver on 8/4/2018.
//

#include "testlayers.h"
#include <ops/declarable/CustomOperations.h>
#include <NDArray.h>
#include <ops/ops.h>
#include <GradCheck.h>


using namespace nd4j;


class DeclarableOpsTests10 : public testing::Test {
public:

    DeclarableOpsTests10() {
        printf("\n");
        fflush(stdout);
    }
};

TEST_F(DeclarableOpsTests10, Test_ArgMax_1) {
    NDArray<double> x('c', {3, 3});
    NDArray<double> e(8);

    x.linspace(1.0);


    nd4j::ops::argmax<double> op;
    auto result = op.execute({&x}, {}, {});
    ASSERT_EQ(Status::OK(), result->status());


    auto z = *result->at(0);

    ASSERT_EQ(e, z);

    delete result;
}

TEST_F(DeclarableOpsTests10, Test_ArgMax_2) {
    NDArray<double> x('c', {3, 3});
    NDArray<double> y('c', {1}, {1.0});
    NDArray<double> e('c', {3}, {2.0, 2.0, 2.0});

    x.linspace(1.0);

    nd4j::ops::argmax<double> op;
    auto result = op.execute({&x, &y}, {}, {});
    ASSERT_EQ(Status::OK(), result->status());

    auto z = *result->at(0);

    //z.printIndexedBuffer("z");
    //z.printShapeInfo("z shape");

    ASSERT_EQ(e, z);

    delete result;
}

TEST_F(DeclarableOpsTests10, Test_And_1) {
    NDArray<double> x('c', {4}, {1, 1, 0, 1});
    NDArray<double> y('c', {4}, {0, 0, 0, 1});
    NDArray<double> e('c', {4}, {0, 0, 0, 1});

    nd4j::ops::boolean_and<double> op;
    auto result = op.execute({&x, &y}, {}, {});
    ASSERT_EQ(Status::OK(), result->status());

    ASSERT_EQ(e, *result->at(0));

    delete result;
}

TEST_F(DeclarableOpsTests10, Test_Or_1) {
    NDArray<double> x('c', {4}, {1, 1, 0, 1});
    NDArray<double> y('c', {4}, {0, 0, 0, 1});
    NDArray<double> e('c', {4}, {1, 1, 0, 1});

    nd4j::ops::boolean_or<double> op;
    auto result = op.execute({&x, &y}, {}, {});
    ASSERT_EQ(Status::OK(), result->status());

    ASSERT_EQ(e, *result->at(0));

    delete result;
}

TEST_F(DeclarableOpsTests10, Test_Not_1) {
    NDArray<double> x('c', {4}, {1, 1, 0, 1});
    NDArray<double> y('c', {4}, {0, 0, 0, 1});
    NDArray<double> e('c', {4}, {1, 1, 1, 0});

    nd4j::ops::boolean_not<double> op;
    auto result = op.execute({&x, &y}, {}, {});
    ASSERT_EQ(Status::OK(), result->status());

    ASSERT_EQ(e, *result->at(0));

    delete result;
}

TEST_F(DeclarableOpsTests10, Test_Size_at_1) {
    NDArray<double> x('c', {10, 20, 30});
    NDArray<double> e(20.0);

    nd4j::ops::size_at<double> op;
    auto result = op.execute({&x}, {}, {1});
    ASSERT_EQ(Status::OK(), result->status());

    ASSERT_EQ(e, *result->at(0));

    delete result;
}
<<<<<<< HEAD

////////////////////////////////////////////////////////////////////////////////
TEST_F(DeclarableOpsTests10, Pad_SGO_Test_1) {

    NDArray<double> in({1., 1., 1., 1., 1.});
//    NDArray<double> pad('c', {1, 2}, {1., 1.});// = Nd4j.create(new double[]{1, 1}, new long[]{1, 2});
    NDArray<double> pad('c', {1, 2}, {1., 1.});
//    NDArray<double> value(10.0);

    NDArray<double> exp({10., 1., 1., 1., 1., 1., 10.});

    nd4j::ops::pad<double> op;

    auto res = op.execute({&in, &pad}, {10.0}, {0});
    ASSERT_EQ(res->status(), ND4J_STATUS_OK);
    res->at(0)->printIndexedBuffer("PAD!:");

=======

////////////////////////////////////////////////////////////////////////////////
TEST_F(DeclarableOpsTests10, Unique_SGO_Test_1) {
    NDArray<double> input({3., 4., 3., 1., 3., 0., 2., 4., 2., 4.});
    NDArray<double> expIdx({0., 1., 0., 2., 0., 3., 4., 1., 4., 1.});
    NDArray<double> exp({3., 4., 1., 0., 2.});

    nd4j::ops::unique<double> op;
    auto res = op.execute({&input}, {}, {});
    ASSERT_TRUE(res->status() == ND4J_STATUS_OK);
    //res->at(0)->printIndexedBuffer("Unique values");
    //res->at(1)->printIndexedBuffer("Unique idxs");
    ASSERT_TRUE(exp.equalsTo(res->at(0)));
    ASSERT_TRUE(expIdx.equalsTo(res->at(1)));
>>>>>>> 4bd8dc3f
    delete res;
}<|MERGE_RESOLUTION|>--- conflicted
+++ resolved
@@ -132,7 +132,6 @@
 
     delete result;
 }
-<<<<<<< HEAD
 
 ////////////////////////////////////////////////////////////////////////////////
 TEST_F(DeclarableOpsTests10, Pad_SGO_Test_1) {
@@ -148,9 +147,9 @@
 
     auto res = op.execute({&in, &pad}, {10.0}, {0});
     ASSERT_EQ(res->status(), ND4J_STATUS_OK);
-    res->at(0)->printIndexedBuffer("PAD!:");
-
-=======
+    ASSERT_TRUE(exp.equalsTo(res->at(0)));
+    delete res;
+}
 
 ////////////////////////////////////////////////////////////////////////////////
 TEST_F(DeclarableOpsTests10, Unique_SGO_Test_1) {
@@ -165,6 +164,5 @@
     //res->at(1)->printIndexedBuffer("Unique idxs");
     ASSERT_TRUE(exp.equalsTo(res->at(0)));
     ASSERT_TRUE(expIdx.equalsTo(res->at(1)));
->>>>>>> 4bd8dc3f
     delete res;
 }