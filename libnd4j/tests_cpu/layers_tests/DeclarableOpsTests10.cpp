--- conflicted
+++ resolved
@@ -134,30 +134,6 @@
 }
 
 ////////////////////////////////////////////////////////////////////////////////
-<<<<<<< HEAD
-TEST_F(DeclarableOpsTests10, ZetaTest_SGO_Test_1) {
-
-    NDArray<double> inputX('c', {3, 4});
-    NDArray<double> inputY('c', {3, 4});
-
-    NDArray<double> exp('c', {3, 4}, { 3.63621, 3.63621, 7.275357, 3.636210,
-                                      7.275357, 3.63621, 7.275357, 3.63621,
-                                      7.275357, 3.63621, 3.63621,  3.63621});
-
-    int exclusive, reverse;
-    inputX.assign(2.0);
-    inputY.assign(0.6);
-    ////////////////////////////////////////
-    inputY(2) = inputY(4) = inputY(6) = inputY(8) = 0.4;
-    nd4j::ops::zeta<double> op;
-    auto res = op.execute({&inputX, &inputY}, {}, {});
-
-    ASSERT_EQ(res->status(), ND4J_STATUS_OK);
-    //res->at(0)->printIndexedBuffer("Zeta OUT");
-    ASSERT_TRUE(exp.equalsTo(res->at(0)));
-    delete res;
-}
-=======
 TEST_F(DeclarableOpsTests10, Unique_SGO_Test_1) {
     NDArray<double> input({3., 4., 3., 1., 3., 0., 2., 4., 2., 4.});
     NDArray<double> expIdx({0., 1., 0., 2., 0., 3., 4., 1., 4., 1.});
@@ -172,4 +148,3 @@
     ASSERT_TRUE(expIdx.equalsTo(res->at(1)));
     delete res;
 }
->>>>>>> 15eebd03
