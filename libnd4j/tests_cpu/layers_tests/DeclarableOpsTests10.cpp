/*******************************************************************************
 * Copyright (c) 2015-2018 Skymind, Inc.
 *
 * This program and the accompanying materials are made available under the
 * terms of the Apache License, Version 2.0 which is available at
 * https://www.apache.org/licenses/LICENSE-2.0.
 *
 * Unless required by applicable law or agreed to in writing, software
 * distributed under the License is distributed on an "AS IS" BASIS, WITHOUT
 * WARRANTIES OR CONDITIONS OF ANY KIND, either express or implied. See the
 * License for the specific language governing permissions and limitations
 * under the License.
 *
 * SPDX-License-Identifier: Apache-2.0
 ******************************************************************************/


//
// Created by raver on 8/4/2018.
//

#include "testlayers.h"
#include <ops/declarable/CustomOperations.h>
#include <NDArray.h>
#include <ops/ops.h>
#include <GradCheck.h>


using namespace nd4j;


class DeclarableOpsTests10 : public testing::Test {
public:

    DeclarableOpsTests10() {
        printf("\n");
        fflush(stdout);
    }
};

TEST_F(DeclarableOpsTests10, Test_ArgMax_1) {
    NDArray<double> x('c', {3, 3});
    NDArray<double> e(8);

    x.linspace(1.0);


    nd4j::ops::argmax<double> op;
    auto result = op.execute({&x}, {}, {});
    ASSERT_EQ(Status::OK(), result->status());


    auto z = *result->at(0);

    ASSERT_EQ(e, z);

    delete result;
}

TEST_F(DeclarableOpsTests10, Test_ArgMax_2) {
    NDArray<double> x('c', {3, 3});
    NDArray<double> y('c', {1}, {1.0});
    NDArray<double> e('c', {3}, {2.0, 2.0, 2.0});

    x.linspace(1.0);

    nd4j::ops::argmax<double> op;
    auto result = op.execute({&x, &y}, {}, {});
    ASSERT_EQ(Status::OK(), result->status());

    auto z = *result->at(0);

    //z.printIndexedBuffer("z");
    //z.printShapeInfo("z shape");

    ASSERT_EQ(e, z);

    delete result;
}

TEST_F(DeclarableOpsTests10, Test_And_1) {
    NDArray<double> x('c', {4}, {1, 1, 0, 1});
    NDArray<double> y('c', {4}, {0, 0, 0, 1});
    NDArray<double> e('c', {4}, {0, 0, 0, 1});

    nd4j::ops::boolean_and<double> op;
    auto result = op.execute({&x, &y}, {}, {});
    ASSERT_EQ(Status::OK(), result->status());

    ASSERT_EQ(e, *result->at(0));

    delete result;
}

TEST_F(DeclarableOpsTests10, Test_Or_1) {
    NDArray<double> x('c', {4}, {1, 1, 0, 1});
    NDArray<double> y('c', {4}, {0, 0, 0, 1});
    NDArray<double> e('c', {4}, {1, 1, 0, 1});

    nd4j::ops::boolean_or<double> op;
    auto result = op.execute({&x, &y}, {}, {});
    ASSERT_EQ(Status::OK(), result->status());

    ASSERT_EQ(e, *result->at(0));

    delete result;
}

TEST_F(DeclarableOpsTests10, Test_Not_1) {
    NDArray<double> x('c', {4}, {1, 1, 0, 1});
    NDArray<double> y('c', {4}, {0, 0, 0, 1});
    NDArray<double> e('c', {4}, {1, 1, 1, 0});

    nd4j::ops::boolean_not<double> op;
    auto result = op.execute({&x, &y}, {}, {});
    ASSERT_EQ(Status::OK(), result->status());

    ASSERT_EQ(e, *result->at(0));

    delete result;
}

TEST_F(DeclarableOpsTests10, Test_Size_at_1) {
    NDArray<double> x('c', {10, 20, 30});
    NDArray<double> e(20.0);

    nd4j::ops::size_at<double> op;
    auto result = op.execute({&x}, {}, {1});
    ASSERT_EQ(Status::OK(), result->status());

    ASSERT_EQ(e, *result->at(0));

    delete result;
}

////////////////////////////////////////////////////////////////////////////////
TEST_F(DeclarableOpsTests10, Pad_SGO_Test_1) {

    NDArray<double> in({1., 1., 1., 1., 1.});
//    NDArray<double> pad('c', {1, 2}, {1., 1.});// = Nd4j.create(new double[]{1, 1}, new long[]{1, 2});
    NDArray<double> pad('c', {1, 2}, {1., 1.});
//    NDArray<double> value(10.0);

    NDArray<double> exp({10., 1., 1., 1., 1., 1., 10.});

    nd4j::ops::pad<double> op;

    auto res = op.execute({&in, &pad}, {10.0}, {0});
    ASSERT_EQ(res->status(), ND4J_STATUS_OK);
    ASSERT_TRUE(exp.equalsTo(res->at(0)));
    delete res;
}

////////////////////////////////////////////////////////////////////////////////
TEST_F(DeclarableOpsTests10, Unique_SGO_Test_1) {
    NDArray<double> input({3., 4., 3., 1., 3., 0., 2., 4., 2., 4.});
    NDArray<double> expIdx({0., 1., 0., 2., 0., 3., 4., 1., 4., 1.});
    NDArray<double> exp({3., 4., 1., 0., 2.});

    nd4j::ops::unique<double> op;
    auto res = op.execute({&input}, {}, {});
    ASSERT_TRUE(res->status() == ND4J_STATUS_OK);
    //res->at(0)->printIndexedBuffer("Unique values");
    //res->at(1)->printIndexedBuffer("Unique idxs");
    ASSERT_TRUE(exp.equalsTo(res->at(0)));
    ASSERT_TRUE(expIdx.equalsTo(res->at(1)));
    delete res;
}

////////////////////////////////////////////////////////////////////////////////
TEST_F(DeclarableOpsTests10, Where_SGO_Test_1) {
    NDArray<double> input('c', {3, 3}, {1., 0., 0., 1., 1., 0., 1., 1., 1.});
    //NDArray<double> expIdx({0., 1., 0., 2., 0., 3., 4., 1., 4., 1.});
    NDArray<double> exp('c', {6, 2}, {0., 0., 1., 0., 1., 1., 2., 0., 2., 1., 2., 2.});

    nd4j::ops::Where<double> op;
    auto res = op.execute({&input}, {}, {});
    ASSERT_TRUE(res->status() == ND4J_STATUS_OK);
    NDArray<double>* resA = res->at(0);

    ASSERT_TRUE(exp.equalsTo(resA));
    ASSERT_TRUE(exp.isSameShape(resA));
//    ASSERT_TRUE(expIdx.equalsTo(res->at(1)));
    delete res;
}

////////////////////////////////////////////////////////////////////////////////
TEST_F(DeclarableOpsTests10, WhereNP_SGO_Test_1) {
    NDArray<double> cond3d('c', {2, 2, 2}, {1., 0., 0., 1., 1., 1., 1., 0.});
//    NDArray<double> expIdx({0., 1., 0., 2., 0., 3., 4., 1., 4., 1.});
    NDArray<double> exp1({0., 0., 1., 1., 1.});
    NDArray<double> exp2({0., 1., 0., 0., 1.});
    NDArray<double> exp3({0., 1., 0., 1., 0.});
    nd4j::ops::where_np<double> op;
    auto res = op.execute({&cond3d}, {}, {});
    ASSERT_TRUE(res->size() == 3);
    ASSERT_TRUE(res->status() == ND4J_STATUS_OK);
    ASSERT_TRUE(exp1.equalsTo(res->at(0)));
    ASSERT_TRUE(exp2.equalsTo(res->at(1)));
    ASSERT_TRUE(exp3.equalsTo(res->at(2)));
    //ASSERT_TRUE(expIdx.equalsTo(res->at(1)));
    delete res;
}

////////////////////////////////////////////////////////////////////////////////
TEST_F(DeclarableOpsTests10, WhereNP_SGO_Test_2) {
    NDArray<double> cond2d('c', {3, 5}, {1., 1., 0., 0., 1., 1., 1., 1., 1., 1., 0., 1., 1., 1., 1.});
//    NDArray<double> expIdx({0., 1., 0., 2., 0., 3., 4., 1., 4., 1.});
    NDArray<double> exp1({0., 0., 0., 1., 1., 1., 1., 1., 2., 2., 2., 2.});
    NDArray<double> exp2({0., 1., 4., 0., 1., 2., 3., 4., 1., 2., 3., 4.});
    nd4j::ops::where_np<double> op;
    auto res = op.execute({&cond2d}, {}, {});
    ASSERT_TRUE(res->size() == 2);
    ASSERT_TRUE(res->status() == ND4J_STATUS_OK);
    ASSERT_TRUE(exp1.equalsTo(res->at(0)));
    ASSERT_TRUE(exp2.equalsTo(res->at(1)));
    //ASSERT_TRUE(expIdx.equalsTo(res->at(1)));
    delete res;
}

///////////////////////////////////////////////////////////////////
TEST_F(DeclarableOpsTests10, svd_test11) {

    NDArray<double> x('c', {3,3}, {1.,2.,3.,4.,5.,6.,7.,8.,9.});
    NDArray<double> expS('c', {3});
    NDArray<double> expU('c', {3,3});
    NDArray<double> expV('c', {3,3});

    nd4j::ops::svd<double> op;
    nd4j::ResultSet<double>* results = op.execute({&x}, {}, {0, 1, 16});

    ASSERT_EQ(ND4J_STATUS_OK, results->status());

    NDArray<double> *s = results->at(0);
    NDArray<double> *u = results->at(1);
    NDArray<double> *v = results->at(2);

    ASSERT_TRUE(expS.isSameShape(s));
    ASSERT_TRUE(expU.isSameShape(u));
    ASSERT_TRUE(expV.isSameShape(v));

    delete results;
<<<<<<< HEAD
}

///////////////////////////////////////////////////////////////////
TEST_F(DeclarableOpsTests10, TestMarixBandPart_Test_1) {

    NDArray<double> x('c', {2, 3, 3});

    NDArray<double> exp('c', {2, 3, 3});
    x.linspace(1);
    exp.linspace(1);
    exp(0, 0, 2)  = 0.;
    exp(1, 0, 2)  = 0.;
    exp(0, 2, 0)  = 0.;
    exp(1, 2, 0)  = 0.;

    nd4j::ops::matrix_band_part<double> op;
    nd4j::ResultSet<double>* results = op.execute({&x}, {}, {1, 1});

    ASSERT_EQ(ND4J_STATUS_OK, results->status());
    //results->at(0)->printIndexedBuffer("MBP Test1");
    //exp.printIndexedBuffer("MBP Expec");
    ASSERT_TRUE(exp.equalsTo(results->at(0)));

    delete results;
}
=======
}
>>>>>>> 44391eef
<|MERGE_RESOLUTION|>--- conflicted
+++ resolved
@@ -240,7 +240,6 @@
     ASSERT_TRUE(expV.isSameShape(v));
 
     delete results;
-<<<<<<< HEAD
 }
 
 ///////////////////////////////////////////////////////////////////
@@ -265,7 +264,4 @@
     ASSERT_TRUE(exp.equalsTo(results->at(0)));
 
     delete results;
-}
-=======
-}
->>>>>>> 44391eef
+}