--- conflicted
+++ resolved
@@ -132,7 +132,6 @@
 
     delete result;
 }
-<<<<<<< HEAD
 
 ////////////////////////////////////////////////////////////////////////////////
 TEST_F(DeclarableOpsTests10, InTopK_SGO_Test_1) {
@@ -154,8 +153,9 @@
     ASSERT_EQ(res->status(), ND4J_STATUS_OK);
     //res->at(0)->printIndexedBuffer("IN_TOP_K output");
     ASSERT_TRUE(res->at(0)->equalsTo(&exp));
-=======
-
+    delete res;
+}
+Ї
 ////////////////////////////////////////////////////////////////////////////////
 TEST_F(DeclarableOpsTests10, Unique_SGO_Test_1) {
     NDArray<double> input({3., 4., 3., 1., 3., 0., 2., 4., 2., 4.});
@@ -169,6 +169,5 @@
     //res->at(1)->printIndexedBuffer("Unique idxs");
     ASSERT_TRUE(exp.equalsTo(res->at(0)));
     ASSERT_TRUE(expIdx.equalsTo(res->at(1)));
->>>>>>> b7c6137f
     delete res;
 }
