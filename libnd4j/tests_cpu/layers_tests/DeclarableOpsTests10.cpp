--- conflicted
+++ resolved
@@ -423,7 +423,6 @@
     delete result;
 }
 
-<<<<<<< HEAD
 //////////////////////////////////////////////////////////////////////////////
 TEST_F(DeclarableOpsTests10, top_k_permuted_test1) {
 
@@ -493,7 +492,7 @@
     delete result;
     delete result2;
 }
-=======
+
 ///////////////////////////////////////////////////////////////////
 TEST_F(DeclarableOpsTests10, sparse_softmax_cross_entropy_loss_with_logits_test1) {
     
@@ -580,5 +579,4 @@
     ASSERT_TRUE(expected.equalsTo(output));
 
     delete results;
-}
->>>>>>> 06d04225
+}