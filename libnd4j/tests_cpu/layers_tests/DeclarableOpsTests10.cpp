/*******************************************************************************
 * Copyright (c) 2015-2018 Skymind, Inc.
 *
 * This program and the accompanying materials are made available under the
 * terms of the Apache License, Version 2.0 which is available at
 * https://www.apache.org/licenses/LICENSE-2.0.
 *
 * Unless required by applicable law or agreed to in writing, software
 * distributed under the License is distributed on an "AS IS" BASIS, WITHOUT
 * WARRANTIES OR CONDITIONS OF ANY KIND, either express or implied. See the
 * License for the specific language governing permissions and limitations
 * under the License.
 *
 * SPDX-License-Identifier: Apache-2.0
 ******************************************************************************/


//
// Created by raver on 8/4/2018.
//

#include "testlayers.h"
#include <ops/declarable/CustomOperations.h>
#include <NDArray.h>
#include <ops/ops.h>
#include <GradCheck.h>


using namespace nd4j;


class DeclarableOpsTests10 : public testing::Test {
public:

    DeclarableOpsTests10() {
        printf("\n");
        fflush(stdout);
    }
};

TEST_F(DeclarableOpsTests10, Test_ArgMax_1) {
    NDArray<double> x('c', {3, 3});
    NDArray<double> e(8);

    x.linspace(1.0);


    nd4j::ops::argmax<double> op;
    auto result = op.execute({&x}, {}, {});
    ASSERT_EQ(Status::OK(), result->status());


    auto z = *result->at(0);

    ASSERT_EQ(e, z);

    delete result;
}

TEST_F(DeclarableOpsTests10, Test_ArgMax_2) {
    NDArray<double> x('c', {3, 3});
    NDArray<double> y('c', {1}, {1.0});
    NDArray<double> e('c', {3}, {2.0, 2.0, 2.0});

    x.linspace(1.0);

    nd4j::ops::argmax<double> op;
    auto result = op.execute({&x, &y}, {}, {});
    ASSERT_EQ(Status::OK(), result->status());

    auto z = *result->at(0);

    //z.printIndexedBuffer("z");
    //z.printShapeInfo("z shape");

    ASSERT_EQ(e, z);

    delete result;
}

TEST_F(DeclarableOpsTests10, Test_And_1) {
    NDArray<double> x('c', {4}, {1, 1, 0, 1});
    NDArray<double> y('c', {4}, {0, 0, 0, 1});
    NDArray<double> e('c', {4}, {0, 0, 0, 1});

    nd4j::ops::boolean_and<double> op;
    auto result = op.execute({&x, &y}, {}, {});
    ASSERT_EQ(Status::OK(), result->status());

    ASSERT_EQ(e, *result->at(0));

    delete result;
}

TEST_F(DeclarableOpsTests10, Test_Or_1) {
    NDArray<double> x('c', {4}, {1, 1, 0, 1});
    NDArray<double> y('c', {4}, {0, 0, 0, 1});
    NDArray<double> e('c', {4}, {1, 1, 0, 1});

    nd4j::ops::boolean_or<double> op;
    auto result = op.execute({&x, &y}, {}, {});
    ASSERT_EQ(Status::OK(), result->status());

    ASSERT_EQ(e, *result->at(0));

    delete result;
}

TEST_F(DeclarableOpsTests10, Test_Not_1) {
    NDArray<double> x('c', {4}, {1, 1, 0, 1});
    NDArray<double> y('c', {4}, {0, 0, 0, 1});
    NDArray<double> e('c', {4}, {1, 1, 1, 0});

    nd4j::ops::boolean_not<double> op;
    auto result = op.execute({&x, &y}, {}, {});
    ASSERT_EQ(Status::OK(), result->status());

    ASSERT_EQ(e, *result->at(0));

    delete result;
}

TEST_F(DeclarableOpsTests10, Test_Size_at_1) {
    NDArray<double> x('c', {10, 20, 30});
    NDArray<double> e(20.0);

    nd4j::ops::size_at<double> op;
    auto result = op.execute({&x}, {}, {1});
    ASSERT_EQ(Status::OK(), result->status());

    ASSERT_EQ(e, *result->at(0));

    delete result;
}

////////////////////////////////////////////////////////////////////////////////
TEST_F(DeclarableOpsTests10, InTopK_SGO_Test_1) {

    NDArray<double> input('c', {4, 5});
    NDArray<double> idx('c', {4});

    NDArray<double> exp({0., 0., 0., 1.});

    int exclusive, reverse;
    input.linspace(1);
    idx.linspace(1);
    ////////////////////////////////////////

    nd4j::ops::in_top_k<double> op;

    auto res = op.execute({&input, &idx}, {}, {1});

    ASSERT_EQ(res->status(), ND4J_STATUS_OK);
    //res->at(0)->printIndexedBuffer("IN_TOP_K output");
    ASSERT_TRUE(res->at(0)->equalsTo(&exp));
    delete res;
}

////////////////////////////////////////////////////////////////////////////////
TEST_F(DeclarableOpsTests10, Pad_SGO_Test_1) {

    NDArray<double> in({1., 1., 1., 1., 1.});
//    NDArray<double> pad('c', {1, 2}, {1., 1.});// = Nd4j.create(new double[]{1, 1}, new long[]{1, 2});
    NDArray<double> pad('c', {1, 2}, {1., 1.});
//    NDArray<double> value(10.0);

    NDArray<double> exp({10., 1., 1., 1., 1., 1., 10.});

    nd4j::ops::pad<double> op;

    auto res = op.execute({&in, &pad}, {10.0}, {0});
    ASSERT_EQ(res->status(), ND4J_STATUS_OK);
    ASSERT_TRUE(exp.equalsTo(res->at(0)));
    delete res;
}

////////////////////////////////////////////////////////////////////////////////
TEST_F(DeclarableOpsTests10, Unique_SGO_Test_1) {
    NDArray<double> input({3., 4., 3., 1., 3., 0., 2., 4., 2., 4.});
    NDArray<double> expIdx({0., 1., 0., 2., 0., 3., 4., 1., 4., 1.});
    NDArray<double> exp({3., 4., 1., 0., 2.});

    nd4j::ops::unique<double> op;
    auto res = op.execute({&input}, {}, {});
    ASSERT_TRUE(res->status() == ND4J_STATUS_OK);
    //res->at(0)->printIndexedBuffer("Unique values");
    //res->at(1)->printIndexedBuffer("Unique idxs");
    ASSERT_TRUE(exp.equalsTo(res->at(0)));
    ASSERT_TRUE(expIdx.equalsTo(res->at(1)));
    delete res;
}

////////////////////////////////////////////////////////////////////////////////
TEST_F(DeclarableOpsTests10, Where_SGO_Test_1) {
    NDArray<double> input('c', {3, 3}, {1., 0., 0., 1., 1., 0., 1., 1., 1.});
    //NDArray<double> expIdx({0., 1., 0., 2., 0., 3., 4., 1., 4., 1.});
    NDArray<double> exp('c', {6, 2}, {0., 0., 1., 0., 1., 1., 2., 0., 2., 1., 2., 2.});

    nd4j::ops::Where<double> op;
    auto res = op.execute({&input}, {}, {});
    ASSERT_TRUE(res->status() == ND4J_STATUS_OK);
    NDArray<double>* resA = res->at(0);

    ASSERT_TRUE(exp.equalsTo(resA));
    ASSERT_TRUE(exp.isSameShape(resA));
//    ASSERT_TRUE(expIdx.equalsTo(res->at(1)));
    delete res;
}

////////////////////////////////////////////////////////////////////////////////
TEST_F(DeclarableOpsTests10, WhereNP_SGO_Test_1) {
    NDArray<double> cond3d('c', {2, 2, 2}, {1., 0., 0., 1., 1., 1., 1., 0.});
//    NDArray<double> expIdx({0., 1., 0., 2., 0., 3., 4., 1., 4., 1.});
    NDArray<double> exp1({0., 0., 1., 1., 1.});
    NDArray<double> exp2({0., 1., 0., 0., 1.});
    NDArray<double> exp3({0., 1., 0., 1., 0.});
    nd4j::ops::where_np<double> op;
    auto res = op.execute({&cond3d}, {}, {});
    ASSERT_TRUE(res->size() == 3);
    ASSERT_TRUE(res->status() == ND4J_STATUS_OK);
    ASSERT_TRUE(exp1.equalsTo(res->at(0)));
    ASSERT_TRUE(exp2.equalsTo(res->at(1)));
    ASSERT_TRUE(exp3.equalsTo(res->at(2)));
    //ASSERT_TRUE(expIdx.equalsTo(res->at(1)));
    delete res;
}

////////////////////////////////////////////////////////////////////////////////
TEST_F(DeclarableOpsTests10, WhereNP_SGO_Test_2) {
    NDArray<double> cond2d('c', {3, 5}, {1., 1., 0., 0., 1., 1., 1., 1., 1., 1., 0., 1., 1., 1., 1.});
//    NDArray<double> expIdx({0., 1., 0., 2., 0., 3., 4., 1., 4., 1.});
    NDArray<double> exp1({0., 0., 0., 1., 1., 1., 1., 1., 2., 2., 2., 2.});
    NDArray<double> exp2({0., 1., 4., 0., 1., 2., 3., 4., 1., 2., 3., 4.});
    nd4j::ops::where_np<double> op;
    auto res = op.execute({&cond2d}, {}, {});
    ASSERT_TRUE(res->size() == 2);
    ASSERT_TRUE(res->status() == ND4J_STATUS_OK);
    ASSERT_TRUE(exp1.equalsTo(res->at(0)));
    ASSERT_TRUE(exp2.equalsTo(res->at(1)));
    //ASSERT_TRUE(expIdx.equalsTo(res->at(1)));
    delete res;
}

///////////////////////////////////////////////////////////////////
TEST_F(DeclarableOpsTests10, svd_test11) {

    NDArray<double> x('c', {3,3}, {1.,2.,3.,4.,5.,6.,7.,8.,9.});
    NDArray<double> expS('c', {3});
    NDArray<double> expU('c', {3,3});
    NDArray<double> expV('c', {3,3});

    nd4j::ops::svd<double> op;
    nd4j::ResultSet<double>* results = op.execute({&x}, {}, {0, 1, 16});

    ASSERT_EQ(ND4J_STATUS_OK, results->status());

    NDArray<double> *s = results->at(0);
    NDArray<double> *u = results->at(1);
    NDArray<double> *v = results->at(2);

    ASSERT_TRUE(expS.isSameShape(s));
    ASSERT_TRUE(expU.isSameShape(u));
    ASSERT_TRUE(expV.isSameShape(v));

    delete results;
}

///////////////////////////////////////////////////////////////////
TEST_F(DeclarableOpsTests10, TestMarixBandPart_Test_1) {

    NDArray<double> x('c', {2, 3, 3});

    NDArray<double> exp('c', {2, 3, 3});
    x.linspace(1);
    exp.linspace(1);
    exp(0, 0, 2)  = 0.;
    exp(1, 0, 2)  = 0.;
    exp(0, 2, 0)  = 0.;
    exp(1, 2, 0)  = 0.;

    nd4j::ops::matrix_band_part<double> op;
    nd4j::ResultSet<double>* results = op.execute({&x}, {}, {1, 1});

    ASSERT_EQ(ND4J_STATUS_OK, results->status());
    //results->at(0)->printIndexedBuffer("MBP Test1");
    //exp.printIndexedBuffer("MBP Expec");
    ASSERT_TRUE(exp.equalsTo(results->at(0)));

    delete results;
}

//////////////////////////////////////////////////////////////////////////////
TEST_F(DeclarableOpsTests10, atan2_test1) {

    NDArray<double> y('c', {2, 3, 4}, {-1.001 ,-0.915 ,-0.829 ,-0.743 ,-0.657 ,-0.571 ,-0.485 ,-0.399 ,-0.313 ,-0.227 ,-0.141 ,-0.055 ,0.031 ,0.117 ,0.203 ,0.289 ,0.375 ,0.461 ,0.547 ,0.633 ,0.719 ,0.805 ,0.891 ,0.977});
    NDArray<double> x('c', {2, 3, 4}, {-0.51, -0.46, -0.41, -0.36, -0.31, -0.26, -0.21, -0.16, -0.11, -0.06, -0.01, 0.04, 0.09, 0.14, 0.19, 0.24, 0.29, 0.34, 0.39, 0.44, 0.49, 0.54, 0.59, 0.61});

    NDArray<double> exp('c', {2,3,4}, {-2.04201, -2.03663, -2.03009, -2.02199,-2.01166, -1.99808, -1.97941, -1.95217,-1.90875, -1.8292 , -1.6416 , -0.942  ,
                                       0.33172,  0.69614,  0.81846,  0.87776, 0.91253,  0.93533,  0.95141,  0.96336, 0.97259,  0.97993,  0.98591,  1.01266,});

    nd4j::ops::tf_atan2<double> op;
    auto result = op.execute({&y, &x}, {}, {});
    ASSERT_EQ(ND4J_STATUS_OK, result->status());
    auto z = result->at(0);

    ASSERT_TRUE(exp.isSameShape(z));
    ASSERT_TRUE(exp.equalsTo(z));

    delete result;
}

//////////////////////////////////////////////////////////////////////////////
TEST_F(DeclarableOpsTests10, atan2_test2) {

    NDArray<double> y('c', {2, 3, 4}, {-1.001 ,-0.915 ,-0.829 ,-0.743 ,-0.657 ,-0.571 ,-0.485 ,-0.399 ,-0.313 ,-0.227 ,-0.141 ,-0.055 ,0.031 ,0.117 ,0.203 ,0.289 ,0.375 ,0.461 ,0.547 ,0.633 ,0.719 ,0.805 ,0.891 ,0.977});
    NDArray<double> x('c', {   3, 4}, {-1.05, -0.82, -0.639, -0.458, -0.277, -0.096, 0.085, 0.266, 0.447, 0.628, 0.809, 0.99});

    NDArray<double> exp('c', {2,3,4}, {-2.38008, -2.30149, -2.22748, -2.1232 ,-1.96979, -1.73736, -1.3973 , -0.98279,-0.61088, -0.34685, -0.17256, -0.0555 ,
                                       3.11208,  2.99987,  2.83399,  2.57869, 2.207  ,  1.77611,  1.41664,  1.17298, 1.01458,  0.90829,  0.8336 ,  0.77879});

    nd4j::ops::tf_atan2<double> op;
    auto result = op.execute({&y, &x}, {}, {});
    ASSERT_EQ(ND4J_STATUS_OK, result->status());
    auto z = result->at(0);

    ASSERT_TRUE(exp.isSameShape(z));
    ASSERT_TRUE(exp.equalsTo(z));

    delete result;
}

//////////////////////////////////////////////////////////////////////////////
TEST_F(DeclarableOpsTests10, atan2_test3) {

    NDArray<double> y('c', {2, 3, 4}, {-1.001 ,-0.915 ,-0.829 ,-0.743 ,-0.657 ,-0.571 ,-0.485 ,-0.399 ,-0.313 ,-0.227 ,-0.141 ,-0.055 ,0.031 ,0.117 ,0.203 ,0.289 ,0.375 ,0.461 ,0.547 ,0.633 ,0.719 ,0.805 ,0.891 ,0.977});
    NDArray<double> x('c', {   3, 4}, {-1.05, -0.82, -0.639, -0.458, -0.277, -0.096, 0.085, 0.266, 0.447, 0.628, 0.809, 0.99});

    NDArray<double> exp('c', {2,3,4}, {-2.33231, -2.41089, -2.48491, -2.58919,-2.74259, -2.97502,  2.9681 ,  2.55359, 2.18167,  1.91765,  1.74335,  1.62629,
                                       -1.54128, -1.42907, -1.2632 , -1.00789,-0.63621, -0.20531,  0.15416,  0.39782, 0.55622,  0.6625 ,  0.7372 ,  0.79201});

    nd4j::ops::tf_atan2<double> op;
    auto result = op.execute({&x, &y}, {}, {});
    ASSERT_EQ(ND4J_STATUS_OK, result->status());
    auto z = result->at(0);

    ASSERT_TRUE(exp.isSameShape(z));
    ASSERT_TRUE(exp.equalsTo(z));

    delete result;
}

//////////////////////////////////////////////////////////////////////////////
TEST_F(DeclarableOpsTests10, atan2_test4) {

    NDArray<double> y('c', {1, 3, 4}, {-1.001 ,-0.829 ,-0.657 ,-0.485 ,-0.313 ,-0.141 ,0.031 ,0.203 ,0.375 ,0.547 ,0.719 ,0.891});
    NDArray<double> x('c', {2, 3, 1}, {-0.82, -0.458, -0.096, 0.085, 0.447, 0.809});

    NDArray<double> exp('c', {2,3,4}, {-2.45527, -2.36165, -2.24628, -2.10492,-2.1703 , -1.86945, -1.50321, -1.15359,-0.25062, -0.17373, -0.13273, -0.10733,
                                        3.05688,  3.03942,  3.01293,  2.9681 , 2.18167,  1.87635,  1.50156,  1.14451, 1.13674,  0.97626,  0.84423,  0.7372 });

    nd4j::ops::tf_atan2<double> op;
    auto result = op.execute({&x, &y}, {}, {});
    ASSERT_EQ(ND4J_STATUS_OK, result->status());
    auto z = result->at(0);

    ASSERT_TRUE(exp.isSameShape(z));
    ASSERT_TRUE(exp.equalsTo(z));

    delete result;
}

//////////////////////////////////////////////////////////////////////////////
TEST_F(DeclarableOpsTests10, atan2_test5) {

    NDArray<double> y('c', {1, 3, 4}, {-1.001 ,-0.829 ,-0.657 ,-0.485 ,-0.313 ,-0.141 ,0.031 ,0.203 ,0.375 ,0.547 ,0.719 ,0.891});
    NDArray<double> x('c', {2, 3, 1}, {-0.82, -0.458, -0.096, 0.085, 0.447, 0.809});

    NDArray<double> exp('c', {2,3,4}, {-2.25712, -2.35074, -2.46611, -2.60747,-2.54209, -2.84294,  3.07401,  2.72438, 1.82141,  1.74453,  1.70353,  1.67813,
                                       -1.48608, -1.46862, -1.44214, -1.3973 ,-0.61088, -0.30556,  0.06924,  0.42629, 0.43405,  0.59453,  0.72657,  0.8336 });

    nd4j::ops::tf_atan2<double> op;
    auto result = op.execute({&y, &x}, {}, {});
    ASSERT_EQ(ND4J_STATUS_OK, result->status());
    auto z = result->at(0);

    ASSERT_TRUE(exp.isSameShape(z));
    ASSERT_TRUE(exp.equalsTo(z));

    delete result;
}

//////////////////////////////////////////////////////////////////////////////
TEST_F(DeclarableOpsTests10, atan2_test6) {

    NDArray<double> y('c', {1, 3, 4}, {-1.001 ,-0.829 ,-0.657 ,-0.485 ,-0.313 ,-0.141 ,0.031 ,0.203 ,0.375 ,0.547 ,0.719 ,0.891});
    NDArray<double> x('c', {      4}, {-0.82, -0.096, 0.085, 0.809});

    NDArray<double> exp('c', {1,3,4}, {-2.25712, -1.68608, -1.44214, -0.54006,-2.77695, -2.16855,  0.34972,  0.24585, 2.71267,  1.74453,  1.45312,  0.8336 });

    nd4j::ops::tf_atan2<double> op;
    auto result = op.execute({&y, &x}, {}, {});
    ASSERT_EQ(ND4J_STATUS_OK, result->status());
    auto z = result->at(0);

    ASSERT_TRUE(exp.isSameShape(z));
    ASSERT_TRUE(exp.equalsTo(z));

    delete result;
}


//////////////////////////////////////////////////////////////////////////////
TEST_F(DeclarableOpsTests10, range_test10) {
    
    NDArray<double> limit('c', {1, 3, 4});
    limit = 5.;
    NDArray<double> exp('c', {5}, {0.,1.,2.,3.,4.});

    nd4j::ops::range<double> op;
    auto result = op.execute({&limit}, {}, {});

    ASSERT_EQ(ND4J_STATUS_OK, result->status());

    auto z = result->at(0);

    ASSERT_TRUE(exp.isSameShape(z));
    ASSERT_TRUE(exp.equalsTo(z));

    delete result;
}

//////////////////////////////////////////////////////////////////////////////
TEST_F(DeclarableOpsTests10, range_test11) {
    
    NDArray<double> limit('c', {1, 3, 4});
    NDArray<double> start('c', {2, 4});
    limit = 5.;
    start = 0.5;
    NDArray<double> exp('c', {5}, {0.5,1.5,2.5,3.5,4.5});

    nd4j::ops::range<double> op;
    auto result = op.execute({&start, &limit}, {}, {});

    ASSERT_EQ(ND4J_STATUS_OK, result->status());

    auto z = result->at(0);    

    ASSERT_TRUE(exp.isSameShape(z));
    ASSERT_TRUE(exp.equalsTo(z));

    delete result;
}

//////////////////////////////////////////////////////////////////////////////
TEST_F(DeclarableOpsTests10, range_test12) {
    
    NDArray<double> exp('c', {9}, {0.5, 1. , 1.5, 2. , 2.5, 3. , 3.5, 4. , 4.5});

    nd4j::ops::range<double> op;
    auto result = op.execute({}, {0.5, 5, 0.5}, {});

    ASSERT_EQ(ND4J_STATUS_OK, result->status());

    auto z = result->at(0);    

    ASSERT_TRUE(exp.isSameShape(z));
    ASSERT_TRUE(exp.equalsTo(z));

    delete result;
}

//////////////////////////////////////////////////////////////////////////////
TEST_F(DeclarableOpsTests10, top_k_permuted_test1) {

    NDArray<double> x({7., 3., 1., 2., 5., 0., 4., 6., 9., 8.});
    NDArray<double> expUnsorted({7., 6., 9., 8.}); // Sorted = False
    NDArray<double> expSorted({9., 8., 7., 6., 5.}); // Sorted = False


    nd4j::ops::top_k<double> op;
    auto result = op.execute({&x}, {}, {4, 0});

    ASSERT_EQ(ND4J_STATUS_OK, result->status());

    auto z = result->at(0);
    auto zI = result->at(1);
    //z->printIndexedBuffer("TopK(5)");
    //zI->printIndexedBuffer("TopKI(5)");
    ASSERT_TRUE(expUnsorted.isSameShape(z));
    ASSERT_TRUE(expUnsorted.equalsTo(z));

    auto result2 = op.execute({&x}, {}, {5, 1});

    ASSERT_EQ(ND4J_STATUS_OK, result2->status());

    z = result2->at(0);
    zI = result2->at(1);
    //z->printIndexedBuffer("sorted TopK(5)");
    //zI->printIndexedBuffer("sorted TopKI(5)");
    ASSERT_TRUE(expSorted.isSameShape(z));
    ASSERT_TRUE(expSorted.equalsTo(z));

    delete result;
    delete result2;
}

//////////////////////////////////////////////////////////////////////////////
TEST_F(DeclarableOpsTests10, top_k_permuted_test2) {

    NDArray<double> x({7., 3., 1., 2., 5., 0., 4., 6., 9., 8.});
    NDArray<double> expUnsorted({7.,    5.,    6.,    9.,    8.}); // Sorted = False
    NDArray<double> expSorted({9., 8., 7., 6., 5.}); // Sorted = False


    nd4j::ops::top_k<double> op;
    auto result = op.execute({&x}, {}, {5, 0});

    ASSERT_EQ(ND4J_STATUS_OK, result->status());

    auto z = result->at(0);
    auto zI = result->at(1);
    //z->printIndexedBuffer("TopK(5)");
    //zI->printIndexedBuffer("TopKI(5)");
    ASSERT_TRUE(expUnsorted.isSameShape(z));
    ASSERT_TRUE(expUnsorted.equalsTo(z));

    auto result2 = op.execute({&x}, {}, {5, 1});

    ASSERT_EQ(ND4J_STATUS_OK, result2->status());

    z = result2->at(0);
    zI = result2->at(1);
    //z->printIndexedBuffer("sorted TopK(5)");
    //zI->printIndexedBuffer("sorted TopKI(5)");
    ASSERT_TRUE(expSorted.isSameShape(z));
    ASSERT_TRUE(expSorted.equalsTo(z));

    delete result;
    delete result2;
}

///////////////////////////////////////////////////////////////////
TEST_F(DeclarableOpsTests10, sparse_softmax_cross_entropy_loss_with_logits_test1) {
    
    NDArray<double> labels('c', {2,3},{3.,2.,1.,0.,1.,2.});
    NDArray<double> logits('c', {2,3,4});
    NDArray<double> expected('c', {2,3}, {1.24254, 1.34254, 1.44254, 1.54254, 1.44254, 1.34254});
                                            
    logits.linspace(0.1, 0.1);

    nd4j::ops::sparse_softmax_cross_entropy_loss_with_logits<double> op;
    nd4j::ResultSet<double>* results = op.execute({&labels, &logits}, {}, {});

    ASSERT_EQ(ND4J_STATUS_OK, results->status());

    NDArray<double> *output = results->at(0);    

    ASSERT_TRUE(expected.isSameShape(output));
    ASSERT_TRUE(expected.equalsTo(output));

    delete results;
}

///////////////////////////////////////////////////////////////////
TEST_F(DeclarableOpsTests10, sparse_softmax_cross_entropy_loss_with_logits_test2) {
    
    NDArray<double> labels('c', {2},{1.,0.});
    NDArray<double> logits('c', {2,3});
    NDArray<double> expected('c', {2}, {1.10194, 1.20194});
                                            
    logits.linspace(0.1, 0.1);

    nd4j::ops::sparse_softmax_cross_entropy_loss_with_logits<double> op;
    nd4j::ResultSet<double>* results = op.execute({&labels, &logits}, {}, {});

    ASSERT_EQ(ND4J_STATUS_OK, results->status());

    NDArray<double> *output = results->at(0);    

    ASSERT_TRUE(expected.isSameShape(output));
    ASSERT_TRUE(expected.equalsTo(output));

    delete results;
}

///////////////////////////////////////////////////////////////////
TEST_F(DeclarableOpsTests10, sparse_softmax_cross_entropy_loss_with_logits_test3) {
    
    NDArray<double> labels('c', {1},{0.});
    NDArray<double> logits('c', {1,3});
    NDArray<double> expected('c', {1}, {1.20194});
                                            
    logits.linspace(0.1, 0.1);

    nd4j::ops::sparse_softmax_cross_entropy_loss_with_logits<double> op;
    nd4j::ResultSet<double>* results = op.execute({&labels, &logits}, {}, {});

    ASSERT_EQ(ND4J_STATUS_OK, results->status());

    NDArray<double> *output = results->at(0);    

    ASSERT_TRUE(expected.isSameShape(output));
    ASSERT_TRUE(expected.equalsTo(output));

    delete results;
}

///////////////////////////////////////////////////////////////////
TEST_F(DeclarableOpsTests10, sparse_softmax_cross_entropy_loss_with_logits_test4) {
    
    NDArray<double> labels('c', {2},{0.,0.});
    NDArray<double> logits('c', {2,1});
    NDArray<double> expected('c', {2}, {0., 0.});
                                            
    logits.linspace(0.1, 0.1);

    nd4j::ops::sparse_softmax_cross_entropy_loss_with_logits<double> op;
    nd4j::ResultSet<double>* results = op.execute({&labels, &logits}, {}, {});

    ASSERT_EQ(ND4J_STATUS_OK, results->status());

    NDArray<double> *output = results->at(0);    

    ASSERT_TRUE(expected.isSameShape(output));
    ASSERT_TRUE(expected.equalsTo(output));

    delete results;
<<<<<<< HEAD
}
=======
}

///////////////////////////////////////////////////////////////////
TEST_F(DeclarableOpsTests10, split_test4) {
    
    NDArray<float> input('c', {10},{1.f,2.f,3.f,4.f,5.f,6.f,7.f,8.f,9.f,10.f});
    NDArray<float> axis(-1);
    NDArray<float> exp1('c', {5}, {1.f,2.f,3.f,4.f,5.f});
    NDArray<float> exp2('c', {5}, {6.f,7.f,8.f,9.f,10.f});
                                            
    nd4j::ops::split<float> op;
    auto results = op.execute({&input, &axis}, {}, {2});

    ASSERT_EQ(ND4J_STATUS_OK, results->status());

    NDArray<float> *out1 = results->at(0);
    NDArray<float> *out2 = results->at(1);

    ASSERT_TRUE(exp1.isSameShape(out1));
    ASSERT_TRUE(exp2.isSameShape(out2));
    ASSERT_TRUE(exp1.equalsTo(out1));
    ASSERT_TRUE(exp2.equalsTo(out2));

    delete results;
}


///////////////////////////////////////////////////////////////////
TEST_F(DeclarableOpsTests10, split_test5) {
    
    NDArray<float> input('c', {3,8},{1.f,2.f,3.f,4.f,5.f,6.f,7.f,8.f,9.f,10.f,11.f,12.f,13.f,14.f,15.f,16.f,17.f,18.f,19.f,20.f,21.f,22.f,23.f,24.f});
    NDArray<float> exp1('c', {3,4}, {1.f,2.f,3.f,4.f, 9.f,10.f,11.f,12.f, 17.f,18.f,19.f,20.f});
    NDArray<float> exp2('c', {3,4}, {5.f,6.f,7.f,8.f, 13.f,14.f,15.f,16.f, 21.f,22.f,23.f,24.f});
                                            
    nd4j::ops::split<float> op;
    auto results = op.execute({&input}, {}, {2,-1});

    ASSERT_EQ(ND4J_STATUS_OK, results->status());

    NDArray<float> *out1 = results->at(0);
    NDArray<float> *out2 = results->at(1);

    ASSERT_TRUE(exp1.isSameShape(out1));
    ASSERT_TRUE(exp2.isSameShape(out2));
    ASSERT_TRUE(exp1.equalsTo(out1));
    ASSERT_TRUE(exp2.equalsTo(out2));

    delete results;
}
>>>>>>> 3abf398d
<|MERGE_RESOLUTION|>--- conflicted
+++ resolved
@@ -182,7 +182,7 @@
 
     nd4j::ops::unique<double> op;
     auto res = op.execute({&input}, {}, {});
-    ASSERT_TRUE(res->status() == ND4J_STATUS_OK);
+    ASSERT_TRUE(res->status() \ ND4J_STATUS_OK);
     //res->at(0)->printIndexedBuffer("Unique values");
     //res->at(1)->printIndexedBuffer("Unique idxs");
     ASSERT_TRUE(exp.equalsTo(res->at(0)));
@@ -625,9 +625,6 @@
     ASSERT_TRUE(expected.equalsTo(output));
 
     delete results;
-<<<<<<< HEAD
-}
-=======
 }
 
 ///////////////////////////////////////////////////////////////////
@@ -676,5 +673,4 @@
     ASSERT_TRUE(exp2.equalsTo(out2));
 
     delete results;
-}
->>>>>>> 3abf398d
+}