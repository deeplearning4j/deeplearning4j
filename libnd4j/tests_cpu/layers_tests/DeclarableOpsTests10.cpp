--- conflicted
+++ resolved
@@ -242,7 +242,6 @@
     delete results;
 }
 
-<<<<<<< HEAD
 ///////////////////////////////////////////////////////////////////
 TEST_F(DeclarableOpsTests10, TestMarixBandPart_Test_1) {
 
@@ -265,7 +264,7 @@
     ASSERT_TRUE(exp.equalsTo(results->at(0)));
 
     delete results;
-=======
+}
 
 //////////////////////////////////////////////////////////////////////////////
 TEST_F(DeclarableOpsTests10, atan2_test1) {
@@ -384,5 +383,4 @@
     ASSERT_TRUE(exp.equalsTo(z));
 
     delete result;
->>>>>>> 55eac637
 }