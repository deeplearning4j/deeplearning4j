--- conflicted
+++ resolved
@@ -246,15 +246,9 @@
 
 
 TEST_F(NDArrayTest, TestPermuteReshape1) {
-<<<<<<< HEAD
     NDArray array('c', {2, 2, 5, 5}, nd4j::DataType::FLOAT32);
-    int pShape[] = {4, 2, 5, 5, 2, 25, 5, 1, 50, 8192, -1, 99};
-    int rShape[] = {3, 2, 25, 2, 25, 1, 50, 8192, -1, 99};
-=======
-    auto array = NDArrayFactory::create<float>('c', {2, 2, 5, 5});
     int pShape[] = {4, 2, 5, 5, 2, 25, 5, 1, 50, 8192, 0, 99};
     int rShape[] = {3, 2, 25, 2, 25, 1, 50, 8192, 0, 99};
->>>>>>> f4f749f5
 
     array.permutei({1, 2, 3, 0});
 
@@ -828,11 +822,11 @@
 TEST_F(NDArrayTest, TestMmulHelper1) {
     auto xBuffer = new float[3]{1.f, 2.f, 3.f};
     auto xShape = new Nd4jLong[8] {2, 1, 3, 1, 1, 8192, 1, 99};
-    auto x = new NDArray(xBuffer, xShape);   
+    auto x = new NDArray(xBuffer, xShape);
 
     auto yBuffer = new float[3]{2.f, 4.f, 6.f};
     auto yShape = new Nd4jLong[8] {2, 1, 3, 1, 1, 8192, 1, 99};
-    auto y = new NDArray(yBuffer, yShape);    
+    auto y = new NDArray(yBuffer, yShape);
 
     auto z = MmulHelper::mmul(x, y);
 
@@ -855,7 +849,7 @@
 
     Nd4jLong _expS[] = {2, 3, 3, 1, 3, 8192, 1, 102};
     float _expB[] = {231.0, 252.0, 273.0, 537.0, 594.0, 651.0, 843.0, 936.0, 1029.0};
-    NDArray exp(_expB, _expS);     
+    NDArray exp(_expB, _expS);
 
     for (int e = 0; e < x.lengthOf(); e++)
         x.p(e, e+1);
@@ -881,7 +875,7 @@
     Nd4jLong _expS[] = {2, 3, 3, 1, 3, 8192, 1, 102};
     float _expB[] = {231.0, 252.0, 273.0, 537.0, 594.0, 651.0, 843.0, 936.0, 1029.0};
     NDArray exp(_expB, _expS);
-    
+
     for (int e = 0; e < x.lengthOf(); e++)
         x.p(e, e+1);
 
@@ -912,7 +906,7 @@
     Nd4jLong _expS[] = {2, 8, 2, 1, 8, 8192, 1, 102};
     float _expB[] = {1624.0, 1858.0, 2092.0, 2326.0, 5368.0, 5602.0, 5836.0, 6070.0, 4504.0, 5170.0, 5836.0, 6502.0, 15160.0, 15826.0, 16492.0, 17158.0};
     NDArray exp(_expB, _expS);
-    
+
     for (int e = 0; e < x.lengthOf(); e++)
         x.p(e, e+1);
 
@@ -939,7 +933,7 @@
 
     Nd4jLong _expS[] = {2, 8, 2, 1, 8, 8192, 1, 102};
     float _expB[] = {1624.0, 1858.0, 2092.0, 2326.0, 5368.0, 5602.0, 5836.0, 6070.0, 4504.0, 5170.0, 5836.0, 6502.0, 15160.0, 15826.0, 16492.0, 17158.0};
-    NDArray exp(_expB, _expS);    
+    NDArray exp(_expB, _expS);
 
     for (int e = 0; e < x.lengthOf(); e++)
         x.p(e, e+1);
@@ -970,16 +964,16 @@
     auto xBuffer = new float[15]{1.f, 2.f, 3.f, 4.f, 5.f, 6.f, 7.f, 8.f, 9.f, 10.f, 11.f, 12.f, 13.f, 14.f, 15.f};
     auto xShape = new Nd4jLong[8] {2, 5, 3, 3, 1, 8192, 1, 99};
     auto x = new NDArray(xBuffer, xShape, graph::LaunchContext::defaultContext(), true, true);
-    
+
 
     auto yBuffer = new float[3]{2.f, 4.f, 6.f};
     auto yShape = new Nd4jLong[8] {2, 3, 1, 1, 1, 8192, 1, 99};
-    auto y = new NDArray(yBuffer, yShape, graph::LaunchContext::defaultContext(), true, true);    
+    auto y = new NDArray(yBuffer, yShape, graph::LaunchContext::defaultContext(), true, true);
 
     auto z = NDArrayFactory::create_<float>('f', {5, 1});
 
     auto expBuffer = new float[5]{28.00,  64.00,  100.00,  136.00,  172.00};
-    auto exp = new NDArray(expBuffer, z->getShapeInfo(), graph::LaunchContext::defaultContext(), true, false);    
+    auto exp = new NDArray(expBuffer, z->getShapeInfo(), graph::LaunchContext::defaultContext(), true, false);
 
     //nd4j::blas::GEMV<float>::op('f',  x->rows(), x->columns(), 1.0f, x->getBuffer(), y->rows(), y->getBuffer(), 1, 0.0, z->getBuffer(), 1);
 
@@ -1166,13 +1160,7 @@
     for (int e = 0; e < b.lengthOf(); e++)
         b.p(e, e+1);
 
-<<<<<<< HEAD
-    NDArray exp(_expB, _expS);    
-
-=======
     NDArray exp(_expB, _expS);
-    
->>>>>>> f4f749f5
     auto c = MmulHelper::mmul(&a, &b);
 
     ASSERT_TRUE(exp.isSameShape(c));
@@ -1792,7 +1780,7 @@
     double _expB[] = {96.0,  116.0,  136.0,  156.0,  256.0,  276.0,  296.0,  316.0,  102.0,  124.0,  146.0,  168.0,    278.0,  300.0,  322.0,  344.0,  108.0,  132.0,  156.0,  180.0,  300.0,  324.0,  348.0,  372.0,    114.0,  140.0,  166.0,  192.0,  322.0,  348.0,  374.0,  400.0,  120.0,  148.0,  176.0,  204.0,    344.0,  372.0,  400.0,  428.0,  126.0,  156.0,  186.0,  216.0,  366.0,  396.0,  426.0,  456.0,    132.0,  164.0,  196.0,  228.0,  388.0,  420.0,  452.0,  484.0,  138.0,  172.0,  206.0,  240.0,    410.0,  444.0,  478.0,  512.0,  144.0,  180.0,  216.0,  252.0,  432.0,  468.0,  504.0,  540.0,    150.0,  188.0,  226.0,  264.0,  454.0,  492.0,  530.0,  568.0,  156.0,  196.0,  236.0,  276.0,    476.0,  516.0,  556.0,  596.0,  162.0,  204.0,  246.0,  288.0,  498.0,  540.0,  582.0,  624.0,    168.0,  212.0,  256.0,  300.0,  520.0,  564.0,  608.0,  652.0,  174.0,  220.0,  266.0,  312.0,    542.0,  588.0,  634.0,  680.0,  180.0,  228.0,  276.0,  324.0,  564.0,  612.0,  660.0,  708.0,    186.0,  236.0,  286.0,  336.0,  586.0,  636.0,  686.0,  736.0,  192.0,  244.0,  296.0,  348.0,    608.0,  660.0,  712.0,  764.0,  198.0,  252.0,  306.0,  360.0,  630.0,  684.0,  738.0,  792.0};
 
     Nd4jLong _expS[] = {6, 2, 3, 3, 2, 2, 2, 72, 24, 8, 4, 2, 1, 16384, 1, 99};
-    NDArray exp(_expB, _expS, graph::LaunchContext::defaultContext(), false, false);    
+    NDArray exp(_expB, _expS, graph::LaunchContext::defaultContext(), false, false);
 
     auto input = NDArrayFactory::create<double>('c', {B, iC, iY, iX});
     auto weights = NDArrayFactory::create<double>('c', {iC, oC, kY, kX});
@@ -1815,8 +1803,8 @@
 //////////////////////////////////////////////////////////////////////
 TEST_F(NDArrayTest, TestBroadcast_1) {
     double _expB[] = {1.000000, 1.000000, 1.000000, 1.000000, 2.000000, 2.000000, 2.000000, 2.000000, 3.000000, 3.000000, 3.000000, 3.000000, 1.000000, 1.000000, 1.000000, 1.000000, 2.000000, 2.000000, 2.000000, 2.000000, 3.000000, 3.000000, 3.000000, 3.000000};
-    Nd4jLong _expS[] = {4, 2, 3, 2, 2, 12, 4, 2, 1, 16384, 1, 99};    
-    NDArray exp(_expB, _expS, graph::LaunchContext::defaultContext(), false, false);    
+    Nd4jLong _expS[] = {4, 2, 3, 2, 2, 12, 4, 2, 1, 16384, 1, 99};
+    NDArray exp(_expB, _expS, graph::LaunchContext::defaultContext(), false, false);
 
     auto input = NDArrayFactory::create<double>('c',{ 2, 3, 2, 2});
     auto bias = NDArrayFactory::create<double>('c', {1, 3});
