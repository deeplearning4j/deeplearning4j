--- conflicted
+++ resolved
@@ -137,13 +137,8 @@
 }
 
 TEST_F(DeclarableOpsTests15, Test_standarize_1) {
-<<<<<<< HEAD
-    auto x = NDArrayFactory::create<float>('c', {5}, {1., 1., 1., 1., 1.});
-    auto e = NDArrayFactory::create<float>('c', {5}, {0., 0., 0., 0., 0.});
-=======
     auto x = NDArrayFactory::create<float>('c', {5}, {1, 1, 1, 1, 1});
     auto e = NDArrayFactory::create<float>('c', {5}, {0, 0, 0, 0, 0});
->>>>>>> fe9cb927
 
     nd4j::ops::standardize op;
     auto result = op.execute({&x}, {&x}, {}, {0}, {});
