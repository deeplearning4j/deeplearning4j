--- conflicted
+++ resolved
@@ -156,8 +156,6 @@
     delete result;
 }
 
-<<<<<<< HEAD
-=======
 TEST_F(DeclarableOpsTests15, test_matmul_bp_1) {
     auto a = NDArrayFactory::create<double>('c', {1, 3});
     auto b = NDArrayFactory::create<double>('c', {1, 4});
@@ -186,7 +184,6 @@
     ASSERT_EQ(e, z);
 }
 
->>>>>>> 902ef7f0
 TEST_F(DeclarableOpsTests15, Test_layer_norm_1) {
     auto x = NDArrayFactory::create<float>('c', {1, 5}, {1., 2., 3., 4., 5.});
     auto g = NDArrayFactory::create<float>('c', {1, 5}, {1., 2., 3., 4., 5.});
