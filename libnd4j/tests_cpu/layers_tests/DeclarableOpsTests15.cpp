/*******************************************************************************
 * Copyright (c) 2015-2018 Skymind, Inc.
 *
 * This program and the accompanying materials are made available under the
 * terms of the Apache License, Version 2.0 which is available at
 * https://www.apache.org/licenses/LICENSE-2.0.
 *
 * Unless required by applicable law or agreed to in writing, software
 * distributed under the License is distributed on an "AS IS" BASIS, WITHOUT
 * WARRANTIES OR CONDITIONS OF ANY KIND, either express or implied. See the
 * License for the specific language governing permissions and limitations
 * under the License.
 *
 * SPDX-License-Identifier: Apache-2.0
 ******************************************************************************/


//
// Created by raver on 8/4/2018.
//

#include "testlayers.h"
#include <ops/declarable/CustomOperations.h>
#include <NDArray.h>
#include <ops/ops.h>
#include <GradCheck.h>
#include <array>


using namespace nd4j;


class DeclarableOpsTests15 : public testing::Test {
public:

    DeclarableOpsTests15() {
        printf("\n");
        fflush(stdout);
    }
};

TEST_F(DeclarableOpsTests15, Test_NormalizeMoments_1) {
    auto d = NDArrayFactory::create<double>('c', {10, 10});
    auto w = NDArrayFactory::create<double>(10);
    auto x = NDArrayFactory::create<double>('c', {10});
    auto y = NDArrayFactory::create<double>('c', {10});

    auto z0 = NDArrayFactory::create<double>('c', {10});
    auto z1 = NDArrayFactory::create<double>('c', {10});

    nd4j::ops::normalize_moments op;
    auto result = op.execute({&w, &x, &y}, {&z0, &z1}, {1e-4}, {}, {});
    ASSERT_EQ(Status::OK(), result);
}

TEST_F(DeclarableOpsTests15, Test_Add_1) {
    auto x = NDArrayFactory::create<int>('c', {5}, {1, 1, 1, 1, 1});
    auto y = NDArrayFactory::create<int>('c', {5}, {1, 1, 1, 1, 1});
    auto e = NDArrayFactory::create<int>('c', {5}, {2, 2, 2, 2, 2});

    nd4j::ops::add op;
    auto result = op.execute({&x, &y}, {&x}, {}, {}, {});
    ASSERT_EQ(Status::OK(), result);
    ASSERT_EQ(e, x);
}

TEST_F(DeclarableOpsTests15, Test_Half_assign_1) {
    auto x = NDArrayFactory::create<float16>('c', {2, 5});
    int y = 1;
    x.assign(y);

    ASSERT_EQ(10, x.sumNumber().e<int>(0));
}

TEST_F(DeclarableOpsTests15, test_avgpooling_edge_1) {
    int inOutH = 5;// 35;
    int inOutW = 5;// 35;
    int inOutC = 10;// 192;

    auto x = NDArrayFactory::create<double>('c', {1, inOutH, inOutW, inOutC});
    x.linspace(1.0);

    nd4j::ops::avgpool2d op;
    auto result = op.execute({&x}, {}, {3,3, 1,1, 0,0, 1,1, 1, 0, 1});
    ASSERT_EQ(Status::OK(), result->status());

    auto z = result->at(0);

    int totalPadHeight = (inOutH - 1) * 1 + 3 - inOutH;
    int padTop = totalPadHeight / 2;
    int padBottom = totalPadHeight - totalPadHeight / 2;

    int k = 3;

    auto m = NDArrayFactory::create<double>('c', {1, inOutH, inOutW, inOutC});
    auto c = NDArrayFactory::create<double>('c', {1, inOutH, inOutW, inOutC});

    for (int h = 0; h < inOutH; h++) {
        for (int w = 0; w < inOutW; w++) {
            int hFrom = h - padTop;
            int wFrom = w - padBottom;

            int hTo = hFrom + k;
            int wTo = wFrom + k;

            hFrom = nd4j::math::nd4j_max<int>(0, hFrom);
            wFrom = nd4j::math::nd4j_max<int>(0, wFrom);

            hTo = nd4j::math::nd4j_min<int>(inOutH, hTo);
            wTo = nd4j::math::nd4j_min<int>(inOutW, wTo);

            int idxOut[4];
            int idxIn[4];
            for (int ch = 0; ch < inOutC; ch++) {
                idxOut[1] = h;
                idxOut[2] = w;
                idxOut[3] = ch;
                idxIn[3] = ch;

                for (int kh = hFrom; kh < hTo; kh++) {
                    for (int kw = wFrom; kw < wTo; kw++) {
                        idxIn[1] = kh;
                        idxIn[2] = kw;

                        auto inVal = x.e<double>(0, kh, kw, ch);
                        m.p(0, h, w, ch, inVal + m.e<double>(0, h, w, ch));
                        c.p(0, h, w, ch, 1 + c.e<int>(0, h, w, ch));
                    }
                }
            }
        }
    }
    m /= c;

    ASSERT_EQ(m, *z);

    delete result;
}

TEST_F(DeclarableOpsTests15, Test_standarize_1) {
    auto x = NDArrayFactory::create<float>('c', {5}, {1, 1, 1, 1, 1});
    auto e = NDArrayFactory::create<float>('c', {5}, {0, 0, 0, 0, 0});

    nd4j::ops::standardize op;
    auto result = op.execute({&x}, {&x}, {}, {0}, {});
    ASSERT_EQ(Status::OK(), result);
    ASSERT_EQ(e, x);
}

TEST_F(DeclarableOpsTests15, Test_standarize_bp_1) {
    auto x = NDArrayFactory::create<float>('c', {5}, {1., 1., 1., 1., 1.});
    auto eps = NDArrayFactory::create<float>('c', {5}, {0., 0., 0., 0., 0.});

    nd4j::ops::standardize_bp op;
    auto result = op.execute({&x, &eps}, {}, {0}, {});
    ASSERT_EQ(Status::OK(), result->status());
    delete result;
}

TEST_F(DeclarableOpsTests15, Test_AdjustContrast_1) {
    auto x = NDArrayFactory::create<double>('c', {4,4,3});
    auto e = NDArrayFactory::create<double>('c', {4,4,3}, {
        -21.5, -20.5, -19.5,  -15.5, -14.5, -13.5,  -9.5,  -8.5,  -7.5,  -3.5,  -2.5,  -1.5,
          2.5,   3.5,   4.5,    8.5,   9.5,  10.5,  14.5,  15.5,  16.5,  20.5,  21.5,  22.5,
         26.5,  27.5,  28.5,   32.5,  33.5,  34.5,  38.5,  39.5,  40.5,  44.5,  45.5,  46.5,
         50.5,  51.5,  52.5,   56.5,  57.5,  58.5,  62.5,  63.5,  64.5,  68.5,  69.5,  70.5
    });
    x.linspace(1.);
    nd4j::ops::adjust_contrast op;
    auto result = op.execute({&x}, {2.}, {}, {});
    ASSERT_EQ(Status::OK(), result->status());
    auto out = result->at(0);
//    out->printIndexedBuffer("Adjusted Constrast");
    ASSERT_TRUE(e.equalsTo(out));
    delete result;
}

TEST_F(DeclarableOpsTests15, Test_AdjustContrast_2) {
    auto x = NDArrayFactory::create<float>('c', {1, 4,4,3});
    auto e = NDArrayFactory::create<float>('c', {1, 4,4,3}, {
            -21.5, -20.5, -19.5,  -15.5, -14.5, -13.5,  -9.5,  -8.5,  -7.5,  -3.5,  -2.5,  -1.5,
            2.5,   3.5,   4.5,    8.5,   9.5,  10.5,  14.5,  15.5,  16.5,  20.5,  21.5,  22.5,
            26.5,  27.5,  28.5,   32.5,  33.5,  34.5,  38.5,  39.5,  40.5,  44.5,  45.5,  46.5,
            50.5,  51.5,  52.5,   56.5,  57.5,  58.5,  62.5,  63.5,  64.5,  68.5,  69.5,  70.5
    });
    x.linspace(1.);
    nd4j::ops::adjust_contrast op;
    auto result = op.execute({&x}, {2.}, {}, {});
    ASSERT_EQ(Status::OK(), result->status());
    auto out = result->at(0);
//    out->printIndexedBuffer("Adjusted Constrast");
    ASSERT_TRUE(e.equalsTo(out));
    delete result;
}

TEST_F(DeclarableOpsTests15, Test_AdjustContrast_3) {
    auto x = NDArrayFactory::create<float>('c', {1, 4,4,3});
    auto e = NDArrayFactory::create<float>('c', {1, 4,4,3}, {
            -21.5, -20.5, -19.5,  -15.5, -14.5, -13.5,  -9.5,  -8.5,  -7.5,  -3.5,  -2.5,  -1.5,
            2.5,   3.5,   4.5,    8.5,   9.5,  10.5,  14.5,  15.5,  16.5,  20.5,  21.5,  22.5,
            26.5,  27.5,  28.5,   32.5,  33.5,  34.5,  38.5,  39.5,  40.5,  44.5,  45.5,  46.5,
            50.5,  51.5,  52.5,   56.5,  57.5,  58.5,  62.5,  63.5,  64.5,  68.5,  69.5,  70.5
    });
    x.linspace(1.);
    nd4j::ops::adjust_contrast_v2 op;
    auto result = op.execute({&x}, {2.}, {}, {});
    ASSERT_EQ(Status::OK(), result->status());
    auto out = result->at(0);
//    out->printIndexedBuffer("Adjusted Constrast");
    ASSERT_TRUE(e.equalsTo(out));
    delete result;
}

TEST_F(DeclarableOpsTests15, Test_AdjustContrast_4) {
    auto x = NDArrayFactory::create<double>('c', {4, 4, 3});
    auto e = NDArrayFactory::create<double>('c', {4, 4, 3}, {
            -21.5, -20.5, -19.5,  -15.5, -14.5, -13.5,  -9.5,  -8.5,  -7.5,  -3.5,  -2.5,  -1.5,
            2.5,   3.5,   4.5,    8.5,   9.5,  10.5,  14.5,  15.5,  16.5,  20.5,  21.5,  22.5,
            26.5,  27.5,  28.5,   32.5,  33.5,  34.5,  38.5,  39.5,  40.5,  44.5,  45.5,  46.5,
            50.5,  51.5,  52.5,   56.5,  57.5,  58.5,  62.5,  63.5,  64.5,  68.5,  69.5,  70.5
    });
    x.linspace(1.);
    nd4j::ops::adjust_contrast_v2 op;
    auto result = op.execute({&x}, {2.}, {}, {});
    ASSERT_EQ(Status::OK(), result->status());
    auto out = result->at(0);
//    out->printIndexedBuffer("Adjusted Constrast");
    ASSERT_TRUE(e.equalsTo(out));
    delete result;
}
TEST_F(DeclarableOpsTests15, Test_BitCast_1) {
    auto x = NDArrayFactory::create<float>('c', {2, 2, 2});
    auto e = NDArrayFactory::create<double>('c', {2, 2}, {2., 512., 8192., 131072.032 });
    x.linspace(1.);
    nd4j::ops::bitcast op;
    auto result = op.execute({&x}, {}, {nd4j::DataType::DOUBLE}, {});
    ASSERT_EQ(Status::OK(), result->status());
    auto out = result->at(0);
//    out->printIndexedBuffer("Casted result");
    ASSERT_TRUE(e.equalsTo(out));
    delete result;
}

TEST_F(DeclarableOpsTests15, Test_BitCast_2) {
    auto x = NDArrayFactory::create<float>('c', {2, 4});
    auto e = NDArrayFactory::create<float16>('c', {2, 4, 2}, {0, 1.875, 0, 2.,    0, 2.125, 0,  2.25,
                                                                              0, 2.312, 0, 2.375, 0, 2.438, 0., 2.5});
    x.linspace(1.);
    nd4j::ops::bitcast op;
    auto result = op.execute({&x}, {}, {nd4j::DataType::HALF}, {});
    ASSERT_EQ(Status::OK(), result->status());
    auto out = result->at(0);
    ASSERT_TRUE(e.equalsTo(out));
    delete result;
}

TEST_F(DeclarableOpsTests15, Test_BitCast_3) {
    auto x = NDArrayFactory::create<float>('c', {1, 4});

    x.linspace(1.);
    nd4j::ops::bitcast op;
    try {
        auto result = op.execute({&x}, {}, {nd4j::DataType::INT64}, {});
        ASSERT_NE(Status::OK(), result->status());
        delete result;
    } catch (std::exception& e) {
        nd4j_printf("Error should be here `%s'. It's OK.\n", e.what());
    }
}

TEST_F(DeclarableOpsTests15, Test_BitCast_4) {
    auto x = NDArrayFactory::create<float>('c', {1, 4});
    auto e = NDArrayFactory::create<Nd4jLong>('c', {1, 2}, {1234567890LL, 2468013579LL});
    x.linspace(1.);
    nd4j::ops::bitcast op;
    try {
        auto result = op.execute({&x}, {&e}, {}, {nd4j::DataType::INT64}, {});
        ASSERT_NE(Status::OK(), result);
    } catch(std::exception& e) {
        nd4j_printf("Error `%s' should be here. It's OK.\n",e.what());
    }

}


TEST_F(DeclarableOpsTests15, Test_BitCast_5) {
    auto x = NDArrayFactory::create<float16>('c', {4, 4}, {
        0.4922f,    0.2969f,    0.6172f,    0.8906f,
        0.9297f,    0.0859f,    0.2344f,    0.3828f,
        0.5781f,    0.7969f,    0.0391f,    0.1719f,
        0.8359f,    0.9297f,    0.3438f,    0.0938f});

    auto e = NDArrayFactory::create<Nd4jLong>('c', {4}, {4260467851820808160LL, 3900173902914993008LL, 3566895990128523424LL,
                                                         3314989625590692528LL});
    nd4j::ops::bitcast op;
    auto result = op.execute({&x}, {}, {nd4j::DataType::INT64}, {});
    ASSERT_EQ(Status::OK(), result->status());
    auto res = result->at(0);
//    res->printIndexedBuffer("BITCAST5");
    ASSERT_TRUE(e.equalsTo(res));
    delete result;
}

TEST_F(DeclarableOpsTests15, Test_BitCast_6) {
    auto x = NDArrayFactory::create<float16>('c', {4, 4}, {
            1.f,    2.f,    3.f,    4.f,
            5.f,    6.f,    7.f,    8.f,
            9.f,   10.f,   11.f,   12.f,
           13.f,   14.f,   15.f,   16.f});

    auto e = NDArrayFactory::create<Nd4jLong>('c', {4}, {4899988963420290048LL, 5188224837230806272LL, 5332342774136064128LL,
                                                         5476460161268730496LL});
    nd4j::ops::bitcast op;
    auto result = op.execute({&x}, {}, {nd4j::DataType::INT64}, {});
    ASSERT_EQ(Status::OK(), result->status());
    auto res = result->at(0);
//    res->printIndexedBuffer("BITCAST6");
    ASSERT_TRUE(e.equalsTo(res));
    delete result;
}
TEST_F(DeclarableOpsTests15, Test_BitCast_7) {
    auto x = NDArrayFactory::create<float16>('c', {4, 4}, {
            1.1f,    2.2f,    3.3f,    4.4f,
            5.1f,    6.2f,    7.3f,    8.4f,
            9.1f,   10.2f,   11.3f,   12.4f,
            13.f,   14.2f,   15.3f,   16.4f});

<<<<<<< HEAD
    auto e = NDArrayFactory::create<Nd4jLong>('c', {4}, {
        4928700072476425318LL, 5202580391758873882LL, 5346698272827918477LL,  5483778673873668736LL});
=======
    auto e = NDArrayFactory::create<Nd4jLong>('c', {4}, {4899988963420290048LL, 5188224837230806272LL, 5332342774136064128LL,
                                                         5476460161268730496LL});
>>>>>>> 0709b867
    nd4j::ops::bitcast op;
    auto result = op.execute({&x}, {}, {nd4j::DataType::INT64}, {});
    ASSERT_EQ(Status::OK(), result->status());
    auto res = result->at(0);
//    res->printIndexedBuffer("BITCAST7");
    ASSERT_TRUE(e.equalsTo(res));
    delete result;
}

TEST_F(DeclarableOpsTests15, Test_depthwise_bp_1) {
    auto in = NDArrayFactory::create<float>('c', {4, 8, 64, 64});
    auto w = NDArrayFactory::create<float>('c', {2, 2, 8, 2});
    auto b = NDArrayFactory::create<float>('c', {1, 16});
    auto grad = NDArrayFactory::create<float>('c', {4, 16, 64, 64});

    auto gradI = in.like();
    auto gradW = w.like();
    auto gradB = b.like();

    nd4j:ops::depthwise_conv2d_bp op;
    auto status = op.execute({&in, &w, &b, &grad}, {&gradI, &gradW, &gradB}, {}, {2, 2, 1, 1, 0, 0, 1, 1, 1, 0}, {});
    ASSERT_EQ(Status::OK(), status);
}

TEST_F(DeclarableOpsTests15, test_matmul_bp_1) {
    auto a = NDArrayFactory::create<double>('c', {1, 3});
    auto b = NDArrayFactory::create<double>('c', {1, 4});
    auto gI = NDArrayFactory::create<double>('c', {3, 4});

    auto gA = NDArrayFactory::create<double>('c', {1, 3});
    auto gB = NDArrayFactory::create<double>('c', {1, 4});

    nd4j::ops::matmul_bp op;
    auto status = op.execute({&a, &b, &gI}, {&gA, &gB}, {}, {1, 0, 0}, {});
    ASSERT_EQ(Status::OK(), status);
}

TEST_F(DeclarableOpsTests15, test_non_decreasing_1) {
    auto x = NDArrayFactory::create<double>(1.0);
    auto z = NDArrayFactory::create<bool>(false);
    auto e = NDArrayFactory::create<bool>(true);

    nd4j::ops::is_non_decreasing op;
    Context ctx(1);
    ctx.setInputArray(0, &x);
    ctx.setOutputArray(0, &z);

    auto status = op.execute(&ctx);
    ASSERT_EQ(Status::OK(), status);
    ASSERT_EQ(e, z);
}

TEST_F(DeclarableOpsTests15, test_check_numeric_1) {
    auto x = NDArrayFactory::create<float>('c', {3},{1.f, 2.f, 3.f});
    auto y = NDArrayFactory::string("shouldn't ever trigger");

    nd4j::ops::check_numerics op;
    auto result = op.execute({&x, &y}, {}, {});
    ASSERT_EQ(Status::OK(), result->status());

    auto z = result->at(0);

    ASSERT_EQ(x, *z);

    delete result;
}

TEST_F(DeclarableOpsTests15, test_check_numeric_2) {
    auto x = NDArrayFactory::create<float>('c', {3},{1.f, 2.f, std::numeric_limits<float>::infinity()});
    auto y = NDArrayFactory::string("should trigger");
    auto z = NDArrayFactory::create<float>('c', {3} );

    nd4j::ops::check_numerics op;
    try {
        auto status = op.execute({&x, &y}, {&z}, {}, {}, {});
        ASSERT_TRUE(false);
    } catch (std::invalid_argument &e) {
        //
    }
}

TEST_F(DeclarableOpsTests15, test_check_numeric_3) {
    auto x = NDArrayFactory::create<float>('c', {3},{1.f, 2.f, std::numeric_limits<float>::quiet_NaN()});
    auto y = NDArrayFactory::string("should trigger");
    auto z = NDArrayFactory::create<float>('c', {3} );

    nd4j::ops::check_numerics op;
    try {
        auto status = op.execute({&x, &y}, {&z}, {}, {}, {});
        ASSERT_TRUE(false);
    } catch (std::invalid_argument &e) {
        //
    }
}

TEST_F(DeclarableOpsTests15, Test_layer_norm_1) {
    auto x = NDArrayFactory::create<float>('c', {1, 5}, {1., 2., 3., 4., 5.});
    auto g = NDArrayFactory::create<float>('c', {5}, {1., 2., 3., 4., 5.});
    auto b = NDArrayFactory::create<float>('c', {5}, {1., 2., 3., 4., 5.});

    nd4j::ops::layer_norm op;
    auto result = op.execute({&x, &g, &b}, {}, {0}, {false});
    ASSERT_EQ(Status::OK(), result->status());
    delete result;
}

TEST_F(DeclarableOpsTests15, Test_layer_norm_bp_1) {
    auto x = NDArrayFactory::create<float>('c', {1, 5}, {1., 2., 3., 4., 5.});
    auto g = NDArrayFactory::create<float>('c', {5}, {1., 2., 3., 4., 5.});
    auto b = NDArrayFactory::create<float>('c', {5}, {1., 2., 3., 4., 5.});
    auto eps = NDArrayFactory::create<float>('c', {1, 5}, {0., 0., 0., 0., 0.});

    nd4j::ops::layer_norm_bp op;
    auto result = op.execute({&x, &g, &b, &eps}, {}, {0}, {false});
    ASSERT_EQ(Status::OK(), result->status());
    delete result;
}

//////////////////////////////////////////////////////////////////////
TEST_F(DeclarableOpsTests15, Test_layer_norm_bp_2) {

    NDArray x('c', {3, 4, 8, 8}, nd4j::DataType::FLOAT32);
    NDArray gain('c', {4}, {-0.1, 0.1, -0.2, 0.2}, nd4j::DataType::FLOAT32);
    NDArray bias('c', {4}, {-0.05, 0.05, -1.05, 1.05}, nd4j::DataType::FLOAT32);
    NDArray gradO('c', {3, 4, 8, 8}, nd4j::DataType::FLOAT32);

    NDArray gradI('c', {3, 4, 8, 8}, nd4j::DataType::FLOAT32);
    NDArray gradG('c', {4}, nd4j::DataType::FLOAT32);
    NDArray gradB('c', {4}, nd4j::DataType::FLOAT32);

    x.linspace(-20, 0.5);
    gradO.linspace(-4, 0.05);

    nd4j::ops::layer_norm_bp op;
    auto status = op.execute({&x, &gain, &bias, &gradO}, {&gradI, &gradG, &gradB}, {}, {1,2,3}, {true});
    ASSERT_EQ(Status::OK(), status);
}

TEST_F(DeclarableOpsTests15, test_hashCode_1) {
    auto x = NDArrayFactory::create<int>('c', {10});
    auto y = NDArrayFactory::create<int>('c', {10});

    x.linspace(1.);
    y.linspace(2.);

    nd4j::ops::hashcode op;
    auto resultA0 = op.execute({&x}, {}, {}, {}, false, nd4j::DataType::INT64);
    auto resultA1 = op.execute({&x}, {}, {}, {}, false, nd4j::DataType::INT64);
    auto resultB0 = op.execute({&y}, {}, {}, {}, false, nd4j::DataType::INT64);
//    resultA0->at(0)->printIndexedBuffer("A0");
//    resultA1->at(0)->printIndexedBuffer("A1");
//    resultB0->at(0)->printIndexedBuffer("B0");
    ASSERT_EQ(*resultA0->at(0), *resultA1->at(0));
    ASSERT_NE(*resultA0->at(0), *resultB0->at(0));

    delete resultA0;
    delete resultA1;
    delete resultB0;
}

TEST_F(DeclarableOpsTests15, test_hashCode_2) {
    auto x = NDArrayFactory::create<int>('c', {1027});
    auto y = NDArrayFactory::create<int>('c', {1027});

    x.linspace(1.);
    y.linspace(2.);

    nd4j::ops::hashcode op;
    auto resultA0 = op.execute({&x}, {}, {}, {}, false, nd4j::DataType::INT64);
    auto resultA1 = op.execute({&x}, {}, {}, {}, false, nd4j::DataType::INT64);
    auto resultB0 = op.execute({&y}, {}, {}, {}, false, nd4j::DataType::INT64);

//    resultA0->at(0)->printIndexedBuffer("A0");
//    resultA1->at(0)->printIndexedBuffer("A1");
//    resultB0->at(0)->printIndexedBuffer("B0");

    ASSERT_EQ(*resultA0->at(0), *resultA1->at(0));
    ASSERT_NE(*resultA0->at(0), *resultB0->at(0));

    delete resultA0;
    delete resultA1;
    delete resultB0;
}

TEST_F(DeclarableOpsTests15, test_reshape_to_scalar_1) {
    auto array = NDArrayFactory::create<float>(119.f);
    auto e = NDArrayFactory::create<float>('c', {1, 1}, {119.f});

    nd4j::ops::reshape op;
    auto result = op.execute({&array}, {}, {1, 1});
    ASSERT_EQ(Status::OK(), result->status());

    auto z = result->at(0);

    ASSERT_EQ(e, *z);

    delete result;
}

TEST_F(DeclarableOpsTests15, test_reshape_to_scalar_2) {
    auto array = NDArrayFactory::create<float>(119.f);
    auto e = NDArrayFactory::create<float>('c', {1, 1}, {119.f});
    auto z = NDArrayFactory::create<float>('c', {1, 1});

    nd4j::ops::reshape op;
    auto result = op.execute({&array}, {&z}, {}, {1, 1}, {});
    ASSERT_EQ(Status::OK(), result);
    ASSERT_EQ(e, z);
}

TEST_F(DeclarableOpsTests15, test_rank_1) {
    auto array = NDArrayFactory::create<float>('c', {4, 64});
    auto e = NDArrayFactory::create<int>('c', {}, {2});
    auto z = NDArrayFactory::create<int>('c', {});

    nd4j::ops::rank op;
    auto result = op.execute({&array}, {&z}, {}, {}, {});
    ASSERT_EQ(Status::OK(), result);
    ASSERT_EQ(e, z);
}

TEST_F(DeclarableOpsTests15, test_rank_2) {
    auto array = NDArrayFactory::create<float>('c', {4, 64});
    auto e = NDArrayFactory::create<int>('c', {}, {2});

    nd4j::ops::rank op;
    auto result = op.execute({&array}, {}, {});
    ASSERT_EQ(Status::OK(), result->status());

    auto z = result->at(0);

    ASSERT_EQ(e, *z);

    delete result;
}

TEST_F(DeclarableOpsTests15, test_lstmBlock_1) {
    auto x0 = NDArrayFactory::create<Nd4jLong>(5);
    auto x1 = NDArrayFactory::create<float>('c', {5, 1, 4}, {0.7787856f, 0.80119777f, 0.72437465f, 0.23089433f, 0.72714126f, 0.18039072f, 0.50563407f, 0.89252293f, 0.5461209f, 0.92336726f, 0.085571885f, 0.7937801f, 0.65908563f, 0.55552566f, 0.15962744f, 0.30874777f, 0.15476847f, 0.46954823f, 0.9938899f, 0.6112741f});
    auto x2 = NDArrayFactory::create<float>('c', {1, 3}, {0.7717289f, 0.9280778f, 0.98455656f});
    auto x3 = NDArrayFactory::create<float>('c', {1, 3}, {0.94414854f, 0.5956861f, 0.8668989f});
    auto x4 = NDArrayFactory::create<float>('c', {7, 12}, {0.460692f, 0.042572856f, 0.08420354f, -0.09538093f, -0.11416581f, -0.53166187f, 0.40133476f, -0.24381405f, 0.30778718f, 0.52713746f, 0.16253126f, -0.034891903f, 0.011679292f, -0.19076681f, 0.14710993f, -0.3704369f, 0.51872355f, 0.13536876f, -0.5568739f, -0.08727971f, 0.07601875f, -0.074174374f, -0.5345982f, -0.3581748f, -0.28263924f, -0.25141674f, 0.43328637f, -0.50227314f, -0.26641843f, -0.38241976f, -0.19636461f, -0.04020852f, -0.27312332f, 0.5207915f, -0.37247592f, -0.4713087f, -0.25670746f, -0.14942765f, -0.015806139f, -0.22531253f, 0.5582536f, 0.3093416f, 0.3221351f, -0.0964683f, 0.14318448f, 0.42279094f, -0.46992f, -0.43399644f, -0.51704615f, -0.11854091f, 0.21697259f, -0.049382925f, 0.14059627f, 0.3912331f, -0.41345632f, 0.5067368f, -0.3420229f, 0.485789f, 0.044918716f, 0.26209074f, 0.12357575f, 0.21778125f, -0.53791714f, 0.18346387f, 0.054183125f, 0.5480431f, 0.03675288f, -0.26656917f, -0.018610716f, 0.19917983f, 0.5566165f, 0.43570566f, -0.35720813f, 0.31097364f, -0.47134516f, -0.289197f, 0.091138184f, 0.13300979f, -0.36592877f, -0.17540845f, 0.21732038f, 0.4393713f, 0.42800313f, 0.5006979f});
    auto x5 = NDArrayFactory::create<float>('c', {1, 3});
    auto x6 = NDArrayFactory::create<float>('c', {1, 3});
    auto x7 = NDArrayFactory::create<float>('c', {1, 3});
    auto x8 = NDArrayFactory::create<float>('c', {12});

    nd4j::ops::lstmBlock op;
    auto result = op.execute({&x0, &x1, &x2, &x3, &x4, &x5, &x6, &x7, &x8}, {2.0, 0.3}, {0, 0});
    ASSERT_EQ(Status::OK(), result->status());

    auto z = result->at(0);

    // z->printIndexedBuffer("Z");

    delete result;
}

TEST_F(DeclarableOpsTests15, test_lstmBlock_2) {
    int seqLen = 8;
    int bS = 16;
    int nIn = 8;

    auto x0 = NDArrayFactory::create<Nd4jLong>(5);
    auto x1 = NDArrayFactory::create<float>('f', {bS, nIn, seqLen});
    auto x2 = NDArrayFactory::create<float>('f', {bS, nIn});    // nIn == nOut
    auto x3 = NDArrayFactory::create<float>('f', {bS, nIn});
    auto x4 = NDArrayFactory::create<float>('f', {2 * nIn, 4 * nIn});
    auto x5 = NDArrayFactory::create<float>('f', {nIn});
    auto x6 = NDArrayFactory::create<float>('f', {nIn});
    auto x7 = NDArrayFactory::create<float>('f', {nIn});
    auto x8 = NDArrayFactory::create<float>('f', {4 * nIn});

    nd4j::ops::lstmBlock op;
    auto result = op.execute({&x0, &x1, &x2, &x3, &x4, &x5, &x6, &x7, &x8}, {1.0, 0.0}, {0, 1});
    ASSERT_EQ(Status::OK(), result->status());

    auto z = result->at(0);

    delete result;
}

TEST_F(DeclarableOpsTests15, test_lstmBlock_3) {

    int seqLen = 3;
    int bS = 2;
    int nIn = 4;

    NDArray f('f', {bS, nIn, seqLen}, nd4j::DataType::FLOAT32);
    NDArray cLast('f', {bS, nIn}, nd4j::DataType::FLOAT32);

    f = 2;
    cLast = 3;

    for (int t = 0; t < seqLen; ++t) {

        //section 1
        //auto ft = f({0,0, 0,0, t,t+1});
        //auto temp = ft * cLast;


        // section 2
        auto ft = f({0,0, 0,0, t,t+1});
        auto temp1 = ft.reshape('f', {bS, nIn});
        auto temp2 = temp1 * cLast;
    }
}

TEST_F(DeclarableOpsTests15, test_empty_increasing_1) {
    auto x = NDArrayFactory::create<float>('c', {1, 0, 3});
    auto z = NDArrayFactory::create<bool>(false);

    Context ctx(1);
    ctx.setInputArray(0, &x);
    ctx.setOutputArray(0, &z);

    nd4j::ops::is_strictly_increasing op;
    auto status = op.execute(&ctx);
    ASSERT_EQ(Status::OK(), status);

    ASSERT_EQ(true, z.e<bool>(0));
}

TEST_F(DeclarableOpsTests15, test_empty_decreasing_1) {
    auto x = NDArrayFactory::create<float>('c', {1, 0, 3});
    auto z = NDArrayFactory::create<bool>(false);

    Context ctx(1);
    ctx.setInputArray(0, &x);
    ctx.setOutputArray(0, &z);

    nd4j::ops::is_non_decreasing op;
    auto status = op.execute(&ctx);
    ASSERT_EQ(Status::OK(), status);

    ASSERT_EQ(true, z.e<bool>(0));
}<|MERGE_RESOLUTION|>--- conflicted
+++ resolved
@@ -325,13 +325,8 @@
             9.1f,   10.2f,   11.3f,   12.4f,
             13.f,   14.2f,   15.3f,   16.4f});
 
-<<<<<<< HEAD
     auto e = NDArrayFactory::create<Nd4jLong>('c', {4}, {
         4928700072476425318LL, 5202580391758873882LL, 5346698272827918477LL,  5483778673873668736LL});
-=======
-    auto e = NDArrayFactory::create<Nd4jLong>('c', {4}, {4899988963420290048LL, 5188224837230806272LL, 5332342774136064128LL,
-                                                         5476460161268730496LL});
->>>>>>> 0709b867
     nd4j::ops::bitcast op;
     auto result = op.execute({&x}, {}, {nd4j::DataType::INT64}, {});
     ASSERT_EQ(Status::OK(), result->status());
