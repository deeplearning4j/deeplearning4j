--- conflicted
+++ resolved
@@ -35,12 +35,9 @@
         std::atomic<bool> _debug;
         std::atomic<bool> _profile;
         std::atomic<int> _maxThreads;
-<<<<<<< HEAD
         std::atomic<nd4j::DataType> _dataType;
         std::atomic<bool> _precBoost;
-=======
         std::atomic<bool> _useMKLDNN{true};
->>>>>>> 39049a37
 
         static Environment* _instance;
 
@@ -66,16 +63,14 @@
         int maxThreads();
         void setMaxThreads(int max);
 
-<<<<<<< HEAD
+        bool isUseMKLDNN() { return _useMKLDNN.load(); }
+        void setUseMKLDNN(bool useMKLDNN) { _useMKLDNN.store(useMKLDNN); }
+
         nd4j::DataType defaultFloatDataType();
         void setDefaultFloatDataType(nd4j::DataType dtype);
 
         bool precisionBoostAllowed();
         void allowPrecisionBoost(bool reallyAllow);
-=======
-        bool isUseMKLDNN() { return _useMKLDNN.load(); }
-        void setUseMKLDNN(bool useMKLDNN) { _useMKLDNN.store(useMKLDNN); }
->>>>>>> 39049a37
     };
 }
 
