--- conflicted
+++ resolved
@@ -38,15 +38,6 @@
 
 //#include <sys/time.h>
 
-<<<<<<< HEAD
-// b40c only available for gcc :(
-#ifdef  __clang__
-// do nothing
-#elif __GNUC__
-#endif
-
-=======
->>>>>>> cd8f9db5
 #include <curand.h>
 #include <Status.h>
 #include <helpers/DebugHelper.h>
@@ -541,7 +532,7 @@
         								void *dZ, Nd4jLong *dZShapeInfo,
         								void *extraParams) {
 
-	NativeOpExecutioner::execPairwiseTransform(nullptr, opNum, hX, hXShapeInfo, dX, dXShapeInfo, hY, hYShapeInfo, dY, dYShapeInfo, hZ, hZShapeInfo, dZ, dZShapeInfo, extraParams); 
+	NativeOpExecutioner::execPairwiseTransform(nullptr, opNum, hX, hXShapeInfo, dX, dXShapeInfo, hY, hYShapeInfo, dY, dYShapeInfo, hZ, hZShapeInfo, dZ, dZShapeInfo, extraParams);
 }
 
 ////////////////////////////////////////////////////////////////////////
@@ -553,7 +544,7 @@
         								void *dY, Nd4jLong *dYShapeInfo,
         								void *hZ, Nd4jLong *hZShapeInfo,
         								void *dZ, Nd4jLong *dZShapeInfo,
-        								void *extraParams) {    
+        								void *extraParams) {
 
 	NativeOpExecutioner::execPairwiseBoolTransform(nullptr, opNum, hX, hXShapeInfo, dX, dXShapeInfo, hY, hYShapeInfo, dY, dYShapeInfo, hZ, hZShapeInfo, dZ, dZShapeInfo, extraParams);
 }
@@ -568,10 +559,9 @@
                                        void *dZ, Nd4jLong *dZShapeInfo,
                                        bool biasCorrected) {
 	
-	NativeOpExecutioner::execSummaryStatsScalar(nullptr, opNum, hX, hXShapeInfo, dX, dXShapeInfo, extraParams, hZ, hZShapeInfo, dZ, dZShapeInfo, biasCorrected); 
-}
-
-<<<<<<< HEAD
+	NativeOpExecutioner::execSummaryStatsScalar(nullptr, opNum, hX, hXShapeInfo, dX, dXShapeInfo, extraParams, hZ, hZShapeInfo, dZ, dZShapeInfo, biasCorrected);
+}
+
 ////////////////////////////////////////////////////////////////////////
 void NativeOps::execBroadcastBool(Nd4jPointer *extraPointers,
         						int opNum,
@@ -581,23 +571,13 @@
         						void *dY, Nd4jLong *dYShapeInfo,
         						void *hZ, Nd4jLong *hZShapeInfo,
         						void *dZ, Nd4jLong *dZShapeInfo,
-        						int *dimension, int dimensionLength) {
-=======
-void   NativeOps::execBroadcastBool(
-        Nd4jPointer *extraPointers,
-        int opNum,
-        void *hX, Nd4jLong *hXShapeInfo,
-        void *dX, Nd4jLong *dXShapeInfo,
-        void *hY, Nd4jLong *hYShapeInfo,
-        void *dY, Nd4jLong *dYShapeInfo,
-        void *hZ, Nd4jLong *hZShapeInfo,
-        void *dZ, Nd4jLong *dZShapeInfo,
-		void *hDimension, Nd4jLong *hDimensionShape,
+        						void *hDimension, Nd4jLong *hDimensionShape,
 		void *dDimension, Nd4jLong *dDimensionShape) {
 
-	auto xType = nd4j::ArrayOptions::dataType(hXShapeInfo);
-	auto yType = nd4j::ArrayOptions::dataType(hYShapeInfo);
-    auto zType = nd4j::ArrayOptions::dataType(hZShapeInfo);
+	Nd4jLong *tadOnlyShapeInfo = reinterpret_cast<Nd4jLong *>(extraPointers[0]);
+    Nd4jLong *tadOffsets = reinterpret_cast<Nd4jLong *>(extraPointers[1]);
+    Nd4jLong *tadOnlyShapeInfoZ = reinterpret_cast<Nd4jLong *>(extraPointers[2]);
+    Nd4jLong *tadOffsetsZ = reinterpret_cast<Nd4jLong *>(extraPointers[3]);
 
 	auto dimension = reinterpret_cast<int *>(dDimension);
 	int dimensionLength = static_cast<int>(shape::length(hDimensionShape));
@@ -607,24 +587,6 @@
 	auto dTADOffsets = reinterpret_cast<Nd4jLong *>(extraPointers[11]);
 	auto dTADShapeInfoZ = reinterpret_cast<Nd4jLong *>(extraPointers[12]);
 	auto dTADOffsetsZ = reinterpret_cast<Nd4jLong *>(extraPointers[13]);
-
-	if (!DataTypeUtils::isB(zType))
-        throw std::runtime_error("NativeOps::execBroadcastBool requires Z operand to have BOOL type");
-
-    if (yType != xType)
-        throw std::runtime_error("NativeOps::execBroadcastBool requires both X & Y operands to have same type");
-
-	cudaStream_t *stream = reinterpret_cast<cudaStream_t *>(&extraPointers[1]);	
-	
-	if (nd4j::Environment::getInstance()->isDebugAndVerbose())
-		printf("F3 opNum:[%i]\n", opNum);
->>>>>>> cd8f9db5
-
-	Nd4jLong *tadOnlyShapeInfo = reinterpret_cast<Nd4jLong *>(extraPointers[0]);
-    Nd4jLong *tadOffsets = reinterpret_cast<Nd4jLong *>(extraPointers[1]);
-    Nd4jLong *tadOnlyShapeInfoZ = reinterpret_cast<Nd4jLong *>(extraPointers[2]);
-    Nd4jLong *tadOffsetsZ = reinterpret_cast<Nd4jLong *>(extraPointers[3]);
-
     NativeOpExecutioner::execBroadcastBool(nullptr, opNum, hX, hXShapeInfo, dX, dXShapeInfo, hY, hYShapeInfo, dY, dYShapeInfo, hZ, hZShapeInfo, dZ, dZShapeInfo, dimension, dimensionLength, tadOnlyShapeInfo, tadOffsets, tadOnlyShapeInfoZ, tadOffsetsZ);
 
 }
@@ -641,18 +603,6 @@
  * @param dimension
  * @param dimensionLength
  */
-<<<<<<< HEAD
-////////////////////////////////////////////////////////////////////////
-void NativeOps::execBroadcast(Nd4jPointer *extraPointers,
-							int opNum,
-							void *hX, Nd4jLong *hXShapeInfo,
-							void *dX, Nd4jLong *dXShapeInfo,
-							void *hY, Nd4jLong *hYShapeInfo,
-							void *dY, Nd4jLong *dYShapeInfo,
-							void *hZ, Nd4jLong *hZShapeInfo,
-							void *dZ, Nd4jLong *dZShapeInfo,
-							int *dimension, int dimensionLength) {
-=======
 void   NativeOps::execBroadcast(
 		Nd4jPointer *extraPointers,
 		int opNum,
@@ -689,9 +639,6 @@
 	if (nd4j::Environment::getInstance()->isDebugAndVerbose())
 		printf("F3 opNum:[%i]\n", opNum);
 
-	dim3 launchDims(256, 256, 16384);
->>>>>>> cd8f9db5
-
 	Nd4jLong *tadOnlyShapeInfo = reinterpret_cast<Nd4jLong *>(extraPointers[0]);
     Nd4jLong *tadOffsets = reinterpret_cast<Nd4jLong *>(extraPointers[1]);
     Nd4jLong *tadOnlyShapeInfoZ = reinterpret_cast<Nd4jLong *>(extraPointers[2]);
@@ -719,7 +666,7 @@
 							void *hZ, Nd4jLong *hZShapeInfo,
 							void *dZ, Nd4jLong *dZShapeInfo) {
 
-	NativeOpExecutioner::execReduceFloatScalar(nullptr, opNum, hX, hXShapeInfo, dX, dXShapeInfo, extraParams, hZ, hZShapeInfo, dZ, dZShapeInfo); 
+	NativeOpExecutioner::execReduceFloatScalar(nullptr, opNum, hX, hXShapeInfo, dX, dXShapeInfo, extraParams, hZ, hZShapeInfo, dZ, dZShapeInfo);
 }
 
 ////////////////////////////////////////////////////////////////////////
@@ -731,7 +678,7 @@
                                 void *hZ, Nd4jLong *hZShapeInfo,
                                 void *dZ, Nd4jLong *dZShapeInfo) {
 
-	
+
 }
 
 ////////////////////////////////////////////////////////////////////////
@@ -822,7 +769,7 @@
 	auto tadShapeInfo = reinterpret_cast<Nd4jLong *>(extraPointers[0]);
     auto tadOffsets = reinterpret_cast<Nd4jLong *>(extraPointers[1]);
 
-	NativeOpExecutioner::execReduceBool(nullptr, opNum, hX, hXShapeInfo, dX, dXShapeInfo, extraParams, hZ, hZShapeInfo, dZ, dZShapeInfo, dimension, dimensionLength, tadShapeInfo, tadOffsets); 
+	NativeOpExecutioner::execReduceBool(nullptr, opNum, hX, hXShapeInfo, dX, dXShapeInfo, extraParams, hZ, hZShapeInfo, dZ, dZShapeInfo, dimension, dimensionLength, tadShapeInfo, tadOffsets);
 }
 
 ////////////////////////////////////////////////////////////////////////
@@ -870,7 +817,6 @@
  * @param dimension
  * @param dimensionLength
  */
-<<<<<<< HEAD
 ////////////////////////////////////////////////////////////////////////
 void NativeOps::execIndexReduce(Nd4jPointer *extraPointers,
 								 int opNum,
@@ -879,32 +825,15 @@
         						 void *extraParams,
         						 void *hZ, Nd4jLong *hZShapeInfo,
         						 void *dZ, Nd4jLong *dZShapeInfo,
-								 int *dimension,int dimensionLength) {
-=======
-void   NativeOps::execIndexReduce(
-		Nd4jPointer *extraPointers,
-		int opNum,
-		void *hX, Nd4jLong *hXShapeInfo,
-        void *dX, Nd4jLong *dXShapeInfo,
-        void *extraParams,
-        void *hZ, Nd4jLong *hZShapeInfo,
-        void *dZ, Nd4jLong *dZShapeInfo,
-		void *hDimension, Nd4jLong *hDimensionShape,
+								 void *hDimension, Nd4jLong *hDimensionShape,
 		void *dDimension, Nd4jLong *dDimensionShape) {
 	auto dimension = reinterpret_cast<int *>(dDimension);
 	int dimensionLength = static_cast<int>(shape::length(hDimensionShape));
 
-	cudaStream_t *stream = reinterpret_cast<cudaStream_t *>(&extraPointers[1]);
-	
-	Nd4jLong *hTADShapeInfo = reinterpret_cast<Nd4jLong *>(extraPointers[9]);
-	Nd4jLong *dTADShapeInfo = reinterpret_cast<Nd4jLong *>(extraPointers[10]);
-	Nd4jLong *dTADOffsets = reinterpret_cast<Nd4jLong *>(extraPointers[11]);
->>>>>>> cd8f9db5
-	
 	Nd4jLong *tadShapeInfo = reinterpret_cast<Nd4jLong *>(extraPointers[0]);
     Nd4jLong *tadOffsets = reinterpret_cast<Nd4jLong *>(extraPointers[1]);
 
-    NativeOpExecutioner::execIndexReduce(nullptr, opNum, hX, hXShapeInfo, dX, dXShapeInfo, extraParams, hZ, hZShapeInfo, dZ, dZShapeInfo, dimension, dimensionLength, tadShapeInfo, tadOffsets);	
+    NativeOpExecutioner::execIndexReduce(nullptr, opNum, hX, hXShapeInfo, dX, dXShapeInfo, extraParams, hZ, hZShapeInfo, dZ, dZShapeInfo, dimension, dimensionLength, tadShapeInfo, tadOffsets);
 }
 
 /**
@@ -916,7 +845,6 @@
  * @param dZ
  * @param dZShapeInfo
  */
-<<<<<<< HEAD
 ////////////////////////////////////////////////////////////////////////
 void NativeOps::execReduceFloat(Nd4jPointer *extraPointers,
 								int opNum,
@@ -925,46 +853,15 @@
         						void *extraParams,
         						void *hZ, Nd4jLong *hZShapeInfo,
 								void *dZ, Nd4jLong *dZShapeInfo,
-								int *dimension,int dimensionLength) {
-
-	auto tadShapeInfo = reinterpret_cast<Nd4jLong *>(extraPointers[0]);
-    auto tadOffsets = reinterpret_cast<Nd4jLong *>(extraPointers[1]);
-    
-    NativeOpExecutioner::execReduceFloat(nullptr, opNum, hX, hXShapeInfo, dX, dXShapeInfo, extraParams, hZ, hZShapeInfo, dZ, dZShapeInfo, dimension, dimensionLength, tadShapeInfo, tadOffsets); 
-=======
-void   NativeOps::execReduceFloat(
-		Nd4jPointer *extraPointers,
-		int opNum,
-		void *hX, Nd4jLong *hXShapeInfo,
-        void *dX, Nd4jLong *dXShapeInfo,
-        void *extraParams,
-        void *hZ, Nd4jLong *hZShapeInfo,
-		void *dZ, Nd4jLong *dZShapeInfo,
-		void *hDimension, Nd4jLong *hDimensionShape,
+								void *hDimension, Nd4jLong *hDimensionShape,
 		void *dDimension, Nd4jLong *dDimensionShape) {
 	auto dimension = reinterpret_cast<int *>(dDimension);
 	int dimensionLength = static_cast<int>(shape::length(hDimensionShape));
 
-	cudaStream_t *stream = reinterpret_cast<cudaStream_t *>(&extraPointers[1]);
-	auto hTADShapeInfo = reinterpret_cast<Nd4jLong *>(extraPointers[9]);
-	auto dTADShapeInfo = reinterpret_cast<Nd4jLong *>(extraPointers[10]);
-	auto dTADOffsets = reinterpret_cast<Nd4jLong *>(extraPointers[11]);
-
-	
-	if (nd4j::Environment::getInstance()->isDebugAndVerbose())
-		printf("F8 opNum:[%i]\n", opNum);
-
-	void *reductionPointer = reinterpret_cast<void *>(extraPointers[4]);
-
-	auto xType = nd4j::ArrayOptions::dataType(hXShapeInfo);
-    auto zType = nd4j::ArrayOptions::dataType(hZShapeInfo);
-
-    auto xRank = shape::rank(hXShapeInfo);
-    auto numBlocks = shape::length(hZShapeInfo);
-    dim3 launchDims(numBlocks, 256, 32768);
-
-    BUILD_DOUBLE_SELECTOR(xType, zType, functions::reduce::ReduceFloatFunction, ::execReduceXD(launchDims, stream, opNum, xRank, dX,dXShapeInfo, extraParams, dZ, dZShapeInfo, dimension, dimensionLength, reductionPointer, dTADShapeInfo, dTADOffsets), LIBND4J_TYPES, FLOAT_TYPES);
->>>>>>> cd8f9db5
+	auto tadShapeInfo = reinterpret_cast<Nd4jLong *>(extraPointers[0]);
+    auto tadOffsets = reinterpret_cast<Nd4jLong *>(extraPointers[1]);
+
+    NativeOpExecutioner::execReduceFloat(nullptr, opNum, hX, hXShapeInfo, dX, dXShapeInfo, extraParams, hZ, hZShapeInfo, dZ, dZShapeInfo, dimension, dimensionLength, tadShapeInfo, tadOffsets);
 }
 
 /**
@@ -994,11 +891,11 @@
                                    void *hZ, Nd4jLong *hZShapeInfo,
                                    void *dZ, Nd4jLong *dZShapeInfo,
                                    void *extraParams) {
-    
+
     auto tadShapeInfo = reinterpret_cast<Nd4jLong *>(extraPointers != nullptr ? extraPointers[0] : nullptr);
     auto tadOffsets = reinterpret_cast<Nd4jLong *>(extraPointers != nullptr ? extraPointers[1] : nullptr);
 
-    NativeOpExecutioner::execTransformSame(nullptr, opNum, hX, hXShapeInfo, dX, dXShapeInfo, hZ, hZShapeInfo, dZ, dZShapeInfo, extraParams, tadShapeInfo, tadOffsets); 
+    NativeOpExecutioner::execTransformSame(nullptr, opNum, hX, hXShapeInfo, dX, dXShapeInfo, hZ, hZShapeInfo, dZ, dZShapeInfo, extraParams, tadShapeInfo, tadOffsets);
 }
 
 ////////////////////////////////////////////////////////////////////////
@@ -1008,11 +905,11 @@
 								  void *hZ, Nd4jLong *hZShapeInfo,
 								  void *dZ, Nd4jLong *dZShapeInfo,
 								  void *extraParams) {
-	
+
 	auto tadShapeInfo = reinterpret_cast<Nd4jLong *>(extraPointers != nullptr ? extraPointers[0] : nullptr);
     auto tadOffsets = reinterpret_cast<Nd4jLong *>(extraPointers != nullptr ? extraPointers[1] : nullptr);
 
-    NativeOpExecutioner::execTransformBool(nullptr, opNum, hX, hXShapeInfo, dX, dXShapeInfo, hZ, hZShapeInfo, dZ, dZShapeInfo, extraParams, tadShapeInfo, tadOffsets); 
+    NativeOpExecutioner::execTransformBool(nullptr, opNum, hX, hXShapeInfo, dX, dXShapeInfo, hZ, hZShapeInfo, dZ, dZShapeInfo, extraParams, tadShapeInfo, tadOffsets);
 }
 
 ////////////////////////////////////////////////////////////////////////
@@ -1022,82 +919,8 @@
 								  void *hZ, Nd4jLong *hZShapeInfo,
 								  void *dZ, Nd4jLong *dZShapeInfo,
 								  void *extraParams) {
-<<<<<<< HEAD
-	
-	 NativeOpExecutioner::execTransformAny(nullptr, opNum, hX, hXShapeInfo, dX, dXShapeInfo, hZ, hZShapeInfo, dZ, dZShapeInfo, extraParams, nullptr, nullptr); 
-=======
-	auto stream = reinterpret_cast<cudaStream_t *>(&extraPointers[1]);
-
-	auto xRank = shape::rank(hXShapeInfo);
-	auto zRank = shape::rank(hZShapeInfo);
-	auto xType = ArrayOptions::dataType(hXShapeInfo);
-	auto zType = ArrayOptions::dataType(hZShapeInfo);
-
-	switch (opNum) {
-        case transform::IsMax: {
-                bool scalarCheat = false;
-                if (extraParams == nullptr) {
-                    scalarCheat = true;
-                }
-
-                auto special = reinterpret_cast<double *>(extraPointers[17]);
-
-                if (scalarCheat) {
-                    auto scalarShape = ShapeBuilders::createScalarShapeInfo(nd4j::DataType::INT64);
-                    /**
-                    * In case of vector-input for IsMax, it just turns into IndexReduce call + further filler call
-                    */
-                    execIndexReduceScalar(extraPointers, indexreduce::IndexMax, nullptr, hXShapeInfo, dX, dXShapeInfo, extraParams, nullptr, scalarShape, special, nullptr);
-                    Nd4jLong maxIdx = -119;
-                    checkCudaErrors(cudaStreamSynchronize(*stream));
-                    cudaMemcpyAsync(&maxIdx, special, sizeof(Nd4jLong), cudaMemcpyDeviceToHost, *stream);
-                    checkCudaErrors(cudaStreamSynchronize(*stream));
-                    int targetIdx = 0;
-
-                    if (shape::order(hXShapeInfo) == 'c' || shape::order(hXShapeInfo) == 'f' && maxIdx * shape::stride(hXShapeInfo)[shape::rank(hXShapeInfo) - 1] >= shape::length(hXShapeInfo))
-                        targetIdx = maxIdx;
-                    else
-                        targetIdx = maxIdx * shape::stride(hXShapeInfo)[shape::rank(hXShapeInfo) - 1];
-
-                    dim3 launchDims(1, 512, 1024);
-                    BUILD_SINGLE_SELECTOR(zType, fillIsMaxGeneric, (launchDims, stream, dZ, shape::length(hZShapeInfo), targetIdx), LIBND4J_TYPES);
-
-                    nd4j::DebugHelper::checkErrorCode(stream, "Legacy IsMax(...) failed");
-
-                    delete[] scalarShape;
-                } else {
-                    auto hostYShapeInfo = reinterpret_cast<Nd4jLong *>(extraPointers[7]);
-                    auto hostTShapeInfo = reinterpret_cast<Nd4jLong *>(extraPointers[19]);
-                    auto tadMaxShapeInfo = reinterpret_cast<Nd4jLong *> (extraPointers[10]);
-                    auto tadMaxOffsets = reinterpret_cast<Nd4jLong *> (extraPointers[11]);
-                    int *dimension = reinterpret_cast<int *> (extraPointers[15]);
-                    int dimensionLength = getDeviceId(extraPointers[18]);
-
-                    auto cshape = ShapeBuilders::createVectorShapeInfo(nd4j::DataType::INT32, dimensionLength);
-
-                    // we call for IMax on specified dimension
-                    execIndexReduce(extraPointers, indexreduce::IndexMax, nullptr, hXShapeInfo, dX, dXShapeInfo, extraParams, nullptr, hostTShapeInfo, special, hostYShapeInfo, nullptr, cshape, dimension, nullptr);
-
-                    DEBUG_KERNEL(stream, opNum);
-
-                    dim3 launchDims(256, 256, 16384);
-
-                    // at this point, all IMax indexes are gathered, and we execute filler
-                    BUILD_SINGLE_SELECTOR(zType, fillDimensionalIsMaxGeneric, (launchDims, stream, special, dZ, dZShapeInfo, tadMaxShapeInfo, dimension, dimensionLength, tadMaxOffsets), LIBND4J_TYPES);
-
-                    nd4j::DebugHelper::checkErrorCode(stream, "Legacy IsMax(...) failed");
-
-                    delete[] cshape;
-                }
-            }
-            break;
-        default: {
-            dim3 launchDims(512, 512, 16384);
-
-            BUILD_DOUBLE_SELECTOR(xType, zType, functions::transform::TransformAny, ::executeTransformShaped(launchDims, stream, opNum, dX, dXShapeInfo, xRank, extraParams, dZ, dZShapeInfo, zRank, nullptr, nullptr, nullptr, nullptr), LIBND4J_TYPES, LIBND4J_TYPES);
-        }
-	}
->>>>>>> cd8f9db5
+
+	 NativeOpExecutioner::execTransformAny(nullptr, opNum, hX, hXShapeInfo, dX, dXShapeInfo, hZ, hZShapeInfo, dZ, dZShapeInfo, extraParams, nullptr, nullptr);
 }
 
 ////////////////////////////////////////////////////////////////////////
@@ -1107,124 +930,11 @@
                                   void *hZ, Nd4jLong *hZShapeInfo,
                                   void *dZ, Nd4jLong *dZShapeInfo,
                                   void *extraParams) {
-    
+
     auto tadShapeInfo = reinterpret_cast<Nd4jLong *>(extraPointers != nullptr ? extraPointers[0] : nullptr);
     auto tadOffsets = reinterpret_cast<Nd4jLong *>(extraPointers != nullptr ? extraPointers[1] : nullptr);
 
-<<<<<<< HEAD
-    NativeOpExecutioner::execTransformStrict(nullptr,opNum, hX, hXShapeInfo, dX, dXShapeInfo, hZ, hZShapeInfo, dZ, dZShapeInfo, extraParams, tadShapeInfo, tadOffsets); 
-=======
-                    BUILD_SINGLE_SELECTOR(xType, functions::transform::TransformStrict, ::executeTransformShaped(launchDims, stream, opNum, dX, dXShapeInfo, xRank, extraParams, dZ, dZShapeInfo, zRank, nullptr, nullptr, nullptr, nullptr), FLOAT_TYPES);
-                } else {
-                    auto shape = shape::shapeOf(hXShapeInfo);
-                    int *allocPointer = reinterpret_cast<int *>(extraPointers[3]);
-                    float *reductionPointer = reinterpret_cast<float *>(extraPointers[4]);
-
-                    // special pointer for special buffer for special ops
-                    auto specialPointer = reinterpret_cast<double *>(extraPointers[6]);
-                    auto dimension = reinterpret_cast<int *>(specialPointer);
-                    auto maxDimension = dimension + 1;
-                    auto maxShapeBuffer = reinterpret_cast<Nd4jLong *>(maxDimension + 1);
-                    auto special = reinterpret_cast<double *> (maxShapeBuffer + (MAX_RANK * 2 + 4));
-
-                    Nd4jPointer tempPointers[16];
-                    tempPointers[0] = extraPointers[0];
-                    tempPointers[1] = extraPointers[1];
-                    tempPointers[2] = extraPointers[2];
-                    tempPointers[3] = extraPointers[3];
-                    tempPointers[4] = extraPointers[4];
-                    tempPointers[5] = extraPointers[5];
-                    tempPointers[6] = extraPointers[6];
-                    tempPointers[7] = extraPointers[7];
-                    tempPointers[8] = extraPointers[8];
-                    tempPointers[9] = extraPointers[9];
-                    tempPointers[10] = extraPointers[10];
-                    tempPointers[11] = extraPointers[11];
-                    tempPointers[12] = extraPointers[12];
-                    tempPointers[13] = extraPointers[13];
-                    tempPointers[14] = extraPointers[14];
-                    tempPointers[15] = extraPointers[15];
-
-                    Nd4jLong maxShape[2] = {shape::shapeOf(hXShapeInfo)[0], 1};
-                    auto hostMaxShapeBuffer = shape::shapeBuffer(2, xType, maxShape);
-
-                    auto cshape = ShapeBuilders::createVectorShapeInfo(nd4j::DataType::INT32, 1);
-
-                    tempPointers[7] = (Nd4jPointer) hostMaxShapeBuffer;
-                    tempPointers[8] = (Nd4jPointer) hostMaxShapeBuffer;
-
-                    prepareShapeBuffer<<<1, 1, 128, *stream>>>(dimension, maxDimension, maxShapeBuffer, shape[0], xType);
-
-                    DEBUG_KERNEL(stream, opNum);
-
-                    //shape::printShapeInfo(maxShapeBuffer);
-                    tempPointers[9] = extraPointers[12];
-                    tempPointers[10] = extraPointers[13];
-                    tempPointers[11] = extraPointers[14];
-
-                    // max 3
-                    execReduceSame(tempPointers, reduce::Max, hX, hXShapeInfo, dX, dXShapeInfo, extraParams, nullptr, hostMaxShapeBuffer, special, maxShapeBuffer,
-                                   nullptr, cshape, maxDimension, nullptr);
-
-                    DEBUG_KERNEL(stream, opNum);
-
-                    tempPointers[8] = extraPointers[8];
-                    tempPointers[9] = extraPointers[9];
-                    tempPointers[10] = extraPointers[10];
-                    tempPointers[11] = extraPointers[11];
-                    tempPointers[12] = extraPointers[10];
-                    tempPointers[13] = extraPointers[11];
-
-                    // sub 1
-                    execBroadcast(tempPointers, broadcast::Subtract, hX, hXShapeInfo, dX, dXShapeInfo, nullptr, hostMaxShapeBuffer, special, maxShapeBuffer, nullptr, hZShapeInfo, dZ, dZShapeInfo, nullptr, cshape, dimension, nullptr);
-
-                    DEBUG_KERNEL(stream, opNum);
-
-                    // exp 3
-                    execTransformStrict(extraPointers, transform::Exp, hZ, hZShapeInfo, dZ, dZShapeInfo, hZ, hZShapeInfo, dZ, dZShapeInfo, extraParams);
-
-                    DEBUG_KERNEL(stream, opNum);
-
-                    tempPointers[8] = tempPointers[7];
-                    tempPointers[9] = extraPointers[12];
-                    tempPointers[10] = extraPointers[13];
-                    tempPointers[11] = extraPointers[14];
-
-                    //sum 1
-                    execReduceSame(tempPointers, reduce::Sum, hZ, hZShapeInfo, dZ, dZShapeInfo, extraParams, nullptr, hostMaxShapeBuffer, special, maxShapeBuffer,
-                                   nullptr, cshape, maxDimension, nullptr);
-
-                    tempPointers[8] = extraPointers[8];
-                    tempPointers[9] = extraPointers[9];
-                    tempPointers[10] = extraPointers[10];
-                    tempPointers[11] = extraPointers[11];
-                    tempPointers[12] = extraPointers[10];
-                    tempPointers[13] = extraPointers[11];
-
-                    // divide 3
-                    execBroadcast(tempPointers, broadcast::Divide, hZ, hZShapeInfo, dZ, dZShapeInfo, nullptr, hostMaxShapeBuffer, special, maxShapeBuffer, nullptr, hZShapeInfo, dZ, dZShapeInfo,
-                                  nullptr, cshape, dimension, nullptr);
-
-                    DEBUG_KERNEL(stream, opNum);
-
-                    // log 3
-                    if (opNum == transform::LogSoftMax)
-                        execTransformStrict(extraPointers, transform::Log, nullptr, hZShapeInfo, dZ, dZShapeInfo, nullptr, hZShapeInfo, dZ, dZShapeInfo, extraParams);
-                    else if (opNum == transform::SoftMaxDerivative)
-                        execTransformStrict(extraPointers, transform::SpecialDerivative, nullptr, hZShapeInfo, dZ, dZShapeInfo, nullptr, hZShapeInfo, dZ, dZShapeInfo, extraParams);
-
-                    nd4j::DebugHelper::checkErrorCode(stream, "SoftMax(...) failed");
-
-                    delete hostMaxShapeBuffer;
-                    delete[] cshape;
-                }
-            }
-            break;
-        default: {
-            BUILD_SINGLE_SELECTOR(xType, functions::transform::TransformStrict, ::executeTransformShaped(launchDims, stream, opNum, dX, dXShapeInfo, xRank, extraParams, dZ, dZShapeInfo, zRank, nullptr, nullptr, nullptr, nullptr), FLOAT_TYPES);
-        }
-    }
->>>>>>> cd8f9db5
+    NativeOpExecutioner::execTransformStrict(nullptr,opNum, hX, hXShapeInfo, dX, dXShapeInfo, hZ, hZShapeInfo, dZ, dZShapeInfo, extraParams, tadShapeInfo, tadOffsets);
 }
 
 ////////////////////////////////////////////////////////////////////////
@@ -1238,7 +948,7 @@
     auto tadShapeInfo = reinterpret_cast<Nd4jLong *>(extraPointers != nullptr ? extraPointers[0] : nullptr);
     auto tadOffsets = reinterpret_cast<Nd4jLong *>(extraPointers != nullptr ? extraPointers[1] : nullptr);
 
-    NativeOpExecutioner::execTransformFloat(nullptr, opNum, hX, hXShapeInfo, dZ, dXShapeInfo, hZ, hZShapeInfo, dZ, dZShapeInfo, extraParams, tadShapeInfo, tadOffsets); 
+    NativeOpExecutioner::execTransformFloat(nullptr, opNum, hX, hXShapeInfo, dZ, dXShapeInfo, hZ, hZShapeInfo, dZ, dZShapeInfo, extraParams, tadShapeInfo, tadOffsets);
 }
 
 
@@ -2071,8 +1781,8 @@
                                  void *hZ, Nd4jLong *hZShapeInfo,
                                  void *dZ, Nd4jLong *dZShapeInfo,
                                  bool biasCorrected) {
-	
-	NativeOpExecutioner::execSummaryStats(nullptr,opNum, hX, hXShapeInfo, dX, dXShapeInfo, extraParams, hZ, hZShapeInfo, dZ, dZShapeInfo, biasCorrected); 
+
+	NativeOpExecutioner::execSummaryStats(nullptr,opNum, hX, hXShapeInfo, dX, dXShapeInfo, extraParams, hZ, hZShapeInfo, dZ, dZShapeInfo, biasCorrected);
 }
 
 ////////////////////////////////////////////////////////////////////////
@@ -2083,18 +1793,13 @@
                                  void *extraParams,
                                  void *hZ, Nd4jLong *hZShapeInfo,
                                  void *dZ, Nd4jLong *dZShapeInfo,
-<<<<<<< HEAD
-                                 int *dimension, int dimensionLength,
-=======
-								 void *hDimension, Nd4jLong *hDimensionShape,
-								 void *dDimension, Nd4jLong *dDimensionShape,
->>>>>>> cd8f9db5
+								 void *hDimension, Nd4jLong *hDimensionShape, void *dDimension, Nd4jLong *dDimensionShape,
                                  bool biasCorrected,
 								 Nd4jLong *tadShapeInfo, Nd4jLong *tadOffsets) {
 	auto dimension = reinterpret_cast<int *>(dDimension);
 	int dimensionLength = static_cast<int>(shape::length(hDimensionShape));
 
-	NativeOpExecutioner::execSummaryStats(nullptr, opNum, hX, hXShapeInfo, dX, dXShapeInfo, extraParams, hZ, hZShapeInfo, dZ, dZShapeInfo, dimension, dimensionLength, tadShapeInfo, tadOffsets, biasCorrected); 
+	NativeOpExecutioner::execSummaryStats(nullptr, opNum, hX, hXShapeInfo, dX, dXShapeInfo, extraParams, hZ, hZShapeInfo, dZ, dZShapeInfo, dimension, dimensionLength, tadShapeInfo, tadOffsets, biasCorrected);
 }
 
 ////////////////////////////////////////////////////////////////////////
@@ -2121,18 +1826,13 @@
                             void *dY, Nd4jLong *dYShapeInfo,
                             void *hZ, Nd4jLong *hZShapeInfo,
                             void *dZ, Nd4jLong *dZShapeInfo,
-<<<<<<< HEAD
-                            int *dimension, int dimensionLength,
-=======
-							void *hDimension, Nd4jLong *hDimensionShape,
-							void *dDimension, Nd4jLong *dDimensionShape,
->>>>>>> cd8f9db5
+							void *hDimension, Nd4jLong *hDimensionShape, void *dDimension, Nd4jLong *dDimensionShape,
                             Nd4jLong *tadOnlyShapeInfo, Nd4jLong *tadOffsets,
                             Nd4jLong *yTadOnlyShapeInfo, Nd4jLong *yTadOffsets) {
 	auto dimension = reinterpret_cast<int *>(dDimension);
 	int dimensionLength = static_cast<int>(shape::length(hDimensionShape));
 
-	// if (extraPointers == nullptr || extraPointers[2] == 0) 
+	// if (extraPointers == nullptr || extraPointers[2] == 0)
  //        NativeOpExecutioner::execReduce3(nullptr, opNum, hX, hXShapeInfo, dX, dXShapeInfo, extraParams, hY, hYShapeInfo, dY, dYShapeInfo, hZ, hZShapeInfo, dZ, dZShapeInfo, dimension, dimensionLength, tadOnlyShapeInfo, tadOffsets, yTadOnlyShapeInfo, yTadOffsets);
  //    else {
  //        // going tad-ways
@@ -2145,9 +1845,9 @@
     auto tadLength = shape::length(tadOnlyShapeInfo);
     auto yLength = shape::length(hYShapeInfo);
 
-    if (tadLength != yLength) 
+    if (tadLength != yLength)
         NativeOpExecutioner::execReduce3(nullptr, opNum, hX, hXShapeInfo, dX, dXShapeInfo, extraParams, hY, hYShapeInfo, dY, dYShapeInfo, hZ, hZShapeInfo, dZ, dZShapeInfo, dimension, dimensionLength, tadOnlyShapeInfo, tadOffsets, yTadOnlyShapeInfo, yTadOffsets);
-    else         
+    else
         NativeOpExecutioner::execReduce3TAD(nullptr, opNum, hX, hXShapeInfo, dX, dXShapeInfo, extraParams, hY, hYShapeInfo, dY, dYShapeInfo, hZ, hZShapeInfo, dZ, dZShapeInfo, dimension, dimensionLength, tadOnlyShapeInfo, yTadOffsets);
 }
 
@@ -2188,18 +1888,13 @@
 						   void *hScalars, Nd4jLong *hScalarShapeInfo,
 						   void *dScalars, Nd4jLong *dScalarShapeInfo,
 						   void *extraParams,
-<<<<<<< HEAD
-						   int *dimension, int dimensionLength,
-=======
-							   void *hDimension, Nd4jLong *hDimensionShape,
-							   void *dDimension, Nd4jLong *dDimensionShape,
->>>>>>> cd8f9db5
+							   void *hDimension, Nd4jLong *hDimensionShape, void *dDimension, Nd4jLong *dDimensionShape,
                            Nd4jLong *tadShapeInfo, Nd4jLong *tadOffsets,
                            Nd4jLong *tadShapeInfoZ, Nd4jLong *tadOffsetsZ) {
 	auto dimension = reinterpret_cast<int *>(dDimension);
 	int dimensionLength = static_cast<int>(shape::length(hDimensionShape));
 
-	NativeOpExecutioner::execScalarBool(nullptr, opNum, hX, hXShapeInfo, dX, dXShapeInfo, extraParams, hZ, hZShapeInfo, dZ, dZShapeInfo, hScalars, hScalarShapeInfo, dScalars, dScalarShapeInfo, dimension, dimensionLength, tadShapeInfo, tadOffsets, tadShapeInfoZ, tadOffsetsZ); 
+	NativeOpExecutioner::execScalarBool(nullptr, opNum, hX, hXShapeInfo, dX, dXShapeInfo, extraParams, hZ, hZShapeInfo, dZ, dZShapeInfo, hScalars, hScalarShapeInfo, dScalars, dScalarShapeInfo, dimension, dimensionLength, tadShapeInfo, tadOffsets, tadShapeInfoZ, tadOffsetsZ);
 }
 
 ////////////////////////////////////////////////////////////////////////
@@ -2213,7 +1908,7 @@
 						void *dScalar, Nd4jLong *dScalarShapeInfo,
 						void *extraParams) {
 	
-	NativeOpExecutioner::execScalar(nullptr, opNum, hX, hXShapeInfo, dX, dXShapeInfo, hZ, hZShapeInfo, dZ, dZShapeInfo, hScalar, hScalarShapeInfo, dScalar, dScalarShapeInfo, extraParams); 
+	NativeOpExecutioner::execScalar(nullptr, opNum, hX, hXShapeInfo, dX, dXShapeInfo, hZ, hZShapeInfo, dZ, dZShapeInfo, hScalar, hScalarShapeInfo, dScalar, dScalarShapeInfo, extraParams);
 }
 
 ////////////////////////////////////////////////////////////////////////
@@ -2298,7 +1993,7 @@
 }
 
 ////////////////////////////////////////////////////////////////////////
-void NativeOps::execRandom(Nd4jPointer *extraPointers, 
+void NativeOps::execRandom(Nd4jPointer *extraPointers,
 						  int opNum,
                           Nd4jPointer stateHost,
                           void *hZ, Nd4jLong *hZShapeInfo,
@@ -2309,7 +2004,7 @@
 }
 
 ////////////////////////////////////////////////////////////////////////
-void NativeOps::execRandom(Nd4jPointer *extraPointers, int opNum, Nd4jPointer stateHost, 
+void NativeOps::execRandom(Nd4jPointer *extraPointers, int opNum, Nd4jPointer stateHost,
 						   void *hX, Nd4jLong *hXShapeInfo, 
 						   void *dX, Nd4jLong *dXShapeInfo, 
 						   void *hZ, Nd4jLong *hZShapeInfo, 
@@ -2320,7 +2015,7 @@
 }
 
 ////////////////////////////////////////////////////////////////////////
-void NativeOps::execRandom(Nd4jPointer *extraPointers, int opNum, Nd4jPointer stateHost, 
+void NativeOps::execRandom(Nd4jPointer *extraPointers, int opNum, Nd4jPointer stateHost,
 							void *hX, Nd4jLong *hXShapeInfo,
 							void *dX, Nd4jLong *dXShapeInfo,
 							void *hY, Nd4jLong *hYShapeInfo,
