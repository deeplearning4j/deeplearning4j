/*******************************************************************************
 * Copyright (c) 2015-2018 Skymind, Inc.
 *
 * This program and the accompanying materials are made available under the
 * terms of the Apache License, Version 2.0 which is available at
 * https://www.apache.org/licenses/LICENSE-2.0.
 *
 * Unless required by applicable law or agreed to in writing, software
 * distributed under the License is distributed on an "AS IS" BASIS, WITHOUT
 * WARRANTIES OR CONDITIONS OF ANY KIND, either express or implied. See the
 * License for the specific language governing permissions and limitations
 * under the License.
 *
 * SPDX-License-Identifier: Apache-2.0
 ******************************************************************************/


#include "NativeOpExecutioner.h"
#include "../NativeOps.h"
#include <cuda_launch_config.h>

#include <buffer.h>


#include <loops/transform_any.h>
#include <loops/reduce_bool.h>
#include <loops/reduce_long.h>
#include <helpers/threshold.h>
#include <ops/specials_cuda.h>
#include <exceptions/datatype_exception.h>
#include <helpers/CudaLaunchHelper.h>
// FIXME: we need cuda-specific implementations
#include <GraphExecutioner.h>
#include <graph/GraphHolder.h>
#include <ops/declarable/CustomOperations.h>



//#include <sys/time.h>

#include <curand.h>
#include <Status.h>
#include <helpers/DebugHelper.h>

using namespace nd4j;

#include <loops/special_kernels.h>

cudaDeviceProp *deviceProperties;
cudaFuncAttributes *funcAttributes = new cudaFuncAttributes[64];
int blockLimit = 128;
int maxThreads = 512;
bool allowedP2P = false;
bool supportedP2P = false;
#ifdef __ND4J_EXPERIMENTAL__
bool experimentalSupport = true;
#else
bool experimentalSupport = false;
#endif

int minThreads = 32;

__constant__ char deviceConstantMemory[49152];

typedef struct {
    long streamId;
    long callId;
} __syncInfo;

typedef __syncInfo SyncInfo;


// this method isn't used, left here for legacy and caution purposes
// TLDR: don't use this way, it sucks
void CUDART_CB syncCallback(cudaStream_t stream, cudaError_t status, void *data){
    SyncInfo *sync = reinterpret_cast<SyncInfo *>(data);

    //printf("Finished stream: [%i], kernel call: [%i]\n", sync->streamId, sync->callId);
}

// this method just does type conversion in fancy way
int getDeviceId(Nd4jPointer ptrToDeviceId) {
    return (int)(Nd4jLong)ptrToDeviceId;
}

template <typename T>
dim3 getOptimalDimensions(Nd4jLong n,cudaFuncAttributes attributes, cudaDeviceProp properties) {

	// we can combine the two to compute a block size
	int num_threads = block_size_with_maximum_potential_occupancy(attributes, properties);

	// no real sense launching more threads, then number of elements we have
	if (num_threads > n) num_threads = n;

	if (maxThreads > 0 && num_threads > maxThreads) num_threads = maxThreads;

	// compute the number of blocks of size num_threads to launch
	int num_blocks = n / num_threads;

	// check for partial block at the end

	if (num_blocks > blockLimit) num_blocks = blockLimit;

	if (num_blocks < 4 && n > 128) {
		num_blocks = 4;
		num_threads = n / num_blocks;
	}

	if (num_threads >= 768) {
		num_blocks = num_blocks * 2;
		num_threads = num_threads / 2;
	}

	if(n % num_threads && num_blocks < blockLimit) ++num_blocks;
    //(num_threads * sizeof(T)) + attributes.sharedSizeBytes);
	return dim3(num_blocks,num_threads, 3000);
}

int getBaseMemorySize(int xRank, cudaFuncAttributes funcAttr) {
	int memory_limit = 256; //funcAttr.sharedSizeBytes;

	// TODO: remove this later
	memory_limit += sizeof(UnifiedSharedMemory) + 32; // sizeof(shape::TAD) + (xRank * 4 * 4)
/*
	if (xRank == 0) xRank = 2;

	memory_limit += (xRank * 2 + 4) * 3 * 4; // we reserve memory for xShape + T1/T2 shapes
	memory_limit += yRank == 0 ? 0 : (yRank * 2 + 4) * 4;
	memory_limit += zRank == 0 ? 0 : (zRank * 2 + 4) * 4;
	memory_limit += (xRank * 4) * 6;
	memory_limit += MAX_RANK * 4; // special case, needed roughtly in one pase
*/
	return memory_limit;
}

/*
 * Basic CUDA constants here: number of blocks per MP
 */
int getDeviceBlockThreshold(int deviceId) {
	int ccMinor = deviceProperties[deviceId].minor;
	int ccMajor = deviceProperties[deviceId].major;

	int blockThreshold = 8;

	if (ccMajor >= 5)
		blockThreshold = 32;
	else if (ccMajor == 3)
		blockThreshold = 16;
	else if (ccMajor < 3)
		blockThreshold = 8;

	return blockThreshold;
}

dim3 getBasicLaunchParams(int deviceId, long problemLength, int sharedMemoryPerThread, cudaFuncAttributes funcAttr) {
	int countMP = deviceProperties[deviceId].multiProcessorCount;
	int blockThreshold = getDeviceBlockThreshold(deviceId);

	int num_threads = problemLength / (countMP * blockThreshold);
    num_threads = nd4j::math::nd4j_min<int>(num_threads, maxThreads);
    num_threads = nd4j::math::nd4j_max<int>(num_threads, 64);
    num_threads = nd4j::math::nd4j_max<int>(num_threads, minThreads);

	int num_blocks = nd4j::math::nd4j_max<int>(problemLength / num_threads, 1);
    num_blocks = nd4j::math::nd4j_min<int>(num_blocks, blockLimit);

	int memory_limit = (sharedMemoryPerThread * num_threads) + getBaseMemorySize(1, funcAttr);

	dim3 launchDims = dim3(num_blocks, num_threads, memory_limit);

	if (nd4j::Environment::getInstance()->isDebugAndVerbose())
		printf("Preliminary basic launch params: gridSize: [%i], blockSize: [%i], base shmem: [%i]\n", num_blocks, num_threads, memory_limit);


	return launchDims;
}

/*
 * This message returns shared memory threshold value. default overflow ratio is 0.3
 */
int getDeviceSharedThreshold(int deviceId) {
	int ccMinor = deviceProperties[deviceId].minor;
	int ccMajor = deviceProperties[deviceId].major;

	// please note threshold isn't multiple of 32, and that's NOT a mistake

	int shmemThreshold;
	if (ccMajor == 6 && ccMinor == 0)
		shmemThreshold = 65536;
	else if (ccMajor == 6 && ccMinor == 1)
		shmemThreshold = 49152;
	else if (ccMajor == 5 && ccMinor == 2)
		shmemThreshold = 98304;
	else if (ccMajor == 5)
		shmemThreshold = 65536;
	else if (ccMajor == 3 && ccMinor == 7)
		shmemThreshold = 114688;
	else shmemThreshold = 49152;

	return shmemThreshold / 0.3;
}


dim3 getBetterDimensions(int deviceId, int numTads, int tadLength, int xRank, cudaFuncAttributes funcAttr, int dimensionLength, int elementSize, int reduction) {

	int num_threads = nd4j::math::nd4j_min<int>(tadLength, maxThreads);



	int countMP = deviceProperties[deviceId].multiProcessorCount;
	int regPerBlock = deviceProperties[deviceId].regsPerBlock;
	int warpSize = deviceProperties[deviceId].warpSize;

	int blockThreshold = getDeviceBlockThreshold(deviceId);
	int shmemThreshold = getDeviceSharedThreshold(deviceId);

	// round num_threads to nearest warpSize
	num_threads -= num_threads % warpSize;

	num_threads = nd4j::math::nd4j_max<int>(1, num_threads);
    if (num_threads < warpSize && tadLength < warpSize)
        num_threads = tadLength;

	// since we use shared memory as fast memory for some cases - we need to count that in
	int memory_limit = getBaseMemorySize(xRank, funcAttr);
	int memory_floor = memory_limit;
	int effective_block_limit =  countMP * blockThreshold;

	int num_blocks =  numTads; //nd4j::math::nd4j_min<int>(numTads, effective_block_limit);

	int desiredShared = shmemThreshold / nd4j::math::nd4j_max<int>((num_blocks / countMP), 1);

	if (nd4j::Environment::getInstance()->isDebugAndVerbose())
		printf("Launch context: numBlocks: [%i], numThreads: [%i], countMap: [%i], shmemThreshold: [%i], desiredShared: [%i], elementSize: [%i]\n", num_blocks, num_threads, countMP, shmemThreshold, desiredShared, elementSize);

	// at this moment we've stored all required information for things. time to count in reduction multipliers
	int reduction_per_block = 0;
	bool found = false;
	if (reduction > 0)
		while (!found) {
			reduction_per_block = (num_threads * elementSize * reduction);
			if (memory_limit + reduction_per_block < desiredShared) {
				memory_limit += reduction_per_block;
				found = true;
			} else {
				if (num_threads > minThreads) {
					num_threads -= 32;
				} else {
					memory_limit += reduction_per_block;
					found = true;
				}
			}
		}

	// at this moment we know total memory used per block, and we also know per-mp limit.
	int max_active_blocks = shmemThreshold / nd4j::math::nd4j_max<int>(memory_limit, 1);

	if (nd4j::Environment::getInstance()->isDebugAndVerbose())
		printf("MAB: [%i], memory_floor: [%i], memory_limit: [%i], reductionPerBlock: [%i]\n", max_active_blocks, memory_floor, memory_limit, reduction_per_block);

	// we don't want to spawn more blocks, that gpu can actually handle without queue

	//num_blocks = nd4j::math::nd4j_min<int>(num_blocks, max_active_blocks);
	num_blocks = nd4j::math::nd4j_min<int>(num_blocks, blockLimit);

//	if (num_blocks > countMP)
//    	num_blocks = num_blocks - (num_blocks % countMP);

	num_blocks = nd4j::math::nd4j_max<int>(num_blocks, 1);

	int targetBlocksPerMP = num_blocks / countMP;

	// now we know desired number of blocks wrt to shared memory. So, now we should take in account number of threads per SM
	if (targetBlocksPerMP * num_threads > 2048) {
		while (targetBlocksPerMP * num_threads > 2048) {
			if (num_threads <= minThreads)
				break;

			num_threads -= 32;
		}

		reduction_per_block = (num_threads * elementSize * reduction);
		memory_limit = memory_floor + reduction_per_block;
	}




	if (nd4j::Environment::getInstance()->isDebugAndVerbose())
		printf("Preliminary reduce launch params: gridSize: [%i], blockSize: [%i], base shmem: [%i], reduction_per_block: [%i], blocksPerMP: [%i]\n", num_blocks, num_threads, memory_limit, reduction_per_block, targetBlocksPerMP);

	return dim3(num_blocks,num_threads, memory_limit);
}

/*
 * This method returns kernel launch param for linear memory access
 */
dim3 getFlatLaunchParams(int deviceId, Nd4jLong *dXShapeInfo, Nd4jLong *dYShapeInfo, cudaFuncAttributes funcAttr) {
	auto xRank = shape::rank(dXShapeInfo);
	auto yRank = dYShapeInfo == nullptr ? 0 : shape::rank(dYShapeInfo);
	auto zRank = 0;

	int memory_limit = getBaseMemorySize(xRank, funcAttr);

	int countMP = deviceProperties[deviceId].multiProcessorCount;
	int regPerBlock = deviceProperties[deviceId].regsPerBlock;

	int blockThreshold = getDeviceBlockThreshold(deviceId);
	int shmemThreshold = getDeviceSharedThreshold(deviceId);

	auto xLength = shape::length(dXShapeInfo);
	int effective_block_limit =  countMP * blockThreshold;

	// for flat calls we just want as much concurrent blocks, as possible, and we're not tied to TAD here
	int num_threads = xLength / effective_block_limit;
	if (num_threads < minThreads)
		num_threads = minThreads;

	num_threads = num_threads - (num_threads % 32);

	int memory_floor = memory_limit;

	int num_blocks = xLength / num_threads;
	num_blocks = nd4j::math::nd4j_min<int>(num_blocks, blockLimit);
//	num_blocks = nd4j::math::nd4j_min<int>(num_blocks, effective_block_limit);
	num_blocks = nd4j::math::nd4j_max<int>(num_blocks, 1);

	int targetBlocksPerMP = num_blocks / countMP;

	// now we know desired number of blocks wrt to shared memory. So, now we should take in account number of threads per SM
	if (targetBlocksPerMP * num_threads > 2048 && num_threads >= 128) {
		while (targetBlocksPerMP * num_threads > 2048) {
			if (num_threads <= minThreads)
				break;
			num_threads -= 32;
		}
	}

    if (xLength / num_threads > blockLimit)
        num_blocks *= 2;

	dim3 launchDims = dim3(num_blocks, num_threads, memory_limit);

	if (nd4j::Environment::getInstance()->isDebugAndVerbose())
		printf("Preliminary scalar launch params: gridSize: [%i], blockSize: [%i], base shmem: [%i], blocksPerMP: [%i], problemLength: [%i], effectiveBlockLimit: [%i]\n", num_blocks, num_threads, memory_limit, targetBlocksPerMP, xLength, effective_block_limit);


	return launchDims;
}

/**
 * This method returns kernel launch params with TAD-based memory access
 *
 * @param deviceId
 * @param dXShapeInfo
 * @param tadShapeInfo
 * @param funcAttr
 * @param dimensionLength
 * @param elementSize
 * @param reductionSize
 * @return
 */
dim3 getReduceLaunchParams(int deviceId, Nd4jLong *dXShapeInfo, Nd4jLong *tadShapeInfo, cudaFuncAttributes funcAttr, int dimensionLength, int elementSize, int reductionSize) {

	Nd4jLong tadLength = 0;
	Nd4jLong numTads = 0;
	if (tadShapeInfo != nullptr) {
		tadLength = shape::length(tadShapeInfo);
		numTads = shape::length(dXShapeInfo) / tadLength;

		if (tadLength == 1) {
			if (nd4j::Environment::getInstance()->isDebugAndVerbose())
				printf("A xLength: [%i], zLength: [%i]\n", shape::length(dXShapeInfo), shape::length(tadShapeInfo));
		}
	} else{
		// we have special case - reduction along all dimensions
		tadLength = nd4j::math::nd4j_min<int>(shape::length(dXShapeInfo), 768);
		numTads = shape::length(dXShapeInfo) / tadLength;
	}

	auto xRank = shape::rank(dXShapeInfo);
	int zRank = tadShapeInfo == nullptr ? 0 : shape::rank(tadShapeInfo);

	dim3 launchDims = getBetterDimensions(deviceId, numTads, tadLength, xRank, funcAttr, dimensionLength, elementSize, reductionSize);

	if (nd4j::Environment::getInstance()->isDebugAndVerbose()) { //|| launchDims.dX == 1
		printf("Reduce LaunchParams: xLength: [%i], numTads: [%i], tadLength: [%i], launchDims.dX: [%i], launchDims.dY: [%i], launchDims.dZ: [%i]\n", shape::length(dXShapeInfo), numTads, tadLength, launchDims.x, launchDims.y, launchDims.z);
	}

	return launchDims;
}

/**
 * Returns optimal launch parameters
 * given the extra pointers passed in.
 * The extra pointer should be
 * the host pointer for the shape information
 * associated with the data.
 * From there it is used to obtain the length
 * from which we can derive the optimal launch parameters.
 *
 */
template <typename T>
dim3 getOptimalLaunchParameters(const Nd4jLong *hXShapeInfo, cudaFuncAttributes attributes, cudaDeviceProp properties) {
	
	auto n = shape::length(hXShapeInfo);

	dim3 launchDims = getOptimalDimensions<T>(n,attributes, properties);

	if (nd4j::Environment::getInstance()->isDebugAndVerbose())
		printf("Params: gridSize: [%i], blockSize: [%i], shMem: [%i], problemLength: [%i], totalThreads:[%i]\n", launchDims.x, launchDims.y, launchDims.z, n, (launchDims.x * launchDims.y));

	return launchDims;
}

nd4j::buffer::Buffer<Nd4jLong> * createScalarBuffer(cudaStream_t stream) {
	Nd4jLong *scalarShapeInfo = shape::createScalarShapeInfo();
	nd4j::buffer::Buffer<Nd4jLong> *buff = nd4j::buffer::createBuffer(scalarShapeInfo,shape::shapeInfoLength(2), stream);
	nd4j::buffer::copyDataToGpu(&buff, stream);
	return buff;
}


class ScalarShapeInformation {
private:
	nd4j::buffer::Buffer<Nd4jLong> *scalarDimension;
	nd4j::buffer::Buffer<Nd4jLong> *scalarShapeInfo;
//	std::thread::id threadId;

public:
	ScalarShapeInformation(cudaStream_t stream) {
		auto scalarDimensionBuff = reinterpret_cast<Nd4jLong *>(malloc(sizeof(Nd4jLong)));

		CHECK_ALLOC(scalarDimensionBuff, "Failed to allocate ShapeInfoBuffer", sizeof(Nd4jLong));

		scalarDimensionBuff[0] = MAX_DIMENSION;
		scalarDimension = nd4j::buffer::createBuffer(scalarDimensionBuff,1, stream);
		scalarShapeInfo = createScalarBuffer(stream);
//		threadId = std::this_thread::get_id();

	}
	~ScalarShapeInformation() {
		nd4j::buffer::freeBuffer(&scalarShapeInfo);
		nd4j::buffer::freeBuffer(&scalarDimension);
	}


	Nd4jLong *getShapeInfoHostPointer() {
		return scalarShapeInfo->data;
	}

	Nd4jLong * getShapeInfoGpuPointer() {
		return scalarShapeInfo->gData;
	}

	Nd4jLong * getDimensionHostPointer() {
		return scalarDimension->data;
	}

	Nd4jLong  * getDimensionGpuPointer() {
		return scalarDimension->gData;
	}

};





template <typename T>
class ScalarInfo {
	nd4j::buffer::Buffer<T> *scalarData;
	ScalarShapeInformation *shapeInfo;
	T finalResult;
	cudaStream_t streamRef;
public:
	ScalarInfo(cudaStream_t stream) {
		T *scalarResult = reinterpret_cast<T*>(malloc(sizeof(T)));

		CHECK_ALLOC(scalarResult, "Failed to allocate new scalar buffer", sizeof(T));

		shapeInfo = new ScalarShapeInformation(stream);
		scalarData = nd4j::buffer::createBuffer(scalarResult,1, stream);
		streamRef = stream;
		nd4j::buffer::copyDataToGpu(&scalarData, stream);
	}

	T getFinalResultFromDevice() {
		nd4j::buffer::copyDataFromGpu(&scalarData, streamRef);
		return scalarData->data[0];
	}

	/**
	 * Get the device shape information
	 * representing a scalar
	 */
	 Nd4jLong *getDeviceShapeInfo() {
		return shapeInfo->getShapeInfoGpuPointer();
	}

	/**
	 * Get the dZ pointers
	 */
	 T *getDevicePointer() {
		 return scalarData->gData;
	 }

	 /**
	  * Get the infinite dimension device pointer
	  */
	  Nd4jLong *getDimensionDevicePointer() {
		 return shapeInfo->getDimensionGpuPointer();
	 }

	 ~ScalarInfo() {
		 nd4j::buffer::freeBuffer(&scalarData);
		 delete shapeInfo;
	 }
};

NativeOps::NativeOps() {
//
}

void NativeOps::execPairwiseTransform( Nd4jPointer *extraPointers,
        								int opNum,
        								void *hX, Nd4jLong *hXShapeInfo,
        								void *dX, Nd4jLong *dXShapeInfo,
        								void *hY, Nd4jLong *hYShapeInfo,
        								void *dY, Nd4jLong *dYShapeInfo,
        								void *hZ, Nd4jLong *hZShapeInfo,
        								void *dZ, Nd4jLong *dZShapeInfo,
        								void *extraParams) {

	NativeOpExecutioner::execPairwiseTransform(nullptr, opNum, hX, hXShapeInfo, dX, dXShapeInfo, hY, hYShapeInfo, dY, dYShapeInfo, hZ, hZShapeInfo, dZ, dZShapeInfo, extraParams);
}

////////////////////////////////////////////////////////////////////////
void NativeOps::execPairwiseTransformBool(Nd4jPointer *extraPointers,
        								int opNum,
        								void *hX, Nd4jLong *hXShapeInfo,
        								void *dX, Nd4jLong *dXShapeInfo,
        								void *hY, Nd4jLong *hYShapeInfo,
        								void *dY, Nd4jLong *dYShapeInfo,
        								void *hZ, Nd4jLong *hZShapeInfo,
        								void *dZ, Nd4jLong *dZShapeInfo,
        								void *extraParams) {

	NativeOpExecutioner::execPairwiseBoolTransform(nullptr, opNum, hX, hXShapeInfo, dX, dXShapeInfo, hY, hYShapeInfo, dY, dYShapeInfo, hZ, hZShapeInfo, dZ, dZShapeInfo, extraParams);
}

////////////////////////////////////////////////////////////////////////
void NativeOps::execSummaryStatsScalar(Nd4jPointer *extraPointers,
                                       int opNum,
                                       void *hX, Nd4jLong *hXShapeInfo,
                                       void *dX, Nd4jLong *dXShapeInfo,
                                       void *extraParams,
                                       void *hZ, Nd4jLong *hZShapeInfo,
                                       void *dZ, Nd4jLong *dZShapeInfo,
                                       bool biasCorrected) {
	
	NativeOpExecutioner::execSummaryStatsScalar(nullptr, opNum, hX, hXShapeInfo, dX, dXShapeInfo, extraParams, hZ, hZShapeInfo, dZ, dZShapeInfo, biasCorrected);
}

////////////////////////////////////////////////////////////////////////
void NativeOps::execBroadcastBool(Nd4jPointer *extraPointers,
        						int opNum,
        						void *hX, Nd4jLong *hXShapeInfo,
        						void *dX, Nd4jLong *dXShapeInfo,
        						void *hY, Nd4jLong *hYShapeInfo,
        						void *dY, Nd4jLong *dYShapeInfo,
        						void *hZ, Nd4jLong *hZShapeInfo,
        						void *dZ, Nd4jLong *dZShapeInfo,
        						void *hDimension, Nd4jLong *hDimensionShape,
		void *dDimension, Nd4jLong *dDimensionShape) {

	Nd4jLong *tadOnlyShapeInfo = reinterpret_cast<Nd4jLong *>(extraPointers[0]);
    Nd4jLong *tadOffsets = reinterpret_cast<Nd4jLong *>(extraPointers[1]);
    Nd4jLong *tadOnlyShapeInfoZ = reinterpret_cast<Nd4jLong *>(extraPointers[2]);
    Nd4jLong *tadOffsetsZ = reinterpret_cast<Nd4jLong *>(extraPointers[3]);

	auto dimension = reinterpret_cast<int *>(dDimension);
	int dimensionLength = static_cast<int>(shape::length(hDimensionShape));

	auto hTADShapeInfo = reinterpret_cast<Nd4jLong *>(extraPointers[9]);
	auto dTADShapeInfo = reinterpret_cast<Nd4jLong *>(extraPointers[10]);
	auto dTADOffsets = reinterpret_cast<Nd4jLong *>(extraPointers[11]);
	auto dTADShapeInfoZ = reinterpret_cast<Nd4jLong *>(extraPointers[12]);
	auto dTADOffsetsZ = reinterpret_cast<Nd4jLong *>(extraPointers[13]);
    NativeOpExecutioner::execBroadcastBool(nullptr, opNum, hX, hXShapeInfo, dX, dXShapeInfo, hY, hYShapeInfo, dY, dYShapeInfo, hZ, hZShapeInfo, dZ, dZShapeInfo, dimension, dimensionLength, tadOnlyShapeInfo, tadOffsets, tadOnlyShapeInfoZ, tadOffsetsZ);

}

/**
 *
 * @param opNum
 * @param dX
 * @param dXShapeInfo
 * @param dY
 * @param dYShapeInfo
 * @param dZ
 * @param dZShapeInfo
 * @param dimension
 * @param dimensionLength
 */
void   NativeOps::execBroadcast(
		Nd4jPointer *extraPointers,
		int opNum,
		void *hX, Nd4jLong *hXShapeInfo,
		void *dX, Nd4jLong *dXShapeInfo,
		void *hY, Nd4jLong *hYShapeInfo,
		void *dY, Nd4jLong *dYShapeInfo,
		void *hZ, Nd4jLong *hZShapeInfo,
		void *dZ, Nd4jLong *dZShapeInfo,
		void *hDimension, Nd4jLong *hDimensionShape,
		void *dDimension, Nd4jLong *dDimensionShape) {
/*
    cudaEvent_t start;
    cudaEventCreateWithFlags(&start, cudaEventDisableTiming);
    timespec tsX;
    timespec tsY;
    clock_gettime(CLOCK_REALTIME, &tsX);
*/
	auto dimension = reinterpret_cast<int *>(dDimension);
	int dimensionLength = static_cast<int>(shape::length(hDimensionShape));

	cudaStream_t *stream = reinterpret_cast<cudaStream_t *>(&extraPointers[1]);

	auto hTADShapeInfo = reinterpret_cast<Nd4jLong *>(extraPointers[9]);
	auto dTADShapeInfo = reinterpret_cast<Nd4jLong *>(extraPointers[10]);
	auto dTADOffsets = reinterpret_cast<Nd4jLong *>(extraPointers[11]);
	auto dTADShapeInfoZ = reinterpret_cast<Nd4jLong *>(extraPointers[12]);
	auto dTADOffsetsZ = reinterpret_cast<Nd4jLong *>(extraPointers[13]);

	auto xType = nd4j::ArrayOptions::dataType(hXShapeInfo);
	auto yType = nd4j::ArrayOptions::dataType(hYShapeInfo);
    auto zType = nd4j::ArrayOptions::dataType(hZShapeInfo);

	if (nd4j::Environment::getInstance()->isDebugAndVerbose())
		printf("F3 opNum:[%i]\n", opNum);

	Nd4jLong *tadOnlyShapeInfo = reinterpret_cast<Nd4jLong *>(extraPointers[0]);
    Nd4jLong *tadOffsets = reinterpret_cast<Nd4jLong *>(extraPointers[1]);
    Nd4jLong *tadOnlyShapeInfoZ = reinterpret_cast<Nd4jLong *>(extraPointers[2]);
    Nd4jLong *tadOffsetsZ = reinterpret_cast<Nd4jLong *>(extraPointers[3]);

    NativeOpExecutioner::execBroadcast(nullptr, opNum, hX, hXShapeInfo, dX, dXShapeInfo, hY, hYShapeInfo, dY, dYShapeInfo, hZ, hZShapeInfo, dZ, dZShapeInfo, dimension, dimensionLength, tadOnlyShapeInfo, tadOffsets, tadOnlyShapeInfoZ, tadOffsetsZ);
}


/**
 *
 * @param opNum
 * @param dX
 * @param dXShapeInfo
 * @param extraParams
 * @param dZ
 * @param dZShapeInfo
 */
////////////////////////////////////////////////////////////////////////
void NativeOps::execReduceFloat(Nd4jPointer *extraPointers,
							int opNum,
							void *hX, Nd4jLong *hXShapeInfo,
							void *dX, Nd4jLong *dXShapeInfo,
							void *extraParams,
							void *hZ, Nd4jLong *hZShapeInfo,
							void *dZ, Nd4jLong *dZShapeInfo) {

	NativeOpExecutioner::execReduceFloatScalar(nullptr, opNum, hX, hXShapeInfo, dX, dXShapeInfo, extraParams, hZ, hZShapeInfo, dZ, dZShapeInfo);
}

////////////////////////////////////////////////////////////////////////
void NativeOps::execReduceSame(Nd4jPointer *extraPointers,
                                int opNum,
                                void *hX, Nd4jLong *hXShapeInfo,
                                void *dX, Nd4jLong *dXShapeInfo,
                                void *extraParams,
                                void *hZ, Nd4jLong *hZShapeInfo,
                                void *dZ, Nd4jLong *dZShapeInfo) {


}

////////////////////////////////////////////////////////////////////////
void NativeOps::execReduceSame(Nd4jPointer *extraPointers,
                            int opNum,
                            void *hX, Nd4jLong *hXShapeInfo,
                            void *dX, Nd4jLong *dXShapeInfo,
                            void *extraParams,
                            void *hZ, Nd4jLong *hZShapeInfo,
                            void *dZ, Nd4jLong *dZShapeInfo,
							   void *hDimension, Nd4jLong *hDimensionShape,
							   void *dDimension, Nd4jLong *dDimensionShape) {
	auto dimension = reinterpret_cast<int *>(dDimension);
	int dimensionLength = static_cast<int>(shape::length(hDimensionShape));

	auto tadShapeInfo = reinterpret_cast<Nd4jLong *>(extraPointers[0]);
    auto tadOffsets = reinterpret_cast<Nd4jLong *>(extraPointers[1]);

    NativeOpExecutioner::execReduceSame(nullptr, opNum, hX, hXShapeInfo, dX, dXShapeInfo, extraParams, hZ, hZShapeInfo, dZ, dZShapeInfo, dimension, dimensionLength, tadShapeInfo, tadOffsets);
}

////////////////////////////////////////////////////////////////////////
void NativeOps::execReduceLong(Nd4jPointer *extraPointers,
                            int opNum,
                            void *hX, Nd4jLong *hXShapeInfo,
                            void *dX, Nd4jLong *dXShapeInfo,
                            void *extraParams,
                            void *hZ, Nd4jLong *hZShapeInfo,
                            void *dZ, Nd4jLong *dZShapeInfo,
							   void *hDimension, Nd4jLong *hDimensionShape,
							   void *dDimension, Nd4jLong *dDimensionShape) {
	auto dimension = reinterpret_cast<int *>(dDimension);
	int dimensionLength = static_cast<int>(shape::length(hDimensionShape));

	auto tadShapeInfo = reinterpret_cast<Nd4jLong *>(extraPointers[0]);
    auto tadOffsets = reinterpret_cast<Nd4jLong *>(extraPointers[1]);

    NativeOpExecutioner::execReduceLong(nullptr, opNum, hX, hXShapeInfo, dX, dXShapeInfo, extraParams, hZ, hZShapeInfo, dZ, dZShapeInfo, dimension, dimensionLength, tadShapeInfo, tadOffsets);
}

////////////////////////////////////////////////////////////////////////
void   NativeOps::execReduceLong(Nd4jPointer *extraPointers,
                                int opNum,
                                void *hX, Nd4jLong *hXShapeInfo,
                                void *dX, Nd4jLong *dXShapeInfo,
                                void *extraParams,
                                void *hZ, Nd4jLong *hZShapeInfo,
                                void *dZ, Nd4jLong *dZShapeInfo) {

    auto stream = reinterpret_cast<cudaStream_t *>(&extraPointers[1]);
    auto hTADShapeInfo = reinterpret_cast<Nd4jLong *>(extraPointers[9]);
	auto dTADShapeInfo = reinterpret_cast<Nd4jLong *>(extraPointers[10]);

    if (nd4j::Environment::getInstance()->isDebugAndVerbose())
        printf("LF7 opNum:[%i]\n", opNum);

    auto reductionPointer = reinterpret_cast<void *>(extraPointers[4]);

    auto xType = nd4j::ArrayOptions::dataType(hXShapeInfo);
    auto zType = nd4j::ArrayOptions::dataType(hZShapeInfo);

    if (zType != nd4j::DataType::INT64)
        throw datatype_exception::build("NativeOps::execReduceLong wrong Z data type", nd4j::DataType::INT64, zType);

    auto xLength = shape::length(hXShapeInfo);
    auto blockWidth = 256;
    auto numBlocks = CudaLaunchHelper::getReductionBlocks(xLength, blockWidth);
    dim3 launchDims(numBlocks, blockWidth, 32768);

    BUILD_DOUBLE_SELECTOR(xType, zType, functions::reduce::ReduceLongFunction, ::execReduceScalar(launchDims, stream, opNum, dX, dXShapeInfo, extraParams, dZ, dZShapeInfo, nullptr, 1, reductionPointer, dTADShapeInfo), LIBND4J_TYPES, LONG_TYPES);

    nd4j::DebugHelper::checkErrorCode(stream, "execReduceLong(...) failed");
}

////////////////////////////////////////////////////////////////////////
void NativeOps::execReduceBool(Nd4jPointer *extraPointers,
                            int opNum,
                            void *hX, Nd4jLong *hXShapeInfo,
                            void *dX, Nd4jLong *dXShapeInfo,
                            void *extraParams,
                            void *hZ, Nd4jLong *hZShapeInfo,
                            void *dZ, Nd4jLong *dZShapeInfo,
							   void *hDimension, Nd4jLong *hDimensionShape,
							   void *dDimension, Nd4jLong *dDimensionShape) {
	auto dimension = reinterpret_cast<int *>(dDimension);
	int dimensionLength = static_cast<int>(shape::length(hDimensionShape));

	auto tadShapeInfo = reinterpret_cast<Nd4jLong *>(extraPointers[0]);
    auto tadOffsets = reinterpret_cast<Nd4jLong *>(extraPointers[1]);

	NativeOpExecutioner::execReduceBool(nullptr, opNum, hX, hXShapeInfo, dX, dXShapeInfo, extraParams, hZ, hZShapeInfo, dZ, dZShapeInfo, dimension, dimensionLength, tadShapeInfo, tadOffsets);
}

////////////////////////////////////////////////////////////////////////
void   NativeOps::execReduceBool(Nd4jPointer *extraPointers,
                                int opNum,
                                void *hX, Nd4jLong *hXShapeInfo,
                                void *dX, Nd4jLong *dXShapeInfo,
                                void *extraParams,
                                void *hZ, Nd4jLong *hZShapeInfo,
                                void *dZ, Nd4jLong *dZShapeInfo) {

    auto stream = reinterpret_cast<cudaStream_t *>(&extraPointers[1]);
    auto hTADShapeInfo = reinterpret_cast<Nd4jLong *>(extraPointers[9]);
	auto dTADShapeInfo = reinterpret_cast<Nd4jLong *>(extraPointers[10]);

    if (nd4j::Environment::getInstance()->isDebugAndVerbose())
        printf("BF7 opNum:[%i]\n", opNum);

    auto reductionPointer = reinterpret_cast<void *>(extraPointers[4]);

    auto xType = nd4j::ArrayOptions::dataType(hXShapeInfo);
    auto zType = nd4j::ArrayOptions::dataType(hZShapeInfo);

    if (zType != nd4j::DataType::BOOL)
        throw std::runtime_error("NativeOps::execReduceBool requires Z operand to have BOOL type");

    auto xLength = shape::length(hXShapeInfo);
    auto blockWidth = 256;
    auto numBlocks = CudaLaunchHelper::getReductionBlocks(xLength, blockWidth);
    dim3 launchDims(numBlocks, blockWidth, 32768);

    BUILD_DOUBLE_SELECTOR(xType, zType, functions::reduce::ReduceBoolFunction, ::execReduceScalar(launchDims, stream, opNum, dX, dXShapeInfo, extraParams, dZ, dZShapeInfo, nullptr, 1, reductionPointer, dTADShapeInfo), LIBND4J_TYPES, BOOL_TYPES);

    nd4j::DebugHelper::checkErrorCode(stream, "execReduceBool(...) failed");
}

/**
 *
 * @param opNum
 * @param dX
 * @param dXShapeInfo
 * @param extraParams
 * @param dZ
 * @param dZShapeInfo
 * @param dimension
 * @param dimensionLength
 */
////////////////////////////////////////////////////////////////////////
void NativeOps::execIndexReduce(Nd4jPointer *extraPointers,
								 int opNum,
								 void *hX, Nd4jLong *hXShapeInfo,
        						 void *dX, Nd4jLong *dXShapeInfo,
        						 void *extraParams,
        						 void *hZ, Nd4jLong *hZShapeInfo,
        						 void *dZ, Nd4jLong *dZShapeInfo,
								 void *hDimension, Nd4jLong *hDimensionShape,
		void *dDimension, Nd4jLong *dDimensionShape) {
	auto dimension = reinterpret_cast<int *>(dDimension);
	int dimensionLength = static_cast<int>(shape::length(hDimensionShape));

	Nd4jLong *tadShapeInfo = reinterpret_cast<Nd4jLong *>(extraPointers[0]);
    Nd4jLong *tadOffsets = reinterpret_cast<Nd4jLong *>(extraPointers[1]);

    NativeOpExecutioner::execIndexReduce(nullptr, opNum, hX, hXShapeInfo, dX, dXShapeInfo, extraParams, hZ, hZShapeInfo, dZ, dZShapeInfo, dimension, dimensionLength, tadShapeInfo, tadOffsets);
}

/**
 *
 * @param opNum
 * @param dX
 * @param dXShapeInfo
 * @param extraParams
 * @param dZ
 * @param dZShapeInfo
 */
////////////////////////////////////////////////////////////////////////
void NativeOps::execReduceFloat(Nd4jPointer *extraPointers,
								int opNum,
								void *hX, Nd4jLong *hXShapeInfo,
        						void *dX, Nd4jLong *dXShapeInfo,
        						void *extraParams,
        						void *hZ, Nd4jLong *hZShapeInfo,
								void *dZ, Nd4jLong *dZShapeInfo,
								void *hDimension, Nd4jLong *hDimensionShape,
		void *dDimension, Nd4jLong *dDimensionShape) {
	auto dimension = reinterpret_cast<int *>(dDimension);
	int dimensionLength = static_cast<int>(shape::length(hDimensionShape));

	auto tadShapeInfo = reinterpret_cast<Nd4jLong *>(extraPointers[0]);
    auto tadOffsets = reinterpret_cast<Nd4jLong *>(extraPointers[1]);

    NativeOpExecutioner::execReduceFloat(nullptr, opNum, hX, hXShapeInfo, dX, dXShapeInfo, extraParams, hZ, hZShapeInfo, dZ, dZShapeInfo, dimension, dimensionLength, tadShapeInfo, tadOffsets);
}

/**
 *
 * @param opNum
 * @param dX
 * @param dXShapeInfo
 * @param extraParams
 */
////////////////////////////////////////////////////////////////////////
void NativeOps::execIndexReduceScalar(
		Nd4jPointer *extraPointers,
		int opNum,
		void *hX, Nd4jLong *hXShapeInfo,
        void *dX, Nd4jLong *dXShapeInfo,
        void *extraParams,
        void *hZ, Nd4jLong *hZShapeInfo,
		void *dZ, Nd4jLong *dZShapeInfo){

<<<<<<< HEAD
	NativeOpExecutioner::execIndexReduceScalar(nullptr, opNum, hX, hXShapeInfo, dX, dXShapeInfo, extraParams, hZ, hZShapeInfo, dZ, dZShapeInfo);
=======
	if (nd4j::Environment::getInstance()->isDebug())
		printf("F1 opNum:[%i]\n", opNum);

	cudaStream_t *stream = reinterpret_cast<cudaStream_t *>(&extraPointers[1]);	

	// void *resultPointer = reinterpret_cast<float *>(extraPointers[5]);
	int *allocationPointer = reinterpret_cast<int *>(extraPointers[3]);
	void *reductionPointer = reinterpret_cast<void *>(extraPointers[4]);

    auto xLength = shape::length(hXShapeInfo);
    auto blockWidth = 256;
    auto numBlocks = CudaLaunchHelper::getReductionBlocks(xLength, blockWidth);
    dim3 launchDims(numBlocks, blockWidth, 32768);

	if (nd4j::Environment::getInstance()->isDebugAndVerbose() && launchDims.x == 1)
		printf("AF1 opNum:[%i]\n", opNum);
	
	auto xType = nd4j::ArrayOptions::dataType(hXShapeInfo);
    auto zType = nd4j::ArrayOptions::dataType(hZShapeInfo);

    // FIXME: we want Z to be one of integer types
	//if (!DataTypeUtils::isZ(zType))
	//    throw nd4j::datatype_exception("NativeOps::execIndexReduceScalar requires Z operand to have one of integer types")
	if (zType != nd4j::DataType::INT64)
        throw nd4j::datatype_exception::build("NativeOps::exeIndexReduceScalar requires Z operand to have INT64 data type", zType);

    auto dz = reinterpret_cast<Nd4jLong*>(dZ);

    BUILD_SINGLE_SELECTOR(xType, functions::indexreduce::IndexReduce, ::executeIndexReduceScalar(launchDims, stream, opNum, dX, dXShapeInfo, shape::rank(hXShapeInfo), extraParams, dz, nullptr, 0, nullptr, 0, 1, allocationPointer, reductionPointer, nullptr, nullptr), LIBND4J_TYPES);

    nd4j::DebugHelper::checkErrorCode(stream, "execIndexReduceScalar(...) failed");
>>>>>>> f4f749f5
}

////////////////////////////////////////////////////////////////////////
void NativeOps::execTransformSame(Nd4jPointer *extraPointers,int opNum,
                                   void *hX, Nd4jLong *hXShapeInfo,
                                   void *dX, Nd4jLong *dXShapeInfo,
                                   void *hZ, Nd4jLong *hZShapeInfo,
                                   void *dZ, Nd4jLong *dZShapeInfo,
                                   void *extraParams) {

    auto tadShapeInfo = reinterpret_cast<Nd4jLong *>(extraPointers != nullptr ? extraPointers[0] : nullptr);
    auto tadOffsets = reinterpret_cast<Nd4jLong *>(extraPointers != nullptr ? extraPointers[1] : nullptr);

    NativeOpExecutioner::execTransformSame(nullptr, opNum, hX, hXShapeInfo, dX, dXShapeInfo, hZ, hZShapeInfo, dZ, dZShapeInfo, extraParams, tadShapeInfo, tadOffsets);
}

////////////////////////////////////////////////////////////////////////
void NativeOps::execTransformBool(Nd4jPointer *extraPointers,int opNum,
								  void *hX, Nd4jLong *hXShapeInfo,
								  void *dX, Nd4jLong *dXShapeInfo,
								  void *hZ, Nd4jLong *hZShapeInfo,
								  void *dZ, Nd4jLong *dZShapeInfo,
								  void *extraParams) {

	auto tadShapeInfo = reinterpret_cast<Nd4jLong *>(extraPointers != nullptr ? extraPointers[0] : nullptr);
    auto tadOffsets = reinterpret_cast<Nd4jLong *>(extraPointers != nullptr ? extraPointers[1] : nullptr);

    NativeOpExecutioner::execTransformBool(nullptr, opNum, hX, hXShapeInfo, dX, dXShapeInfo, hZ, hZShapeInfo, dZ, dZShapeInfo, extraParams, tadShapeInfo, tadOffsets);
}

////////////////////////////////////////////////////////////////////////
void NativeOps::execTransformAny(Nd4jPointer *extraPointers,int opNum,
								  void *hX, Nd4jLong *hXShapeInfo,
								  void *dX, Nd4jLong *dXShapeInfo,
								  void *hZ, Nd4jLong *hZShapeInfo,
								  void *dZ, Nd4jLong *dZShapeInfo,
								  void *extraParams) {

	 NativeOpExecutioner::execTransformAny(nullptr, opNum, hX, hXShapeInfo, dX, dXShapeInfo, hZ, hZShapeInfo, dZ, dZShapeInfo, extraParams, nullptr, nullptr);
}

////////////////////////////////////////////////////////////////////////
void NativeOps::execTransformStrict(Nd4jPointer *extraPointers,int opNum,
                                  void *hX, Nd4jLong *hXShapeInfo,
                                  void *dX, Nd4jLong *dXShapeInfo,
                                  void *hZ, Nd4jLong *hZShapeInfo,
                                  void *dZ, Nd4jLong *dZShapeInfo,
                                  void *extraParams) {

    auto tadShapeInfo = reinterpret_cast<Nd4jLong *>(extraPointers != nullptr ? extraPointers[0] : nullptr);
    auto tadOffsets = reinterpret_cast<Nd4jLong *>(extraPointers != nullptr ? extraPointers[1] : nullptr);

    NativeOpExecutioner::execTransformStrict(nullptr,opNum, hX, hXShapeInfo, dX, dXShapeInfo, hZ, hZShapeInfo, dZ, dZShapeInfo, extraParams, tadShapeInfo, tadOffsets);
}

////////////////////////////////////////////////////////////////////////
void NativeOps::execTransformFloat(Nd4jPointer *extraPointers,int opNum,
                                    void *hX, Nd4jLong *hXShapeInfo,
                                    void *dX, Nd4jLong *dXShapeInfo,
                                    void *hZ, Nd4jLong *hZShapeInfo,
                                    void *dZ, Nd4jLong *dZShapeInfo,
                                    void *extraParams) {

    auto tadShapeInfo = reinterpret_cast<Nd4jLong *>(extraPointers != nullptr ? extraPointers[0] : nullptr);
    auto tadOffsets = reinterpret_cast<Nd4jLong *>(extraPointers != nullptr ? extraPointers[1] : nullptr);

    NativeOpExecutioner::execTransformFloat(nullptr, opNum, hX, hXShapeInfo, dZ, dXShapeInfo, hZ, hZShapeInfo, dZ, dZShapeInfo, extraParams, tadShapeInfo, tadOffsets);
}


/**
 * Append an input array
 * to the end of a flat array
 * in a particular order
 * @param offset the offset of the array to start at
 * @param order the order
 * @param dZ the dZ array
 * @param dZShapeInfo the shape info for te array
 * @param input the input for the array
 * @param inputShapeInfo the shape information for that array
 */
void NativeOps::flatten(Nd4jPointer *extraPointers,
						int offset,
						char order,
						void *hZ, Nd4jLong *hZShapeInfo,
						void *dZ, Nd4jLong *dZShapeInfo,
						void *hInput, Nd4jLong *hInputShapeInfo,
						void *dInput, Nd4jLong *dInputShapeInfo) {
	
	cudaStream_t *stream = reinterpret_cast<cudaStream_t *>(&extraPointers[1]);
	auto hYShapeInfo = reinterpret_cast<Nd4jLong *>(extraPointers[7]);

	if (nd4j::Environment::getInstance()->isDebugAndVerbose())
		printf("F22 opNum:[7]\n");

	// int *allocPointer = reinterpret_cast<int *>(extraPointers[3]);

	dim3 launchDims = getBasicLaunchParams(getDeviceId(extraPointers[2]), shape::length(hYShapeInfo), 2, funcAttributes[30]);

	if (nd4j::Environment::getInstance()->isVerbose() && launchDims.x == 1)
		printf("AF222 opNum:[7]\n");
	
	auto type = nd4j::ArrayOptions::dataType(hInputShapeInfo);    
    BUILD_SINGLE_SELECTOR(type, flattenKernelGeneric, (launchDims, stream, extraPointers, offset, order, dZ, dZShapeInfo, dInput, dInputShapeInfo), LIBND4J_TYPES);

	DEBUG_KERNEL(stream, -1);
}



void NativeOps::checkP2P() {
	int curDevice = 0;

	cudaGetDevice(&curDevice);

	int devCnt = 0;
	cudaGetDeviceCount(&devCnt);

	if (curDevice < 0 && curDevice > devCnt)
		curDevice = 0;

	bool tempSupport = true;

	if (devCnt > 1) {
		for (int dX = 0; dX < devCnt; dX++) {

			for (int dY = 0; dY < devCnt; dY++) {
				if (dX == dY)
					continue;

				int canAccess = 0;
				cudaSetDevice(dX);

				cudaDeviceCanAccessPeer(&canAccess, dX , dY);

				if (!canAccess) {
                    tempSupport = false;
                    break;
                }
			}
		}

		supportedP2P = tempSupport;

		cudaSetDevice(curDevice);
	} else {
		// if we have only 1 device - we say that we support P2P, since all data will be on 1 device
		supportedP2P = true;
	}
}

void NativeOps::enableP2P(bool enable) {
    if (enable == allowedP2P)
        return;

    int curDevice = 0;

    cudaGetDevice(&curDevice);

    int devCnt = 0;
    cudaGetDeviceCount(&devCnt);

	if (curDevice < 0 && curDevice > devCnt)
		curDevice = 0;

    if (devCnt > 1) {
        for (int dX = 0; dX < devCnt; dX++) {

            for (int dY = 0; dY < devCnt; dY++) {
                if (dX == dY)
                    continue;

                int canAccess = 0;
                cudaSetDevice(dX);

                cudaDeviceCanAccessPeer(&canAccess, dX , dY);

                if (canAccess) {
                    if (enable) {
                        cudaDeviceEnablePeerAccess(dY, 0);
                    } else {
                        cudaDeviceDisablePeerAccess(dY);
                    }
                } else {
					if (nd4j::Environment::getInstance()->isVerbose()) printf("Peer access [%i] -> [%i] isn't possible\n", dX, dY);
				}
            }
        }

        cudaSetDevice(curDevice);
    }

    allowedP2P = enable;

    cudaSetDevice(curDevice);
}

bool NativeOps::isP2PAvailable() {
	return supportedP2P;
}


void NativeOps::initializeDevicesAndFunctions() {
	int devCnt = 0;
	cudaGetDeviceCount(&devCnt);
	deviceProperties = new cudaDeviceProp[devCnt];
	for (int i = 0; i < devCnt; i++) {
		cudaSetDevice(i);
		cudaGetDeviceProperties(&deviceProperties[i], i);

		cudaDeviceSetLimit(cudaLimitStackSize, 4096);
	}

	cudaSetDevice(0);

	checkP2P();

	// enabling p2p gpu access if it's supported
	if (supportedP2P && devCnt > 1)
    	enableP2P(allowedP2P);	
}

void NativeOps::initializeFunctions(Nd4jPointer *functions) {
    nd4j::BlasHelper::getInstance()->initializeDeviceFunctions(functions);
	/*
	this->cublasSgemv = (CublasSgemv)functions[0];
    this->cublasDgemv = (CublasDgemv)functions[1];
    this->cublasHgemm = (CublasHgemm)functions[2];
    this->cublasSgemm = (CublasSgemm)functions[3];
    this->cublasDgemm = (CublasDgemm)functions[4];
    this->cublasSgemmEx = (CublasSgemmEx)functions[5];
    this->cublasHgemmBatched = (CublasHgemmBatched)functions[6];
    this->cublasSgemmBatched = (CublasSgemmBatched)functions[7];
    this->cublasDgemmBatched = (CublasDgemmBatched)functions[8];
	*/
}


/**
 * This method acquires memory chunk of requested size on host side
 *
 * @param pointer pointer that'll be used for allocation
 * @param memorySize memory size, in bytes
 * @param flags optional parameter
 */
Nd4jPointer NativeOps::mallocHost(Nd4jLong memorySize, int flags) {
	Nd4jPointer pointer;
	// cudaHostAllocMapped |cudaHostAllocPortable
	cudaError_t res = cudaHostAlloc(reinterpret_cast<void **>(&pointer), memorySize, cudaHostAllocDefault);
	if (res != 0)
		pointer = 0L;
	return pointer;
}

/**
 * This method acquires memory chunk of requested size on specified device
 *
 * @param pointer pointer that'll be used for allocation
 * @param memorySize memory size, in bytes
 * @param ptrToDeviceId pointer to deviceId. For cuda that's just and int, for OpenCL that's pointer to device_id, etc
 * @param flags optional parameter
 */
Nd4jPointer NativeOps::mallocDevice(Nd4jLong memorySize, Nd4jPointer ptrToDeviceId, int flags) {
	Nd4jPointer pointer;
	cudaError_t res = cudaMalloc(reinterpret_cast<void **>(&pointer), memorySize);
	if (res != 0)
		pointer = 0L;
	return pointer;
}

/**
 * This method releases previously allocated host memory space
 *
 * @param pointer pointer that'll be freed
 */
int NativeOps::freeHost(Nd4jPointer pointer) {
	cudaError_t res = cudaFreeHost(reinterpret_cast<void *>(pointer));
	if (res != 0)
		pointer = 0L;
	return 1L;
}

/**
 * This method releases previously allocated memory space on device
 *
 * @param pointer pointer that'll be freed
 * @param ptrToDeviceId pointer to deviceId.
 */
int NativeOps::freeDevice(Nd4jPointer pointer, Nd4jPointer ptrToDeviceId) {
	cudaError_t res = cudaFree(reinterpret_cast<void *>(pointer));
	if (res != 0)
		pointer = 0L;
	return 1L;
}


Nd4jPointer NativeOps::createContext() {
	return 0L;
}

Nd4jPointer NativeOps::createStream() {
	Nd4jPointer nativeStream = (Nd4jPointer) malloc(sizeof(cudaStream_t));

	CHECK_ALLOC(nativeStream, "Failed to allocate memory for new CUDA stream", sizeof(cudaStream_t));

	cudaError_t dZ = cudaStreamCreate(reinterpret_cast<cudaStream_t *>(&nativeStream));
	checkCudaErrors(dZ);
	if (dZ != 0)
		throw std::runtime_error("cudaStreamCreate(...) failed");

	return nativeStream;
}

Nd4jPointer NativeOps::createEvent() {
	Nd4jPointer nativeEvent= (Nd4jPointer) malloc(sizeof(cudaEvent_t));

	CHECK_ALLOC(nativeEvent, "Failed to allocate new CUDA event buffer", sizeof(cudaEvent_t));

	cudaError_t dZ = cudaEventCreateWithFlags(reinterpret_cast<cudaEvent_t *>(&nativeEvent), cudaEventDisableTiming);
	checkCudaErrors(dZ);
	if (dZ != 0)
		throw std::runtime_error("cudaEventCreateWithFlags(...) failed");


	return nativeEvent;
}

int NativeOps::registerEvent(Nd4jPointer event, Nd4jPointer stream) {
	cudaEvent_t *pEvent = reinterpret_cast<cudaEvent_t *>(&event);
	cudaStream_t *pStream = reinterpret_cast<cudaStream_t *>(&stream);

	cudaError_t dZ = cudaEventRecord(*pEvent, *pStream);
	checkCudaErrors(dZ);
	if (dZ != 0)
		throw std::runtime_error("cudaEventRecord(...) failed");

	return 1;
}

int NativeOps::setDevice(Nd4jPointer ptrToDeviceId) {
	int deviceId = getDeviceId(ptrToDeviceId);
	cudaError_t dZ = cudaSetDevice(deviceId);
	checkCudaErrors(dZ);
	if (dZ != 0)
		throw std::runtime_error("cudaSetDevice(...) failed");

	return 1;
}

Nd4jLong NativeOps::getDeviceFreeMemory(Nd4jPointer ptrToDeviceId) {
	int device = getDeviceId(ptrToDeviceId);
	int orig = -1;

	cudaGetDevice(&orig);

	if (device >= 0 && device != orig) {
		cudaSetDevice(device);
	}

	size_t memFree = 0;
	size_t memTotal = 0;

	cudaMemGetInfo(&memFree, &memTotal);

	if (device >= 0 && device != orig) {
		cudaSetDevice(orig);
	}

	return (Nd4jLong) memFree;
}

Nd4jLong NativeOps::getDeviceTotalMemory(Nd4jPointer ptrToDeviceId) {
	int device = getDeviceId(ptrToDeviceId);
	int orig = -1;

	cudaGetDevice(&orig);

	if (device >= 0 && device != orig) {
		cudaSetDevice(device);
	}
	size_t memFree = 0;
	size_t memTotal = 0;

	cudaMemGetInfo(&memFree, &memTotal);

	if (device >= 0 && device != orig) {
		cudaSetDevice(orig);
	}

	return (Nd4jLong) memTotal;
}

int NativeOps::memcpy(Nd4jPointer dst, Nd4jPointer src, Nd4jLong size, int flags, Nd4jPointer reserved) {

	return memcpyAsync(dst, src, size, flags, reserved);
}

int NativeOps::memcpyAsync(Nd4jPointer dst, Nd4jPointer src, Nd4jLong size, int flags, Nd4jPointer reserved) {
	cudaStream_t *pStream = reinterpret_cast<cudaStream_t *>(&reserved);

	cudaMemcpyKind 	kind;

	DEBUG_KERNEL(pStream, 0);

	switch (flags) {
		case 0: {
				kind = cudaMemcpyHostToHost;
			}
			break;
		case 1: {
				kind = cudaMemcpyHostToDevice;
			}
			break;
		case 2: {
				kind = cudaMemcpyDeviceToHost;
			}
		case 3: {
			kind = cudaMemcpyDeviceToDevice;
		}
			break;
		default: {

			printf("UNDEFINED MEMCPY!\n");
			break;
		}
	}

	cudaError_t dZ = cudaMemcpyAsync(reinterpret_cast<void *>(dst), const_cast<const void *>(reinterpret_cast<void *>(src)), static_cast<size_t>(size), kind, *pStream);
	if (dZ != 0) {
        checkCudaErrors(dZ);
		printf("Failed on [%lu] -> [%lu], size: [%i], direction: [%i], dZ: [%i]\n", src, dst, size, flags, static_cast<int>(dZ));
        fflush(stdout);
        fflush(stderr);
        throw std::runtime_error("cudaMemcpyAsync(...) failed");
		//return 0L;
	}

	return 1;
}

int NativeOps::memset(Nd4jPointer dst, int value, Nd4jLong size, int flags, Nd4jPointer reserved) {
	cudaError_t dZ = cudaMemset(reinterpret_cast<void *>(dst), value, static_cast<size_t>(size));
	checkCudaErrors(dZ);
	if (dZ != 0)
		throw std::runtime_error("cudaMemset(...) failed");

	return 1;
}

int NativeOps::memsetAsync(Nd4jPointer dst, int value, Nd4jLong size, int flags, Nd4jPointer reserved) {
	cudaStream_t *pStream = reinterpret_cast<cudaStream_t *>(&reserved);

	cudaError_t dZ = cudaMemsetAsync(reinterpret_cast<void *>(dst), value, static_cast<size_t>(size), *pStream);
	checkCudaErrors(dZ);
	if (dZ != 0)
		throw std::runtime_error("cudaMemsetAsync(...) failed");

	return 1;
}

int NativeOps::destroyEvent(Nd4jPointer event) {
	cudaEvent_t *pEvent = reinterpret_cast<cudaEvent_t *>(&event);
	cudaError_t dZ = cudaEventDestroy(*pEvent);
	checkCudaErrors(dZ);
	if (dZ != 0)
		throw std::runtime_error("cudaEvenDestroy(...) failed");

	return 1;
}

int NativeOps::streamSynchronize(Nd4jPointer stream) {
	cudaStream_t *pStream = reinterpret_cast<cudaStream_t *>(&stream);

	cudaError_t dZ = cudaStreamSynchronize(*pStream);
	checkCudaErrors(dZ);
	if (dZ != 0)
        throw std::runtime_error("cudaStreamSynchronize(...) failed");

	return 1L;
}

int NativeOps::eventSynchronize(Nd4jPointer event) {
	cudaEvent_t *pEvent = reinterpret_cast<cudaEvent_t *>(&event);

	cudaError_t dZ = cudaEventSynchronize(*pEvent);
	checkCudaErrors(dZ);
	if (dZ != 0)
        throw std::runtime_error("cudaEventSynchronize(...) failed");

	return 1L;
}

int NativeOps::getAvailableDevices() {
	int devCnt = 0;
	cudaGetDeviceCount(&devCnt);
	return devCnt;
}

void NativeOps::enableDebugMode(bool reallyEnable) {
	nd4j::Environment::getInstance()->setDebug(reallyEnable);
}

void NativeOps::setGridLimit(int gridSize) {
	if (gridSize > 8192)
		gridSize = 8192;
	if (gridSize < 1)
		gridSize = 1;
	blockLimit = gridSize;
}

int NativeOps::ompGetMaxThreads() {
	return maxThreads;
}

int NativeOps::ompGetNumThreads() {
	return maxThreads;
}

void NativeOps::setOmpNumThreads(int threads) {
	if (threads > 1024)
		threads = 1024;
	if (threads < 32)
		threads = 32;
	maxThreads = threads;
}

void NativeOps::enableVerboseMode(bool reallyEnable) {
	nd4j::Environment::getInstance()->setVerbose(reallyEnable);
}

int NativeOps::getDeviceMajor(Nd4jPointer ptrToDeviceId) {
	int device = getDeviceId(ptrToDeviceId);
	return deviceProperties[device].major;
}

int NativeOps::getDeviceMinor(Nd4jPointer ptrToDeviceId) {
	int device = getDeviceId(ptrToDeviceId);
	return deviceProperties[device].minor;
}


const char * NativeOps::getDeviceName(Nd4jPointer ptrToDeviceId) {
    int device = getDeviceId(ptrToDeviceId);

    return deviceProperties[device].name;
}

/**
  * Concatneate multi array of the same shape together
  * along a particular dimension
  */
 void NativeOps::concat(
		Nd4jPointer *extraPointers,
        int dimension,
        int numArrays,
        Nd4jPointer *data, Nd4jPointer *inputShapeInfo,
		Nd4jPointer *ddata, Nd4jPointer *dinputShapeInfo,
		void *hZ, Nd4jLong *hZShapeInfo,
        void *dZ, Nd4jLong *dZShapeInfo,
		Nd4jPointer *tadPointers, Nd4jPointer *offsetPointers) {

	cudaStream_t *stream = reinterpret_cast<cudaStream_t *>(&extraPointers[1]);
	auto hXShapeInfo = hZShapeInfo;
	auto hShapePointers = reinterpret_cast<Nd4jLong **>(inputShapeInfo);
	// numArrays will be used as number of TADs, so each block process 1 input

	int smem = 8192;
	bool isVstack = false;
	bool isScalar = true;
	bool isHstack = false;	

	for (int i = 0; i < numArrays; i++) {
		if (!shape::isScalar(hShapePointers[i])) {
			isScalar = false;
			break;
		}
	}

	if (!isScalar && dimension == 0 && shape::rank(hZShapeInfo) == 2 && shape::order(hZShapeInfo) == 'c' ) {
		isVstack = true;
        for (int i = 0; i < numArrays; i++) {
			if (!shape::isVector(hShapePointers[i]) || shape::elementWiseStride(hShapePointers[i]) <= 0 ||
				shape::order(hShapePointers[i]) != 'c') {
				isVstack = false;
				break;
			}
		}
	}

    // let's try to fit N-dimensional vstack
    if (!isVstack && !isScalar && dimension == 0 && shape::order(hXShapeInfo) == 'c') {
		auto length0 = shape::length(hShapePointers[0]);
        isVstack = true;
        for (int i = 0; i < numArrays; i++) {
            if (shape::elementWiseStride(hShapePointers[i]) <= 0 || shape::order(hShapePointers[i]) != 'c' || length0 != shape::length(hShapePointers[i])) {
                isVstack = false;
                break;
            }
        }
    }

	if (!isScalar && !isVstack && dimension == 1 && shape::isVector(hZShapeInfo)) {
		isHstack = true;
		for (int i = 0; i < numArrays; i++) {
			if (!shape::isVector(hShapePointers[i]) || shape::elementWiseStride(hShapePointers[i]) <= 0) {
				isHstack = false;
				break;
			}
		}
	}

	if (isScalar) {
		if (nd4j::Environment::getInstance()->isDebugAndVerbose())
			printf("Going scalar concat\n");	

		dim3 launchDims(128, 128, 16384);
		auto zType = nd4j::ArrayOptions::dataType(hZShapeInfo);
		BUILD_SINGLE_SELECTOR(zType, concatKernelScalarGeneric, (launchDims, stream, numArrays, reinterpret_cast<Nd4jPointer *>(ddata[0]), dZ), LIBND4J_TYPES);

	} else if (isVstack) {
		if (nd4j::Environment::getInstance()->isDebugAndVerbose())
			printf("Going VStack concat\n");

		dim3 launchDims(128, 512, 16384);
		auto zType = nd4j::ArrayOptions::dataType(hZShapeInfo);
		BUILD_SINGLE_SELECTOR(zType, concatKernelVStackGeneric, (launchDims, stream, numArrays, reinterpret_cast<Nd4jPointer *>(ddata[0]), reinterpret_cast<Nd4jPointer *>(dinputShapeInfo[0]), dZ, dZShapeInfo), LIBND4J_TYPES);

	} else if (isHstack) {
		if (nd4j::Environment::getInstance()->isDebugAndVerbose())
			printf("Going HStack concat\n");
		
		dim3 launchDims(128, 128, 16384);
		auto zType = nd4j::ArrayOptions::dataType(hZShapeInfo);
		BUILD_SINGLE_SELECTOR(zType, concatKernelHStackGeneric, (launchDims, stream, numArrays, reinterpret_cast<Nd4jPointer *>(ddata[0]), reinterpret_cast<Nd4jPointer *>(dinputShapeInfo[0]), dZ, dZShapeInfo), LIBND4J_TYPES);
	} else {
		if (nd4j::Environment::getInstance()->isDebugAndVerbose())
			printf("Going generic concat\n");

        auto devZTadShape = reinterpret_cast<Nd4jLong *>(extraPointers[10]);
		auto devZOffsets = reinterpret_cast<Nd4jLong *>(extraPointers[11]);
		
		dim3 launchDims(128, 128, 8192);
		auto zType = nd4j::ArrayOptions::dataType(hZShapeInfo);
		BUILD_SINGLE_SELECTOR(zType, concatKernelGeneric, (launchDims, stream, numArrays, reinterpret_cast<Nd4jPointer *>(ddata[0]), reinterpret_cast<Nd4jPointer *>(dinputShapeInfo[0]), dZ, dZShapeInfo,  reinterpret_cast<Nd4jPointer *>(tadPointers[0]), reinterpret_cast<Nd4jPointer *>(offsetPointers[0]), devZTadShape, devZOffsets), LIBND4J_TYPES);
	}
	if (nd4j::Environment::getInstance()->isDebugAndVerbose())
		printf("sharedMemory requested for concatFloat: [%i], registers: [%i]\n", smem, funcAttributes[31].numRegs);

    cudaError_t res = cudaStreamSynchronize(*stream);
    checkCudaErrors(res);
    nd4j::DebugHelper::checkErrorCode(stream, "Legacy ConcatFloat(...) failed");
}



void NativeOps::specialConcat(
        Nd4jPointer *extraPointers,
        int dimension,
        int numArrays,
        Nd4jPointer *data,
        Nd4jPointer *inputShapeInfo,
        void *dZ,
        Nd4jLong *dZShapeInfo, Nd4jPointer *tadPointers, Nd4jPointer *offsetPointers) {
    nd4j::SpecialMethods<float>::concatCpuGeneric(
            dimension,
            numArrays,
            data,
            inputShapeInfo,
            dZ,
            dZShapeInfo);

}


/**
 * This method saves
 */
void NativeOps::tadOnlyShapeInfo(Nd4jLong *dXShapeInfo, int *dimension, int dimensionLength, Nd4jLong *target, Nd4jLong *offsets) {
    //nd4j_printf("START ------->\n","");
    //nd4j_printf("Shape pointer: [%p]\n", dXShapeInfo);
	//nd4j_printf("Dimension pointer: [%p]\n", dimension);
    //nd4j_printf("shape rank: [%i]; dimLength: [%i]\n", shape::rank(dXShapeInfo), dimensionLength);
    //shape::printShapeInfoLinear(dXShapeInfo);
    //fflush(stdout);
    //shape::printArray<int>(reinterpret_cast<void*>(dimension), dimensionLength, "dimensions");
    //fflush(stdout);
    //nd4j_printf("END ------->\n","");

	shape::TAD tad;
	tad.init(dXShapeInfo, dimension, dimensionLength);

	//nd4j_printf("Creating TAD shape...\n","");
	tad.createTadOnlyShapeInfo();
	//nd4j_printf("Creating TAD offsets...\n","");
	tad.createOffsets();

	//nd4j_printf("memcpy TAD shape...\n","");
	std::memcpy(reinterpret_cast<void *>(target), tad.tadOnlyShapeInfo, shape::shapeInfoByteLength(tad.tadOnlyShapeInfo));
	//nd4j_printf("memcpy TAD offsets...\n","");
	std::memcpy(reinterpret_cast<void *>(offsets), tad.tadOffsets, tad.numTads * sizeof(Nd4jLong));
	//nd4j_printf("memcpy finished...\n","");
}

int NativeOps::memcpyConstantAsync(Nd4jLong dst, Nd4jPointer src, Nd4jLong size, int flags, Nd4jPointer reserved) {
	cudaStream_t *pStream = reinterpret_cast<cudaStream_t *>(&reserved);

	cudaMemcpyKind 	kind;

	DEBUG_KERNEL(pStream, -1);

	switch (flags) {
		case 0: {
			kind = cudaMemcpyHostToHost;
		}
			break;
		case 1: {
			kind = cudaMemcpyHostToDevice;
		}
			break;
		case 2: {
			kind = cudaMemcpyDeviceToHost;
		}
		case 3: {
			kind = cudaMemcpyDeviceToDevice;
		}
			break;
	}
	//cudaError_t dZ = cudaMemcpyAsync((void *) dst, (const void *) src, (size_t) size, kind, *pStream);
	cudaError_t dZ = cudaMemcpyToSymbolAsync(deviceConstantMemory, const_cast<const void *>(src), size, dst, kind, *pStream);
	checkCudaErrors(dZ);
	if (dZ != 0)
        throw std::runtime_error("cudaMemcpyToSymbolAsync(...) failed");

	return 1;
}

Nd4jPointer NativeOps::getConstantSpace() {
	Nd4jPointer dConstAddr;
	cudaError_t dZ = cudaGetSymbolAddress(reinterpret_cast<void **>(&dConstAddr), deviceConstantMemory);

	if (dZ != 0)
        throw std::runtime_error("cudaGetSymbolAddress(...) failed");

	return dConstAddr;
}

void NativeOps::pullRows(Nd4jPointer *extraPointers,
						 void *x, Nd4jLong *xShapeInfo,
						 void *dX, Nd4jLong *dXShapeInfo,
						 void *z, Nd4jLong *zShapeInfo,
						 void *dZ, Nd4jLong *dZShapeInfo,
						 Nd4jLong n,
						 Nd4jLong *indexes,
						 Nd4jLong *tadShapeInfo,
						 Nd4jLong *tadOffsets,
						 Nd4jLong *zTadShapeInfo,
						 Nd4jLong *zTadOffsets) {

	cudaStream_t *stream = reinterpret_cast<cudaStream_t *>(&extraPointers[1]);	
	dim3 launchDims(64, 256, 1024);
	auto xType = nd4j::ArrayOptions::dataType(xShapeInfo);
    BUILD_SINGLE_SELECTOR(xType, pullRowsKernelGeneric, (launchDims, stream, dX, dZ, n, indexes, tadShapeInfo, tadOffsets,  zTadShapeInfo,  zTadOffsets), LIBND4J_TYPES);
	
	DEBUG_KERNEL(stream, -1);
}


void NativeOps::average(Nd4jPointer *extras,
						Nd4jPointer *x, Nd4jLong *xShapeInfo,
						Nd4jPointer *dx, Nd4jLong *dXShapeInfo,
						void *z, Nd4jLong *zShapeInfo,
						void *dz, Nd4jLong *dzShapeInfo,
						int n,
						Nd4jLong length,
						bool propagate) {

	cudaStream_t * stream = reinterpret_cast<cudaStream_t *>(&extras[1]);
	int mode = getDeviceId(extras[3]);

	auto dX = reinterpret_cast<void **>(dx);

	if (nd4j::Environment::getInstance()->isDebugAndVerbose())
		printf("averageFloat called\n");

	auto xType = nd4j::ArrayOptions::dataType(xShapeInfo);
	// launching on gpu
	if (mode == 0) {
		dim3 launchDims(256, 256, 4096);
		// averagingKernelFloat<<<launchDims.x, launchDims.y, launchDims.z, *stream>>>(dX, dz, n, length, propagate);		
    	BUILD_SINGLE_SELECTOR(xType, averagingKernelGeneric, (launchDims, stream, dX, dz, n, length, propagate), LIBND4J_TYPES);		    	
        nd4j::DebugHelper::checkErrorCode(stream, "AverageFloat(...) failed");
	} else {
		// launching on host memory
        BUILD_SINGLE_SELECTOR(xType, nd4j::SpecialMethods, ::averageGeneric(x, z, zShapeInfo, n, length, propagate), LIBND4J_TYPES);
	}
}

void NativeOps::accumulate(Nd4jPointer *extras,
						   Nd4jPointer *x, Nd4jLong *xShapeInfo,
						   Nd4jPointer *dx, Nd4jLong *dXShapeInfo,
						   void *z, Nd4jLong *zShapeInfo,
						   void *dz, Nd4jLong *dzShapeInfo,
						   int n,
						   Nd4jLong length) {
	
	auto stream = reinterpret_cast<cudaStream_t *>(&extras[1]);
	int mode = getDeviceId(extras[3]);

	auto dX = reinterpret_cast<void **>(dx);

	if (nd4j::Environment::getInstance()->isDebugAndVerbose())
		printf("accumulateFloat called\n");
	auto xType = nd4j::ArrayOptions::dataType(xShapeInfo);

	// launching on gpu
	if (mode == 0) {
		dim3 launchDims(n, 256, 16384);
        BUILD_SINGLE_SELECTOR(xType, accumulateKernelGeneric, (launchDims, stream, dX, dz, n,length), LIBND4J_TYPES);
        nd4j::DebugHelper::checkErrorCode(stream, "AccumulateFloat(...) failed");
	} else {
		// launching on host memory        
        BUILD_SINGLE_SELECTOR(xType, nd4j::SpecialMethods, ::accumulateGeneric(x, z, zShapeInfo, n, length), LIBND4J_TYPES);
	}
}


void NativeOps::shuffle(Nd4jPointer *extras,
						Nd4jPointer *x, Nd4jPointer *xShapeInfo,
						Nd4jPointer *dx, Nd4jPointer *dXShapeInfo,
						Nd4jPointer *z, Nd4jPointer *zShapeInfo,
						Nd4jPointer *dz, Nd4jPointer *dZShapeInfo,
						int N,
						int *shuffleMap,
						Nd4jPointer *tadShapeInfo,
						Nd4jPointer *tadOffsets) {

    cudaStream_t *stream = reinterpret_cast<cudaStream_t *>(&extras[1]);

    auto dX = reinterpret_cast<void **>(dx);
    auto dZ = reinterpret_cast<void **>(dz);
    auto xShape = reinterpret_cast<Nd4jLong **>(xShapeInfo);
    auto dxShape = reinterpret_cast<Nd4jLong **>(dXShapeInfo);
    auto tadOnlyShapeInfo = reinterpret_cast<Nd4jLong **>(tadShapeInfo);
    auto tadOffset = reinterpret_cast<Nd4jLong **>(tadOffsets);

    auto xType = nd4j::ArrayOptions::dataType(xShape[0]);
    dim3 launchDims(N, 256, 8192);
    BUILD_SINGLE_SELECTOR(xType, shuffleKernelGeneric, (launchDims, stream, dX, dxShape, dZ, N, shuffleMap,  tadOnlyShapeInfo, tadOffset), LIBND4J_TYPES);

	DEBUG_KERNEL(stream, 0);
}

/*
void NativeOps::execMetaPredicateShape(Nd4jPointer *extras, 
	                                  const int opTypeA, 
	                                  const int opNumA, 
	                                  const int opTypeB, 
	                                  const int opNumB, 
	                                  Nd4jLong N, 
	                                  void *hX, Nd4jLong *hXShapeInfo,
                                      void *dX, Nd4jLong *dXShapeInfo,
                                      void *hY, Nd4jLong *hYShapeInfo,
                                      void *dY, Nd4jLong *dYShapeInfo,
                                      void *hZ, Nd4jLong *hZShapeInfo,
                                      void *dZ, Nd4jLong *dZShapeInfo,
	                                  void *extraA, 
	                                  void *extraB, 
	                                  double scalarA, 
	                                  double scalarB) {
    
    cudaStream_t *stream = reinterpret_cast<cudaStream_t *>(&extras[1]);
    auto xType = nd4j::ArrayOptions::dataType(hXShapeInfo);
    BUILD_SINGLE_SELECTOR(xType, functions::grid::GRIDShaped, ::execMetaPredicateShaped(stream, extras, opTypeA, opNumA, opTypeB, opNumB, N, dX, dXShapeInfo, dY, dYShapeInfo, dZ, dZShapeInfo, extraA, extraB, scalarA, scalarB), LIBND4J_TYPES);
    // functions::grid::GRIDShaped<float>::execMetaPredicateShaped(stream, extras, opTypeA, opNumA, opTypeB, opNumB, N, dX, dXShapeInfo, dy, dYShapeInfo, dz, zShapeInfo, extraA, extraB, scalarA, scalarB);

	DEBUG_KERNEL(stream, opNumA);
}
*/

bool NativeOps::isExperimentalEnabled() {
    return nd4j::Environment::getInstance()->isExperimentalBuild();
}

void NativeOps::setOmpMinThreads(int threads) {
    minThreads = nd4j::math::nd4j_max<int>(32, threads);
    minThreads = nd4j::math::nd4j_min<int>(maxThreads, minThreads);
}

int NativeOps::getDevice() {
    int curDevice = -1;

    cudaGetDevice(&curDevice);

    return curDevice;
}

void NativeOps::setElementThreshold(int num) {
    // this is no-op for CUDA
}

void NativeOps::setTADThreshold(int num) {
    // this is no-op for CUDA
}

////////////////////////////////////////////////////////////////////////
void NativeOps::execSummaryStats(Nd4jPointer *extraPointers,
                                 int opNum,
                                 void *hX, Nd4jLong *hXShapeInfo,
                                 void *dX, Nd4jLong *dXShapeInfo,
                                 void *extraParams,
                                 void *hZ, Nd4jLong *hZShapeInfo,
                                 void *dZ, Nd4jLong *dZShapeInfo,
                                 bool biasCorrected) {

	NativeOpExecutioner::execSummaryStats(nullptr,opNum, hX, hXShapeInfo, dX, dXShapeInfo, extraParams, hZ, hZShapeInfo, dZ, dZShapeInfo, biasCorrected);
}

////////////////////////////////////////////////////////////////////////
void NativeOps::execSummaryStats(Nd4jPointer *extraPointers,
                                 int opNum,
                                 void *hX, Nd4jLong *hXShapeInfo,
                                 void *dX, Nd4jLong *dXShapeInfo,
                                 void *extraParams,
                                 void *hZ, Nd4jLong *hZShapeInfo,
                                 void *dZ, Nd4jLong *dZShapeInfo,
								 void *hDimension, Nd4jLong *hDimensionShape, void *dDimension, Nd4jLong *dDimensionShape,
                                 bool biasCorrected,
								 Nd4jLong *tadShapeInfo, Nd4jLong *tadOffsets) {
	auto dimension = reinterpret_cast<int *>(dDimension);
	int dimensionLength = static_cast<int>(shape::length(hDimensionShape));

	NativeOpExecutioner::execSummaryStats(nullptr, opNum, hX, hXShapeInfo, dX, dXShapeInfo, extraParams, hZ, hZShapeInfo, dZ, dZShapeInfo, dimension, dimensionLength, tadShapeInfo, tadOffsets, biasCorrected);
}

////////////////////////////////////////////////////////////////////////
void NativeOps::execReduce3(Nd4jPointer *extraPointers,
                            int opNum,
                            void *hX, Nd4jLong *hXShapeInfo,
                            void *dX, Nd4jLong *dXShapeInfo,
                            void *extraParams,
                            void *hY, Nd4jLong *hYShapeInfo,
                            void *dY, Nd4jLong *dYShapeInfo,
                            void *hZ, Nd4jLong *hZShapeInfo,
                            void *dZ, Nd4jLong *dZShapeInfo) {

	NativeOpExecutioner::execReduce3(nullptr, opNum, hX, hXShapeInfo, dX, dXShapeInfo, extraParams, hY, hYShapeInfo, dY, dYShapeInfo, hZ, hZShapeInfo, dZ, dZShapeInfo);
}

////////////////////////////////////////////////////////////////////////
void NativeOps::execReduce3(Nd4jPointer *extraPointers,
                            int opNum,
                            void *hX, Nd4jLong *hXShapeInfo,
                            void *dX, Nd4jLong *dXShapeInfo,
                            void *extraParams,
                            void *hY, Nd4jLong *hYShapeInfo,
                            void *dY, Nd4jLong *dYShapeInfo,
                            void *hZ, Nd4jLong *hZShapeInfo,
                            void *dZ, Nd4jLong *dZShapeInfo,
							void *hDimension, Nd4jLong *hDimensionShape, void *dDimension, Nd4jLong *dDimensionShape,
                            Nd4jLong *tadOnlyShapeInfo, Nd4jLong *tadOffsets,
                            Nd4jLong *yTadOnlyShapeInfo, Nd4jLong *yTadOffsets) {
	auto dimension = reinterpret_cast<int *>(dDimension);
	int dimensionLength = static_cast<int>(shape::length(hDimensionShape));

	// if (extraPointers == nullptr || extraPointers[2] == 0)
 //        NativeOpExecutioner::execReduce3(nullptr, opNum, hX, hXShapeInfo, dX, dXShapeInfo, extraParams, hY, hYShapeInfo, dY, dYShapeInfo, hZ, hZShapeInfo, dZ, dZShapeInfo, dimension, dimensionLength, tadOnlyShapeInfo, tadOffsets, yTadOnlyShapeInfo, yTadOffsets);
 //    else {
 //        // going tad-ways
 //        auto tadShapeInfo = reinterpret_cast<Nd4jLong *> (extraPointers[0]);
 //        auto tadOffsets = reinterpret_cast<Nd4jLong *>(extraPointers[1]);

 //        NativeOpExecutioner::execReduce3TAD(nullptr, opNum, hX, hXShapeInfo, dX, dXShapeInfo, extraParams, hY, hYShapeInfo, dY, dYShapeInfo, hZ, hZShapeInfo, dZ, dZShapeInfo, dimension, dimensionLength, tadShapeInfo, tadOffsets);
 //    }

    auto tadLength = shape::length(tadOnlyShapeInfo);
    auto yLength = shape::length(hYShapeInfo);

    if (tadLength != yLength)
        NativeOpExecutioner::execReduce3(nullptr, opNum, hX, hXShapeInfo, dX, dXShapeInfo, extraParams, hY, hYShapeInfo, dY, dYShapeInfo, hZ, hZShapeInfo, dZ, dZShapeInfo, dimension, dimensionLength, tadOnlyShapeInfo, tadOffsets, yTadOnlyShapeInfo, yTadOffsets);
    else
        NativeOpExecutioner::execReduce3TAD(nullptr, opNum, hX, hXShapeInfo, dX, dXShapeInfo, extraParams, hY, hYShapeInfo, dY, dYShapeInfo, hZ, hZShapeInfo, dZ, dZShapeInfo, dimension, dimensionLength, tadOnlyShapeInfo, yTadOffsets);
}

////////////////////////////////////////////////////////////////////////
void NativeOps::execReduce3Scalar(Nd4jPointer *extraPointers,int opNum,
                                  void *hX, Nd4jLong *hXShapeInfo,
                                  void *dX, Nd4jLong *dXShapeInfo,
                                  void *extraParams,
                                  void *hY, Nd4jLong *hYShapeInfo,
                                  void *dY, Nd4jLong *dYShapeInfo,
                                  void *hZ, Nd4jLong *hZShapeInfo,
                                  void *dZ, Nd4jLong *dZShapeInfo) {

	NativeOpExecutioner::execReduce3Scalar(nullptr, opNum,hX,hXShapeInfo,dX, dXShapeInfo,extraParams,hY,hYShapeInfo,dY,dYShapeInfo, hZ, hZShapeInfo, dZ, dZShapeInfo);
}

////////////////////////////////////////////////////////////////////////
void NativeOps::execScalarBool(Nd4jPointer *extraPointers,
							int opNum,
							void *hX, Nd4jLong *hXShapeInfo,
							void *dX, Nd4jLong *dXShapeInfo,
							void *hZ, Nd4jLong *hZShapeInfo,
							void *dZ, Nd4jLong *dZShapeInfo,
							void *hScalar, Nd4jLong *hScalarShapeInfo,
							void *dScalar, Nd4jLong *dScalarShapeInfo,
							void *extraParams) {
	
	NativeOpExecutioner::execScalarBool(nullptr, opNum, hX, hXShapeInfo, dX, dXShapeInfo, hZ, hZShapeInfo, dZ, dZShapeInfo, hScalar, hScalarShapeInfo, dScalar, dScalarShapeInfo, extraParams);
}

////////////////////////////////////////////////////////////////////////
void NativeOps::execScalarBool(Nd4jPointer *extraPointers,
						   int opNum,
						   void *hX, Nd4jLong *hXShapeInfo,
						   void *dX, Nd4jLong *dXShapeInfo,
						   void *hZ, Nd4jLong *hZShapeInfo,
						   void *dZ, Nd4jLong *dZShapeInfo,
						   void *hScalars, Nd4jLong *hScalarShapeInfo,
						   void *dScalars, Nd4jLong *dScalarShapeInfo,
						   void *extraParams,
							   void *hDimension, Nd4jLong *hDimensionShape, void *dDimension, Nd4jLong *dDimensionShape,
                           Nd4jLong *tadShapeInfo, Nd4jLong *tadOffsets,
                           Nd4jLong *tadShapeInfoZ, Nd4jLong *tadOffsetsZ) {
	auto dimension = reinterpret_cast<int *>(dDimension);
	int dimensionLength = static_cast<int>(shape::length(hDimensionShape));

	NativeOpExecutioner::execScalarBool(nullptr, opNum, hX, hXShapeInfo, dX, dXShapeInfo, extraParams, hZ, hZShapeInfo, dZ, dZShapeInfo, hScalars, hScalarShapeInfo, dScalars, dScalarShapeInfo, dimension, dimensionLength, tadShapeInfo, tadOffsets, tadShapeInfoZ, tadOffsetsZ);
}

////////////////////////////////////////////////////////////////////////
void NativeOps::execScalar(Nd4jPointer *extraPointers,
						int opNum,
						void *hX, Nd4jLong *hXShapeInfo,
						void *dX, Nd4jLong *dXShapeInfo,
						void *hZ, Nd4jLong *hZShapeInfo,
						void *dZ, Nd4jLong *dZShapeInfo,
						void *hScalar, Nd4jLong *hScalarShapeInfo,
						void *dScalar, Nd4jLong *dScalarShapeInfo,
						void *extraParams) {
	
	NativeOpExecutioner::execScalar(nullptr, opNum, hX, hXShapeInfo, dX, dXShapeInfo, hZ, hZShapeInfo, dZ, dZShapeInfo, hScalar, hScalarShapeInfo, dScalar, dScalarShapeInfo, extraParams);
}

////////////////////////////////////////////////////////////////////////
void NativeOps::execScalar(Nd4jPointer *extraPointers,
					 int opNum,
					 void *hX, Nd4jLong *hXShapeInfo,
                     void *dX, Nd4jLong *dXShapeInfo,
                     void *hZ, Nd4jLong *hZShapeInfo,
                     void *dZ, Nd4jLong *dZShapeInfo,
                     void *hScalars, Nd4jLong *hScalarShapeInfo,
                     void *dScalars, Nd4jLong *dScalarShapeInfo,
					 void *extraParams,
						   void *hDimension, Nd4jLong *hDimensionShape,
						   void *dDimension, Nd4jLong *dDimensionShape,
                     Nd4jLong *tadShapeInfo, Nd4jLong *tadOffsets,
                     Nd4jLong *tadShapeInfoZ, Nd4jLong *tadOffsetsZ) {
	auto dimension = reinterpret_cast<int *>(dDimension);
	int dimensionLength = static_cast<int>(shape::length(hDimensionShape));

    cudaStream_t *stream = reinterpret_cast<cudaStream_t *>(&extraPointers[1]);

    auto xType = nd4j::ArrayOptions::dataType(hXShapeInfo);
    auto yType = nd4j::ArrayOptions::dataType(hScalarShapeInfo);
    auto zType = nd4j::ArrayOptions::dataType(hZShapeInfo);

	if (yType != xType && yType != nd4j::DataType::BOOL && !this->isExperimentalEnabled())
		throw nd4j::datatype_exception::build("NativeOps::execScalar both operands must have same data type", xType, yType);

	dim3 launchDims(256, 256, 16384);

#ifdef __ND4J_EXPERIMENTAL__
    BUILD_PAIRWISE_SELECTOR(xType, yType, zType, functions::scalar::ScalarTransform, ::executeCudaAlongDimension(launchDims, stream, opNum, dX, dXShapeInfo, dZ, dZShapeInfo, dScalars, extraParams, dimension, dimensionLength, tadShapeInfo, tadOffsets, tadShapeInfoZ, tadOffsetsZ), LIBND4J_TYPES, LIBND4J_TYPES);
#else
	BUILD_SINGLE_SELECTOR_THRICE(xType, functions::scalar::ScalarTransform, ::executeCudaAlongDimension(launchDims, stream, opNum, dX, dXShapeInfo, dZ, dZShapeInfo, dScalars, extraParams, dimension, dimensionLength, tadShapeInfo, tadOffsets, tadShapeInfoZ, tadOffsetsZ), LIBND4J_TYPES);
#endif

	DEBUG_KERNEL(stream, opNum);
}

void NativeOps::execAggregate(Nd4jPointer *extraPointers,
								   int opNum,
                                   void **arguments,
                                   int numArguments,
                                   Nd4jLong **shapes,
                                   int numShapes,
                                   int *indexArguments,
                                   int numIndexArguments,
                                   int **intArrays,
                                   int numIntArrays,
                                   void *realArguments,
                                   int numRealArguments,
                                   nd4j::DataType dtype) {

    cudaStream_t *stream = reinterpret_cast<cudaStream_t *>(&extraPointers[1]);
    int numBlocks = getDeviceId(extraPointers[2]);
    int numThreads = getDeviceId(extraPointers[3]);
    int shmem = getDeviceId(extraPointers[4]);

    dim3 launchDims = dim3(numBlocks, numThreads, shmem);
	
    BUILD_SINGLE_SELECTOR(dtype, functions::aggregate::AggregatedFunction, ::aggregateKernelGeneric(launchDims, stream, opNum, arguments, numArguments, shapes, numShapes, indexArguments, numIndexArguments, intArrays, numIntArrays, realArguments, numRealArguments), FLOAT_TYPES);
    nd4j::DebugHelper::checkErrorCode(stream, "execAggregateFloat(...) failed");
}

void NativeOps::execAggregateBatch(Nd4jPointer *extraPointers, 
									int numAggregates, int opNum, 
									int maxArgs, int maxShapes, 
									int maxIntArrays, int maxIntArraySize, 
									int maxIdx, int maxReals,  
									void *ptrToArguments, nd4j::DataType dtype) {
    // not implemented yet
    cudaStream_t *stream = reinterpret_cast<cudaStream_t *>(&extraPointers[1]);
    int numBlocks = getDeviceId(extraPointers[2]);
    int numThreads = getDeviceId(extraPointers[3]);
    int shmem = getDeviceId(extraPointers[4]);

    dim3 launchDims = dim3(numAggregates, numThreads, shmem);

	BUILD_SINGLE_SELECTOR(dtype, functions::aggregate::AggregatedFunction, ::aggregateBatchKernelGeneric(launchDims, stream, opNum, numAggregates, maxArgs, maxShapes, maxIntArrays, maxIntArraySize, maxIdx, maxReals, ptrToArguments), FLOAT_TYPES);

	DEBUG_KERNEL(stream, opNum);
}

////////////////////////////////////////////////////////////////////////
void NativeOps::execRandom(Nd4jPointer *extraPointers,
						  int opNum,
                          Nd4jPointer stateHost,
                          void *hZ, Nd4jLong *hZShapeInfo,
                          void *dZ, Nd4jLong *dZShapeInfo,
                          void *extraArguments) {

    NativeOpExecutioner::execRandom(nullptr, opNum, extraPointers, hZ, hZShapeInfo, dZ, dZShapeInfo, extraArguments);
}

////////////////////////////////////////////////////////////////////////
void NativeOps::execRandom(Nd4jPointer *extraPointers, int opNum, Nd4jPointer stateHost,
						   void *hX, Nd4jLong *hXShapeInfo, 
						   void *dX, Nd4jLong *dXShapeInfo, 
						   void *hZ, Nd4jLong *hZShapeInfo, 
						   void *dZ, Nd4jLong *dZShapeInfo, 
						   void *extraArguments) {
    
    NativeOpExecutioner::execRandom(nullptr, opNum, extraPointers, hX, hXShapeInfo, dX, dXShapeInfo, hZ, hZShapeInfo, dZ, dZShapeInfo, extraArguments);
}

////////////////////////////////////////////////////////////////////////
void NativeOps::execRandom(Nd4jPointer *extraPointers, int opNum, Nd4jPointer stateHost,
							void *hX, Nd4jLong *hXShapeInfo,
							void *dX, Nd4jLong *dXShapeInfo,
							void *hY, Nd4jLong *hYShapeInfo,
							void *dY, Nd4jLong *dYShapeInfo,
							void *hZ, Nd4jLong *hZShapeInfo,
							void *dZ, Nd4jLong *dZShapeInfo,
							void *extraArguments) {

    NativeOpExecutioner::execRandom(nullptr, opNum, extraPointers, hX, hXShapeInfo, dX, dXShapeInfo, hY, hYShapeInfo, dY, dYShapeInfo, hZ, hZShapeInfo, dZ, dZShapeInfo, extraArguments);
}


Nd4jPointer NativeOps::initRandom(Nd4jPointer *extraPointers, long seed, long bufferSize, Nd4jPointer ptrToBuffer) {

    unsigned long long *ptrHost = reinterpret_cast<unsigned long long *>(extraPointers[0]);
    cudaStream_t *stream = reinterpret_cast<cudaStream_t *>(&extraPointers[1]);

    // we don't synchronize at random initialization, it's safe to go unsync here
	// cudaStreamSynchronize(*stream);

    auto ptrDev = reinterpret_cast<unsigned long long *>(ptrToBuffer);
    auto buffer = new nd4j::random::RandomBuffer(seed, bufferSize, reinterpret_cast<uint64_t *>(ptrHost), reinterpret_cast<uint64_t *>(ptrDev));
    buffer->propagateToDevice(buffer, *stream);

    nd4j::DebugHelper::checkErrorCode(stream, "initRandom(...) failed A");

	// we generate sequence in the host memory
    nd4j::random::Xoroshiro128 generator(buffer);
    generator.refreshBuffer();

	// and copy it to gpu
    cudaMemcpyAsync(ptrDev, ptrHost, bufferSize * 8, cudaMemcpyHostToDevice, *stream);
    nd4j::DebugHelper::checkErrorCode(stream, "initRandom(...) failed B");

    return buffer;
}


void NativeOps::destroyRandom(Nd4jPointer ptrBuffer) {
    
    nd4j::random::RandomBuffer *buffer = reinterpret_cast<nd4j::random::RandomBuffer *> (ptrBuffer);

    // FIXME: it's bad thing, but we can't know in advance, which stream(s) where using this generator in practice
    cudaDeviceSynchronize();

    delete buffer;
}

void NativeOps::refreshBuffer(Nd4jPointer *extraPointers, long seed, Nd4jPointer ptrRandom) {
    
    nd4j::random::RandomBuffer *buffer = reinterpret_cast<nd4j::random::RandomBuffer *> (ptrRandom);

    unsigned long long *ptrHost = reinterpret_cast<unsigned long long *>(extraPointers[0]);
    cudaStream_t *stream = reinterpret_cast<cudaStream_t *>(&extraPointers[1]);
    cudaStreamSynchronize(*stream);

    uint64_t *ptrDev = buffer->getDeviceBuffer();

	// update rng state
    buffer->setSeed(seed);
    buffer->setOffset(0);
    buffer->propagateToDevice(buffer, *stream);

	// refresh buffer on host size
    nd4j::random::Xoroshiro128 generator(buffer);
    generator.refreshBuffer();

	// copy back to gpu
    cudaMemcpyAsync(ptrDev, ptrHost, buffer->getSize() * 8, cudaMemcpyHostToDevice, *stream);
}

void NativeOps::reSeedBuffer(Nd4jPointer *extraPointers, long seed, Nd4jPointer ptrRandom) {
    
    nd4j::random::RandomBuffer *buffer = reinterpret_cast<nd4j::random::RandomBuffer *> (ptrRandom);

    cudaStream_t *stream = reinterpret_cast<cudaStream_t *>(&extraPointers[1]);
    cudaStreamSynchronize(*stream);

	// update rng state
    buffer->reSeed(seed);
    buffer->setOffset(0);
    buffer->propagateToDevice(buffer, *stream);
}



/**
    * Return the length of a shape buffer
    * based on the pointer
    * @param buffer  the buffer pointer to check
    * @return
    */
int NativeOps::lengthForShapeBufferPointer(Nd4jPointer buffer) {
    auto shapeBuffer = reinterpret_cast<Nd4jLong *>(buffer);
    return shape::shapeInfoLength(shape::rank(shapeBuffer));
}


/**
  * The pointer to get the address for
  *
  * @param address the address to get the pointer
  * @return the pointer for the given address
  */

Nd4jPointer NativeOps::pointerForAddress(Nd4jLong address) {
	return reinterpret_cast<Nd4jPointer >(address);
}

void NativeOps::tear(Nd4jPointer *extras,
					 void *x, Nd4jLong *xShapeInfo,
					 void *dX, Nd4jLong *dXShapeInfo,
					 Nd4jPointer *targets,
					 Nd4jLong *zShapeInfo,
					 Nd4jLong *tadShapeInfo,
					 Nd4jLong *tadOffsets) {
    
    cudaStream_t *stream = reinterpret_cast<cudaStream_t *>(&extras[1]);
    dim3 launchDims(512, 512, 512);   
    auto xType = nd4j::ArrayOptions::dataType(xShapeInfo);
    BUILD_SINGLE_SELECTOR(xType, tearKernelGeneric, (launchDims, stream, dX, dXShapeInfo, targets, zShapeInfo, tadShapeInfo, tadOffsets), LIBND4J_TYPES);

    nd4j::DebugHelper::checkErrorCode(stream, "tearFloat(...) failed");
}


void prescanArrayRecursive(Nd4jPointer *extras, int *dZ, int *dX, int numElements, int level) {

    auto stream = reinterpret_cast<cudaStream_t *>(&extras[1]);
    auto g_scanBlockSums = reinterpret_cast<int **>(&extras[2]);

    int blockSize = 512; // max size of the thread blocks
    int numBlocks = nd4j::math::nd4j_max<int>(1, static_cast<int>(ceil(static_cast<float>(numElements) / (2.f * blockSize))));
    int numThreads;

    if (numBlocks > 1)
        numThreads = blockSize;
    else if (nd4j::isPowerOfTwo(numElements))
        numThreads = numElements / 2;
    else
        numThreads = nd4j::floorPow2(numElements);

    int numEltsPerBlock = numThreads * 2;

    // if this is a non-power-of-2 array, the last block will be non-full
    // compute the smallest power of 2 able to compute its scan.
    int numEltsLastBlock =
            numElements - (numBlocks-1) * numEltsPerBlock;
    int numThreadsLastBlock = nd4j::math::nd4j_max<int>(1, numEltsLastBlock / 2);
    int np2LastBlock = 0;
    int sharedMemLastBlock = 0;

    if (numEltsLastBlock != numEltsPerBlock) {
        np2LastBlock = 1;

        if(!isPowerOfTwo(numEltsLastBlock))
            numThreadsLastBlock = floorPow2(numEltsLastBlock);

        unsigned int extraSpace = (2 * numThreadsLastBlock) / NUM_BANKS;
        sharedMemLastBlock = sizeof(int) * (2 * numThreadsLastBlock + extraSpace);
    }

    // padding space is used to avoid shared memory bank conflicts
    int extraSpace = numEltsPerBlock / NUM_BANKS;
    int sharedMemSize = sizeof(int) * (numEltsPerBlock + extraSpace);

    // setup execution parameters
    // if NP2, we process the last block separately
    dim3 grid(max(1, numBlocks - np2LastBlock), 1, 1);
    dim3 threads(numThreads, 1, 1);
    dim3 gridOnes(1, 1, 1);
    dim3 threadsOnes(numThreadsLastBlock, 1, 1);

    if (sharedMemSize < 2048)
        sharedMemSize = 2048;

    if (sharedMemLastBlock < 2048)
        sharedMemLastBlock = 2048;

    // execute the scan
    if (numBlocks > 1) {
        nd4j::prescanLauncher<true, false>(grid, threads, sharedMemSize, stream, dZ, dX, g_scanBlockSums[level], numThreads * 2, 0, 0);
        if (np2LastBlock) {
            nd4j::prescanLauncher<true, true>(gridOnes, threadsOnes, sharedMemLastBlock, stream, dZ, dX, g_scanBlockSums[level], numEltsLastBlock, numBlocks - 1, numElements - numEltsLastBlock);
        }

        // After scanning all the sub-blocks, we are mostly done.  But now we
        // need to take all of the last values of the sub-blocks and scan those.
        // This will give us a new value that must be sdded to each block to
        // get the final results.
        // recursive (CPU) call
        prescanArrayRecursive(extras, g_scanBlockSums[level], g_scanBlockSums[level], numBlocks, level+1);

        nd4j::uniformAdd<<<grid, threads, 1024, *stream>>>(dZ, g_scanBlockSums[level], numElements - numEltsLastBlock, 0, 0);

        if (np2LastBlock) {
            nd4j::uniformAdd<<<1, numThreadsLastBlock, 1024, *stream>>>(dZ, g_scanBlockSums[level], numEltsLastBlock, numBlocks - 1, numElements - numEltsLastBlock);
        }
    } else if (isPowerOfTwo(numElements)) {
        nd4j::prescanLauncher<false, false>(grid, threads, sharedMemSize, stream, dZ, dX, 0, numThreads * 2, 0, 0);
    } else {
        nd4j::prescanLauncher<false, true>(grid, threads, sharedMemSize, stream, dZ, dX, 0, numElements, 0, 0);
    }
}


void NativeOps::encodeThresholdP1(Nd4jPointer *extras, void *dx, Nd4jLong *hXShapeInfo, Nd4jLong N, int *dz, float threshold) {
    
    cudaStream_t *stream = reinterpret_cast<cudaStream_t *>(&extras[1]);

    int blockSize = 1024;
    int numBlocks = N / blockSize + (N % blockSize ? 1 : 0);
    
    dim3 launchDims(numBlocks, blockSize, 1024);
    auto xType = nd4j::ArrayOptions::dataType(hXShapeInfo);
    BUILD_SINGLE_SELECTOR(xType, encoderKernelP1Generic, (launchDims, stream, dx, N, dz, threshold), LIBND4J_TYPES);        

    nd4j::DebugHelper::checkErrorCode(stream, "encodeThresholdP1Float(...) failed");
}



void NativeOps::encodeThresholdP2Int(Nd4jPointer *extraPointers, int *dx, Nd4jLong N, int *dz) {
    
    cudaStream_t *stream = reinterpret_cast<cudaStream_t *>(&extraPointers[1]);
    //encoderKernelP2Float<<<numBlocks, blockSize , 1024 * sizeof(float), *stream>>>(dx, N, dz);    
    prescanArrayRecursive(extraPointers, dz, dx + 1, (int) N, 0);
    nd4j::DebugHelper::checkErrorCode(stream, "encodeThresholdP2Int(...) failed");
}

void NativeOps::encodeThresholdP3(Nd4jPointer *extraPointers, void *dx, Nd4jLong *hXShapeInfo, int *offsets, Nd4jLong N, int *dz){
    
    cudaStream_t *stream = reinterpret_cast<cudaStream_t *>(&extraPointers[1]);

    int blockSize = 1024;
    int numBlocks = N / blockSize + (N % blockSize ? 1 : 0);
    
    dim3 launchDims(numBlocks, blockSize, 4096);
    auto xType = nd4j::ArrayOptions::dataType(hXShapeInfo);
    BUILD_SINGLE_SELECTOR(xType, encoderKernelP3Generic, (launchDims, stream, dx, offsets, N, dz), LIBND4J_TYPES);    

    nd4j::DebugHelper::checkErrorCode(stream, "encodeThresholdP3Float(...) failed");
}

void NativeOps::decodeThreshold(Nd4jPointer *extraPointers, void *dx, Nd4jLong N, void *dz, Nd4jLong *zShapeInfo){
    
    cudaStream_t *stream = reinterpret_cast<cudaStream_t *>(&extraPointers[1]);

    // we probably want to have smaller blocks here, memory writes are misaligned anyway
    int blockSize = 128;
    int numBlocks = N / blockSize + (N % blockSize ? 1 : 0);
    
    dim3 launchDims(numBlocks, blockSize, 1024);
    auto zType = nd4j::ArrayOptions::dataType(zShapeInfo);
    BUILD_SINGLE_SELECTOR(zType, decoderKernelGeneric, (launchDims, stream, dx, N, dz), LIBND4J_TYPES);    

    nd4j::DebugHelper::checkErrorCode(stream, "decodeThresholdFloat(...) failed");
}

////////////////////////////////////////////////////////////////////////
void NativeOps::execReduce3All(Nd4jPointer *extraPointers,
									int opNum,
									void *hX, Nd4jLong *hXShapeInfo,
                            		void *dX, Nd4jLong *dXShapeInfo,
                            		void *extraParamsVals,
									void *hY, Nd4jLong *hYShapeInfo,
                            		void *dY, Nd4jLong *dYShapeInfo,
                            		void *hZ, Nd4jLong *hZShapeInfo,
                            		void *dZ, Nd4jLong *dZShapeInfo,
							   		void *hDimension, Nd4jLong *hDimensionShape,
							   		void *dDimension, Nd4jLong *dDimensionShape,
									Nd4jLong *xTadShapeInfo, Nd4jLong *xOffsets,
									Nd4jLong *yTadShapeInfo, Nd4jLong *yOffsets) {
	auto dimension = reinterpret_cast<int *>(dDimension);
	int dimensionLength = static_cast<int>(shape::length(hDimensionShape));

    NativeOpExecutioner::execReduce3All(nullptr, opNum, hX, hXShapeInfo, dX, dXShapeInfo, extraParamsVals, hY, hYShapeInfo, dY, dYShapeInfo, hZ, hZShapeInfo, dZ, dZShapeInfo, dimension, dimensionLength, xTadShapeInfo, xOffsets, yTadShapeInfo, yOffsets);
}


void NativeOps::sort(Nd4jPointer *extraPointers,
					 void *x, Nd4jLong *xShapeInfo,
					 void *dX, Nd4jLong *dXShapeInfo,
					 bool descending) {

    cudaStream_t *stream = reinterpret_cast<cudaStream_t *>(&extraPointers[     1]);

    auto xLength = shape::length(xShapeInfo);
    auto xEWS = shape::elementWiseStride(xShapeInfo);
    auto xType = nd4j::ArrayOptions::dataType(xShapeInfo);


    // check if xLength is a power of 2, and use bitonic sort, if that's the case
    if ((xLength != 0) && ((xLength & (xLength - 1)) == 0) && (xLength <= 1024 * 1024 * 10)) {
        int numThreads = nd4j::math::nd4j_min<int>(512, xLength);
        int numBlocks = xLength / numThreads;
        if (xLength % numThreads > 0 || numBlocks == 0)
            numBlocks++;

        dim3 launchDims(numBlocks, numThreads, 32768);

        for (int k = 2; k <= xLength; k = 2*k) {
            for (int j = k >> 1; j > 0; j = j >> 1) {
				BUILD_SINGLE_SELECTOR(xType, bitonicSortStepGeneric, (launchDims, stream, dX, dXShapeInfo, j, k, xLength, descending), LIBND4J_TYPES);
			}
        }
    } else {
    	int numThreads = nd4j::math::nd4j_min<int>(512, xLength);
    	int numBlocks = xLength / numThreads;
    	if (xLength % numThreads > 0 || numBlocks == 0)
    		numBlocks++;

    	numBlocks = nd4j::math::nd4j_min<int>(512, numBlocks);
    	dim3 launchDims(numBlocks, numThreads, 32768);

    	int max = 2, dg = 0;
    	while (max < xLength) {
    		max <<= 1;
    		dg++;
    	}
    	max <<= 1;

    	for (int window = 2; window < max; window<<=1) {
    		int n = window;
    		int rev = 0;
    		do{
    			int half = n >> 1;
    			BUILD_SINGLE_SELECTOR(xType, bitonicArbitraryStepGeneric, (launchDims, stream, dX, dXShapeInfo, n, xLength, rev, descending), LIBND4J_TYPES);
    			n>>=1;
    			rev = 1;
    		} while(n > 1);
    	}
    }

    nd4j::DebugHelper::checkErrorCode(stream, "sort(...) failed");
}


void NativeOps::sortTad(Nd4jPointer *extraPointers,
						void *x, Nd4jLong *xShapeInfo,
						void *dX, Nd4jLong *dXShapeInfo,
						int *dimension,
						int dimensionLength,
						Nd4jLong *tadShapeInfo,
						Nd4jLong *tadOffsets,
						bool descending) {
    // to be implemented
    cudaStream_t *stream = reinterpret_cast<cudaStream_t *>(&extraPointers[1]);
    dim3 launchDims(512, 512, 32768);
	auto xType = nd4j::ArrayOptions::dataType(xShapeInfo);
    BUILD_SINGLE_SELECTOR(xType, oesTadGeneric, (launchDims, stream, dX, dXShapeInfo, dimension, dimensionLength, tadShapeInfo, tadOffsets, descending), LIBND4J_TYPES);                     
    
    nd4j::DebugHelper::checkErrorCode(stream, "sortTadFloat(...) failed");
}

void NativeOps::sortCooIndices(Nd4jPointer *extraPointers, Nd4jLong *indices, void *values, Nd4jLong length, int rank) {
	throw std::runtime_error("sortCooIndices:: Not implemented yet");
}


Nd4jLong NativeOps::encodeBitmap(Nd4jPointer *extraPointers, 
								void *dx, Nd4jLong *hXShapeInfo,
								Nd4jLong N, 
								int *dz, 
								float threshold) {
    
    cudaStream_t *stream = reinterpret_cast<cudaStream_t *>(&extraPointers[1]);
    int *resultPointer = reinterpret_cast<int *>(extraPointers[2]);
    int *reductionPointer = reinterpret_cast<int *>(extraPointers[3]);
        
    dim3 launchDims(512, 512, 32768);
    auto xType = nd4j::ArrayOptions::dataType(hXShapeInfo);
    BUILD_SINGLE_SELECTOR(xType, cudaEncodeBitmapGeneric, (launchDims, stream, dx, N, dz, resultPointer, reductionPointer, threshold), LIBND4J_TYPES);     

    nd4j::DebugHelper::checkErrorCode(stream, "encodeBitmapFloat(...) failed");

    Nd4jLong dZ = (Nd4jLong) resultPointer[0];
    resultPointer[0] = 0;

    return dZ;
}


void NativeOps::decodeBitmap(Nd4jPointer *extraPointers, 
							void *dx,
							Nd4jLong N, 
							void *dz, Nd4jLong *zShapeInfo) {

    cudaStream_t *stream = reinterpret_cast<cudaStream_t *>(&extraPointers[1]);        
    dim3 launchDims(512, 512, 16384);
    auto xType = nd4j::ArrayOptions::dataType(zShapeInfo);
    BUILD_SINGLE_SELECTOR(xType, cudaDecodeBitmapGeneric, (launchDims, stream, dx, N, dz), LIBND4J_TYPES);

    nd4j::DebugHelper::checkErrorCode(stream, "decodeBitmapFloat(...) failed");
}

Nd4jLong* NativeOps::mmapFile(Nd4jPointer *extraPointers, const char *fileName, Nd4jLong length) {
	return nullptr;
}

void NativeOps::munmapFile(Nd4jPointer *extraPointers, Nd4jLong* ptrMap, Nd4jLong length) {

}


nd4j::graph::ResultWrapper* NativeOps::executeFlatGraph(Nd4jPointer *extraPointers, Nd4jPointer flatBufferPointer) {
	return nullptr;
}


const char* NativeOps::getAllCustomOps() {
	return nd4j::ops::OpRegistrator::getInstance()->getAllCustomOperations();
}


nd4j::ShapeList* _calculateOutputShapes(Nd4jPointer* extraPointers, nd4j::ops::DeclarableOp* op, Nd4jPointer* inputBuffers, Nd4jPointer* inputShapes, int numInputShapes, double* tArgs, int numTArgs, Nd4jLong *iArgs, int numIArgs, bool *bArgs, int numBArgs) {
    nd4j::graph::VariableSpace varSpace;
    Context block(2, &varSpace);
    nd4j::ShapeList inShapes;

    for (int e = 0; e < numIArgs; e++)
        block.getIArguments()->push_back(iArgs[e]);

    for (int e = 0; e < numTArgs; e++)
        block.getTArguments()->push_back(tArgs[e]);

	for (int e = 0; e < numBArgs; e++)
		block.getBArguments()->push_back(bArgs[e]);

	for (int e = 0; e < numInputShapes; e++) {
		auto shape_ = reinterpret_cast<Nd4jLong *>(inputShapes[e]);

		// we shouldn't copy buffer if that's empty array
		void *buffer_ = nd4j::ArrayOptions::arrayType(shape_) == ArrayType::EMPTY ? nullptr : inputBuffers[e];

		auto array = new nd4j::NDArray(buffer_, shape_);
		array->triggerAllocationFlag(false, false);

		// block should contain references to proper variable
		varSpace.putVariable(1, e, array);
		block.pickInput(1, e);

		inShapes.push_back(shape_);
	}

    auto shapeList = op->calculateOutputShape(&inShapes, block);

    if (varSpace.launchContext()->getWorkspace() != nullptr)
        shapeList->detach();

    return shapeList;
}

nd4j::ShapeList* NativeOps::calculateOutputShapes(Nd4jPointer* extraPointers, Nd4jLong hash, Nd4jPointer* inputBuffers, Nd4jPointer* inputShapes, int numInputShapes, double* tArgs, int numTArgs, Nd4jLong *iArgs, int numIArgs, bool *bArgs, int numBArgs) {
    auto op = nd4j::ops::OpRegistrator::getInstance()->getOperation(hash);

    return _calculateOutputShapes(extraPointers, op, inputBuffers, inputShapes, numInputShapes, tArgs, numTArgs, iArgs, numIArgs, bArgs, numBArgs);
}

nd4j::ShapeList* _calculateOutputShapes(Nd4jPointer* extraPointers, nd4j::ops::DeclarableOp* op, Nd4jPointer* inputShapes, int numInputShapes, double* tArgs, int numTArgs, Nd4jLong *iArgs, int numIArgs) {
    Context block(1);
	nd4j::ShapeList inShapes;

	for (int e = 0; e < numIArgs; e++)
		block.getIArguments()->push_back(iArgs[e]);

	for (int e = 0; e < numTArgs; e++)
		block.getTArguments()->push_back(tArgs[e]);

	for (int e = 0; e < numInputShapes; e++)
		inShapes.push_back(reinterpret_cast<Nd4jLong *>(inputShapes[e]));

	auto shapeList = op->calculateOutputShape(&inShapes, block);

	return shapeList;
}

nd4j::ShapeList* NativeOps::calculateOutputShapes(Nd4jPointer* extraPointers, Nd4jLong hash, Nd4jPointer* inputShapes, int numInputShapes, double* tArgs, int numTArgs, Nd4jLong *iArgs, int numIArgs) {
	auto op = nd4j::ops::OpRegistrator::getInstance()->getOperation(hash);

	return _calculateOutputShapes(extraPointers, op, inputShapes, numInputShapes, tArgs, numTArgs, iArgs, numIArgs);
}


static FORCEINLINE Nd4jStatus realExec(nd4j::ops::DeclarableOp* op, Nd4jPointer* extraPointers, Nd4jLong hash, Nd4jPointer* inputBuffers, Nd4jPointer* inputShapes, int numInputs, Nd4jPointer* outputBuffers, Nd4jPointer* outputShapes, int numOutputs, double* tArgs, int numTArgs, Nd4jLong *iArgs, int numIArgs, bool* bArgs, int numBArgs, bool isInplace) {
	if (op == nullptr)
		nd4j_printf("Can't find requested operation: [%lld]\n", hash);

	// we're using the same fake nodeId everywhere here

	std::vector<nd4j::NDArray*> inputs(numInputs);
	std::vector<nd4j::NDArray*> outputs(numOutputs);
	std::vector<double> ttArgs(numTArgs);
	std::vector<bool> bbArgs(0);
	std::vector<Nd4jLong> iiArgs(numIArgs);

	// filling block now with inputs
	for (int e = 0; e < numInputs; e++) {
		auto shape = reinterpret_cast<Nd4jLong *>(inputShapes[e]);
		void *buffer = nd4j::ArrayOptions::arrayType(shape) == ArrayType::EMPTY ? nullptr : inputBuffers[e];

		inputs[e] = new nd4j::NDArray(buffer, shape);
	}

	// if not inplace - transferring output arrays

	if (!isInplace)
		for (int e = 0; e < numOutputs; e++) {
			// we want to keep original output shape intact
			auto shape = shape::copyShape(reinterpret_cast<Nd4jLong *>(outputShapes[e]));
			void *buffer = nd4j::ArrayOptions::arrayType(shape) == ArrayType::EMPTY ? nullptr : outputBuffers[e];

			// FIXME: revisit this.
			bool canNullify = true;
			for (int i = 0; i < numInputs; i++) {
				void *ibuffer = nd4j::ArrayOptions::arrayType(shape) == ArrayType::EMPTY ? nullptr : inputBuffers[i];
				if (ibuffer == buffer) {
					canNullify = false;
					break;
				}
			}

			if (canNullify)
				memset((uint8_t *) buffer, '\0', shape::length(shape) * DataTypeUtils::sizeOfElement(ArrayOptions::dataType(shape)));

			auto array = new nd4j::NDArray(buffer, shape);
			outputs[e] = array;

			// and we want to release shape copy once we're done
			array->triggerAllocationFlag(false, true);
		}

	for (int e = 0; e < numIArgs; e++)
		iiArgs[e] = iArgs[e];


	for (int e = 0; e < numTArgs; e++)
		ttArgs[e] = tArgs[e];


	// hypothetically at this point we have everything filled
	auto dZ = op->execute(inputs, outputs, ttArgs, iiArgs, bbArgs, isInplace);
	//auto dZ = op->execute(inputs, ttArgs, iiArgs, isInplace);


	if (!isInplace)
		for (int e = 0; e < numOutputs; e++) {
			//shape::printShapeInfoLinear("JVM output shape", (int *) outputShapes[e]);
			//shape::printShapeInfoLinear("C++ output shape", (int *) outputs[e]->shapeInfo());
			//outputs[e]->printIndexedBuffer("C++ raw output");
			//outputs[e]->printBuffer("C++ indexed output");

			if (outputs[e]->ordering() != shape::order(reinterpret_cast<Nd4jLong *>(outputShapes[e])))
				outputs[e]->streamline(shape::order(reinterpret_cast<Nd4jLong *>(outputShapes[e])));
		}

/*
    if (!isInplace) {
        if (dZ->size() != numOutputs) {
            return ND4J_STATUS_BAD_OUTPUT;
        }

        for (int e = 0; e < numOutputs; e++) {
            auto buffer = (T *) outputBuffers[e];
            auto shape = (int *) outputShapes[e];
            nd4j::NDArray<T> tmp(buffer, shape);

            if (tmp.lengthOf() != dZ->at(e)->lengthOf()) {
                nd4j_printf("Provided output array for [%s] has length of %i, but actual dZ has length of %i\n", op->getOpName()->c_str(), tmp.lengthOf(), dZ->at(e)->lengthOf());
                return ND4J_STATUS_BAD_OUTPUT;
            }

            tmp.assign(dZ->at(e));
        }
    } else {
        // if op is inplace, our ResultSet holds pointers
        dZ->purge();
    }


    delete dZ;

*/

	for (auto v: inputs)
		delete v;

	for (auto v: outputs)
		delete v;

	return Status::OK();
}


int NativeOps::execCustomOp(Nd4jPointer* extraPointers, Nd4jLong hash, Nd4jPointer* inputBuffers, Nd4jPointer* inputShapes, int numInputs, Nd4jPointer* outputBuffers, Nd4jPointer* outputShapes, int numOutputs, double* tArgs, int numTArgs, Nd4jLong *iArgs, int numIArgs, bool* bArgs, int numBArgs, bool isInplace) {
	auto op = nd4j::ops::OpRegistrator::getInstance()->getOperation(hash);

	return realExec(op, extraPointers, hash, inputBuffers, inputShapes, numInputs, outputBuffers, outputShapes, numOutputs, tArgs, numTArgs, iArgs, numIArgs, bArgs, numBArgs, isInplace);
}

int NativeOps::execCustomOp(Nd4jPointer* extraPointers, Nd4jLong hash, Nd4jPointer opContext) {
    auto op = nd4j::ops::OpRegistrator::getInstance()->getOperation(hash);
    auto context = reinterpret_cast<Context*>(opContext);

    return op->execute(context);
}

int NativeOps::registerGraph(Nd4jPointer *extraPointers, Nd4jLong graphId, Nd4jPointer flatBufferPointer) {
	
	auto graph = nd4j::graph::GraphExecutioner::importFromFlatPointer(flatBufferPointer);

	nd4j::graph::GraphHolder::getInstance()->registerGraph(graphId, graph);

	return ND4J_STATUS_OK;
}


static VariablesSet* executeStoredGraphT(Nd4jPointer *extraPointers, Nd4jLong graphId, Nd4jPointer *inputBuffers, Nd4jPointer *inputShapes, int* inputIndices, int numInputs) {
	auto graph = nd4j::graph::GraphHolder::getInstance()->pullGraph(graphId);
	auto varSpace = graph->getVariableSpace()->clone();

	std::vector<nd4j::NDArray*> handles;

	for (int e = 0; e < numInputs; e++) {
		auto idx = inputIndices[e];

		// we'll delete this array later, together with cloned VariableSpace
		auto array = new nd4j::NDArray(inputBuffers[e], reinterpret_cast<Nd4jLong *>(inputShapes[e]));
		handles.emplace_back(array);

		if (varSpace->hasVariable(idx)) {
			auto var = varSpace->getVariable(idx);
			if (var->hasNDArray())
				delete var->getNDArray();

			var->setNDArray(array);
		} else
			varSpace->putVariable(idx, array);
	}

	auto dZ = nd4j::graph::GraphExecutioner::execute(graph, varSpace);
	auto varSet = new nd4j::graph::VariablesSet(dZ);

	if (dZ == ND4J_STATUS_OK) {
		// pull back results, and provide them
		auto outputs = graph->fetchOutputs();
		for (int e = 0; e < outputs->size(); e++) {
			// we're only getting variable ID/Index from original grap. values will be taken from cloned workspace
			std::pair<int, int> varId(outputs->at(e)->id(), outputs->at(e)->index());

			auto var = varSpace->getVariable(varId);

			varSet->push_back(var->clone());
		}

		delete outputs;
	}

	delete varSpace;

	return varSet;
}

VariablesSet* NativeOps::executeStoredGraph(Nd4jPointer *extraPointers, Nd4jLong graphId, Nd4jPointer *inputBuffers, Nd4jPointer *inputShapes, int* inputIndices, int numInputs) {
	return executeStoredGraphT(extraPointers, graphId, inputBuffers, inputShapes, inputIndices, numInputs);
}

int NativeOps::unregisterGraph(Nd4jPointer *extraPointers, Nd4jLong graphId) {

	nd4j::graph::GraphHolder::getInstance()->dropGraphAny(graphId);

	return ND4J_STATUS_OK;
}

void NativeOps::deletePointerArray(Nd4jPointer pointer) {
    Nd4jPointer *ptr = reinterpret_cast<Nd4jPointer *>(pointer);
    delete[] ptr;
}

void NativeOps::deleteIntArray(Nd4jPointer pointer) {
	auto ptr = reinterpret_cast<int *>(pointer);
	delete[] ptr;
}

void NativeOps::deleteLongArray(Nd4jPointer pointer) {
	auto ptr = reinterpret_cast<Nd4jLong *>(pointer);
	delete[] ptr;
}

template <typename T>
static void deleteVariablesSetT(Nd4jPointer pointer) {
	nd4j::graph::VariablesSet* ptr = reinterpret_cast<nd4j::graph::VariablesSet*>(pointer);
	delete ptr;
}

void NativeOps::deleteVariablesSet(Nd4jPointer pointer) {
	deleteVariablesSetT<double>(pointer);
}

void NativeOps::deleteShapeList(Nd4jPointer shapeList) {
    nd4j::ShapeList* list = reinterpret_cast<nd4j::ShapeList*>(shapeList);

    list->destroy();
    delete list;
}

const char* NativeOps::getAllOperations() {
    return nd4j::OpTracker::getInstance()->exportOperations();
}

Nd4jPointer NativeOps::getGraphState(Nd4jLong id) {
    return (Nd4jPointer) new nd4j::graph::GraphState(id);
}


void NativeOps::deleteGraphState(Nd4jPointer state) {
    auto stateP = reinterpret_cast<nd4j::graph::GraphState*>(state);
    delete stateP;
}


Nd4jStatus execCustomOpWithScope(Nd4jPointer *extraPointers, nd4j::graph::GraphState *state, Nd4jLong opHash, Nd4jLong *scopes, int numScopes, Nd4jPointer *inputBuffers, Nd4jPointer *inputShapes, int numInputs, Nd4jPointer *outputBuffers, Nd4jPointer *outputShapes, int numOutputs) {
    /**
     * That's basically exec, with VariableSpace provided in GraphState:
     * depending on operation (i.e. while of if), different logic executors could be used
     */

    auto graph = state->graph();
    auto varSpace = state->variableSpace();

    // Node is dynamically created, and has nothing beyond it: only inputs and outputs
    // this node has id of 0, and inputs are
    Node node(OpType_LOGIC, opHash, 0);

    // mapping inputs
    for (int e = 0; e < numInputs; e++) {
        auto buffer = inputBuffers[e];
        auto shapeInfo = reinterpret_cast<Nd4jLong *>(inputShapes[e]);

        auto array = new nd4j::NDArray(buffer, shapeInfo, varSpace->launchContext());

        // now we just put array to VarSpace
        varSpace->putVariable(0, e, array);
        node.pickInput(0, e);
    }

    // mapping scopes
    for (int e = 0; e < numScopes; e++) {
        // we should check scope existence in GraphState/Graph
        int scopeId = (int) scopes[e];
        if (!state->hasScope(scopeId)) {
            // nd4j_printf("execCustomOpWithScope: referenced scope [%i] doesn't exist\n", scopeId);
            return Status::THROW();
        }
        node.pickInput(scopeId, 0);
    }

    auto dZ = LogicExecutor::processNode(graph, &node);
    if (dZ != Status::OK())
        return dZ;

    // mapping outputs

    for (int e = 0; e < numOutputs; e++) {
        auto buffer = outputBuffers[e];
        auto shapeInfo = reinterpret_cast<Nd4jLong *>(outputShapes[e]);

        NDArray array(buffer, shapeInfo, varSpace->launchContext());

        // now we just put array to VarSpace to the same ID
        //varSpace->putVariable(0, e, array);

        auto t = varSpace->getVariable(0, e)->getNDArray();
        array.assign(t);
    }

    // removing input variables
    for (int e = 0; e < numInputs; e++) {
        varSpace->dropVariable(0, e);
    }

    // after some bla-bla-bla we should have Graph and Node for current op
    return Status::OK();
}

           
Nd4jStatus NativeOps::execCustomOpWithScope(Nd4jPointer *extraPointers, Nd4jPointer state, Nd4jLong opHash, Nd4jLong *scopes, int numScopes, Nd4jPointer *inputBuffers, Nd4jPointer *inputShapes, int numInputs, Nd4jPointer *outputBuffers, Nd4jPointer *outputShapes, int numOutputs) {
    
    return execCustomOpWithScope(extraPointers, reinterpret_cast<nd4j::graph::GraphState*>(state), opHash, scopes, numScopes, inputBuffers, inputShapes, numInputs, outputBuffers, outputShapes, numOutputs);
}

void NativeOps::deleteResultWrapper(Nd4jPointer ptr) {
	// just 0 room for compiler s@!t
	auto p = reinterpret_cast<nd4j::graph::ResultWrapper *>(ptr);
	delete p;
}

int NativeOps::estimateThreshold(Nd4jPointer *extraPointers, Nd4jPointer dX, Nd4jLong *dXShapeInfo, int N, float threshold) {
	throw std::runtime_error("estimateThreshold: Not implemented yet");
}

/*
 * TypeDef:
 *     void convertTypes(Nd4jPointer *extras, int srcType, Nd4jPointer dX, long N, int dstType, Nd4jPointer dZ);
 */
void NativeOps::convertTypes(Nd4jPointer *extras, int srcType, Nd4jPointer dX, Nd4jLong N, int dstType, Nd4jPointer dZ) {
 	auto dx = reinterpret_cast<void *>(dX);
	auto dz = reinterpret_cast<void *>(dZ);

    if (srcType == ND4J_FLOAT8) {
        if (dstType == ND4J_FLOAT8) {
            // convertKernel<double, nd4j::float8>(extras, dx, N, dz);
        } else if (dstType == ND4J_INT8) {
            //nd4j::TypeCast::convertGenericCuda<nd4j::float8, nd4j::int8>(extras, dx, N, dz);
        } else if (dstType == ND4J_UINT8) {
            //nd4j::TypeCast::convertGenericCuda<nd4j::float8, nd4j::uint8>(extras, dx, N, dz);
        } else if (dstType == ND4J_FLOAT16) {
            //nd4j::TypeCast::convertGenericCuda<nd4j::float8, float16>(extras, dx, N, dz);
        } else if (dstType == ND4J_INT16) {
            //nd4j::TypeCast::convertGenericCuda<nd4j::float8, nd4j::int16>(extras, dx, N, dz);
        } else if (dstType == ND4J_UINT16) {
            //nd4j::TypeCast::convertGenericCuda<nd4j::float8, nd4j::uint16>(extras, dx, N, dz);
        } else if (dstType == ND4J_FLOAT24) {

        } else if (dstType == ND4J_FLOAT32) {
            //nd4j::TypeCast::convertGenericCuda<nd4j::float8, float>(extras, dx, N, dz);
        } else if (dstType == ND4J_DOUBLE) {
            //nd4j::TypeCast::convertGenericCuda<nd4j::float8, double>(extras, dx, N, dz);
        } else {
            nd4j_printf("Unsupported types conversion: [%i] -> [%i]\n", srcType, dstType);
        }
    } else if (srcType == ND4J_INT8) {
        if (dstType == ND4J_FLOAT8) {
            //nd4j::TypeCast::convertGenericCuda<nd4j::int8, nd4j::float8>(extras, dx, N, dz);
        } else if (dstType == ND4J_INT8) {
            //convertKernel<nd4j::int8, nd4j::int8>(extras, dx, N, dz);
        } else if (dstType == ND4J_UINT8) {
            nd4j::TypeCast::convertGenericCuda<int8_t, uint8_t>(extras, dx, N, dz);
        } else if (dstType == ND4J_FLOAT16) {
            nd4j::TypeCast::convertGenericCuda<int8_t, float16>(extras, dx, N, dz);
        } else if (dstType == ND4J_INT16) {
            nd4j::TypeCast::convertGenericCuda<int8_t, int16_t>(extras, dx, N, dz);
        } else if (dstType == ND4J_UINT16) {
            nd4j::TypeCast::convertGenericCuda<int8_t, uint16_t>(extras, dx, N, dz);
        } else if (dstType == ND4J_FLOAT24) {
            // TODO: eventually we might want to add it
        } else if (dstType == ND4J_FLOAT32) {
            nd4j::TypeCast::convertGenericCuda<int8_t, float>(extras, dx, N, dz);
        } else if (dstType == ND4J_DOUBLE) {
            nd4j::TypeCast::convertGenericCuda<int8_t, double>(extras, dx, N, dz);
        } else {
            nd4j_printf("Unsupported types conversion: [%i] -> [%i]\n", srcType, dstType);
        }
    } else if (srcType == ND4J_UINT8) {
        if (dstType == ND4J_FLOAT8) {
            //nd4j::TypeCast::convertGenericCuda<uint8_t, nd4j::float8>(extras, dx, N, dz);
        } else if (dstType == ND4J_INT8) {
            nd4j::TypeCast::convertGenericCuda<uint8_t, int8_t>(extras, dx, N, dz);
        } else if (dstType == ND4J_UINT8) {
            nd4j::TypeCast::convertGenericCuda<uint8_t, uint8_t>(extras, dx, N, dz);
        } else if (dstType == ND4J_FLOAT16) {
            nd4j::TypeCast::convertGenericCuda<uint8_t, float16>(extras, dx, N, dz);
        } else if (dstType == ND4J_INT16) {
            nd4j::TypeCast::convertGenericCuda<uint8_t, int16_t>(extras, dx, N, dz);
        } else if (dstType == ND4J_UINT16) {
            nd4j::TypeCast::convertGenericCuda<uint8_t, uint16_t>(extras, dx, N, dz);
        } else if (dstType == ND4J_FLOAT24) {
            // TODO: still might want to add
        } else if (dstType == ND4J_FLOAT32) {
            nd4j::TypeCast::convertGenericCuda<uint8_t, float>(extras, dx, N, dz);
        } else if (dstType == ND4J_DOUBLE) {
            nd4j::TypeCast::convertGenericCuda<uint8_t, double>(extras, dx, N, dz);
        } else {
            nd4j_printf("Unsupported types conversion: [%i] -> [%i]\n", srcType, dstType);
        }
    } else if (srcType == ND4J_FLOAT16) {
        if (dstType == ND4J_FLOAT8) {
            //nd4j::TypeCast::convertGenericCuda<float16, nd4j::float8>(extras, dx, N, dz);
        } else if (dstType == ND4J_INT8) {
            nd4j::TypeCast::convertGenericCuda<float16, int8_t>(extras, dx, N, dz);
        } else if (dstType == ND4J_UINT8) {
            nd4j::TypeCast::convertGenericCuda<float16, uint8_t>(extras, dx, N, dz);
        } else if (dstType == ND4J_FLOAT16) {
            nd4j::TypeCast::convertGenericCuda<float16, float16>(extras, dx, N, dz);
        } else if (dstType == ND4J_INT16) {
            nd4j::TypeCast::convertGenericCuda<float16, int16_t>(extras, dx, N, dz);
        } else if (dstType == ND4J_UINT16) {
            nd4j::TypeCast::convertGenericCuda<float16, uint16_t>(extras, dx, N, dz);
        } else if (dstType == ND4J_FLOAT24) {
            // TODO: .... ^^^
        } else if (dstType == ND4J_FLOAT32) {
            nd4j::TypeCast::convertGenericCuda<float16, float>(extras, dx, N, dz);
        } else if (dstType == ND4J_DOUBLE) {
            nd4j::TypeCast::convertGenericCuda<float16, double>(extras, dx, N, dz);
        } else if (dstType == ND4J_THRESHOLD) {
            //nd4j::convertToThreshold<float16>(nullptr, dx, N, dz);
        } else {
            nd4j_printf("Unsupported types conversion: [%i] -> [%i]\n", srcType, dstType);
        }
    } else if (srcType == ND4J_INT16) {
        if (dstType == ND4J_FLOAT8) {
            //nd4j::TypeCast::convertGenericCuda<int16_t, nd4j::float8>(extras, dx, N, dz);
        } else if (dstType == ND4J_INT8) {
            nd4j::TypeCast::convertGenericCuda<int16_t, int8_t>(extras, dx, N, dz);
        } else if (dstType == ND4J_UINT8) {
            nd4j::TypeCast::convertGenericCuda<int16_t, uint8_t>(extras, dx, N, dz);
        } else if (dstType == ND4J_FLOAT16) {
            nd4j::TypeCast::convertGenericCuda<int16_t, float16>(extras, dx, N, dz);
        } else if (dstType == ND4J_INT16) {
            nd4j::TypeCast::convertGenericCuda<int16_t, int16_t>(extras, dx, N, dz);
        } else if (dstType == ND4J_UINT16) {
            nd4j::TypeCast::convertGenericCuda<int16_t, uint16_t>(extras, dx, N, dz);
        } else if (dstType == ND4J_FLOAT24) {
            // TODO...
        } else if (dstType == ND4J_FLOAT32) {
            nd4j::TypeCast::convertGenericCuda<int16_t, float>(extras, dx, N, dz);
        } else if (dstType == ND4J_DOUBLE) {
            nd4j::TypeCast::convertGenericCuda<int16_t, double>(extras, dx, N, dz);
        } else {
            printf("Unsupported types conversion: [%i] -> [%i]\n", srcType, dstType);
        }
    } else if (srcType == ND4J_FLOAT24) {

    } else if (srcType == ND4J_FLOAT32) {
        if (dstType == ND4J_FLOAT8) {
            //nd4j::TypeCast::convertGenericCuda<float, nd4j::float8>(extras, dx, N, dz);
        } else if (dstType == ND4J_INT8) {
            nd4j::TypeCast::convertGenericCuda<float, int8_t>(extras, dx, N, dz);
        } else if (dstType == ND4J_UINT8) {
            nd4j::TypeCast::convertGenericCuda<float, uint8_t>(extras, dx, N, dz);
        } else if (dstType == ND4J_FLOAT16) {
            nd4j::TypeCast::convertGenericCuda<float, float16>(extras, dx, N, dz);
        } else if (dstType == ND4J_INT16) {
            nd4j::TypeCast::convertGenericCuda<float, int16_t>(extras, dx, N, dz);
        } else if (dstType == ND4J_UINT16) {
            nd4j::TypeCast::convertGenericCuda<float, uint16_t>(extras, dx, N, dz);
        } else if (dstType == ND4J_FLOAT24) {

        } else if (dstType == ND4J_DOUBLE) {
            nd4j::TypeCast::convertGenericCuda<float, double>(extras, dx, N, dz);
        } else if (dstType == ND4J_THRESHOLD) {
            //nd4j::convertToThreshold<float>(nullptr, dx, N, dz);
        } else {
            nd4j_printf("Unsupported types conversion: [%i] -> [%i]\n", srcType, dstType);
        }
    } else if (srcType == ND4J_DOUBLE) {
        if (dstType == ND4J_FLOAT8) {
            //nd4j::TypeCast::convertGenericCuda<double, nd4j::float8>(extras, dx, N, dz);
        } else if (dstType == ND4J_INT8) {
            nd4j::TypeCast::convertGenericCuda<double, int8_t>(extras, dx, N, dz);
        } else if (dstType == ND4J_UINT8) {
            nd4j::TypeCast::convertGenericCuda<double, uint8_t>(extras, dx, N, dz);
        } else if (dstType == ND4J_FLOAT16) {
            nd4j::TypeCast::convertGenericCuda<double, float16>(extras, dx, N, dz);
        } else if (dstType == ND4J_INT16) {
            nd4j::TypeCast::convertGenericCuda<double, int16_t>(extras, dx, N, dz);
        } else if (dstType == ND4J_UINT16) {
            nd4j::TypeCast::convertGenericCuda<double, uint16_t>(extras, dx, N, dz);
        } else if (dstType == ND4J_FLOAT24) {

        } else if (dstType == ND4J_FLOAT32) {
            nd4j::TypeCast::convertGenericCuda<double, float>(extras, dx, N, dz);
        } else if (dstType == ND4J_DOUBLE) {
            //
        } else if (dstType == ND4J_THRESHOLD) {
            //nd4j::convertToThreshold<double>(nullptr, dx, N, dz);
        } else {
            nd4j_printf("Unsupported types conversion: [%i] -> [%i]\n", srcType, dstType);
        }
    } else if (srcType == ND4J_THRESHOLD) {
        if (dstType == ND4J_FLOAT16) {
            //nd4j::convertFromThreshold<float16>(nullptr, dx, N, dz);
        } else if (dstType == ND4J_FLOAT32) {
            //nd4j::convertFromThreshold<float>(nullptr, dx, N, dz);
        } else if (dstType == ND4J_DOUBLE) {
            //nd4j::convertFromThreshold<double>(nullptr, dx, N, dz);
        } else {
            nd4j_printf("Unsupported types conversion: [%i] -> [%i]\n", srcType, dstType);
        }
    } else {
        nd4j_printf("Unsupported types conversion: [%i] -> [%i]\n", srcType, dstType);
    }
}

Nd4jPointer NativeOps::createUtf8String(Nd4jPointer *extraPointers, const char *string, int length) {
    auto u = new nd4j::utf8string(string, length);
    return reinterpret_cast<Nd4jPointer>(u);
}

void NativeOps::deleteUtf8String(Nd4jPointer *extraPointers, Nd4jPointer ptr) {
    delete(reinterpret_cast<nd4j::utf8string*>(ptr));
}

///////////////////////////////////////////////////////////////////
template<typename T>
__global__ static void scatterUpdateCuda(const int opCode, const int numOfSubArrs, 
										      void* vx, const Nd4jLong *xShapeInfo, const Nd4jLong *xOffsets,
										      void* vy, const Nd4jLong *yShapeInfo, const Nd4jLong *yOffsets,
										      const int* indexes) {
        
    __shared__ T *x, *y;
    __shared__ Nd4jLong arrLenX, arrLenY;

    for (int e = 0; e < numOfSubArrs; e++ ) {
        
        const auto xIndex = indexes[e];
        const bool isOwner = xIndex < gridDim.x ? blockIdx.x == xIndex : blockIdx.x == xIndex % gridDim.x;

        if (!isOwner)
            continue;

        if (threadIdx.x == 0) {
            x = reinterpret_cast<T*>(vx) + xOffsets[xIndex];
            y = reinterpret_cast<T*>(vy) + yOffsets[e];
            arrLenX = shape::length(xShapeInfo);
            arrLenY = shape::length(yShapeInfo);
        }

        __syncthreads();

        if (arrLenX != arrLenY)
            return;

        for (Nd4jLong i = threadIdx.x; i < arrLenX; i += blockDim.x) {

            const auto xOffset = shape::getIndexOffset(i, xShapeInfo, arrLenX);
            const auto yOffset = shape::getIndexOffset(i, yShapeInfo, arrLenY);

            switch (opCode) {
                case 0:
                    x[xOffset] += y[yOffset];
                    break;
                case 1:
                    x[xOffset] -= y[yOffset];
                    break;
                case 2:
                    x[xOffset] *= y[yOffset];
                    break;
                case 3:
                    x[xOffset] /= y[yOffset];
                    break;
                case 4:
                    x[xOffset] = y[yOffset] - x[xOffset];
                    break;
                case 5:
                    x[xOffset] = y[yOffset] / x[xOffset];
                    break;
                case 6:
                    x[xOffset] = y[yOffset];
                    break;
                default:
                    continue;
            }
        }
        __syncthreads();
    }
}

template<typename T>
__host__ static void scatterUpdateCudaLauncher(const cudaStream_t* stream, const int opCode, const int numOfSubArrs, void* vx, const Nd4jLong *xShapeInfo, const Nd4jLong *xOffsets, void* vy, const Nd4jLong *yShapeInfo, const Nd4jLong *yOffsets, const int* indexes) {

    scatterUpdateCuda<T><<<512, 256, MAX_NUM_THREADS, *stream>>>(opCode, numOfSubArrs, vx, xShapeInfo, xOffsets, vy, yShapeInfo, yOffsets, indexes);
}


//////////////////////////////////////////////////////////////////////////
void NativeOps::scatterUpdate(Nd4jPointer *extraPointers, int opCode, int numOfSubArrs,
                      			void* hX, Nd4jLong* hXShapeInfo, Nd4jLong* hXOffsets,
                      			void* dX, Nd4jLong* dXShapeInfo, Nd4jLong* dXOffsets,
                      			void* hY, Nd4jLong* hYShapeInfo, Nd4jLong* hYOffsets,
                      			void* dY, Nd4jLong* dYShapeInfo, Nd4jLong* dYOffsets,
                      			int* hIindexes, int* dIndexes) {

	auto stream = reinterpret_cast<cudaStream_t *>(&extraPointers[1]);
		
	nd4j::DataType type = ArrayOptions::dataType(hXShapeInfo);

    BUILD_SINGLE_SELECTOR(type, scatterUpdateCudaLauncher, (stream, opCode, numOfSubArrs, dX, dXShapeInfo, dXOffsets, dY, dYShapeInfo, dYOffsets, dIndexes), LIBND4J_TYPES);
}
<|MERGE_RESOLUTION|>--- conflicted
+++ resolved
@@ -881,41 +881,7 @@
         void *hZ, Nd4jLong *hZShapeInfo,
 		void *dZ, Nd4jLong *dZShapeInfo){
 
-<<<<<<< HEAD
 	NativeOpExecutioner::execIndexReduceScalar(nullptr, opNum, hX, hXShapeInfo, dX, dXShapeInfo, extraParams, hZ, hZShapeInfo, dZ, dZShapeInfo);
-=======
-	if (nd4j::Environment::getInstance()->isDebug())
-		printf("F1 opNum:[%i]\n", opNum);
-
-	cudaStream_t *stream = reinterpret_cast<cudaStream_t *>(&extraPointers[1]);	
-
-	// void *resultPointer = reinterpret_cast<float *>(extraPointers[5]);
-	int *allocationPointer = reinterpret_cast<int *>(extraPointers[3]);
-	void *reductionPointer = reinterpret_cast<void *>(extraPointers[4]);
-
-    auto xLength = shape::length(hXShapeInfo);
-    auto blockWidth = 256;
-    auto numBlocks = CudaLaunchHelper::getReductionBlocks(xLength, blockWidth);
-    dim3 launchDims(numBlocks, blockWidth, 32768);
-
-	if (nd4j::Environment::getInstance()->isDebugAndVerbose() && launchDims.x == 1)
-		printf("AF1 opNum:[%i]\n", opNum);
-	
-	auto xType = nd4j::ArrayOptions::dataType(hXShapeInfo);
-    auto zType = nd4j::ArrayOptions::dataType(hZShapeInfo);
-
-    // FIXME: we want Z to be one of integer types
-	//if (!DataTypeUtils::isZ(zType))
-	//    throw nd4j::datatype_exception("NativeOps::execIndexReduceScalar requires Z operand to have one of integer types")
-	if (zType != nd4j::DataType::INT64)
-        throw nd4j::datatype_exception::build("NativeOps::exeIndexReduceScalar requires Z operand to have INT64 data type", zType);
-
-    auto dz = reinterpret_cast<Nd4jLong*>(dZ);
-
-    BUILD_SINGLE_SELECTOR(xType, functions::indexreduce::IndexReduce, ::executeIndexReduceScalar(launchDims, stream, opNum, dX, dXShapeInfo, shape::rank(hXShapeInfo), extraParams, dz, nullptr, 0, nullptr, 0, 1, allocationPointer, reductionPointer, nullptr, nullptr), LIBND4J_TYPES);
-
-    nd4j::DebugHelper::checkErrorCode(stream, "execIndexReduceScalar(...) failed");
->>>>>>> f4f749f5
 }
 
 ////////////////////////////////////////////////////////////////////////
@@ -1594,29 +1560,15 @@
  * This method saves
  */
 void NativeOps::tadOnlyShapeInfo(Nd4jLong *dXShapeInfo, int *dimension, int dimensionLength, Nd4jLong *target, Nd4jLong *offsets) {
-    //nd4j_printf("START ------->\n","");
-    //nd4j_printf("Shape pointer: [%p]\n", dXShapeInfo);
-	//nd4j_printf("Dimension pointer: [%p]\n", dimension);
-    //nd4j_printf("shape rank: [%i]; dimLength: [%i]\n", shape::rank(dXShapeInfo), dimensionLength);
-    //shape::printShapeInfoLinear(dXShapeInfo);
-    //fflush(stdout);
-    //shape::printArray<int>(reinterpret_cast<void*>(dimension), dimensionLength, "dimensions");
-    //fflush(stdout);
-    //nd4j_printf("END ------->\n","");
-
 	shape::TAD tad;
 	tad.init(dXShapeInfo, dimension, dimensionLength);
-
-	//nd4j_printf("Creating TAD shape...\n","");
+	//tad->setOutputBuffer(target);
 	tad.createTadOnlyShapeInfo();
-	//nd4j_printf("Creating TAD offsets...\n","");
 	tad.createOffsets();
 
-	//nd4j_printf("memcpy TAD shape...\n","");
+
 	std::memcpy(reinterpret_cast<void *>(target), tad.tadOnlyShapeInfo, shape::shapeInfoByteLength(tad.tadOnlyShapeInfo));
-	//nd4j_printf("memcpy TAD offsets...\n","");
 	std::memcpy(reinterpret_cast<void *>(offsets), tad.tadOffsets, tad.numTads * sizeof(Nd4jLong));
-	//nd4j_printf("memcpy finished...\n","");
 }
 
 int NativeOps::memcpyConstantAsync(Nd4jLong dst, Nd4jPointer src, Nd4jLong size, int flags, Nd4jPointer reserved) {
@@ -3059,16 +3011,16 @@
 
 ///////////////////////////////////////////////////////////////////
 template<typename T>
-__global__ static void scatterUpdateCuda(const int opCode, const int numOfSubArrs, 
+__global__ static void scatterUpdateCuda(const int opCode, const int numOfSubArrs,
 										      void* vx, const Nd4jLong *xShapeInfo, const Nd4jLong *xOffsets,
 										      void* vy, const Nd4jLong *yShapeInfo, const Nd4jLong *yOffsets,
 										      const int* indexes) {
-        
+
     __shared__ T *x, *y;
     __shared__ Nd4jLong arrLenX, arrLenY;
 
     for (int e = 0; e < numOfSubArrs; e++ ) {
-        
+
         const auto xIndex = indexes[e];
         const bool isOwner = xIndex < gridDim.x ? blockIdx.x == xIndex : blockIdx.x == xIndex % gridDim.x;
 
@@ -3138,7 +3090,7 @@
                       			int* hIindexes, int* dIndexes) {
 
 	auto stream = reinterpret_cast<cudaStream_t *>(&extraPointers[1]);
-		
+
 	nd4j::DataType type = ArrayOptions::dataType(hXShapeInfo);
 
     BUILD_SINGLE_SELECTOR(type, scatterUpdateCudaLauncher, (stream, opCode, numOfSubArrs, dX, dXShapeInfo, dXOffsets, dY, dYShapeInfo, dYOffsets, dIndexes), LIBND4J_TYPES);
