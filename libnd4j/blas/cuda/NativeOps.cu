--- conflicted
+++ resolved
@@ -932,15 +932,10 @@
 	Nd4jPointer pointer;
 	// cudaHostAllocMapped |cudaHostAllocPortable
 	auto res = cudaHostAlloc(reinterpret_cast<void **>(&pointer), memorySize, cudaHostAllocDefault);
-<<<<<<< HEAD
-	if (res != 0)
-		throw nd4j::cuda_exception::build("cudaHostAlloc(...) failed", res);
-=======
 	if (res != 0) {
 	    nd4j::LaunchContext::defaultContext()->errorReference()->setErrorCode(res);
 	    nd4j::LaunchContext::defaultContext()->errorReference()->setErrorMessage("cudaHostAlloc failed");
     }
->>>>>>> 12d14efc
 
 	return pointer;
 }
@@ -956,16 +951,11 @@
 Nd4jPointer mallocDevice(Nd4jLong memorySize, int deviceId, int flags) {
 	Nd4jPointer pointer;
 	auto res = cudaMalloc(reinterpret_cast<void **>(&pointer), memorySize);
-<<<<<<< HEAD
-	if (res != 0)
-		throw nd4j::cuda_exception::build("cudaMalloc(...) failed", res);
-=======
 	if (res != 0) {
         nd4j::LaunchContext::defaultContext()->errorReference()->setErrorCode(res);
         nd4j::LaunchContext::defaultContext()->errorReference()->setErrorMessage("cudaMalloc failed");
 	}
 
->>>>>>> 12d14efc
 	return pointer;
 }
 
@@ -976,16 +966,11 @@
  */
 int freeHost(Nd4jPointer pointer) {
 	auto res = cudaFreeHost(reinterpret_cast<void *>(pointer));
-<<<<<<< HEAD
-	if (res != 0)
-		throw nd4j::cuda_exception::build("cudaFreeHost(...) failed", res);
-=======
 	if (res != 0) {
         nd4j::LaunchContext::defaultContext()->errorReference()->setErrorCode(res);
         nd4j::LaunchContext::defaultContext()->errorReference()->setErrorMessage("cudaFreeHost failed");
     }
 
->>>>>>> 12d14efc
 	return 1L;
 }
 
@@ -997,12 +982,6 @@
  */
 int freeDevice(Nd4jPointer pointer, int deviceId) {
 	auto res = cudaFree(reinterpret_cast<void *>(pointer));
-<<<<<<< HEAD
-	if (res != 0)
-		throw nd4j::cuda_exception::build("cudaFree(...) failed", res);
-
-	return 1L;
-=======
 
 	// we're intentionally skipping
 	if (res != 0 && res != 1) {
@@ -1011,7 +990,6 @@
 	}
 
 	return res == 0 ? 1L : 0L;
->>>>>>> 12d14efc
 }
 
 
@@ -1023,15 +1001,10 @@
 
     auto stream = new cudaStream_t();
     auto dZ = cudaStreamCreate(stream);
-<<<<<<< HEAD
-    if (dZ != 0)
-        throw nd4j::cuda_exception::build("cudaStreamCreate(...) failed", dZ);
-=======
     if (dZ != 0) {
         nd4j::LaunchContext::defaultContext()->errorReference()->setErrorCode(dZ);
         nd4j::LaunchContext::defaultContext()->errorReference()->setErrorMessage("cudaStreamCreate failed");
     }
->>>>>>> 12d14efc
 
     return stream;
 }
@@ -1042,16 +1015,10 @@
 	CHECK_ALLOC(nativeEvent, "Failed to allocate new CUDA event buffer", sizeof(cudaEvent_t));
 
 	auto dZ = cudaEventCreateWithFlags(reinterpret_cast<cudaEvent_t *>(&nativeEvent), cudaEventDisableTiming);
-<<<<<<< HEAD
-	if (dZ != 0)
-		throw nd4j::cuda_exception::build("cudaEventCreateWithFlags(...) failed", dZ);
-
-=======
 	if (dZ != 0) {
         nd4j::LaunchContext::defaultContext()->errorReference()->setErrorCode(dZ);
         nd4j::LaunchContext::defaultContext()->errorReference()->setErrorMessage("cudaEventCreateWithFlags failed");
 	}
->>>>>>> 12d14efc
 
 	return nativeEvent;
 }
@@ -1061,15 +1028,10 @@
 	auto pStream = reinterpret_cast<cudaStream_t *>(stream);
 
     auto dZ = cudaEventRecord(*pEvent, *pStream);
-<<<<<<< HEAD
-	if (dZ != 0)
-		throw nd4j::cuda_exception::build("cudaEventRecord(...) failed", dZ);
-=======
 	if (dZ != 0) {
         nd4j::LaunchContext::defaultContext()->errorReference()->setErrorCode(dZ);
         nd4j::LaunchContext::defaultContext()->errorReference()->setErrorMessage("cudaEventRecord failed");
 	}
->>>>>>> 12d14efc
 
 	return 1;
 }
@@ -1179,15 +1141,10 @@
 
 int memsetSync(Nd4jPointer dst, int value, Nd4jLong size, int flags, Nd4jPointer reserved) {
 	auto dZ = cudaMemset(reinterpret_cast<void *>(dst), value, static_cast<size_t>(size));
-<<<<<<< HEAD
-	if (dZ != 0)
-		throw nd4j::cuda_exception::build("cudaMemset(...) failed", dZ);
-=======
 	if (dZ != 0) {
         nd4j::LaunchContext::defaultContext()->errorReference()->setErrorCode(dZ);
         nd4j::LaunchContext::defaultContext()->errorReference()->setErrorMessage("cudaMemset failed");
 	}
->>>>>>> 12d14efc
 
 	return 1;
 }
@@ -1196,15 +1153,10 @@
 	auto pStream = reinterpret_cast<cudaStream_t *>(reserved);
 
 	auto dZ = cudaMemsetAsync(reinterpret_cast<void *>(dst), value, static_cast<size_t>(size), *pStream);
-<<<<<<< HEAD
-	if (dZ != 0)
-		throw nd4j::cuda_exception::build("cudaMemsetAsync(...) failed", dZ);
-=======
 	if (dZ != 0) {
         nd4j::LaunchContext::defaultContext()->errorReference()->setErrorCode(dZ);
         nd4j::LaunchContext::defaultContext()->errorReference()->setErrorMessage("cudaMemsetAsync failed");
 	}
->>>>>>> 12d14efc
 
 	return 1;
 }
@@ -1212,15 +1164,10 @@
 int destroyEvent(Nd4jPointer event) {
 	auto pEvent = reinterpret_cast<cudaEvent_t *>(&event);
 	auto dZ = cudaEventDestroy(*pEvent);
-<<<<<<< HEAD
-	if (dZ != 0)
-		throw nd4j::cuda_exception::build("cudaEvenDestroy(...) failed", dZ);
-=======
 	if (dZ != 0) {
         nd4j::LaunchContext::defaultContext()->errorReference()->setErrorCode(dZ);
         nd4j::LaunchContext::defaultContext()->errorReference()->setErrorMessage("cudaEventDestroy failed");
 	}
->>>>>>> 12d14efc
 
 	return 1;
 }
@@ -1229,15 +1176,10 @@
 	auto pStream = reinterpret_cast<cudaStream_t *>(stream);
 
 	auto dZ = cudaStreamSynchronize(*pStream);
-<<<<<<< HEAD
-	if (dZ != 0)
-        throw nd4j::cuda_exception::build("cudaStreamSynchronize(...) failed", dZ);
-=======
 	if (dZ != 0) {
         nd4j::LaunchContext::defaultContext()->errorReference()->setErrorCode(dZ);
         nd4j::LaunchContext::defaultContext()->errorReference()->setErrorMessage("cudaStreamSynchronize failed");
 	}
->>>>>>> 12d14efc
 
 	return 1L;
 }
@@ -1246,15 +1188,10 @@
 	auto pEvent = reinterpret_cast<cudaEvent_t *>(&event);
 
 	auto  dZ = cudaEventSynchronize(*pEvent);
-<<<<<<< HEAD
-	if (dZ != 0)
-        throw nd4j::cuda_exception::build("cudaEventSynchronize(...) failed", dZ);
-=======
 	if (dZ != 0) {
         nd4j::LaunchContext::defaultContext()->errorReference()->setErrorCode(dZ);
         nd4j::LaunchContext::defaultContext()->errorReference()->setErrorMessage("cudaEventSynchronize failed");
 	}
->>>>>>> 12d14efc
 
 	return 1L;
 }
@@ -2786,19 +2723,6 @@
 
         auto result = op->execute(context);
 
-<<<<<<< HEAD
-    auto res = cudaStreamSynchronize(*context->launchContext()->getCudaStream());
-    if (res != 0)
-        throw nd4j::cuda_exception::build("customOp execution failed", res);
-
-    for (auto v:context->fastpath_in()) {
-        v->syncToDevice();
-    }
-
-    for (auto v:context->fastpath_out()) {
-        v->syncToDevice();
-    }
-=======
         auto res = cudaStreamSynchronize(*context->launchContext()->getCudaStream());
         if (res != 0)
             throw nd4j::cuda_exception::build("customOp execution failed", res);
@@ -2812,7 +2736,6 @@
             if (!v->isEmpty())
                 v->syncToDevice();
         }
->>>>>>> 12d14efc
 
         return result;
     } catch (std::exception &e) {
