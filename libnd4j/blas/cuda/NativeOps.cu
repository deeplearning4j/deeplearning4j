--- conflicted
+++ resolved
@@ -27,14 +27,9 @@
 #include <loops/reduce_long.h>
 #include <helpers/threshold.h>
 #include <ops/specials_cuda.h>
-<<<<<<< HEAD
+#include <helpers/DebugHelper.h>
+
 #include <exceptions/datatype_exception.h>
-=======
-#include <helpers/DebugHelper.h>
-
-#include <graph/exceptions/datatype_exception.h>
-
->>>>>>> 43c553a0
 #include <helpers/CudaLaunchHelper.h>
 // FIXME: we need cuda-specific implementations
 #include <GraphExecutioner.h>
@@ -939,129 +934,10 @@
                                   void *dZ, Nd4jLong *dZShapeInfo,
                                   void *extraParams) {
 
-<<<<<<< HEAD
     auto tadShapeInfo = reinterpret_cast<Nd4jLong *>(extraPointers != nullptr ? extraPointers[0] : nullptr);
     auto tadOffsets = reinterpret_cast<Nd4jLong *>(extraPointers != nullptr ? extraPointers[1] : nullptr);
 
     NativeOpExecutioner::execTransformStrict(nullptr,opNum, hX, hXShapeInfo, dX, dXShapeInfo, hZ, hZShapeInfo, dZ, dZShapeInfo, extraParams, tadShapeInfo, tadOffsets);
-=======
-                    auto reductionPointer = reinterpret_cast<float *>(extraPointers[4]);
-
-                    launchDims.x = 1;
-                    launchDims.y = block;
-                    launchDims.z += (block * sizeof(double) * 4);
-
-                    BUILD_SINGLE_SELECTOR(xType, functions::transform::TransformStrict, ::executeTransformShaped(launchDims, stream, opNum, dX, dXShapeInfo, xRank, extraParams, dZ, dZShapeInfo, zRank, nullptr, reductionPointer, nullptr, nullptr), FLOAT_TYPES);
-                } else {
-                    auto shape = shape::shapeOf(hXShapeInfo);
-                    auto llocPointer = reinterpret_cast<int *>(extraPointers[3]);
-                    auto reductionPointer = reinterpret_cast<float *>(extraPointers[4]);
-
-                    // special pointer for special buffer for special ops
-                    auto specialPointer = reinterpret_cast<double *>(extraPointers[6]);
-                    auto dimension = reinterpret_cast<int *>(specialPointer);
-                    auto maxDimension = dimension + 1;
-                    auto maxShapeBuffer = reinterpret_cast<Nd4jLong *>(maxDimension + 1);
-                    auto special = reinterpret_cast<double *> (maxShapeBuffer + (MAX_RANK * 2 + 4));
-
-                    Nd4jPointer tempPointers[16];
-                    tempPointers[0] = extraPointers[0];
-                    tempPointers[1] = extraPointers[1];
-                    tempPointers[2] = extraPointers[2];
-                    tempPointers[3] = extraPointers[3];
-                    tempPointers[4] = extraPointers[4];
-                    tempPointers[5] = extraPointers[5];
-                    tempPointers[6] = extraPointers[6];
-                    tempPointers[7] = extraPointers[7];
-                    tempPointers[8] = extraPointers[8];
-                    tempPointers[9] = extraPointers[9];
-                    tempPointers[10] = extraPointers[10];
-                    tempPointers[11] = extraPointers[11];
-                    tempPointers[12] = extraPointers[12];
-                    tempPointers[13] = extraPointers[13];
-                    tempPointers[14] = extraPointers[14];
-                    tempPointers[15] = extraPointers[15];
-
-                    Nd4jLong maxShape[2] = {shape::shapeOf(hXShapeInfo)[0], 1};
-                    auto hostMaxShapeBuffer = nd4j::ShapeBuilders::createShapeInfo(xType, 'c', 2, maxShape);                    
-
-                    auto cshape = ShapeBuilders::createVectorShapeInfo(nd4j::DataType::INT32, 1);
-
-                    tempPointers[7] = (Nd4jPointer) hostMaxShapeBuffer;
-                    tempPointers[8] = (Nd4jPointer) hostMaxShapeBuffer;
-
-                    prepareShapeBuffer<<<1, 1, 128, *stream>>>(dimension, maxDimension, maxShapeBuffer, shape[0], xType);
-
-                    DEBUG_KERNEL(stream, opNum);
-
-                    //shape::printShapeInfo(maxShapeBuffer);
-                    tempPointers[9] = extraPointers[12];
-                    tempPointers[10] = extraPointers[13];
-                    tempPointers[11] = extraPointers[14];
-
-                    // max 3
-                    execReduceSame(tempPointers, reduce::Max, hX, hXShapeInfo, dX, dXShapeInfo, extraParams, nullptr, hostMaxShapeBuffer, special, maxShapeBuffer,
-                                   nullptr, cshape, maxDimension, nullptr);
-
-                    DEBUG_KERNEL(stream, opNum);
-
-                    tempPointers[8] = extraPointers[8];
-                    tempPointers[9] = extraPointers[9];
-                    tempPointers[10] = extraPointers[10];
-                    tempPointers[11] = extraPointers[11];
-                    tempPointers[12] = extraPointers[10];
-                    tempPointers[13] = extraPointers[11];
-
-                    // sub 1
-                    execBroadcast(tempPointers, broadcast::Subtract, hX, hXShapeInfo, dX, dXShapeInfo, nullptr, hostMaxShapeBuffer, special, maxShapeBuffer, nullptr, hZShapeInfo, dZ, dZShapeInfo, nullptr, cshape, dimension, nullptr);
-
-                    DEBUG_KERNEL(stream, opNum);
-
-                    // exp 3
-                    execTransformStrict(extraPointers, transform::Exp, hZ, hZShapeInfo, dZ, dZShapeInfo, hZ, hZShapeInfo, dZ, dZShapeInfo, extraParams);
-
-                    DEBUG_KERNEL(stream, opNum);
-
-                    tempPointers[8] = tempPointers[7];
-                    tempPointers[9] = extraPointers[12];
-                    tempPointers[10] = extraPointers[13];
-                    tempPointers[11] = extraPointers[14];
-
-                    //sum 1
-                    execReduceSame(tempPointers, reduce::Sum, hZ, hZShapeInfo, dZ, dZShapeInfo, extraParams, nullptr, hostMaxShapeBuffer, special, maxShapeBuffer,
-                                   nullptr, cshape, maxDimension, nullptr);
-
-                    tempPointers[8] = extraPointers[8];
-                    tempPointers[9] = extraPointers[9];
-                    tempPointers[10] = extraPointers[10];
-                    tempPointers[11] = extraPointers[11];
-                    tempPointers[12] = extraPointers[10];
-                    tempPointers[13] = extraPointers[11];
-
-                    // divide 3
-                    execBroadcast(tempPointers, broadcast::Divide, hZ, hZShapeInfo, dZ, dZShapeInfo, nullptr, hostMaxShapeBuffer, special, maxShapeBuffer, nullptr, hZShapeInfo, dZ, dZShapeInfo,
-                                  nullptr, cshape, dimension, nullptr);
-
-                    DEBUG_KERNEL(stream, opNum);
-
-                    // log 3
-                    if (opNum == transform::LogSoftMax)
-                        execTransformStrict(extraPointers, transform::Log, nullptr, hZShapeInfo, dZ, dZShapeInfo, nullptr, hZShapeInfo, dZ, dZShapeInfo, extraParams);
-                    else if (opNum == transform::SoftMaxDerivative)
-                        execTransformStrict(extraPointers, transform::SpecialDerivative, nullptr, hZShapeInfo, dZ, dZShapeInfo, nullptr, hZShapeInfo, dZ, dZShapeInfo, extraParams);
-
-                    nd4j::DebugHelper::checkErrorCode(stream, "SoftMax(...) failed");
-
-                    delete hostMaxShapeBuffer;
-                    delete[] cshape;
-                }
-            }
-            break;
-        default: {
-            BUILD_SINGLE_SELECTOR(xType, functions::transform::TransformStrict, ::executeTransformShaped(launchDims, stream, opNum, dX, dXShapeInfo, xRank, extraParams, dZ, dZShapeInfo, zRank, nullptr, nullptr, nullptr, nullptr), FLOAT_TYPES);
-        }
-    }
->>>>>>> 43c553a0
 }
 
 ////////////////////////////////////////////////////////////////////////
@@ -1075,32 +951,7 @@
     auto tadShapeInfo = reinterpret_cast<Nd4jLong *>(extraPointers != nullptr ? extraPointers[0] : nullptr);
     auto tadOffsets = reinterpret_cast<Nd4jLong *>(extraPointers != nullptr ? extraPointers[1] : nullptr);
 
-<<<<<<< HEAD
     NativeOpExecutioner::execTransformFloat(nullptr, opNum, hX, hXShapeInfo, dZ, dXShapeInfo, hZ, hZShapeInfo, dZ, dZShapeInfo, extraParams, tadShapeInfo, tadOffsets);
-=======
-        Nd4jPointer maskedAllocPointer;
-        auto length = shape::length(hZShapeInfo);
-        bool onDevice = true;
-        auto res = cudaMalloc(reinterpret_cast<void **>(&maskedAllocPointer), length * launchDims.x * DataTypeUtils::sizeOf(nd4j::DataType::INT64));
-        if (res != 0) {
-            onDevice = false;
-            cudaHostAlloc(&maskedAllocPointer, length * launchDims.x * DataTypeUtils::sizeOf(nd4j::DataType::INT64), cudaHostAllocDefault);
-        }
-        auto imaskedAllocPointer = reinterpret_cast<int *>(maskedAllocPointer);
-
-        BUILD_DOUBLE_SELECTOR(xType, zType, functions::transform::TransformFloat, ::executeTransformShaped(launchDims, stream, opNum, dX, dXShapeInfo, xRank, extraParams, dZ, dZShapeInfo, zRank, imaskedAllocPointer, reductionPointer, nullptr, nullptr), LIBND4J_TYPES, FLOAT_TYPES);
-
-        checkCudaErrors(cudaStreamSynchronize(*stream));
-
-        if (onDevice)
-            cudaFree(maskedAllocPointer);
-        else
-            cudaFreeHost(maskedAllocPointer);
-    } else {
-        dim3 launchDims(512, 512, 16384);
-        BUILD_DOUBLE_SELECTOR(xType, zType, functions::transform::TransformFloat, ::executeTransformShaped(launchDims, stream, opNum, dX, dXShapeInfo, xRank, extraParams, dZ, dZShapeInfo, zRank, nullptr, nullptr, nullptr, nullptr), LIBND4J_TYPES, FLOAT_TYPES);
-    }
->>>>>>> 43c553a0
 }
 
 
@@ -1796,7 +1647,6 @@
  * This method saves
  */
 void NativeOps::tadOnlyShapeInfo(Nd4jLong *dXShapeInfo, int *dimension, int dimensionLength, Nd4jLong *target, Nd4jLong *offsets) {
-<<<<<<< HEAD
 	shape::TAD tad;
 	tad.init(dXShapeInfo, dimension, dimensionLength);
 	//tad->setOutputBuffer(target);
@@ -1806,35 +1656,6 @@
 
 	std::memcpy(reinterpret_cast<void *>(target), tad.tadOnlyShapeInfo, shape::shapeInfoByteLength(tad.tadOnlyShapeInfo));
 	std::memcpy(reinterpret_cast<void *>(offsets), tad.tadOffsets, tad.numTads * sizeof(Nd4jLong));
-=======
-    //nd4j_printf("START ------->\n","");
-    //nd4j_printf("Shape pointer: [%p]\n", dXShapeInfo);
-	//nd4j_printf("Dimension pointer: [%p]\n", dimension);
-    //nd4j_printf("shape rank: [%i]; dimLength: [%i]\n", shape::rank(dXShapeInfo), dimensionLength);
-    //shape::printShapeInfoLinear(dXShapeInfo);
-    //fflush(stdout);
-    //shape::printArray<int>(reinterpret_cast<void*>(dimension), dimensionLength, "dimensions");
-    //fflush(stdout);
-    //nd4j_printf("END ------->\n","");
-
-	//shape::TAD tad;
-	//tad.init(dXShapeInfo, dimension, dimensionLength);
-
-	//nd4j_printf("Creating TAD shape...\n","");
-	//tad.createTadOnlyShapeInfo();
-	//nd4j_printf("Creating TAD offsets...\n","");
-	//tad.createOffsets();
-
-	//nd4j_printf("memcpy TAD shape...\n","");
-	//std::memcpy(reinterpret_cast<void *>(target), tad.tadOnlyShapeInfo, shape::shapeInfoByteLength(tad.tadOnlyShapeInfo));
-	//nd4j_printf("memcpy TAD offsets...\n","");
-	//std::memcpy(reinterpret_cast<void *>(offsets), tad.tadOffsets, tad.numTads * sizeof(Nd4jLong));
-	//nd4j_printf("memcpy finished...\n","");
-    auto tadPack = nd4j::ConstantTadHelper::getInstance()->tadForDimensions(dXShapeInfo, dimension, dimensionLength);
-
-    std::memcpy(reinterpret_cast<void *>(target), tadPack.primaryShapeInfo(), shape::shapeInfoByteLength(tadPack.primaryShapeInfo()));
-    std::memcpy(reinterpret_cast<void *>(offsets), tadPack.primaryOffsets(), tadPack.numberOfTads() * sizeof(Nd4jLong));
->>>>>>> 43c553a0
 }
 
 int NativeOps::memcpyConstantAsync(Nd4jLong dst, Nd4jPointer src, Nd4jLong size, int flags, Nd4jPointer reserved) {
@@ -2265,37 +2086,7 @@
                           void *dZ, Nd4jLong *dZShapeInfo,
                           void *extraArguments) {
 
-<<<<<<< HEAD
     NativeOpExecutioner::execRandom(nullptr, opNum, extraPointers, hZ, hZShapeInfo, dZ, dZShapeInfo, extraArguments);
-=======
-    auto stream = reinterpret_cast<cudaStream_t *>(&extraPointers[1]);
-    auto sizeOf = sizeof(nd4j::graph::RandomGenerator);
-    auto rng = reinterpret_cast<nd4j::graph::RandomGenerator *>(stateHost);
-    Nd4jPointer stateDevice;
-
-    bool onDevice = false;
-    dim3 launchDims(512, 512, 32768);
-    auto zType = nd4j::ArrayOptions::dataType(hZShapeInfo);
-
-    auto res = cudaMalloc(reinterpret_cast<void **>(&stateDevice), sizeOf);
-    if (res == 0) {
-        onDevice = true;
-        checkCudaErrors(cudaMemcpyAsync(stateDevice, stateHost, sizeOf, cudaMemcpyHostToDevice, *stream));
-    } else {
-        cudaHostAlloc(&stateDevice, sizeOf, cudaHostAllocDefault);
-        std::memcpy(stateDevice, stateHost, sizeOf);
-    }
-
-    BUILD_SINGLE_SELECTOR(zType, functions::random::RandomFunction, ::executeCudaSingle(launchDims, extraPointers, opNum, stateDevice, dZ, dZShapeInfo, extraArguments), FLOAT_TYPES);
-    checkCudaErrors(cudaStreamSynchronize(*stream));
-
-    if (onDevice)
-        cudaFree(stateDevice);
-    else
-        cudaFreeHost(stateDevice);
-
-    rng->rewindH(shape::length(hZShapeInfo));
->>>>>>> 43c553a0
 }
 
 ////////////////////////////////////////////////////////////////////////
@@ -2306,38 +2097,7 @@
 						   void *dZ, Nd4jLong *dZShapeInfo, 
 						   void *extraArguments) {
     
-<<<<<<< HEAD
     NativeOpExecutioner::execRandom(nullptr, opNum, extraPointers, hX, hXShapeInfo, dX, dXShapeInfo, hZ, hZShapeInfo, dZ, dZShapeInfo, extraArguments);
-=======
-    auto stream = reinterpret_cast<cudaStream_t *>(&extraPointers[1]);
-
-    auto sizeOf = sizeof(nd4j::graph::RandomGenerator);
-    auto rng = reinterpret_cast<nd4j::graph::RandomGenerator *>(stateHost);
-    Nd4jPointer stateDevice;
-    dim3 launchDims(512, 512, 32768);
-    auto xType = nd4j::ArrayOptions::dataType(hZShapeInfo);
-    bool onDevice = false;
-
-    auto res = cudaMalloc(reinterpret_cast<void **>(&stateDevice), sizeOf);
-    if (res == 0) {
-        onDevice = true;
-        checkCudaErrors(cudaMemcpyAsync(stateDevice, stateHost, sizeOf, cudaMemcpyHostToDevice, *stream));
-    }else {
-        cudaHostAlloc(&stateDevice, sizeOf, cudaHostAllocDefault);
-        std::memcpy(stateDevice, stateHost, sizeOf);
-    }
-
-    BUILD_SINGLE_SELECTOR(xType, functions::random::RandomFunction, ::executeCudaDouble(launchDims, extraPointers, opNum, stateDevice, dX, dXShapeInfo, dZ, dZShapeInfo, extraArguments), FLOAT_TYPES);
-
-    checkCudaErrors(cudaStreamSynchronize(*stream));
-
-    if (onDevice)
-        cudaFree(stateDevice);
-    else
-        cudaFreeHost(stateDevice);
-
-    rng->rewindH(shape::length(hZShapeInfo));
->>>>>>> 43c553a0
 }
 
 ////////////////////////////////////////////////////////////////////////
@@ -2350,36 +2110,7 @@
 							void *dZ, Nd4jLong *dZShapeInfo,
 							void *extraArguments) {
 
-<<<<<<< HEAD
     NativeOpExecutioner::execRandom(nullptr, opNum, extraPointers, hX, hXShapeInfo, dX, dXShapeInfo, hY, hYShapeInfo, dY, dYShapeInfo, hZ, hZShapeInfo, dZ, dZShapeInfo, extraArguments);
-=======
-    auto stream = reinterpret_cast<cudaStream_t *>(&extraPointers[1]);
-    auto sizeOf = sizeof(nd4j::graph::RandomGenerator);
-    auto rng = reinterpret_cast<nd4j::graph::RandomGenerator *>(stateHost);
-    Nd4jPointer stateDevice;
-    dim3 launchDims(512, 512, 32768);
-    auto xType = nd4j::ArrayOptions::dataType(hZShapeInfo);
-    bool onDevice = false;
-
-    auto res = cudaMalloc(reinterpret_cast<void **>(&stateDevice), sizeOf);
-    if (res == 0) {
-        onDevice = true;
-        checkCudaErrors(cudaMemcpyAsync(stateDevice, stateHost, sizeOf, cudaMemcpyHostToDevice, *stream));
-    } else {
-        cudaHostAlloc(&stateDevice, sizeOf, cudaHostAllocDefault);
-        std::memcpy(stateDevice, stateHost, sizeOf);
-    }
-
-    BUILD_SINGLE_SELECTOR(xType, functions::random::RandomFunction, ::executeCudaTriple(launchDims, extraPointers, opNum, stateDevice, dX, dXShapeInfo, dY, dYShapeInfo, dZ, dZShapeInfo, extraArguments), FLOAT_TYPES);
-    checkCudaErrors(cudaStreamSynchronize(*stream));
-
-    if (onDevice)
-        cudaFree(stateDevice);
-    else
-        cudaFreeHost(stateDevice);
-
-    rng->rewindH(shape::length(hZShapeInfo));
->>>>>>> 43c553a0
 }
 
 
