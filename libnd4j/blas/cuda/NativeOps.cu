--- conflicted
+++ resolved
@@ -1514,11 +1514,7 @@
     }
 
     // check if there is possibility to set ews = 1
-<<<<<<< HEAD
-    //shape::calcEws(newShape, subArrLen);
-=======
-    shape::setEws(newShape, subArrLen);
->>>>>>> 0567ef26
+    //shape::setEws(newShape, subArrLen);
 
     //makeBothBuffersActual();
     outBuffer = (void*)((int8_t*)vZ + offset * DataTypeUtils::sizeOfElement(zType));
