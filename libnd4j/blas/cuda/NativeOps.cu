--- conflicted
+++ resolved
@@ -3085,7 +3085,9 @@
     cudaStreamDestroy(stream);
 }
 
-<<<<<<< HEAD
+int NativeOps::dataTypeFromNpyHeader(void *header) {
+    return (int) cnpy::dataTypeFromHeader(reinterpret_cast<char *>(header));
+}
 nd4j::ConstantDataBuffer* NativeOps::shapeBuffer(int rank, Nd4jLong *shape, Nd4jLong *strides, nd4j::DataType dtype, char order, Nd4jLong ews, bool empty) {
     auto buffer = new ConstantDataBuffer();
     *buffer = nd4j::ConstantShapeHelper::getInstance()->bufferForShapeInfo(ShapeDescriptor(dtype, order, shape, strides, rank, ews, empty));
@@ -3102,8 +3104,4 @@
 
 nd4j::ConstantDataBuffer* NativeOps::constantBuffer(nd4j::DataType dtype, nd4j::ConstantDescriptor *descriptor) {
     return nd4j::ConstantHelper::getInstance()->constantBuffer(*descriptor, dtype);
-=======
-int NativeOps::dataTypeFromNpyHeader(void *header) {
-    return (int) cnpy::dataTypeFromHeader(reinterpret_cast<char *>(header));
->>>>>>> 1e542060
 }