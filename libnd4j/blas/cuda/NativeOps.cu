/*******************************************************************************
 * Copyright (c) 2015-2018 Skymind, Inc.
 *
 * This program and the accompanying materials are made available under the
 * terms of the Apache License, Version 2.0 which is available at
 * https://www.apache.org/licenses/LICENSE-2.0.
 *
 * Unless required by applicable law or agreed to in writing, software
 * distributed under the License is distributed on an "AS IS" BASIS, WITHOUT
 * WARRANTIES OR CONDITIONS OF ANY KIND, either express or implied. See the
 * License for the specific language governing permissions and limitations
 * under the License.
 *
 * SPDX-License-Identifier: Apache-2.0
 ******************************************************************************/


#include "NativeOpExecutioner.h"
#include "../NativeOps.h"
#include <cuda_launch_config.h>

#include <buffer.h>


#include <loops/transform_any.h>
#include <loops/reduce_bool.h>
#include <loops/reduce_long.h>
#include <helpers/threshold.h>
#include <ops/specials_cuda.h>
#include <helpers/DebugHelper.h>

#include <exceptions/datatype_exception.h>
#include <helpers/CudaLaunchHelper.h>
// FIXME: we need cuda-specific implementations
#include <GraphExecutioner.h>
#include <graph/GraphHolder.h>
#include <ops/declarable/CustomOperations.h>
#include <PointersManager.h>


//#include <sys/time.h>

#include <curand.h>
#include <Status.h>
#include <helpers/DebugHelper.h>
#include <PointersManager.h>

using namespace nd4j;

#include <loops/special_kernels.h>

cudaDeviceProp *deviceProperties;
cudaFuncAttributes *funcAttributes = new cudaFuncAttributes[64];
int blockLimit = 128;
int maxThreads = 512;
bool allowedP2P = false;
bool supportedP2P = false;
#ifdef __ND4J_EXPERIMENTAL__
bool experimentalSupport = true;
#else
bool experimentalSupport = false;
#endif

int minThreads = 32;

__constant__ char deviceConstantMemory[49152];

typedef struct {
    long streamId;
    long callId;
} __syncInfo;

typedef __syncInfo SyncInfo;


// this method isn't used, left here for legacy and caution purposes
// TLDR: don't use this way, it sucks
void CUDART_CB syncCallback(cudaStream_t stream, cudaError_t status, void *data){
    SyncInfo *sync = reinterpret_cast<SyncInfo *>(data);

    //printf("Finished stream: [%i], kernel call: [%i]\n", sync->streamId, sync->callId);
}

// this method just does type conversion in fancy way
int getDeviceId(Nd4jPointer ptrToDeviceId) {
    return (int)(Nd4jLong)ptrToDeviceId;
}


template <typename T>
dim3 getOptimalDimensions(Nd4jLong n,cudaFuncAttributes attributes, cudaDeviceProp properties) {

	// we can combine the two to compute a block size
	int num_threads = block_size_with_maximum_potential_occupancy(attributes, properties);

	// no real sense launching more threads, then number of elements we have
	if (num_threads > n) num_threads = n;

	if (maxThreads > 0 && num_threads > maxThreads) num_threads = maxThreads;

	// compute the number of blocks of size num_threads to launch
	int num_blocks = n / num_threads;

	// check for partial block at the end

	if (num_blocks > blockLimit) num_blocks = blockLimit;

	if (num_blocks < 4 && n > 128) {
		num_blocks = 4;
		num_threads = n / num_blocks;
	}

	if (num_threads >= 768) {
		num_blocks = num_blocks * 2;
		num_threads = num_threads / 2;
	}

	if(n % num_threads && num_blocks < blockLimit) ++num_blocks;
    //(num_threads * sizeof(T)) + attributes.sharedSizeBytes);
	return dim3(num_blocks,num_threads, 3000);
}

int getBaseMemorySize(int xRank, cudaFuncAttributes funcAttr) {
	int memory_limit = 256; //funcAttr.sharedSizeBytes;

	// TODO: remove this later
	memory_limit += sizeof(UnifiedSharedMemory) + 32; // sizeof(shape::TAD) + (xRank * 4 * 4)
/*
	if (xRank == 0) xRank = 2;

	memory_limit += (xRank * 2 + 4) * 3 * 4; // we reserve memory for xShape + T1/T2 shapes
	memory_limit += yRank == 0 ? 0 : (yRank * 2 + 4) * 4;
	memory_limit += zRank == 0 ? 0 : (zRank * 2 + 4) * 4;
	memory_limit += (xRank * 4) * 6;
	memory_limit += MAX_RANK * 4; // special case, needed roughtly in one pase
*/
	return memory_limit;
}

/*
 * Basic CUDA constants here: number of blocks per MP
 */
int getDeviceBlockThreshold(int deviceId) {
	int ccMinor = deviceProperties[deviceId].minor;
	int ccMajor = deviceProperties[deviceId].major;

	int blockThreshold = 8;

	if (ccMajor >= 5)
		blockThreshold = 32;
	else if (ccMajor == 3)
		blockThreshold = 16;
	else if (ccMajor < 3)
		blockThreshold = 8;

	return blockThreshold;
}

dim3 getBasicLaunchParams(int deviceId, long problemLength, int sharedMemoryPerThread, cudaFuncAttributes funcAttr) {
	int countMP = deviceProperties[deviceId].multiProcessorCount;
	int blockThreshold = getDeviceBlockThreshold(deviceId);

	int num_threads = problemLength / (countMP * blockThreshold);
    num_threads = nd4j::math::nd4j_min<int>(num_threads, maxThreads);
    num_threads = nd4j::math::nd4j_max<int>(num_threads, 64);
    num_threads = nd4j::math::nd4j_max<int>(num_threads, minThreads);

	int num_blocks = nd4j::math::nd4j_max<int>(problemLength / num_threads, 1);
    num_blocks = nd4j::math::nd4j_min<int>(num_blocks, blockLimit);

	int memory_limit = (sharedMemoryPerThread * num_threads) + getBaseMemorySize(1, funcAttr);

	dim3 launchDims = dim3(num_blocks, num_threads, memory_limit);

	if (nd4j::Environment::getInstance()->isDebugAndVerbose())
		printf("Preliminary basic launch params: gridSize: [%i], blockSize: [%i], base shmem: [%i]\n", num_blocks, num_threads, memory_limit);


	return launchDims;
}

/*
 * This message returns shared memory threshold value. default overflow ratio is 0.3
 */
int getDeviceSharedThreshold(int deviceId) {
	int ccMinor = deviceProperties[deviceId].minor;
	int ccMajor = deviceProperties[deviceId].major;

	// please note threshold isn't multiple of 32, and that's NOT a mistake

	int shmemThreshold;
	if (ccMajor == 6 && ccMinor == 0)
		shmemThreshold = 65536;
	else if (ccMajor == 6 && ccMinor == 1)
		shmemThreshold = 49152;
	else if (ccMajor == 5 && ccMinor == 2)
		shmemThreshold = 98304;
	else if (ccMajor == 5)
		shmemThreshold = 65536;
	else if (ccMajor == 3 && ccMinor == 7)
		shmemThreshold = 114688;
	else shmemThreshold = 49152;

	return shmemThreshold / 0.3;
}


dim3 getBetterDimensions(int deviceId, int numTads, int tadLength, int xRank, cudaFuncAttributes funcAttr, int dimensionLength, int elementSize, int reduction) {

	int num_threads = nd4j::math::nd4j_min<int>(tadLength, maxThreads);



	int countMP = deviceProperties[deviceId].multiProcessorCount;
	int regPerBlock = deviceProperties[deviceId].regsPerBlock;
	int warpSize = deviceProperties[deviceId].warpSize;

	int blockThreshold = getDeviceBlockThreshold(deviceId);
	int shmemThreshold = getDeviceSharedThreshold(deviceId);

	// round num_threads to nearest warpSize
	num_threads -= num_threads % warpSize;

	num_threads = nd4j::math::nd4j_max<int>(1, num_threads);
    if (num_threads < warpSize && tadLength < warpSize)
        num_threads = tadLength;

	// since we use shared memory as fast memory for some cases - we need to count that in
	int memory_limit = getBaseMemorySize(xRank, funcAttr);
	int memory_floor = memory_limit;
	int effective_block_limit =  countMP * blockThreshold;

	int num_blocks =  numTads; //nd4j::math::nd4j_min<int>(numTads, effective_block_limit);

	int desiredShared = shmemThreshold / nd4j::math::nd4j_max<int>((num_blocks / countMP), 1);

	if (nd4j::Environment::getInstance()->isDebugAndVerbose())
		printf("Launch context: numBlocks: [%i], numThreads: [%i], countMap: [%i], shmemThreshold: [%i], desiredShared: [%i], elementSize: [%i]\n", num_blocks, num_threads, countMP, shmemThreshold, desiredShared, elementSize);

	// at this moment we've stored all required information for things. time to count in reduction multipliers
	int reduction_per_block = 0;
	bool found = false;
	if (reduction > 0)
		while (!found) {
			reduction_per_block = (num_threads * elementSize * reduction);
			if (memory_limit + reduction_per_block < desiredShared) {
				memory_limit += reduction_per_block;
				found = true;
			} else {
				if (num_threads > minThreads) {
					num_threads -= 32;
				} else {
					memory_limit += reduction_per_block;
					found = true;
				}
			}
		}

	// at this moment we know total memory used per block, and we also know per-mp limit.
	int max_active_blocks = shmemThreshold / nd4j::math::nd4j_max<int>(memory_limit, 1);

	if (nd4j::Environment::getInstance()->isDebugAndVerbose())
		printf("MAB: [%i], memory_floor: [%i], memory_limit: [%i], reductionPerBlock: [%i]\n", max_active_blocks, memory_floor, memory_limit, reduction_per_block);

	// we don't want to spawn more blocks, that gpu can actually handle without queue

	//num_blocks = nd4j::math::nd4j_min<int>(num_blocks, max_active_blocks);
	num_blocks = nd4j::math::nd4j_min<int>(num_blocks, blockLimit);

//	if (num_blocks > countMP)
//    	num_blocks = num_blocks - (num_blocks % countMP);

	num_blocks = nd4j::math::nd4j_max<int>(num_blocks, 1);

	int targetBlocksPerMP = num_blocks / countMP;

	// now we know desired number of blocks wrt to shared memory. So, now we should take in account number of threads per SM
	if (targetBlocksPerMP * num_threads > 2048) {
		while (targetBlocksPerMP * num_threads > 2048) {
			if (num_threads <= minThreads)
				break;

			num_threads -= 32;
		}

		reduction_per_block = (num_threads * elementSize * reduction);
		memory_limit = memory_floor + reduction_per_block;
	}




	if (nd4j::Environment::getInstance()->isDebugAndVerbose())
		printf("Preliminary reduce launch params: gridSize: [%i], blockSize: [%i], base shmem: [%i], reduction_per_block: [%i], blocksPerMP: [%i]\n", num_blocks, num_threads, memory_limit, reduction_per_block, targetBlocksPerMP);

	return dim3(num_blocks,num_threads, memory_limit);
}

/*
 * This method returns kernel launch param for linear memory access
 */
dim3 getFlatLaunchParams(int deviceId, Nd4jLong *dXShapeInfo, Nd4jLong *dYShapeInfo, cudaFuncAttributes funcAttr) {
	auto xRank = shape::rank(dXShapeInfo);
	auto yRank = dYShapeInfo == nullptr ? 0 : shape::rank(dYShapeInfo);
	auto zRank = 0;

	int memory_limit = getBaseMemorySize(xRank, funcAttr);

	int countMP = deviceProperties[deviceId].multiProcessorCount;
	int regPerBlock = deviceProperties[deviceId].regsPerBlock;

	int blockThreshold = getDeviceBlockThreshold(deviceId);
	int shmemThreshold = getDeviceSharedThreshold(deviceId);

	auto xLength = shape::length(dXShapeInfo);
	int effective_block_limit =  countMP * blockThreshold;

	// for flat calls we just want as much concurrent blocks, as possible, and we're not tied to TAD here
	int num_threads = xLength / effective_block_limit;
	if (num_threads < minThreads)
		num_threads = minThreads;

	num_threads = num_threads - (num_threads % 32);

	int memory_floor = memory_limit;

	int num_blocks = xLength / num_threads;
	num_blocks = nd4j::math::nd4j_min<int>(num_blocks, blockLimit);
//	num_blocks = nd4j::math::nd4j_min<int>(num_blocks, effective_block_limit);
	num_blocks = nd4j::math::nd4j_max<int>(num_blocks, 1);

	int targetBlocksPerMP = num_blocks / countMP;

	// now we know desired number of blocks wrt to shared memory. So, now we should take in account number of threads per SM
	if (targetBlocksPerMP * num_threads > 2048 && num_threads >= 128) {
		while (targetBlocksPerMP * num_threads > 2048) {
			if (num_threads <= minThreads)
				break;
			num_threads -= 32;
		}
	}

    if (xLength / num_threads > blockLimit)
        num_blocks *= 2;

	dim3 launchDims = dim3(num_blocks, num_threads, memory_limit);

	if (nd4j::Environment::getInstance()->isDebugAndVerbose())
		printf("Preliminary scalar launch params: gridSize: [%i], blockSize: [%i], base shmem: [%i], blocksPerMP: [%i], problemLength: [%i], effectiveBlockLimit: [%i]\n", num_blocks, num_threads, memory_limit, targetBlocksPerMP, xLength, effective_block_limit);


	return launchDims;
}

/**
 * This method returns kernel launch params with TAD-based memory access
 *
 * @param deviceId
 * @param dXShapeInfo
 * @param tadShapeInfo
 * @param funcAttr
 * @param dimensionLength
 * @param elementSize
 * @param reductionSize
 * @return
 */
dim3 getReduceLaunchParams(int deviceId, Nd4jLong *dXShapeInfo, Nd4jLong *tadShapeInfo, cudaFuncAttributes funcAttr, int dimensionLength, int elementSize, int reductionSize) {

	Nd4jLong tadLength = 0;
	Nd4jLong numTads = 0;
	if (tadShapeInfo != nullptr) {
		tadLength = shape::length(tadShapeInfo);
		numTads = shape::length(dXShapeInfo) / tadLength;

		if (tadLength == 1) {
			if (nd4j::Environment::getInstance()->isDebugAndVerbose())
				printf("A xLength: [%i], zLength: [%i]\n", shape::length(dXShapeInfo), shape::length(tadShapeInfo));
		}
	} else{
		// we have special case - reduction along all dimensions
		tadLength = nd4j::math::nd4j_min<int>(shape::length(dXShapeInfo), 768);
		numTads = shape::length(dXShapeInfo) / tadLength;
	}

	auto xRank = shape::rank(dXShapeInfo);
	int zRank = tadShapeInfo == nullptr ? 0 : shape::rank(tadShapeInfo);

	dim3 launchDims = getBetterDimensions(deviceId, numTads, tadLength, xRank, funcAttr, dimensionLength, elementSize, reductionSize);

	if (nd4j::Environment::getInstance()->isDebugAndVerbose()) { //|| launchDims.dX == 1
		printf("Reduce LaunchParams: xLength: [%i], numTads: [%i], tadLength: [%i], launchDims.dX: [%i], launchDims.dY: [%i], launchDims.dZ: [%i]\n", shape::length(dXShapeInfo), numTads, tadLength, launchDims.x, launchDims.y, launchDims.z);
	}

	return launchDims;
}

/**
 * Returns optimal launch parameters
 * given the extra pointers passed in.
 * The extra pointer should be
 * the host pointer for the shape information
 * associated with the data.
 * From there it is used to obtain the length
 * from which we can derive the optimal launch parameters.
 *
 */
template <typename T>
dim3 getOptimalLaunchParameters(const Nd4jLong *hXShapeInfo, cudaFuncAttributes attributes, cudaDeviceProp properties) {
	
	auto n = shape::length(hXShapeInfo);

	dim3 launchDims = getOptimalDimensions<T>(n,attributes, properties);

	if (nd4j::Environment::getInstance()->isDebugAndVerbose())
		printf("Params: gridSize: [%i], blockSize: [%i], shMem: [%i], problemLength: [%i], totalThreads:[%i]\n", launchDims.x, launchDims.y, launchDims.z, n, (launchDims.x * launchDims.y));

	return launchDims;
}

nd4j::buffer::Buffer<Nd4jLong> * createScalarBuffer(cudaStream_t stream) {
	Nd4jLong *scalarShapeInfo = shape::createScalarShapeInfo();
	nd4j::buffer::Buffer<Nd4jLong> *buff = nd4j::buffer::createBuffer(scalarShapeInfo,shape::shapeInfoLength(2), stream);
	nd4j::buffer::copyDataToGpu(&buff, stream);
	return buff;
}


class ScalarShapeInformation {
private:
	nd4j::buffer::Buffer<Nd4jLong> *scalarDimension;
	nd4j::buffer::Buffer<Nd4jLong> *scalarShapeInfo;
//	std::thread::id threadId;

public:
	ScalarShapeInformation(cudaStream_t stream) {
		auto scalarDimensionBuff = reinterpret_cast<Nd4jLong *>(malloc(sizeof(Nd4jLong)));

		CHECK_ALLOC(scalarDimensionBuff, "Failed to allocate ShapeInfoBuffer", sizeof(Nd4jLong));

		scalarDimensionBuff[0] = MAX_DIMENSION;
		scalarDimension = nd4j::buffer::createBuffer(scalarDimensionBuff,1, stream);
		scalarShapeInfo = createScalarBuffer(stream);
//		threadId = std::this_thread::get_id();

	}
	~ScalarShapeInformation() {
		nd4j::buffer::freeBuffer(&scalarShapeInfo);
		nd4j::buffer::freeBuffer(&scalarDimension);
	}


	Nd4jLong *getShapeInfoHostPointer() {
		return scalarShapeInfo->data;
	}

	Nd4jLong * getShapeInfoGpuPointer() {
		return scalarShapeInfo->gData;
	}

	Nd4jLong * getDimensionHostPointer() {
		return scalarDimension->data;
	}

	Nd4jLong  * getDimensionGpuPointer() {
		return scalarDimension->gData;
	}

};





template <typename T>
class ScalarInfo {
	nd4j::buffer::Buffer<T> *scalarData;
	ScalarShapeInformation *shapeInfo;
	T finalResult;
	cudaStream_t streamRef;
public:
	ScalarInfo(cudaStream_t stream) {
		T *scalarResult = reinterpret_cast<T*>(malloc(sizeof(T)));

		CHECK_ALLOC(scalarResult, "Failed to allocate new scalar buffer", sizeof(T));

		shapeInfo = new ScalarShapeInformation(stream);
		scalarData = nd4j::buffer::createBuffer(scalarResult,1, stream);
		streamRef = stream;
		nd4j::buffer::copyDataToGpu(&scalarData, stream);
	}

	T getFinalResultFromDevice() {
		nd4j::buffer::copyDataFromGpu(&scalarData, streamRef);
		return scalarData->data[0];
	}

	/**
	 * Get the device shape information
	 * representing a scalar
	 */
	 Nd4jLong *getDeviceShapeInfo() {
		return shapeInfo->getShapeInfoGpuPointer();
	}

	/**
	 * Get the dZ pointers
	 */
	 T *getDevicePointer() {
		 return scalarData->gData;
	 }

	 /**
	  * Get the infinite dimension device pointer
	  */
	  Nd4jLong *getDimensionDevicePointer() {
		 return shapeInfo->getDimensionGpuPointer();
	 }

	 ~ScalarInfo() {
		 nd4j::buffer::freeBuffer(&scalarData);
		 delete shapeInfo;
	 }
};

NativeOps::NativeOps() {
//
}

void NativeOps::execPairwiseTransform( Nd4jPointer *extraPointers,
        								int opNum,
        								void *hX, Nd4jLong *hXShapeInfo,
        								void *dX, Nd4jLong *dXShapeInfo,
        								void *hY, Nd4jLong *hYShapeInfo,
        								void *dY, Nd4jLong *dYShapeInfo,
        								void *hZ, Nd4jLong *hZShapeInfo,
        								void *dZ, Nd4jLong *dZShapeInfo,
        								void *extraParams) {

	NativeOpExecutioner::execPairwiseTransform(nullptr, opNum, hX, hXShapeInfo, dX, dXShapeInfo, hY, hYShapeInfo, dY, dYShapeInfo, hZ, hZShapeInfo, dZ, dZShapeInfo, extraParams);
}

////////////////////////////////////////////////////////////////////////
void NativeOps::execPairwiseTransformBool(Nd4jPointer *extraPointers,
        								int opNum,
        								void *hX, Nd4jLong *hXShapeInfo,
        								void *dX, Nd4jLong *dXShapeInfo,
        								void *hY, Nd4jLong *hYShapeInfo,
        								void *dY, Nd4jLong *dYShapeInfo,
        								void *hZ, Nd4jLong *hZShapeInfo,
        								void *dZ, Nd4jLong *dZShapeInfo,
        								void *extraParams) {

	NativeOpExecutioner::execPairwiseBoolTransform(nullptr, opNum, hX, hXShapeInfo, dX, dXShapeInfo, hY, hYShapeInfo, dY, dYShapeInfo, hZ, hZShapeInfo, dZ, dZShapeInfo, extraParams);
}

////////////////////////////////////////////////////////////////////////
void NativeOps::execSummaryStatsScalar(Nd4jPointer *extraPointers,
                                       int opNum,
                                       void *hX, Nd4jLong *hXShapeInfo,
                                       void *dX, Nd4jLong *dXShapeInfo,
                                       void *extraParams,
                                       void *hZ, Nd4jLong *hZShapeInfo,
                                       void *dZ, Nd4jLong *dZShapeInfo,
                                       bool biasCorrected) {
	
	NativeOpExecutioner::execSummaryStatsScalar(nullptr, opNum, hX, hXShapeInfo, dX, dXShapeInfo, extraParams, hZ, hZShapeInfo, dZ, dZShapeInfo, biasCorrected);
}

////////////////////////////////////////////////////////////////////////
void NativeOps::execBroadcastBool(Nd4jPointer *extraPointers,
        						int opNum,
        						void *hX, Nd4jLong *hXShapeInfo,
        						void *dX, Nd4jLong *dXShapeInfo,
        						void *hY, Nd4jLong *hYShapeInfo,
        						void *dY, Nd4jLong *dYShapeInfo,
        						void *hZ, Nd4jLong *hZShapeInfo,
        						void *dZ, Nd4jLong *dZShapeInfo,
        						void *hDimension, Nd4jLong *hDimensionShape,
		void *dDimension, Nd4jLong *dDimensionShape) {

	Nd4jLong *tadOnlyShapeInfo = reinterpret_cast<Nd4jLong *>(extraPointers[0]);
    Nd4jLong *tadOffsets = reinterpret_cast<Nd4jLong *>(extraPointers[1]);
    Nd4jLong *tadOnlyShapeInfoZ = reinterpret_cast<Nd4jLong *>(extraPointers[2]);
    Nd4jLong *tadOffsetsZ = reinterpret_cast<Nd4jLong *>(extraPointers[3]);

	auto dimension = reinterpret_cast<int *>(dDimension);
	int dimensionLength = static_cast<int>(shape::length(hDimensionShape));

	auto hTADShapeInfo = reinterpret_cast<Nd4jLong *>(extraPointers[9]);
	auto dTADShapeInfo = reinterpret_cast<Nd4jLong *>(extraPointers[10]);
	auto dTADOffsets = reinterpret_cast<Nd4jLong *>(extraPointers[11]);
	auto dTADShapeInfoZ = reinterpret_cast<Nd4jLong *>(extraPointers[12]);
	auto dTADOffsetsZ = reinterpret_cast<Nd4jLong *>(extraPointers[13]);
    NativeOpExecutioner::execBroadcastBool(nullptr, opNum, hX, hXShapeInfo, dX, dXShapeInfo, hY, hYShapeInfo, dY, dYShapeInfo, hZ, hZShapeInfo, dZ, dZShapeInfo, dimension, dimensionLength, tadOnlyShapeInfo, tadOffsets, tadOnlyShapeInfoZ, tadOffsetsZ);

}

/**
 *
 * @param opNum
 * @param dX
 * @param dXShapeInfo
 * @param dY
 * @param dYShapeInfo
 * @param dZ
 * @param dZShapeInfo
 * @param dimension
 * @param dimensionLength
 */
void   NativeOps::execBroadcast(
		Nd4jPointer *extraPointers,
		int opNum,
		void *hX, Nd4jLong *hXShapeInfo,
		void *dX, Nd4jLong *dXShapeInfo,
		void *hY, Nd4jLong *hYShapeInfo,
		void *dY, Nd4jLong *dYShapeInfo,
		void *hZ, Nd4jLong *hZShapeInfo,
		void *dZ, Nd4jLong *dZShapeInfo,
		void *hDimension, Nd4jLong *hDimensionShape,
		void *dDimension, Nd4jLong *dDimensionShape) {
/*
    cudaEvent_t start;
    cudaEventCreateWithFlags(&start, cudaEventDisableTiming);
    timespec tsX;
    timespec tsY;
    clock_gettime(CLOCK_REALTIME, &tsX);
*/
	auto dimension = reinterpret_cast<int *>(dDimension);
	int dimensionLength = static_cast<int>(shape::length(hDimensionShape));

	cudaStream_t *stream = reinterpret_cast<cudaStream_t *>(&extraPointers[1]);

	auto hTADShapeInfo = reinterpret_cast<Nd4jLong *>(extraPointers[9]);
	auto dTADShapeInfo = reinterpret_cast<Nd4jLong *>(extraPointers[10]);
	auto dTADOffsets = reinterpret_cast<Nd4jLong *>(extraPointers[11]);
	auto dTADShapeInfoZ = reinterpret_cast<Nd4jLong *>(extraPointers[12]);
	auto dTADOffsetsZ = reinterpret_cast<Nd4jLong *>(extraPointers[13]);

	auto xType = nd4j::ArrayOptions::dataType(hXShapeInfo);
	auto yType = nd4j::ArrayOptions::dataType(hYShapeInfo);
    auto zType = nd4j::ArrayOptions::dataType(hZShapeInfo);

	if (nd4j::Environment::getInstance()->isDebugAndVerbose())
		printf("F3 opNum:[%i]\n", opNum);

	Nd4jLong *tadOnlyShapeInfo = reinterpret_cast<Nd4jLong *>(extraPointers[0]);
    Nd4jLong *tadOffsets = reinterpret_cast<Nd4jLong *>(extraPointers[1]);
    Nd4jLong *tadOnlyShapeInfoZ = reinterpret_cast<Nd4jLong *>(extraPointers[2]);
    Nd4jLong *tadOffsetsZ = reinterpret_cast<Nd4jLong *>(extraPointers[3]);

    NativeOpExecutioner::execBroadcast(nullptr, opNum, hX, hXShapeInfo, dX, dXShapeInfo, hY, hYShapeInfo, dY, dYShapeInfo, hZ, hZShapeInfo, dZ, dZShapeInfo, dimension, dimensionLength, tadOnlyShapeInfo, tadOffsets, tadOnlyShapeInfoZ, tadOffsetsZ);
}


/**
 *
 * @param opNum
 * @param dX
 * @param dXShapeInfo
 * @param extraParams
 * @param dZ
 * @param dZShapeInfo
 */
////////////////////////////////////////////////////////////////////////
void NativeOps::execReduceFloat(Nd4jPointer *extraPointers,
							int opNum,
							void *hX, Nd4jLong *hXShapeInfo,
							void *dX, Nd4jLong *dXShapeInfo,
							void *extraParams,
							void *hZ, Nd4jLong *hZShapeInfo,
							void *dZ, Nd4jLong *dZShapeInfo) {

	NativeOpExecutioner::execReduceFloatScalar(nullptr, opNum, hX, hXShapeInfo, dX, dXShapeInfo, extraParams, hZ, hZShapeInfo, dZ, dZShapeInfo);
}

////////////////////////////////////////////////////////////////////////
void NativeOps::execReduceSame(Nd4jPointer *extraPointers,
                                int opNum,
                                void *hX, Nd4jLong *hXShapeInfo,
                                void *dX, Nd4jLong *dXShapeInfo,
                                void *extraParams,
                                void *hZ, Nd4jLong *hZShapeInfo,
                                void *dZ, Nd4jLong *dZShapeInfo) {


}

////////////////////////////////////////////////////////////////////////
void NativeOps::execReduceSame(Nd4jPointer *extraPointers,
                            int opNum,
                            void *hX, Nd4jLong *hXShapeInfo,
                            void *dX, Nd4jLong *dXShapeInfo,
                            void *extraParams,
                            void *hZ, Nd4jLong *hZShapeInfo,
                            void *dZ, Nd4jLong *dZShapeInfo,
							   void *hDimension, Nd4jLong *hDimensionShape,
							   void *dDimension, Nd4jLong *dDimensionShape) {
	auto dimension = reinterpret_cast<int *>(dDimension);
	int dimensionLength = static_cast<int>(shape::length(hDimensionShape));

	auto tadShapeInfo = reinterpret_cast<Nd4jLong *>(extraPointers[0]);
    auto tadOffsets = reinterpret_cast<Nd4jLong *>(extraPointers[1]);

    NativeOpExecutioner::execReduceSame(nullptr, opNum, hX, hXShapeInfo, dX, dXShapeInfo, extraParams, hZ, hZShapeInfo, dZ, dZShapeInfo, dimension, dimensionLength, tadShapeInfo, tadOffsets);
}

////////////////////////////////////////////////////////////////////////
void NativeOps::execReduceLong(Nd4jPointer *extraPointers,
                            int opNum,
                            void *hX, Nd4jLong *hXShapeInfo,
                            void *dX, Nd4jLong *dXShapeInfo,
                            void *extraParams,
                            void *hZ, Nd4jLong *hZShapeInfo,
                            void *dZ, Nd4jLong *dZShapeInfo,
							   void *hDimension, Nd4jLong *hDimensionShape,
							   void *dDimension, Nd4jLong *dDimensionShape) {
	auto dimension = reinterpret_cast<int *>(dDimension);
	int dimensionLength = static_cast<int>(shape::length(hDimensionShape));

	auto tadShapeInfo = reinterpret_cast<Nd4jLong *>(extraPointers[0]);
    auto tadOffsets = reinterpret_cast<Nd4jLong *>(extraPointers[1]);

    NativeOpExecutioner::execReduceLong(nullptr, opNum, hX, hXShapeInfo, dX, dXShapeInfo, extraParams, hZ, hZShapeInfo, dZ, dZShapeInfo, dimension, dimensionLength, tadShapeInfo, tadOffsets);
}

////////////////////////////////////////////////////////////////////////
void   NativeOps::execReduceLong(Nd4jPointer *extraPointers,
                                int opNum,
                                void *hX, Nd4jLong *hXShapeInfo,
                                void *dX, Nd4jLong *dXShapeInfo,
                                void *extraParams,
                                void *hZ, Nd4jLong *hZShapeInfo,
                                void *dZ, Nd4jLong *dZShapeInfo) {

    auto stream = reinterpret_cast<cudaStream_t *>(&extraPointers[1]);
    auto hTADShapeInfo = reinterpret_cast<Nd4jLong *>(extraPointers[9]);
	auto dTADShapeInfo = reinterpret_cast<Nd4jLong *>(extraPointers[10]);

    if (nd4j::Environment::getInstance()->isDebugAndVerbose())
        printf("LF7 opNum:[%i]\n", opNum);

    auto reductionPointer = reinterpret_cast<void *>(extraPointers[4]);

    auto xType = nd4j::ArrayOptions::dataType(hXShapeInfo);
    auto zType = nd4j::ArrayOptions::dataType(hZShapeInfo);

    if (zType != nd4j::DataType::INT64)
        throw datatype_exception::build("NativeOps::execReduceLong wrong Z data type", nd4j::DataType::INT64, zType);

    auto xLength = shape::length(hXShapeInfo);
    auto blockWidth = 256;
    auto numBlocks = CudaLaunchHelper::getReductionBlocks(xLength, blockWidth);
    dim3 launchDims(numBlocks, blockWidth, 32768);

    BUILD_DOUBLE_SELECTOR(xType, zType, functions::reduce::ReduceLongFunction, ::execReduceScalar(launchDims, stream, opNum, dX, dXShapeInfo, extraParams, dZ, dZShapeInfo, nullptr, 1, reductionPointer, dTADShapeInfo), LIBND4J_TYPES, LONG_TYPES);

    nd4j::DebugHelper::checkErrorCode(stream, "execReduceLong(...) failed");
}

////////////////////////////////////////////////////////////////////////
void NativeOps::execReduceBool(Nd4jPointer *extraPointers,
                            int opNum,
                            void *hX, Nd4jLong *hXShapeInfo,
                            void *dX, Nd4jLong *dXShapeInfo,
                            void *extraParams,
                            void *hZ, Nd4jLong *hZShapeInfo,
                            void *dZ, Nd4jLong *dZShapeInfo,
							   void *hDimension, Nd4jLong *hDimensionShape,
							   void *dDimension, Nd4jLong *dDimensionShape) {
	auto dimension = reinterpret_cast<int *>(dDimension);
	int dimensionLength = static_cast<int>(shape::length(hDimensionShape));

	auto tadShapeInfo = reinterpret_cast<Nd4jLong *>(extraPointers[0]);
    auto tadOffsets = reinterpret_cast<Nd4jLong *>(extraPointers[1]);

	NativeOpExecutioner::execReduceBool(nullptr, opNum, hX, hXShapeInfo, dX, dXShapeInfo, extraParams, hZ, hZShapeInfo, dZ, dZShapeInfo, dimension, dimensionLength, tadShapeInfo, tadOffsets);
}

////////////////////////////////////////////////////////////////////////
void   NativeOps::execReduceBool(Nd4jPointer *extraPointers,
                                int opNum,
                                void *hX, Nd4jLong *hXShapeInfo,
                                void *dX, Nd4jLong *dXShapeInfo,
                                void *extraParams,
                                void *hZ, Nd4jLong *hZShapeInfo,
                                void *dZ, Nd4jLong *dZShapeInfo) {

    auto stream = reinterpret_cast<cudaStream_t *>(&extraPointers[1]);
    auto hTADShapeInfo = reinterpret_cast<Nd4jLong *>(extraPointers[9]);
	auto dTADShapeInfo = reinterpret_cast<Nd4jLong *>(extraPointers[10]);

    if (nd4j::Environment::getInstance()->isDebugAndVerbose())
        printf("BF7 opNum:[%i]\n", opNum);

    auto reductionPointer = reinterpret_cast<void *>(extraPointers[4]);

    auto xType = nd4j::ArrayOptions::dataType(hXShapeInfo);
    auto zType = nd4j::ArrayOptions::dataType(hZShapeInfo);

    if (zType != nd4j::DataType::BOOL)
        throw std::runtime_error("NativeOps::execReduceBool requires Z operand to have BOOL type");

    auto xLength = shape::length(hXShapeInfo);
    auto blockWidth = 256;
    auto numBlocks = CudaLaunchHelper::getReductionBlocks(xLength, blockWidth);
    dim3 launchDims(numBlocks, blockWidth, 32768);

    BUILD_DOUBLE_SELECTOR(xType, zType, functions::reduce::ReduceBoolFunction, ::execReduceScalar(launchDims, stream, opNum, dX, dXShapeInfo, extraParams, dZ, dZShapeInfo, nullptr, 1, reductionPointer, dTADShapeInfo), LIBND4J_TYPES, BOOL_TYPES);

    nd4j::DebugHelper::checkErrorCode(stream, "execReduceBool(...) failed");
}

/**
 *
 * @param opNum
 * @param dX
 * @param dXShapeInfo
 * @param extraParams
 * @param dZ
 * @param dZShapeInfo
 * @param dimension
 * @param dimensionLength
 */
////////////////////////////////////////////////////////////////////////
void NativeOps::execIndexReduce(Nd4jPointer *extraPointers,
								 int opNum,
								 void *hX, Nd4jLong *hXShapeInfo,
        						 void *dX, Nd4jLong *dXShapeInfo,
        						 void *extraParams,
        						 void *hZ, Nd4jLong *hZShapeInfo,
        						 void *dZ, Nd4jLong *dZShapeInfo,
								 void *hDimension, Nd4jLong *hDimensionShape,
		void *dDimension, Nd4jLong *dDimensionShape) {
	auto dimension = reinterpret_cast<int *>(dDimension);
	int dimensionLength = static_cast<int>(shape::length(hDimensionShape));

	Nd4jLong *tadShapeInfo = reinterpret_cast<Nd4jLong *>(extraPointers[0]);
    Nd4jLong *tadOffsets = reinterpret_cast<Nd4jLong *>(extraPointers[1]);

    NativeOpExecutioner::execIndexReduce(nullptr, opNum, hX, hXShapeInfo, dX, dXShapeInfo, extraParams, hZ, hZShapeInfo, dZ, dZShapeInfo, dimension, dimensionLength, tadShapeInfo, tadOffsets);
}

/**
 *
 * @param opNum
 * @param dX
 * @param dXShapeInfo
 * @param extraParams
 * @param dZ
 * @param dZShapeInfo
 */
////////////////////////////////////////////////////////////////////////
void NativeOps::execReduceFloat(Nd4jPointer *extraPointers,
								int opNum,
								void *hX, Nd4jLong *hXShapeInfo,
        						void *dX, Nd4jLong *dXShapeInfo,
        						void *extraParams,
        						void *hZ, Nd4jLong *hZShapeInfo,
								void *dZ, Nd4jLong *dZShapeInfo,
								void *hDimension, Nd4jLong *hDimensionShape,
		void *dDimension, Nd4jLong *dDimensionShape) {
	auto dimension = reinterpret_cast<int *>(dDimension);
	int dimensionLength = static_cast<int>(shape::length(hDimensionShape));

	auto tadShapeInfo = reinterpret_cast<Nd4jLong *>(extraPointers[0]);
    auto tadOffsets = reinterpret_cast<Nd4jLong *>(extraPointers[1]);

    NativeOpExecutioner::execReduceFloat(nullptr, opNum, hX, hXShapeInfo, dX, dXShapeInfo, extraParams, hZ, hZShapeInfo, dZ, dZShapeInfo, dimension, dimensionLength, tadShapeInfo, tadOffsets);
}

/**
 *
 * @param opNum
 * @param dX
 * @param dXShapeInfo
 * @param extraParams
 */
////////////////////////////////////////////////////////////////////////
void NativeOps::execIndexReduceScalar(
		Nd4jPointer *extraPointers,
		int opNum,
		void *hX, Nd4jLong *hXShapeInfo,
        void *dX, Nd4jLong *dXShapeInfo,
        void *extraParams,
        void *hZ, Nd4jLong *hZShapeInfo,
		void *dZ, Nd4jLong *dZShapeInfo){

	NativeOpExecutioner::execIndexReduceScalar(nullptr, opNum, hX, hXShapeInfo, dX, dXShapeInfo, extraParams, hZ, hZShapeInfo, dZ, dZShapeInfo);
}

////////////////////////////////////////////////////////////////////////
void NativeOps::execTransformSame(Nd4jPointer *extraPointers,int opNum,
                                   void *hX, Nd4jLong *hXShapeInfo,
                                   void *dX, Nd4jLong *dXShapeInfo,
                                   void *hZ, Nd4jLong *hZShapeInfo,
                                   void *dZ, Nd4jLong *dZShapeInfo,
                                   void *extraParams) {

    auto tadShapeInfo = reinterpret_cast<Nd4jLong *>(extraPointers != nullptr ? extraPointers[0] : nullptr);
    auto tadOffsets = reinterpret_cast<Nd4jLong *>(extraPointers != nullptr ? extraPointers[1] : nullptr);

    NativeOpExecutioner::execTransformSame(nullptr, opNum, hX, hXShapeInfo, dX, dXShapeInfo, hZ, hZShapeInfo, dZ, dZShapeInfo, extraParams, tadShapeInfo, tadOffsets);
}

////////////////////////////////////////////////////////////////////////
void NativeOps::execTransformBool(Nd4jPointer *extraPointers,int opNum,
								  void *hX, Nd4jLong *hXShapeInfo,
								  void *dX, Nd4jLong *dXShapeInfo,
								  void *hZ, Nd4jLong *hZShapeInfo,
								  void *dZ, Nd4jLong *dZShapeInfo,
								  void *extraParams) {

	auto tadShapeInfo = reinterpret_cast<Nd4jLong *>(extraPointers != nullptr ? extraPointers[0] : nullptr);
    auto tadOffsets = reinterpret_cast<Nd4jLong *>(extraPointers != nullptr ? extraPointers[1] : nullptr);

    NativeOpExecutioner::execTransformBool(nullptr, opNum, hX, hXShapeInfo, dX, dXShapeInfo, hZ, hZShapeInfo, dZ, dZShapeInfo, extraParams, tadShapeInfo, tadOffsets);
}

////////////////////////////////////////////////////////////////////////
void NativeOps::execTransformAny(Nd4jPointer *extraPointers,int opNum,
								  void *hX, Nd4jLong *hXShapeInfo,
								  void *dX, Nd4jLong *dXShapeInfo,
								  void *hZ, Nd4jLong *hZShapeInfo,
								  void *dZ, Nd4jLong *dZShapeInfo,
								  void *extraParams) {

	 NativeOpExecutioner::execTransformAny(nullptr, opNum, hX, hXShapeInfo, dX, dXShapeInfo, hZ, hZShapeInfo, dZ, dZShapeInfo, extraParams, nullptr, nullptr);
}

////////////////////////////////////////////////////////////////////////
void NativeOps::execTransformStrict(Nd4jPointer *extraPointers,int opNum,
                                  void *hX, Nd4jLong *hXShapeInfo,
                                  void *dX, Nd4jLong *dXShapeInfo,
                                  void *hZ, Nd4jLong *hZShapeInfo,
                                  void *dZ, Nd4jLong *dZShapeInfo,
                                  void *extraParams) {

    auto tadShapeInfo = reinterpret_cast<Nd4jLong *>(extraPointers != nullptr ? extraPointers[0] : nullptr);
    auto tadOffsets = reinterpret_cast<Nd4jLong *>(extraPointers != nullptr ? extraPointers[1] : nullptr);

    NativeOpExecutioner::execTransformStrict(nullptr,opNum, hX, hXShapeInfo, dX, dXShapeInfo, hZ, hZShapeInfo, dZ, dZShapeInfo, extraParams, tadShapeInfo, tadOffsets);
}

////////////////////////////////////////////////////////////////////////
void NativeOps::execTransformFloat(Nd4jPointer *extraPointers,int opNum,
                                    void *hX, Nd4jLong *hXShapeInfo,
                                    void *dX, Nd4jLong *dXShapeInfo,
                                    void *hZ, Nd4jLong *hZShapeInfo,
                                    void *dZ, Nd4jLong *dZShapeInfo,
                                    void *extraParams) {

    auto tadShapeInfo = reinterpret_cast<Nd4jLong *>(extraPointers != nullptr ? extraPointers[0] : nullptr);
    auto tadOffsets = reinterpret_cast<Nd4jLong *>(extraPointers != nullptr ? extraPointers[1] : nullptr);

    NativeOpExecutioner::execTransformFloat(nullptr, opNum, hX, hXShapeInfo, dZ, dXShapeInfo, hZ, hZShapeInfo, dZ, dZShapeInfo, extraParams, tadShapeInfo, tadOffsets);
}


/**
 * Append an input array
 * to the end of a flat array
 * in a particular order
 * @param offset the offset of the array to start at
 * @param order the order
 * @param dZ the dZ array
 * @param dZShapeInfo the shape info for te array
 * @param input the input for the array
 * @param inputShapeInfo the shape information for that array
 */
void NativeOps::flatten(Nd4jPointer *extraPointers,
						int offset,
						char order,
						void *hZ, Nd4jLong *hZShapeInfo,
						void *dZ, Nd4jLong *dZShapeInfo,
						void *hInput, Nd4jLong *hInputShapeInfo,
						void *dInput, Nd4jLong *dInputShapeInfo) {
	
	cudaStream_t *stream = reinterpret_cast<cudaStream_t *>(&extraPointers[1]);
	auto hYShapeInfo = reinterpret_cast<Nd4jLong *>(extraPointers[7]);

	if (nd4j::Environment::getInstance()->isDebugAndVerbose())
		printf("F22 opNum:[7]\n");

	// int *allocPointer = reinterpret_cast<int *>(extraPointers[3]);

	dim3 launchDims = getBasicLaunchParams(getDeviceId(extraPointers[2]), shape::length(hYShapeInfo), 2, funcAttributes[30]);

	if (nd4j::Environment::getInstance()->isVerbose() && launchDims.x == 1)
		printf("AF222 opNum:[7]\n");
	
	auto type = nd4j::ArrayOptions::dataType(hInputShapeInfo);    
    BUILD_SINGLE_SELECTOR(type, flattenKernelGeneric, (launchDims, stream, extraPointers, offset, order, dZ, dZShapeInfo, dInput, dInputShapeInfo), LIBND4J_TYPES);

	DEBUG_KERNEL(stream, -1);
}



void NativeOps::checkP2P() {
	int curDevice = 0;

	cudaGetDevice(&curDevice);

	int devCnt = 0;
	cudaGetDeviceCount(&devCnt);

	if (curDevice < 0 && curDevice > devCnt)
		curDevice = 0;

	bool tempSupport = true;

	if (devCnt > 1) {
		for (int dX = 0; dX < devCnt; dX++) {

			for (int dY = 0; dY < devCnt; dY++) {
				if (dX == dY)
					continue;

				int canAccess = 0;
				cudaSetDevice(dX);

				cudaDeviceCanAccessPeer(&canAccess, dX , dY);

				if (!canAccess) {
                    tempSupport = false;
                    break;
                }
			}
		}

		supportedP2P = tempSupport;

		cudaSetDevice(curDevice);
	} else {
		// if we have only 1 device - we say that we support P2P, since all data will be on 1 device
		supportedP2P = true;
	}
}

void NativeOps::enableP2P(bool enable) {
    if (enable == allowedP2P)
        return;

    int curDevice = 0;

    cudaGetDevice(&curDevice);

    int devCnt = 0;
    cudaGetDeviceCount(&devCnt);

	if (curDevice < 0 && curDevice > devCnt)
		curDevice = 0;

    if (devCnt > 1) {
        for (int dX = 0; dX < devCnt; dX++) {

            for (int dY = 0; dY < devCnt; dY++) {
                if (dX == dY)
                    continue;

                int canAccess = 0;
                cudaSetDevice(dX);

                cudaDeviceCanAccessPeer(&canAccess, dX , dY);

                if (canAccess) {
                    if (enable) {
                        cudaDeviceEnablePeerAccess(dY, 0);
                    } else {
                        cudaDeviceDisablePeerAccess(dY);
                    }
                } else {
					if (nd4j::Environment::getInstance()->isVerbose()) printf("Peer access [%i] -> [%i] isn't possible\n", dX, dY);
				}
            }
        }

        cudaSetDevice(curDevice);
    }

    allowedP2P = enable;

    cudaSetDevice(curDevice);
}

bool NativeOps::isP2PAvailable() {
	return supportedP2P;
}


void NativeOps::initializeDevicesAndFunctions() {
	int devCnt = 0;
	cudaGetDeviceCount(&devCnt);
	deviceProperties = new cudaDeviceProp[devCnt];
	for (int i = 0; i < devCnt; i++) {
		cudaSetDevice(i);
		cudaGetDeviceProperties(&deviceProperties[i], i);

		cudaDeviceSetLimit(cudaLimitStackSize, 4096);
	}

	cudaSetDevice(0);

	checkP2P();

	// enabling p2p gpu access if it's supported
	if (supportedP2P && devCnt > 1)
    	enableP2P(allowedP2P);	
}

void NativeOps::initializeFunctions(Nd4jPointer *functions) {
    nd4j::BlasHelper::getInstance()->initializeDeviceFunctions(functions);
	/*
	this->cublasSgemv = (CublasSgemv)functions[0];
    this->cublasDgemv = (CublasDgemv)functions[1];
    this->cublasHgemm = (CublasHgemm)functions[2];
    this->cublasSgemm = (CublasSgemm)functions[3];
    this->cublasDgemm = (CublasDgemm)functions[4];
    this->cublasSgemmEx = (CublasSgemmEx)functions[5];
    this->cublasHgemmBatched = (CublasHgemmBatched)functions[6];
    this->cublasSgemmBatched = (CublasSgemmBatched)functions[7];
    this->cublasDgemmBatched = (CublasDgemmBatched)functions[8];
	*/
}


/**
 * This method acquires memory chunk of requested size on host side
 *
 * @param pointer pointer that'll be used for allocation
 * @param memorySize memory size, in bytes
 * @param flags optional parameter
 */
Nd4jPointer NativeOps::mallocHost(Nd4jLong memorySize, int flags) {
	Nd4jPointer pointer;
	// cudaHostAllocMapped |cudaHostAllocPortable
	cudaError_t res = cudaHostAlloc(reinterpret_cast<void **>(&pointer), memorySize, cudaHostAllocDefault);
	if (res != 0)
		pointer = 0L;
	return pointer;
}

/**
 * This method acquires memory chunk of requested size on specified device
 *
 * @param pointer pointer that'll be used for allocation
 * @param memorySize memory size, in bytes
 * @param ptrToDeviceId pointer to deviceId. For cuda that's just and int, for OpenCL that's pointer to device_id, etc
 * @param flags optional parameter
 */
Nd4jPointer NativeOps::mallocDevice(Nd4jLong memorySize, int deviceId, int flags) {
	Nd4jPointer pointer;
	auto res = cudaMalloc(reinterpret_cast<void **>(&pointer), memorySize);
	if (res != 0)
		pointer = 0L;
	return pointer;
}

/**
 * This method releases previously allocated host memory space
 *
 * @param pointer pointer that'll be freed
 */
int NativeOps::freeHost(Nd4jPointer pointer) {
	cudaError_t res = cudaFreeHost(reinterpret_cast<void *>(pointer));
	if (res != 0)
		pointer = 0L;
	return 1L;
}

/**
 * This method releases previously allocated memory space on device
 *
 * @param pointer pointer that'll be freed
 * @param ptrToDeviceId pointer to deviceId.
 */
int NativeOps::freeDevice(Nd4jPointer pointer, int deviceId) {
	cudaError_t res = cudaFree(reinterpret_cast<void *>(pointer));
	if (res != 0)
		pointer = 0L;
	return 1L;
}


Nd4jPointer NativeOps::createContext() {
	return 0L;
}

Nd4jPointer NativeOps::createStream() {
	Nd4jPointer nativeStream = (Nd4jPointer) malloc(sizeof(cudaStream_t));

	CHECK_ALLOC(nativeStream, "Failed to allocate memory for new CUDA stream", sizeof(cudaStream_t));

	cudaError_t dZ = cudaStreamCreate(reinterpret_cast<cudaStream_t *>(&nativeStream));
	checkCudaErrors(dZ);
	if (dZ != 0)
		throw std::runtime_error("cudaStreamCreate(...) failed");

	return nativeStream;
}

Nd4jPointer NativeOps::createEvent() {
	Nd4jPointer nativeEvent= (Nd4jPointer) malloc(sizeof(cudaEvent_t));

	CHECK_ALLOC(nativeEvent, "Failed to allocate new CUDA event buffer", sizeof(cudaEvent_t));

	cudaError_t dZ = cudaEventCreateWithFlags(reinterpret_cast<cudaEvent_t *>(&nativeEvent), cudaEventDisableTiming);
	checkCudaErrors(dZ);
	if (dZ != 0)
		throw std::runtime_error("cudaEventCreateWithFlags(...) failed");


	return nativeEvent;
}

int NativeOps::registerEvent(Nd4jPointer event, Nd4jPointer stream) {
	cudaEvent_t *pEvent = reinterpret_cast<cudaEvent_t *>(&event);
	cudaStream_t *pStream = reinterpret_cast<cudaStream_t *>(&stream);

	cudaError_t dZ = cudaEventRecord(*pEvent, *pStream);
	checkCudaErrors(dZ);
	if (dZ != 0)
		throw std::runtime_error("cudaEventRecord(...) failed");

	return 1;
}

int NativeOps::setDevice(int deviceId) {
	auto dZ = cudaSetDevice(deviceId);
	checkCudaErrors(dZ);
	if (dZ != 0)
		throw std::runtime_error("cudaSetDevice(...) failed");

	return 1;
}

Nd4jLong NativeOps::getDeviceFreeMemory() {
    size_t memFree = 0;
    size_t memTotal = 0;

    cudaMemGetInfo(&memFree, &memTotal);

    return (Nd4jLong) memFree;
}

Nd4jLong NativeOps::getDeviceFreeMemory(int device) {
	int orig = -1;

	cudaGetDevice(&orig);

	if (device >= 0 && device != orig) {
		cudaSetDevice(device);
	}

	size_t memFree = 0;
	size_t memTotal = 0;

	cudaMemGetInfo(&memFree, &memTotal);

	if (device >= 0 && device != orig) {
		cudaSetDevice(orig);
	}

	return (Nd4jLong) memFree;
}

Nd4jLong NativeOps::getDeviceTotalMemory(int device) {
	int orig = -1;

	cudaGetDevice(&orig);

	if (device >= 0 && device != orig) {
		cudaSetDevice(device);
	}
	size_t memFree = 0;
	size_t memTotal = 0;

	cudaMemGetInfo(&memFree, &memTotal);

	if (device >= 0 && device != orig) {
		cudaSetDevice(orig);
	}

	return (Nd4jLong) memTotal;
}

int NativeOps::memcpy(Nd4jPointer dst, Nd4jPointer src, Nd4jLong size, int flags, Nd4jPointer reserved) {

	return memcpyAsync(dst, src, size, flags, reserved);
}

int NativeOps::memcpyAsync(Nd4jPointer dst, Nd4jPointer src, Nd4jLong size, int flags, Nd4jPointer reserved) {
	cudaStream_t *pStream = reinterpret_cast<cudaStream_t *>(&reserved);

	cudaMemcpyKind 	kind;

	DEBUG_KERNEL(pStream, 0);

	switch (flags) {
		case 0: {
				kind = cudaMemcpyHostToHost;
			}
			break;
		case 1: {
				kind = cudaMemcpyHostToDevice;
			}
			break;
		case 2: {
				kind = cudaMemcpyDeviceToHost;
			}
		case 3: {
			kind = cudaMemcpyDeviceToDevice;
		}
			break;
		default: {

			printf("UNDEFINED MEMCPY!\n");
			break;
		}
	}

	cudaError_t dZ = cudaMemcpyAsync(reinterpret_cast<void *>(dst), const_cast<const void *>(reinterpret_cast<void *>(src)), static_cast<size_t>(size), kind, *pStream);
	if (dZ != 0) {
        checkCudaErrors(dZ);
		printf("Failed on [%lu] -> [%lu], size: [%i], direction: [%i], dZ: [%i]\n", src, dst, size, flags, static_cast<int>(dZ));
        fflush(stdout);
        fflush(stderr);
        throw std::runtime_error("cudaMemcpyAsync(...) failed");
		//return 0L;
	}

	return 1;
}

int NativeOps::memset(Nd4jPointer dst, int value, Nd4jLong size, int flags, Nd4jPointer reserved) {
	cudaError_t dZ = cudaMemset(reinterpret_cast<void *>(dst), value, static_cast<size_t>(size));
	checkCudaErrors(dZ);
	if (dZ != 0)
		throw std::runtime_error("cudaMemset(...) failed");

	return 1;
}

int NativeOps::memsetAsync(Nd4jPointer dst, int value, Nd4jLong size, int flags, Nd4jPointer reserved) {
	cudaStream_t *pStream = reinterpret_cast<cudaStream_t *>(&reserved);

	cudaError_t dZ = cudaMemsetAsync(reinterpret_cast<void *>(dst), value, static_cast<size_t>(size), *pStream);
	checkCudaErrors(dZ);
	if (dZ != 0)
		throw std::runtime_error("cudaMemsetAsync(...) failed");

	return 1;
}

int NativeOps::destroyEvent(Nd4jPointer event) {
	cudaEvent_t *pEvent = reinterpret_cast<cudaEvent_t *>(&event);
	cudaError_t dZ = cudaEventDestroy(*pEvent);
	checkCudaErrors(dZ);
	if (dZ != 0)
		throw std::runtime_error("cudaEvenDestroy(...) failed");

	return 1;
}

int NativeOps::streamSynchronize(Nd4jPointer stream) {
	cudaStream_t *pStream = reinterpret_cast<cudaStream_t *>(&stream);

	cudaError_t dZ = cudaStreamSynchronize(*pStream);
	checkCudaErrors(dZ);
	if (dZ != 0)
        throw std::runtime_error("cudaStreamSynchronize(...) failed");

	return 1L;
}

int NativeOps::eventSynchronize(Nd4jPointer event) {
	cudaEvent_t *pEvent = reinterpret_cast<cudaEvent_t *>(&event);

	cudaError_t dZ = cudaEventSynchronize(*pEvent);
	checkCudaErrors(dZ);
	if (dZ != 0)
        throw std::runtime_error("cudaEventSynchronize(...) failed");

	return 1L;
}

int NativeOps::getAvailableDevices() {
	int devCnt = 0;
	cudaGetDeviceCount(&devCnt);
	return devCnt;
}

void NativeOps::enableDebugMode(bool reallyEnable) {
	nd4j::Environment::getInstance()->setDebug(reallyEnable);
}

void NativeOps::setGridLimit(int gridSize) {
	if (gridSize > 8192)
		gridSize = 8192;
	if (gridSize < 1)
		gridSize = 1;
	blockLimit = gridSize;
}

int NativeOps::ompGetMaxThreads() {
	return maxThreads;
}

int NativeOps::ompGetNumThreads() {
	return maxThreads;
}

void NativeOps::setOmpNumThreads(int threads) {
	if (threads > 1024)
		threads = 1024;
	if (threads < 32)
		threads = 32;
	maxThreads = threads;
}

void NativeOps::enableVerboseMode(bool reallyEnable) {
	nd4j::Environment::getInstance()->setVerbose(reallyEnable);
}

int NativeOps::getDeviceMajor(int device) {
	return deviceProperties[device].major;
}

int NativeOps::getDeviceMinor(int device) {
	return deviceProperties[device].minor;
}


const char * NativeOps::getDeviceName(int device) {
    return deviceProperties[device].name;
}

///////////////////////////////////////////////////////////////////
template<typename T>
__global__ static void concatCuda(const int numOfArrs, void* pVx,  void* pxShapeInfo, void* pVz, void* pzShapeInfo) {
<<<<<<< HEAD

=======
>>>>>>> a794015f
    __shared__ int arrIdx, blocksPerArr;
    __shared__ T *x, *z;
    __shared__ Nd4jLong *zShapeInfo, *xShapeInfo, arrLen, arrLenZ, arrLenPerBlock, start, end;

    if (threadIdx.x == 0) {

        blocksPerArr = (gridDim.x - gridDim.x % numOfArrs) / numOfArrs;     // floor
        arrIdx = blockIdx.x / blocksPerArr;
        if (arrIdx >= numOfArrs)
            arrIdx = numOfArrs - 1;
        x = reinterpret_cast<T*>(reinterpret_cast<void**>(pVx)[arrIdx]);
        z = reinterpret_cast<T*>(reinterpret_cast<void**>(pVz)[arrIdx]);
        xShapeInfo = reinterpret_cast<Nd4jLong**>(pxShapeInfo)[arrIdx];
        zShapeInfo = reinterpret_cast<Nd4jLong**>(pzShapeInfo)[arrIdx];

        arrLen = shape::length(xShapeInfo);
        arrLenZ = shape::length(zShapeInfo);
        arrLenPerBlock = (arrLen + blocksPerArr - arrLen % blocksPerArr) / blocksPerArr;  // ceil

        start = arrLenPerBlock * (blockIdx.x % blocksPerArr);
        end   = (start + arrLenPerBlock) > arrLen ? arrLen : (start + arrLenPerBlock);
    }

    __syncthreads();
    for (Nd4jLong i = threadIdx.x + start; i < end; i += blockDim.x) {
        auto zOffset = shape::getIndexOffset(i, zShapeInfo, arrLenZ);
        auto xOffset = shape::getIndexOffset(i, xShapeInfo, arrLen);
        //printf("z[%i][%lld] = x[%i][%lld]\n", arrIdx, zOffset, arrIdx, xOffset);
        z[zOffset] = x[xOffset];
    }
<<<<<<< HEAD
}
template<typename T>
__host__ static void concatCudaLauncher(const int numOfArrs, cudaStream_t *stream,  void* pVx, void* pxShapeInfo, void* pVz, void* pzShapeInfo) {
    //int blocks = numOfArrs * 16; // >> 1 << 2);
    //nd4j_printf("gridDim.x is %i\n", blocks);
    //if (blocks > 8192)
    //    blocks = 8192; // restrict grid dims to 8K max
    concatCuda<T><<<numOfArrs, 128, 512, *stream>>>(numOfArrs, pVx, pxShapeInfo, pVz, pzShapeInfo);
    nd4j::DebugHelper::checkErrorCode(stream, "concat(...) failed");
}
BUILD_SINGLE_TEMPLATE(template void concatCudaLauncher, (const int numOfArrs, cudaStream_t *stream,  void* pVx, void* pxShapeInfo, void* pVz, void* pzShapeInfo), LIBND4J_TYPES);
=======

//    __shared__ int firstIdx, blocksPerArr;
//
//    if (threadIdx.x == 0) {
//
//        blocksPerArr = (gridDim.x + numOfArrs - 1) / numOfArrs;     // ceil
//        firstIdx = blockIdx.x / blocksPerArr;
//    }
//
//    __syncthreads();
//
//    for (Nd4jLong arrIdx = firstIdx; arrIdx < numOfArrs; arrIdx += gridDim.x) {
//
//    	T* x = reinterpret_cast<T*>(reinterpret_cast<void**>(pVx)[arrIdx]);
//        T* z = reinterpret_cast<T*>(reinterpret_cast<void**>(pVz)[arrIdx]);
//        Nd4jLong* xShapeInfo = reinterpret_cast<Nd4jLong**>(pxShapeInfo)[arrIdx];
//        Nd4jLong* zShapeInfo = reinterpret_cast<Nd4jLong**>(pzShapeInfo)[arrIdx];
//
//        Nd4jLong arrLen = shape::length(xShapeInfo);
//        Nd4jLong arrLenZ = shape::length(zShapeInfo);
//        Nd4jLong arrLenPerBlock = (arrLen + blocksPerArr - 1) / blocksPerArr;  // ceil
//
//        Nd4jLong start = (blockIdx.x % blocksPerArr) * arrLenPerBlock;
//        Nd4jLong end   = (start + arrLenPerBlock) > arrLen ? arrLen : (start + arrLenPerBlock);
//
//        for (Nd4jLong i = start + threadIdx.x; i < end; i += blockDim.x)
//        	z[shape::getIndexOffset(i, zShapeInfo, arrLenZ)] = x[shape::getIndexOffset(i, xShapeInfo, arrLen)];
//    }
}

template<typename T>
__host__ static void concatCudaLauncher(const int numOfArrs, const cudaStream_t *stream,  void* pVx, void* pxShapeInfo, void* pVz, void* pzShapeInfo) {

    concatCuda<T><<<numOfArrs, 256, 8192, *stream>>>(numOfArrs, pVx, pxShapeInfo, pVz, pzShapeInfo);
}
BUILD_SINGLE_TEMPLATE(template void concatCudaLauncher, (const int numOfArrs, const cudaStream_t *stream,  void* pVx, void* pxShapeInfo, void* pVz, void* pzShapeInfo), LIBND4J_TYPES);
>>>>>>> a794015f

static void
specialBufferAndShapeWithOffset(void* vZ, Nd4jLong* hZShapeInfo, Nd4jLong* dZShapeInfo, std::vector<Nd4jLong> const& idx, void*& outBuffer, Nd4jLong*& outShape) {
    auto zType = nd4j::ArrayOptions::dataType(hZShapeInfo);
    const int rank = shape::rank(hZShapeInfo);
    Nd4jLong* newShape = new Nd4jLong[shape::shapeInfoLength(rank)];
    //ALLOCATE(newShape, nullptr, , Nd4jLong)
    auto shapeSize = shape::shapeInfoByteLength(rank);
    memcpy(newShape, hZShapeInfo, shapeSize);

    auto shapeOf = shape::shapeOf(newShape);
    auto stridesOf = shape::stride(newShape);

    Nd4jLong offset(0), subArrLen(1);
    int n(2), first, last, stride;

    for (int d = rank - 1; d >= 0; --d) {

        if (idx[n * d] != idx[n * d + 1]) {
<<<<<<< HEAD
            auto axeDim = shape::sizeAt(hZShapeInfo, d);
            first  = idx[n * d]     >= 0 ? idx[n * d]     : idx[n * d]     + axeDim + 1;
            last   = idx[n * d + 1] >= 0 ? idx[n * d + 1] : idx[n * d + 1] + axeDim + 1;
=======

            first  = idx[n * d]     >= 0 ? idx[n * d]     : idx[n * d]     + shape::sizeAt(hZShapeInfo, d) + 1;
            last   = idx[n * d + 1] >= 0 ? idx[n * d + 1] : idx[n * d + 1] + shape::sizeAt(hZShapeInfo, d) + 1;
>>>>>>> a794015f
            stride = 1;

            shapeOf[d] = (last - first + stride - 1) / stride;      // ceil (last - first) / stride;
            offset += first * stridesOf[d];

            if(shapeOf[d] != 1)
                stridesOf[d] *= stride;
        }

        subArrLen *= shapeOf[d];
    }

    // check if there is possibility to set ews = 1
    shape::calcEws(newShape, subArrLen);

    //makeBothBuffersActual();
    outBuffer = (void*)((int8_t*)vZ + offset * DataTypeUtils::sizeOfElement(zType));
    cudaError_t err = cudaMalloc(&outShape, shapeSize);
    if (err != 0) {
        printf("Cannot allocate memory with error %d\n", err);
        throw std::runtime_error("Cannot allocate memory for shape");
    }
    cudaMemcpy(outShape, newShape, shapeSize, cudaMemcpyHostToDevice);
    delete [] newShape;
}

/**
  * Concatneate multi array of the same shape together
  * along a particular dimension
  */
void NativeOps::concat(
        Nd4jPointer *extraPointers,
        int dimension,
        int numArrays,
        Nd4jPointer *data, Nd4jPointer *inputShapeInfo,
        Nd4jPointer *ddata, Nd4jPointer *dinputShapeInfo,
        void *hZ, Nd4jLong *hZShapeInfo,
        void *dZ, Nd4jLong *dZShapeInfo,
        Nd4jPointer *tadPointers, Nd4jPointer *offsetPointers) {

    auto stream = reinterpret_cast<cudaStream_t *>(&extraPointers[1]);
    auto hXShapeInfo = hZShapeInfo;
    auto hShapePointers = reinterpret_cast<Nd4jLong **>(inputShapeInfo);
    auto dShapePointers = reinterpret_cast<Nd4jLong **>(dinputShapeInfo);
    // numArrays will be used as number of TADs, so each block process 1 input
    auto zType = nd4j::ArrayOptions::dataType(hZShapeInfo);
    auto axis = dimension;

<<<<<<< HEAD
    const int rank  = shape::rank(reinterpret_cast<Nd4jLong*>(inputShapeInfo[0]));
    const int rank2 = 2 * rank;
    std::vector<std::vector<Nd4jLong>> indices(numArrays, std::vector<Nd4jLong>(rank2 == 0?2:rank2,0));

    // take into account indices for first array
    auto axisSize = shape::sizeAt(reinterpret_cast<Nd4jLong*>(inputShapeInfo[0]), axis);
//    nd4j_printf("Set up indices...", "");
//    nd4j_printf("\n\n\tElement 0 at %i is setting\n", 2 * axis + 1);
    indices[0][2 * axis + 1] = axisSize;
//    nd4j_printf("\n\n\tElement 0 at %i was set\n", 2 * axis + 1);
    // loop through the rest of input arrays
    for(int i = 1; i < numArrays; ++i) {
//        nd4j_printf("\tIteration %i:\n", i);
        indices[i][2 * axis]     = indices[i - 1][2 * axis + 1];                                // index start from
//        nd4j_printf("\n\n\tindices[%i][%i] was set\n", i, 2 * axis);
        indices[i][2 * axis + 1] = indices[i - 1][2 * axis + 1] + shape::sizeAt(reinterpret_cast<Nd4jLong*>(inputShapeInfo[i]), axis);      // index end with (excluding)
//        nd4j_printf("\tindices[%i][%i] was set\n", i, 2 * axis + 1);
    }
//    nd4j_printf(" done\n", "");
//    nd4j_printf("Pack output shapes and buffers...", "");

    std::vector<void*> outSubArrsBuffs(numArrays);
    std::vector<Nd4jLong*> outSubArrsShapes(numArrays);
    for(int i = 0; i < numArrays; ++i) {
        specialBufferAndShapeWithOffset(dZ, hZShapeInfo, dZShapeInfo, indices[i], outSubArrsBuffs[i], outSubArrsShapes[i]);
    }
//    nd4j_printf(" done\n", "");

//    nd4j_printf("Prepare device pointers...", "");
=======
    const int rank  = shape::rank(hZShapeInfo); //reinterpret_cast<Nd4jLong*>(inputShapeInfo[0]));
    const int rank2 = 2 * rank;
    std::vector<std::vector<Nd4jLong>> indices(numArrays, std::vector<Nd4jLong>(rank2,0));

    // take into account indices for first array
    auto axisSize = shape::sizeAt(reinterpret_cast<Nd4jLong*>(inputShapeInfo[0]), axis);
    indices[0][2 * axis + 1] = axisSize;
    printf("The axe size is %lld\n", axisSize);
    // loop through the rest of input arrays
    for(int i = 1; i < numArrays; ++i) {
        indices[i][2 * axis]     = indices[i-1][2 * axis + 1];                                // index start from
        indices[i][2 * axis + 1] = indices[i-1][2 * axis + 1] + shape::sizeAt(reinterpret_cast<Nd4jLong*>(inputShapeInfo[i]), axis);      // index end with (excluding)
    }

    std::vector<void*> outSubArrsBuffs(numArrays);
    std::vector<Nd4jLong*> outSubArrsShapes(numArrays);
    for(int i = 0; i < numArrays; ++i) {
        specialBufferAndShapeWithOffset(dZ, hZShapeInfo, dZShapeInfo, indices[i], outSubArrsBuffs[i], outSubArrsShapes[i]);
    }

>>>>>>> a794015f
    // prepare arrays of pointers on buffers and shapes
    std::vector<void*>     hOutBuffers(numArrays), hInBuffers(numArrays);
    std::vector<Nd4jLong*> hOutShapeInfo(numArrays), hInShapeInfo(numArrays);
    for(int i = 0; i < numArrays; ++i) {
        hOutBuffers[i]   = outSubArrsBuffs[i];
        hInBuffers[i]    = ddata[i];//->getSpecialBuffer();
        hOutShapeInfo[i] = outSubArrsShapes[i];
        hInShapeInfo[i]  = (Nd4jLong*)(dShapePointers[i]);//->getSpecialShapeInfo();
//        nd4j_printf("X_%i shape ptr: %p; data ptr: %p;\n", i, hInShapeInfo[i], hInBuffers[i]);
<<<<<<< HEAD
    }
//    nd4j_printf(" done\n", "");
    LaunchContext context(stream);
    // allocate and copy all buffers and shapes arrays to global memory
    PointersManager manager(&context, "NativeOps::concat");
    void* dOutBuffers	= manager.replicatePointer(hOutBuffers.data(),   hOutBuffers.size() * sizeof(void*));
    void* dInBuffers	= manager.replicatePointer(hInBuffers.data(),    hInBuffers.size() * sizeof(void*));
    void* dInShapeInfo  = manager.replicatePointer(hInShapeInfo.data(),  hInShapeInfo.size() * sizeof(Nd4jLong*));
    void* dOutShapeInfo = manager.replicatePointer(hOutShapeInfo.data(), hOutShapeInfo.size() * sizeof(Nd4jLong*));

//    nd4j_printf("Concat itself run...", "");

    BUILD_SINGLE_SELECTOR(zType, concatCudaLauncher, (numArrays, stream, dInBuffers, dInShapeInfo, dOutBuffers, dOutShapeInfo), LIBND4J_TYPES);
    manager.synchronize();
//    nd4j_printf(" done\n", "");

//    nd4j_printf("Postprocessing...", "");

//    cudaError_t res = cudaStreamSynchronize(*stream);
//    checkCudaErrors(res);
//    nd4j::DebugHelper::checkErrorCode(stream, "Legacy ConcatFloat(...) failed");
//    nd4j_printf(" done\n", "");
//    nd4j_printf("Free up rest...", "");
    cudaError_t err;
    for(int i = 0; i < numArrays; ++i) {
        err = cudaFree(outSubArrsShapes[i]);
        if (err != 0) {
            printf("Error %d occured when shape %i was deallocating.\n", err, i);
            throw std::runtime_error("Cannot deallocate memory for shapes.");
        }
    }
//    nd4j_printf(" done\n", "");
//    nd4j_printf("All done!!!\n", "");
=======
    }

    // allocate and copy all buffers and shapes arrays to global memory
    PointersManager manager(LaunchContext::defaultContext(), "NativeOps::concat");
    void* dOutBuffers	= manager.replicatePointer(hOutBuffers.data(),   hOutBuffers.size() * sizeof(void*));
    void* dInBuffers	= manager.replicatePointer(hInBuffers.data(),    hInBuffers.size() * sizeof(void*));
    void* dInShapeInfo  = manager.replicatePointer(hInShapeInfo.data(),  hInShapeInfo.size() * sizeof(Nd4jLong*));
    void* dOutShapeInfo = manager.replicatePointer(hOutShapeInfo.data(), hOutShapeInfo.size() * sizeof(Nd4jLong*));

    manager.synchronize();

    BUILD_SINGLE_SELECTOR(zType, concatCudaLauncher, (numArrays, stream, dInBuffers, dInShapeInfo, dOutBuffers, dOutShapeInfo), LIBND4J_TYPES);

    cudaError_t res = cudaStreamSynchronize(*stream);
    checkCudaErrors(res);
    nd4j::DebugHelper::checkErrorCode(stream, "Legacy ConcatFloat(...) failed");

    cudaError_t err;
    for(int i = 0; i < numArrays; ++i) {
        err = cudaFree(outSubArrsShapes[i]);
        if (err != 0) {
            printf("Error %d occured when shape %i was deallocating.\n", err, i);
            throw std::runtime_error("Cannot deallocate memory for shapes.");
        }
    }
>>>>>>> a794015f
}

/**
  * Concatneate multi array of the same shape together
  * along a particular dimension
  */
// void NativeOps::concat(
//		Nd4jPointer *extraPointers,
//        int dimension,
//        int numArrays,
//        Nd4jPointer *data, Nd4jPointer *inputShapeInfo,
//		Nd4jPointer *ddata, Nd4jPointer *dinputShapeInfo,
//		void *hZ, Nd4jLong *hZShapeInfo,
//        void *dZ, Nd4jLong *dZShapeInfo,
//		Nd4jPointer *tadPointers, Nd4jPointer *offsetPointers) {
//
//	cudaStream_t *stream = reinterpret_cast<cudaStream_t *>(&extraPointers[1]);
//	auto hXShapeInfo = hZShapeInfo;
//	auto hShapePointers = reinterpret_cast<Nd4jLong **>(inputShapeInfo);
//	// numArrays will be used as number of TADs, so each block process 1 input
//
//	int smem = 8192;
//	bool isVstack = false;
//	bool isScalar = true;
//	bool isHstack = false;
//
//	for (int i = 0; i < numArrays; i++) {
//		if (!shape::isScalar(hShapePointers[i])) {
//			isScalar = false;
//			break;
//		}
//	}
//
//	if (!isScalar && dimension == 0 && shape::rank(hZShapeInfo) == 2 && shape::order(hZShapeInfo) == 'c' ) {
//		isVstack = true;
//        for (int i = 0; i < numArrays; i++) {
//			if (!shape::isVector(hShapePointers[i]) || shape::elementWiseStride(hShapePointers[i]) <= 0 ||
//				shape::order(hShapePointers[i]) != 'c') {
//				isVstack = false;
//				break;
//			}
//		}
//	}
//
//    // let's try to fit N-dimensional vstack
//    if (!isVstack && !isScalar && dimension == 0 && shape::order(hXShapeInfo) == 'c') {
//		auto length0 = shape::length(hShapePointers[0]);
//        isVstack = true;
//        for (int i = 0; i < numArrays; i++) {
//            if (shape::elementWiseStride(hShapePointers[i]) <= 0 || shape::order(hShapePointers[i]) != 'c' || length0 != shape::length(hShapePointers[i])) {
//                isVstack = false;
//                break;
//            }
//        }
//    }
//
//	if (!isScalar && !isVstack && dimension == 1 && shape::isVector(hZShapeInfo)) {
//		isHstack = true;
//		for (int i = 0; i < numArrays; i++) {
//			if (!shape::isVector(hShapePointers[i]) || shape::elementWiseStride(hShapePointers[i]) <= 0) {
//				isHstack = false;
//				break;
//			}
//		}
//	}
//
//	if (isScalar) {
//		if (nd4j::Environment::getInstance()->isDebugAndVerbose())
//			printf("Going scalar concat\n");
//
//		dim3 launchDims(128, 128, 16384);
//		auto zType = nd4j::ArrayOptions::dataType(hZShapeInfo);
//		BUILD_SINGLE_SELECTOR(zType, concatKernelScalarGeneric, (launchDims, stream, numArrays, reinterpret_cast<Nd4jPointer *>(ddata[0]), dZ), LIBND4J_TYPES);
//
//	} else if (isVstack) {
//		if (nd4j::Environment::getInstance()->isDebugAndVerbose())
//			printf("Going VStack concat\n");
//
//		dim3 launchDims(128, 512, 16384);
//		auto zType = nd4j::ArrayOptions::dataType(hZShapeInfo);
//		BUILD_SINGLE_SELECTOR(zType, concatKernelVStackGeneric, (launchDims, stream, numArrays, reinterpret_cast<Nd4jPointer *>(ddata[0]), reinterpret_cast<Nd4jPointer *>(dinputShapeInfo[0]), dZ, dZShapeInfo), LIBND4J_TYPES);
//
//	} else if (isHstack) {
//		if (nd4j::Environment::getInstance()->isDebugAndVerbose())
//			printf("Going HStack concat\n");
//
//		dim3 launchDims(128, 128, 16384);
//		auto zType = nd4j::ArrayOptions::dataType(hZShapeInfo);
//		BUILD_SINGLE_SELECTOR(zType, concatKernelHStackGeneric, (launchDims, stream, numArrays, reinterpret_cast<Nd4jPointer *>(ddata[0]), reinterpret_cast<Nd4jPointer *>(dinputShapeInfo[0]), dZ, dZShapeInfo), LIBND4J_TYPES);
//	} else {
//		if (nd4j::Environment::getInstance()->isDebugAndVerbose())
//			printf("Going generic concat\n");
//
//        auto devZTadShape = reinterpret_cast<Nd4jLong *>(extraPointers[10]);
//		auto devZOffsets = reinterpret_cast<Nd4jLong *>(extraPointers[11]);
//
//		dim3 launchDims(128, 128, 8192);
//		auto zType = nd4j::ArrayOptions::dataType(hZShapeInfo);
//		BUILD_SINGLE_SELECTOR(zType, concatKernelGeneric, (launchDims, stream, numArrays, reinterpret_cast<Nd4jPointer *>(ddata[0]), reinterpret_cast<Nd4jPointer *>(dinputShapeInfo[0]), dZ, dZShapeInfo,  reinterpret_cast<Nd4jPointer *>(tadPointers[0]), reinterpret_cast<Nd4jPointer *>(offsetPointers[0]), devZTadShape, devZOffsets), LIBND4J_TYPES);
//	}
//	if (nd4j::Environment::getInstance()->isDebugAndVerbose())
//		printf("sharedMemory requested for concatFloat: [%i], registers: [%i]\n", smem, funcAttributes[31].numRegs);
//
//    cudaError_t res = cudaStreamSynchronize(*stream);
//    checkCudaErrors(res);
//    nd4j::DebugHelper::checkErrorCode(stream, "Legacy ConcatFloat(...) failed");
//}



void NativeOps::specialConcat(
        Nd4jPointer *extraPointers,
        int dimension,
        int numArrays,
        Nd4jPointer *data,
        Nd4jPointer *inputShapeInfo,
        void *dZ,
        Nd4jLong *dZShapeInfo, Nd4jPointer *tadPointers, Nd4jPointer *offsetPointers) {
    nd4j::SpecialMethods<float>::concatCpuGeneric(
            dimension,
            numArrays,
            data,
            inputShapeInfo,
            dZ,
            dZShapeInfo);

}


/**
 * This method saves
 */
void NativeOps::tadOnlyShapeInfo(Nd4jLong *dXShapeInfo, int *dimension, int dimensionLength, Nd4jLong *target, Nd4jLong *offsets) {
	shape::TAD tad;
	tad.init(dXShapeInfo, dimension, dimensionLength);
	//tad->setOutputBuffer(target);
	tad.createTadOnlyShapeInfo();
	tad.createOffsets();


	std::memcpy(reinterpret_cast<void *>(target), tad.tadOnlyShapeInfo, shape::shapeInfoByteLength(tad.tadOnlyShapeInfo));
	std::memcpy(reinterpret_cast<void *>(offsets), tad.tadOffsets, tad.numTads * sizeof(Nd4jLong));
}

int NativeOps::memcpyConstantAsync(Nd4jLong dst, Nd4jPointer src, Nd4jLong size, int flags, Nd4jPointer reserved) {
	cudaStream_t *pStream = reinterpret_cast<cudaStream_t *>(&reserved);

	cudaMemcpyKind 	kind;

	DEBUG_KERNEL(pStream, -1);

	switch (flags) {
		case 0: {
			kind = cudaMemcpyHostToHost;
		}
			break;
		case 1: {
			kind = cudaMemcpyHostToDevice;
		}
			break;
		case 2: {
			kind = cudaMemcpyDeviceToHost;
		}
		case 3: {
			kind = cudaMemcpyDeviceToDevice;
		}
			break;
	}
	//cudaError_t dZ = cudaMemcpyAsync((void *) dst, (const void *) src, (size_t) size, kind, *pStream);
	cudaError_t dZ = cudaMemcpyToSymbolAsync(deviceConstantMemory, const_cast<const void *>(src), size, dst, kind, *pStream);
	checkCudaErrors(dZ);
	if (dZ != 0)
        throw std::runtime_error("cudaMemcpyToSymbolAsync(...) failed");

	return 1;
}

Nd4jPointer NativeOps::getConstantSpace() {
	Nd4jPointer dConstAddr;
	cudaError_t dZ = cudaGetSymbolAddress(reinterpret_cast<void **>(&dConstAddr), deviceConstantMemory);

	if (dZ != 0)
        throw std::runtime_error("cudaGetSymbolAddress(...) failed");

	return dConstAddr;
}

void NativeOps::pullRows(Nd4jPointer *extraPointers,
						 void *x, Nd4jLong *xShapeInfo,
						 void *dX, Nd4jLong *dXShapeInfo,
						 void *z, Nd4jLong *zShapeInfo,
						 void *dZ, Nd4jLong *dZShapeInfo,
						 Nd4jLong n,
						 Nd4jLong *indexes,
						 Nd4jLong *tadShapeInfo,
						 Nd4jLong *tadOffsets,
						 Nd4jLong *zTadShapeInfo,
						 Nd4jLong *zTadOffsets) {

	cudaStream_t *stream = reinterpret_cast<cudaStream_t *>(&extraPointers[1]);	
	dim3 launchDims(64, 256, 1024);
	auto xType = nd4j::ArrayOptions::dataType(xShapeInfo);
    BUILD_SINGLE_SELECTOR(xType, pullRowsKernelGeneric, (launchDims, stream, dX, dZ, n, indexes, tadShapeInfo, tadOffsets,  zTadShapeInfo,  zTadOffsets), LIBND4J_TYPES);
	
	DEBUG_KERNEL(stream, -1);
}


void NativeOps::average(Nd4jPointer *extras,
						Nd4jPointer *x, Nd4jLong *xShapeInfo,
						Nd4jPointer *dx, Nd4jLong *dXShapeInfo,
						void *z, Nd4jLong *zShapeInfo,
						void *dz, Nd4jLong *dzShapeInfo,
						int n,
						Nd4jLong length,
						bool propagate) {

	cudaStream_t * stream = reinterpret_cast<cudaStream_t *>(&extras[1]);
	int mode = getDeviceId(extras[3]);

	auto dX = reinterpret_cast<void **>(dx);

	if (nd4j::Environment::getInstance()->isDebugAndVerbose())
		printf("averageFloat called\n");

	auto xType = nd4j::ArrayOptions::dataType(xShapeInfo);
	// launching on gpu
	if (mode == 0) {
		dim3 launchDims(256, 256, 4096);
    	BUILD_SINGLE_SELECTOR(xType, averagingKernelGeneric, (launchDims, stream, dX, dz, n, length, propagate), LIBND4J_TYPES);		    	
        nd4j::DebugHelper::checkErrorCode(stream, "AverageFloat(...) failed");
	} else {
		// launching on host memory
        BUILD_SINGLE_SELECTOR(xType, nd4j::SpecialMethods, ::averageGeneric(x, z, zShapeInfo, n, length, propagate), LIBND4J_TYPES);
	}
}

void NativeOps::accumulate(Nd4jPointer *extras,
						   Nd4jPointer *x, Nd4jLong *xShapeInfo,
						   Nd4jPointer *dx, Nd4jLong *dXShapeInfo,
						   void *z, Nd4jLong *zShapeInfo,
						   void *dz, Nd4jLong *dzShapeInfo,
						   int n,
						   Nd4jLong length) {
	
	auto stream = reinterpret_cast<cudaStream_t *>(&extras[1]);
	int mode = getDeviceId(extras[3]);

	auto dX = reinterpret_cast<void **>(dx);

	if (nd4j::Environment::getInstance()->isDebugAndVerbose())
		printf("accumulateFloat called\n");
	auto xType = nd4j::ArrayOptions::dataType(xShapeInfo);

	// launching on gpu
	if (mode == 0) {
		dim3 launchDims(n, 256, 16384);
        BUILD_SINGLE_SELECTOR(xType, accumulateKernelGeneric, (launchDims, stream, dX, dz, n,length), LIBND4J_TYPES);
        nd4j::DebugHelper::checkErrorCode(stream, "AccumulateFloat(...) failed");
	} else {
		// launching on host memory        
        BUILD_SINGLE_SELECTOR(xType, nd4j::SpecialMethods, ::accumulateGeneric(x, z, zShapeInfo, n, length), LIBND4J_TYPES);
	}
}


void NativeOps::shuffle(Nd4jPointer *extras,
						Nd4jPointer *x, Nd4jPointer *xShapeInfo,
						Nd4jPointer *dx, Nd4jPointer *dXShapeInfo,
						Nd4jPointer *z, Nd4jPointer *zShapeInfo,
						Nd4jPointer *dz, Nd4jPointer *dZShapeInfo,
						int N,
						int *shuffleMap,
						Nd4jPointer *tadShapeInfo,
						Nd4jPointer *tadOffsets) {

    cudaStream_t *stream = reinterpret_cast<cudaStream_t *>(&extras[1]);

    auto dX = reinterpret_cast<void **>(dx);
    auto dZ = reinterpret_cast<void **>(dz);
    auto xShape = reinterpret_cast<Nd4jLong **>(xShapeInfo);
    auto dxShape = reinterpret_cast<Nd4jLong **>(dXShapeInfo);
    auto tadOnlyShapeInfo = reinterpret_cast<Nd4jLong **>(tadShapeInfo);
    auto tadOffset = reinterpret_cast<Nd4jLong **>(tadOffsets);

    auto xType = nd4j::ArrayOptions::dataType(xShape[0]);
    dim3 launchDims(256, 512, 8192);
    BUILD_SINGLE_SELECTOR(xType, shuffleKernelGeneric, (launchDims, stream, dX, dxShape, dZ, N, shuffleMap,  tadOnlyShapeInfo, tadOffset), LIBND4J_TYPES);

    nd4j::DebugHelper::checkErrorCode(stream, "shuffle(...) failed");
}

/*
void NativeOps::execMetaPredicateShape(Nd4jPointer *extras, 
	                                  const int opTypeA, 
	                                  const int opNumA, 
	                                  const int opTypeB, 
	                                  const int opNumB, 
	                                  Nd4jLong N, 
	                                  void *hX, Nd4jLong *hXShapeInfo,
                                      void *dX, Nd4jLong *dXShapeInfo,
                                      void *hY, Nd4jLong *hYShapeInfo,
                                      void *dY, Nd4jLong *dYShapeInfo,
                                      void *hZ, Nd4jLong *hZShapeInfo,
                                      void *dZ, Nd4jLong *dZShapeInfo,
	                                  void *extraA, 
	                                  void *extraB, 
	                                  double scalarA, 
	                                  double scalarB) {
    
    cudaStream_t *stream = reinterpret_cast<cudaStream_t *>(&extras[1]);
    auto xType = nd4j::ArrayOptions::dataType(hXShapeInfo);
    BUILD_SINGLE_SELECTOR(xType, functions::grid::GRIDShaped, ::execMetaPredicateShaped(stream, extras, opTypeA, opNumA, opTypeB, opNumB, N, dX, dXShapeInfo, dY, dYShapeInfo, dZ, dZShapeInfo, extraA, extraB, scalarA, scalarB), LIBND4J_TYPES);
    // functions::grid::GRIDShaped<float>::execMetaPredicateShaped(stream, extras, opTypeA, opNumA, opTypeB, opNumB, N, dX, dXShapeInfo, dy, dYShapeInfo, dz, zShapeInfo, extraA, extraB, scalarA, scalarB);

	DEBUG_KERNEL(stream, opNumA);
}
*/

bool NativeOps::isExperimentalEnabled() {
    return nd4j::Environment::getInstance()->isExperimentalBuild();
}

void NativeOps::setOmpMinThreads(int threads) {
    minThreads = nd4j::math::nd4j_max<int>(32, threads);
    minThreads = nd4j::math::nd4j_min<int>(maxThreads, minThreads);
}

int NativeOps::getDevice() {
    int curDevice = -1;

    cudaGetDevice(&curDevice);

    return curDevice;
}

void NativeOps::setElementThreshold(int num) {
    // this is no-op for CUDA
}

void NativeOps::setTADThreshold(int num) {
    // this is no-op for CUDA
}

////////////////////////////////////////////////////////////////////////
void NativeOps::execSummaryStats(Nd4jPointer *extraPointers,
                                 int opNum,
                                 void *hX, Nd4jLong *hXShapeInfo,
                                 void *dX, Nd4jLong *dXShapeInfo,
                                 void *extraParams,
                                 void *hZ, Nd4jLong *hZShapeInfo,
                                 void *dZ, Nd4jLong *dZShapeInfo,
                                 bool biasCorrected) {

	NativeOpExecutioner::execSummaryStats(nullptr,opNum, hX, hXShapeInfo, dX, dXShapeInfo, extraParams, hZ, hZShapeInfo, dZ, dZShapeInfo, biasCorrected);
}

////////////////////////////////////////////////////////////////////////
void NativeOps::execSummaryStats(Nd4jPointer *extraPointers,
                                 int opNum,
                                 void *hX, Nd4jLong *hXShapeInfo,
                                 void *dX, Nd4jLong *dXShapeInfo,
                                 void *extraParams,
                                 void *hZ, Nd4jLong *hZShapeInfo,
                                 void *dZ, Nd4jLong *dZShapeInfo,
								 void *hDimension, Nd4jLong *hDimensionShape, void *dDimension, Nd4jLong *dDimensionShape,
                                 bool biasCorrected,
								 Nd4jLong *tadShapeInfo, Nd4jLong *tadOffsets) {
	auto dimension = reinterpret_cast<int *>(dDimension);
	int dimensionLength = static_cast<int>(shape::length(hDimensionShape));

	NativeOpExecutioner::execSummaryStats(nullptr, opNum, hX, hXShapeInfo, dX, dXShapeInfo, extraParams, hZ, hZShapeInfo, dZ, dZShapeInfo, dimension, dimensionLength, tadShapeInfo, tadOffsets, biasCorrected);
}

////////////////////////////////////////////////////////////////////////
void NativeOps::execReduce3(Nd4jPointer *extraPointers,
                            int opNum,
                            void *hX, Nd4jLong *hXShapeInfo,
                            void *dX, Nd4jLong *dXShapeInfo,
                            void *extraParams,
                            void *hY, Nd4jLong *hYShapeInfo,
                            void *dY, Nd4jLong *dYShapeInfo,
                            void *hZ, Nd4jLong *hZShapeInfo,
                            void *dZ, Nd4jLong *dZShapeInfo) {

	NativeOpExecutioner::execReduce3(nullptr, opNum, hX, hXShapeInfo, dX, dXShapeInfo, extraParams, hY, hYShapeInfo, dY, dYShapeInfo, hZ, hZShapeInfo, dZ, dZShapeInfo);
}

////////////////////////////////////////////////////////////////////////
void NativeOps::execReduce3(Nd4jPointer *extraPointers,
                            int opNum,
                            void *hX, Nd4jLong *hXShapeInfo,
                            void *dX, Nd4jLong *dXShapeInfo,
                            void *extraParams,
                            void *hY, Nd4jLong *hYShapeInfo,
                            void *dY, Nd4jLong *dYShapeInfo,
                            void *hZ, Nd4jLong *hZShapeInfo,
                            void *dZ, Nd4jLong *dZShapeInfo,
							void *hDimension, Nd4jLong *hDimensionShape, void *dDimension, Nd4jLong *dDimensionShape,
                            Nd4jLong *tadOnlyShapeInfo, Nd4jLong *tadOffsets,
                            Nd4jLong *yTadOnlyShapeInfo, Nd4jLong *yTadOffsets) {
	auto dimension = reinterpret_cast<int *>(dDimension);
	int dimensionLength = static_cast<int>(shape::length(hDimensionShape));

	// if (extraPointers == nullptr || extraPointers[2] == 0)
 //        NativeOpExecutioner::execReduce3(nullptr, opNum, hX, hXShapeInfo, dX, dXShapeInfo, extraParams, hY, hYShapeInfo, dY, dYShapeInfo, hZ, hZShapeInfo, dZ, dZShapeInfo, dimension, dimensionLength, tadOnlyShapeInfo, tadOffsets, yTadOnlyShapeInfo, yTadOffsets);
 //    else {
 //        // going tad-ways
 //        auto tadShapeInfo = reinterpret_cast<Nd4jLong *> (extraPointers[0]);
 //        auto tadOffsets = reinterpret_cast<Nd4jLong *>(extraPointers[1]);

 //        NativeOpExecutioner::execReduce3TAD(nullptr, opNum, hX, hXShapeInfo, dX, dXShapeInfo, extraParams, hY, hYShapeInfo, dY, dYShapeInfo, hZ, hZShapeInfo, dZ, dZShapeInfo, dimension, dimensionLength, tadShapeInfo, tadOffsets);
 //    }

    auto tadLength = shape::length(tadOnlyShapeInfo);
    auto yLength = shape::length(hYShapeInfo);

    if (tadLength != yLength)
        NativeOpExecutioner::execReduce3(nullptr, opNum, hX, hXShapeInfo, dX, dXShapeInfo, extraParams, hY, hYShapeInfo, dY, dYShapeInfo, hZ, hZShapeInfo, dZ, dZShapeInfo, dimension, dimensionLength, tadOnlyShapeInfo, tadOffsets, yTadOnlyShapeInfo, yTadOffsets);
    else
        NativeOpExecutioner::execReduce3TAD(nullptr, opNum, hX, hXShapeInfo, dX, dXShapeInfo, extraParams, hY, hYShapeInfo, dY, dYShapeInfo, hZ, hZShapeInfo, dZ, dZShapeInfo, dimension, dimensionLength, tadOnlyShapeInfo, yTadOffsets);
}

////////////////////////////////////////////////////////////////////////
void NativeOps::execReduce3Scalar(Nd4jPointer *extraPointers,int opNum,
                                  void *hX, Nd4jLong *hXShapeInfo,
                                  void *dX, Nd4jLong *dXShapeInfo,
                                  void *extraParams,
                                  void *hY, Nd4jLong *hYShapeInfo,
                                  void *dY, Nd4jLong *dYShapeInfo,
                                  void *hZ, Nd4jLong *hZShapeInfo,
                                  void *dZ, Nd4jLong *dZShapeInfo) {

	NativeOpExecutioner::execReduce3Scalar(nullptr, opNum,hX,hXShapeInfo,dX, dXShapeInfo,extraParams,hY,hYShapeInfo,dY,dYShapeInfo, hZ, hZShapeInfo, dZ, dZShapeInfo);
}

////////////////////////////////////////////////////////////////////////
void NativeOps::execScalarBool(Nd4jPointer *extraPointers,
							int opNum,
							void *hX, Nd4jLong *hXShapeInfo,
							void *dX, Nd4jLong *dXShapeInfo,
							void *hZ, Nd4jLong *hZShapeInfo,
							void *dZ, Nd4jLong *dZShapeInfo,
							void *hScalar, Nd4jLong *hScalarShapeInfo,
							void *dScalar, Nd4jLong *dScalarShapeInfo,
							void *extraParams) {
	
	NativeOpExecutioner::execScalarBool(nullptr, opNum, hX, hXShapeInfo, dX, dXShapeInfo, hZ, hZShapeInfo, dZ, dZShapeInfo, hScalar, hScalarShapeInfo, dScalar, dScalarShapeInfo, extraParams);
}

////////////////////////////////////////////////////////////////////////
void NativeOps::execScalarBool(Nd4jPointer *extraPointers,
						   int opNum,
						   void *hX, Nd4jLong *hXShapeInfo,
						   void *dX, Nd4jLong *dXShapeInfo,
						   void *hZ, Nd4jLong *hZShapeInfo,
						   void *dZ, Nd4jLong *dZShapeInfo,
						   void *hScalars, Nd4jLong *hScalarShapeInfo,
						   void *dScalars, Nd4jLong *dScalarShapeInfo,
						   void *extraParams,
							   void *hDimension, Nd4jLong *hDimensionShape, void *dDimension, Nd4jLong *dDimensionShape,
                           Nd4jLong *tadShapeInfo, Nd4jLong *tadOffsets,
                           Nd4jLong *tadShapeInfoZ, Nd4jLong *tadOffsetsZ) {
	auto dimension = reinterpret_cast<int *>(dDimension);
	int dimensionLength = static_cast<int>(shape::length(hDimensionShape));

	NativeOpExecutioner::execScalarBool(nullptr, opNum, hX, hXShapeInfo, dX, dXShapeInfo, extraParams, hZ, hZShapeInfo, dZ, dZShapeInfo, hScalars, hScalarShapeInfo, dScalars, dScalarShapeInfo, dimension, dimensionLength, tadShapeInfo, tadOffsets, tadShapeInfoZ, tadOffsetsZ);
}

////////////////////////////////////////////////////////////////////////
void NativeOps::execScalar(Nd4jPointer *extraPointers,
						int opNum,
						void *hX, Nd4jLong *hXShapeInfo,
						void *dX, Nd4jLong *dXShapeInfo,
						void *hZ, Nd4jLong *hZShapeInfo,
						void *dZ, Nd4jLong *dZShapeInfo,
						void *hScalar, Nd4jLong *hScalarShapeInfo,
						void *dScalar, Nd4jLong *dScalarShapeInfo,
						void *extraParams) {
	
	NativeOpExecutioner::execScalar(nullptr, opNum, hX, hXShapeInfo, dX, dXShapeInfo, hZ, hZShapeInfo, dZ, dZShapeInfo, hScalar, hScalarShapeInfo, dScalar, dScalarShapeInfo, extraParams);
}

////////////////////////////////////////////////////////////////////////
void NativeOps::execScalar(Nd4jPointer *extraPointers,
					 int opNum,
					 void *hX, Nd4jLong *hXShapeInfo,
                     void *dX, Nd4jLong *dXShapeInfo,
                     void *hZ, Nd4jLong *hZShapeInfo,
                     void *dZ, Nd4jLong *dZShapeInfo,
                     void *hScalars, Nd4jLong *hScalarShapeInfo,
                     void *dScalars, Nd4jLong *dScalarShapeInfo,
					 void *extraParams,
						   void *hDimension, Nd4jLong *hDimensionShape,
						   void *dDimension, Nd4jLong *dDimensionShape,
                     Nd4jLong *tadShapeInfo, Nd4jLong *tadOffsets,
                     Nd4jLong *tadShapeInfoZ, Nd4jLong *tadOffsetsZ) {
	auto dimension = reinterpret_cast<int *>(dDimension);
	int dimensionLength = static_cast<int>(shape::length(hDimensionShape));

    cudaStream_t *stream = reinterpret_cast<cudaStream_t *>(&extraPointers[1]);

    auto xType = nd4j::ArrayOptions::dataType(hXShapeInfo);
    auto yType = nd4j::ArrayOptions::dataType(hScalarShapeInfo);
    auto zType = nd4j::ArrayOptions::dataType(hZShapeInfo);

	if (yType != xType && yType != nd4j::DataType::BOOL && !this->isExperimentalEnabled())
		throw nd4j::datatype_exception::build("NativeOps::execScalar both operands must have same data type", xType, yType);

	dim3 launchDims(256, 256, 16384);

#ifdef __ND4J_EXPERIMENTAL__
    BUILD_PAIRWISE_SELECTOR(xType, yType, zType, functions::scalar::ScalarTransform, ::executeCudaAlongDimension(launchDims, stream, opNum, dX, dXShapeInfo, dZ, dZShapeInfo, dScalars, extraParams, dimension, dimensionLength, tadShapeInfo, tadOffsets, tadShapeInfoZ, tadOffsetsZ), LIBND4J_TYPES, LIBND4J_TYPES);
#else
	BUILD_SINGLE_SELECTOR_THRICE(xType, functions::scalar::ScalarTransform, ::executeCudaAlongDimension(launchDims, stream, opNum, dX, dXShapeInfo, dZ, dZShapeInfo, dScalars, extraParams, dimension, dimensionLength, tadShapeInfo, tadOffsets, tadShapeInfoZ, tadOffsetsZ), LIBND4J_TYPES);
#endif

	DEBUG_KERNEL(stream, opNum);
}

void NativeOps::execAggregate(Nd4jPointer *extraPointers,
								   int opNum,
                                   void **arguments,
                                   int numArguments,
                                   Nd4jLong **shapes,
                                   int numShapes,
                                   int *indexArguments,
                                   int numIndexArguments,
                                   int **intArrays,
                                   int numIntArrays,
                                   void *realArguments,
                                   int numRealArguments,
                                   nd4j::DataType dtype) {

    cudaStream_t *stream = reinterpret_cast<cudaStream_t *>(&extraPointers[1]);
    int numBlocks = getDeviceId(extraPointers[2]);
    int numThreads = getDeviceId(extraPointers[3]);
    int shmem = getDeviceId(extraPointers[4]);

    dim3 launchDims = dim3(numBlocks, numThreads, shmem);
	
    BUILD_SINGLE_SELECTOR(dtype, functions::aggregate::AggregatedFunction, ::aggregateKernelGeneric(launchDims, stream, opNum, arguments, numArguments, shapes, numShapes, indexArguments, numIndexArguments, intArrays, numIntArrays, realArguments, numRealArguments), FLOAT_TYPES);
    nd4j::DebugHelper::checkErrorCode(stream, "execAggregateFloat(...) failed");
}

void NativeOps::execAggregateBatch(Nd4jPointer *extraPointers, 
									int numAggregates, int opNum, 
									int maxArgs, int maxShapes, 
									int maxIntArrays, int maxIntArraySize, 
									int maxIdx, int maxReals,  
									void *ptrToArguments, nd4j::DataType dtype) {
    // not implemented yet
    cudaStream_t *stream = reinterpret_cast<cudaStream_t *>(&extraPointers[1]);
    int numBlocks = getDeviceId(extraPointers[2]);
    int numThreads = getDeviceId(extraPointers[3]);
    int shmem = getDeviceId(extraPointers[4]);

    dim3 launchDims = dim3(numAggregates, numThreads, shmem);

	BUILD_SINGLE_SELECTOR(dtype, functions::aggregate::AggregatedFunction, ::aggregateBatchKernelGeneric(launchDims, stream, opNum, numAggregates, maxArgs, maxShapes, maxIntArrays, maxIntArraySize, maxIdx, maxReals, ptrToArguments), FLOAT_TYPES);

	DEBUG_KERNEL(stream, opNum);
}

////////////////////////////////////////////////////////////////////////
void NativeOps::execRandom(Nd4jPointer *extraPointers,
						  int opNum,
                          Nd4jPointer stateHost,
                          void *hZ, Nd4jLong *hZShapeInfo,
                          void *dZ, Nd4jLong *dZShapeInfo,
                          void *extraArguments) {

    NativeOpExecutioner::execRandom(nullptr, opNum, extraPointers, hZ, hZShapeInfo, dZ, dZShapeInfo, extraArguments);
}

////////////////////////////////////////////////////////////////////////
void NativeOps::execRandom(Nd4jPointer *extraPointers, int opNum, Nd4jPointer stateHost,
						   void *hX, Nd4jLong *hXShapeInfo, 
						   void *dX, Nd4jLong *dXShapeInfo, 
						   void *hZ, Nd4jLong *hZShapeInfo, 
						   void *dZ, Nd4jLong *dZShapeInfo, 
						   void *extraArguments) {
    
    NativeOpExecutioner::execRandom(nullptr, opNum, extraPointers, hX, hXShapeInfo, dX, dXShapeInfo, hZ, hZShapeInfo, dZ, dZShapeInfo, extraArguments);
}

////////////////////////////////////////////////////////////////////////
void NativeOps::execRandom(Nd4jPointer *extraPointers, int opNum, Nd4jPointer stateHost,
							void *hX, Nd4jLong *hXShapeInfo,
							void *dX, Nd4jLong *dXShapeInfo,
							void *hY, Nd4jLong *hYShapeInfo,
							void *dY, Nd4jLong *dYShapeInfo,
							void *hZ, Nd4jLong *hZShapeInfo,
							void *dZ, Nd4jLong *dZShapeInfo,
							void *extraArguments) {

    NativeOpExecutioner::execRandom(nullptr, opNum, extraPointers, hX, hXShapeInfo, dX, dXShapeInfo, hY, hYShapeInfo, dY, dYShapeInfo, hZ, hZShapeInfo, dZ, dZShapeInfo, extraArguments);
}


Nd4jPointer NativeOps::initRandom(Nd4jPointer *extraPointers, long seed, long bufferSize, Nd4jPointer ptrToBuffer) {

    unsigned long long *ptrHost = reinterpret_cast<unsigned long long *>(extraPointers[0]);
    cudaStream_t *stream = reinterpret_cast<cudaStream_t *>(&extraPointers[1]);

    // we don't synchronize at random initialization, it's safe to go unsync here
	// cudaStreamSynchronize(*stream);

    auto ptrDev = reinterpret_cast<unsigned long long *>(ptrToBuffer);
    auto buffer = new nd4j::random::RandomBuffer(seed, bufferSize, reinterpret_cast<uint64_t *>(ptrHost), reinterpret_cast<uint64_t *>(ptrDev));
    buffer->propagateToDevice(buffer, *stream);

    nd4j::DebugHelper::checkErrorCode(stream, "initRandom(...) failed A");

	// we generate sequence in the host memory
    nd4j::random::Xoroshiro128 generator(buffer);
    generator.refreshBuffer();

	// and copy it to gpu
    cudaMemcpyAsync(ptrDev, ptrHost, bufferSize * 8, cudaMemcpyHostToDevice, *stream);
    nd4j::DebugHelper::checkErrorCode(stream, "initRandom(...) failed B");

    return buffer;
}


void NativeOps::destroyRandom(Nd4jPointer ptrBuffer) {
    
    nd4j::random::RandomBuffer *buffer = reinterpret_cast<nd4j::random::RandomBuffer *> (ptrBuffer);

    // FIXME: it's bad thing, but we can't know in advance, which stream(s) where using this generator in practice
    cudaDeviceSynchronize();

    delete buffer;
}

void NativeOps::refreshBuffer(Nd4jPointer *extraPointers, long seed, Nd4jPointer ptrRandom) {
    
    nd4j::random::RandomBuffer *buffer = reinterpret_cast<nd4j::random::RandomBuffer *> (ptrRandom);

    unsigned long long *ptrHost = reinterpret_cast<unsigned long long *>(extraPointers[0]);
    cudaStream_t *stream = reinterpret_cast<cudaStream_t *>(&extraPointers[1]);
    cudaStreamSynchronize(*stream);

    uint64_t *ptrDev = buffer->getDeviceBuffer();

	// update rng state
    buffer->setSeed(seed);
    buffer->setOffset(0);
    buffer->propagateToDevice(buffer, *stream);

	// refresh buffer on host size
    nd4j::random::Xoroshiro128 generator(buffer);
    generator.refreshBuffer();

	// copy back to gpu
    cudaMemcpyAsync(ptrDev, ptrHost, buffer->getSize() * 8, cudaMemcpyHostToDevice, *stream);
}

void NativeOps::reSeedBuffer(Nd4jPointer *extraPointers, long seed, Nd4jPointer ptrRandom) {
    
    nd4j::random::RandomBuffer *buffer = reinterpret_cast<nd4j::random::RandomBuffer *> (ptrRandom);

    cudaStream_t *stream = reinterpret_cast<cudaStream_t *>(&extraPointers[1]);
    cudaStreamSynchronize(*stream);

	// update rng state
    buffer->reSeed(seed);
    buffer->setOffset(0);
    buffer->propagateToDevice(buffer, *stream);
}



/**
    * Return the length of a shape buffer
    * based on the pointer
    * @param buffer  the buffer pointer to check
    * @return
    */
int NativeOps::lengthForShapeBufferPointer(Nd4jPointer buffer) {
    auto shapeBuffer = reinterpret_cast<Nd4jLong *>(buffer);
    return shape::shapeInfoLength(shape::rank(shapeBuffer));
}


/**
  * The pointer to get the address for
  *
  * @param address the address to get the pointer
  * @return the pointer for the given address
  */

Nd4jPointer NativeOps::pointerForAddress(Nd4jLong address) {
	return reinterpret_cast<Nd4jPointer >(address);
}

void NativeOps::tear(Nd4jPointer *extras,
					 void *x, Nd4jLong *xShapeInfo,
					 void *dX, Nd4jLong *dXShapeInfo,
					 Nd4jPointer *targets,
					 Nd4jLong *zShapeInfo,
					 Nd4jLong *tadShapeInfo,
					 Nd4jLong *tadOffsets) {
    
    cudaStream_t *stream = reinterpret_cast<cudaStream_t *>(&extras[1]);
    dim3 launchDims(512, 512, 512);   
    auto xType = nd4j::ArrayOptions::dataType(xShapeInfo);
    BUILD_SINGLE_SELECTOR(xType, tearKernelGeneric, (launchDims, stream, dX, dXShapeInfo, targets, zShapeInfo, tadShapeInfo, tadOffsets), LIBND4J_TYPES);

    nd4j::DebugHelper::checkErrorCode(stream, "tearFloat(...) failed");
}


void prescanArrayRecursive(Nd4jPointer *extras, int *dZ, int *dX, int numElements, int level) {

    auto stream = reinterpret_cast<cudaStream_t *>(&extras[1]);
    auto g_scanBlockSums = reinterpret_cast<int **>(&extras[2]);

    int blockSize = 512; // max size of the thread blocks
    int numBlocks = nd4j::math::nd4j_max<int>(1, static_cast<int>(ceil(static_cast<float>(numElements) / (2.f * blockSize))));
    int numThreads;

    if (numBlocks > 1)
        numThreads = blockSize;
    else if (nd4j::isPowerOfTwo(numElements))
        numThreads = numElements / 2;
    else
        numThreads = nd4j::floorPow2(numElements);

    int numEltsPerBlock = numThreads * 2;

    // if this is a non-power-of-2 array, the last block will be non-full
    // compute the smallest power of 2 able to compute its scan.
    int numEltsLastBlock =
            numElements - (numBlocks-1) * numEltsPerBlock;
    int numThreadsLastBlock = nd4j::math::nd4j_max<int>(1, numEltsLastBlock / 2);
    int np2LastBlock = 0;
    int sharedMemLastBlock = 0;

    if (numEltsLastBlock != numEltsPerBlock) {
        np2LastBlock = 1;

        if(!isPowerOfTwo(numEltsLastBlock))
            numThreadsLastBlock = floorPow2(numEltsLastBlock);

        unsigned int extraSpace = (2 * numThreadsLastBlock) / NUM_BANKS;
        sharedMemLastBlock = sizeof(int) * (2 * numThreadsLastBlock + extraSpace);
    }

    // padding space is used to avoid shared memory bank conflicts
    int extraSpace = numEltsPerBlock / NUM_BANKS;
    int sharedMemSize = sizeof(int) * (numEltsPerBlock + extraSpace);

    // setup execution parameters
    // if NP2, we process the last block separately
    dim3 grid(max(1, numBlocks - np2LastBlock), 1, 1);
    dim3 threads(numThreads, 1, 1);
    dim3 gridOnes(1, 1, 1);
    dim3 threadsOnes(numThreadsLastBlock, 1, 1);

    if (sharedMemSize < 2048)
        sharedMemSize = 2048;

    if (sharedMemLastBlock < 2048)
        sharedMemLastBlock = 2048;

    // execute the scan
    if (numBlocks > 1) {
        nd4j::prescanLauncher<true, false>(grid, threads, sharedMemSize, stream, dZ, dX, g_scanBlockSums[level], numThreads * 2, 0, 0);
        if (np2LastBlock) {
            nd4j::prescanLauncher<true, true>(gridOnes, threadsOnes, sharedMemLastBlock, stream, dZ, dX, g_scanBlockSums[level], numEltsLastBlock, numBlocks - 1, numElements - numEltsLastBlock);
        }

        // After scanning all the sub-blocks, we are mostly done.  But now we
        // need to take all of the last values of the sub-blocks and scan those.
        // This will give us a new value that must be sdded to each block to
        // get the final results.
        // recursive (CPU) call
        prescanArrayRecursive(extras, g_scanBlockSums[level], g_scanBlockSums[level], numBlocks, level+1);

        nd4j::uniformAdd<<<grid, threads, 1024, *stream>>>(dZ, g_scanBlockSums[level], numElements - numEltsLastBlock, 0, 0);

        if (np2LastBlock) {
            nd4j::uniformAdd<<<1, numThreadsLastBlock, 1024, *stream>>>(dZ, g_scanBlockSums[level], numEltsLastBlock, numBlocks - 1, numElements - numEltsLastBlock);
        }
    } else if (isPowerOfTwo(numElements)) {
        nd4j::prescanLauncher<false, false>(grid, threads, sharedMemSize, stream, dZ, dX, 0, numThreads * 2, 0, 0);
    } else {
        nd4j::prescanLauncher<false, true>(grid, threads, sharedMemSize, stream, dZ, dX, 0, numElements, 0, 0);
    }

    nd4j::DebugHelper::checkErrorCode(stream, "prescanArray(...) failed");
}


void NativeOps::encodeThresholdP1(Nd4jPointer *extras, void *dx, Nd4jLong *hXShapeInfo, Nd4jLong N, int *dz, float threshold) {
    
    cudaStream_t *stream = reinterpret_cast<cudaStream_t *>(&extras[1]);

    int blockSize = 1024;
    int numBlocks = N / blockSize + (N % blockSize ? 1 : 0);
    
    dim3 launchDims(numBlocks, blockSize, 1024);
    auto xType = nd4j::ArrayOptions::dataType(hXShapeInfo);
    BUILD_SINGLE_SELECTOR(xType, encoderKernelP1Generic, (launchDims, stream, dx, N, dz, threshold), LIBND4J_TYPES);        

    nd4j::DebugHelper::checkErrorCode(stream, "encodeThresholdP1Float(...) failed");
}



void NativeOps::encodeThresholdP2Int(Nd4jPointer *extraPointers, int *dx, Nd4jLong N, int *dz) {
    
    cudaStream_t *stream = reinterpret_cast<cudaStream_t *>(&extraPointers[1]);
    //encoderKernelP2Float<<<numBlocks, blockSize , 1024 * sizeof(float), *stream>>>(dx, N, dz);    
    prescanArrayRecursive(extraPointers, dz, dx + 1, (int) N, 0);
    nd4j::DebugHelper::checkErrorCode(stream, "encodeThresholdP2Int(...) failed");
}

void NativeOps::encodeThresholdP3(Nd4jPointer *extraPointers, void *dx, Nd4jLong *hXShapeInfo, int *offsets, Nd4jLong N, int *dz){
    
    cudaStream_t *stream = reinterpret_cast<cudaStream_t *>(&extraPointers[1]);

    int blockSize = 1024;
    int numBlocks = N / blockSize + (N % blockSize ? 1 : 0);
    
    dim3 launchDims(numBlocks, blockSize, 4096);
    auto xType = nd4j::ArrayOptions::dataType(hXShapeInfo);
    BUILD_SINGLE_SELECTOR(xType, encoderKernelP3Generic, (launchDims, stream, dx, offsets, N, dz), LIBND4J_TYPES);    

    nd4j::DebugHelper::checkErrorCode(stream, "encodeThresholdP3Float(...) failed");
}

void NativeOps::decodeThreshold(Nd4jPointer *extraPointers, void *dx, Nd4jLong N, void *dz, Nd4jLong *zShapeInfo){
    
    cudaStream_t *stream = reinterpret_cast<cudaStream_t *>(&extraPointers[1]);

    // we probably want to have smaller blocks here, memory writes are misaligned anyway
    int blockSize = 128;
    int numBlocks = N / blockSize + (N % blockSize ? 1 : 0);
    
    dim3 launchDims(numBlocks, blockSize, 1024);
    auto zType = nd4j::ArrayOptions::dataType(zShapeInfo);
    BUILD_SINGLE_SELECTOR(zType, decoderKernelGeneric, (launchDims, stream, dx, N, dz), LIBND4J_TYPES);    

    nd4j::DebugHelper::checkErrorCode(stream, "decodeThresholdFloat(...) failed");
}

////////////////////////////////////////////////////////////////////////
void NativeOps::execReduce3All(Nd4jPointer *extraPointers,
									int opNum,
									void *hX, Nd4jLong *hXShapeInfo,
                            		void *dX, Nd4jLong *dXShapeInfo,
                            		void *extraParamsVals,
									void *hY, Nd4jLong *hYShapeInfo,
                            		void *dY, Nd4jLong *dYShapeInfo,
                            		void *hZ, Nd4jLong *hZShapeInfo,
                            		void *dZ, Nd4jLong *dZShapeInfo,
							   		void *hDimension, Nd4jLong *hDimensionShape,
							   		void *dDimension, Nd4jLong *dDimensionShape,
									Nd4jLong *xTadShapeInfo, Nd4jLong *xOffsets,
									Nd4jLong *yTadShapeInfo, Nd4jLong *yOffsets) {
	auto dimension = reinterpret_cast<int *>(dDimension);
	int dimensionLength = static_cast<int>(shape::length(hDimensionShape));

    NativeOpExecutioner::execReduce3All(nullptr, opNum, hX, hXShapeInfo, dX, dXShapeInfo, extraParamsVals, hY, hYShapeInfo, dY, dYShapeInfo, hZ, hZShapeInfo, dZ, dZShapeInfo, dimension, dimensionLength, xTadShapeInfo, xOffsets, yTadShapeInfo, yOffsets);
}


void NativeOps::sort(Nd4jPointer *extraPointers,
					 void *x, Nd4jLong *xShapeInfo,
					 void *dX, Nd4jLong *dXShapeInfo,
					 bool descending) {

    cudaStream_t *stream = reinterpret_cast<cudaStream_t *>(&extraPointers[     1]);

    auto xLength = shape::length(xShapeInfo);
    auto xEWS = shape::elementWiseStride(xShapeInfo);
    auto xType = nd4j::ArrayOptions::dataType(xShapeInfo);


    // check if xLength is a power of 2, and use bitonic sort, if that's the case
    if ((xLength != 0) && ((xLength & (xLength - 1)) == 0) && (xLength <= 1024 * 1024 * 10)) {
        int numThreads = nd4j::math::nd4j_min<int>(512, xLength);
        int numBlocks = xLength / numThreads;
        if (xLength % numThreads > 0 || numBlocks == 0)
            numBlocks++;

        dim3 launchDims(numBlocks, numThreads, 32768);

        for (int k = 2; k <= xLength; k = 2*k) {
            for (int j = k >> 1; j > 0; j = j >> 1) {
				BUILD_SINGLE_SELECTOR(xType, bitonicSortStepGeneric, (launchDims, stream, dX, dXShapeInfo, j, k, xLength, descending), LIBND4J_TYPES);
			}
        }
    } else {
    	int numThreads = nd4j::math::nd4j_min<int>(512, xLength);
    	int numBlocks = xLength / numThreads;
    	if (xLength % numThreads > 0 || numBlocks == 0)
    		numBlocks++;

    	numBlocks = nd4j::math::nd4j_min<int>(512, numBlocks);
    	dim3 launchDims(numBlocks, numThreads, 32768);

    	int max = 2, dg = 0;
    	while (max < xLength) {
    		max <<= 1;
    		dg++;
    	}
    	max <<= 1;

    	for (int window = 2; window < max; window<<=1) {
    		int n = window;
    		int rev = 0;
    		do{
    			int half = n >> 1;
    			BUILD_SINGLE_SELECTOR(xType, bitonicArbitraryStepGeneric, (launchDims, stream, dX, dXShapeInfo, n, xLength, rev, descending), LIBND4J_TYPES);
    			n>>=1;
    			rev = 1;
    		} while(n > 1);
    	}
    }

    nd4j::DebugHelper::checkErrorCode(stream, "sort(...) failed");
}


void NativeOps::sortTad(Nd4jPointer *extraPointers,
						void *x, Nd4jLong *xShapeInfo,
						void *dX, Nd4jLong *dXShapeInfo,
						int *dimension,
						int dimensionLength,
						Nd4jLong *tadShapeInfo,
						Nd4jLong *tadOffsets,
						bool descending) {
    // to be implemented
    auto stream = reinterpret_cast<cudaStream_t *>(&extraPointers[1]);

    auto tadPack = nd4j::ConstantTadHelper::getInstance()->tadForDimensions(xShapeInfo, dimension, dimensionLength);

    dim3 launchDims(tadPack.numberOfTads(), 1024, 33768);

	auto xType = nd4j::ArrayOptions::dataType(xShapeInfo);
    BUILD_SINGLE_SELECTOR(xType, oesTadGeneric, (launchDims, stream, dX, dXShapeInfo, dimension, dimensionLength, tadShapeInfo, tadOffsets, descending), LIBND4J_TYPES);                     
    
    nd4j::DebugHelper::checkErrorCode(stream, "sortTadFloat(...) failed");
}

void NativeOps::sortCooIndices(Nd4jPointer *extraPointers, Nd4jLong *indices, void *values, Nd4jLong length, int rank) {
	throw std::runtime_error("sortCooIndices:: Not implemented yet");
}


Nd4jLong NativeOps::encodeBitmap(Nd4jPointer *extraPointers, 
								void *dx, Nd4jLong *hXShapeInfo,
								Nd4jLong N, 
								int *dz, 
								float threshold) {
    
    cudaStream_t *stream = reinterpret_cast<cudaStream_t *>(&extraPointers[1]);
    int *resultPointer = reinterpret_cast<int *>(extraPointers[2]);
    int *reductionPointer = reinterpret_cast<int *>(extraPointers[3]);
        
    dim3 launchDims(512, 512, 32768);
    auto xType = nd4j::ArrayOptions::dataType(hXShapeInfo);
    BUILD_SINGLE_SELECTOR(xType, cudaEncodeBitmapGeneric, (launchDims, stream, dx, N, dz, resultPointer, reductionPointer, threshold), LIBND4J_TYPES);     

    nd4j::DebugHelper::checkErrorCode(stream, "encodeBitmapFloat(...) failed");

    Nd4jLong dZ = (Nd4jLong) resultPointer[0];
    resultPointer[0] = 0;

    return dZ;
}


void NativeOps::decodeBitmap(Nd4jPointer *extraPointers, 
							void *dx,
							Nd4jLong N, 
							void *dz, Nd4jLong *zShapeInfo) {

    cudaStream_t *stream = reinterpret_cast<cudaStream_t *>(&extraPointers[1]);        
    dim3 launchDims(512, 512, 16384);
    auto xType = nd4j::ArrayOptions::dataType(zShapeInfo);
    BUILD_SINGLE_SELECTOR(xType, cudaDecodeBitmapGeneric, (launchDims, stream, dx, N, dz), LIBND4J_TYPES);

    nd4j::DebugHelper::checkErrorCode(stream, "decodeBitmapFloat(...) failed");
}

Nd4jLong* NativeOps::mmapFile(Nd4jPointer *extraPointers, const char *fileName, Nd4jLong length) {
	return nullptr;
}

void NativeOps::munmapFile(Nd4jPointer *extraPointers, Nd4jLong* ptrMap, Nd4jLong length) {

}


nd4j::graph::ResultWrapper* NativeOps::executeFlatGraph(Nd4jPointer *extraPointers, Nd4jPointer flatBufferPointer) {
    return nd4j::graph::GraphExecutioner::executeFlatBuffer(flatBufferPointer);
}


const char* NativeOps::getAllCustomOps() {
	return nd4j::ops::OpRegistrator::getInstance()->getAllCustomOperations();
}


nd4j::ShapeList* _calculateOutputShapes(Nd4jPointer* extraPointers, nd4j::ops::DeclarableOp* op, Nd4jPointer* inputBuffers, Nd4jPointer* inputShapes, int numInputShapes, double* tArgs, int numTArgs, Nd4jLong *iArgs, int numIArgs, bool *bArgs, int numBArgs) {
    nd4j::graph::VariableSpace varSpace;
    Context block(2, &varSpace);
    nd4j::ShapeList inShapes;

    for (int e = 0; e < numIArgs; e++)
        block.getIArguments()->push_back(iArgs[e]);

    for (int e = 0; e < numTArgs; e++)
        block.getTArguments()->push_back(tArgs[e]);

	for (int e = 0; e < numBArgs; e++)
		block.getBArguments()->push_back(bArgs[e]);

	for (int e = 0; e < numInputShapes; e++) {
		auto shape_ = reinterpret_cast<Nd4jLong *>(inputShapes[e]);

		// we shouldn't copy buffer if that's empty array
		void *buffer_ = nd4j::ArrayOptions::arrayType(shape_) == ArrayType::EMPTY ? nullptr : inputBuffers[e];

		auto array = new nd4j::NDArray(buffer_, shape_);
		array->triggerAllocationFlag(false);

		// block should contain references to proper variable
		varSpace.putVariable(1, e, array);
		block.pickInput(1, e);

		inShapes.push_back(shape_);
	}

    auto shapeList = op->calculateOutputShape(&inShapes, block);

    if (varSpace.launchContext()->getWorkspace() != nullptr)
        shapeList->detach();

    return shapeList;
}

nd4j::ShapeList* NativeOps::calculateOutputShapes(Nd4jPointer* extraPointers, Nd4jLong hash, Nd4jPointer* inputBuffers, Nd4jPointer* inputShapes, int numInputShapes, double* tArgs, int numTArgs, Nd4jLong *iArgs, int numIArgs, bool *bArgs, int numBArgs) {
    auto op = nd4j::ops::OpRegistrator::getInstance()->getOperation(hash);

    return _calculateOutputShapes(extraPointers, op, inputBuffers, inputShapes, numInputShapes, tArgs, numTArgs, iArgs, numIArgs, bArgs, numBArgs);
}

nd4j::ShapeList* _calculateOutputShapes(Nd4jPointer* extraPointers, nd4j::ops::DeclarableOp* op, Nd4jPointer* inputShapes, int numInputShapes, double* tArgs, int numTArgs, Nd4jLong *iArgs, int numIArgs) {
    Context block(1);
	nd4j::ShapeList inShapes;

	for (int e = 0; e < numIArgs; e++)
		block.getIArguments()->push_back(iArgs[e]);

	for (int e = 0; e < numTArgs; e++)
		block.getTArguments()->push_back(tArgs[e]);

	for (int e = 0; e < numInputShapes; e++)
		inShapes.push_back(reinterpret_cast<Nd4jLong *>(inputShapes[e]));

	auto shapeList = op->calculateOutputShape(&inShapes, block);

	return shapeList;
}

nd4j::ShapeList* NativeOps::calculateOutputShapes(Nd4jPointer* extraPointers, Nd4jLong hash, Nd4jPointer* inputShapes, int numInputShapes, double* tArgs, int numTArgs, Nd4jLong *iArgs, int numIArgs) {
	auto op = nd4j::ops::OpRegistrator::getInstance()->getOperation(hash);

	return _calculateOutputShapes(extraPointers, op, inputShapes, numInputShapes, tArgs, numTArgs, iArgs, numIArgs);
}


static FORCEINLINE Nd4jStatus realExec(nd4j::ops::DeclarableOp* op, Nd4jPointer* extraPointers, Nd4jLong hash, Nd4jPointer* inputBuffers, Nd4jPointer* inputShapes, int numInputs, Nd4jPointer* outputBuffers, Nd4jPointer* outputShapes, int numOutputs, double* tArgs, int numTArgs, Nd4jLong *iArgs, int numIArgs, bool* bArgs, int numBArgs, bool isInplace) {
	if (op == nullptr)
		nd4j_printf("Can't find requested operation: [%lld]\n", hash);

	// we're using the same fake nodeId everywhere here

	std::vector<nd4j::NDArray*> inputs(numInputs);
	std::vector<nd4j::NDArray*> outputs(numOutputs);
	std::vector<double> ttArgs(numTArgs);
	std::vector<bool> bbArgs(numBArgs);
	std::vector<Nd4jLong> iiArgs(numIArgs);

	// filling block now with inputs
	for (int e = 0; e < numInputs; e++) {
		auto shape = reinterpret_cast<Nd4jLong *>(inputShapes[e]);
		void *buffer = nd4j::ArrayOptions::arrayType(shape) == ArrayType::EMPTY ? nullptr : inputBuffers[e];

		inputs[e] = new nd4j::NDArray(buffer, shape);
	}

	// if not inplace - transferring output arrays

	if (!isInplace)
		for (int e = 0; e < numOutputs; e++) {
			// we want to keep original output shape intact
			auto shape = shape::copyShape(reinterpret_cast<Nd4jLong *>(outputShapes[e]));
			void *buffer = nd4j::ArrayOptions::arrayType(shape) == ArrayType::EMPTY ? nullptr : outputBuffers[e];

			// FIXME: revisit this.
			bool canNullify = true;
			for (int i = 0; i < numInputs; i++) {
				void *ibuffer = nd4j::ArrayOptions::arrayType(shape) == ArrayType::EMPTY ? nullptr : inputBuffers[i];
				if (ibuffer == buffer) {
					canNullify = false;
					break;
				}
			}

			if (canNullify)
				memset((uint8_t *) buffer, '\0', shape::length(shape) * DataTypeUtils::sizeOfElement(ArrayOptions::dataType(shape)));

			auto array = new nd4j::NDArray(buffer, shape);
			outputs[e] = array;

			// and we want to release shape copy once we're done
			array->triggerAllocationFlag(false);
		}

	for (int e = 0; e < numIArgs; e++)
		iiArgs[e] = iArgs[e];

	for (int e = 0; e < numTArgs; e++)
		ttArgs[e] = tArgs[e];

    for (int e = 0; e < numBArgs; e++)
        bbArgs[e] = bArgs[e];


	// hypothetically at this point we have everything filled
	auto dZ = op->execute(inputs, outputs, ttArgs, iiArgs, bbArgs, isInplace);
	//auto dZ = op->execute(inputs, ttArgs, iiArgs, isInplace);


	if (!isInplace)
		for (int e = 0; e < numOutputs; e++) {
			//shape::printShapeInfoLinear("JVM output shape", (int *) outputShapes[e]);
			//shape::printShapeInfoLinear("C++ output shape", (int *) outputs[e]->shapeInfo());
			//outputs[e]->printIndexedBuffer("C++ raw output");
			//outputs[e]->printBuffer("C++ indexed output");

			if (outputs[e]->ordering() != shape::order(reinterpret_cast<Nd4jLong *>(outputShapes[e])))
				outputs[e]->streamline(shape::order(reinterpret_cast<Nd4jLong *>(outputShapes[e])));
		}

/*
    if (!isInplace) {
        if (dZ->size() != numOutputs) {
            return ND4J_STATUS_BAD_OUTPUT;
        }

        for (int e = 0; e < numOutputs; e++) {
            auto buffer = (T *) outputBuffers[e];
            auto shape = (int *) outputShapes[e];
            nd4j::NDArray<T> tmp(buffer, shape);

            if (tmp.lengthOf() != dZ->at(e)->lengthOf()) {
                nd4j_printf("Provided output array for [%s] has length of %i, but actual dZ has length of %i\n", op->getOpName()->c_str(), tmp.lengthOf(), dZ->at(e)->lengthOf());
                return ND4J_STATUS_BAD_OUTPUT;
            }

            tmp.assign(dZ->at(e));
        }
    } else {
        // if op is inplace, our ResultSet holds pointers
        dZ->purge();
    }


    delete dZ;

*/

	for (auto v: inputs)
		delete v;

	for (auto v: outputs)
		delete v;

	return Status::OK();
}


int NativeOps::execCustomOp(Nd4jPointer* extraPointers, Nd4jLong hash, Nd4jPointer* inputBuffers, Nd4jPointer* inputShapes, int numInputs, Nd4jPointer* outputBuffers, Nd4jPointer* outputShapes, int numOutputs, double* tArgs, int numTArgs, Nd4jLong *iArgs, int numIArgs, bool* bArgs, int numBArgs, bool isInplace) {
	auto op = nd4j::ops::OpRegistrator::getInstance()->getOperation(hash);

	return realExec(op, extraPointers, hash, inputBuffers, inputShapes, numInputs, outputBuffers, outputShapes, numOutputs, tArgs, numTArgs, iArgs, numIArgs, bArgs, numBArgs, isInplace);
}

int NativeOps::execCustomOp(Nd4jPointer* extraPointers, Nd4jLong hash, Nd4jPointer opContext) {
    auto op = nd4j::ops::OpRegistrator::getInstance()->getOperation(hash);
    auto context = reinterpret_cast<Context*>(opContext);

    return op->execute(context);
}

int NativeOps::registerGraph(Nd4jPointer *extraPointers, Nd4jLong graphId, Nd4jPointer flatBufferPointer) {
	
	auto graph = nd4j::graph::GraphExecutioner::importFromFlatPointer(flatBufferPointer);

	nd4j::graph::GraphHolder::getInstance()->registerGraph(graphId, graph);

	return ND4J_STATUS_OK;
}


static VariablesSet* executeStoredGraphT(Nd4jPointer *extraPointers, Nd4jLong graphId, Nd4jPointer *inputBuffers, Nd4jPointer *inputShapes, int* inputIndices, int numInputs) {
	auto graph = nd4j::graph::GraphHolder::getInstance()->pullGraph(graphId);
	auto varSpace = graph->getVariableSpace()->clone();

	std::vector<nd4j::NDArray*> handles;

	for (int e = 0; e < numInputs; e++) {
		auto idx = inputIndices[e];

		// we'll delete this array later, together with cloned VariableSpace
		auto array = new nd4j::NDArray(inputBuffers[e], reinterpret_cast<Nd4jLong *>(inputShapes[e]));
		handles.emplace_back(array);

		if (varSpace->hasVariable(idx)) {
			auto var = varSpace->getVariable(idx);
			if (var->hasNDArray())
				delete var->getNDArray();

			var->setNDArray(array);
		} else
			varSpace->putVariable(idx, array);
	}

	auto dZ = nd4j::graph::GraphExecutioner::execute(graph, varSpace);
	auto varSet = new nd4j::graph::VariablesSet(dZ);

	if (dZ == ND4J_STATUS_OK) {
		// pull back results, and provide them
		auto outputs = graph->fetchOutputs();
		for (int e = 0; e < outputs->size(); e++) {
			// we're only getting variable ID/Index from original grap. values will be taken from cloned workspace
			std::pair<int, int> varId(outputs->at(e)->id(), outputs->at(e)->index());

			auto var = varSpace->getVariable(varId);

			varSet->push_back(var->clone());
		}

		delete outputs;
	}

	delete varSpace;

	return varSet;
}

VariablesSet* NativeOps::executeStoredGraph(Nd4jPointer *extraPointers, Nd4jLong graphId, Nd4jPointer *inputBuffers, Nd4jPointer *inputShapes, int* inputIndices, int numInputs) {
	return executeStoredGraphT(extraPointers, graphId, inputBuffers, inputShapes, inputIndices, numInputs);
}

int NativeOps::unregisterGraph(Nd4jPointer *extraPointers, Nd4jLong graphId) {

	nd4j::graph::GraphHolder::getInstance()->dropGraphAny(graphId);

	return ND4J_STATUS_OK;
}

void NativeOps::deletePointerArray(Nd4jPointer pointer) {
    Nd4jPointer *ptr = reinterpret_cast<Nd4jPointer *>(pointer);
    delete[] ptr;
}

void NativeOps::deleteIntArray(Nd4jPointer pointer) {
	auto ptr = reinterpret_cast<int *>(pointer);
	delete[] ptr;
}

void NativeOps::deleteLongArray(Nd4jPointer pointer) {
	auto ptr = reinterpret_cast<Nd4jLong *>(pointer);
	delete[] ptr;
}

template <typename T>
static void deleteVariablesSetT(Nd4jPointer pointer) {
	nd4j::graph::VariablesSet* ptr = reinterpret_cast<nd4j::graph::VariablesSet*>(pointer);
	delete ptr;
}

void NativeOps::deleteVariablesSet(Nd4jPointer pointer) {
	deleteVariablesSetT<double>(pointer);
}

void NativeOps::deleteShapeList(Nd4jPointer shapeList) {
    nd4j::ShapeList* list = reinterpret_cast<nd4j::ShapeList*>(shapeList);

    list->destroy();
    delete list;
}

const char* NativeOps::getAllOperations() {
    return nd4j::OpTracker::getInstance()->exportOperations();
}

Nd4jPointer NativeOps::getGraphState(Nd4jLong id) {
    return (Nd4jPointer) new nd4j::graph::GraphState(id);
}


void NativeOps::deleteGraphState(Nd4jPointer state) {
    auto stateP = reinterpret_cast<nd4j::graph::GraphState*>(state);
    delete stateP;
}


Nd4jStatus execCustomOpWithScope(Nd4jPointer *extraPointers, nd4j::graph::GraphState *state, Nd4jLong opHash, Nd4jLong *scopes, int numScopes, Nd4jPointer *inputBuffers, Nd4jPointer *inputShapes, int numInputs, Nd4jPointer *outputBuffers, Nd4jPointer *outputShapes, int numOutputs) {
    /**
     * That's basically exec, with VariableSpace provided in GraphState:
     * depending on operation (i.e. while of if), different logic executors could be used
     */

    auto graph = state->graph();
    auto varSpace = state->variableSpace();

    // Node is dynamically created, and has nothing beyond it: only inputs and outputs
    // this node has id of 0, and inputs are
    Node node(OpType_LOGIC, opHash, 0);

    // mapping inputs
    for (int e = 0; e < numInputs; e++) {
        auto buffer = inputBuffers[e];
        auto shapeInfo = reinterpret_cast<Nd4jLong *>(inputShapes[e]);

        auto array = new nd4j::NDArray(buffer, shapeInfo, varSpace->launchContext());

        // now we just put array to VarSpace
        varSpace->putVariable(0, e, array);
        node.pickInput(0, e);
    }

    // mapping scopes
    for (int e = 0; e < numScopes; e++) {
        // we should check scope existence in GraphState/Graph
        int scopeId = (int) scopes[e];
        if (!state->hasScope(scopeId)) {
            // nd4j_printf("execCustomOpWithScope: referenced scope [%i] doesn't exist\n", scopeId);
            return Status::THROW();
        }
        node.pickInput(scopeId, 0);
    }

    auto dZ = LogicExecutor::processNode(graph, &node);
    if (dZ != Status::OK())
        return dZ;

    // mapping outputs

    for (int e = 0; e < numOutputs; e++) {
        auto buffer = outputBuffers[e];
        auto shapeInfo = reinterpret_cast<Nd4jLong *>(outputShapes[e]);

        NDArray array(buffer, shapeInfo, varSpace->launchContext());

        // now we just put array to VarSpace to the same ID
        //varSpace->putVariable(0, e, array);

        auto t = varSpace->getVariable(0, e)->getNDArray();
        array.assign(t);
    }

    // removing input variables
    for (int e = 0; e < numInputs; e++) {
        varSpace->dropVariable(0, e);
    }

    // after some bla-bla-bla we should have Graph and Node for current op
    return Status::OK();
}

           
Nd4jStatus NativeOps::execCustomOpWithScope(Nd4jPointer *extraPointers, Nd4jPointer state, Nd4jLong opHash, Nd4jLong *scopes, int numScopes, Nd4jPointer *inputBuffers, Nd4jPointer *inputShapes, int numInputs, Nd4jPointer *outputBuffers, Nd4jPointer *outputShapes, int numOutputs) {
    
    return execCustomOpWithScope(extraPointers, reinterpret_cast<nd4j::graph::GraphState*>(state), opHash, scopes, numScopes, inputBuffers, inputShapes, numInputs, outputBuffers, outputShapes, numOutputs);
}

void NativeOps::deleteResultWrapper(Nd4jPointer ptr) {
	// just 0 room for compiler s@!t
	auto p = reinterpret_cast<nd4j::graph::ResultWrapper *>(ptr);
	delete p;
}

int NativeOps::estimateThreshold(Nd4jPointer *extraPointers, Nd4jPointer dX, Nd4jLong *dXShapeInfo, int N, float threshold) {
	throw std::runtime_error("estimateThreshold: Not implemented yet");
}

/*
 * TypeDef:
 *     void convertTypes(Nd4jPointer *extras, int srcType, Nd4jPointer dX, long N, int dstType, Nd4jPointer dZ);
 */
void NativeOps::convertTypes(Nd4jPointer *extras, int srcType, Nd4jPointer dX, Nd4jLong N, int dstType, Nd4jPointer dZ) {
 	auto dx = reinterpret_cast<void *>(dX);
	auto dz = reinterpret_cast<void *>(dZ);

    if (srcType == ND4J_FLOAT8) {
        if (dstType == ND4J_FLOAT8) {
            // convertKernel<double, nd4j::float8>(extras, dx, N, dz);
        } else if (dstType == ND4J_INT8) {
            //nd4j::TypeCast::convertGenericCuda<nd4j::float8, nd4j::int8>(extras, dx, N, dz);
        } else if (dstType == ND4J_UINT8) {
            //nd4j::TypeCast::convertGenericCuda<nd4j::float8, nd4j::uint8>(extras, dx, N, dz);
        } else if (dstType == ND4J_FLOAT16) {
            //nd4j::TypeCast::convertGenericCuda<nd4j::float8, float16>(extras, dx, N, dz);
        } else if (dstType == ND4J_INT16) {
            //nd4j::TypeCast::convertGenericCuda<nd4j::float8, nd4j::int16>(extras, dx, N, dz);
        } else if (dstType == ND4J_UINT16) {
            //nd4j::TypeCast::convertGenericCuda<nd4j::float8, nd4j::uint16>(extras, dx, N, dz);
        } else if (dstType == ND4J_FLOAT24) {

        } else if (dstType == ND4J_FLOAT32) {
            //nd4j::TypeCast::convertGenericCuda<nd4j::float8, float>(extras, dx, N, dz);
        } else if (dstType == ND4J_DOUBLE) {
            //nd4j::TypeCast::convertGenericCuda<nd4j::float8, double>(extras, dx, N, dz);
        } else {
            nd4j_printf("Unsupported types conversion: [%i] -> [%i]\n", srcType, dstType);
        }
    } else if (srcType == ND4J_INT8) {
        if (dstType == ND4J_FLOAT8) {
            //nd4j::TypeCast::convertGenericCuda<nd4j::int8, nd4j::float8>(extras, dx, N, dz);
        } else if (dstType == ND4J_INT8) {
            //convertKernel<nd4j::int8, nd4j::int8>(extras, dx, N, dz);
        } else if (dstType == ND4J_UINT8) {
            nd4j::TypeCast::convertGenericCuda<int8_t, uint8_t>(extras, dx, N, dz);
        } else if (dstType == ND4J_FLOAT16) {
            nd4j::TypeCast::convertGenericCuda<int8_t, float16>(extras, dx, N, dz);
        } else if (dstType == ND4J_INT16) {
            nd4j::TypeCast::convertGenericCuda<int8_t, int16_t>(extras, dx, N, dz);
        } else if (dstType == ND4J_UINT16) {
            nd4j::TypeCast::convertGenericCuda<int8_t, uint16_t>(extras, dx, N, dz);
        } else if (dstType == ND4J_FLOAT24) {
            // TODO: eventually we might want to add it
        } else if (dstType == ND4J_FLOAT32) {
            nd4j::TypeCast::convertGenericCuda<int8_t, float>(extras, dx, N, dz);
        } else if (dstType == ND4J_DOUBLE) {
            nd4j::TypeCast::convertGenericCuda<int8_t, double>(extras, dx, N, dz);
        } else {
            nd4j_printf("Unsupported types conversion: [%i] -> [%i]\n", srcType, dstType);
        }
    } else if (srcType == ND4J_UINT8) {
        if (dstType == ND4J_FLOAT8) {
            //nd4j::TypeCast::convertGenericCuda<uint8_t, nd4j::float8>(extras, dx, N, dz);
        } else if (dstType == ND4J_INT8) {
            nd4j::TypeCast::convertGenericCuda<uint8_t, int8_t>(extras, dx, N, dz);
        } else if (dstType == ND4J_UINT8) {
            nd4j::TypeCast::convertGenericCuda<uint8_t, uint8_t>(extras, dx, N, dz);
        } else if (dstType == ND4J_FLOAT16) {
            nd4j::TypeCast::convertGenericCuda<uint8_t, float16>(extras, dx, N, dz);
        } else if (dstType == ND4J_INT16) {
            nd4j::TypeCast::convertGenericCuda<uint8_t, int16_t>(extras, dx, N, dz);
        } else if (dstType == ND4J_UINT16) {
            nd4j::TypeCast::convertGenericCuda<uint8_t, uint16_t>(extras, dx, N, dz);
        } else if (dstType == ND4J_FLOAT24) {
            // TODO: still might want to add
        } else if (dstType == ND4J_FLOAT32) {
            nd4j::TypeCast::convertGenericCuda<uint8_t, float>(extras, dx, N, dz);
        } else if (dstType == ND4J_DOUBLE) {
            nd4j::TypeCast::convertGenericCuda<uint8_t, double>(extras, dx, N, dz);
        } else {
            nd4j_printf("Unsupported types conversion: [%i] -> [%i]\n", srcType, dstType);
        }
    } else if (srcType == ND4J_FLOAT16) {
        if (dstType == ND4J_FLOAT8) {
            //nd4j::TypeCast::convertGenericCuda<float16, nd4j::float8>(extras, dx, N, dz);
        } else if (dstType == ND4J_INT8) {
            nd4j::TypeCast::convertGenericCuda<float16, int8_t>(extras, dx, N, dz);
        } else if (dstType == ND4J_UINT8) {
            nd4j::TypeCast::convertGenericCuda<float16, uint8_t>(extras, dx, N, dz);
        } else if (dstType == ND4J_FLOAT16) {
            nd4j::TypeCast::convertGenericCuda<float16, float16>(extras, dx, N, dz);
        } else if (dstType == ND4J_INT16) {
            nd4j::TypeCast::convertGenericCuda<float16, int16_t>(extras, dx, N, dz);
        } else if (dstType == ND4J_UINT16) {
            nd4j::TypeCast::convertGenericCuda<float16, uint16_t>(extras, dx, N, dz);
        } else if (dstType == ND4J_FLOAT24) {
            // TODO: .... ^^^
        } else if (dstType == ND4J_FLOAT32) {
            nd4j::TypeCast::convertGenericCuda<float16, float>(extras, dx, N, dz);
        } else if (dstType == ND4J_DOUBLE) {
            nd4j::TypeCast::convertGenericCuda<float16, double>(extras, dx, N, dz);
        } else if (dstType == ND4J_THRESHOLD) {
            //nd4j::convertToThreshold<float16>(nullptr, dx, N, dz);
        } else {
            nd4j_printf("Unsupported types conversion: [%i] -> [%i]\n", srcType, dstType);
        }
    } else if (srcType == ND4J_INT16) {
        if (dstType == ND4J_FLOAT8) {
            //nd4j::TypeCast::convertGenericCuda<int16_t, nd4j::float8>(extras, dx, N, dz);
        } else if (dstType == ND4J_INT8) {
            nd4j::TypeCast::convertGenericCuda<int16_t, int8_t>(extras, dx, N, dz);
        } else if (dstType == ND4J_UINT8) {
            nd4j::TypeCast::convertGenericCuda<int16_t, uint8_t>(extras, dx, N, dz);
        } else if (dstType == ND4J_FLOAT16) {
            nd4j::TypeCast::convertGenericCuda<int16_t, float16>(extras, dx, N, dz);
        } else if (dstType == ND4J_INT16) {
            nd4j::TypeCast::convertGenericCuda<int16_t, int16_t>(extras, dx, N, dz);
        } else if (dstType == ND4J_UINT16) {
            nd4j::TypeCast::convertGenericCuda<int16_t, uint16_t>(extras, dx, N, dz);
        } else if (dstType == ND4J_FLOAT24) {
            // TODO...
        } else if (dstType == ND4J_FLOAT32) {
            nd4j::TypeCast::convertGenericCuda<int16_t, float>(extras, dx, N, dz);
        } else if (dstType == ND4J_DOUBLE) {
            nd4j::TypeCast::convertGenericCuda<int16_t, double>(extras, dx, N, dz);
        } else {
            printf("Unsupported types conversion: [%i] -> [%i]\n", srcType, dstType);
        }
    } else if (srcType == ND4J_FLOAT24) {

    } else if (srcType == ND4J_FLOAT32) {
        if (dstType == ND4J_FLOAT8) {
            //nd4j::TypeCast::convertGenericCuda<float, nd4j::float8>(extras, dx, N, dz);
        } else if (dstType == ND4J_INT8) {
            nd4j::TypeCast::convertGenericCuda<float, int8_t>(extras, dx, N, dz);
        } else if (dstType == ND4J_UINT8) {
            nd4j::TypeCast::convertGenericCuda<float, uint8_t>(extras, dx, N, dz);
        } else if (dstType == ND4J_FLOAT16) {
            nd4j::TypeCast::convertGenericCuda<float, float16>(extras, dx, N, dz);
        } else if (dstType == ND4J_INT16) {
            nd4j::TypeCast::convertGenericCuda<float, int16_t>(extras, dx, N, dz);
        } else if (dstType == ND4J_UINT16) {
            nd4j::TypeCast::convertGenericCuda<float, uint16_t>(extras, dx, N, dz);
        } else if (dstType == ND4J_FLOAT24) {

        } else if (dstType == ND4J_DOUBLE) {
            nd4j::TypeCast::convertGenericCuda<float, double>(extras, dx, N, dz);
        } else if (dstType == ND4J_THRESHOLD) {
            //nd4j::convertToThreshold<float>(nullptr, dx, N, dz);
        } else {
            nd4j_printf("Unsupported types conversion: [%i] -> [%i]\n", srcType, dstType);
        }
    } else if (srcType == ND4J_DOUBLE) {
        if (dstType == ND4J_FLOAT8) {
            //nd4j::TypeCast::convertGenericCuda<double, nd4j::float8>(extras, dx, N, dz);
        } else if (dstType == ND4J_INT8) {
            nd4j::TypeCast::convertGenericCuda<double, int8_t>(extras, dx, N, dz);
        } else if (dstType == ND4J_UINT8) {
            nd4j::TypeCast::convertGenericCuda<double, uint8_t>(extras, dx, N, dz);
        } else if (dstType == ND4J_FLOAT16) {
            nd4j::TypeCast::convertGenericCuda<double, float16>(extras, dx, N, dz);
        } else if (dstType == ND4J_INT16) {
            nd4j::TypeCast::convertGenericCuda<double, int16_t>(extras, dx, N, dz);
        } else if (dstType == ND4J_UINT16) {
            nd4j::TypeCast::convertGenericCuda<double, uint16_t>(extras, dx, N, dz);
        } else if (dstType == ND4J_FLOAT24) {

        } else if (dstType == ND4J_FLOAT32) {
            nd4j::TypeCast::convertGenericCuda<double, float>(extras, dx, N, dz);
        } else if (dstType == ND4J_DOUBLE) {
            //
        } else if (dstType == ND4J_THRESHOLD) {
            //nd4j::convertToThreshold<double>(nullptr, dx, N, dz);
        } else {
            nd4j_printf("Unsupported types conversion: [%i] -> [%i]\n", srcType, dstType);
        }
    } else if (srcType == ND4J_THRESHOLD) {
        if (dstType == ND4J_FLOAT16) {
            //nd4j::convertFromThreshold<float16>(nullptr, dx, N, dz);
        } else if (dstType == ND4J_FLOAT32) {
            //nd4j::convertFromThreshold<float>(nullptr, dx, N, dz);
        } else if (dstType == ND4J_DOUBLE) {
            //nd4j::convertFromThreshold<double>(nullptr, dx, N, dz);
        } else {
            nd4j_printf("Unsupported types conversion: [%i] -> [%i]\n", srcType, dstType);
        }
    } else {
        nd4j_printf("Unsupported types conversion: [%i] -> [%i]\n", srcType, dstType);
    }
}

Nd4jPointer NativeOps::createUtf8String(Nd4jPointer *extraPointers, const char *string, int length) {
    auto u = new nd4j::utf8string(string, length);
    return reinterpret_cast<Nd4jPointer>(u);
}

void NativeOps::deleteUtf8String(Nd4jPointer *extraPointers, Nd4jPointer ptr) {
    delete(reinterpret_cast<nd4j::utf8string*>(ptr));
}

///////////////////////////////////////////////////////////////////
template<typename T>
__global__ static void scatterUpdateCuda(const int opCode, const int numOfSubArrs,
										      void* vx, const Nd4jLong *xShapeInfo, const Nd4jLong *xOffsets,
										      void* vy, const Nd4jLong *yShapeInfo, const Nd4jLong *yOffsets,
										      const int* indexes) {

    __shared__ T *x, *y;
    __shared__ Nd4jLong arrLenX, arrLenY;

    for (int e = 0; e < numOfSubArrs; e++ ) {

        const auto xIndex = indexes[e];
        const bool isOwner = xIndex < gridDim.x ? blockIdx.x == xIndex : blockIdx.x == xIndex % gridDim.x;

        if (!isOwner)
            continue;

        if (threadIdx.x == 0) {
            x = reinterpret_cast<T*>(vx) + xOffsets[xIndex];
            y = reinterpret_cast<T*>(vy) + yOffsets[e];
            arrLenX = shape::length(xShapeInfo);
            arrLenY = shape::length(yShapeInfo);
        }

        __syncthreads();

        if (arrLenX != arrLenY)
            return;

        for (Nd4jLong i = threadIdx.x; i < arrLenX; i += blockDim.x) {

            const auto xOffset = shape::getIndexOffset(i, xShapeInfo, arrLenX);
            const auto yOffset = shape::getIndexOffset(i, yShapeInfo, arrLenY);

            switch (opCode) {
                case 0:
                    x[xOffset] += y[yOffset];
                    break;
                case 1:
                    x[xOffset] -= y[yOffset];
                    break;
                case 2:
                    x[xOffset] *= y[yOffset];
                    break;
                case 3:
                    x[xOffset] /= y[yOffset];
                    break;
                case 4:
                    x[xOffset] = y[yOffset] - x[xOffset];
                    break;
                case 5:
                    x[xOffset] = y[yOffset] / x[xOffset];
                    break;
                case 6:
                    x[xOffset] = y[yOffset];
                    break;
                default:
                    continue;
            }
        }
        __syncthreads();
    }
}

template<typename T>
__host__ static void scatterUpdateCudaLauncher(const cudaStream_t* stream, const int opCode, const int numOfSubArrs, void* vx, const Nd4jLong *xShapeInfo, const Nd4jLong *xOffsets, void* vy, const Nd4jLong *yShapeInfo, const Nd4jLong *yOffsets, const int* indexes) {

    scatterUpdateCuda<T><<<512, 256, MAX_NUM_THREADS, *stream>>>(opCode, numOfSubArrs, vx, xShapeInfo, xOffsets, vy, yShapeInfo, yOffsets, indexes);
}


//////////////////////////////////////////////////////////////////////////
void NativeOps::scatterUpdate(Nd4jPointer *extraPointers, int opCode, int numOfSubArrs,
                      			void* hX, Nd4jLong* hXShapeInfo, Nd4jLong* hXOffsets,
                      			void* dX, Nd4jLong* dXShapeInfo, Nd4jLong* dXOffsets,
                      			void* hY, Nd4jLong* hYShapeInfo, Nd4jLong* hYOffsets,
                      			void* dY, Nd4jLong* dYShapeInfo, Nd4jLong* dYOffsets,
                      			int* hIindexes, int* dIndexes) {

	auto stream = reinterpret_cast<cudaStream_t *>(&extraPointers[1]);

	nd4j::DataType type = ArrayOptions::dataType(hXShapeInfo);

    BUILD_SINGLE_SELECTOR(type, scatterUpdateCudaLauncher, (stream, opCode, numOfSubArrs, dX, dXShapeInfo, dXOffsets, dY, dYShapeInfo, dYOffsets, dIndexes), LIBND4J_TYPES);
    nd4j::DebugHelper::checkErrorCode(stream, "scatterUpdate(...) failed");
}

void NativeOps::inspectArray(Nd4jPointer *extraPointers, Nd4jPointer buffer, Nd4jLong *shapeInfo, Nd4jPointer specialBuffer, Nd4jLong *specialShapeInfo, Nd4jPointer debugInfo) {
    auto p = reinterpret_cast<nd4j::DebugInfo*>(debugInfo);
    NDArray array(buffer, shapeInfo, nullptr);
    nd4j::DebugHelper::retrieveDebugStatistics(p, &array);
}

void __global__ tryPointerKernel(void* p, int len) {
    auto buf = reinterpret_cast<int8_t*>(p);
    auto tid = threadIdx.x + blockIdx.x * blockDim.x;
    __shared__ int b;
    if (tid < len)
        atomicAdd(&b, buf[tid]);

    __syncthreads();

    if (threadIdx.x ==0 && blockIdx.x == 0)
        printf("Pointer check complete: %i\n", b);
}

void NativeOps::tryPointer(Nd4jPointer extra, Nd4jPointer p, int len) {

    cudaStream_t stream;
    cudaStreamCreate(&stream);

    tryPointerKernel<<<256, 512, len+64, stream>>>(p, len);
    auto e = cudaStreamSynchronize(stream);

    if (e != 0)
        throw std::runtime_error("tryPointer failed");

    cudaStreamDestroy(stream);
}<|MERGE_RESOLUTION|>--- conflicted
+++ resolved
@@ -43,7 +43,6 @@
 #include <curand.h>
 #include <Status.h>
 #include <helpers/DebugHelper.h>
-#include <PointersManager.h>
 
 using namespace nd4j;
 
@@ -1438,10 +1437,7 @@
 ///////////////////////////////////////////////////////////////////
 template<typename T>
 __global__ static void concatCuda(const int numOfArrs, void* pVx,  void* pxShapeInfo, void* pVz, void* pzShapeInfo) {
-<<<<<<< HEAD
-
-=======
->>>>>>> a794015f
+
     __shared__ int arrIdx, blocksPerArr;
     __shared__ T *x, *z;
     __shared__ Nd4jLong *zShapeInfo, *xShapeInfo, arrLen, arrLenZ, arrLenPerBlock, start, end;
@@ -1472,7 +1468,6 @@
         //printf("z[%i][%lld] = x[%i][%lld]\n", arrIdx, zOffset, arrIdx, xOffset);
         z[zOffset] = x[xOffset];
     }
-<<<<<<< HEAD
 }
 template<typename T>
 __host__ static void concatCudaLauncher(const int numOfArrs, cudaStream_t *stream,  void* pVx, void* pxShapeInfo, void* pVz, void* pzShapeInfo) {
@@ -1484,44 +1479,6 @@
     nd4j::DebugHelper::checkErrorCode(stream, "concat(...) failed");
 }
 BUILD_SINGLE_TEMPLATE(template void concatCudaLauncher, (const int numOfArrs, cudaStream_t *stream,  void* pVx, void* pxShapeInfo, void* pVz, void* pzShapeInfo), LIBND4J_TYPES);
-=======
-
-//    __shared__ int firstIdx, blocksPerArr;
-//
-//    if (threadIdx.x == 0) {
-//
-//        blocksPerArr = (gridDim.x + numOfArrs - 1) / numOfArrs;     // ceil
-//        firstIdx = blockIdx.x / blocksPerArr;
-//    }
-//
-//    __syncthreads();
-//
-//    for (Nd4jLong arrIdx = firstIdx; arrIdx < numOfArrs; arrIdx += gridDim.x) {
-//
-//    	T* x = reinterpret_cast<T*>(reinterpret_cast<void**>(pVx)[arrIdx]);
-//        T* z = reinterpret_cast<T*>(reinterpret_cast<void**>(pVz)[arrIdx]);
-//        Nd4jLong* xShapeInfo = reinterpret_cast<Nd4jLong**>(pxShapeInfo)[arrIdx];
-//        Nd4jLong* zShapeInfo = reinterpret_cast<Nd4jLong**>(pzShapeInfo)[arrIdx];
-//
-//        Nd4jLong arrLen = shape::length(xShapeInfo);
-//        Nd4jLong arrLenZ = shape::length(zShapeInfo);
-//        Nd4jLong arrLenPerBlock = (arrLen + blocksPerArr - 1) / blocksPerArr;  // ceil
-//
-//        Nd4jLong start = (blockIdx.x % blocksPerArr) * arrLenPerBlock;
-//        Nd4jLong end   = (start + arrLenPerBlock) > arrLen ? arrLen : (start + arrLenPerBlock);
-//
-//        for (Nd4jLong i = start + threadIdx.x; i < end; i += blockDim.x)
-//        	z[shape::getIndexOffset(i, zShapeInfo, arrLenZ)] = x[shape::getIndexOffset(i, xShapeInfo, arrLen)];
-//    }
-}
-
-template<typename T>
-__host__ static void concatCudaLauncher(const int numOfArrs, const cudaStream_t *stream,  void* pVx, void* pxShapeInfo, void* pVz, void* pzShapeInfo) {
-
-    concatCuda<T><<<numOfArrs, 256, 8192, *stream>>>(numOfArrs, pVx, pxShapeInfo, pVz, pzShapeInfo);
-}
-BUILD_SINGLE_TEMPLATE(template void concatCudaLauncher, (const int numOfArrs, const cudaStream_t *stream,  void* pVx, void* pxShapeInfo, void* pVz, void* pzShapeInfo), LIBND4J_TYPES);
->>>>>>> a794015f
 
 static void
 specialBufferAndShapeWithOffset(void* vZ, Nd4jLong* hZShapeInfo, Nd4jLong* dZShapeInfo, std::vector<Nd4jLong> const& idx, void*& outBuffer, Nd4jLong*& outShape) {
@@ -1541,15 +1498,9 @@
     for (int d = rank - 1; d >= 0; --d) {
 
         if (idx[n * d] != idx[n * d + 1]) {
-<<<<<<< HEAD
             auto axeDim = shape::sizeAt(hZShapeInfo, d);
             first  = idx[n * d]     >= 0 ? idx[n * d]     : idx[n * d]     + axeDim + 1;
             last   = idx[n * d + 1] >= 0 ? idx[n * d + 1] : idx[n * d + 1] + axeDim + 1;
-=======
-
-            first  = idx[n * d]     >= 0 ? idx[n * d]     : idx[n * d]     + shape::sizeAt(hZShapeInfo, d) + 1;
-            last   = idx[n * d + 1] >= 0 ? idx[n * d + 1] : idx[n * d + 1] + shape::sizeAt(hZShapeInfo, d) + 1;
->>>>>>> a794015f
             stride = 1;
 
             shapeOf[d] = (last - first + stride - 1) / stride;      // ceil (last - first) / stride;
@@ -1598,37 +1549,6 @@
     auto zType = nd4j::ArrayOptions::dataType(hZShapeInfo);
     auto axis = dimension;
 
-<<<<<<< HEAD
-    const int rank  = shape::rank(reinterpret_cast<Nd4jLong*>(inputShapeInfo[0]));
-    const int rank2 = 2 * rank;
-    std::vector<std::vector<Nd4jLong>> indices(numArrays, std::vector<Nd4jLong>(rank2 == 0?2:rank2,0));
-
-    // take into account indices for first array
-    auto axisSize = shape::sizeAt(reinterpret_cast<Nd4jLong*>(inputShapeInfo[0]), axis);
-//    nd4j_printf("Set up indices...", "");
-//    nd4j_printf("\n\n\tElement 0 at %i is setting\n", 2 * axis + 1);
-    indices[0][2 * axis + 1] = axisSize;
-//    nd4j_printf("\n\n\tElement 0 at %i was set\n", 2 * axis + 1);
-    // loop through the rest of input arrays
-    for(int i = 1; i < numArrays; ++i) {
-//        nd4j_printf("\tIteration %i:\n", i);
-        indices[i][2 * axis]     = indices[i - 1][2 * axis + 1];                                // index start from
-//        nd4j_printf("\n\n\tindices[%i][%i] was set\n", i, 2 * axis);
-        indices[i][2 * axis + 1] = indices[i - 1][2 * axis + 1] + shape::sizeAt(reinterpret_cast<Nd4jLong*>(inputShapeInfo[i]), axis);      // index end with (excluding)
-//        nd4j_printf("\tindices[%i][%i] was set\n", i, 2 * axis + 1);
-    }
-//    nd4j_printf(" done\n", "");
-//    nd4j_printf("Pack output shapes and buffers...", "");
-
-    std::vector<void*> outSubArrsBuffs(numArrays);
-    std::vector<Nd4jLong*> outSubArrsShapes(numArrays);
-    for(int i = 0; i < numArrays; ++i) {
-        specialBufferAndShapeWithOffset(dZ, hZShapeInfo, dZShapeInfo, indices[i], outSubArrsBuffs[i], outSubArrsShapes[i]);
-    }
-//    nd4j_printf(" done\n", "");
-
-//    nd4j_printf("Prepare device pointers...", "");
-=======
     const int rank  = shape::rank(hZShapeInfo); //reinterpret_cast<Nd4jLong*>(inputShapeInfo[0]));
     const int rank2 = 2 * rank;
     std::vector<std::vector<Nd4jLong>> indices(numArrays, std::vector<Nd4jLong>(rank2,0));
@@ -1649,7 +1569,6 @@
         specialBufferAndShapeWithOffset(dZ, hZShapeInfo, dZShapeInfo, indices[i], outSubArrsBuffs[i], outSubArrsShapes[i]);
     }
 
->>>>>>> a794015f
     // prepare arrays of pointers on buffers and shapes
     std::vector<void*>     hOutBuffers(numArrays), hInBuffers(numArrays);
     std::vector<Nd4jLong*> hOutShapeInfo(numArrays), hInShapeInfo(numArrays);
@@ -1659,7 +1578,29 @@
         hOutShapeInfo[i] = outSubArrsShapes[i];
         hInShapeInfo[i]  = (Nd4jLong*)(dShapePointers[i]);//->getSpecialShapeInfo();
 //        nd4j_printf("X_%i shape ptr: %p; data ptr: %p;\n", i, hInShapeInfo[i], hInBuffers[i]);
-<<<<<<< HEAD
+    }
+
+    // allocate and copy all buffers and shapes arrays to global memory
+    PointersManager manager(LaunchContext::defaultContext(), "NativeOps::concat");
+    void* dOutBuffers	= manager.replicatePointer(hOutBuffers.data(),   hOutBuffers.size() * sizeof(void*));
+    void* dInBuffers	= manager.replicatePointer(hInBuffers.data(),    hInBuffers.size() * sizeof(void*));
+    void* dInShapeInfo  = manager.replicatePointer(hInShapeInfo.data(),  hInShapeInfo.size() * sizeof(Nd4jLong*));
+    void* dOutShapeInfo = manager.replicatePointer(hOutShapeInfo.data(), hOutShapeInfo.size() * sizeof(Nd4jLong*));
+
+    manager.synchronize();
+
+    BUILD_SINGLE_SELECTOR(zType, concatCudaLauncher, (numArrays, stream, dInBuffers, dInShapeInfo, dOutBuffers, dOutShapeInfo), LIBND4J_TYPES);
+
+//    nd4j_printf("Prepare device pointers...", "");
+    // prepare arrays of pointers on buffers and shapes
+    std::vector<void*>     hOutBuffers(numArrays), hInBuffers(numArrays);
+    std::vector<Nd4jLong*> hOutShapeInfo(numArrays), hInShapeInfo(numArrays);
+    for(int i = 0; i < numArrays; ++i) {
+        hOutBuffers[i]   = outSubArrsBuffs[i];
+        hInBuffers[i]    = ddata[i];//->getSpecialBuffer();
+        hOutShapeInfo[i] = outSubArrsShapes[i];
+        hInShapeInfo[i]  = (Nd4jLong*)(dShapePointers[i]);//->getSpecialShapeInfo();
+//        nd4j_printf("X_%i shape ptr: %p; data ptr: %p;\n", i, hInShapeInfo[i], hInBuffers[i]);
     }
 //    nd4j_printf(" done\n", "");
     LaunchContext context(stream);
@@ -1693,20 +1634,6 @@
     }
 //    nd4j_printf(" done\n", "");
 //    nd4j_printf("All done!!!\n", "");
-=======
-    }
-
-    // allocate and copy all buffers and shapes arrays to global memory
-    PointersManager manager(LaunchContext::defaultContext(), "NativeOps::concat");
-    void* dOutBuffers	= manager.replicatePointer(hOutBuffers.data(),   hOutBuffers.size() * sizeof(void*));
-    void* dInBuffers	= manager.replicatePointer(hInBuffers.data(),    hInBuffers.size() * sizeof(void*));
-    void* dInShapeInfo  = manager.replicatePointer(hInShapeInfo.data(),  hInShapeInfo.size() * sizeof(Nd4jLong*));
-    void* dOutShapeInfo = manager.replicatePointer(hOutShapeInfo.data(), hOutShapeInfo.size() * sizeof(Nd4jLong*));
-
-    manager.synchronize();
-
-    BUILD_SINGLE_SELECTOR(zType, concatCudaLauncher, (numArrays, stream, dInBuffers, dInShapeInfo, dOutBuffers, dOutShapeInfo), LIBND4J_TYPES);
-
     cudaError_t res = cudaStreamSynchronize(*stream);
     checkCudaErrors(res);
     nd4j::DebugHelper::checkErrorCode(stream, "Legacy ConcatFloat(...) failed");
@@ -1719,7 +1646,6 @@
             throw std::runtime_error("Cannot deallocate memory for shapes.");
         }
     }
->>>>>>> a794015f
 }
 
 /**
