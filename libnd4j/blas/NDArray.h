/*******************************************************************************
 * Copyright (c) 2015-2018 Skymind, Inc.
 *
 * This program and the accompanying materials are made available under the
 * terms of the Apache License, Version 2.0 which is available at
 * https://www.apache.org/licenses/LICENSE-2.0.
 *
 * Unless required by applicable law or agreed to in writing, software
 * distributed under the License is distributed on an "AS IS" BASIS, WITHOUT
 * WARRANTIES OR CONDITIONS OF ANY KIND, either express or implied. See the
 * License for the specific language governing permissions and limitations
 * under the License.
 *
 * SPDX-License-Identifier: Apache-2.0
 ******************************************************************************/

#ifndef NDARRAY_H
#define NDARRAY_H

#include <dll.h>
#include <initializer_list>
#include <functional>
#include <shape.h>
#include "NativeOpExecutioner.h"
#include <indexing/NDIndex.h>
#include <indexing/IndicesList.h>
#include <graph/Intervals.h>
#include <array/DataType.h>
#include <stdint.h>
#include <array/ArrayOptions.h>
#include <array/ArrayType.h>
#include <array/ResultSet.h>
#include <helpers/ShapeBuilders.h>
#include <op_enums.h>
#include <ops/BroadcastOpsTuple.h>
#include <ops/BroadcastBoolOpsTuple.h>
#include <array/ExtraArguments.h>
#include <Status.h>
#include <ShapeDescriptor.h>


namespace nd4j {


    ND4J_EXPORT NDArray operator-(const float&, const NDArray&);
    ND4J_EXPORT NDArray operator-(const float16&, const NDArray&);
    ND4J_EXPORT NDArray operator-(const double&, const NDArray&);
    ND4J_EXPORT NDArray operator-(const int&, const NDArray&);

    ND4J_EXPORT NDArray operator+(const float&, const NDArray&);
    ND4J_EXPORT NDArray operator+(const float16&, const NDArray&);
    ND4J_EXPORT NDArray operator+(const double&, const NDArray&);
    ND4J_EXPORT NDArray operator+(const int&, const NDArray&);

    ND4J_EXPORT NDArray operator*(const float&, const NDArray&);
    ND4J_EXPORT NDArray operator*(const float16&, const NDArray&);
    ND4J_EXPORT NDArray operator*(const double&, const NDArray&);
    ND4J_EXPORT NDArray operator*(const int&, const NDArray&);

    ND4J_EXPORT NDArray operator/(const float&, const NDArray&);
    ND4J_EXPORT NDArray operator/(const float16&, const NDArray&);
    ND4J_EXPORT NDArray operator/(const double&, const NDArray&);
    ND4J_EXPORT NDArray operator/(const int&, const NDArray&);

    ND4J_EXPORT NDArray mmul(const NDArray&, const NDArray&);

    class ND4J_EXPORT NDArray {
    private:
        /**
         * This method applies given value to the buffer, wrt templates
         * @tparam T
         * @tparam Y
         * @param buffer
         * @param indices
         * @param value
         */
        template <typename T, typename Y>
        void templatedSet(void *buffer, const Nd4jLong *indices, const void *value);

        template <typename T, typename Y>
        void templatedSet(void *buffer, const Nd4jLong xOffset, const void *value);

        template <typename T>
        void templatedSet(void *buffer, const Nd4jLong xOfsset, nd4j::DataType dtype, const void *value);

        template <typename T>
        void templatedSwap(void *xBuffer, void *yBuffer, const Nd4jLong length);

        template <typename T>
        void templatedAssign(void *xBuffer, const Nd4jLong xOffset, const void *yBuffer, const Nd4jLong yOffset) const;

        template <typename X, typename Y>
        void templatedDoubleAssign(void *xBuffer, const Nd4jLong xOffset, const void *yBuffer, const Nd4jLong yOffset) const;

        template <typename T, typename R>
        FORCEINLINE R templatedGet(void *buffer, const Nd4jLong index) const;
/*
        template <typename T, typename R>
        R templatedGetIndex(void *buffer, Nd4jLong *indices) const;
*/
        template <typename T>
        void* templatedPointerShift(const Nd4jLong offset) const;
    protected:

       /**
       *  if true then array doesn't own buffer and simply points to another's buffer
       */                  
        bool _isView = false;

        /**
        *  pointer on flattened data array in memory
        */
        int8_t* _buffer = nullptr;

        /**
        *  contains shape info:  matrix rank, numbers of elements per each dimension, dimensions strides, element-wise-stride, c-like or fortan-like order
        */  
        Nd4jLong *_shapeInfo = nullptr;

        /**
        *  pointer on device launch context (with all data needed there).
        */  
        nd4j::graph::LaunchContext* _context = graph::LaunchContext::defaultContext();
        /**
        *  alternative buffers for special computational devices (like GPUs for CUDA)
        */  
        int8_t* _bufferD = nullptr;
        Nd4jLong *_shapeInfoD = nullptr;

        /**
        *  indicates whether user allocates memory for _buffer/_shapeInfo by himself, in opposite case the memory must be allocated from outside
        */
        bool _isBuffAlloc = false;
        bool _isBuffDAlloc = false;

        // indicates if array's buffer is within workspace
        bool _isAttached = false;

        /**
         * Field to store cached length
         */
        Nd4jLong _length = -1L;

        /**
        *  type of array elements
        */  
        nd4j::DataType _dataType = FLOAT32;

        template<typename T>
        std::string toStringValue(T value);

        mutable Nd4jLong _opCounter = 0L;
        mutable Nd4jLong _writeHost = 0L;
        mutable Nd4jLong _writeDevice = 0L;
        mutable Nd4jLong _readHost = 0L;
        mutable Nd4jLong _readDevice = 0L;

    public:
        NDArray();

        /**
        *  do not allocate memory, memory for array is passed from outside
        */
        NDArray(void *buffer, Nd4jLong* shapeInfo, nd4j::graph::LaunchContext* context = graph::LaunchContext::defaultContext(), const bool isBuffAlloc = false);

        /**
        *  do not allocate memory, memory for array is passed from outside
        *  we suppose the content of both (device and host) buffers is identical
        */
        NDArray(void *buffer, void *bufferD, Nd4jLong* shapeInfo, nd4j::graph::LaunchContext* context = graph::LaunchContext::defaultContext(), const bool isBuffAlloc = false, const bool isBuffDAlloc = false);

        /**
        *  copy constructor
        */
        NDArray(const NDArray& other);

        /**
        *  move constructor
        */
        NDArray(NDArray&& other) noexcept;

        /**
        *  constructor, create array stored at given workspace
        */
        NDArray(nd4j::graph::LaunchContext* context);


        /**
         * This method returns 2 bool values stating if shapes were allocated
         * @return
         */
        std::pair<bool, bool> isShapeOwner();


        /**
		*  constructor creates new NDArray using shape information from "shapeInfo", set all elements in new array to zeros, if copyStrides is true then use stride values from "shapeInfo", else calculate strides independently 
        */
		NDArray(Nd4jLong* shapeInfo, const bool copyStrides = false, nd4j::graph::LaunchContext* context = graph::LaunchContext::defaultContext());

        /**
        *  constructor creates new NDArray using shape information from "shapeInfo", set all elements in new array to be zeros, if copyStrides is true then use stride values from "shapeInfo", else calculate strides independently
        *  set dtype as array type
        */
        NDArray(Nd4jLong* shapeInfo, const nd4j::DataType dtype, const bool copyStrides = false, nd4j::graph::LaunchContext* context = graph::LaunchContext::defaultContext());

        /**
        *  this constructor creates new array using shape information contained in vector argument
        */
        NDArray(const char order, const std::vector<Nd4jLong> &shape, nd4j::DataType dtype = DOUBLE, nd4j::graph::LaunchContext* context = graph::LaunchContext::defaultContext());

        /**
        * This constructor creates new array with elements copied from data and using shape information stored in shape, elements from data will be casted to dtype
        */
        NDArray(const char order, const std::vector<Nd4jLong> &shape, const std::vector<double>& data, nd4j::DataType dtype = DOUBLE, nd4j::graph::LaunchContext* context = graph::LaunchContext::defaultContext());

        /**
        *  this constructor creates new array using given buffer (without memory allocating) and shape information stored in shape
        */
        NDArray(void *buffer, const char order, const std::vector<Nd4jLong> &shape,  nd4j::DataType dtype, nd4j::graph::LaunchContext* context = graph::LaunchContext::defaultContext());

        /**
        *  this constructor creates new NDArray with shape matching "other" array, do not copy "other" elements into new array
        */
        explicit NDArray(const NDArray *other, const bool copyStrides = false, nd4j::graph::LaunchContext* context = graph::LaunchContext::defaultContext());

        /**
        *  this constructor creates scalar(and set its value = 0) or empty array depending on bool argument isScalar
        */
        NDArray(nd4j::DataType dtype, nd4j::graph::LaunchContext* context = graph::LaunchContext::defaultContext());

        /**
         * This method blocks until asynchronous operation finishes
         */
        void synchronize() const;

        /**
         * This method allows to set _isAttached flag
         * @param reallyAttached
         */
        void setAttached(bool reallyAttached);

        FORCEINLINE void tickWriteHost() const;
        FORCEINLINE void tickWriteDevice() const;
        FORCEINLINE void tickReadHost() const;
        FORCEINLINE void tickReadDevice() const;
        FORCEINLINE bool isActualOnHostSide() const;
        FORCEINLINE bool isActualOnDeviceSide() const;
        FORCEINLINE void makeBothBuffersActual() const;

        void syncToHost() const;
        void syncToDevice() const;
        void syncShape() const;

        /**
         * This method can be used on architectures that use special buffers
         * @param writeList
         * @param readList
         */
        static void registerSpecialUse(const std::initializer_list<const NDArray*>& writeList, const std::initializer_list<const NDArray*>& readList);

        static void prepareSpecialUse(const std::initializer_list<const NDArray*>& writeList, const std::initializer_list<const NDArray*>& readList, bool synchronizeWritables = false);

        /**
         * This method returns buffer pointer offset by given number of elements, wrt own data type
         * @param offset
         * @return
         */
        void *bufferWithOffset(Nd4jLong offset) const;

        void* specialBufferWithOffset(Nd4jLong offset) const;
        /**
        *  copy assignment operator
        *  in particular, when _dataType != other._dataType and both shapes are the same, there will be allocation of new _buffer and _dataType acquires other._dataType
        */
        NDArray& operator=(const NDArray& other);

        /**
        *  move assignment operator
        */
        NDArray& operator=(NDArray&& other) noexcept;

        /**
        *  assignment operator, assigns the same scalar to all array elements 
        */
        template <typename T>
        NDArray& operator=(const T scalar);


        /**
        *   operators for memory allocation and deletion
        */ 
        void* operator new(size_t i);
        void operator delete(void* p);


        void setContext(graph::LaunchContext* context);

        /**
        *  method replaces existing buffer/shapeinfo, AND releases original pointers (if releaseExisting TRUE)
        */
        void replacePointers(void *buffer, Nd4jLong *shapeInfo, const bool releaseExisting = true);
 
        /**
        *  create a new array by replicating current array by repeats times along given dimension
        *  dimension - dimension along which to repeat elements
        *  repeats - number of repetitions
        */        
        NDArray* repeat(int dimension, const std::vector<Nd4jLong>& repeats) const;

        /**
         * This method fills this array with zeros
         */
        void nullify();

        /**
         * This method returns quantized copy of given array
         *
         * @param array
         * @return
         */
        static NDArray quantize(NDArray &array);

        /**
         * This method returns quantized copy of given array
         *
         * @param array
         * @return
         */
        static NDArray* quantize(NDArray *array);

        /**
        *  fill target array by repeating current array 
        *  dimension - dimension along which to repeat elements        
        */
        void repeat(int dimension, NDArray& target) const;

        /**
        *  creates array which is view of this array
        */
        NDArray* getView();

        /**
<<<<<<< HEAD
=======
        *  creates array which points on certain sub-range of this array, sub-range is defined by given indices
        */
        NDArray* subarray(IndicesList& indices) const;        
        NDArray* subarray(const std::initializer_list<NDIndex*>& idx) const;
        NDArray* subarray(const Intervals& idx) const;

        /**
>>>>>>> a794015f
        *  cast array elements to given dtype
        */
        template <typename T>
        NDArray* cast();

        NDArray* cast(DataType dtype);

        void cast(NDArray* target, DataType dtype);

        /**
        *   returns _context
        */
        nd4j::graph::LaunchContext* getContext() const {
            return _context;
        }

        /**
        *   returns _buffer
        */
        void* getBuffer() const;
        void* buffer();

        template <typename T>
        T* bufferAsT() const;

        /**
        *   returns _shapeInfo
        */
        Nd4jLong* shapeInfo();
        Nd4jLong* getShapeInfo() const;

        /**
        *  if _bufferD==nullptr return _buffer, else return _bufferD
        */
        void* specialBuffer();
        void* getSpecialBuffer() const;

        /**
         * Returns True if it's legally empty NDArray, or false otherwise
         * @return
         */
        FORCEINLINE bool isEmpty() const;

        /**
        *  if _shapeInfoD==nullptr return _shapeInfo, else return _shapeInfoD
        */
        Nd4jLong* specialShapeInfo();
        Nd4jLong* getSpecialShapeInfo() const;

        /**
        *  set values for _bufferD and _shapeInfoD
        */
        void setSpecialBuffers(void *buffer, Nd4jLong *shape);

        /**
        *  permutes (in-place) the dimensions in array according to "dimensions" array
        */
        bool permutei(const std::initializer_list<int>& dimensions);
        bool permutei(const std::vector<int>& dimensions);
        bool permutei(const int* dimensions, const int rank);

        bool permutei(const std::initializer_list<Nd4jLong>& dimensions);
        bool permutei(const std::vector<Nd4jLong>& dimensions);
        bool permutei(const Nd4jLong* dimensions, const int rank);

        bool isFinite();
        bool hasNaNs();
        bool hasInfs();

        /**
        *  permutes the dimensions in array according to "dimensions" array, new array points on _buffer of this array
        */
		NDArray* permute(const std::initializer_list<int>& dimensions) const;
        NDArray* permute(const std::vector<int>& dimensions) const;
        NDArray* permute(const int* dimensions, const int rank) const;

        void permute(const int* dimensions, const int rank, NDArray& target) const;
        void permute(const std::vector<int>& dimensions, NDArray& target) const;

        NDArray* permute(const std::initializer_list<Nd4jLong>& dimensions) const;
        NDArray* permute(const std::vector<Nd4jLong>& dimensions) const;
        NDArray* permute(const Nd4jLong* dimensions, const int rank) const;

        void permute(const Nd4jLong* dimensions, const int rank, NDArray& target) const;
        void permute(const std::vector<Nd4jLong>& dimensions, NDArray& target) const;

        /**
         * This method streamlines given view or permuted array, and reallocates buffer
         */
        void streamline(char order = 'a');

        /**
        *  check whether array is contiguous in memory
        */ 
        bool isContiguous();

        /**
        *  prints information about array shape
        *  msg - message to print out 
        */ 
        void printShapeInfo(const char * msg = nullptr) const;

        /**
        *  prints buffer elements
        *  msg - message to print out 
        *  limit - number of array elements to print out
        */ 
        void printBuffer(const char* msg = nullptr, Nd4jLong limit = -1) const;

        /**
        *  prints buffer elements, takes into account offset between elements (element-wise-stride)
        *  msg - message to print out 
        *  limit - number of array elements to print out
        */ 
        void printIndexedBuffer(const char* msg = nullptr, Nd4jLong limit = -1) const;

        std::string asIndexedString(Nd4jLong limit = -1);
        std::string asString(Nd4jLong limit = -1);

        /**
        *  this method assigns values of given array to this one
        */ 
        void assign(const NDArray* other);

        /**
        *  this method assigns values of given array to this one
        */ 
        void assign(const NDArray& other);

        /**
        *  this method assigns given value to all elements in array
        */
        void assign(const double value);
        void assign(const float value);
        void assign(const float16 value);
        void assign(const bfloat16& value);
        void assign(const Nd4jLong value);
        void assign(const int value);
        void assign(const int16_t value);
        void assign(const uint8_t value);
        void assign(const int8_t value);
        void assign(const bool value);

        /**
        *  returns new copy of this array, optionally in different order
        */
        NDArray *dup(const char newOrder = 'a');

        /** 
        *  returns sum of all elements of array
        */
        NDArray sumNumber() const;

        /**
        *  returns mean number of array
        */
        NDArray meanNumber() const;

#ifndef __JAVACPP_HACK__

        /**
         * This method explicitly enforces new shape for this NDArray, old shape/stride information is lost
         */
        void enforce(const std::initializer_list<Nd4jLong> &dimensions, char order = 'a');
        void enforce(std::vector<Nd4jLong> &dimensions, char order = 'a');


		/**
        *  method reduces array by excluding its shapes along dimensions present in given dimensions vector, result is stored in new array to be returned
        *  dimensions - array of dimensions to reduce along
        *  keepDims - if true then put unities in place of reduced dimensions
        */ 

        NDArray* reduceAlongDimension(nd4j::reduce::FloatOps op, const std::vector<int>& dimensions, const bool keepDims = false, const bool supportOldShapes = false) const;
        NDArray* reduceAlongDimension(nd4j::reduce::FloatOps op, const std::initializer_list<int>& dimensions, const bool keepDims = false, const bool supportOldShapes = false) const;
        NDArray  reduceAlongDims(nd4j::reduce::FloatOps op, const std::vector<int>& dimensions, const bool keepDims = false, const bool supportOldShapes = false) const;

        NDArray* reduceAlongDimension(nd4j::reduce::SameOps op, const std::vector<int>& dimensions, const bool keepDims = false, const bool supportOldShapes = false) const;
        NDArray* reduceAlongDimension(nd4j::reduce::SameOps op, const std::initializer_list<int>& dimensions, const bool keepDims = false, const bool supportOldShapes = false) const;
        NDArray  reduceAlongDims(nd4j::reduce::SameOps op, const std::vector<int>& dimensions, const bool keepDims = false, const bool supportOldShapes = false) const;

        NDArray* reduceAlongDimension(nd4j::reduce::BoolOps op, const std::vector<int>& dimensions, const bool keepDims = false, const bool supportOldShapes = false) const;
        NDArray* reduceAlongDimension(nd4j::reduce::BoolOps op, const std::initializer_list<int>& dimensions, const bool keepDims = false, const bool supportOldShapes = false) const;
        NDArray  reduceAlongDims(nd4j::reduce::BoolOps op, const std::vector<int>& dimensions, const bool keepDims = false, const bool supportOldShapes = false) const;

        NDArray* reduceAlongDimension(nd4j::reduce::LongOps op, const std::vector<int>& dimensions, const bool keepDims = false, const bool supportOldShapes = false) const;
        NDArray* reduceAlongDimension(nd4j::reduce::LongOps op, const std::initializer_list<int>& dimensions, const bool keepDims = false, const bool supportOldShapes = false) const;
        NDArray  reduceAlongDims(nd4j::reduce::LongOps op, const std::vector<int>& dimensions, const bool keepDims = false, const bool supportOldShapes = false) const;

        /**
        *  method reduces array by excluding its shapes along dimensions present in given dimensions vector
        *  target - where to save result of reducing
        *  dimensions - array of dimensions to reduce along
        *  keepDims - if true then put unities in place of reduced dimensions
        *  extras - extra parameters
        */ 
        void reduceAlongDimension(nd4j::reduce::FloatOps op, NDArray* target, const std::vector<int>& dimensions, const bool keepDims = false, const bool supportOldShapes = false, const bool checkTargetShape = true) const;
        void reduceAlongDimension(nd4j::reduce::SameOps op, NDArray* target,  const std::vector<int>& dimensions, const bool keepDims = false, const bool supportOldShapes = false, const bool checkTargetShape = true) const;
        void reduceAlongDimension(nd4j::reduce::BoolOps op, NDArray* target,  const std::vector<int>& dimensions, const bool keepDims = false, const bool supportOldShapes = false, const bool checkTargetShape = true) const;
        void reduceAlongDimension(nd4j::reduce::LongOps op, NDArray* target,  const std::vector<int>& dimensions, const bool keepDims = false, const bool supportOldShapes = false, const bool checkTargetShape = true) const;

        /**
        *  return variance of array elements set
        *  biasCorrected -  if true bias correction will be applied
        */
        NDArray varianceNumber(nd4j::variance::Ops op, bool biasCorrected = true);

        /**
        *  apply scalar operation to array 
        *  extraParams - extra parameters for operation
        */  
        NDArray reduceNumber(nd4j::reduce::FloatOps ops, void *extraParams = nullptr) const;
        NDArray reduceNumber(nd4j::reduce::SameOps  ops, void *extraParams = nullptr) const;
        NDArray reduceNumber(nd4j::reduce::BoolOps  ops, void *extraParams = nullptr) const;
        NDArray reduceNumber(nd4j::reduce::LongOps  ops, void *extraParams = nullptr) const;

        void reduceNumber(nd4j::reduce::FloatOps ops, NDArray& target, void *extraParams = nullptr) const;
        void reduceNumber(nd4j::reduce::SameOps  ops, NDArray& target, void *extraParams = nullptr) const;
        void reduceNumber(nd4j::reduce::BoolOps  ops, NDArray& target, void *extraParams = nullptr) const;
        void reduceNumber(nd4j::reduce::LongOps  ops, NDArray& target, void *extraParams = nullptr) const;

        /**
        *  returns element index which corresponds to some condition imposed by operation
        *  extraParams - extra parameters for operation
        */ 
        NDArray indexReduceNumber(nd4j::indexreduce::Ops op, ExtraArguments *extraParams = nullptr);

        /**
        *  returns index of max element in a given array (optionally: along given dimension(s))
        *  dimensions - optional vector with dimensions
        */          
        Nd4jLong argMax(std::initializer_list<int> dimensions = {});

        
        void applyTransform(nd4j::transform::FloatOps op, NDArray *target = nullptr, ExtraArguments *extraParams = nullptr);
        void applyTransform(nd4j::transform::SameOps op, NDArray *target = nullptr, ExtraArguments *extraParams = nullptr);
        void applyTransform(nd4j::transform::AnyOps op, NDArray *target = nullptr, ExtraArguments *extraParams = nullptr);
        void applyTransform(nd4j::transform::BoolOps op, NDArray *target = nullptr, ExtraArguments *extraParams = nullptr);
        void applyTransform(nd4j::transform::StrictOps op, NDArray *target = nullptr, ExtraArguments *extraParams = nullptr);

        /**
        *  apply OpName transformation to this array and store result in new array to be returned
        *  extraParams - extra parameters for operation
        */
        NDArray transform(nd4j::transform::FloatOps op, void *extraParams = nullptr) const;
        NDArray transform(nd4j::transform::SameOps op, void *extraParams = nullptr) const;
        NDArray transform(nd4j::transform::BoolOps op, void *extraParams = nullptr) const;
        NDArray transform(nd4j::transform::StrictOps op, void *extraParams = nullptr) const;

        /**
        *  apply pairwise OpName transformation based on "this" and "other" arras elements, store result in this array
        *  other - second array necessary for pairwise operation
        *  extraParams - extra parameters for operation
        */
        void applyPairwiseTransform(nd4j::pairwise::Ops op, const NDArray& other, ExtraArguments *extraParams = nullptr);

        /**
        *  apply pairwise OpName transformation based on "this" and "other" arras elements, store result in target array
        *  other - second array necessary for pairwise operation
        *  target - where to store result
        *  extraParams - extra parameters for operation
        */
        void applyPairwiseTransform(nd4j::pairwise::Ops op, const NDArray *other, NDArray *target, ExtraArguments *extraParams = nullptr) const;

        void applyPairwiseTransform(nd4j::pairwise::BoolOps op, const NDArray *other, NDArray *target, ExtraArguments *extraParams = nullptr) const;

        /**
        *  apply operation which requires broadcasting, broadcast a smaller array (tad) along  bigger one (this)
        *  tad - array to broadcast
        *  dimensions -  dimensions array to broadcast along
        *  target - where to store result
        *  extraParams - extra parameters for operation
        */               
        void applyBroadcast(nd4j::broadcast::Ops op, const std::initializer_list<int> dimensions, const NDArray* tad, NDArray* target = nullptr, ExtraArguments* extraArgs = nullptr);

        void applyBroadcast(nd4j::broadcast::Ops op, const std::vector<int> &dimensions, const NDArray *tad, NDArray *target = nullptr, ExtraArguments *extraArgs = nullptr);

        void applyBroadcast(nd4j::broadcast::BoolOps op, const std::vector<int> &dimensions, const NDArray *tad, NDArray *target = nullptr, ExtraArguments *extraArgs = nullptr);

        /**
        *  apply operation which requires broadcasting, broadcast one tensor along another, also this method checks the possibility of broadcasting
        *  other - input array 
        *  extraParams - extra parameters for operation
        */                       
        NDArray applyTrueBroadcast(nd4j::BroadcastOpsTuple op, const NDArray& other, ExtraArguments *extraArgs = nullptr) const;

        NDArray* applyTrueBroadcast(nd4j::BroadcastOpsTuple op, const NDArray* other, ExtraArguments *extraArgs = nullptr) const;

        /**
        *  apply operation which requires broadcasting, broadcast one tensor along another, also this method checks the possibility of broadcasting
        *  other - input array 
        *  target - where to store result
        *  checkTargetShape - if true check whether target shape is suitable for broadcasting
        *  extraParams - extra parameters for operation
        */
        void applyTrueBroadcast(nd4j::BroadcastOpsTuple op, const NDArray* other, NDArray* target, const bool checkTargetShape = true, ExtraArguments *extraArgs = nullptr) const;

        void applyTrueBroadcast(nd4j::BroadcastBoolOpsTuple op, const NDArray* other, NDArray* target, const bool checkTargetShape = true, ExtraArguments *extraArgs = nullptr) const;

        /** 
        *  apply a scalar operation to an array
        *  scalar - input scalar
        *  target - where to store result
        *  extraParams - extra parameters for operation
        */
        template <typename T>
        void applyScalar(nd4j::scalar::Ops op, const T scalar, NDArray* target = nullptr, ExtraArguments *extraParams = nullptr);

        template <typename T>
        void applyScalar(nd4j::scalar::BoolOps op, const T scalar, NDArray* target, ExtraArguments *extraParams = nullptr) const;

        /** 
        *  apply a scalar operation to an array
        *  scalar - input array which is simple scalar
        *  target - where to store result
        *  extraParams - extra parameters for operation
        */ 
        void applyScalarArr(nd4j::scalar::Ops op, const NDArray* scalar, NDArray* target = nullptr, ExtraArguments *extraParams = nullptr);

        void applyScalarArr(nd4j::scalar::BoolOps op, const NDArray* scalar, NDArray* target, ExtraArguments *extraParams = nullptr) const;


        /**
        *  apply operation "func" to an array
        *  func - what operation to apply
        *  target - where to store result
        */
        template <typename T>
        void applyLambda(const std::function<T(T)>& func, NDArray* target = nullptr);

        template <typename T>
        void applyIndexedLambda(const std::function<T(Nd4jLong, T)>& func, NDArray* target = nullptr);

        /** 
        *  apply pairwise operation "func" to an array
        *  other - input array
        *  func - what pairwise operation to apply
        *  target - where to store result
        */
        template <typename T>
        void applyPairwiseLambda(const NDArray* other, const std::function<T(T, T)>& func, NDArray* target = nullptr);

        template <typename T>
        void applyIndexedPairwiseLambda(NDArray* other, const std::function<T(Nd4jLong, T, T)>& func, NDArray* target = nullptr);

        template <typename T>
        void applyTriplewiseLambda(NDArray* second, NDArray *third, const std::function<T(T, T, T)>& func, NDArray* target = nullptr);


        /**
        *  reduces dimensions in this array relying on index operation OpName
        *  dimensions - vector of dimensions to reduce along
        *  extraArgs - extra parameters for operation
        */
        NDArray* applyIndexReduce(nd4j::indexreduce::Ops op, const std::vector<int>& dimensions, const ExtraArguments *extraParams = nullptr) const;

        /**
        *  reduces dimensions in array relying on index operation OpName
        *  target - where to store result
        *  dimensions - vector of dimensions to reduce along
        *  extraArgs - extra parameters for operation
        */
        void applyIndexReduce(nd4j::indexreduce::Ops op, NDArray* target, const std::vector<int>& dimensions, const ExtraArguments *extraParams = nullptr) const;

        /**
        *  apply reduce3 operation OpName to this and other array, return result in new output array
        *  other - input array
        *  extraArgs - extra parameters for operation
        */
        NDArray* applyReduce3(nd4j::reduce3::Ops op, const NDArray* other, const ExtraArguments* extraParams = nullptr) const;

        /**
        *  apply reduce3 operation OpName to this and other array, return result in new output array
        *  other - input array
        *  dimensions - vector of dimensions to reduce along (tads not axis)
        *  extraArgs - extra parameters for operation
        */
        NDArray* applyAllReduce3(nd4j::reduce3::Ops op, const NDArray* other, const std::vector<int>& dimensions, const ExtraArguments* extraParams = nullptr) const;

        /**
        *  apply reduce3 (exec) operation OpName to this and other array, return result in new output array
        *  other - input array
        *  dimensions - vector of dimensions to reduce along (same as reduceAlongDimension)
        *  extraArgs - extra parameters for operation
        */
        NDArray* applyReduce3(nd4j::reduce3::Ops op, const NDArray* other, const std::vector<int>& dimensions, const ExtraArguments* extraParams = nullptr) const;


        /**
        *  returns variance along given dimensions
        *  biasCorrected -  if true bias correction will be applied
        *  dimensions - vector of dimensions to calculate variance along
        */
        NDArray* varianceAlongDimension(nd4j::variance::Ops op, const bool biasCorrected, const std::vector<int>& dimensions) const;
        NDArray* varianceAlongDimension(nd4j::variance::Ops op, const bool biasCorrected, const std::initializer_list<int>& dimensions) const;

        NDArray varianceAlongDims(nd4j::variance::Ops op, const bool biasCorrected, const std::vector<int>& dimensions) const;
        NDArray varianceAlongDims(nd4j::variance::Ops op, const bool biasCorrected, const std::initializer_list<int>& dimensions) const;

        void varianceAlongDimension(nd4j::variance::Ops op, const NDArray* target, const bool biasCorrected, const std::vector<int>& dimensions);

        void varianceAlongDimension(nd4j::variance::Ops op, const NDArray* target, const bool biasCorrected, const std::initializer_list<int>& dimensions);

#endif

        /**
        *   apply transpose operation to the copy of this array, that is this array remains unaffected 
        */
        NDArray* transpose() const;
        NDArray  transp() const;

        /**
        *  perform transpose operation and store result in target, this array remains unaffected 
        *  target - where to store result
        */ 
        void transpose(NDArray& target) const;

        /**
        *  apply in-place transpose operation to this array, so this array becomes transposed 
        */ 
        void transposei();

        /**
        *  return array pointing on certain range of this array
        *  index - the number of array to be returned among set of possible arrays 
        *  dimensions - array of dimensions to point on
        */
        NDArray* tensorAlongDimension(Nd4jLong index, const std::initializer_list<int>& dimensions) const;
        NDArray* tensorAlongDimension(Nd4jLong index, const std::vector<int>& dimensions) const;

        /**
        *  returns the number of arrays pointing on specified dimension(s)
        *  dimensions - array of dimensions to point on
        */
        Nd4jLong tensorsAlongDimension(const std::initializer_list<int> dimensions) const ;
        Nd4jLong tensorsAlongDimension(const std::vector<int>& dimensions) const ;

        /**
        *  returns true if elements of two arrays are equal to within given epsilon value
        *  other - input array to compare
        *  eps - epsilon, this value defines the precision of elements comparison
        */
        bool equalsTo(const NDArray *other, double eps = 1e-5) const;
        bool equalsTo(const NDArray &other, double eps = 1e-5) const;
        
        /**
        *  add given row vector to all rows of this array
        *  row - row vector to add
        */
        void addiRowVector(const NDArray *row);

        /**
        *  add given row vector to all rows of this array, store result in target
        *  row - row vector to add
        *  target - where to store result
        */
        void addRowVector(const NDArray *row, NDArray* target) const;

        /**
        *  subtract given row vector from all rows of this array, store result in target
        *  row - row vector to subtract
        *  target - where to store result
        */
        void subRowVector(const NDArray *row, NDArray* target) const;
        
        /**
        *  multiply all rows of this array on given row vector, store result in target
        *  row - row vector to multiply on
        *  target - where to store result
        */
        void mulRowVector(const NDArray *row, NDArray* target) const;

        /**
        *  divide all rows of this array on given row vector, store result in target
        *  row - row vector to divide on
        *  target - where to store result
        */
        void divRowVector(const NDArray *row, NDArray* target) const;
        
        /**
        *  add given column vector to all columns of this array, store result in target
        *  column - column vector to add
        *  target - where to store result
        */
        void addColumnVector(const NDArray *column, NDArray* target) const;

        /**
        *  add given column vector to all columns of this array, this array becomes affected (in-place operation)
        *  column - column vector to add
        */
		void addiColumnVector(const NDArray *column);

        /**
        *  multiply all columns of this array on given column vector, this array becomes affected (in-place operation)
        *  column - column vector to multiply on
        */
		void muliColumnVector(const NDArray *column);

        /**
        *  returns number of bytes used by _buffer & _shapeInfo
        */
        FORCEINLINE Nd4jLong memoryFootprint();
        
        /**
        *  these methods suited for FlatBuffers use
        */
        template <typename T>
        std::vector<T> getBufferAsVector();
        void *getBufferAsPointer(nd4j::DataType dtype);
        std::vector<Nd4jLong> getShapeAsVector() const;
        std::vector<Nd4jLong> getShapeInfoAsVector();
        std::vector<int64_t> getShapeInfoAsFlatVector();
        std::vector<int64_t> getShapeAsFlatVector();
				
        /**
        *  set new order and shape in case of suitable array length (in-place operation)
        *  order - order to set
        *  shape - shape to set
        *
        *  if there was permute applied before or there are weird strides, then new buffer is allocated for array
        */
		bool reshapei(const char order, const std::initializer_list<Nd4jLong>& shape);
		bool reshapei(const char order, const std::vector<Nd4jLong>& shape);

        bool reshapei(const std::initializer_list<Nd4jLong>& shape);
		bool reshapei(const std::vector<Nd4jLong>& shape);
	
        /**
        *  creates new array with corresponding order and shape, new array will point on _buffer of this array
        *  order - order to set
        *  shape - shape to set
        *
        * if permute have been applied before or there are weird strides, then new buffer is allocated for new array
        */
		NDArray* reshape(const char order, const std::vector<Nd4jLong>& shape) const;
		
        /**
        *  calculate strides and set given order
        *  order - order to set
        */
		void updateStrides(const char order);

        /**
        *  change an array by repeating it the number of times given by reps (in-place operation)
        *  repeats - contains numbers of repetitions
        */
		void tilei(const std::vector<Nd4jLong>& repeats);

        /**
        *  returns new array which is created by repeating of this array the number of times given by reps 
        *  repeats - contains numbers of repetitions
        */
		NDArray tile(const std::vector<Nd4jLong>& repeats) const;

        /**
        *  change an array by repeating it the number of times given by reps (in-place operation)
        *  repeats - contains numbers of repetitions
        *  target - where to store result
        */
        void tile(const std::vector<Nd4jLong>& repeats, NDArray& target) const;

        /**
        *  change an array by repeating it the number of times to acquire the new shape which is the same as target shape        
        *  target - where to store result
        */
        void tile(NDArray& target) const;
        
        /**
        *  returns an array which is result of broadcasting of this and other arrays 
        *  other - input array
        */
		NDArray* broadcast(const NDArray& other);
		
        /**
        *  check whether array's rows (arg=0) or columns (arg=1) create orthogonal basis
        *  arg - 0 -> row, 1 -> column
        */
		bool hasOrthonormalBasis(const int arg); 
				
        /**
        *  check whether array is identity matrix
        */
		bool isIdentityMatrix(); 
		
        /**
        *  check whether array is unitary matrix
        */
		bool isUnitary(); 


        /**
        *  operator returns subarray with buffer pointing at this->_buffer with offset defined by given intervals
        *  idx - intervals of indexes which define the subarrays to point on, idx has form {dim0Start,dim0End,  dim1Start,dim1End, ....} and length (2 * this->rankOf())
        *        when (dimStart == dimEnd) then whole range will be used for current dimension
        *  keepUnitiesInShape - if false then eliminate unities from resulting array shape, for example {1,a,1,b} -> {a,b}
        *  isStrided - if true then idx has length (3 * this->rankOf()) and contains additional stride numbers which correspond to stride between dimStart and dimEnd,
        *              so structure of idx is like {dim0Start,dim0End,dim0Stride,    dim1Start,dim1End,dim1Stride, ....}
        */
        NDArray operator()(const std::vector<Nd4jLong>& idx, const bool keepUnitiesInShape = false, const bool isStrided = false)  const;

        /**
        *  evaluates subarray with buffer pointing at this->_buffer and offset defined by given sequential index subArrIdx and dimensions in dimsToExclude
        *  subArrIdx - index of current sub-array
        *  dimsToExclude - MUST BE SORTED, dimensions to evaluate sub-array along, i.e. when shape is [2,3,4,5] and dimsToExclude={0,2}, then there will be 8 sub-arrays with shape [3,5], and subArrIdx must be in range [0,7]
        *                  if dimsToExclude is empty then idxRanges containing all zeros (means whole array) will be returned.
        *  keepUnitiesInShape - if false then eliminate unities from resulting array shape, for example {1,a,1,b} -> {a,b}
        */
        NDArray operator()(const Nd4jLong subArrIdx, const std::vector<int>& dimsToExclude, bool keepUnitiesInShape = false)  const;

        /**
        * processes whole set of sub-arrays
        * evaluates shapeInfo of sub-arrays (all sub-arrays have the same shapeInfo) and their buffer offsets (each sub-array has its own unique offset from original this-buffer)
        * dimsToExclude - MUST BE SORTED, dimensions to evaluate sub-array along, i.e. when shape is [2,3,4,5] and dimsToExclude={0,2}, then there will be 8 sub-arrays with shape [3,5]
        *                 if dimsToExclude.size() = array rank it means sub-array is whole array and copy of original_shapeInfo will be returned and one zero offset
        * subArrShapeInfo    - output argument, contains shapeInfo common for all sub-arrays
        * subArrOffsets      - output argument, contains successive sub-arrays offsets from original this-buffer
        * keepUnitiesInShape - if false then eliminate unities from sub-array shapeInfo, for example {1,a,1,b} -> {a,b}
        */
        void getSubArrShapeAndOffsets(const std::vector<int>& dimsToExclude, Nd4jLong* &subArrShapeInfo, Nd4jLong* &subArrOffsets, bool keepUnitiesInShape = false) const;

        /**
        *  addition operator: array + other
        *  other - input array to add
        */
        NDArray operator+(const NDArray& other) const;

        /**
        *  addition operator: array + scalar
        *  scalar - input scalar to add
        */
        template <typename T>
        NDArray operator+(const T& scalar) const;

        /**
        *  friend functions which implement addition operator: scalar + array
        *  scalar - input scalar to add
        */
        //template <typename T>
        //friend NDArray nd4j::operator+(const T scalar, const NDArray& arr);

        
        /**
        *  addition unary operator array += other
        *  other - input array to add
        */
        void operator+=(const NDArray& other);

        /**
        *  subtraction unary operator array -= other
        *  other - input array to add
        */
        void operator-=(const NDArray& other);

        template <typename T>
        void operator+=(const T other);

        template <typename T>
        void operator-=(const T other);
        
        /**
        *  subtraction operator: array - other
        *  other - input array to subtract
        */
        NDArray operator-(const NDArray& other) const;
        
        /**
        *  subtraction operator: array - scalar
        *  scalar - input scalar to subtract
        */
        template <typename T>
        NDArray operator-(const T& scalar) const;

        /**
        *  negative operator, it changes sign of all array elements on opposite
        */
        NDArray operator-() const;

        /**
        *  friend functions which implement subtraction operator: scalar - array
        *  scalar - input scalar to subtract
        */
        //friend NDArray nd4j::operator-(const float scalar, const NDArray& arr);

        /**
        *  pairwise multiplication operator: array * other
        *  other - input array to multiply on
        */
        NDArray operator*(const NDArray& other) const;
    
        /**
        *  multiplication operator: array * scalar
        *  scalar - input scalar to multiply on
        */
        template <typename T>
        NDArray operator*(const T& scalar) const;
        
        /**
        *  pairwise multiplication unary operator array *= other
        *  other - input array to multiply on
        */
        void operator*=(const NDArray& other);

        /**
        *  multiplication unary operator array *= scalar
        *  scalar - input scalar to multiply on
        */
        template <typename T>
        void operator*=(const T scalar);

        /**
        *  pairwise division operator: array / other
        *  other - input array to divide on
        */
        NDArray operator/(const NDArray& other) const;

        /**
        *  division operator: array / scalar
        *  scalar - input scalar to divide each array element on
        */
        template <typename T>
        NDArray operator/(const T& scalar) const;

        /**
        *  pairwise division unary operator: array /= other
        *  other - input array to divide on
        */
        void operator/=(const NDArray& other);

        /**
        *  division unary operator: array /= scalar
        *  scalar - input scalar to divide on
        */
        template <typename T>
        void operator/=(const T scalar);

        /**
        *  friend function which implements mathematical multiplication of two arrays
        *  left - input array
        *  right - input array
        */
        friend NDArray mmul(const NDArray& left, const NDArray& right);

        /**
        *  return vector containing _buffer as flat binary array
        */
        std::vector<int8_t> asByteVector();

        /**
        *  makes array to be identity matrix (not necessarily square), that is set all diagonal elements = 1, rest = 0
        */
        void setIdentity();

        /**
        *  swaps the contents of tow arrays, 
        *  PLEASE NOTE: method doesn't take into account the shapes of arrays, shapes may be different except one condition: arrays lengths must be the same 
        */
        void swapUnsafe(NDArray& other);

        /**
        *  return vector with buffer which points on corresponding diagonal elements of array
        *  type - means of vector to be returned: column ('c') or row ('r')
        */
        NDArray* diagonal(const char type ) const;

        /**
        *  fill matrix with given value starting from specified diagonal in given direction, works only with 2D matrix
        *
        *  diag - diagonal starting from matrix is filled. 
        *      diag = 0 corresponds to main diagonal, 
        *      diag < 0 below main diagonal
        *      diag > 0 above main diagonal
        *  direction - in what direction to fill matrix. There are 2 possible directions:
        *      'u' - fill up, mathematically this corresponds to lower triangular matrix 
        *      'l' - fill down, mathematically this corresponds to upper triangular matrix
        */
        template <typename T>
        void setValueInDiagMatrix(const T& value, const int diag, const char direction);

		/**
        *  change an array by repeating it the number of times in order to acquire new shape equal to the input shape
        *
        *  shape  - contains new shape to broadcast array to 
        *  target - optional argument, if target != nullptr the resulting array will be placed in target, in opposite case tile operation is done in place
        */
        NDArray tileToShape(const Nd4jLong* shapeInfo);
        void tileToShape(const std::vector<Nd4jLong>& shape, NDArray* target = nullptr);
#ifndef __JAVACPP_HACK__
        void tileToShape(const std::initializer_list<Nd4jLong>& shape, NDArray* target = nullptr);
#endif

        template <typename N>
        NDArray* asT();

        NDArray* asT(DataType dtype);


        void linspace(const double start);

        void linspace(const double start, const double step);

        /**
        *  calculates the trace of an array, that is sum of elements on main diagonal = sum array[i, i, i, ...]
        */
        double getTrace() const;

        NDArray* dupUninitialized() const;

        ResultSet* multipleTensorsAlongDimension(const std::vector<int>& indices, const std::vector<int>& dimensions) const;

        ResultSet* allTensorsAlongDimension(const std::initializer_list<int>& dimensions) const;

        ResultSet* allTensorsAlongDimension(const std::vector<int>& dimensions) const;

        ResultSet  allTensorsAlongDims(const std::vector<int>& dimensions) const;

        ResultSet* allExamples()const ;

        /**
        *  set _shapeInfo
        */
        void setShapeInfo(const Nd4jLong *shapeInfo);
        void setShapeInfo(const Nd4jLong *shapeInfo, const nd4j::DataType dtype);
        void setShapeInfo(const ShapeDescriptor& descriptor);

        /**
        *  returns absolute offset which corresponds to given sequential index
        */
        Nd4jLong getOffset(const Nd4jLong i) const;

        /**
        *  returns reference on array element with given index
        */
        template<typename T>
        FORCEINLINE T& t(const Nd4jLong index);

        template<typename T>
        FORCEINLINE T& t(const Nd4jLong i, const Nd4jLong j);

        /**
        *  returns array element with given index
        *  i - element index in array
        */
        template<typename T>
        FORCEINLINE T t(const Nd4jLong i) const;

        template<typename T>
        FORCEINLINE T t(const Nd4jLong i, const Nd4jLong j) const;


        /**
        *  default destructor
        */
        ~NDArray() noexcept;

        /**
        *  set _shapeInfo
        */
        FORCEINLINE void setShapeInfo(Nd4jLong *shapeInfo);
        FORCEINLINE void setShapeInfo(Nd4jLong *shapeInfo, const nd4j::DataType dtype);

        /**
        *  set _buffer
        */
        FORCEINLINE void setBuffer(void* buffer);

        /**
        *  set _isBuffAlloc and _isShapeAlloc
        */
        FORCEINLINE void triggerAllocationFlag(bool bufferAllocated);
        FORCEINLINE void triggerSpecialAllocationFlag(bool bufferAllocated, bool shapeAllocated);

        /**
        *  returns the value of "dim" dimension 
        */
        Nd4jLong sizeAt(const int dim) const;

        /**        
        *  returns order of array
        */
        FORCEINLINE char ordering() const;

        /**
        *  return _isView
        */ 
        FORCEINLINE bool isView() const;

        /**
        *  returns shape portion of shapeInfo
        */
        FORCEINLINE Nd4jLong* shapeOf() const;
        
        /**
        *  returns strides portion of shapeInfo
        */
        FORCEINLINE Nd4jLong* stridesOf() const;

        /**
        *  returns rank of array
        */
        FORCEINLINE int rankOf() const;        

        /** 
        *  returns length of array
        */
        FORCEINLINE Nd4jLong lengthOf() const;

        /**
        *  returns number of rows in array
        */
        FORCEINLINE Nd4jLong rows() const;

        /**
        *  returns number of columns in array
        */ 
        FORCEINLINE Nd4jLong columns() const;

        /**
        *  returns size of array elements type
        */ 
        FORCEINLINE size_t sizeOfT() const;

        /**
        *  returns element-wise-stride
        */ 
        FORCEINLINE Nd4jLong ews() const;

        // returns true if arrays have same shape
        FORCEINLINE bool isSameShape(const NDArray *other) const;
        FORCEINLINE bool isSameShape(const NDArray &other) const;
        FORCEINLINE bool isSameShape(const std::initializer_list<Nd4jLong>& shape) const;
        FORCEINLINE bool isSameShape(const std::vector<Nd4jLong>& shape) const;
        FORCEINLINE bool areSameShapeAndType(const NDArray& other) const;

        /**
        *  returns true if these two NDArrays have same rank, dimensions, strides, ews and order
        */
        FORCEINLINE bool isSameShapeStrict(const NDArray *other) const;

        /**
        *  returns true if buffer && shapeInfo were defined (non nullptr)
        */
        FORCEINLINE bool nonNull() const;

        template <typename T>
        T r(const Nd4jLong i) const;

        /**
        *  returns array element with given index from linear buffer
        *  i - element index in array
        */
        template <typename T>
        T e(const Nd4jLong i) const;

        /** 
        *  returns element with given indexes from 2D array 
        *  i - number of row 
        *  j - number of column
        */
        template <typename T>
        T e(const Nd4jLong i, const Nd4jLong j) const;

        /** 
        *  returns element with given indexes from 3D array 
        *  i - height
        *  j - width
        *  k - depth
        */
        template <typename T>
        T e(const Nd4jLong i, const Nd4jLong j, const Nd4jLong k) const;

        /**
        *  returns element with given indexes from DD array
        */
        template <typename T>
        T e(const Nd4jLong i, const Nd4jLong j, const Nd4jLong k, const Nd4jLong l) const;

        /** 
        *  returns array-scalar containing element of this array with given index
        *  i - element index in array
        */
        NDArray e(const Nd4jLong i) const;

        /** 
        *  assigns given scalar to array element by given index, regards array buffer as linear
        *  i - element index in array
        *  value - scalar value to assign
        */
        template <typename T>
        void p(const Nd4jLong i, const T value);

        void p(const Nd4jLong i, const NDArray& value);

        /** 
        *  assigns given scalar to 2D array element by given indexes
        *  i - number of row
        *  j - number of row
        *  value - scalar value to assign
        */
        template <typename T>
        void p(const Nd4jLong i, const Nd4jLong j, const T value);

        /** 
        *  assigns given scalar to 3D array element by given indexes
        *  i - height
        *  j - width
        *  k - depth
        *  value - scalar value to assign
        */
        template <typename T>
        void p(const Nd4jLong i, const Nd4jLong j, const Nd4jLong k, const T value);

        template <typename T>
        void p(const Nd4jLong i, const Nd4jLong j, const Nd4jLong k, const Nd4jLong l, const T value);


        template <typename T>
        void pIdx(const Nd4jLong* indices, const T value);

        /**
        *  creates array which points on certain sub-range of this array, sub-range is defined by given indices
        */
        NDArray* subarray(IndicesList& indices) const;
        NDArray* subarray(IndicesList& indices, std::vector<Nd4jLong>& strides) const;
        NDArray* subarray(const std::initializer_list<NDIndex*>& idx) const;
        NDArray* subarray(const Intervals& idx) const;

        /**
        *  returns true if array is 2D
        */
        FORCEINLINE bool isMatrix() const;

        /**
        *  returns true if array is vector
        */
        FORCEINLINE bool isVector() const;

        /**
        *  returns true if array is column vector
        */
        FORCEINLINE bool isColumnVector() const;

        /**
        *  returns true if array is row vector
        */
        FORCEINLINE bool isRowVector() const;

        /**
        *  returns true if all dimensions of array except one are unities, for example: [1,1,n,1], [n,1,1], [n], ...
        *  posOfNonUnityDim - one dimension with value > 1
        */
        FORCEINLINE bool isCommonVector(int& posOfNonUnityDim) const;


        /**
        *  returns true if array is scalar
        */
        FORCEINLINE bool isScalar() const;

        /**
        * Returns data type of this array
        * @return
        */
        FORCEINLINE DataType dataType() const;

        /**
         * This method returns true if value is from Integer space
         * @return
         */
        bool isZ() const;

        /**
         * This method returns true if array is from Real space
         * @return
         */
        bool isR() const;

        /**
         * This method returns true if array is from Boolean space
         * @return
         */
        bool isB() const;

        /**
         * This method returns true if array contains Complex numbers
         * @return
         */
        bool isC() const;

        /**
         * This method returns true if array contains String
         * @return
         */
        bool isS() const;

        /**
        *  inline accessing operator for matrix, i - absolute index        
        */
        //FORCEINLINE NDArray operator()(const Nd4jLong i) const;

        /**
        *  inline modifying operator for matrix, i - absolute index        
        */
        //FORCEINLINE NDArray& operator()(const Nd4jLong i);

        /**
        *  inline accessing operator for 2D array, i - row, j - column
        */
        //FORCEINLINE NDArray operator()(const Nd4jLong i, const Nd4jLong j) const;

        /**
        *  inline modifying operator for 2D array, i - row, j - column
        */
        //FORCEINLINE NDArray& operator()(const Nd4jLong i, const Nd4jLong j);

        /**
        *  inline accessing operator for 3D array, i - height, j - width, k - depth
        */
        //FORCEINLINE NDArray operator()(const Nd4jLong i, const Nd4jLong j, const Nd4jLong k) const;

        /**
        *  inline modifying operator for 3D array, i - height, j - width, k - depth
        */ 
        //FORCEINLINE NDArray& operator()(const Nd4jLong i, const Nd4jLong j, const Nd4jLong k);

        /**
        *  inline modifying operator for 4D array, i - height, j - width, k - depth
        */ 
        //FORCEINLINE NDArray& operator()(const Nd4jLong t, const Nd4jLong u, const Nd4jLong v, const Nd4jLong w);

        /**
        *  inline accessing operator for 4D array, i - height, j - width, k - depth
        */
        //FORCEINLINE NDArray operator()(const Nd4jLong t, const Nd4jLong u, const Nd4jLong v, const Nd4jLong w) const;

        /**
        *  inline modifying operator for ND array
        *  idx - array with corresponding indexes, for example {2,10,0,5,...,8}, number of indexes should be equal to array rank
        */ 
        //FORCEINLINE NDArray& operator()(const Nd4jLong* idx);

        /**
        *  inline accessing operator for ND array
        *  idx - array with corresponding indexes, for example {2,10,0,5,...,8}, number of indexes should be equal to array rank
        */
        //FORCEINLINE NDArray operator()(const Nd4jLong* idx) const;



        template <typename T>
        std::vector<T> asVectorT();


        FORCEINLINE bool isAttached();

        NDArray* detach();

        FORCEINLINE bool operator==(const NDArray &other) const;

        FORCEINLINE bool operator!=(const NDArray &other) const;

        void lazyAllocateBuffer() const;
    };




//////////////////////////////////////////////////////////////////////////
///// IMLEMENTATION OF INLINE METHODS ///// 
//////////////////////////////////////////////////////////////////////////
    bool NDArray::isAttached() {
        return this->_context->getWorkspace() != nullptr;
    }

    template <typename T, typename R>
    FORCEINLINE R NDArray::templatedGet(void *buffer, Nd4jLong index) const {
            auto b = reinterpret_cast<T*>(buffer);
            auto v = static_cast<R>(b[index]);
            return v;
    }

    //////////////////////////////////////////////////////////////////////////
    void NDArray::setShapeInfo(Nd4jLong *shapeInfo) {
        _shapeInfo = shapeInfo;

        if (shapeInfo != nullptr) {
            _dataType = ArrayOptions::dataType(_shapeInfo);
            if(ArrayOptions::arrayType(_shapeInfo) == ArrayType::EMPTY)
                _length = 0;
            else
                _length = shape::length(_shapeInfo);
        }
        else {
            _dataType = nd4j::DataType::INHERIT;
            _length = 0;
        }
    }

    //////////////////////////////////////////////////////////////////////////
    void NDArray::setShapeInfo(Nd4jLong *shapeInfo, const nd4j::DataType dtype) {
        _shapeInfo = shapeInfo;

        if (shapeInfo != nullptr) {
            _dataType = dtype;
            if(ArrayOptions::arrayType(_shapeInfo) == ArrayType::EMPTY)
                _length = 0;
            else
                _length = shape::length(_shapeInfo);
        }
        else {
            _dataType = nd4j::DataType::INHERIT;
            _length = 0;
        }
    }

    //////////////////////////////////////////////////////////////////////////
    void NDArray::setBuffer(void* buffer) {
        if(_isBuffAlloc && _context->getWorkspace() == nullptr)
            delete []_buffer;
 
        _buffer = reinterpret_cast<int8_t *>(buffer);
        _isBuffAlloc = false;
        tickWriteHost();
    }

    //////////////////////////////////////////////////////////////////////////
    void NDArray::triggerAllocationFlag(bool bufferAllocated) {
        _isBuffAlloc = bufferAllocated;
    }
    //////////////////////////////////////////////////////////////////////////
    void NDArray::triggerSpecialAllocationFlag(bool bufferAllocated, bool shapeAllocated) {
        _isBuffDAlloc = bufferAllocated;
    }

    //////////////////////////////////////////////////////////////////////////
    char NDArray::ordering() const {
        return shape::order(_shapeInfo);
    }

    //////////////////////////////////////////////////////////////////////////
    bool NDArray::isView() const {
        return _isView;
    }

    //////////////////////////////////////////////////////////////////////////
    Nd4jLong* NDArray::shapeOf() const {
        return shape::shapeOf(_shapeInfo);
    }

    //////////////////////////////////////////////////////////////////////////
    Nd4jLong* NDArray::stridesOf() const {
        return shape::stride(_shapeInfo);
    }

    //////////////////////////////////////////////////////////////////////////
    int NDArray::rankOf() const {
        if (isEmpty())
            return 0;

        return shape::rank(_shapeInfo);
    }

    //////////////////////////////////////////////////////////////////////////
    Nd4jLong NDArray::lengthOf() const {
        return _length;
    }

    //////////////////////////////////////////////////////////////////////////
    Nd4jLong NDArray::rows() const {
        if (this->rankOf() == 1)
            return 1;

        if (this->rankOf() > 2)
            throw std::runtime_error("Array with rank > 2 can't have rows");

        return shapeOf()[0];
    }

    //////////////////////////////////////////////////////////////////////////
    Nd4jLong NDArray::columns() const {
        if (this->rankOf() == 1)
            return this->lengthOf();

        if (this->rankOf() > 2)
            throw std::runtime_error("Array with rank > 2 can't have columns");

        return shapeOf()[1];
    }

    //////////////////////////////////////////////////////////////////////////

    size_t NDArray::sizeOfT() const {

        return DataTypeUtils::sizeOfElement(_dataType);
    }

    //////////////////////////////////////////////////////////////////////////
    Nd4jLong NDArray::ews() const {
        if (this->isEmpty() || this->rankOf() == 0)
            return 1;

        return shape::elementWiseStride(_shapeInfo);
    }

    //////////////////////////////////////////////////////////////////////////
    bool NDArray::nonNull() const {
        if (isEmpty())
            return true;

        if(!Environment::getInstance()->isCPU())
            return this->_bufferD != nullptr && this->_shapeInfoD != nullptr;

        return this->_buffer != nullptr && this->_shapeInfo != nullptr;
    }

    //////////////////////////////////////////////////////////////////////////
    bool NDArray::isMatrix() const {
        if (isEmpty())
            return false;

        return shape::isMatrix(this->_shapeInfo);
    }

    //////////////////////////////////////////////////////////////////////////
    bool NDArray::isVector() const {
        if (isEmpty())
            return false;
        if (rankOf() == 1)
            return true;
        return !isScalar() && shape::isVector(this->_shapeInfo);
    }

    //////////////////////////////////////////////////////////////////////////
    bool NDArray::isColumnVector() const {
        if (isEmpty())
            return false;

        return !isScalar() && shape::isColumnVector(this->_shapeInfo);
    }

    //////////////////////////////////////////////////////////////////////////
    bool NDArray::isRowVector() const {
        if (isEmpty())
            return false;

        // 1D edge case
        if (shape::rank(this->_shapeInfo) == 1)
            return true;

        return !isScalar() && shape::isRowVector(this->_shapeInfo);
    }

    //////////////////////////////////////////////////////////////////////////
    bool NDArray::isCommonVector(int& posOfNonUnityDim) const {

        return shape::isCommonVector(_shapeInfo, posOfNonUnityDim);
    }

    //////////////////////////////////////////////////////////////////////////
    bool NDArray::isScalar() const {
        return shape::isScalar(this->_shapeInfo);
    }

//////////////////////////////////////////////////////////////////////////
// accessing operator for matrix, i - absolute index
/*
NDArray NDArray::operator()(const Nd4jLong i) const {

    if (i >= shape::length(_shapeInfo))
            throw std::invalid_argument("NDArray::operator(i): input index is out of array length !");

    auto ews   = shape::elementWiseStride(_shapeInfo);
    char order = ordering();   

    if(ews == 1 && order == 'c') {
        auto cast = reinterpret_cast<int8_t *>(_buffer) + (i * this->sizeOfT());
        NDArray result(cast, nd4j::ShapeBuilders::createScalarShapeInfo(this->dataType(), this->getWorkspace()));
        result.triggerAllocationFlag(false);
        return result;
    } else if(ews > 1 && order == 'c') {
        auto cast = reinterpret_cast<int8_t *>(_buffer) + (i * ews * this->sizeOfT());
        NDArray result(cast, nd4j::ShapeBuilders::createScalarShapeInfo(this->dataType(), this->getWorkspace()));
        result.triggerAllocationFlag(false);
        return result;
    } else {
        Nd4jLong idx[MAX_RANK];
        shape::ind2subC(rankOf(), shapeOf(), i, idx);
        auto xOffset = shape::getOffset(0, shapeOf(), stridesOf(), idx, rankOf());

        auto cast = reinterpret_cast<int8_t *>(_buffer) + (xOffset * this->sizeOfT());
        NDArray result(cast, nd4j::ShapeBuilders::createScalarShapeInfo(this->dataType(), this->getWorkspace()));
        result.triggerAllocationFlag(false);
        return result;
    }
}
*/
//////////////////////////////////////////////////////////////////////////
// modifying operator for matrix, i - absolute index
/*
NDArray& NDArray::operator()(const Nd4jLong i) {
    if (i >= shape::length(_shapeInfo))
            throw std::invalid_argument("NDArray::operator(i): input index is out of array length !");

    auto ews = shape::elementWiseStride(_shapeInfo);
    auto order = ordering();

    if(ews == 1 && order == 'c') {
        auto cast = reinterpret_cast<int8_t *>(_buffer) + (i * this->sizeOfT());
        NDArray result(cast, nd4j::ShapeBuilders::createScalarShapeInfo(this->dataType(), this->getWorkspace()));
        result.triggerAllocationFlag(false);

        // FIXME: bad
        return result;
    } else if(ews > 1 && order == 'c') {
        auto cast = reinterpret_cast<int8_t *>(_buffer) + (i * ews * this->sizeOfT());
        NDArray result(cast, nd4j::ShapeBuilders::createScalarShapeInfo(this->dataType(), this->getWorkspace()));
        result.triggerAllocationFlag(false);
        return result;
    } else {
        Nd4jLong idx[MAX_RANK];
        shape::ind2subC(rankOf(), shapeOf(), i, idx);
        auto xOffset = shape::getOffset(0, shapeOf(), stridesOf(), idx, rankOf());

        auto cast = reinterpret_cast<int8_t *>(_buffer) + (xOffset * this->sizeOfT());
        NDArray result(cast, nd4j::ShapeBuilders::createScalarShapeInfo(this->dataType(), this->getWorkspace()));
        result.triggerAllocationFlag(false);
        return result;
    }    
}*/

//////////////////////////////////////////////////////////////////////////
// accessing operator for 2D matrix, i - row, j - column
/*
NDArray NDArray::operator()(const Nd4jLong i, const Nd4jLong j) const {
    
    if (rankOf() != 2 || i >= shapeOf()[0] || j >= shapeOf()[1])
       throw std::invalid_argument("NDArray::operator(i,j): one of input indexes is out of array length or rank!=2 !");
    
    Nd4jLong coords[2] = {i, j};
    auto xOffset = shape::getOffset(0, shapeOf(), stridesOf(), coords, rankOf());

    // TODO: do we really want a view here?
    auto cast = reinterpret_cast<int8_t *>(_buffer) + (xOffset * this->sizeOfT());
    NDArray result(cast, nd4j::ShapeBuilders::createScalarShapeInfo(this->dataType(), this->getWorkspace()));
    result.triggerAllocationFlag(false);
    return result;
}
*/
//////////////////////////////////////////////////////////////////////////
// modifying operator for 2D matrix, i - row, j - column
/*
NDArray& NDArray::operator()(const Nd4jLong  i, const Nd4jLong j) {
    if (rankOf() != 2 || i >= shapeOf()[0] || j >= shapeOf()[1])
       throw std::invalid_argument("NDArray::operator(i,j): one of input indexes is out of array length or rank!=2 !");

    Nd4jLong coords[2] = {i, j};
    auto xOffset = shape::getOffset(0, shapeOf(), stridesOf(), coords, rankOf());

    auto cast = reinterpret_cast<int8_t *>(_buffer) + (xOffset * this->sizeOfT());
    NDArray result(cast, nd4j::ShapeBuilders::createScalarShapeInfo(this->dataType(), this->getWorkspace()));
    result.triggerAllocationFlag(false);

    //FIXME: bad, will crash!
    return result;
}
*/

//////////////////////////////////////////////////////////////////////////
// accessing operator for 3D array, i - row, j - column
/*
NDArray NDArray::operator()(const Nd4jLong i, const Nd4jLong j, const Nd4jLong k) const {
    
    if (rankOf() != 3 || i >= shapeOf()[0] || j >= shapeOf()[1] || j >= shapeOf()[2])
       throw std::invalid_argument("NDArray::operator(i,j,k): one of input indexes is out of array length or rank!=3 !");
    
    Nd4jLong coords[3] = {i, j, k};
    auto xOffset = shape::getOffset(0, shapeOf(), stridesOf(), coords, rankOf());

    auto cast = reinterpret_cast<int8_t *>(_buffer) + (xOffset * this->sizeOfT());
    NDArray result(cast, nd4j::ShapeBuilders::createScalarShapeInfo(this->dataType(), this->getWorkspace()));
    result.triggerAllocationFlag(false);
    return result;
}
*/

//////////////////////////////////////////////////////////////////////////
// modifying operator for 3D array
/*
NDArray& NDArray::operator()(const Nd4jLong i, const Nd4jLong j, const Nd4jLong k) {
    
    if (rankOf() != 3 || i >= shapeOf()[0] || j >= shapeOf()[1] || k >= shapeOf()[2])
       throw std::invalid_argument("NDArray::operator(i,j,k): one of input indexes is out of array length or rank!=3 !");

    Nd4jLong coords[3] = {i, j, k};
    auto xOffset = shape::getOffset(0, shapeOf(), stridesOf(), coords, rankOf());

    auto cast = reinterpret_cast<int8_t *>(_buffer) + (xOffset * this->sizeOfT());
    NDArray result(cast, nd4j::ShapeBuilders::createScalarShapeInfo(this->dataType(), this->getWorkspace()));
    result.triggerAllocationFlag(false);

    //FIXME: bad, will crash!
    return result;
}
*/
/*
NDArray NDArray::operator()(const Nd4jLong t, const Nd4jLong u, const Nd4jLong v, const Nd4jLong w) const {
    
    if (rankOf() != 4 || t >= shapeOf()[0] || u >= shapeOf()[1] || v >= shapeOf()[2] || w >= shapeOf()[3])
       throw std::invalid_argument("NDArray::operator(t,u,v,w): one of input indexes is out of array length or rank!=4 !");

    Nd4jLong coords[4] = {t, u, v, w};
    auto xOffset = shape::getOffset(0, shapeOf(), stridesOf(), coords, rankOf());

    auto cast = reinterpret_cast<int8_t *>(_buffer) + (xOffset * this->sizeOfT());
    NDArray result(cast, nd4j::ShapeBuilders::createScalarShapeInfo(this->dataType(), this->getWorkspace()));
    result.triggerAllocationFlag(false);
    return result;
}
*/
/*
NDArray& NDArray::operator()(const Nd4jLong t, const Nd4jLong u, const Nd4jLong v, const Nd4jLong w) {
    
    if (rankOf() != 4 || t >= shapeOf()[0] || u >= shapeOf()[1] || v >= shapeOf()[2] || w >= shapeOf()[3])
       throw std::invalid_argument("NDArray::operator(t,u,v,w): one of input indexes is out of array length or rank!=4 !");

    Nd4jLong coords[4] = {t, u, v, w};
    auto xOffset = shape::getOffset(0, shapeOf(), stridesOf(), coords, rankOf());

    // FIXME
    auto cast = reinterpret_cast<int8_t *>(_buffer) + (xOffset * this->sizeOfT());
    NDArray result(cast, nd4j::ShapeBuilders::createScalarShapeInfo(this->dataType(), this->getWorkspace()));
    result.triggerAllocationFlag(false);
    return result;
}
*/
//////////////////////////////////////////////////////////////////////////
/*
NDArray NDArray::operator()(const Nd4jLong* idx) const {

    for(int i = 0; i < rankOf(); ++i)    
        if (idx[i] >= sizeAt(i))
            throw std::invalid_argument("NDArray::operator(const Nd4jLong* idx): input index is out of dimension length !");
    
    auto xOffset = shape::getOffset(0, shapeOf(), stridesOf(), idx, rankOf());

    auto cast = reinterpret_cast<int8_t *>(_buffer) + (xOffset * this->sizeOfT());
    NDArray result(cast, nd4j::ShapeBuilders::createScalarShapeInfo(this->dataType(), this->getWorkspace()));
    result.triggerAllocationFlag(false);
    return result;
}
*/
//////////////////////////////////////////////////////////////////////////
/*
NDArray& NDArray::operator()(const Nd4jLong* idx) {

    for(int i = 0; i < rankOf(); ++i)    
        if (idx[i] >= sizeAt(i))
            throw std::invalid_argument("NDArray::operator(const Nd4jLong* idx): input index is out of dimension length !");

    auto xOffset = shape::getOffset(0, shapeOf(), stridesOf(), idx, rankOf());

    auto cast = reinterpret_cast<int8_t *>(_buffer) + (xOffset * this->sizeOfT());
    NDArray result(cast, nd4j::ShapeBuilders::createScalarShapeInfo(this->dataType(), this->getWorkspace()));
    result.triggerAllocationFlag(false);

    // FIXME
    return result;
}
*/


    //////////////////////////////////////////////////////////////////////////
    Nd4jLong FORCEINLINE NDArray::memoryFootprint() {
        Nd4jLong size = this->lengthOf() * this->sizeOfT();
        size += shape::shapeInfoByteLength(this->rankOf());
        return size;
    }

    //////////////////////////////////////////////////////////////////////////
    // still the definition of inline function must be in header file
    bool NDArray::isSameShape(const std::vector<Nd4jLong>& shape) const{
        if (this->isScalar() && shape.size() == 1 && shape[0] == 0)
            return true;
        if (this->rankOf() != (int) shape.size())
            return false;
        for (int e = 0; e < this->rankOf(); e++) {
            if (this->shapeOf()[e] != shape.at(e) && shape.at(e) != -1)
                return false;
        }
        return true;
    }

//////////////////////////////////////////////////////////////////////////
bool NDArray::isSameShape(const NDArray *other) const {
    if (this->isEmpty() != other->isEmpty())
        return false;

    return isSameShape(std::vector<Nd4jLong>(other->_shapeInfo+1, other->_shapeInfo+1+other->_shapeInfo[0]));
}

//////////////////////////////////////////////////////////////////////////
bool NDArray::isSameShape(const NDArray &other) const {
    return isSameShape(&other);
}

//////////////////////////////////////////////////////////////////////////
bool NDArray::isSameShape(const std::initializer_list<Nd4jLong>& other) const {
    return isSameShape(std::vector<Nd4jLong>(other));
}

//////////////////////////////////////////////////////////////////////////
bool NDArray::areSameShapeAndType(const NDArray& other) const {

    if(rankOf() != other.rankOf() || _dataType != other._dataType)
        return false;

    for(int i = 0; i < rankOf(); ++i)
        if(sizeAt(i) != other.sizeAt(i))
            return false;

    return true;
}

//////////////////////////////////////////////////////////////////////////
// returns true if these two NDArrays have same _shapeInfo
// still the definition of inline function must be in header file

bool NDArray::isSameShapeStrict(const NDArray *other) const {
    return shape::equalsStrict(_shapeInfo, other->_shapeInfo);
}

//////////////////////////////////////////////////////////////////////////
bool NDArray::isEmpty() const {
    if (this->_shapeInfo == nullptr)
            return false;
    
    return ArrayOptions::arrayType(this->getShapeInfo()) == ArrayType::EMPTY;
}

//////////////////////////////////////////////////////////////////////////
bool NDArray::operator==(const NDArray &other) const {
    // if (this->dataType() != other.dataType())    // this comparison is already present in equalsTo
    //         return false;

    if (!this->isSameShape(&other))
        return false;

    return this->equalsTo(&other);
}

//////////////////////////////////////////////////////////////////////////
bool NDArray::operator!=(const NDArray &other) const {
    if (this->dataType() != other.dataType())
        return true;

    if (!this->isSameShape(&other))
        return true;

    return !this->equalsTo(&other);
}

//////////////////////////////////////////////////////////////////////////
DataType NDArray::dataType() const {
    return _dataType;
    // return ArrayOptions::dataType(_shapeInfo);
}

////////////////////////////////////////////////////////////////////////
template <typename T>
T& NDArray::t(const Nd4jLong i) {

    // if (i >= _length)
    //     throw std::invalid_argument("NDArray::t(i): input index is out of array length !");
    if (DataTypeUtils::fromT<T>() != _dataType)
        throw std::invalid_argument("NDArray::t(i): type of array is not equal to template type T!");

    if(!isActualOnHostSide())
        syncToHost();

    tickWriteHost();
    return *(reinterpret_cast<T*>(bufferWithOffset(getOffset(i))));
}

////////////////////////////////////////////////////////////////////////
template <typename T>
T& NDArray::t(const Nd4jLong i, const Nd4jLong j) {

    if (rankOf() != 2 || i >= sizeAt(0) || j >= sizeAt(1))
            throw std::invalid_argument("NDArray::t(i,j): one of input indexes is out of array length or rank!=2 !");
    if (DataTypeUtils::fromT<T>() != _dataType)
        throw std::invalid_argument("NDArray::t(i,j): type of array is not equal to template type T!");

    if(!isActualOnHostSide())
        syncToHost();

    Nd4jLong coords[2] = {i, j};
    auto offset = shape::getOffset(0, shapeOf(), stridesOf(), coords, rankOf());
    tickWriteHost();
    return *(reinterpret_cast<T*>(bufferWithOffset(offset)));
}

////////////////////////////////////////////////////////////////////////
template <typename T>
T NDArray::t(const Nd4jLong i) const {

    // if (i >= _length)
    //     throw std::invalid_argument("NDArray::t(i): input index is out of array length !");
    if (DataTypeUtils::fromT<T>() != _dataType)
        throw std::invalid_argument("NDArray::t(i): type of array is not equal to template type T!");

    if(!isActualOnHostSide())
        syncToHost();

    tickReadHost();
    return *(reinterpret_cast<T*>(bufferWithOffset(getOffset(i))));
}

////////////////////////////////////////////////////////////////////////
template <typename T>
T NDArray::t(const Nd4jLong i, const Nd4jLong j) const {

    if (rankOf() != 2 || i >= sizeAt(0) || j >= sizeAt(1))
            throw std::invalid_argument("NDArray::t(i,j): one of input indexes is out of array length or rank!=2 !");
    if (DataTypeUtils::fromT<T>() != _dataType)
        throw std::invalid_argument("NDArray::t(i,j): type of array is not equal to template type T!");

    if(!isActualOnHostSide())
        syncToHost();

    Nd4jLong coords[2] = {i, j};
    auto offset = shape::getOffset(0, shapeOf(), stridesOf(), coords, rankOf());
    tickReadHost();
    return *(reinterpret_cast<T*>(bufferWithOffset(offset)));
}

////////////////////////////////////////////////////////////////////////
void NDArray::tickWriteHost() const          { _writeHost   = ++_opCounter; }
void NDArray::tickWriteDevice() const        {  _writeDevice = ++_opCounter; }
void NDArray::tickReadHost() const           {  _readHost    = ++_opCounter; }
void NDArray::tickReadDevice() const         {  _readDevice  = ++_opCounter; }
bool NDArray::isActualOnHostSide() const     { return (_writeHost > _writeDevice || _readHost > _writeDevice); }
bool NDArray::isActualOnDeviceSide() const   { return (_writeDevice > _writeHost || _readDevice > _writeHost); }
void NDArray::makeBothBuffersActual() const  { if(!isActualOnHostSide()) syncToHost(); if(!isActualOnDeviceSide()) syncToDevice(); }


}

#endif<|MERGE_RESOLUTION|>--- conflicted
+++ resolved
@@ -340,16 +340,13 @@
         NDArray* getView();
 
         /**
-<<<<<<< HEAD
-=======
         *  creates array which points on certain sub-range of this array, sub-range is defined by given indices
         */
-        NDArray* subarray(IndicesList& indices) const;        
+        NDArray* subarray(IndicesList& indices) const;
         NDArray* subarray(const std::initializer_list<NDIndex*>& idx) const;
         NDArray* subarray(const Intervals& idx) const;
 
         /**
->>>>>>> a794015f
         *  cast array elements to given dtype
         */
         template <typename T>
