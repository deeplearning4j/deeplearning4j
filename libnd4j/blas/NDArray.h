/*******************************************************************************
 * Copyright (c) 2015-2018 Skymind, Inc.
 *
 * This program and the accompanying materials are made available under the
 * terms of the Apache License, Version 2.0 which is available at
 * https://www.apache.org/licenses/LICENSE-2.0.
 *
 * Unless required by applicable law or agreed to in writing, software
 * distributed under the License is distributed on an "AS IS" BASIS, WITHOUT
 * WARRANTIES OR CONDITIONS OF ANY KIND, either express or implied. See the
 * License for the specific language governing permissions and limitations
 * under the License.
 *
 * SPDX-License-Identifier: Apache-2.0
 ******************************************************************************/

#ifndef NDARRAY_H
#define NDARRAY_H

#include <dll.h>
#include <initializer_list>
#include <functional>
#include <shape.h>
#include "NativeOpExecutioner.h"
#include <indexing/NDIndex.h>
#include <indexing/IndicesList.h>
#include <graph/Intervals.h>
#include <array/DataType.h>
#include <stdint.h>
#include <array/ArrayOptions.h>
#include <array/ArrayType.h>
#include <array/ResultSet.h>
#include <helpers/ShapeBuilders.h>
#include <op_enums.h>
#include <ops/BroadcastOpsTuple.h>
#include <ops/BroadcastBoolOpsTuple.h>
#include <array/ExtraArguments.h>
#include <Status.h>
#include <ShapeDescriptor.h>


namespace nd4j {


    ND4J_EXPORT NDArray operator-(const float&, const NDArray&);
    ND4J_EXPORT NDArray operator-(const float16&, const NDArray&);
    ND4J_EXPORT NDArray operator-(const double&, const NDArray&);
    ND4J_EXPORT NDArray operator-(const int&, const NDArray&);

    ND4J_EXPORT NDArray operator+(const float&, const NDArray&);
    ND4J_EXPORT NDArray operator+(const float16&, const NDArray&);
    ND4J_EXPORT NDArray operator+(const double&, const NDArray&);
    ND4J_EXPORT NDArray operator+(const int&, const NDArray&);

    ND4J_EXPORT NDArray operator*(const float&, const NDArray&);
    ND4J_EXPORT NDArray operator*(const float16&, const NDArray&);
    ND4J_EXPORT NDArray operator*(const double&, const NDArray&);
    ND4J_EXPORT NDArray operator*(const int&, const NDArray&);

    ND4J_EXPORT NDArray operator/(const float&, const NDArray&);
    ND4J_EXPORT NDArray operator/(const float16&, const NDArray&);
    ND4J_EXPORT NDArray operator/(const double&, const NDArray&);
    ND4J_EXPORT NDArray operator/(const int&, const NDArray&);

    ND4J_EXPORT NDArray mmul(const NDArray&, const NDArray&);

    class ND4J_EXPORT NDArray {
    private:
        /**
         * This method applies given value to the buffer, wrt templates
         * @tparam T
         * @tparam Y
         * @param buffer
         * @param indices
         * @param value
         */
        template <typename T, typename Y>
        void templatedSet(void *buffer, const Nd4jLong *indices, const void *value);

        template <typename T, typename Y>
        void templatedSet(void *buffer, const Nd4jLong xOffset, const void *value);

        template <typename T>
        void templatedSet(void *buffer, const Nd4jLong xOfsset, nd4j::DataType dtype, const void *value);

        template <typename T>
        void templatedSwap(void *xBuffer, void *yBuffer, const Nd4jLong length);

        template <typename T>
        void templatedAssign(void *xBuffer, const Nd4jLong xOffset, const void *yBuffer, const Nd4jLong yOffset) const;

        template <typename X, typename Y>
        void templatedDoubleAssign(void *xBuffer, const Nd4jLong xOffset, const void *yBuffer, const Nd4jLong yOffset) const;

        template <typename T, typename R>
        FORCEINLINE R templatedGet(void *buffer, const Nd4jLong index) const;
/*
        template <typename T, typename R>
        R templatedGetIndex(void *buffer, Nd4jLong *indices) const;
*/
        template <typename T>
        void* templatedPointerShift(const Nd4jLong offset) const;
    protected:

       /**
       *  if true then array doesn't own buffer and simply points to another's buffer
       */                  
        bool _isView = false;

        /**
        *  pointer on flattened data array in memory
        */
        int8_t* _buffer = nullptr;

        /**
        *  contains shape info:  matrix rank, numbers of elements per each dimension, dimensions strides, element-wise-stride, c-like or fortan-like order
        */  
        Nd4jLong *_shapeInfo = nullptr;

        /**
        *  pointer on device launch context (with all data needed there).
        */  
        nd4j::graph::LaunchContext* _context = graph::LaunchContext::defaultContext();
        /**
        *  alternative buffers for special computational devices (like GPUs for CUDA)
        */  
        int8_t* _bufferD = nullptr;
        Nd4jLong *_shapeInfoD = nullptr;

        /**
        *  indicates whether user allocates memory for _buffer/_shapeInfo by himself, in opposite case the memory must be allocated from outside
        */  
        bool _isBuffAlloc = false;
        bool _isBuffDAlloc = false;

        // indicates if array's buffer is within workspace
        bool _isAttached = false;

        /**
         * Field to store cached length
         */
        Nd4jLong _length = -1L;

        /**
        *  type of array elements
        */  
        nd4j::DataType _dataType = FLOAT32;

        template<typename T>
        std::string toStringValue(T value);
        
        mutable Nd4jLong _opCounter = 0L;
        mutable Nd4jLong _writeHost = 0L;
        mutable Nd4jLong _writeDevice = 0L;
        mutable Nd4jLong _readHost = 0L;
        mutable Nd4jLong _readDevice = 0L;

    public:
        NDArray();

        /**
        *  do not allocate memory, memory for array is passed from outside
        */
        NDArray(void *buffer, Nd4jLong* shapeInfo, nd4j::graph::LaunchContext* context = graph::LaunchContext::defaultContext(), const bool isBuffAlloc = false);

        /**
        *  do not allocate memory, memory for array is passed from outside
        *  we suppose the content of both (device and host) buffers is identical 
        */
        NDArray(void *buffer, void *bufferD, Nd4jLong* shapeInfo, nd4j::graph::LaunchContext* context = graph::LaunchContext::defaultContext(), const bool isBuffAlloc = false, const bool isBuffDAlloc = false);

        /**
        *  copy constructor
        */
        NDArray(const NDArray& other);

        /**
        *  move constructor
        */
        NDArray(NDArray&& other) noexcept;

        /**
        *  constructor, create array stored at given workspace
        */
        NDArray(nd4j::graph::LaunchContext* context);


        /**
         * This method returns 2 bool values stating if shapes were allocated
         * @return
         */
        std::pair<bool, bool> isShapeOwner();


        /**
		*  constructor creates new NDArray using shape information from "shapeInfo", set all elements in new array to zeros, if copyStrides is true then use stride values from "shapeInfo", else calculate strides independently 
        */
		NDArray(Nd4jLong* shapeInfo, const bool copyStrides = false, nd4j::graph::LaunchContext* context = graph::LaunchContext::defaultContext());

        /**
        *  constructor creates new NDArray using shape information from "shapeInfo", set all elements in new array to be zeros, if copyStrides is true then use stride values from "shapeInfo", else calculate strides independently
        *  set dtype as array type
        */
        NDArray(Nd4jLong* shapeInfo, const nd4j::DataType dtype, const bool copyStrides = false, nd4j::graph::LaunchContext* context = graph::LaunchContext::defaultContext());

        /**
        *  this constructor creates new array using shape information contained in vector argument
        */
<<<<<<< HEAD
        NDArray(const char order, const std::vector<Nd4jLong> &shape, nd4j::DataType dtype, nd4j::graph::LaunchContext* context = graph::LaunchContext::defaultContext());
=======
        NDArray(const char order, const std::vector<Nd4jLong> &shape, nd4j::DataType dtype = DOUBLE, nd4j::memory::Workspace* workspace = nullptr);
>>>>>>> 43c553a0

        /**
        * This constructor creates new array with elements copied from data and using shape information stored in shape, elements from data will be casted to dtype
        */
        NDArray(const char order, const std::vector<Nd4jLong> &shape, const std::vector<double>& data, nd4j::DataType dtype = DOUBLE, nd4j::graph::LaunchContext* context = graph::LaunchContext::defaultContext());

        /**
        *  this constructor creates new array using given buffer (without memory allocating) and shape information stored in shape
        */
        NDArray(void *buffer, const char order, const std::vector<Nd4jLong> &shape,  nd4j::DataType dtype, nd4j::graph::LaunchContext* context = graph::LaunchContext::defaultContext());

        /**
        *  this constructor creates new NDArray with shape matching "other" array, do not copy "other" elements into new array
        */
<<<<<<< HEAD
        NDArray(const NDArray *other, const bool copyStrides = false, nd4j::graph::LaunchContext* context = graph::LaunchContext::defaultContext());
=======
        explicit NDArray(const NDArray *other, const bool copyStrides = false, memory::Workspace* workspace = nullptr);
>>>>>>> 43c553a0

        /**
        *  this constructor creates scalar(and set its value = 0) or empty array depending on bool argument isScalar
        */
<<<<<<< HEAD
        NDArray(nd4j::DataType dtype, nd4j::graph::LaunchContext* context = graph::LaunchContext::defaultContext());
=======
        NDArray(nd4j::DataType dtype, nd4j::memory::Workspace* workspace = nullptr, const bool isScalar = true);
>>>>>>> 43c553a0

        /**
         * This method blocks until asynchronous operation finishes
         */
        void synchronize() const;

        /**
         * This method allows to set _isAttached flag
         * @param reallyAttached
         */
        void setAttached(bool reallyAttached);

        FORCEINLINE void tickWriteHost() const;
        FORCEINLINE void tickWriteDevice() const;
        FORCEINLINE void tickReadHost() const;
        FORCEINLINE void tickReadDevice() const;
        FORCEINLINE bool isActualOnHostSide() const;
        FORCEINLINE bool isActualOnDeviceSide() const;
        FORCEINLINE void makeBothBuffersActual() const;

        void syncToHost() const;
        void syncToDevice() const;
        void syncShape() const;

        /**
         * This method can be used on architectures that use special buffers
         * @param writeList
         * @param readList
         */
        static void registerSpecialUse(const std::initializer_list<const NDArray*>& writeList, const std::initializer_list<const NDArray*>& readList);

        static void prepareSpecialUse(const std::initializer_list<const NDArray*>& writeList, const std::initializer_list<const NDArray*>& readList, bool synchronizeWritables = false);

        /**
         * This method returns buffer pointer offset by given number of elements, wrt own data type
         * @param offset
         * @return
         */
        void *bufferWithOffset(Nd4jLong offset) const;

        void* specialBufferWithOffset(Nd4jLong offset) const;
        /**
        *  copy assignment operator
        *  in particular, when _dataType != other._dataType and both shapes are the same, there will be allocation of new _buffer and _dataType acquires other._dataType
        */
        NDArray& operator=(const NDArray& other);

        /**
        *  move assignment operator
        */
        NDArray& operator=(NDArray&& other) noexcept;

        /**
        *  assignment operator, assigns the same scalar to all array elements 
        */
        template <typename T>
        NDArray& operator=(const T scalar);


        /**
        *   operators for memory allocation and deletion
        */ 
        void* operator new(size_t i);
        void operator delete(void* p);


        void setContext(graph::LaunchContext* context);

        /**
        *  method replaces existing buffer/shapeinfo, AND releases original pointers (if releaseExisting TRUE)
        */
        void replacePointers(void *buffer, Nd4jLong *shapeInfo, const bool releaseExisting = true);
 
        /**
        *  create a new array by replicating current array by repeats times along given dimension
        *  dimension - dimension along which to repeat elements
        *  repeats - number of repetitions
        */        
        NDArray* repeat(int dimension, const std::vector<Nd4jLong>& repeats) const;

        /**
         * This method fills this array with zeros
         */
        void nullify();

        /**
         * This method returns quantized copy of given array
         *
         * @param array
         * @return
         */
        static NDArray quantize(NDArray &array);

        /**
         * This method returns quantized copy of given array
         *
         * @param array
         * @return
         */
        static NDArray* quantize(NDArray *array);

        /**
        *  fill target array by repeating current array 
        *  dimension - dimension along which to repeat elements        
        */
        void repeat(int dimension, NDArray& target) const;

        /**
        *  creates array which is view of this array
        */
        NDArray* getView();        

        /**
        *  cast array elements to given dtype
        */
        template <typename T>
        NDArray* cast();

        NDArray* cast(DataType dtype);

        void cast(NDArray* target, DataType dtype);

        /**
        *   returns _context
        */
        nd4j::graph::LaunchContext* getContext() const {
            return _context;
        }

        /**
        *   returns _buffer
        */
        void* getBuffer() const;
        void* buffer();

        template <typename T>
        T* bufferAsT() const;

        /**
        *   returns _shapeInfo
        */
        Nd4jLong* shapeInfo();
        Nd4jLong* getShapeInfo() const;

        /**
        *  if _bufferD==nullptr return _buffer, else return _bufferD
        */
        void* specialBuffer();
        void* getSpecialBuffer() const;

        /**
         * Returns True if it's legally empty NDArray, or false otherwise
         * @return
         */
        FORCEINLINE bool isEmpty() const;

        /**
        *  if _shapeInfoD==nullptr return _shapeInfo, else return _shapeInfoD
        */
        Nd4jLong* specialShapeInfo();
        Nd4jLong* getSpecialShapeInfo() const;

        /**
        *  set values for _bufferD and _shapeInfoD
        */
        void setSpecialBuffers(void *buffer, Nd4jLong *shape);

        /**
        *  permutes (in-place) the dimensions in array according to "dimensions" array
        */
        bool permutei(const std::initializer_list<int>& dimensions);
        bool permutei(const std::vector<int>& dimensions);
        bool permutei(const int* dimensions, const int rank);

        bool permutei(const std::initializer_list<Nd4jLong>& dimensions);
        bool permutei(const std::vector<Nd4jLong>& dimensions);
        bool permutei(const Nd4jLong* dimensions, const int rank);

        bool isFinite();
        bool hasNaNs();
        bool hasInfs();

        /**
        *  permutes the dimensions in array according to "dimensions" array, new array points on _buffer of this array
        */
		NDArray* permute(const std::initializer_list<int>& dimensions) const;
        NDArray* permute(const std::vector<int>& dimensions) const;
        NDArray* permute(const int* dimensions, const int rank) const;

        void permute(const int* dimensions, const int rank, NDArray& target) const;
        void permute(const std::vector<int>& dimensions, NDArray& target) const;

        NDArray* permute(const std::initializer_list<Nd4jLong>& dimensions) const;
        NDArray* permute(const std::vector<Nd4jLong>& dimensions) const;
        NDArray* permute(const Nd4jLong* dimensions, const int rank) const;

        void permute(const Nd4jLong* dimensions, const int rank, NDArray& target) const;
        void permute(const std::vector<Nd4jLong>& dimensions, NDArray& target) const;

        /**
         * This method streamlines given view or permuted array, and reallocates buffer
         */
        void streamline(char order = 'a');

        /**
        *  check whether array is contiguous in memory
        */ 
        bool isContiguous();

        /**
        *  prints information about array shape
        *  msg - message to print out 
        */ 
        void printShapeInfo(const char * msg = nullptr) const;

        /**
        *  prints buffer elements
        *  msg - message to print out 
        *  limit - number of array elements to print out
        */ 
        void printBuffer(const char* msg = nullptr, Nd4jLong limit = -1) const;

        /**
        *  prints buffer elements, takes into account offset between elements (element-wise-stride)
        *  msg - message to print out 
        *  limit - number of array elements to print out
        */ 
        void printIndexedBuffer(const char* msg = nullptr, Nd4jLong limit = -1) const;

        std::string asIndexedString(Nd4jLong limit = -1);
        std::string asString(Nd4jLong limit = -1);

        /**
        *  this method assigns values of given array to this one
        */ 
        void assign(const NDArray* other);

        /**
        *  this method assigns values of given array to this one
        */ 
        void assign(const NDArray& other);

        /**
        *  this method assigns given value to all elements in array
        */
        void assign(const double value);
        void assign(const float value);
        void assign(const float16 value);
        void assign(const bfloat16& value);
        void assign(const Nd4jLong value);
        void assign(const int value);
        void assign(const int16_t value);
        void assign(const uint8_t value);
        void assign(const int8_t value);
        void assign(const bool value);

        /**
        *  returns new copy of this array, optionally in different order
        */
        NDArray *dup(const char newOrder = 'a');

        /** 
        *  returns sum of all elements of array
        */
        NDArray sumNumber() const;

        /**
        *  returns mean number of array
        */
        NDArray meanNumber() const;

#ifndef __JAVACPP_HACK__

        /**
         * This method explicitly enforces new shape for this NDArray, old shape/stride information is lost
         */
        void enforce(const std::initializer_list<Nd4jLong> &dimensions, char order = 'a');
        void enforce(std::vector<Nd4jLong> &dimensions, char order = 'a');


		/**
        *  method reduces array by excluding its shapes along dimensions present in given dimensions vector, result is stored in new array to be returned
        *  dimensions - array of dimensions to reduce along
        *  keepDims - if true then put unities in place of reduced dimensions
        */ 

        NDArray* reduceAlongDimension(nd4j::reduce::FloatOps op, const std::vector<int>& dimensions, const bool keepDims = false, const bool supportOldShapes = false) const;
        NDArray* reduceAlongDimension(nd4j::reduce::FloatOps op, const std::initializer_list<int>& dimensions, const bool keepDims = false, const bool supportOldShapes = false) const;
        NDArray  reduceAlongDims(nd4j::reduce::FloatOps op, const std::vector<int>& dimensions, const bool keepDims = false, const bool supportOldShapes = false) const;

        NDArray* reduceAlongDimension(nd4j::reduce::SameOps op, const std::vector<int>& dimensions, const bool keepDims = false, const bool supportOldShapes = false) const;
        NDArray* reduceAlongDimension(nd4j::reduce::SameOps op, const std::initializer_list<int>& dimensions, const bool keepDims = false, const bool supportOldShapes = false) const;
        NDArray  reduceAlongDims(nd4j::reduce::SameOps op, const std::vector<int>& dimensions, const bool keepDims = false, const bool supportOldShapes = false) const;

        NDArray* reduceAlongDimension(nd4j::reduce::BoolOps op, const std::vector<int>& dimensions, const bool keepDims = false, const bool supportOldShapes = false) const;
        NDArray* reduceAlongDimension(nd4j::reduce::BoolOps op, const std::initializer_list<int>& dimensions, const bool keepDims = false, const bool supportOldShapes = false) const;
        NDArray  reduceAlongDims(nd4j::reduce::BoolOps op, const std::vector<int>& dimensions, const bool keepDims = false, const bool supportOldShapes = false) const;

        NDArray* reduceAlongDimension(nd4j::reduce::LongOps op, const std::vector<int>& dimensions, const bool keepDims = false, const bool supportOldShapes = false) const;
        NDArray* reduceAlongDimension(nd4j::reduce::LongOps op, const std::initializer_list<int>& dimensions, const bool keepDims = false, const bool supportOldShapes = false) const;
        NDArray  reduceAlongDims(nd4j::reduce::LongOps op, const std::vector<int>& dimensions, const bool keepDims = false, const bool supportOldShapes = false) const;

        /**
        *  method reduces array by excluding its shapes along dimensions present in given dimensions vector
        *  target - where to save result of reducing
        *  dimensions - array of dimensions to reduce along
        *  keepDims - if true then put unities in place of reduced dimensions
        *  extras - extra parameters
        */ 
        void reduceAlongDimension(nd4j::reduce::FloatOps op, NDArray* target, const std::vector<int>& dimensions, const bool keepDims = false, const bool supportOldShapes = false, const bool checkTargetShape = true) const;
        void reduceAlongDimension(nd4j::reduce::SameOps op, NDArray* target,  const std::vector<int>& dimensions, const bool keepDims = false, const bool supportOldShapes = false, const bool checkTargetShape = true) const;
        void reduceAlongDimension(nd4j::reduce::BoolOps op, NDArray* target,  const std::vector<int>& dimensions, const bool keepDims = false, const bool supportOldShapes = false, const bool checkTargetShape = true) const;
        void reduceAlongDimension(nd4j::reduce::LongOps op, NDArray* target,  const std::vector<int>& dimensions, const bool keepDims = false, const bool supportOldShapes = false, const bool checkTargetShape = true) const;

        /**
        *  return variance of array elements set
        *  biasCorrected -  if true bias correction will be applied
        */
        NDArray varianceNumber(nd4j::variance::Ops op, bool biasCorrected = true);

        /**
        *  apply scalar operation to array 
        *  extraParams - extra parameters for operation
        */  
        NDArray reduceNumber(nd4j::reduce::FloatOps ops, void *extraParams = nullptr) const;
        NDArray reduceNumber(nd4j::reduce::SameOps  ops, void *extraParams = nullptr) const;
        NDArray reduceNumber(nd4j::reduce::BoolOps  ops, void *extraParams = nullptr) const;
        NDArray reduceNumber(nd4j::reduce::LongOps  ops, void *extraParams = nullptr) const;

        void reduceNumber(nd4j::reduce::FloatOps ops, NDArray& target, void *extraParams = nullptr) const;
        void reduceNumber(nd4j::reduce::SameOps  ops, NDArray& target, void *extraParams = nullptr) const;
        void reduceNumber(nd4j::reduce::BoolOps  ops, NDArray& target, void *extraParams = nullptr) const;
        void reduceNumber(nd4j::reduce::LongOps  ops, NDArray& target, void *extraParams = nullptr) const;

        /**
        *  returns element index which corresponds to some condition imposed by operation
        *  extraParams - extra parameters for operation
        */ 
        NDArray indexReduceNumber(nd4j::indexreduce::Ops op, ExtraArguments *extraParams = nullptr);

        /**
        *  returns index of max element in a given array (optionally: along given dimension(s))
        *  dimensions - optional vector with dimensions
        */          
        Nd4jLong argMax(std::initializer_list<int> dimensions = {});

        
        void applyTransform(nd4j::transform::FloatOps op, NDArray *target = nullptr, ExtraArguments *extraParams = nullptr);
        void applyTransform(nd4j::transform::SameOps op, NDArray *target = nullptr, ExtraArguments *extraParams = nullptr);
        void applyTransform(nd4j::transform::AnyOps op, NDArray *target = nullptr, ExtraArguments *extraParams = nullptr);
        void applyTransform(nd4j::transform::BoolOps op, NDArray *target = nullptr, ExtraArguments *extraParams = nullptr);
        void applyTransform(nd4j::transform::StrictOps op, NDArray *target = nullptr, ExtraArguments *extraParams = nullptr);

        /**
        *  apply OpName transformation to this array and store result in new array to be returned
        *  extraParams - extra parameters for operation
        */
        NDArray transform(nd4j::transform::FloatOps op, void *extraParams = nullptr) const;
        NDArray transform(nd4j::transform::SameOps op, void *extraParams = nullptr) const;
        NDArray transform(nd4j::transform::BoolOps op, void *extraParams = nullptr) const;
        NDArray transform(nd4j::transform::StrictOps op, void *extraParams = nullptr) const;

        /**
        *  apply pairwise OpName transformation based on "this" and "other" arras elements, store result in this array
        *  other - second array necessary for pairwise operation
        *  extraParams - extra parameters for operation
        */
        void applyPairwiseTransform(nd4j::pairwise::Ops op, const NDArray& other, ExtraArguments *extraParams = nullptr);

        /**
        *  apply pairwise OpName transformation based on "this" and "other" arras elements, store result in target array
        *  other - second array necessary for pairwise operation
        *  target - where to store result
        *  extraParams - extra parameters for operation
        */
        void applyPairwiseTransform(nd4j::pairwise::Ops op, const NDArray *other, NDArray *target, ExtraArguments *extraParams = nullptr) const;

        void applyPairwiseTransform(nd4j::pairwise::BoolOps op, const NDArray *other, NDArray *target, ExtraArguments *extraParams = nullptr) const;

        /**
        *  apply operation which requires broadcasting, broadcast a smaller array (tad) along  bigger one (this)
        *  tad - array to broadcast
        *  dimensions -  dimensions array to broadcast along
        *  target - where to store result
        *  extraParams - extra parameters for operation
        */               
        void applyBroadcast(nd4j::broadcast::Ops op, const std::initializer_list<int> dimensions, const NDArray* tad, NDArray* target = nullptr, ExtraArguments* extraArgs = nullptr);

        void applyBroadcast(nd4j::broadcast::Ops op, const std::vector<int> &dimensions, const NDArray *tad, NDArray *target = nullptr, ExtraArguments *extraArgs = nullptr);

        void applyBroadcast(nd4j::broadcast::BoolOps op, const std::vector<int> &dimensions, const NDArray *tad, NDArray *target = nullptr, ExtraArguments *extraArgs = nullptr);

        /**
        *  apply operation which requires broadcasting, broadcast one tensor along another, also this method checks the possibility of broadcasting
        *  other - input array 
        *  extraParams - extra parameters for operation
        */                       
        NDArray applyTrueBroadcast(nd4j::BroadcastOpsTuple op, const NDArray& other, ExtraArguments *extraArgs = nullptr) const;

        NDArray* applyTrueBroadcast(nd4j::BroadcastOpsTuple op, const NDArray* other, ExtraArguments *extraArgs = nullptr) const;

        /**
        *  apply operation which requires broadcasting, broadcast one tensor along another, also this method checks the possibility of broadcasting
        *  other - input array 
        *  target - where to store result
        *  checkTargetShape - if true check whether target shape is suitable for broadcasting
        *  extraParams - extra parameters for operation
        */
        void applyTrueBroadcast(nd4j::BroadcastOpsTuple op, const NDArray* other, NDArray* target, const bool checkTargetShape = true, ExtraArguments *extraArgs = nullptr) const;

        void applyTrueBroadcast(nd4j::BroadcastBoolOpsTuple op, const NDArray* other, NDArray* target, const bool checkTargetShape = true, ExtraArguments *extraArgs = nullptr) const;

        /** 
        *  apply a scalar operation to an array
        *  scalar - input scalar
        *  target - where to store result
        *  extraParams - extra parameters for operation
        */
        template <typename T>
        void applyScalar(nd4j::scalar::Ops op, const T scalar, NDArray* target = nullptr, ExtraArguments *extraParams = nullptr);

        template <typename T>
        void applyScalar(nd4j::scalar::BoolOps op, const T scalar, NDArray* target, ExtraArguments *extraParams = nullptr) const;

        /** 
        *  apply a scalar operation to an array
        *  scalar - input array which is simple scalar
        *  target - where to store result
        *  extraParams - extra parameters for operation
        */ 
        void applyScalarArr(nd4j::scalar::Ops op, const NDArray* scalar, NDArray* target = nullptr, ExtraArguments *extraParams = nullptr);

        void applyScalarArr(nd4j::scalar::BoolOps op, const NDArray* scalar, NDArray* target, ExtraArguments *extraParams = nullptr) const;


        /**
        *  apply operation "func" to an array
        *  func - what operation to apply
        *  target - where to store result
        */
        template <typename T>
        void applyLambda(const std::function<T(T)>& func, NDArray* target = nullptr);

        template <typename T>
        void applyIndexedLambda(const std::function<T(Nd4jLong, T)>& func, NDArray* target = nullptr);

        /** 
        *  apply pairwise operation "func" to an array
        *  other - input array
        *  func - what pairwise operation to apply
        *  target - where to store result
        */
        template <typename T>
        void applyPairwiseLambda(const NDArray* other, const std::function<T(T, T)>& func, NDArray* target = nullptr);

        template <typename T>
        void applyIndexedPairwiseLambda(NDArray* other, const std::function<T(Nd4jLong, T, T)>& func, NDArray* target = nullptr);

        template <typename T>
        void applyTriplewiseLambda(NDArray* second, NDArray *third, const std::function<T(T, T, T)>& func, NDArray* target = nullptr);


        /**
        *  reduces dimensions in this array relying on index operation OpName
        *  dimensions - vector of dimensions to reduce along
        *  extraArgs - extra parameters for operation
        */
        NDArray* applyIndexReduce(nd4j::indexreduce::Ops op, const std::vector<int>& dimensions, const ExtraArguments *extraParams = nullptr) const;

        /**
        *  reduces dimensions in array relying on index operation OpName
        *  target - where to store result
        *  dimensions - vector of dimensions to reduce along
        *  extraArgs - extra parameters for operation
        */
        void applyIndexReduce(nd4j::indexreduce::Ops op, NDArray* target, const std::vector<int>& dimensions, const ExtraArguments *extraParams = nullptr) const;

        /**
        *  apply reduce3 operation OpName to this and other array, return result in new output array
        *  other - input array
        *  extraArgs - extra parameters for operation
        */
        NDArray* applyReduce3(nd4j::reduce3::Ops op, const NDArray* other, const ExtraArguments* extraParams = nullptr) const;

        /**
        *  apply reduce3 operation OpName to this and other array, return result in new output array
        *  other - input array
        *  dimensions - vector of dimensions to reduce along (tads not axis)
        *  extraArgs - extra parameters for operation
        */
        NDArray* applyAllReduce3(nd4j::reduce3::Ops op, const NDArray* other, const std::vector<int>& dimensions, const ExtraArguments* extraParams = nullptr) const;

        /**
        *  apply reduce3 (exec) operation OpName to this and other array, return result in new output array
        *  other - input array
        *  dimensions - vector of dimensions to reduce along (same as reduceAlongDimension)
        *  extraArgs - extra parameters for operation
        */
        NDArray* applyReduce3(nd4j::reduce3::Ops op, const NDArray* other, const std::vector<int>& dimensions, const ExtraArguments* extraParams = nullptr) const;


        /**
        *  returns variance along given dimensions
        *  biasCorrected -  if true bias correction will be applied
        *  dimensions - vector of dimensions to calculate variance along
        */
        NDArray* varianceAlongDimension(nd4j::variance::Ops op, const bool biasCorrected, const std::vector<int>& dimensions) const;
        NDArray* varianceAlongDimension(nd4j::variance::Ops op, const bool biasCorrected, const std::initializer_list<int>& dimensions) const;

        NDArray varianceAlongDims(nd4j::variance::Ops op, const bool biasCorrected, const std::vector<int>& dimensions) const;
        NDArray varianceAlongDims(nd4j::variance::Ops op, const bool biasCorrected, const std::initializer_list<int>& dimensions) const;

        void varianceAlongDimension(nd4j::variance::Ops op, const NDArray* target, const bool biasCorrected, const std::vector<int>& dimensions);

        void varianceAlongDimension(nd4j::variance::Ops op, const NDArray* target, const bool biasCorrected, const std::initializer_list<int>& dimensions);

#endif

        /**
        *   apply transpose operation to the copy of this array, that is this array remains unaffected 
        */
        NDArray* transpose() const;
        NDArray  transp() const;

        /**
        *  perform transpose operation and store result in target, this array remains unaffected 
        *  target - where to store result
        */ 
        void transpose(NDArray& target) const;

        /**
        *  apply in-place transpose operation to this array, so this array becomes transposed 
        */ 
        void transposei();

        /**
        *  return array pointing on certain range of this array
        *  index - the number of array to be returned among set of possible arrays 
        *  dimensions - array of dimensions to point on
        */
        NDArray* tensorAlongDimension(Nd4jLong index, const std::initializer_list<int>& dimensions) const;
        NDArray* tensorAlongDimension(Nd4jLong index, const std::vector<int>& dimensions) const;

        /**
        *  returns the number of arrays pointing on specified dimension(s)
        *  dimensions - array of dimensions to point on
        */
        Nd4jLong tensorsAlongDimension(const std::initializer_list<int> dimensions) const ;
        Nd4jLong tensorsAlongDimension(const std::vector<int>& dimensions) const ;

        /**
        *  returns true if elements of two arrays are equal to within given epsilon value
        *  other - input array to compare
        *  eps - epsilon, this value defines the precision of elements comparison
        */
        bool equalsTo(const NDArray *other, double eps = 1e-5) const;
        bool equalsTo(const NDArray &other, double eps = 1e-5) const;
        
        /**
        *  add given row vector to all rows of this array
        *  row - row vector to add
        */
        void addiRowVector(const NDArray *row);

        /**
        *  add given row vector to all rows of this array, store result in target
        *  row - row vector to add
        *  target - where to store result
        */
        void addRowVector(const NDArray *row, NDArray* target) const;

        /**
        *  subtract given row vector from all rows of this array, store result in target
        *  row - row vector to subtract
        *  target - where to store result
        */
        void subRowVector(const NDArray *row, NDArray* target) const;
        
        /**
        *  multiply all rows of this array on given row vector, store result in target
        *  row - row vector to multiply on
        *  target - where to store result
        */
        void mulRowVector(const NDArray *row, NDArray* target) const;

        /**
        *  divide all rows of this array on given row vector, store result in target
        *  row - row vector to divide on
        *  target - where to store result
        */
        void divRowVector(const NDArray *row, NDArray* target) const;
        
        /**
        *  add given column vector to all columns of this array, store result in target
        *  column - column vector to add
        *  target - where to store result
        */
        void addColumnVector(const NDArray *column, NDArray* target) const;

        /**
        *  add given column vector to all columns of this array, this array becomes affected (in-place operation)
        *  column - column vector to add
        */
		void addiColumnVector(const NDArray *column);

        /**
        *  multiply all columns of this array on given column vector, this array becomes affected (in-place operation)
        *  column - column vector to multiply on
        */
		void muliColumnVector(const NDArray *column);

        /**
        *  returns number of bytes used by _buffer & _shapeInfo
        */
        FORCEINLINE Nd4jLong memoryFootprint();
        
        /**
        *  these methods suited for FlatBuffers use
        */
        template <typename T>
        std::vector<T> getBufferAsVector();
        void *getBufferAsPointer(nd4j::DataType dtype);
        std::vector<Nd4jLong> getShapeAsVector() const;
        std::vector<Nd4jLong> getShapeInfoAsVector();
        std::vector<int64_t> getShapeInfoAsFlatVector();
        std::vector<int64_t> getShapeAsFlatVector();
				
        /**
        *  set new order and shape in case of suitable array length (in-place operation)
        *  order - order to set
        *  shape - shape to set
        *
        *  if there was permute applied before or there are weird strides, then new buffer is allocated for array
        */
		bool reshapei(const char order, const std::initializer_list<Nd4jLong>& shape);
		bool reshapei(const char order, const std::vector<Nd4jLong>& shape);

        bool reshapei(const std::initializer_list<Nd4jLong>& shape);
		bool reshapei(const std::vector<Nd4jLong>& shape);
	
        /**
        *  creates new array with corresponding order and shape, new array will point on _buffer of this array
        *  order - order to set
        *  shape - shape to set
        *
        * if permute have been applied before or there are weird strides, then new buffer is allocated for new array
        */
		NDArray* reshape(const char order, const std::vector<Nd4jLong>& shape) const;
		
        /**
        *  calculate strides and set given order
        *  order - order to set
        */
		void updateStrides(const char order);

        /**
        *  change an array by repeating it the number of times given by reps (in-place operation)
        *  repeats - contains numbers of repetitions
        */
		void tilei(const std::vector<Nd4jLong>& repeats);

        /**
        *  returns new array which is created by repeating of this array the number of times given by reps 
        *  repeats - contains numbers of repetitions
        */
		NDArray tile(const std::vector<Nd4jLong>& repeats) const;

        /**
        *  change an array by repeating it the number of times given by reps (in-place operation)
        *  repeats - contains numbers of repetitions
        *  target - where to store result
        */
        void tile(const std::vector<Nd4jLong>& repeats, NDArray& target) const;

        /**
        *  change an array by repeating it the number of times to acquire the new shape which is the same as target shape        
        *  target - where to store result
        */
        void tile(NDArray& target) const;
        
        /**
        *  returns an array which is result of broadcasting of this and other arrays 
        *  other - input array
        */
		NDArray* broadcast(const NDArray& other);
		
        /**
        *  check whether array's rows (arg=0) or columns (arg=1) create orthogonal basis
        *  arg - 0 -> row, 1 -> column
        */
		bool hasOrthonormalBasis(const int arg); 
				
        /**
        *  check whether array is identity matrix
        */
		bool isIdentityMatrix(); 
		
        /**
        *  check whether array is unitary matrix
        */
		bool isUnitary(); 


        /**
        *  operator returns subarray with buffer pointing at this->_buffer with offset defined by given intervals
        *  idx - intervals of indexes which define the subarrays to point on, idx has form {dim0Start,dim0End,  dim1Start,dim1End, ....} and length (2 * this->rankOf())
        *        when (dimStart == dimEnd) then whole range will be used for current dimension
        *  keepUnitiesInShape - if false then eliminate unities from resulting array shape, for example {1,a,1,b} -> {a,b}
        *  isStrided - if true then idx has length (3 * this->rankOf()) and contains additional stride numbers which correspond to stride between dimStart and dimEnd,
        *              so structure of idx is like {dim0Start,dim0End,dim0Stride,    dim1Start,dim1End,dim1Stride, ....}
        */
<<<<<<< HEAD
        NDArray operator()(const std::vector<Nd4jLong>& idx, bool keepUnitiesInShape = false, const bool isStrided = false)  const;
=======
        NDArray operator()(const std::vector<Nd4jLong>& idx, const bool keepUnitiesInShape = false, const bool isStrided = false)  const;
>>>>>>> 43c553a0

        /**
        *  evaluates subarray with buffer pointing at this->_buffer and offset defined by given sequential index subArrIdx and dimensions in dimsToExclude
        *  subArrIdx - index of current sub-array
        *  dimsToExclude - MUST BE SORTED, dimensions to evaluate sub-array along, i.e. when shape is [2,3,4,5] and dimsToExclude={0,2}, then there will be 8 sub-arrays with shape [3,5], and subArrIdx must be in range [0,7]
        *                  if dimsToExclude is empty then idxRanges containing all zeros (means whole array) will be returned.
        *  keepUnitiesInShape - if false then eliminate unities from resulting array shape, for example {1,a,1,b} -> {a,b}
        */ 
        NDArray operator()(const Nd4jLong subArrIdx, const std::vector<int>& dimsToExclude, bool keepUnitiesInShape = false)  const;
        
        /**
        * processes whole set of sub-arrays 
        * evaluates shapeInfo of sub-arrays (all sub-arrays have the same shapeInfo) and their buffer offsets (each sub-array has its own unique offset from original this-buffer)         
        * dimsToExclude - MUST BE SORTED, dimensions to evaluate sub-array along, i.e. when shape is [2,3,4,5] and dimsToExclude={0,2}, then there will be 8 sub-arrays with shape [3,5]
        *                 if dimsToExclude.size() = array rank it means sub-array is whole array and copy of original_shapeInfo will be returned and one zero offset
        * subArrShapeInfo    - output argument, contains shapeInfo common for all sub-arrays
        * subArrOffsets      - output argument, contains successive sub-arrays offsets from original this-buffer
        * keepUnitiesInShape - if false then eliminate unities from sub-array shapeInfo, for example {1,a,1,b} -> {a,b}
        */ 
        void getSubArrShapeAndOffsets(const std::vector<int>& dimsToExclude, Nd4jLong* &subArrShapeInfo, Nd4jLong* &subArrOffsets, bool keepUnitiesInShape = false) const;

        /**
        * processes whole set of sub-arrays 
        * evaluates shapeInfo of sub-arrays (all sub-arrays have the same shapeInfo) and their buffer offsets (each sub-array has its own unique offset from original this-buffer)         
        * dimsToExclude - MUST BE SORTED, dimensions to evaluate sub-array along, i.e. when shape is [2,3,4,5] and dimsToExclude={0,2}, then there will be 8 sub-arrays with shape [3,5], and subArrIdx must be in range [0,7]
        *                 if dimsToExclude is empty then idxRanges containing all zeros (means whole array) will be returned.
        * subArrShapeInfo    - output argument, contains shapeInfo common for all sub-arrays
        * subArrOffsets      - output argument, contains successive sub-arrays offsets from original this-buffer
        * keepUnitiesInShape - if false then eliminate unities from sub-array shapeInfo, for example {1,a,1,b} -> {a,b}
        */ 
        void getSubArrShapeAndOffsets(const std::vector<int>& dimsToExclude, Nd4jLong* &subArrShapeInfo, Nd4jLong* &subArrOffsets, bool keepUnitiesInShape = false) const;

        /**
        *  addition operator: array + other
        *  other - input array to add
        */
        NDArray operator+(const NDArray& other) const;

        /**
        *  addition operator: array + scalar
        *  scalar - input scalar to add
        */
        template <typename T>
        NDArray operator+(const T& scalar) const;

        /**
        *  friend functions which implement addition operator: scalar + array
        *  scalar - input scalar to add
        */
        //template <typename T>
        //friend NDArray nd4j::operator+(const T scalar, const NDArray& arr);

        
        /**
        *  addition unary operator array += other
        *  other - input array to add
        */
        void operator+=(const NDArray& other);

        /**
        *  subtraction unary operator array -= other
        *  other - input array to add
        */
        void operator-=(const NDArray& other);

        template <typename T>
        void operator+=(const T other);

        template <typename T>
        void operator-=(const T other);
        
        /**
        *  subtraction operator: array - other
        *  other - input array to subtract
        */
        NDArray operator-(const NDArray& other) const;
        
        /**
        *  subtraction operator: array - scalar
        *  scalar - input scalar to subtract
        */
        template <typename T>
        NDArray operator-(const T& scalar) const;

        /**
        *  negative operator, it changes sign of all array elements on opposite
        */
        NDArray operator-() const;

        /**
        *  friend functions which implement subtraction operator: scalar - array
        *  scalar - input scalar to subtract
        */
        //friend NDArray nd4j::operator-(const float scalar, const NDArray& arr);

        /**
        *  pairwise multiplication operator: array * other
        *  other - input array to multiply on
        */
        NDArray operator*(const NDArray& other) const;
    
        /**
        *  multiplication operator: array * scalar
        *  scalar - input scalar to multiply on
        */
        template <typename T>
        NDArray operator*(const T& scalar) const;
        
        /**
        *  pairwise multiplication unary operator array *= other
        *  other - input array to multiply on
        */
        void operator*=(const NDArray& other);

        /**
        *  multiplication unary operator array *= scalar
        *  scalar - input scalar to multiply on
        */
        template <typename T>
        void operator*=(const T scalar);

        /**
        *  pairwise division operator: array / other
        *  other - input array to divide on
        */
        NDArray operator/(const NDArray& other) const;

        /**
        *  division operator: array / scalar
        *  scalar - input scalar to divide each array element on
        */
        template <typename T>
        NDArray operator/(const T& scalar) const;

        /**
        *  pairwise division unary operator: array /= other
        *  other - input array to divide on
        */
        void operator/=(const NDArray& other);

        /**
        *  division unary operator: array /= scalar
        *  scalar - input scalar to divide on
        */
        template <typename T>
        void operator/=(const T scalar);

        /**
        *  friend function which implements mathematical multiplication of two arrays
        *  left - input array
        *  right - input array
        */
        friend NDArray mmul(const NDArray& left, const NDArray& right);        

        /**
        *  return vector containing _buffer as flat binary array
        */
        std::vector<int8_t> asByteVector();

        /**
        *  makes array to be identity matrix (not necessarily square), that is set all diagonal elements = 1, rest = 0
        */
        void setIdentity();

        /**
        *  swaps the contents of tow arrays, 
        *  PLEASE NOTE: method doesn't take into account the shapes of arrays, shapes may be different except one condition: arrays lengths must be the same 
        */
        void swapUnsafe(NDArray& other);

        /**
        *  return vector with buffer which points on corresponding diagonal elements of array
        *  type - means of vector to be returned: column ('c') or row ('r')
        */
        NDArray* diagonal(const char type ) const;

        /**
        *  fill matrix with given value starting from specified diagonal in given direction, works only with 2D matrix
        *
        *  diag - diagonal starting from matrix is filled. 
        *      diag = 0 corresponds to main diagonal, 
        *      diag < 0 below main diagonal
        *      diag > 0 above main diagonal
        *  direction - in what direction to fill matrix. There are 2 possible directions:
        *      'u' - fill up, mathematically this corresponds to lower triangular matrix 
        *      'l' - fill down, mathematically this corresponds to upper triangular matrix
        */
        template <typename T>
        void setValueInDiagMatrix(const T& value, const int diag, const char direction);

		/**
        *  change an array by repeating it the number of times in order to acquire new shape equal to the input shape
        *
        *  shape  - contains new shape to broadcast array to 
        *  target - optional argument, if target != nullptr the resulting array will be placed in target, in opposite case tile operation is done in place
        */
        NDArray tileToShape(const Nd4jLong* shapeInfo);
        void tileToShape(const std::vector<Nd4jLong>& shape, NDArray* target = nullptr);
#ifndef __JAVACPP_HACK__
        void tileToShape(const std::initializer_list<Nd4jLong>& shape, NDArray* target = nullptr);
#endif

        template <typename N>
        NDArray* asT();

        NDArray* asT(DataType dtype);


        void linspace(const double start);

        void linspace(const double start, const double step);

        /**
        *  calculates the trace of an array, that is sum of elements on main diagonal = sum array[i, i, i, ...]
        */
        double getTrace() const;

        NDArray* dupUninitialized() const;

        ResultSet* multipleTensorsAlongDimension(const std::vector<int>& indices, const std::vector<int>& dimensions) const;

        ResultSet* allTensorsAlongDimension(const std::initializer_list<int>& dimensions) const;

        ResultSet* allTensorsAlongDimension(const std::vector<int>& dimensions) const;

        ResultSet  allTensorsAlongDims(const std::vector<int>& dimensions) const;

        ResultSet* allExamples()const ;

        /**
        *  set _shapeInfo
        */
        void setShapeInfo(const Nd4jLong *shapeInfo);
        void setShapeInfo(const Nd4jLong *shapeInfo, const nd4j::DataType dtype);
        void setShapeInfo(const ShapeDescriptor& descriptor);

        /**
        *  returns absolute offset which corresponds to given sequential index
        */
        Nd4jLong getOffset(const Nd4jLong i) const;

        /**
        *  returns reference on array element with given index
        */
        template<typename T>
        FORCEINLINE T& t(const Nd4jLong index);

        template<typename T>
        FORCEINLINE T& t(const Nd4jLong i, const Nd4jLong j);

        /**
        *  returns array element with given index
        *  i - element index in array
        */
        template<typename T>
        FORCEINLINE T t(const Nd4jLong i) const;

        template<typename T>
        FORCEINLINE T t(const Nd4jLong i, const Nd4jLong j) const;


        /**
        *  default destructor
        */
<<<<<<< HEAD
        ~NDArray() noexcept;         
=======
        ~NDArray() noexcept; 

        /**
        *  set _shapeInfo
        */
        FORCEINLINE void setShapeInfo(Nd4jLong *shapeInfo);
        FORCEINLINE void setShapeInfo(Nd4jLong *shapeInfo, const nd4j::DataType dtype);
>>>>>>> 43c553a0

        /**
        *  set _buffer
        */
        FORCEINLINE void setBuffer(void* buffer);

        /**
        *  set _isBuffAlloc and _isShapeAlloc
        */
        FORCEINLINE void triggerAllocationFlag(bool bufferAllocated);
        FORCEINLINE void triggerSpecialAllocationFlag(bool bufferAllocated, bool shapeAllocated);

        /**
        *  returns the value of "dim" dimension 
        */
        Nd4jLong sizeAt(const int dim) const;

        /**        
        *  returns order of array
        */
        FORCEINLINE char ordering() const;

        /**
        *  return _isView
        */ 
        FORCEINLINE bool isView() const;

        /**
        *  returns shape portion of shapeInfo
        */
        FORCEINLINE Nd4jLong* shapeOf() const;
        
        /**
        *  returns strides portion of shapeInfo
        */
        FORCEINLINE Nd4jLong* stridesOf() const;

        /**
        *  returns rank of array
        */
        FORCEINLINE int rankOf() const;        

        /** 
        *  returns length of array
        */
        FORCEINLINE Nd4jLong lengthOf() const;

        /**
        *  returns number of rows in array
        */
        FORCEINLINE Nd4jLong rows() const;

        /**
        *  returns number of columns in array
        */ 
        FORCEINLINE Nd4jLong columns() const;

        /**
        *  returns size of array elements type
        */ 
        FORCEINLINE size_t sizeOfT() const;

        /**
        *  returns element-wise-stride
        */ 
        FORCEINLINE Nd4jLong ews() const;

        // returns true if arrays have same shape
        FORCEINLINE bool isSameShape(const NDArray *other) const;
        FORCEINLINE bool isSameShape(const NDArray &other) const;
        FORCEINLINE bool isSameShape(const std::initializer_list<Nd4jLong>& shape) const;
        FORCEINLINE bool isSameShape(const std::vector<Nd4jLong>& shape) const;
        FORCEINLINE bool areSameShapeAndType(const NDArray& other) const;

        /**
        *  returns true if these two NDArrays have same rank, dimensions, strides, ews and order
        */
        FORCEINLINE bool isSameShapeStrict(const NDArray *other) const;

        /**
        *  returns true if buffer && shapeInfo were defined (non nullptr)
        */
        FORCEINLINE bool nonNull() const;

        template <typename T>
        T r(const Nd4jLong i) const;

        /**
        *  returns array element with given index from linear buffer
        *  i - element index in array
        */
        template <typename T>
        T e(const Nd4jLong i) const;

        /** 
        *  returns element with given indexes from 2D array 
        *  i - number of row 
        *  j - number of column
        */
        template <typename T>
        T e(const Nd4jLong i, const Nd4jLong j) const;

        /** 
        *  returns element with given indexes from 3D array 
        *  i - height
        *  j - width
        *  k - depth
        */
        template <typename T>
        T e(const Nd4jLong i, const Nd4jLong j, const Nd4jLong k) const;

        /**
        *  returns element with given indexes from DD array
        */
        template <typename T>
        T e(const Nd4jLong i, const Nd4jLong j, const Nd4jLong k, const Nd4jLong l) const;

        /** 
        *  returns array-scalar containing element of this array with given index
        *  i - element index in array
        */
        NDArray e(const Nd4jLong i) const;

        /** 
        *  assigns given scalar to array element by given index, regards array buffer as linear
        *  i - element index in array
        *  value - scalar value to assign
        */
        template <typename T>
        void p(const Nd4jLong i, const T value);

        void p(const Nd4jLong i, const NDArray& value);

        /** 
        *  assigns given scalar to 2D array element by given indexes
        *  i - number of row
        *  j - number of row
        *  value - scalar value to assign
        */
        template <typename T>
        void p(const Nd4jLong i, const Nd4jLong j, const T value);

        /** 
        *  assigns given scalar to 3D array element by given indexes
        *  i - height
        *  j - width
        *  k - depth
        *  value - scalar value to assign
        */
        template <typename T>
        void p(const Nd4jLong i, const Nd4jLong j, const Nd4jLong k, const T value);

        template <typename T>
        void p(const Nd4jLong i, const Nd4jLong j, const Nd4jLong k, const Nd4jLong l, const T value);


        template <typename T>
        void pIdx(const Nd4jLong* indices, const T value);

        /**
        *  creates array which points on certain sub-range of this array, sub-range is defined by given indices
        */
        NDArray* subarray(IndicesList& indices) const;
        NDArray* subarray(IndicesList& indices, std::vector<Nd4jLong>& strides) const;
        NDArray* subarray(const std::initializer_list<NDIndex*>& idx) const;
        NDArray* subarray(const Intervals& idx) const;

        /**
        *  returns true if array is 2D
        */
        FORCEINLINE bool isMatrix() const;

        /**
        *  returns true if array is vector
        */
        FORCEINLINE bool isVector() const;

        /**
        *  returns true if array is column vector
        */
        FORCEINLINE bool isColumnVector() const;

        /**
        *  returns true if array is row vector
        */
        FORCEINLINE bool isRowVector() const;

        /**
        *  returns true if all dimensions of array except one are unities, for example: [1,1,n,1], [n,1,1], [n], ...
        *  posOfNonUnityDim - one dimension with value > 1
        */
        FORCEINLINE bool isCommonVector(int& posOfNonUnityDim) const;


        /**
        *  returns true if array is scalar
        */
        FORCEINLINE bool isScalar() const;

        /**
        * Returns data type of this array
        * @return
        */
        FORCEINLINE DataType dataType() const;

        /**
         * This method returns true if value is from Integer space
         * @return
         */
        bool isZ() const;

        /**
         * This method returns true if array is from Real space
         * @return
         */
        bool isR() const;

        /**
         * This method returns true if array is from Boolean space
         * @return
         */
        bool isB() const;

        /**
         * This method returns true if array contains Complex numbers
         * @return
         */
        bool isC() const;

        /**
         * This method returns true if array contains String
         * @return
         */
        bool isS() const;

        /**
        *  inline accessing operator for matrix, i - absolute index        
        */
        //FORCEINLINE NDArray operator()(const Nd4jLong i) const;

        /**
        *  inline modifying operator for matrix, i - absolute index        
        */
        //FORCEINLINE NDArray& operator()(const Nd4jLong i);

        /**
        *  inline accessing operator for 2D array, i - row, j - column
        */
        //FORCEINLINE NDArray operator()(const Nd4jLong i, const Nd4jLong j) const;

        /**
        *  inline modifying operator for 2D array, i - row, j - column
        */
        //FORCEINLINE NDArray& operator()(const Nd4jLong i, const Nd4jLong j);

        /**
        *  inline accessing operator for 3D array, i - height, j - width, k - depth
        */
        //FORCEINLINE NDArray operator()(const Nd4jLong i, const Nd4jLong j, const Nd4jLong k) const;

        /**
        *  inline modifying operator for 3D array, i - height, j - width, k - depth
        */ 
        //FORCEINLINE NDArray& operator()(const Nd4jLong i, const Nd4jLong j, const Nd4jLong k);

        /**
        *  inline modifying operator for 4D array, i - height, j - width, k - depth
        */ 
        //FORCEINLINE NDArray& operator()(const Nd4jLong t, const Nd4jLong u, const Nd4jLong v, const Nd4jLong w);

        /**
        *  inline accessing operator for 4D array, i - height, j - width, k - depth
        */
        //FORCEINLINE NDArray operator()(const Nd4jLong t, const Nd4jLong u, const Nd4jLong v, const Nd4jLong w) const;

        /**
        *  inline modifying operator for ND array
        *  idx - array with corresponding indexes, for example {2,10,0,5,...,8}, number of indexes should be equal to array rank
        */ 
        //FORCEINLINE NDArray& operator()(const Nd4jLong* idx);

        /**
        *  inline accessing operator for ND array
        *  idx - array with corresponding indexes, for example {2,10,0,5,...,8}, number of indexes should be equal to array rank
        */
        //FORCEINLINE NDArray operator()(const Nd4jLong* idx) const;



        template <typename T>
        std::vector<T> asVectorT();


        FORCEINLINE bool isAttached();

        NDArray* detach();

        FORCEINLINE bool operator==(const NDArray &other) const;

        FORCEINLINE bool operator!=(const NDArray &other) const;

        void lazyAllocateBuffer() const;
    };




//////////////////////////////////////////////////////////////////////////
///// IMLEMENTATION OF INLINE METHODS ///// 
//////////////////////////////////////////////////////////////////////////
    bool NDArray::isAttached() {
        return this->_context->getWorkspace() != nullptr;
    }

    template <typename T, typename R>
    FORCEINLINE R NDArray::templatedGet(void *buffer, Nd4jLong index) const {
            auto b = reinterpret_cast<T*>(buffer);
            auto v = static_cast<R>(b[index]);
            return v;
<<<<<<< HEAD
    }    
=======
    }

    //////////////////////////////////////////////////////////////////////////
    void NDArray::setShapeInfo(Nd4jLong *shapeInfo) {
        if(_isShapeAlloc && _workspace == nullptr)
            delete []_shapeInfo;

        _shapeInfo = shapeInfo;

        if (shapeInfo != nullptr) {            
            _dataType = ArrayOptions::dataType(_shapeInfo);
            if(ArrayOptions::arrayType(_shapeInfo) == ArrayType::EMPTY)
                _length = 0;
            else
                _length = shape::length(_shapeInfo);
        } 
        else {
            _dataType = nd4j::DataType::INHERIT;
            _length = 0;
        }
    }

    //////////////////////////////////////////////////////////////////////////
    void NDArray::setShapeInfo(Nd4jLong *shapeInfo, const nd4j::DataType dtype) {
        if(_isShapeAlloc && _workspace == nullptr)
            delete []_shapeInfo;

        _shapeInfo = shapeInfo;

        if (shapeInfo != nullptr) {            
            _dataType = dtype;
            if(ArrayOptions::arrayType(_shapeInfo) == ArrayType::EMPTY)
                _length = 0;
            else
                _length = shape::length(_shapeInfo);
        } 
        else {
            _dataType = nd4j::DataType::INHERIT;
            _length = 0;
        }
    }
>>>>>>> 43c553a0

    //////////////////////////////////////////////////////////////////////////
    void NDArray::setBuffer(void* buffer) {
        if(_isBuffAlloc && _context->getWorkspace() == nullptr)
            delete []_buffer;
 
        _buffer = reinterpret_cast<int8_t *>(buffer);
        _isBuffAlloc = false;
        tickWriteHost();
    }

    //////////////////////////////////////////////////////////////////////////
    void NDArray::triggerAllocationFlag(bool bufferAllocated) {
        _isBuffAlloc = bufferAllocated;
    }
    //////////////////////////////////////////////////////////////////////////
    void NDArray::triggerSpecialAllocationFlag(bool bufferAllocated, bool shapeAllocated) {
        _isBuffDAlloc = bufferAllocated;
    }

    //////////////////////////////////////////////////////////////////////////
    char NDArray::ordering() const {
        return shape::order(_shapeInfo);
    }

    //////////////////////////////////////////////////////////////////////////
    bool NDArray::isView() const {
        return _isView;
    }

    //////////////////////////////////////////////////////////////////////////
    Nd4jLong* NDArray::shapeOf() const {
        return shape::shapeOf(_shapeInfo);
    }

    //////////////////////////////////////////////////////////////////////////
    Nd4jLong* NDArray::stridesOf() const {
        return shape::stride(_shapeInfo);
    }

    //////////////////////////////////////////////////////////////////////////
    int NDArray::rankOf() const {
        if (isEmpty())
            return 0;

        return shape::rank(_shapeInfo);
    }

    //////////////////////////////////////////////////////////////////////////
    Nd4jLong NDArray::lengthOf() const {
        return _length;
    }

    //////////////////////////////////////////////////////////////////////////
    Nd4jLong NDArray::rows() const {
        if (this->rankOf() == 1)
            return 1;

        if (this->rankOf() > 2)
            throw std::runtime_error("Array with rank > 2 can't have rows");

        return shapeOf()[0];
    }

    //////////////////////////////////////////////////////////////////////////
    Nd4jLong NDArray::columns() const {
        if (this->rankOf() == 1)
            return this->lengthOf();

        if (this->rankOf() > 2)
            throw std::runtime_error("Array with rank > 2 can't have columns");

        return shapeOf()[1];
    }

    //////////////////////////////////////////////////////////////////////////

    size_t NDArray::sizeOfT() const {

        return DataTypeUtils::sizeOfElement(_dataType);
    }

    //////////////////////////////////////////////////////////////////////////
    Nd4jLong NDArray::ews() const {
        if (this->isEmpty() || this->rankOf() == 0)
            return 1;

        return shape::elementWiseStride(_shapeInfo);
    }

    //////////////////////////////////////////////////////////////////////////
    bool NDArray::nonNull() const {
        if (isEmpty())
            return true;

        if(!Environment::getInstance()->isCPU())
            return this->_bufferD != nullptr && this->_shapeInfoD != nullptr;        
        
        return this->_buffer != nullptr && this->_shapeInfo != nullptr;       
    }

    //////////////////////////////////////////////////////////////////////////
    bool NDArray::isMatrix() const {
        if (isEmpty())
            return false;

        return shape::isMatrix(this->_shapeInfo);
    }

    //////////////////////////////////////////////////////////////////////////
    bool NDArray::isVector() const {
        if (isEmpty())
            return false;
        if (rankOf() == 1)
            return true;
        return !isScalar() && shape::isVector(this->_shapeInfo);
    }

    //////////////////////////////////////////////////////////////////////////
    bool NDArray::isColumnVector() const {
        if (isEmpty())
            return false;

        return !isScalar() && shape::isColumnVector(this->_shapeInfo);
    }

    //////////////////////////////////////////////////////////////////////////
    bool NDArray::isRowVector() const {
        if (isEmpty())
            return false;

        // 1D edge case
        if (shape::rank(this->_shapeInfo) == 1)
            return true;

        return !isScalar() && shape::isRowVector(this->_shapeInfo);
    }

    //////////////////////////////////////////////////////////////////////////
    bool NDArray::isCommonVector(int& posOfNonUnityDim) const {        

        return shape::isCommonVector(_shapeInfo, posOfNonUnityDim);
    }

    //////////////////////////////////////////////////////////////////////////
    bool NDArray::isScalar() const {
        return shape::isScalar(this->_shapeInfo);
    }

//////////////////////////////////////////////////////////////////////////
// accessing operator for matrix, i - absolute index
/*
NDArray NDArray::operator()(const Nd4jLong i) const {

    if (i >= shape::length(_shapeInfo))
            throw std::invalid_argument("NDArray::operator(i): input index is out of array length !");

    auto ews   = shape::elementWiseStride(_shapeInfo);
    char order = ordering();   

    if(ews == 1 && order == 'c') {
        auto cast = reinterpret_cast<int8_t *>(_buffer) + (i * this->sizeOfT());
        NDArray result(cast, nd4j::ShapeBuilders::createScalarShapeInfo(this->dataType(), this->getWorkspace()));
        result.triggerAllocationFlag(false);
        return result;
    } else if(ews > 1 && order == 'c') {
        auto cast = reinterpret_cast<int8_t *>(_buffer) + (i * ews * this->sizeOfT());
        NDArray result(cast, nd4j::ShapeBuilders::createScalarShapeInfo(this->dataType(), this->getWorkspace()));
        result.triggerAllocationFlag(false);
        return result;
    } else {
        Nd4jLong idx[MAX_RANK];
        shape::ind2subC(rankOf(), shapeOf(), i, idx);
        auto xOffset = shape::getOffset(0, shapeOf(), stridesOf(), idx, rankOf());

        auto cast = reinterpret_cast<int8_t *>(_buffer) + (xOffset * this->sizeOfT());
        NDArray result(cast, nd4j::ShapeBuilders::createScalarShapeInfo(this->dataType(), this->getWorkspace()));
        result.triggerAllocationFlag(false);
        return result;
    }
}
*/
//////////////////////////////////////////////////////////////////////////
// modifying operator for matrix, i - absolute index
/*
NDArray& NDArray::operator()(const Nd4jLong i) {
    if (i >= shape::length(_shapeInfo))
            throw std::invalid_argument("NDArray::operator(i): input index is out of array length !");

    auto ews = shape::elementWiseStride(_shapeInfo);
    auto order = ordering();

    if(ews == 1 && order == 'c') {
        auto cast = reinterpret_cast<int8_t *>(_buffer) + (i * this->sizeOfT());
        NDArray result(cast, nd4j::ShapeBuilders::createScalarShapeInfo(this->dataType(), this->getWorkspace()));
        result.triggerAllocationFlag(false);

        // FIXME: bad
        return result;
    } else if(ews > 1 && order == 'c') {
        auto cast = reinterpret_cast<int8_t *>(_buffer) + (i * ews * this->sizeOfT());
        NDArray result(cast, nd4j::ShapeBuilders::createScalarShapeInfo(this->dataType(), this->getWorkspace()));
        result.triggerAllocationFlag(false);
        return result;
    } else {
        Nd4jLong idx[MAX_RANK];
        shape::ind2subC(rankOf(), shapeOf(), i, idx);
        auto xOffset = shape::getOffset(0, shapeOf(), stridesOf(), idx, rankOf());

        auto cast = reinterpret_cast<int8_t *>(_buffer) + (xOffset * this->sizeOfT());
        NDArray result(cast, nd4j::ShapeBuilders::createScalarShapeInfo(this->dataType(), this->getWorkspace()));
        result.triggerAllocationFlag(false);
        return result;
    }    
}*/

//////////////////////////////////////////////////////////////////////////
// accessing operator for 2D matrix, i - row, j - column
/*
NDArray NDArray::operator()(const Nd4jLong i, const Nd4jLong j) const {
    
    if (rankOf() != 2 || i >= shapeOf()[0] || j >= shapeOf()[1])
       throw std::invalid_argument("NDArray::operator(i,j): one of input indexes is out of array length or rank!=2 !");
    
    Nd4jLong coords[2] = {i, j};
    auto xOffset = shape::getOffset(0, shapeOf(), stridesOf(), coords, rankOf());

    // TODO: do we really want a view here?
    auto cast = reinterpret_cast<int8_t *>(_buffer) + (xOffset * this->sizeOfT());
    NDArray result(cast, nd4j::ShapeBuilders::createScalarShapeInfo(this->dataType(), this->getWorkspace()));
    result.triggerAllocationFlag(false);
    return result;
}
*/
//////////////////////////////////////////////////////////////////////////
// modifying operator for 2D matrix, i - row, j - column
/*
NDArray& NDArray::operator()(const Nd4jLong  i, const Nd4jLong j) {
    if (rankOf() != 2 || i >= shapeOf()[0] || j >= shapeOf()[1])
       throw std::invalid_argument("NDArray::operator(i,j): one of input indexes is out of array length or rank!=2 !");

    Nd4jLong coords[2] = {i, j};
    auto xOffset = shape::getOffset(0, shapeOf(), stridesOf(), coords, rankOf());

    auto cast = reinterpret_cast<int8_t *>(_buffer) + (xOffset * this->sizeOfT());
    NDArray result(cast, nd4j::ShapeBuilders::createScalarShapeInfo(this->dataType(), this->getWorkspace()));
    result.triggerAllocationFlag(false);

    //FIXME: bad, will crash!
    return result;
}
*/

//////////////////////////////////////////////////////////////////////////
// accessing operator for 3D array, i - row, j - column
/*
NDArray NDArray::operator()(const Nd4jLong i, const Nd4jLong j, const Nd4jLong k) const {
    
    if (rankOf() != 3 || i >= shapeOf()[0] || j >= shapeOf()[1] || j >= shapeOf()[2])
       throw std::invalid_argument("NDArray::operator(i,j,k): one of input indexes is out of array length or rank!=3 !");
    
    Nd4jLong coords[3] = {i, j, k};
    auto xOffset = shape::getOffset(0, shapeOf(), stridesOf(), coords, rankOf());

    auto cast = reinterpret_cast<int8_t *>(_buffer) + (xOffset * this->sizeOfT());
    NDArray result(cast, nd4j::ShapeBuilders::createScalarShapeInfo(this->dataType(), this->getWorkspace()));
    result.triggerAllocationFlag(false);
    return result;
}
*/

//////////////////////////////////////////////////////////////////////////
// modifying operator for 3D array
/*
NDArray& NDArray::operator()(const Nd4jLong i, const Nd4jLong j, const Nd4jLong k) {
    
    if (rankOf() != 3 || i >= shapeOf()[0] || j >= shapeOf()[1] || k >= shapeOf()[2])
       throw std::invalid_argument("NDArray::operator(i,j,k): one of input indexes is out of array length or rank!=3 !");

    Nd4jLong coords[3] = {i, j, k};
    auto xOffset = shape::getOffset(0, shapeOf(), stridesOf(), coords, rankOf());

    auto cast = reinterpret_cast<int8_t *>(_buffer) + (xOffset * this->sizeOfT());
    NDArray result(cast, nd4j::ShapeBuilders::createScalarShapeInfo(this->dataType(), this->getWorkspace()));
    result.triggerAllocationFlag(false);

    //FIXME: bad, will crash!
    return result;
}
*/
/*
NDArray NDArray::operator()(const Nd4jLong t, const Nd4jLong u, const Nd4jLong v, const Nd4jLong w) const {
    
    if (rankOf() != 4 || t >= shapeOf()[0] || u >= shapeOf()[1] || v >= shapeOf()[2] || w >= shapeOf()[3])
       throw std::invalid_argument("NDArray::operator(t,u,v,w): one of input indexes is out of array length or rank!=4 !");

    Nd4jLong coords[4] = {t, u, v, w};
    auto xOffset = shape::getOffset(0, shapeOf(), stridesOf(), coords, rankOf());

    auto cast = reinterpret_cast<int8_t *>(_buffer) + (xOffset * this->sizeOfT());
    NDArray result(cast, nd4j::ShapeBuilders::createScalarShapeInfo(this->dataType(), this->getWorkspace()));
    result.triggerAllocationFlag(false);
    return result;
}
*/
/*
NDArray& NDArray::operator()(const Nd4jLong t, const Nd4jLong u, const Nd4jLong v, const Nd4jLong w) {
    
    if (rankOf() != 4 || t >= shapeOf()[0] || u >= shapeOf()[1] || v >= shapeOf()[2] || w >= shapeOf()[3])
       throw std::invalid_argument("NDArray::operator(t,u,v,w): one of input indexes is out of array length or rank!=4 !");

    Nd4jLong coords[4] = {t, u, v, w};
    auto xOffset = shape::getOffset(0, shapeOf(), stridesOf(), coords, rankOf());

    // FIXME
    auto cast = reinterpret_cast<int8_t *>(_buffer) + (xOffset * this->sizeOfT());
    NDArray result(cast, nd4j::ShapeBuilders::createScalarShapeInfo(this->dataType(), this->getWorkspace()));
    result.triggerAllocationFlag(false);
    return result;
}
*/
//////////////////////////////////////////////////////////////////////////
/*
NDArray NDArray::operator()(const Nd4jLong* idx) const {

    for(int i = 0; i < rankOf(); ++i)    
        if (idx[i] >= sizeAt(i))
            throw std::invalid_argument("NDArray::operator(const Nd4jLong* idx): input index is out of dimension length !");
    
    auto xOffset = shape::getOffset(0, shapeOf(), stridesOf(), idx, rankOf());

    auto cast = reinterpret_cast<int8_t *>(_buffer) + (xOffset * this->sizeOfT());
    NDArray result(cast, nd4j::ShapeBuilders::createScalarShapeInfo(this->dataType(), this->getWorkspace()));
    result.triggerAllocationFlag(false);
    return result;
}
*/
//////////////////////////////////////////////////////////////////////////
/*
NDArray& NDArray::operator()(const Nd4jLong* idx) {

    for(int i = 0; i < rankOf(); ++i)    
        if (idx[i] >= sizeAt(i))
            throw std::invalid_argument("NDArray::operator(const Nd4jLong* idx): input index is out of dimension length !");

    auto xOffset = shape::getOffset(0, shapeOf(), stridesOf(), idx, rankOf());

    auto cast = reinterpret_cast<int8_t *>(_buffer) + (xOffset * this->sizeOfT());
    NDArray result(cast, nd4j::ShapeBuilders::createScalarShapeInfo(this->dataType(), this->getWorkspace()));
    result.triggerAllocationFlag(false);

    // FIXME
    return result;
}
*/


    //////////////////////////////////////////////////////////////////////////
    Nd4jLong FORCEINLINE NDArray::memoryFootprint() {
        Nd4jLong size = this->lengthOf() * this->sizeOfT();
        size += shape::shapeInfoByteLength(this->rankOf());
        return size;
    }

    //////////////////////////////////////////////////////////////////////////
    // still the definition of inline function must be in header file
    bool NDArray::isSameShape(const std::vector<Nd4jLong>& shape) const{
        if (this->isScalar() && shape.size() == 1 && shape[0] == 0)
            return true;
        if (this->rankOf() != (int) shape.size())
            return false;
        for (int e = 0; e < this->rankOf(); e++) {
            if (this->shapeOf()[e] != shape.at(e) && shape.at(e) != -1)
                return false;
        }
        return true;
    }

//////////////////////////////////////////////////////////////////////////
bool NDArray::isSameShape(const NDArray *other) const {
    if (this->isEmpty() != other->isEmpty())
        return false;

    return isSameShape(std::vector<Nd4jLong>(other->_shapeInfo+1, other->_shapeInfo+1+other->_shapeInfo[0]));
}

//////////////////////////////////////////////////////////////////////////
bool NDArray::isSameShape(const NDArray &other) const {
    return isSameShape(&other);
}

//////////////////////////////////////////////////////////////////////////
bool NDArray::isSameShape(const std::initializer_list<Nd4jLong>& other) const {
    return isSameShape(std::vector<Nd4jLong>(other));
}

//////////////////////////////////////////////////////////////////////////
bool NDArray::areSameShapeAndType(const NDArray& other) const {

    if(rankOf() != other.rankOf() || _dataType != other._dataType)
        return false;

    for(int i = 0; i < rankOf(); ++i)
        if(sizeAt(i) != other.sizeAt(i))
            return false;

    return true;
}

//////////////////////////////////////////////////////////////////////////
// returns true if these two NDArrays have same _shapeInfo
// still the definition of inline function must be in header file

bool NDArray::isSameShapeStrict(const NDArray *other) const {
    return shape::equalsStrict(_shapeInfo, other->_shapeInfo);
}

//////////////////////////////////////////////////////////////////////////
bool NDArray::isEmpty() const {
    if (this->_shapeInfo == nullptr)
            return false;
    
    return ArrayOptions::arrayType(this->getShapeInfo()) == ArrayType::EMPTY;
}

//////////////////////////////////////////////////////////////////////////
bool NDArray::operator==(const NDArray &other) const {
    // if (this->dataType() != other.dataType())    // this comparison is already present in equalsTo
    //         return false;

    if (!this->isSameShape(&other))
        return false;

    return this->equalsTo(&other);
}

//////////////////////////////////////////////////////////////////////////
bool NDArray::operator!=(const NDArray &other) const {
    if (this->dataType() != other.dataType())
        return true;

    if (!this->isSameShape(&other))
        return true;

    return !this->equalsTo(&other);
}

//////////////////////////////////////////////////////////////////////////
DataType NDArray::dataType() const {
    return _dataType;
    // return ArrayOptions::dataType(_shapeInfo);
}

////////////////////////////////////////////////////////////////////////
template <typename T>
T& NDArray::t(const Nd4jLong i) {

    // if (i >= _length)
    //     throw std::invalid_argument("NDArray::t(i): input index is out of array length !");
    if (DataTypeUtils::fromT<T>() != _dataType)
        throw std::invalid_argument("NDArray::t(i): type of array is not equal to template type T!");

    if(!isActualOnHostSide())
        syncToHost();
    
    tickWriteHost();
    return *(reinterpret_cast<T*>(bufferWithOffset(getOffset(i))));
}

////////////////////////////////////////////////////////////////////////
template <typename T>
T& NDArray::t(const Nd4jLong i, const Nd4jLong j) {

    if (rankOf() != 2 || i >= sizeAt(0) || j >= sizeAt(1))
            throw std::invalid_argument("NDArray::t(i,j): one of input indexes is out of array length or rank!=2 !");
    if (DataTypeUtils::fromT<T>() != _dataType)
        throw std::invalid_argument("NDArray::t(i,j): type of array is not equal to template type T!");

    if(!isActualOnHostSide())
        syncToHost();    
        
    Nd4jLong coords[2] = {i, j};
    auto offset = shape::getOffset(0, shapeOf(), stridesOf(), coords, rankOf());
    tickWriteHost();
    return *(reinterpret_cast<T*>(bufferWithOffset(offset)));        
}

////////////////////////////////////////////////////////////////////////
template <typename T>
T NDArray::t(const Nd4jLong i) const {

    // if (i >= _length)
    //     throw std::invalid_argument("NDArray::t(i): input index is out of array length !");
    if (DataTypeUtils::fromT<T>() != _dataType)
        throw std::invalid_argument("NDArray::t(i): type of array is not equal to template type T!");

    if(!isActualOnHostSide())
        syncToHost();
    
    tickReadHost();
    return *(reinterpret_cast<T*>(bufferWithOffset(getOffset(i))));
}

////////////////////////////////////////////////////////////////////////
template <typename T>
T NDArray::t(const Nd4jLong i, const Nd4jLong j) const {

    if (rankOf() != 2 || i >= sizeAt(0) || j >= sizeAt(1))
            throw std::invalid_argument("NDArray::t(i,j): one of input indexes is out of array length or rank!=2 !");
    if (DataTypeUtils::fromT<T>() != _dataType)
        throw std::invalid_argument("NDArray::t(i,j): type of array is not equal to template type T!");
    
    if(!isActualOnHostSide())
        syncToHost();
        
    Nd4jLong coords[2] = {i, j};
    auto offset = shape::getOffset(0, shapeOf(), stridesOf(), coords, rankOf());
    tickReadHost();
    return *(reinterpret_cast<T*>(bufferWithOffset(offset)));        
}

////////////////////////////////////////////////////////////////////////
void NDArray::tickWriteHost() const          { _writeHost   = ++_opCounter; }
void NDArray::tickWriteDevice() const        {  _writeDevice = ++_opCounter; }
void NDArray::tickReadHost() const           {  _readHost    = ++_opCounter; }
void NDArray::tickReadDevice() const         {  _readDevice  = ++_opCounter; }
bool NDArray::isActualOnHostSide() const     { return (_writeHost > _writeDevice || _readHost > _writeDevice); }
bool NDArray::isActualOnDeviceSide() const   { return (_writeDevice > _writeHost || _readDevice > _writeHost); }
void NDArray::makeBothBuffersActual() const  { if(!isActualOnHostSide()) syncToHost(); if(!isActualOnDeviceSide()) syncToDevice(); }


}

#endif<|MERGE_RESOLUTION|>--- conflicted
+++ resolved
@@ -129,7 +129,7 @@
 
         /**
         *  indicates whether user allocates memory for _buffer/_shapeInfo by himself, in opposite case the memory must be allocated from outside
-        */  
+        */
         bool _isBuffAlloc = false;
         bool _isBuffDAlloc = false;
 
@@ -148,7 +148,7 @@
 
         template<typename T>
         std::string toStringValue(T value);
-        
+
         mutable Nd4jLong _opCounter = 0L;
         mutable Nd4jLong _writeHost = 0L;
         mutable Nd4jLong _writeDevice = 0L;
@@ -165,7 +165,7 @@
 
         /**
         *  do not allocate memory, memory for array is passed from outside
-        *  we suppose the content of both (device and host) buffers is identical 
+        *  we suppose the content of both (device and host) buffers is identical
         */
         NDArray(void *buffer, void *bufferD, Nd4jLong* shapeInfo, nd4j::graph::LaunchContext* context = graph::LaunchContext::defaultContext(), const bool isBuffAlloc = false, const bool isBuffDAlloc = false);
 
@@ -206,11 +206,7 @@
         /**
         *  this constructor creates new array using shape information contained in vector argument
         */
-<<<<<<< HEAD
-        NDArray(const char order, const std::vector<Nd4jLong> &shape, nd4j::DataType dtype, nd4j::graph::LaunchContext* context = graph::LaunchContext::defaultContext());
-=======
-        NDArray(const char order, const std::vector<Nd4jLong> &shape, nd4j::DataType dtype = DOUBLE, nd4j::memory::Workspace* workspace = nullptr);
->>>>>>> 43c553a0
+        NDArray(const char order, const std::vector<Nd4jLong> &shape, nd4j::DataType dtype = DOUBLE, nd4j::graph::LaunchContext* context = graph::LaunchContext::defaultContext());
 
         /**
         * This constructor creates new array with elements copied from data and using shape information stored in shape, elements from data will be casted to dtype
@@ -225,20 +221,12 @@
         /**
         *  this constructor creates new NDArray with shape matching "other" array, do not copy "other" elements into new array
         */
-<<<<<<< HEAD
-        NDArray(const NDArray *other, const bool copyStrides = false, nd4j::graph::LaunchContext* context = graph::LaunchContext::defaultContext());
-=======
-        explicit NDArray(const NDArray *other, const bool copyStrides = false, memory::Workspace* workspace = nullptr);
->>>>>>> 43c553a0
+        explicit NDArray(const NDArray *other, const bool copyStrides = false, nd4j::graph::LaunchContext* context = graph::LaunchContext::defaultContext());
 
         /**
         *  this constructor creates scalar(and set its value = 0) or empty array depending on bool argument isScalar
         */
-<<<<<<< HEAD
         NDArray(nd4j::DataType dtype, nd4j::graph::LaunchContext* context = graph::LaunchContext::defaultContext());
-=======
-        NDArray(nd4j::DataType dtype, nd4j::memory::Workspace* workspace = nullptr, const bool isScalar = true);
->>>>>>> 43c553a0
 
         /**
          * This method blocks until asynchronous operation finishes
@@ -349,7 +337,7 @@
         /**
         *  creates array which is view of this array
         */
-        NDArray* getView();        
+        NDArray* getView();
 
         /**
         *  cast array elements to given dtype
@@ -950,11 +938,7 @@
         *  isStrided - if true then idx has length (3 * this->rankOf()) and contains additional stride numbers which correspond to stride between dimStart and dimEnd,
         *              so structure of idx is like {dim0Start,dim0End,dim0Stride,    dim1Start,dim1End,dim1Stride, ....}
         */
-<<<<<<< HEAD
-        NDArray operator()(const std::vector<Nd4jLong>& idx, bool keepUnitiesInShape = false, const bool isStrided = false)  const;
-=======
         NDArray operator()(const std::vector<Nd4jLong>& idx, const bool keepUnitiesInShape = false, const bool isStrided = false)  const;
->>>>>>> 43c553a0
 
         /**
         *  evaluates subarray with buffer pointing at this->_buffer and offset defined by given sequential index subArrIdx and dimensions in dimsToExclude
@@ -962,29 +946,29 @@
         *  dimsToExclude - MUST BE SORTED, dimensions to evaluate sub-array along, i.e. when shape is [2,3,4,5] and dimsToExclude={0,2}, then there will be 8 sub-arrays with shape [3,5], and subArrIdx must be in range [0,7]
         *                  if dimsToExclude is empty then idxRanges containing all zeros (means whole array) will be returned.
         *  keepUnitiesInShape - if false then eliminate unities from resulting array shape, for example {1,a,1,b} -> {a,b}
-        */ 
+        */
         NDArray operator()(const Nd4jLong subArrIdx, const std::vector<int>& dimsToExclude, bool keepUnitiesInShape = false)  const;
-        
-        /**
-        * processes whole set of sub-arrays 
-        * evaluates shapeInfo of sub-arrays (all sub-arrays have the same shapeInfo) and their buffer offsets (each sub-array has its own unique offset from original this-buffer)         
+
+        /**
+        * processes whole set of sub-arrays
+        * evaluates shapeInfo of sub-arrays (all sub-arrays have the same shapeInfo) and their buffer offsets (each sub-array has its own unique offset from original this-buffer)
         * dimsToExclude - MUST BE SORTED, dimensions to evaluate sub-array along, i.e. when shape is [2,3,4,5] and dimsToExclude={0,2}, then there will be 8 sub-arrays with shape [3,5]
         *                 if dimsToExclude.size() = array rank it means sub-array is whole array and copy of original_shapeInfo will be returned and one zero offset
         * subArrShapeInfo    - output argument, contains shapeInfo common for all sub-arrays
         * subArrOffsets      - output argument, contains successive sub-arrays offsets from original this-buffer
         * keepUnitiesInShape - if false then eliminate unities from sub-array shapeInfo, for example {1,a,1,b} -> {a,b}
-        */ 
+        */
         void getSubArrShapeAndOffsets(const std::vector<int>& dimsToExclude, Nd4jLong* &subArrShapeInfo, Nd4jLong* &subArrOffsets, bool keepUnitiesInShape = false) const;
 
         /**
-        * processes whole set of sub-arrays 
-        * evaluates shapeInfo of sub-arrays (all sub-arrays have the same shapeInfo) and their buffer offsets (each sub-array has its own unique offset from original this-buffer)         
+        * processes whole set of sub-arrays
+        * evaluates shapeInfo of sub-arrays (all sub-arrays have the same shapeInfo) and their buffer offsets (each sub-array has its own unique offset from original this-buffer)
         * dimsToExclude - MUST BE SORTED, dimensions to evaluate sub-array along, i.e. when shape is [2,3,4,5] and dimsToExclude={0,2}, then there will be 8 sub-arrays with shape [3,5], and subArrIdx must be in range [0,7]
         *                 if dimsToExclude is empty then idxRanges containing all zeros (means whole array) will be returned.
         * subArrShapeInfo    - output argument, contains shapeInfo common for all sub-arrays
         * subArrOffsets      - output argument, contains successive sub-arrays offsets from original this-buffer
         * keepUnitiesInShape - if false then eliminate unities from sub-array shapeInfo, for example {1,a,1,b} -> {a,b}
-        */ 
+        */
         void getSubArrShapeAndOffsets(const std::vector<int>& dimsToExclude, Nd4jLong* &subArrShapeInfo, Nd4jLong* &subArrOffsets, bool keepUnitiesInShape = false) const;
 
         /**
@@ -1107,7 +1091,7 @@
         *  left - input array
         *  right - input array
         */
-        friend NDArray mmul(const NDArray& left, const NDArray& right);        
+        friend NDArray mmul(const NDArray& left, const NDArray& right);
 
         /**
         *  return vector containing _buffer as flat binary array
@@ -1219,17 +1203,13 @@
         /**
         *  default destructor
         */
-<<<<<<< HEAD
-        ~NDArray() noexcept;         
-=======
-        ~NDArray() noexcept; 
+        ~NDArray() noexcept;
 
         /**
         *  set _shapeInfo
         */
         FORCEINLINE void setShapeInfo(Nd4jLong *shapeInfo);
         FORCEINLINE void setShapeInfo(Nd4jLong *shapeInfo, const nd4j::DataType dtype);
->>>>>>> 43c553a0
 
         /**
         *  set _buffer
@@ -1549,9 +1529,6 @@
             auto b = reinterpret_cast<T*>(buffer);
             auto v = static_cast<R>(b[index]);
             return v;
-<<<<<<< HEAD
-    }    
-=======
     }
 
     //////////////////////////////////////////////////////////////////////////
@@ -1561,13 +1538,13 @@
 
         _shapeInfo = shapeInfo;
 
-        if (shapeInfo != nullptr) {            
+        if (shapeInfo != nullptr) {
             _dataType = ArrayOptions::dataType(_shapeInfo);
             if(ArrayOptions::arrayType(_shapeInfo) == ArrayType::EMPTY)
                 _length = 0;
             else
                 _length = shape::length(_shapeInfo);
-        } 
+        }
         else {
             _dataType = nd4j::DataType::INHERIT;
             _length = 0;
@@ -1581,19 +1558,18 @@
 
         _shapeInfo = shapeInfo;
 
-        if (shapeInfo != nullptr) {            
+        if (shapeInfo != nullptr) {
             _dataType = dtype;
             if(ArrayOptions::arrayType(_shapeInfo) == ArrayType::EMPTY)
                 _length = 0;
             else
                 _length = shape::length(_shapeInfo);
-        } 
+        }
         else {
             _dataType = nd4j::DataType::INHERIT;
             _length = 0;
         }
     }
->>>>>>> 43c553a0
 
     //////////////////////////////////////////////////////////////////////////
     void NDArray::setBuffer(void* buffer) {
@@ -1690,9 +1666,9 @@
             return true;
 
         if(!Environment::getInstance()->isCPU())
-            return this->_bufferD != nullptr && this->_shapeInfoD != nullptr;        
-        
-        return this->_buffer != nullptr && this->_shapeInfo != nullptr;       
+            return this->_bufferD != nullptr && this->_shapeInfoD != nullptr;
+
+        return this->_buffer != nullptr && this->_shapeInfo != nullptr;
     }
 
     //////////////////////////////////////////////////////////////////////////
@@ -1733,7 +1709,7 @@
     }
 
     //////////////////////////////////////////////////////////////////////////
-    bool NDArray::isCommonVector(int& posOfNonUnityDim) const {        
+    bool NDArray::isCommonVector(int& posOfNonUnityDim) const {
 
         return shape::isCommonVector(_shapeInfo, posOfNonUnityDim);
     }
@@ -2058,7 +2034,7 @@
 
     if(!isActualOnHostSide())
         syncToHost();
-    
+
     tickWriteHost();
     return *(reinterpret_cast<T*>(bufferWithOffset(getOffset(i))));
 }
@@ -2073,12 +2049,12 @@
         throw std::invalid_argument("NDArray::t(i,j): type of array is not equal to template type T!");
 
     if(!isActualOnHostSide())
-        syncToHost();    
-        
+        syncToHost();
+
     Nd4jLong coords[2] = {i, j};
     auto offset = shape::getOffset(0, shapeOf(), stridesOf(), coords, rankOf());
     tickWriteHost();
-    return *(reinterpret_cast<T*>(bufferWithOffset(offset)));        
+    return *(reinterpret_cast<T*>(bufferWithOffset(offset)));
 }
 
 ////////////////////////////////////////////////////////////////////////
@@ -2092,7 +2068,7 @@
 
     if(!isActualOnHostSide())
         syncToHost();
-    
+
     tickReadHost();
     return *(reinterpret_cast<T*>(bufferWithOffset(getOffset(i))));
 }
@@ -2105,14 +2081,14 @@
             throw std::invalid_argument("NDArray::t(i,j): one of input indexes is out of array length or rank!=2 !");
     if (DataTypeUtils::fromT<T>() != _dataType)
         throw std::invalid_argument("NDArray::t(i,j): type of array is not equal to template type T!");
-    
+
     if(!isActualOnHostSide())
         syncToHost();
-        
+
     Nd4jLong coords[2] = {i, j};
     auto offset = shape::getOffset(0, shapeOf(), stridesOf(), coords, rankOf());
     tickReadHost();
-    return *(reinterpret_cast<T*>(bufferWithOffset(offset)));        
+    return *(reinterpret_cast<T*>(bufferWithOffset(offset)));
 }
 
 ////////////////////////////////////////////////////////////////////////
