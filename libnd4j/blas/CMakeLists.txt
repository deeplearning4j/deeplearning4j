################################################################################
# Copyright (c) 2015-2018 Skymind, Inc.
#
# This program and the accompanying materials are made available under the
# terms of the Apache License, Version 2.0 which is available at
# https://www.apache.org/licenses/LICENSE-2.0.
#
# Unless required by applicable law or agreed to in writing, software
# distributed under the License is distributed on an "AS IS" BASIS, WITHOUT
# WARRANTIES OR CONDITIONS OF ANY KIND, either express or implied. See the
# License for the specific language governing permissions and limitations
# under the License.
#
# SPDX-License-Identifier: Apache-2.0
################################################################################

set(CMAKE_VERBOSE_MAKEFILE OFF)

if(LINUX)
    link_directories(/usr/local/lib)
    link_directories(/usr/lib)
    link_directories(/lib)
endif()

if(APPLE)
    message("Using apple")
    link_directories(/usr/local/lib)
    link_directories(/usr/lib)
    link_directories(/lib)
endif()

if(WIN32)
    get_property(dirs DIRECTORY ${CMAKE_CURRENT_SOURCE_DIR} PROPERTY INCLUDE_DIRECTORIES)
	if ("${CMAKE_CXX_COMPILER_ID}" STREQUAL "GNU")
		set(CMAKE_CXX_FLAGS "${CMAKE_CXX_FLAGS} -Wa,-mbig-obj")
	endif()
    foreach(dir ${dirs})
        message(STATUS "dir='${dir}'")
    endforeach()

    # workaround for long command lines
    SET(CMAKE_C_USE_RESPONSE_FILE_FOR_OBJECTS 1)
    SET(CMAKE_CXX_USE_RESPONSE_FILE_FOR_OBJECTS 1)

    SET(CMAKE_C_RESPONSE_FILE_LINK_FLAG "@")
    SET(CMAKE_CXX_RESPONSE_FILE_LINK_FLAG "@")

    SET(CMAKE_NINJA_FORCE_RESPONSE_FILE 1 CACHE INTERNAL "")
else()
    if (CUDA_BLAS)
        set(CMAKE_CXX_FLAGS "${CMAKE_CXX_FLAGS} -mcmodel=medium")
    endif()
endif()



if ("${LIBND4J_ALL_OPS}")
    set(CMAKE_CXX_FLAGS "${CMAKE_CXX_FLAGS} -DLIBND4J_ALL_OPS=true")
else()
    message("_OPS: ${LIBND4J_OPS_LIST}")
    foreach(OP "${LIBND4J_OPS_LIST}")
        message(STATUS "${OP}")
    endforeach()
    set(CMAKE_CXX_FLAGS "${CMAKE_CXX_FLAGS} ${LIBND4J_OPS_LIST}")
endif()

IF(${ARCH} MATCHES "arm*")
    set(ARCH_TUNE "-march=${ARCH}")
ELSEIF(${ARCH} MATCHES "power*")
    set(ARCH_TUNE "-mcpu=${ARCH} -mtune=${ARCH} -D__POWER")
ELSEIF(${EXTENSION} MATCHES "avx2")
    set(ARCH_TUNE "-march=${ARCH} -mtune=${ARCH} -msse4.1 -msse4.2 -mavx -mavx2 -mfma -mf16c -D__F16C__=true")
ELSE()
    if ("${ARCH}" STREQUAL "x86-64")
        set(ARCH_TYPE "generic")
    else()
        set(ARCH_TYPE "${ARCH}")
    endif()

    set(ARCH_TUNE "-march=${ARCH} -mtune=${ARCH_TYPE}")
ENDIF()

if ("${CMAKE_CXX_COMPILER_ID}" STREQUAL "Clang")
    # using Clang
    SET( CMAKE_CXX_FLAGS  "${CMAKE_CXX_FLAGS} ${ARCH_TUNE}")

elseif ("${CMAKE_CXX_COMPILER_ID}" STREQUAL "Intel")
    # using Intel C++
    SET( CMAKE_CXX_FLAGS  "${CMAKE_CXX_FLAGS} ${ARCH_TUNE} -O3 -fp-model fast")
elseif ("${CMAKE_CXX_COMPILER_ID}" STREQUAL "MSVC")
    # using Visual Studio C++

    set( CMAKE_CXX_FLAGS  "${CMAKE_CXX_FLAGS} /EHsc")
elseif ("${CMAKE_CXX_COMPILER_ID}" STREQUAL "GNU")
    # using GCC
    SET( CMAKE_CXX_FLAGS  "${CMAKE_CXX_FLAGS} ${ARCH_TUNE}")
    set(CMAKE_SHARED_LINKER_FLAGS "${CMAKE_SHARED_LINKER_FLAGS} -Wl,-rpath,$ORIGIN/")
endif()


IF(${CMAKE_SYSTEM_NAME} MATCHES "Linux")
    include_directories("/usr/include")
    include_directories("/usr/local/include")
ENDIF(${CMAKE_SYSTEM_NAME} MATCHES "Linux")
if(!CUDA_BLAS)
    if(!CPU_BLAS)
        set(CUDA_BLAS FALSE)
        set(CPU_BLAS TRUE)
    endif()
endif()

# TODO: get rid of this once problem confirmed solved
#if (APPLE)
#    if ("${CMAKE_CXX_COMPILER_ID}" STREQUAL "GNU")
#        if ("${CMAKE_C_COMPILER_VERSION}" VERSION_GREATER 6.0 OR "${CMAKE_C_COMPILER_VERSION}" VERSION_EQUAL 6.0)
#            SET( CMAKE_CXX_FLAGS  "${CMAKE_CXX_FLAGS} -Wa,-mavx512f,-mavx512vl,-mavx512bw,-mavx512dq,-mavx512cd ")
#        endif()
#    endif()
#endif()


if(CUDA_BLAS)
    message("Build cublas")
    find_package(CUDA)
    add_definitions(-D__CUDABLAS__=true)
    if ("${CMAKE_CXX_COMPILER_ID}" STREQUAL "MSVC")
        set (CMAKE_CXX_FLAGS "")
    elseif ("${CMAKE_CXX_COMPILER_ID}" STREQUAL "GNU")
        if ("${CMAKE_C_COMPILER_VERSION}" VERSION_GREATER 4.9 AND "$ENV{TRICK_NVCC}" STREQUAL "YES" AND CUDA_VERSION VERSION_LESS "8.0")
            set (CMAKE_CXX_FLAGS "${CMAKE_CXX_FLAGS} -D__GNUC__=4 -D__GNUC_MINOR__=9 -D_FORCE_INLINES -D_MWAITXINTRIN_H_INCLUDED")
            set (CUDA_NVCC_FLAGS "${CUDA_NVCC_FLAGS} -Xcompiler -std=c++11 -Dnullptr=NULL")
            message("TRICKING CUDA INTO SUPPORTING GCC > 4.9 YOU ARE PROCEEDING AT YOUR OWN RISK")
        endif()
    endif()

    # we want OpenMP to be available for hybrid operations, at least for GCC
    if("${CMAKE_CXX_COMPILER_ID}" STREQUAL "GNU")
        find_package(OpenMP)
        if (OPENMP_FOUND)
            set (CMAKE_C_FLAGS "${CMAKE_C_FLAGS} ${OpenMP_C_FLAGS}")
            set (CMAKE_CXX_FLAGS "${CMAKE_CXX_FLAGS} ${OpenMP_CXX_FLAGS}")
        endif()
    endif()

    if (CUDA_FOUND)
		message("CUDA include directory: ${CUDA_INCLUDE_DIRS}")
		include_directories(${CUDA_INCLUDE_DIRS})
        message("CUDA found!")
        set( CUDA_ARCHITECTURE_MINIMUM "3.0" CACHE STRING "Minimum required CUDA compute capability" )
        SET(CUDA_VERBOSE_BUILD ON)
        SET(CUDA_SEPARABLE_COMPILATION OFF)
        #set(CUDA_COMPUTE_CAPABILITY "61")
        set(CUDA_COMPUTE_CAPABILITY "35")
        # make NVCC more verbose to prevent timeouts on CI servers
        #list(APPEND CUDA_NVCC_FLAGS -v)
        if ("${EXPERIMENTAL}" STREQUAL "yes")
            message("Experimental mode ENABLED")
            list(APPEND CUDA_NVCC_FLAGS -D__ND4J_EXPERIMENTAL__=true)
            set (CMAKE_C_FLAGS "${CMAKE_C_FLAGS} -D__ND4J_EXPERIMENTAL__=true")
            set (CMAKE_CXX_FLAGS "${CMAKE_CXX_FLAGS} -D__ND4J_EXPERIMENTAL__=true")
            set (EXPM " -D__ND4J_EXPERIMENTAL__=true")
        endif()
        if (CMAKE_BUILD_TYPE STREQUAL "Release")
            if(CUDA_VERSION VERSION_GREATER "9.2") # cuda 10
                if ("${COMPUTE}" STREQUAL "all")
                    if (APPLE)
<<<<<<< HEAD
                        list(APPEND CUDA_NVCC_FLAGS -DCUDA_10 ${EXPM} -w --cudart=static --expt-extended-lambda  -O3 -gencode arch=compute_35,code=sm_35 -gencode arch=compute_50,code=sm_50 -gencode arch=compute_60,code=sm_60 -gencode arch=compute_61,code=sm_61)
                    else()
                        list(APPEND CUDA_NVCC_FLAGS -DCUDA_10 ${EXPM} -w --cudart=static --expt-extended-lambda -O3 -gencode arch=compute_35,code=sm_35 -gencode arch=compute_50,code=sm_50 -gencode arch=compute_60,code=sm_60 -gencode arch=compute_61,code=sm_61 -gencode arch=compute_70,code=sm_70 -gencode arch=compute_75,code=sm_75)
=======
                        list(APPEND CUDA_NVCC_FLAGS -DCUDA_10 ${EXPM} -w --cudart=static -O3 -gencode arch=compute_35,code=sm_35 -gencode arch=compute_37,code=sm_37 -gencode arch=compute_50,code=sm_50 -gencode arch=compute_60,code=sm_60 -gencode arch=compute_61,code=sm_61)
                    else()
                        list(APPEND CUDA_NVCC_FLAGS -DCUDA_10 ${EXPM} -w --cudart=static -O3 -gencode arch=compute_35,code=sm_35 -gencode arch=compute_37,code=sm_37 -gencode arch=compute_50,code=sm_50 -gencode arch=compute_60,code=sm_60 -gencode arch=compute_61,code=sm_61 -gencode arch=compute_70,code=sm_70 -gencode arch=compute_75,code=sm_75)
>>>>>>> 43c553a0
                    endif()
                else()
                    list(APPEND CUDA_NVCC_FLAGS -DCUDA_10 ${EXPM} -w --cudart=static --expt-extended-lambda  -O3 -arch=compute_${COMPUTE} -code=sm_${COMPUTE})
                endif()
            elseif(CUDA_VERSION VERSION_GREATER "8.0") # cuda 9
                if ("${COMPUTE}" STREQUAL "all")
                    if (APPLE)
<<<<<<< HEAD
                        list(APPEND CUDA_NVCC_FLAGS -DCUDA_9 ${EXPM} -w --cudart=static --expt-extended-lambda -O3 -gencode arch=compute_35,code=sm_35 -gencode arch=compute_50,code=sm_50 -gencode arch=compute_52,code=sm_52 -gencode arch=compute_60,code=sm_60 -gencode arch=compute_61,code=sm_61)
                    else()
                        list(APPEND CUDA_NVCC_FLAGS -DCUDA_9 ${EXPM} -w --cudart=static --expt-extended-lambda -O3 -gencode arch=compute_35,code=sm_35 -gencode arch=compute_50,code=sm_50 -gencode arch=compute_52,code=sm_52 -gencode arch=compute_60,code=sm_60 -gencode arch=compute_61,code=sm_61)
=======
                        list(APPEND CUDA_NVCC_FLAGS -DCUDA_9 ${EXPM} -w --cudart=static -O3 -gencode arch=compute_35,code=sm_35 -gencode arch=compute_37,code=sm_37 -gencode arch=compute_50,code=sm_50 -gencode arch=compute_52,code=sm_52 -gencode arch=compute_60,code=sm_60 -gencode arch=compute_61,code=sm_61)
                    else()
                        list(APPEND CUDA_NVCC_FLAGS -DCUDA_9 ${EXPM} -w --cudart=static -O3 -gencode arch=compute_35,code=sm_35 -gencode arch=compute_37,code=sm_37 -gencode arch=compute_50,code=sm_50 -gencode arch=compute_52,code=sm_52 -gencode arch=compute_60,code=sm_60 -gencode arch=compute_61,code=sm_61)
>>>>>>> 43c553a0
                    endif()
                else()
                    list(APPEND CUDA_NVCC_FLAGS -DCUDA_9 ${EXPM} -w --cudart=static --expt-extended-lambda -O3 -arch=compute_${COMPUTE} -code=sm_${COMPUTE})
                endif()
            elseif (CUDA_VERSION VERSION_GREATER "7.5") # cuda 8.0
                if ("${COMPUTE}" STREQUAL "all")
<<<<<<< HEAD
                    list(APPEND CUDA_NVCC_FLAGS -DCUDA_8 ${EXPM} -w --cudart=static --expt-extended-lambda -O3 -gencode arch=compute_30,code=sm_30 -gencode arch=compute_35,code=sm_35 -gencode arch=compute_37,code=sm_37 -gencode arch=compute_50,code=sm_50 -gencode arch=compute_52,code=sm_52 -gencode arch=compute_60,code=sm_60 -gencode arch=compute_61,code=sm_61)
=======
                    list(APPEND CUDA_NVCC_FLAGS -DCUDA_8 ${EXPM} -w --cudart=static -O3 -gencode arch=compute_30,code=sm_30 -gencode arch=compute_35,code=sm_35 -gencode arch=compute_37,code=sm_37 -gencode arch=compute_37,code=sm_37 -gencode arch=compute_50,code=sm_50 -gencode arch=compute_52,code=sm_52 -gencode arch=compute_60,code=sm_60 -gencode arch=compute_61,code=sm_61)
>>>>>>> 43c553a0
                else()
                    list(APPEND CUDA_NVCC_FLAGS -DCUDA_8 ${EXPM} -w --cudart=static --expt-extended-lambda -O3 -arch=compute_${COMPUTE} -code=sm_${COMPUTE})
                endif()
            else()
                if ("${COMPUTE}" STREQUAL "all")
                    list(APPEND CUDA_NVCC_FLAGS -DCUDA_75 ${EXPM} --cudart=static --expt-extended-lambda -O3 -gencode arch=compute_30,code=sm_30 -gencode arch=compute_35,code=sm_35 -gencode arch=compute_37,code=sm_37 -gencode arch=compute_50,code=sm_50 -gencode arch=compute_52,code=sm_52)
                else()
                    list(APPEND CUDA_NVCC_FLAGS -DCUDA_75 ${EXPM} --cudart=static --expt-extended-lambda -O3 -arch=compute_${COMPUTE} -code=sm_${COMPUTE})
                endif()
            endif()

        else()
			if(CUDA_VERSION VERSION_GREATER "9.2") # cuda 9
				message("CUDA 10 Debug build")
                if ("${COMPUTE}" STREQUAL "all")
                    if (APPLE)
                        list(APPEND CUDA_NVCC_FLAGS -DCUDA_10 ${EXPM} -w -G -g --cudart=static --expt-extended-lambda -gencode arch=compute_30,code=sm_30 -gencode arch=compute_35,code=sm_35 -gencode arch=compute_37,code=sm_37 -gencode arch=compute_50,code=sm_50 -gencode arch=compute_52,code=sm_52 -gencode arch=compute_53,code=sm_53 -gencode arch=compute_60,code=sm_60 -gencode arch=compute_61,code=sm_61  -gencode arch=compute_62,code=sm_62)
                    elseif()
                        list(APPEND CUDA_NVCC_FLAGS -DCUDA_10 ${EXPM} -w -G -g --cudart=static --expt-extended-lambda -gencode arch=compute_30,code=sm_30 -gencode arch=compute_35,code=sm_35 -gencode arch=compute_37,code=sm_37 -gencode arch=compute_50,code=sm_50 -gencode arch=compute_52,code=sm_52 -gencode arch=compute_53,code=sm_53 -gencode arch=compute_60,code=sm_60 -gencode arch=compute_61,code=sm_61  -gencode arch=compute_62,code=sm_62 -gencode arch=compute_70,code=sm_70)
                    endif()
                else()
                    list(APPEND CUDA_NVCC_FLAGS -DCUDA_10 ${EXPM} -w -G -g --cudart=static --expt-extended-lambda -arch=compute_${COMPUTE} -code=sm_${COMPUTE})
                endif()
            elseif(CUDA_VERSION VERSION_GREATER "8.0") # cuda 9
                if ("${COMPUTE}" STREQUAL "all")
                    if (APPLE)
                        list(APPEND CUDA_NVCC_FLAGS -DCUDA_9 ${EXPM} -w -G -g --cudart=static --expt-extended-lambda -gencode arch=compute_30,code=sm_30 -gencode arch=compute_35,code=sm_35 -gencode arch=compute_37,code=sm_37 -gencode arch=compute_50,code=sm_50 -gencode arch=compute_52,code=sm_52 -gencode arch=compute_53,code=sm_53 -gencode arch=compute_60,code=sm_60 -gencode arch=compute_61,code=sm_61  -gencode arch=compute_62,code=sm_62)
                    elseif()
                        list(APPEND CUDA_NVCC_FLAGS -DCUDA_9 ${EXPM} -w -G -g --cudart=static --expt-extended-lambda -gencode arch=compute_30,code=sm_30 -gencode arch=compute_35,code=sm_35 -gencode arch=compute_37,code=sm_37 -gencode arch=compute_50,code=sm_50 -gencode arch=compute_52,code=sm_52 -gencode arch=compute_53,code=sm_53 -gencode arch=compute_60,code=sm_60 -gencode arch=compute_61,code=sm_61  -gencode arch=compute_62,code=sm_62 -gencode arch=compute_70,code=sm_70)
                    endif()
                else()
                    list(APPEND CUDA_NVCC_FLAGS -DCUDA_9 ${EXPM} -w -G -g --cudart=static --expt-extended-lambda -arch=compute_${COMPUTE} -code=sm_${COMPUTE})
                endif()
            elseif (CUDA_VERSION VERSION_GREATER "7.5") # cuda 8
                if ("${COMPUTE}" STREQUAL "all")
                    list(APPEND CUDA_NVCC_FLAGS -DCUDA_8 ${EXPM} -w -G -g --cudart=static --expt-extended-lambda -gencode arch=compute_30,code=sm_30 -gencode arch=compute_35,code=sm_35 -gencode arch=compute_37,code=sm_37 -gencode arch=compute_50,code=sm_50 -gencode arch=compute_52,code=sm_52 -gencode arch=compute_53,code=sm_53 -gencode arch=compute_60,code=sm_60 -gencode arch=compute_61,code=sm_61  -gencode arch=compute_62,code=sm_62)
                else()
                    list(APPEND CUDA_NVCC_FLAGS -DCUDA_8 ${EXPM} -w -G -g --cudart=static --expt-extended-lambda -arch=compute_${COMPUTE} -code=sm_${COMPUTE})
                endif()
            else()
                if ("${COMPUTE}" STREQUAL "all")
                    list(APPEND CUDA_NVCC_FLAGS -DCUDA_75 ${EXPM} -w -G -g --cudart=static --expt-extended-lambda -gencode arch=compute_30,code=sm_30 -gencode arch=compute_35,code=sm_35 -gencode arch=compute_37,code=sm_37 -gencode arch=compute_50,code=sm_50 -gencode arch=compute_52,code=sm_52 -gencode arch=compute_53,code=sm_53)
                else()
                    list(APPEND CUDA_NVCC_FLAGS -DCUDA_75 ${EXPM} -w -G -g --cudart=static --expt-extended-lambda -arch=compute_${COMPUTE} -code=sm_${COMPUTE})
                endif()
            endif()
        endif()


        file(GLOB_RECURSE EXCEPTIONS_SOURCES false ../include/exceptions/*.cpp ../include/exceptions/*.h)
        file(GLOB_RECURSE TYPES_SOURCES false ../include/types/*.cpp ../include/types/*.h)
        file(GLOB_RECURSE ARRAY_SOURCES false ../include/array/*.cpp ../include/array/*.h)
        file(GLOB_RECURSE MEMORY_SOURCES false ../include/memory/impl/*.cpp ../include/memory/cuda/*.cu ../include/memory/*.h)
        file(GLOB_RECURSE GRAPH_SOURCES false ../include/graph/*.cpp ../include/graph/*.cu ../include/graph/*.h)
        file(GLOB_RECURSE CUSTOMOPS_SOURCES false ../include/ops/declarable/generic/*.cpp)
        file(GLOB_RECURSE CUSTOMOPS_HELPERS_SOURCES false ../include/ops/declarable/helpers/cuda/*.cu)
        file(GLOB_RECURSE OPS_SOURCES false ../include/ops/impl/*.cpp ../include/ops/declarable/impl/*.cpp  ../include/ops/*.h)
        file(GLOB_RECURSE INDEXING_SOURCES false ../include/indexing/*.cpp ../include/indexing/*.h)
        file(GLOB_RECURSE HELPERS_SOURCES false ../include/helpers/impl/*.cpp ../include/helpers/cuda/*.cu ../include/helpers/*.h)
        file(GLOB_RECURSE LOOPS_SOURCES false ../include/loops/*.cpp ../include/loops/*.h)
        file(GLOB_RECURSE LOOPS_SOURCES_CUDA false ../include/loops/*.cu)

            # ../include/loops/cuda/grid_strided.cu ../include/loops/cuda/grid_shaped.cu
            #cuda/NativeOps.cu ../include/loops/cuda/grid_strided.cu ../include/loops/cuda/grid_shaped.cu ../include/loops/cuda/scalar.cu ../include/loops/cuda/reduce.cu ../include/loops/cuda/pairwise_transform.cu
            # ../include/loops/cuda/scalar.cu

		if (NOT BUILD_TESTS)
			CUDA_ADD_LIBRARY(${LIBND4J_NAME} SHARED cuda/NativeOps.cu ${LOOPS_SOURCES_CUDA}
                ${CUSTOMOPS_HELPERS_SOURCES}
                ../include/cnpy/cnpy.cpp  ../include/nd4jmemset.h ../include/nd4jmalloc.h
                cpu/GraphExecutioner.cpp cuda/NativeOpExecutioner.cu cuda/NDArray.cu cuda/NDArrayFactory.cu
                Environment.cpp Environment.h ${LOOPS_SOURCES} ${ARRAY_SOURCES} ${TYPES_SOURCES}
                ${MEMORY_SOURCES} ${GRAPH_SOURCES} ${CUSTOMOPS_SOURCES} ${INDEXING_SOURCES} ${EXCEPTIONS_SOURCES} ${HELPERS_SOURCES} ${OPS_SOURCES})
		else()
			CUDA_ADD_LIBRARY(${LIBND4J_NAME} STATIC cuda/NativeOps.cu ${LOOPS_SOURCES_CUDA}
                ${CUSTOMOPS_HELPERS_SOURCES}
                ../include/cnpy/cnpy.cpp  ../include/nd4jmemset.h ../include/nd4jmalloc.h
                cpu/GraphExecutioner.cpp cuda/NativeOpExecutioner.cu cuda/NDArray.cu cuda/NDArrayFactory.cu
                Environment.cpp Environment.h ${LOOPS_SOURCES} ${ARRAY_SOURCES} ${TYPES_SOURCES}
                ${MEMORY_SOURCES} ${GRAPH_SOURCES} ${CUSTOMOPS_SOURCES} ${INDEXING_SOURCES} ${EXCEPTIONS_SOURCES} ${HELPERS_SOURCES} ${OPS_SOURCES})
		endif()
       

        if(WIN32)
            message("CUDA on Windows: enabling /EHsc")
            SET(CMAKE_CXX_FLAGS "${CMAKE_CXX_FLAGS} /EHsc /bigobj")
            SET_TARGET_PROPERTIES(${LIBND4J_NAME} PROPERTIES COMPILER_FLAGS "/EHsc /bigobj")
        endif()


		target_link_libraries(${LIBND4J_NAME} ${CUDA_LIBRARIES} ${CUDA_CUBLAS_LIBRARIES})
	    set(CMAKE_LIBRARY_OUTPUT_DIRECTORY ${PROJECT_BINARY_DIR}/cuda)

		install(TARGETS ${LIBND4J_NAME} DESTINATION .)
    endif(CUDA_FOUND)
elseif(CPU_BLAS)

    if ("${EXPERIMENTAL}" STREQUAL "yes")
        message("Experimental mode ENABLED")
        set (CMAKE_C_FLAGS "${CMAKE_C_FLAGS} -D__ND4J_EXPERIMENTAL__=true")
        set (CMAKE_CXX_FLAGS "${CMAKE_CXX_FLAGS} -D__ND4J_EXPERIMENTAL__=true")
    endif()

    file(GLOB_RECURSE EXCEPTIONS_SOURCES false ../include/exceptions/*.cpp ../include/exceptions/*.h)
    file(GLOB_RECURSE TYPES_SOURCES false ../include/types/*.cpp ../include/types/*.h)
    file(GLOB_RECURSE ARRAY_SOURCES false ../include/array/*.cpp ../include/array/*.h)
    file(GLOB_RECURSE MEMORY_SOURCES false ../include/memory/*.cpp ../include/memory/*.h)
    file(GLOB_RECURSE GRAPH_SOURCES false ../include/graph/*.cpp ../include/graph/*.h)
    file(GLOB_RECURSE CUSTOMOPS_SOURCES false ../include/ops/declarable/generic/*.cpp)
    file(GLOB_RECURSE CUSTOMOPS_HELPERS_SOURCES false ../include/ops/declarable/helpers/cpu/*.cpp)
    file(GLOB_RECURSE OPS_SOURCES false ../include/ops/impl/*.cpp ../include/ops/declarable/impl/*.cpp  ../include/ops/*.h)
    file(GLOB_RECURSE INDEXING_SOURCES false ../include/indexing/*.cpp ../include/indexing/*.h)
    file(GLOB_RECURSE HELPERS_SOURCES false ../include/helpers/*.cpp ../include/helpers/*.h)
    file(GLOB_RECURSE LOOPS_SOURCES false ../include/loops/*.cpp ../include/loops/*.h)

    message("CPU BLAS")
    add_definitions(-D__CPUBLAS__=true)
    add_library(nd4jobj OBJECT cpu/NativeOps.cpp cpu/GraphExecutioner.cpp
            cpu/NativeOpExecutioner.cpp cpu/NDArray.cpp cpu/NDArrayFactory.cpp
            ../include/cnpy/cnpy.cpp  ../include/nd4jmemset.h ../include/nd4jmalloc.h
            Environment.cpp Environment.h ${LOOPS_SOURCES}  ${ARRAY_SOURCES} ${TYPES_SOURCES}
            ${MEMORY_SOURCES} ${GRAPH_SOURCES} ${CUSTOMOPS_SOURCES} ${EXCEPTIONS_SOURCES} ${INDEXING_SOURCES} ${HELPERS_SOURCES}  ${CUSTOMOPS_HELPERS_SOURCES}
            ${OPS_SOURCES})
    if(IOS)
        add_library(${LIBND4J_NAME}       STATIC $<TARGET_OBJECTS:nd4jobj>)
    else()
        add_library(${LIBND4J_NAME}static STATIC $<TARGET_OBJECTS:nd4jobj>)
        add_library(${LIBND4J_NAME}       SHARED $<TARGET_OBJECTS:nd4jobj>)
    endif()

    target_link_libraries(${LIBND4J_NAME} ${MKLDNN_LIBRARIES} ${OPENBLAS_LIBRARIES})

    if ("${LIBND4J_ALL_OPS}" AND "${LIBND4J_BUILD_MINIFIER}")
        message(STATUS "Building minifier...")
        add_executable(minifier ../minifier/minifier.cpp ../minifier/graphopt.cpp)
        target_link_libraries(minifier ${LIBND4J_NAME}static ${MKLDNN_LIBRARIES} ${OPENBLAS_LIBRARIES})
    endif()

    if ("${CMAKE_CXX_COMPILER_ID}" STREQUAL "GNU" AND "${CMAKE_CXX_COMPILER_VERSION}" VERSION_LESS 4.9)
      message(FATAL_ERROR "You need at least GCC 4.9")
    endif()

    # OpenMP works well pretty much only with GCC
    if("${CMAKE_CXX_COMPILER_ID}" STREQUAL "GNU")
        find_package(OpenMP)
        if (OPENMP_FOUND)
            set (CMAKE_C_FLAGS "${CMAKE_C_FLAGS} ${OpenMP_C_FLAGS}")
            set (CMAKE_CXX_FLAGS "${CMAKE_CXX_FLAGS} ${OpenMP_CXX_FLAGS}")
        endif()
    endif()

    #install(TARGETS mySharedLib DESTINATION /some/full/path)
    install(TARGETS ${LIBND4J_NAME} DESTINATION  .)
    set(CMAKE_LIBRARY_OUTPUT_DIRECTORY ${PROJECT_BINARY_DIR}/cpu)
endif()<|MERGE_RESOLUTION|>--- conflicted
+++ resolved
@@ -164,42 +164,26 @@
             if(CUDA_VERSION VERSION_GREATER "9.2") # cuda 10
                 if ("${COMPUTE}" STREQUAL "all")
                     if (APPLE)
-<<<<<<< HEAD
-                        list(APPEND CUDA_NVCC_FLAGS -DCUDA_10 ${EXPM} -w --cudart=static --expt-extended-lambda  -O3 -gencode arch=compute_35,code=sm_35 -gencode arch=compute_50,code=sm_50 -gencode arch=compute_60,code=sm_60 -gencode arch=compute_61,code=sm_61)
+                        list(APPEND CUDA_NVCC_FLAGS -DCUDA_10 ${EXPM} -w --cudart=static -O3 --expt-extended-lambda -gencode arch=compute_35,code=sm_35 -gencode arch=compute_37,code=sm_37 -gencode arch=compute_50,code=sm_50 -gencode arch=compute_60,code=sm_60 -gencode arch=compute_61,code=sm_61)
                     else()
-                        list(APPEND CUDA_NVCC_FLAGS -DCUDA_10 ${EXPM} -w --cudart=static --expt-extended-lambda -O3 -gencode arch=compute_35,code=sm_35 -gencode arch=compute_50,code=sm_50 -gencode arch=compute_60,code=sm_60 -gencode arch=compute_61,code=sm_61 -gencode arch=compute_70,code=sm_70 -gencode arch=compute_75,code=sm_75)
-=======
-                        list(APPEND CUDA_NVCC_FLAGS -DCUDA_10 ${EXPM} -w --cudart=static -O3 -gencode arch=compute_35,code=sm_35 -gencode arch=compute_37,code=sm_37 -gencode arch=compute_50,code=sm_50 -gencode arch=compute_60,code=sm_60 -gencode arch=compute_61,code=sm_61)
+                        list(APPEND CUDA_NVCC_FLAGS -DCUDA_10 ${EXPM} -w --cudart=static -O3 --expt-extended-lambda -gencode arch=compute_35,code=sm_35 -gencode arch=compute_37,code=sm_37 -gencode arch=compute_50,code=sm_50 -gencode arch=compute_60,code=sm_60 -gencode arch=compute_61,code=sm_61 -gencode arch=compute_70,code=sm_70 -gencode arch=compute_75,code=sm_75)
+                    endif()
+                else()
+                    list(APPEND CUDA_NVCC_FLAGS -DCUDA_10 ${EXPM} -w --cudart=static --expt-extended-lambda  -O3 -arch=compute_${COMPUTE} -code=sm_${COMPUTE})
+                endif()
+            elseif(CUDA_VERSION VERSION_GREATER "8.0") # cuda 9
+                if ("${COMPUTE}" STREQUAL "all")
+                    if (APPLE)
+                        list(APPEND CUDA_NVCC_FLAGS -DCUDA_9 ${EXPM} -w --cudart=static -O3 --expt-extended-lambda -gencode arch=compute_35,code=sm_35 -gencode arch=compute_37,code=sm_37 -gencode arch=compute_50,code=sm_50 -gencode arch=compute_52,code=sm_52 -gencode arch=compute_60,code=sm_60 -gencode arch=compute_61,code=sm_61)
                     else()
-                        list(APPEND CUDA_NVCC_FLAGS -DCUDA_10 ${EXPM} -w --cudart=static -O3 -gencode arch=compute_35,code=sm_35 -gencode arch=compute_37,code=sm_37 -gencode arch=compute_50,code=sm_50 -gencode arch=compute_60,code=sm_60 -gencode arch=compute_61,code=sm_61 -gencode arch=compute_70,code=sm_70 -gencode arch=compute_75,code=sm_75)
->>>>>>> 43c553a0
+                        list(APPEND CUDA_NVCC_FLAGS -DCUDA_9 ${EXPM} -w --cudart=static -O3 --expt-extended-lambda -gencode arch=compute_35,code=sm_35 -gencode arch=compute_37,code=sm_37 -gencode arch=compute_50,code=sm_50 -gencode arch=compute_52,code=sm_52 -gencode arch=compute_60,code=sm_60 -gencode arch=compute_61,code=sm_61)
                     endif()
                 else()
-                    list(APPEND CUDA_NVCC_FLAGS -DCUDA_10 ${EXPM} -w --cudart=static --expt-extended-lambda  -O3 -arch=compute_${COMPUTE} -code=sm_${COMPUTE})
-                endif()
-            elseif(CUDA_VERSION VERSION_GREATER "8.0") # cuda 9
-                if ("${COMPUTE}" STREQUAL "all")
-                    if (APPLE)
-<<<<<<< HEAD
-                        list(APPEND CUDA_NVCC_FLAGS -DCUDA_9 ${EXPM} -w --cudart=static --expt-extended-lambda -O3 -gencode arch=compute_35,code=sm_35 -gencode arch=compute_50,code=sm_50 -gencode arch=compute_52,code=sm_52 -gencode arch=compute_60,code=sm_60 -gencode arch=compute_61,code=sm_61)
-                    else()
-                        list(APPEND CUDA_NVCC_FLAGS -DCUDA_9 ${EXPM} -w --cudart=static --expt-extended-lambda -O3 -gencode arch=compute_35,code=sm_35 -gencode arch=compute_50,code=sm_50 -gencode arch=compute_52,code=sm_52 -gencode arch=compute_60,code=sm_60 -gencode arch=compute_61,code=sm_61)
-=======
-                        list(APPEND CUDA_NVCC_FLAGS -DCUDA_9 ${EXPM} -w --cudart=static -O3 -gencode arch=compute_35,code=sm_35 -gencode arch=compute_37,code=sm_37 -gencode arch=compute_50,code=sm_50 -gencode arch=compute_52,code=sm_52 -gencode arch=compute_60,code=sm_60 -gencode arch=compute_61,code=sm_61)
-                    else()
-                        list(APPEND CUDA_NVCC_FLAGS -DCUDA_9 ${EXPM} -w --cudart=static -O3 -gencode arch=compute_35,code=sm_35 -gencode arch=compute_37,code=sm_37 -gencode arch=compute_50,code=sm_50 -gencode arch=compute_52,code=sm_52 -gencode arch=compute_60,code=sm_60 -gencode arch=compute_61,code=sm_61)
->>>>>>> 43c553a0
-                    endif()
-                else()
                     list(APPEND CUDA_NVCC_FLAGS -DCUDA_9 ${EXPM} -w --cudart=static --expt-extended-lambda -O3 -arch=compute_${COMPUTE} -code=sm_${COMPUTE})
                 endif()
             elseif (CUDA_VERSION VERSION_GREATER "7.5") # cuda 8.0
                 if ("${COMPUTE}" STREQUAL "all")
-<<<<<<< HEAD
-                    list(APPEND CUDA_NVCC_FLAGS -DCUDA_8 ${EXPM} -w --cudart=static --expt-extended-lambda -O3 -gencode arch=compute_30,code=sm_30 -gencode arch=compute_35,code=sm_35 -gencode arch=compute_37,code=sm_37 -gencode arch=compute_50,code=sm_50 -gencode arch=compute_52,code=sm_52 -gencode arch=compute_60,code=sm_60 -gencode arch=compute_61,code=sm_61)
-=======
-                    list(APPEND CUDA_NVCC_FLAGS -DCUDA_8 ${EXPM} -w --cudart=static -O3 -gencode arch=compute_30,code=sm_30 -gencode arch=compute_35,code=sm_35 -gencode arch=compute_37,code=sm_37 -gencode arch=compute_37,code=sm_37 -gencode arch=compute_50,code=sm_50 -gencode arch=compute_52,code=sm_52 -gencode arch=compute_60,code=sm_60 -gencode arch=compute_61,code=sm_61)
->>>>>>> 43c553a0
+                    list(APPEND CUDA_NVCC_FLAGS -DCUDA_8 ${EXPM} -w --cudart=static -O3 --expt-extended-lambda -gencode arch=compute_30,code=sm_30 -gencode arch=compute_35,code=sm_35 -gencode arch=compute_37,code=sm_37 -gencode arch=compute_37,code=sm_37 -gencode arch=compute_50,code=sm_50 -gencode arch=compute_52,code=sm_52 -gencode arch=compute_60,code=sm_60 -gencode arch=compute_61,code=sm_61)
                 else()
                     list(APPEND CUDA_NVCC_FLAGS -DCUDA_8 ${EXPM} -w --cudart=static --expt-extended-lambda -O3 -arch=compute_${COMPUTE} -code=sm_${COMPUTE})
                 endif()
@@ -281,7 +265,7 @@
                 Environment.cpp Environment.h ${LOOPS_SOURCES} ${ARRAY_SOURCES} ${TYPES_SOURCES}
                 ${MEMORY_SOURCES} ${GRAPH_SOURCES} ${CUSTOMOPS_SOURCES} ${INDEXING_SOURCES} ${EXCEPTIONS_SOURCES} ${HELPERS_SOURCES} ${OPS_SOURCES})
 		endif()
-       
+
 
         if(WIN32)
             message("CUDA on Windows: enabling /EHsc")
