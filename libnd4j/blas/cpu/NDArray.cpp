--- conflicted
+++ resolved
@@ -5009,11 +5009,6 @@
 
         if(copy.back() >= rankOf())
             throw std::runtime_error("NDArray::allTensorsAlongDimension static function: all input dimensions must be smaller than rank of input array !");
-<<<<<<< HEAD
-        
-        auto numTads = _length / shape::tadLength(_shapeInfo, copy.data(), copy.size());
-=======
->>>>>>> 902ef7f0
 
         auto tadPack = nd4j::ConstantTadHelper::getInstance()->tadForDimensions(_shapeInfo, copy);
 
