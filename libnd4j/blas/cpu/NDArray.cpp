/*******************************************************************************
 * Copyright (c) 2015-2018 Skymind, Inc.
 *
 * This program and the accompanying materials are made available under the
 * terms of the Apache License, Version 2.0 which is available at
 * https://www.apache.org/licenses/LICENSE-2.0.
 *
 * Unless required by applicable law or agreed to in writing, software
 * distributed under the License is distributed on an "AS IS" BASIS, WITHOUT
 * WARRANTIES OR CONDITIONS OF ANY KIND, either express or implied. See the
 * License for the specific language governing permissions and limitations
 * under the License.
 *
 * SPDX-License-Identifier: Apache-2.0
 ******************************************************************************/

#ifndef NDARRAY_CPP
#define NDARRAY_CPP

#include "../NDArray.h"
#include "../NDArrayFactory.h"
#include "../NativeOpExcutioner.h"
#include <memory/Workspace.h>
#include <memory/MemoryRegistrator.h>
#include <ops.h>
#include <ops/gemm.h>
#include <pointercast.h>
#include <stdexcept>
#include <memory>
#include <helpers/logger.h>
#include <loops/pairwise_transform.h>
#include <loops/transform_same.h>
#include <loops/random.h>
#include <loops/broadcasting.h>
#include <indexing/NDIndex.h>
#include <indexing/IndicesList.h>
#include <helpers/ShapeUtils.h>
#include <sstream>
#include <helpers/ArrayUtils.h>
#include <MmulHelper.h>
#include <helpers/threshold.h>

namespace nd4j {

    void* NDArray::operator new(size_t i) {
        if (nd4j::memory::MemoryRegistrator::getInstance()->hasWorkspaceAttached()) {
            nd4j::memory::Workspace* ws = nd4j::memory::MemoryRegistrator::getInstance()->getWorkspace();

            return ws->allocateBytes((Nd4jLong) i);
        } else {
            auto p = malloc(i);
            
            CHECK_ALLOC(p, "Failed to allocate new NDArray");

            return p;
        }
    }

    void NDArray::operator delete(void* p) {
        if (!nd4j::memory::MemoryRegistrator::getInstance()->hasWorkspaceAttached()) {
            free(p);
        }
    }

    NDArray* NDArray::getView() {
        auto view = new NDArray();
        view->_isView = true;
        view->_shapeInfo = _shapeInfo;
        view->_buffer = _buffer;
        view->_workspace = _workspace;
        view->_isShapeAlloc = false;
        view->_isBuffAlloc = false;

        return view;
    }

    template <typename T>
    NDArray* NDArray::asT() {
        auto result = new NDArray(ordering(), getShapeAsVector(), DataTypeUtils::fromT<T>());
        auto l = this->lengthOf();

        // FIXME: we want to avoid put/get indexed scalars here really
#pragma omp parallel for
        for (int e = 0; e < l; e++) {
            result->p(e, this->e<T>(e));
        }

        return result;
    }
    BUILD_SINGLE_TEMPLATE(template NDArray* NDArray::asT, (), LIBND4J_TYPES);

////////////////////////////////////////////////////////////////////////
// copy constructor
NDArray::NDArray(const NDArray& other) {

    _length = other._length;
    auto shapeLength = shape::shapeInfoByteLength(other._shapeInfo);

    _workspace = other._workspace;    
    ALLOCATE(_buffer, other._workspace, this->_length * other.sizeOfT(), int8_t);
    ALLOCATE(_shapeInfo, other._workspace, shape::shapeInfoLength(other._shapeInfo), Nd4jLong);

    REPLICATE_SHAPE(other._shapeInfo, this->shapeInfo());

    _isBuffAlloc = true; 
    _isShapeAlloc = true;
    _dataType = other._dataType;

    this->assign(&other);
}

////////////////////////////////////////////////////////////////////////
// move constructor
NDArray::NDArray(NDArray&& other) noexcept {

    _isView       = other._isView;
    _buffer       = other._buffer; 
    _shapeInfo    = other._shapeInfo;
    _workspace    = other._workspace;
    _bufferD      = other._bufferD;
    _shapeInfoD   = other._shapeInfoD;
    _isShapeAlloc = other._isShapeAlloc;
    _isBuffAlloc  = other._isBuffAlloc;
    _dataType     = other._dataType;

    other._buffer = other._bufferD = nullptr;
    other._shapeInfo = other._shapeInfoD = nullptr;
    this->_length = other.lengthOf();
}

////////////////////////////////////////////////////////////////////////
// do not allocate memory, memory for array is passed from outside
NDArray::NDArray(void *buffer, Nd4jLong *shapeInfo, nd4j::memory::Workspace* workspace, const bool isBuffAlloc, const bool isShapeAlloc) {
    _buffer    = reinterpret_cast<int8_t *>(buffer);
    _shapeInfo = shapeInfo;
    _isBuffAlloc = isBuffAlloc;                                  // indicate that memory for array is passed from outside
    _isShapeAlloc = isShapeAlloc;
    _workspace = workspace;

    if (shapeInfo != nullptr) {
        _length = shape::length(shapeInfo);
        _dataType = ArrayOptions::dataType(shapeInfo);
    } else
        throw std::runtime_error("NDArray can't be initalized without shapeinfo");
}

////////////////////////////////////////////////////////////////////////
//constructor, create empty array at given workspace
NDArray::NDArray(nd4j::memory::Workspace* workspace) {
    _buffer    = nullptr;
    _shapeInfo = nullptr;
    _isBuffAlloc = false;                                  // indicate that memory for array is passed from outside
    _isShapeAlloc = false;
    _workspace = workspace;
    _length = 0;
}

////////////////////////////////////////////////////////////////////////
// default constructor
 NDArray::NDArray() {
        
    _isBuffAlloc = false;                                  // indicate that memory for array is passed from outside
    _isShapeAlloc = false;
}

////////////////////////////////////////////////////////////////////////
NDArray::NDArray(const char order, const std::vector<Nd4jLong> &shape, nd4j::DataType dtype, nd4j::memory::Workspace* workspace) {
        
    if ((int) shape.size() > MAX_RANK)
        throw std::invalid_argument("Rank of NDArray can't exceed 32");

    setShapeInfo(ShapeBuilders::createShapeInfo(dtype, order, shape, workspace));
    ALLOCATE(_buffer, workspace, _length * DataTypeUtils::sizeOf(dtype), int8_t);        
    _workspace = workspace;    
    triggerAllocationFlag(true, true);
}

////////////////////////////////////////////////////////////////////////
NDArray::NDArray(const char order, const std::vector<Nd4jLong> &shape, const std::vector<double>& data, nd4j::DataType dtype, nd4j::memory::Workspace* workspace) {
        
    if ((int) shape.size() > MAX_RANK)
        throw std::invalid_argument("Rank of NDArray can't exceed 32");

    setShapeInfo(ShapeBuilders::createShapeInfo(dtype, order, shape, workspace));

    if (_length != data.size()) {
        nd4j_printf("NDArray constructor: data size [%i] doesn't match shape length [%i]\n", data.size(), _length);
        throw std::runtime_error("Data size doesn't match shape");
    }

    ALLOCATE(_buffer, workspace, _length * DataTypeUtils::sizeOf(dtype), int8_t);        
    _workspace = workspace;    
    triggerAllocationFlag(true, true);

    for(Nd4jLong i=0; i < _length; ++i) {
        BUILD_SINGLE_PARTIAL_SELECTOR(dtype, templatedDoubleAssign<, double>(_buffer, i, reinterpret_cast<const void *>(data.data()), i), LIBND4J_TYPES);
    }
}


////////////////////////////////////////////////////////////////////////
NDArray::NDArray(const NDArray *other, const bool copyStrides, nd4j::memory::Workspace* workspace) {
    
    ALLOCATE(_buffer, workspace, other->_length * DataTypeUtils::sizeOf(other->dataType()), int8_t);
    setShapeInfo(ShapeBuilders::copyShapeInfo(other->_shapeInfo, copyStrides, workspace));
    _workspace = workspace;    
    triggerAllocationFlag(true, true);
}

////////////////////////////////////////////////////////////////////////
NDArray::NDArray(void* buffer, const char order, const std::vector<Nd4jLong> &shape,  nd4j::DataType dtype, nd4j::memory::Workspace* workspace) {    

    if ((int) shape.size() > MAX_RANK)
        throw std::invalid_argument("Rank of NDArray can't exceed 32");

    setShapeInfo(ShapeBuilders::createShapeInfo(dtype, order, shape, workspace));
        
    _buffer = reinterpret_cast<int8_t *>(buffer);
    _workspace = workspace;
    triggerAllocationFlag(false, true);            
}

////////////////////////////////////////////////////////////////////////
// creates new NDArray using shape information from "shapeInfo" array, set all elements in new array to be zeros
NDArray::NDArray(const Nd4jLong* shapeInfo, const bool copyStrides, nd4j::memory::Workspace* workspace) {
   
    if ((int) shapeInfo[0] > MAX_RANK)
        throw std::invalid_argument("Rank of NDArray can't exceed 32");
        
    setShapeInfo(ShapeBuilders::copyShapeInfo(shapeInfo, copyStrides, workspace));

    ALLOCATE(_buffer, workspace, _length * DataTypeUtils::sizeOfElement(_dataType) , int8_t);

    memset(_buffer, 0, _length * DataTypeUtils::sizeOfElement(_dataType));

    triggerAllocationFlag(true, true);        
    _workspace = workspace;
}

////////////////////////////////////////////////////////////////////////
NDArray::NDArray(nd4j::DataType dtype, nd4j::memory::Workspace* workspace) {
    
    setShapeInfo(ShapeBuilders::createScalarShapeInfo(dtype, workspace));
    ALLOCATE(_buffer, workspace, DataTypeUtils::sizeOfElement(dtype), int8_t);
    memset(_buffer, 0, DataTypeUtils::sizeOfElement(dtype));
    _workspace = workspace;    
    triggerAllocationFlag(true, true);    
}


    template <typename T>
    void NDArray::templatedAssign(void *xBuffer, Nd4jLong xOffset, const void *yBuffer, const Nd4jLong yOffset) const {
        auto x = reinterpret_cast<T *>(xBuffer);        
        const auto y = reinterpret_cast<const T*>(yBuffer);

        x[xOffset] = y[yOffset];
    }
    BUILD_SINGLE_TEMPLATE(template void NDArray::templatedAssign, (void *xBuffer, const Nd4jLong xOffset, const void *yBuffer, const Nd4jLong yOffset) const, LIBND4J_TYPES);

    bool NDArray::isC() const {
        // TODO: this method must be implemented once we add support for complex numbers
        return false;
    }

    bool NDArray::isR() const {
        auto xType = ArrayOptions::dataType(this->_shapeInfo);
        return xType == FLOAT32 || xType == HALF || xType == DOUBLE || xType == FLOAT8;
    }

    bool NDArray::isZ() const {
        // TODO: decide if we really want to exclude Bool here
        return !isC() && !isR() && !isB();
    }

    bool NDArray::isB() const {
        return ArrayOptions::dataType(this->_shapeInfo) == BOOL;
    }


    template<typename T>
    std::string NDArray::toStringValue(T value) {
        std::ostringstream os ;

        //throw the value into the string stream
        os << value ;

        //convert the string stream into a string and return
        return os.str() ;
    }

    template<>
    std::string NDArray::toStringValue(float16 value) {
        std::ostringstream os ;

        //throw the value into the string stream
        os << (float) value ;

        //convert the string stream into a string and return
        return os.str() ;
    }


    std::string NDArray::asIndexedString(Nd4jLong limit) {
        std::ostringstream os;
        os << "[";

        if (limit < 1 || limit > this->lengthOf())
            limit = this->lengthOf();

        for (Nd4jLong e = 0; e < limit; e++) {
            os << toStringValue(this->e<float>(e));

            if (e < limit - 1)
                os << ", ";
        }

        os << "]";

        return os.str();
    }

    std::string NDArray::asString(Nd4jLong limit) {
        std::ostringstream os;
        os << "[";

        if (limit < 1 || limit > this->lengthOf())
            limit = this->lengthOf();

        for (Nd4jLong e = 0; e < limit; e++) {
            os << toStringValue(_buffer[e]);

            if (e < limit - 1)
                os << ", ";
        }

        os << "]";

        return os.str();
    }

////////////////////////////////////////////////////////////////////////
    template<typename T>
    std::vector<T> NDArray::getBufferAsVector() {
        std::vector<T> vector(this->lengthOf());

        for (int e = 0; e < this->lengthOf(); e++) {
            vector[e] = this->e<T>(e);
        }

        return vector;
    }
    BUILD_SINGLE_TEMPLATE(template std::vector, NDArray::getBufferAsVector(), LIBND4J_TYPES);



////////////////////////////////////////////////////////////////////////
    std::vector<Nd4jLong> NDArray::getShapeAsVector() const {
        std::vector<Nd4jLong> vector(this->rankOf());

        for (int e = 0; e < this->rankOf(); e++)
            vector[e] = this->sizeAt(e);

        return vector;
    }

////////////////////////////////////////////////////////////////////////
std::vector<int64_t> NDArray::getShapeInfoAsFlatVector() {
    int magicNumber = shape::shapeInfoLength(this->rankOf());
    std::vector<int64_t> vector(magicNumber);

    for (int e = 0; e < magicNumber; e++)
        vector[e] = static_cast<int64_t>(_shapeInfo[e]);

    return vector;
}

////////////////////////////////////////////////////////////////////////
    std::vector<Nd4jLong> NDArray::getShapeInfoAsVector() {
        int magicNumber = shape::shapeInfoLength(this->rankOf());
        std::vector<Nd4jLong> vector(magicNumber);

        for (int e = 0; e < magicNumber; e++)
            vector[e] = this->_shapeInfo[e];

        return vector;
    }

////////////////////////////////////////////////////////////////////////
#ifndef __JAVACPP_HACK__

    template<typename T>
    void NDArray::applyTriplewiseLambda(NDArray* second, NDArray *third, const std::function<T(T, T, T)>& func, NDArray* target) {
        if (target == nullptr)
            target = this;

        if (second == nullptr) {
            nd4j_printf("applyTriplewiseLambda requires three operands to be valid NDArrays, but Second is NULL\n","");
            throw std::runtime_error("second is null");
        }

        if (third == nullptr) {
            nd4j_printf("applyTriplewiseLambda requires three operands to be valid NDArrays, but Third is NULL\n","");
            throw std::runtime_error("third is null");
        }

        if (this->lengthOf() != second->lengthOf() || this->lengthOf() != third->lengthOf() || !this->isSameShape(second) || !this->isSameShape(third)) {
            nd4j_printf("applyPairwiseLambda requires both operands to have the same shape\n","");
            throw std::runtime_error("Shapes mismach");
        }        

        if (this->ordering() == second->ordering() && this->ordering() == third->ordering()  && this->ordering() == target->ordering() && (this->ews() == 1 && target->ews() == 1) && this->ews() == second->ews() && this->ews() == third->ews()) {
#pragma omp parallel for simd schedule(static)
            for (Nd4jLong e = 0; e < this->lengthOf(); e++)
                target->_buffer[e] = func(this->_buffer[e], second->_buffer[e], third->_buffer[e]);
        } else {
            Nd4jLong tCoord[MAX_RANK];
            Nd4jLong uCoord[MAX_RANK];
            Nd4jLong vCoord[MAX_RANK];
            Nd4jLong zCoord[MAX_RANK];

            #pragma omp parallel for schedule(guided) private(tCoord, uCoord, vCoord, zCoord)
            for (int e = 0; e < this->lengthOf(); e++) {
                shape::ind2subC(this->rankOf(), this->shapeOf(), e, this->lengthOf(), tCoord);
                shape::ind2subC(second->rankOf(), second->shapeOf(), e, this->lengthOf(), uCoord);
                shape::ind2subC(third->rankOf(), third->shapeOf(), e, this->lengthOf(), vCoord);
                shape::ind2subC(target->rankOf(), target->shapeOf(), e, this->lengthOf(), zCoord);

                auto tOffset = shape::getOffset(0, this->shapeOf(), this->stridesOf(), tCoord, this->rankOf());
                auto uOffset = shape::getOffset(0, second->shapeOf(), second->stridesOf(), uCoord, second->rankOf());
                auto vOffset = shape::getOffset(0, third->shapeOf(), third->stridesOf(), vCoord, third->rankOf());
                auto zOffset = shape::getOffset(0, target->shapeOf(), target->stridesOf(), zCoord, target->rankOf());

                target->_buffer[zOffset] = func(this->_buffer[tOffset], second->_buffer[uOffset], third->_buffer[vOffset]);
            }
        }
    }
    template void NDArray::applyTriplewiseLambda(NDArray* second, NDArray *third, const std::function<double (double, double, double)>& func, NDArray* target);
    template void NDArray::applyTriplewiseLambda(NDArray* second, NDArray *third, const std::function<float (float, float, float)>& func, NDArray* target);
    template void NDArray::applyTriplewiseLambda(NDArray* second, NDArray *third, const std::function<float16 (float16, float16, float16)>& func, NDArray* target);
    template void NDArray::applyTriplewiseLambda(NDArray* second, NDArray *third, const std::function<Nd4jLong (Nd4jLong, Nd4jLong, Nd4jLong)>& func, NDArray* target);
    template void NDArray::applyTriplewiseLambda(NDArray* second, NDArray *third, const std::function<int (int, int, int)>& func, NDArray* target);
    template void NDArray::applyTriplewiseLambda(NDArray* second, NDArray *third, const std::function<int16_t (int16_t, int16_t, int16_t)>& func, NDArray* target);
    template void NDArray::applyTriplewiseLambda(NDArray* second, NDArray *third, const std::function<uint8_t (uint8_t, uint8_t, uint8_t)>& func, NDArray* target);
    template void NDArray::applyTriplewiseLambda(NDArray* second, NDArray *third, const std::function<int8_t (int8_t, int8_t, int8_t)>& func, NDArray* target);
    template void NDArray::applyTriplewiseLambda(NDArray* second, NDArray *third, const std::function<bool (bool, bool, bool)>& func, NDArray* target);


    template<typename T>
    void NDArray::applyPairwiseLambda(NDArray* other, const std::function<T(T, T)>& func, NDArray* target) {
        if (target == nullptr)
            target = this;

        if (other == nullptr) {
            nd4j_printf("applyPairwiseLambda requires both operands to be valid NDArrays, but Y is NULL\n","");
            throw std::runtime_error("Other is null");
        }

        if (this->lengthOf() != other->lengthOf()) {
            nd4j_printf("applyPairwiseLambda requires both operands to have the same shape\n","");
            throw std::runtime_error("Shapes mismach");
        }

        if (this->ordering() == other->ordering() && this->ordering() == target->ordering() && (this->ews() == 1 && target->ews() == 1) && this->ews() == other->ews()) {
#pragma omp parallel for simd schedule(guided)
            for (int e = 0; e < this->lengthOf(); e++)
                target->_buffer[e] = func(this->_buffer[e], other->_buffer[e]);
        } else {
            Nd4jLong xCoord[MAX_RANK];
            Nd4jLong yCoord[MAX_RANK];
            Nd4jLong zCoord[MAX_RANK];

#pragma omp parallel for schedule(guided) private(xCoord, yCoord, zCoord)
            for (int e = 0; e < this->lengthOf(); e++) {
                shape::ind2subC(this->rankOf(), this->shapeOf(), e, this->lengthOf(), xCoord);
                shape::ind2subC(other->rankOf(), other->shapeOf(), e, this->lengthOf(), yCoord);
                shape::ind2subC(target->rankOf(), target->shapeOf(), e, this->lengthOf(), zCoord);

                auto xOffset = shape::getOffset(0, this->shapeOf(), this->stridesOf(), xCoord, this->rankOf());
                auto yOffset = shape::getOffset(0, other->shapeOf(), other->stridesOf(), yCoord, other->rankOf());
                auto zOffset = shape::getOffset(0, target->shapeOf(), target->stridesOf(), zCoord, target->rankOf());

                target->_buffer[zOffset] = func(this->_buffer[xOffset], other->_buffer[yOffset]);
            }
        }
    }
    template void NDArray::applyPairwiseLambda(NDArray* other, const std::function<double (double, double)>& func, NDArray* target);
    template void NDArray::applyPairwiseLambda(NDArray* other, const std::function<float (float, float)>& func, NDArray* target);
    template void NDArray::applyPairwiseLambda(NDArray* other, const std::function<float16 (float16, float16)>& func, NDArray* target);
    template void NDArray::applyPairwiseLambda(NDArray* other, const std::function<Nd4jLong (Nd4jLong, Nd4jLong)>& func, NDArray* target);
    template void NDArray::applyPairwiseLambda(NDArray* other, const std::function<int (int, int)>& func, NDArray* target);
    template void NDArray::applyPairwiseLambda(NDArray* other, const std::function<int16_t (int16_t, int16_t)>& func, NDArray* target);
    template void NDArray::applyPairwiseLambda(NDArray* other, const std::function<uint8_t (uint8_t, uint8_t)>& func, NDArray* target);
    template void NDArray::applyPairwiseLambda(NDArray* other, const std::function<int8_t (int8_t, int8_t)>& func, NDArray* target);
    template void NDArray::applyPairwiseLambda(NDArray* other, const std::function<bool (bool, bool)>& func, NDArray* target);


////////////////////////////////////////////////////////////////////////
    template<typename T>
    void NDArray::applyLambda(const std::function<T(T)>& func, NDArray* target) {
        if (target == nullptr)
            target = this;

        if (this->ordering() == target->ordering() && (this->ews() == 1 && target->ews() == 1)) {
#pragma omp parallel for simd schedule(guided)
            for (int e = 0; e < this->lengthOf(); e++)
                target->_buffer[e] = func(this->_buffer[e]);
        } else {
            Nd4jLong xCoord[MAX_RANK];
            Nd4jLong zCoord[MAX_RANK];
#pragma omp parallel for schedule(guided) private(xCoord, zCoord)
            for (int e = 0; e < this->lengthOf(); e++) {
                shape::ind2subC(this->rankOf(), this->shapeOf(), e, this->lengthOf(), xCoord);
                shape::ind2subC(target->rankOf(), target->shapeOf(), e, this->lengthOf(), zCoord);

                auto xOffset = shape::getOffset(0, this->shapeOf(), this->stridesOf(), xCoord, this->rankOf());
                auto zOffset = shape::getOffset(0, target->shapeOf(), target->stridesOf(), zCoord, target->rankOf());

                target->_buffer[zOffset] = func(this->_buffer[xOffset]);
            }
        }
    }
    template void NDArray::applyLambda(const std::function<double(double)>& func, NDArray* target);
    template void NDArray::applyLambda(const std::function<float(float)>& func, NDArray* target);
    template void NDArray::applyLambda(const std::function<float16(float16)>& func, NDArray* target);
    template void NDArray::applyLambda(const std::function<Nd4jLong(Nd4jLong)>& func, NDArray* target);
    template void NDArray::applyLambda(const std::function<int16_t(int16_t)>& func, NDArray* target);
    template void NDArray::applyLambda(const std::function<int8_t(int8_t)>& func, NDArray* target);
    template void NDArray::applyLambda(const std::function<int(int)>& func, NDArray* target);
    template void NDArray::applyLambda(const std::function<uint8_t(uint8_t)>& func, NDArray* target);
    template void NDArray::applyLambda(const std::function<bool(bool)>& func, NDArray* target);

    template<typename T>
    void NDArray::applyIndexedLambda(const std::function<T(Nd4jLong, T)>& func, NDArray* target) {
        if (target == nullptr)
            target = this;

        if (this->ordering() == target->ordering() && (this->ews() == 1 && target->ews() == 1)) {
#pragma omp parallel for simd schedule(guided)
            for (int e = 0; e < this->lengthOf(); e++)
                target->_buffer[e] = func((Nd4jLong) e, this->_buffer[e]);
        } else {
            Nd4jLong xCoord[MAX_RANK];
            Nd4jLong zCoord[MAX_RANK];

#pragma omp parallel for schedule(guided) private(xCoord, zCoord)
            for (int e = 0; e < this->lengthOf(); e++) {
                shape::ind2subC(this->rankOf(), this->shapeOf(), e, this->lengthOf(), xCoord);
                shape::ind2subC(target->rankOf(), target->shapeOf(), e, this->lengthOf(), zCoord);

                auto xOffset = shape::getOffset(0, this->shapeOf(), this->stridesOf(), xCoord, this->rankOf());
                auto zOffset = shape::getOffset(0, target->shapeOf(), target->stridesOf(), zCoord, target->rankOf());

                target->_buffer[zOffset] = func((Nd4jLong) e, this->_buffer[xOffset]);
            }
        }
    }
    template void NDArray::applyIndexedLambda(const std::function<double(Nd4jLong, double)>& func, NDArray* target);
    template void NDArray::applyIndexedLambda(const std::function<float(Nd4jLong, float)>& func, NDArray* target);
    template void NDArray::applyIndexedLambda(const std::function<float16(Nd4jLong, float16)>& func, NDArray* target);
    template void NDArray::applyIndexedLambda(const std::function<Nd4jLong(Nd4jLong, Nd4jLong)>& func, NDArray* target);
    template void NDArray::applyIndexedLambda(const std::function<int(Nd4jLong, int)>& func, NDArray* target);
    template void NDArray::applyIndexedLambda(const std::function<int16_t(Nd4jLong, int16_t)>& func, NDArray* target);
    template void NDArray::applyIndexedLambda(const std::function<uint8_t (Nd4jLong, uint8_t)>& func, NDArray* target);
    template void NDArray::applyIndexedLambda(const std::function<int8_t(Nd4jLong, int8_t)>& func, NDArray* target);
    template void NDArray::applyIndexedLambda(const std::function<bool(Nd4jLong, bool)>& func, NDArray* target);


    template<typename T>
    void NDArray::applyIndexedPairwiseLambda(NDArray* other, const std::function<T(Nd4jLong, T, T)>& func, NDArray* target) {
        if (target == nullptr)
            target = this;

        if (other == nullptr) {
            nd4j_printf("applyIndexedPairwiseLambda requires both operands to be valid NDArrays, but Y is NULL\n","");
            throw std::runtime_error("Other is null");
        }

        if (this->lengthOf() != other->lengthOf()) {
            nd4j_printf("applyIndexedPairwiseLambda requires both operands to have the same shape\n","");
            throw std::runtime_error("Shapes mismach");
        }

        if (this->ordering() == other->ordering() && this->ordering() == target->ordering() && (this->ews() == 1 && target->ews() == 1) && this->ews() == other->ews()) {
#pragma omp parallel for simd schedule(guided)
            for (Nd4jLong e = 0; e < this->lengthOf(); e++)
                target->_buffer[e] = func((Nd4jLong) e, this->_buffer[e], other->_buffer[e]);
        } else {
            Nd4jLong xCoord[MAX_RANK];
            Nd4jLong yCoord[MAX_RANK];
            Nd4jLong zCoord[MAX_RANK];

#pragma omp parallel for schedule(guided) private(xCoord, yCoord, zCoord)
            for (int e = 0; e < this->lengthOf(); e++) {
                shape::ind2subC(this->rankOf(), this->shapeOf(), e, this->lengthOf(), xCoord);
                shape::ind2subC(other->rankOf(), other->shapeOf(), e, this->lengthOf(), yCoord);
                shape::ind2subC(target->rankOf(), target->shapeOf(), e, this->lengthOf(), zCoord);

                auto xOffset = shape::getOffset(0, this->shapeOf(), this->stridesOf(), xCoord, this->rankOf());
                auto yOffset = shape::getOffset(0, other->shapeOf(), other->stridesOf(), yCoord, other->rankOf());
                auto zOffset = shape::getOffset(0, target->shapeOf(), target->stridesOf(), zCoord, target->rankOf());

                target->_buffer[zOffset] = func((Nd4jLong) e, this->_buffer[xOffset], other->_buffer[yOffset]);
            }
        }
    }
    template void NDArray::applyIndexedPairwiseLambda(NDArray* other, const std::function<double (Nd4jLong, double, double)>& func, NDArray* target);
    template void NDArray::applyIndexedPairwiseLambda(NDArray* other, const std::function<float (Nd4jLong, float, float)>& func, NDArray* target);
    template void NDArray::applyIndexedPairwiseLambda(NDArray* other, const std::function<float16 (Nd4jLong, float16, float16)>& func, NDArray* target);
    template void NDArray::applyIndexedPairwiseLambda(NDArray* other, const std::function<Nd4jLong (Nd4jLong, Nd4jLong, Nd4jLong)>& func, NDArray* target);
    template void NDArray::applyIndexedPairwiseLambda(NDArray* other, const std::function<int (Nd4jLong, int, int)>& func, NDArray* target);
    template void NDArray::applyIndexedPairwiseLambda(NDArray* other, const std::function<int16_t (Nd4jLong, int16_t, int16_t)>& func, NDArray* target);
    template void NDArray::applyIndexedPairwiseLambda(NDArray* other, const std::function<uint8_t (Nd4jLong, uint8_t, uint8_t)>& func, NDArray* target);
    template void NDArray::applyIndexedPairwiseLambda(NDArray* other, const std::function<int8_t (Nd4jLong, int8_t, int8_t)>& func, NDArray* target);
    template void NDArray::applyIndexedPairwiseLambda(NDArray* other, const std::function<bool (Nd4jLong, bool, bool)>& func, NDArray* target);
#endif



////////////////////////////////////////////////////////////////////////
    std::vector<int8_t> NDArray::asByteVector() {
        std::vector<int8_t> result((unsigned long long) this->lengthOf() * sizeOfT());

        if (this->isView()) {
            auto tmp = this->dup(this->ordering());

            memcpy(result.data(), tmp->_buffer, (unsigned long long) tmp->lengthOf() * sizeOfT());

            delete tmp;
        } else {
            memcpy(result.data(), _buffer, (unsigned long long) this->lengthOf() * sizeOfT());
        }

        return result;
    }

    void NDArray::linspace(const double start) {
        linspace(start, 1);
    }

    void NDArray::linspace(const double start, const double step) {
        Nd4jLong numElements = this->lengthOf();

        for (Nd4jLong e = 0; e < numElements; e++) {
            this->p(e, step * (e + 1));
        }
    }

////////////////////////////////////////////////////////////////////////
    void* NDArray::getBuffer() const {
        return _buffer;
    }

    void* NDArray::buffer() {
        return _buffer;
    }

////////////////////////////////////////////////////////////////////////
    Nd4jLong* NDArray::getShapeInfo() const{
        return _shapeInfo;
    }

    Nd4jLong* NDArray::shapeInfo() {
        return _shapeInfo;
    }

////////////////////////////////////////////////////////////////////////
    void* NDArray::specialBuffer() {
        if (_bufferD == nullptr)
            return _buffer;

        // FIXME: this should be fixed once CUDA backend added
        return _bufferD;
    }

////////////////////////////////////////////////////////////////////////
    Nd4jLong* NDArray::specialShapeInfo() {
        if (_shapeInfoD == nullptr)
            return _shapeInfo;

        // FIXME: this should be fixed once CUDA backend added

        return _shapeInfoD;
    }

////////////////////////////////////////////////////////////////////////
    void NDArray::setSpecialBuffers(void * buffer, Nd4jLong *shape) {
        _bufferD = reinterpret_cast<int8_t *>(buffer);
        _shapeInfoD = shape;
    }

////////////////////////////////////////////////////////////////////////
// assignment operator
    NDArray& NDArray::operator=(const NDArray& other) {
        nd4j_printf("Move operator...\n","")

	if (this == &other) return *this;

    if (_shapeInfo != nullptr && _buffer != nullptr && shape::equalsSoft(_shapeInfo, other._shapeInfo))
        this->assign(&other);        
        // memcpy(_buffer, other._buffer, arrLength*sizeOfT());               // copy elements of other current array
    else {
        if(_isBuffAlloc && _workspace == nullptr)
            delete []_buffer;
        if(_isShapeAlloc && _workspace == nullptr)
            delete []_shapeInfo;

        this->_length = other.lengthOf();
		auto shapeLength = shape::shapeInfoLength(other.rankOf());

        auto tLen = nd4j::DataTypeUtils::sizeOf(ArrayOptions::dataType(other._shapeInfo));

        ALLOCATE(_buffer, _workspace, this->_length * tLen, int8_t);
        // memcpy(_buffer, other._buffer, arrLength*sizeOfT());               // copy elements of other current array
        ALLOCATE(_shapeInfo, _workspace, shapeLength, Nd4jLong);
        memcpy(_shapeInfo, other._shapeInfo, shape::shapeInfoByteLength(other.rankOf()));     // copy shape information into new array

        shape::updateStrides(_shapeInfo, other.ordering());

        _isBuffAlloc = true;
        _isShapeAlloc = true;
        this->assign(&other);
    }

    return *this;
}

////////////////////////////////////////////////////////////////////////
// move assignment operator
NDArray& NDArray::operator=(NDArray&& other) noexcept {

    nd4j_printf("Move operator...\n","")

    if (this == &other) 
        return *this;

    if(_isBuffAlloc && _workspace == nullptr)
        delete []_buffer;
    if(_isShapeAlloc && _workspace == nullptr)
        delete []_shapeInfo;

    _isView       = other._isView;
    _buffer       = other._buffer; 
    _shapeInfo    = other._shapeInfo;
    _workspace    = other._workspace;
    _bufferD      = other._bufferD;
    _shapeInfoD   = other._shapeInfoD;
    _isShapeAlloc = other._isShapeAlloc;
    _isBuffAlloc  = other._isBuffAlloc;
    _dataType     = other._dataType;

    other._buffer = other._bufferD = nullptr;
    other._shapeInfo = other._shapeInfoD = nullptr;
    _length = other._length;

    return *this;
}

    ////////////////////////////////////////////////////////////////////////
    template<typename T>
    NDArray& NDArray::operator=(const T scalar) {
        this->assign(scalar);
        return *this;
    }
    template NDArray& NDArray::operator=(const double scalar);
    template NDArray& NDArray::operator=(const float scalar);
    template NDArray& NDArray::operator=(const float16 scalar);
    template NDArray& NDArray::operator=(const Nd4jLong scalar);
    template NDArray& NDArray::operator=(const int scalar);
    template NDArray& NDArray::operator=(const int8_t scalar);
    template NDArray& NDArray::operator=(const uint8_t scalar);
    template NDArray& NDArray::operator=(const int16_t scalar);
    template NDArray& NDArray::operator=(const bool scalar);


void NDArray::replacePointers(void *buffer, Nd4jLong *shapeInfo, const bool releaseExisting ) {
    this->_buffer = reinterpret_cast<int8_t *>(buffer);
    this->_shapeInfo = shapeInfo;

    if (releaseExisting) {
        if (_isShapeAlloc && _workspace == nullptr)
            delete[] _shapeInfo;

        if (_isBuffAlloc && _workspace == nullptr)
            delete[] _buffer;
    }
}


    template <typename X, typename Y>
    void NDArray::templatedDoubleAssign(void *xBuffer, const Nd4jLong xOffset, const void *yBuffer, const Nd4jLong yOffset) const {
        auto x = reinterpret_cast<X *>(xBuffer);
        const auto y = reinterpret_cast<const Y *>(yBuffer);

        x[xOffset] = static_cast<X>(y[yOffset]);
    }
    BUILD_DOUBLE_TEMPLATE(template void NDArray::templatedDoubleAssign, (void *xBuffer, const Nd4jLong xOffset, const void *yBuffer, const Nd4jLong yOffset) const, LIBND4J_TYPES, LIBND4J_TYPES);

// This method assigns values of given NDArray to this one, wrt order
    void NDArray::assign(const NDArray *other) {
        if (this->isScalar() && other->isScalar()) {
            BUILD_DOUBLE_SELECTOR(this->_dataType, other->_dataType, templatedDoubleAssign, (_buffer, 0, other->_buffer, 0), LIBND4J_TYPES, LIBND4J_TYPES);
            return;
        } else if (other->isScalar()) {
            NativeOpExcutioner::execScalar(scalar::Copy, _buffer, _shapeInfo, _buffer, _shapeInfo, other->_buffer, other->_shapeInfo, nullptr);
            return;
        }

        if (other->_length != _length) {
            auto shapeThis = ShapeUtils::shapeAsString(this);
            auto shapeThat = ShapeUtils::shapeAsString(other);
            nd4j_printf("Can't assign new value to the array: this shape %s; other shape: %s\n", shapeThis.c_str(), shapeThat.c_str());
            throw std::runtime_error("Lengths of arrays are mismatched");
        }

        // memcpy is allowed only for same order && same ews (being equal to 1)
        if (ordering() == other->ordering() && _dataType == other->_dataType && shape::elementWiseStride(this->_shapeInfo) == 1 && shape::elementWiseStride(other->_shapeInfo) == 1) {
            memcpy(_buffer, other->_buffer, _length * sizeOfT());
        } else {
            // now we invoke dup pwt against target buffer
            NativeOpExcutioner::execPairwiseTransform(1, _buffer, _shapeInfo, other->_buffer, other->_shapeInfo, _buffer, _shapeInfo, nullptr);
        }
    }    

// This method assigns values of given NDArray to this one
    void NDArray::assign(const NDArray& other) {

        if (this == &other) 
            return;

        if (this->isScalar() && other.isScalar()) {
            BUILD_DOUBLE_SELECTOR(_dataType, other._dataType, templatedDoubleAssign, (_buffer, 0, other._buffer, 0), LIBND4J_TYPES, LIBND4J_TYPES);
            return;
        } else if (other.isScalar()) {
            NativeOpExcutioner::execScalar(scalar::Copy, _buffer, _shapeInfo, _buffer, _shapeInfo, _buffer, other._shapeInfo, nullptr);
            return;
        }
                
        if (other._length != _length) {
            auto shapeThis = ShapeUtils::shapeAsString(this);
            auto shapeThat = ShapeUtils::shapeAsString(&other);
            nd4j_printf("Can't assign new value to the array: this shape %s; other shape: %s\n", shapeThis.c_str(), shapeThat.c_str());
            throw std::runtime_error("Lengths of arrays are mismatched");
        }

        // memcpy is allowed only for same order && same ews (being equal to 1)
        if (ordering() == other.ordering() && _dataType == other._dataType && shape::elementWiseStride(_shapeInfo) == 1 && shape::elementWiseStride(other._shapeInfo) == 1) {
            
            memcpy(_buffer, other._buffer, _length * sizeOfT());
        } else {
            // now we invoke dup pwt against target buffer
            NativeOpExcutioner::execPairwiseTransform(1, _buffer, _shapeInfo, other._buffer, other._shapeInfo, _buffer, _shapeInfo, nullptr);
        }
    }


// This method assigns given value to all elements in this NDArray
    void NDArray::assign(const double value) {
        // just fire scalar
        auto temp = NDArrayFactory::create(value, this->_workspace);
        NativeOpExcutioner::execScalar(nd4j::scalar::Copy, _buffer, _shapeInfo, _buffer, _shapeInfo, temp.buffer(), temp.shapeInfo(), nullptr);
    }

    void NDArray::assign(const float value) {
        // just fire scalar
        auto temp = NDArrayFactory::create(value, this->_workspace);
        NativeOpExcutioner::execScalar(nd4j::scalar::Copy, _buffer, _shapeInfo, _buffer, _shapeInfo, temp.buffer(), temp.shapeInfo(), nullptr);
    }

    void NDArray::assign(const float16 value) {
        // just fire scalar
        auto temp = NDArrayFactory::create(value, this->_workspace);
        NativeOpExcutioner::execScalar(nd4j::scalar::Copy, _buffer, _shapeInfo, _buffer, _shapeInfo, temp.buffer(), temp.shapeInfo(), nullptr);
    }

    void NDArray::assign(const Nd4jLong value) {
        // just fire scalar
        auto temp = NDArrayFactory::create(value, this->_workspace);
        NativeOpExcutioner::execScalar(nd4j::scalar::Copy, _buffer, _shapeInfo, _buffer, _shapeInfo, temp.buffer(), temp.shapeInfo(), nullptr);
    }

    void NDArray::assign(const int value) {
        // just fire scalar
        auto temp = NDArrayFactory::create(value, this->_workspace);
        NativeOpExcutioner::execScalar(nd4j::scalar::Copy, _buffer, _shapeInfo, _buffer, _shapeInfo, temp.buffer(), temp.shapeInfo(), nullptr);
    }

    void NDArray::assign(const int16_t value) {
        // just fire scalar
        auto temp = NDArrayFactory::create(value, this->_workspace);
        NativeOpExcutioner::execScalar(nd4j::scalar::Copy, _buffer, _shapeInfo, _buffer, _shapeInfo, temp.buffer(), temp.shapeInfo(), nullptr);
    }

    void NDArray::assign(const uint8_t value) {
        // just fire scalar
        auto temp = NDArrayFactory::create(value, this->_workspace);
        NativeOpExcutioner::execScalar(nd4j::scalar::Copy, _buffer, _shapeInfo, _buffer, _shapeInfo, temp.buffer(), temp.shapeInfo(), nullptr);
    }

    void NDArray::assign(const int8_t value) {
        // just fire scalar
        auto temp = NDArrayFactory::create(value, this->_workspace);
        NativeOpExcutioner::execScalar(nd4j::scalar::Copy, _buffer, _shapeInfo, _buffer, _shapeInfo, temp.buffer(), temp.shapeInfo(), nullptr);
    }

    void NDArray::assign(const bool value) {
        // just fire scalar
        auto temp = NDArrayFactory::create(value, this->_workspace);
        NativeOpExcutioner::execScalar(nd4j::scalar::Copy, _buffer, _shapeInfo, _buffer, _shapeInfo, temp.buffer(), temp.shapeInfo(), nullptr);
    }

    NDArray* NDArray::detach() {
        if (!isAttached())
            return this;

        void* newBuffer;
        Nd4jLong* newShapeInfo;

        auto l = lengthOf();


        newBuffer = new int8_t[lengthOf() * sizeOfT()];

        if (this->ordering() == 'f')
            newShapeInfo = shape::shapeBufferFortran(rankOf(), dataType(), shapeOf());
        else
            newShapeInfo = shape::shapeBuffer(rankOf(), dataType(), shapeOf());

        auto result = new NDArray(newBuffer, newShapeInfo, nullptr);
        result->_isBuffAlloc = true;
        result->_isShapeAlloc = true;

        auto d1 = this->dataType();
        auto d2 = result->dataType();

        auto s1 = this->sizeOfT();
        auto s2 = result->sizeOfT();

        result->assign(this);

        return result;
    }

////////////////////////////////////////////////////////////////////////
// This method returns new copy of this NDArray, optionally in different order
    NDArray* NDArray::dup(const char newOrder) {

    char order = newOrder == 'a' ? ordering() : newOrder;     

    auto outShapeInfo = ShapeBuilders::createShapeInfo(_dataType, order, getShapeAsVector(), _workspace);
    void* outBuffer = nullptr;
    ALLOCATE(outBuffer, _workspace, _length * sizeOfT(), int8_t);

    auto result = new NDArray(outBuffer, outShapeInfo, _workspace, true, true);
    result->assign(this);

    return result;
}

    NDArray NDArray::varianceNumber(nd4j::variance::Ops op, bool biasCorrected) {
        NDArray res(_dataType, _workspace);
        NativeOpExcutioner::execSummaryStats(op,this->getBuffer(), this->getShapeInfo(), nullptr, res.buffer(), res.shapeInfo(), biasCorrected);
        return res;
    }

//////////////////////////////////////////////////////////////////////////
// This method returns sum of all elements of this NDArray
    NDArray NDArray::sumNumber() const {
<<<<<<< HEAD
        NDArray res(_dataType, _workspace);
        NativeOpExcutioner::execReduceScalar(1, _buffer, _shapeInfo, nullptr, res.buffer(), res.shapeInfo());
=======
        auto res = NDArrayFactory::scalar(this->dataType(), this->_workspace);
        NativeOpExcutioner::execReduceSameScalar(nd4j::reduce::SameOps::Sum, _buffer, _shapeInfo, nullptr, res.buffer(), res.shapeInfo());
>>>>>>> 6a23c690
    }

//////////////////////////////////////////////////////////////////////////
// This method returns mean number of this NDArray
    NDArray NDArray::meanNumber() const {
<<<<<<< HEAD
        NDArray res(_dataType, _workspace);
        NativeOpExcutioner::execReduceScalar(0, _buffer, _shapeInfo, nullptr, res.buffer(), res.shapeInfo());
=======
        auto res = NDArrayFactory::scalar(this->dataType(), this->_workspace);
        NativeOpExcutioner::execReduceFloatScalar(nd4j::reduce::FloatOps::Mean, _buffer, _shapeInfo, nullptr, res.buffer(), res.shapeInfo());
>>>>>>> 6a23c690
        return res;
    }

//////////////////////////////////////////////////////////////////////////
    bool NDArray::isContiguous() {
        Nd4jLong z = 1;
        int d;
        for(d = this->rankOf() - 1; d >= 0; d--)  {
            if(this->sizeAt(d) != 1) {
                if(this->stridesOf()[d] == z)
                    z *= this->sizeAt(d);
                else
                    return false;
            }
        }
        return true;
    }

    bool NDArray::hasNaNs() {
        return this->reduceNumber(nd4j::reduce::IsNan, nullptr).e<int>(0) > 0;
    }

    bool NDArray::hasInfs() {
        return this->reduceNumber(nd4j::reduce::IsInf, nullptr).e<int>(0) > 0;
    }

    bool NDArray::isFinite() {
        return this->reduceNumber(nd4j::reduce::IsInfOrNan, nullptr).e<int>(0) == 0;
    }

    template <typename T, typename Y>
    void NDArray::templatedSet(void *buffer, const Nd4jLong *indices, const void *value) {
        auto t = reinterpret_cast<T *>(buffer);
        const auto y = *(reinterpret_cast<const Y *>(value));        

        auto xOffset = shape::getOffset(0, shapeOf(), stridesOf(), indices, rankOf());
        t[xOffset] = static_cast<T>(y);
    }
    BUILD_DOUBLE_TEMPLATE(template void NDArray::templatedSet, (void *buffer, const Nd4jLong *indices, const void *value), LIBND4J_TYPES, LIBND4J_TYPES);

    template <typename T, typename Y>
    void NDArray::templatedSet(void *buffer, const Nd4jLong offset, const void *value) {
        auto t = reinterpret_cast<T *>(buffer);
        const auto y = *(reinterpret_cast<const Y *>(value));

        t[offset] = static_cast<T>(y);
    }
    BUILD_DOUBLE_TEMPLATE(template void NDArray::templatedSet, (void *buffer, const Nd4jLong offset, const void *value), LIBND4J_TYPES, LIBND4J_TYPES);


    void NDArray::setWorkspace(memory::Workspace* workspace) {
        this->_workspace = workspace;
    }

    void* NDArray::bufferWithOffset(Nd4jLong offset) const {
        // FIXME, use this instead -> _buffer + (offset * DataTypeUtils::sizeOf(_dataType));
        return _buffer + (offset * sizeOfT());
    }

/*
    template <typename T>
    void NDArray::p(const Nd4jLong* indices, const T value) {
        auto xType = this->dataType();
        BUILD_SINGLE_SELECTOR(xType, templatedSet,(this->_buffer, indices, value), LIBND4J_TYPES);
    }
    */

//////////////////////////////////////////////////////////////////////////
// eventually method reduces array by excluding its shapes along axes present in dimensions vector
    NDArray* NDArray::reduceAlongDimension(nd4j::reduce::FloatOps op, const std::vector<int>& dimensions, const bool keepDims, const bool supportOldShapes) const {

        std::vector<int> copy(dimensions);

        auto newShape = ShapeUtils::evalReduceShapeInfo('c', copy, *this, keepDims, supportOldShapes, _workspace);
        ArrayOptions::setDataType(newShape, Environment::getInstance()->defaultFloatDataType());
        auto result = new NDArray(newShape, _workspace);
        RELEASE(newShape, _workspace);

        if(rankOf() == copy.size() || copy.empty())
            //result->_buffer[0] = functions::reduce::ReduceFloatFunction<T>::template execScalar<OpName>(_buffer, _shapeInfo, nullptr);
            NativeOpExcutioner::execReduceFloatScalar(op, this->getBuffer(), this->getShapeInfo(), nullptr, result->buffer(), result->shapeInfo());
        else {
            shape::TAD tad(_shapeInfo, copy.data(), copy.size());
            tad.createTadOnlyShapeInfo();
            tad.createOffsets();

            NativeOpExcutioner::execReduceFloat(op, this->getBuffer(), this->getShapeInfo(), nullptr, result->getBuffer(), result->getShapeInfo(), copy.data(), copy.size(), tad.tadOnlyShapeInfo, tad.tadOffsets);
        }

        return result;
    }

    NDArray* NDArray::reduceAlongDimension(nd4j::reduce::SameOps op, const std::vector<int>& dimensions, const bool keepDims, const bool supportOldShapes) const {

        std::vector<int> copy(dimensions);

        auto newShape = ShapeUtils::evalReduceShapeInfo('c', copy, *this, keepDims, supportOldShapes, _workspace);
        ArrayOptions::setDataType(newShape, this->dataType());
        auto result = new NDArray(newShape, _workspace);
        RELEASE(newShape, _workspace);

        if(rankOf() == copy.size() || copy.empty())
            //result->_buffer[0] = functions::reduce::ReduceFloatFunction<T>::template execScalar<OpName>(_buffer, _shapeInfo, nullptr);
            NativeOpExcutioner::execReduceSameScalar(op, this->getBuffer(), this->getShapeInfo(), nullptr, result->buffer(), result->shapeInfo());
        else {
            shape::TAD tad(_shapeInfo, copy.data(), copy.size());
            tad.createTadOnlyShapeInfo();
            tad.createOffsets();

            NativeOpExcutioner::execReduceSame(op, this->getBuffer(), this->getShapeInfo(), nullptr, result->getBuffer(), result->getShapeInfo(), copy.data(), copy.size(), tad.tadOnlyShapeInfo, tad.tadOffsets);
        }

        return result;
    }

    NDArray* NDArray::reduceAlongDimension(nd4j::reduce::BoolOps op, const std::vector<int>& dimensions, const bool keepDims, const bool supportOldShapes) const {

        std::vector<int> copy(dimensions);

        auto newShape = ShapeUtils::evalReduceShapeInfo('c', copy, *this, keepDims, supportOldShapes, _workspace);
        ArrayOptions::setDataType(newShape, nd4j::DataType::BOOL);
        auto result = new NDArray(newShape, _workspace);
        RELEASE(newShape, _workspace);

        if(rankOf() == copy.size() || copy.empty())
            //result->_buffer[0] = functions::reduce::ReduceFloatFunction<T>::template execScalar<OpName>(_buffer, _shapeInfo, nullptr);
            NativeOpExcutioner::execReduceBoolScalar(op, this->getBuffer(), this->getShapeInfo(), nullptr, result->buffer(), result->shapeInfo());
        else {
            shape::TAD tad(_shapeInfo, copy.data(), copy.size());
            tad.createTadOnlyShapeInfo();
            tad.createOffsets();

            NativeOpExcutioner::execReduceBool(op, this->getBuffer(), this->getShapeInfo(), nullptr, result->getBuffer(), result->getShapeInfo(), copy.data(), copy.size(), tad.tadOnlyShapeInfo, tad.tadOffsets);
        }

        return result;
    }

    NDArray* NDArray::reduceAlongDimension(nd4j::reduce::LongOps op, const std::vector<int>& dimensions, const bool keepDims, const bool supportOldShapes) const {

        std::vector<int> copy(dimensions);

        auto newShape = ShapeUtils::evalReduceShapeInfo('c', copy, *this, keepDims, supportOldShapes, _workspace);
        ArrayOptions::setDataType(newShape, nd4j::DataType::INT64);
        auto result = new NDArray(newShape, _workspace);
        RELEASE(newShape, _workspace);

        if(rankOf() == copy.size() || copy.empty())
            //result->_buffer[0] = functions::reduce::ReduceFloatFunction<T>::template execScalar<OpName>(_buffer, _shapeInfo, nullptr);
            NativeOpExcutioner::execReduceLongScalar(op, this->getBuffer(), this->getShapeInfo(), nullptr, result->buffer(), result->shapeInfo());
        else {
            shape::TAD tad(_shapeInfo, copy.data(), copy.size());
            tad.createTadOnlyShapeInfo();
            tad.createOffsets();

            NativeOpExcutioner::execReduceLong(op, this->getBuffer(), this->getShapeInfo(), nullptr, result->getBuffer(), result->getShapeInfo(), copy.data(), copy.size(), tad.tadOnlyShapeInfo, tad.tadOffsets);
        }

        return result;
    }

//////////////////////////////////////////////////////////////////////////
// eventually method reduces array by excluding its shapes along axes present in dimensions vector
    NDArray NDArray::reduceAlongDims(nd4j::reduce::FloatOps op, const std::vector<int>& dimensions, const bool keepDims, const bool supportOldShapes) const {

        std::vector<int> copy(dimensions);

        auto newShape = ShapeUtils::evalReduceShapeInfo('c', copy, *this, keepDims, supportOldShapes, _workspace);
        ArrayOptions::setDataType(newShape, Environment::getInstance()->defaultFloatDataType());
        NDArray result(newShape, _workspace);
        RELEASE(newShape, _workspace);

        if(rankOf() == copy.size() || copy.empty())
            //result._buffer[0] = functions::reduce::ReduceFloatFunction<T>::template execScalar<OpName>(_buffer, _shapeInfo, nullptr);
            NativeOpExcutioner::execReduceFloatScalar(op, this->getBuffer(), this->getShapeInfo(), nullptr, result.buffer(), result.shapeInfo());
        else {
            shape::TAD tad(_shapeInfo, copy.data(), copy.size());
            tad.createTadOnlyShapeInfo();
            tad.createOffsets();

            NativeOpExcutioner::execReduceFloat(op, this->getBuffer(), this->getShapeInfo(), nullptr, result.getBuffer(), result.getShapeInfo(), copy.data(), copy.size(), tad.tadOnlyShapeInfo, tad.tadOffsets);
        }

        return result;
    }

    NDArray NDArray::reduceAlongDims(nd4j::reduce::SameOps op, const std::vector<int>& dimensions, const bool keepDims, const bool supportOldShapes) const {

        std::vector<int> copy(dimensions);

        auto newShape = ShapeUtils::evalReduceShapeInfo('c', copy, *this, keepDims, supportOldShapes, _workspace);
        ArrayOptions::setDataType(newShape, this->dataType());
        NDArray result(newShape, _workspace);
        RELEASE(newShape, _workspace);

        if(rankOf() == copy.size() || copy.empty())
            //result._buffer[0] = functions::reduce::ReduceFloatFunction<T>::template execScalar<OpName>(_buffer, _shapeInfo, nullptr);
            NativeOpExcutioner::execReduceSameScalar(op, this->getBuffer(), this->getShapeInfo(), nullptr, result.buffer(), result.shapeInfo());
        else {
            shape::TAD tad(_shapeInfo, copy.data(), copy.size());
            tad.createTadOnlyShapeInfo();
            tad.createOffsets();

            NativeOpExcutioner::execReduceSame(op, this->getBuffer(), this->getShapeInfo(), nullptr, result.getBuffer(), result.getShapeInfo(), copy.data(), copy.size(), tad.tadOnlyShapeInfo, tad.tadOffsets);
        }

        return result;
    }

    NDArray NDArray::reduceAlongDims(nd4j::reduce::BoolOps op, const std::vector<int>& dimensions, const bool keepDims, const bool supportOldShapes) const {

        std::vector<int> copy(dimensions);

        auto newShape = ShapeUtils::evalReduceShapeInfo('c', copy, *this, keepDims, supportOldShapes, _workspace);
        ArrayOptions::setDataType(newShape, nd4j::DataType::BOOL);
        NDArray result(newShape, _workspace);
        RELEASE(newShape, _workspace);

        if(rankOf() == copy.size() || copy.empty())
            //result._buffer[0] = functions::reduce::ReduceFloatFunction<T>::template execScalar<OpName>(_buffer, _shapeInfo, nullptr);
            NativeOpExcutioner::execReduceBoolScalar(op, this->getBuffer(), this->getShapeInfo(), nullptr, result.buffer(), result.shapeInfo());
        else {
            shape::TAD tad(_shapeInfo, copy.data(), copy.size());
            tad.createTadOnlyShapeInfo();
            tad.createOffsets();

            NativeOpExcutioner::execReduceBool(op, this->getBuffer(), this->getShapeInfo(), nullptr, result.getBuffer(), result.getShapeInfo(), copy.data(), copy.size(), tad.tadOnlyShapeInfo, tad.tadOffsets);
        }

        return result;
    }

    NDArray NDArray::reduceAlongDims(nd4j::reduce::LongOps op, const std::vector<int>& dimensions, const bool keepDims, const bool supportOldShapes) const {

        std::vector<int> copy(dimensions);

        auto newShape = ShapeUtils::evalReduceShapeInfo('c', copy, *this, keepDims, supportOldShapes, _workspace);
        ArrayOptions::setDataType(newShape, nd4j::DataType::INT64);
        NDArray result(newShape, _workspace);
        RELEASE(newShape, _workspace);

        if(rankOf() == copy.size() || copy.empty())
            //result._buffer[0] = functions::reduce::ReduceFloatFunction<T>::template execScalar<OpName>(_buffer, _shapeInfo, nullptr);
            NativeOpExcutioner::execReduceLongScalar(op, this->getBuffer(), this->getShapeInfo(), nullptr, result.buffer(), result.shapeInfo());
        else {
            shape::TAD tad(_shapeInfo, copy.data(), copy.size());
            tad.createTadOnlyShapeInfo();
            tad.createOffsets();

            NativeOpExcutioner::execReduceLong(op, this->getBuffer(), this->getShapeInfo(), nullptr, result.getBuffer(), result.getShapeInfo(), copy.data(), copy.size(), tad.tadOnlyShapeInfo, tad.tadOffsets);
        }

        return result;
    }

//////////////////////////////////////////////////////////////////////////
// method reduces array by excluding its shapes along axes present in dimensions vector
    void NDArray::reduceAlongDimension(nd4j::reduce::FloatOps op, NDArray* target, const std::vector<int>& dimensions, const bool keepDims, const bool supportOldShapes, void *extras) const {

        if (target == nullptr || !target->isR())
            throw std::runtime_error("FloatReduce requires output array to be present and have dtype of real");


        std::vector<int> copy(dimensions);

        auto newShape = ShapeUtils::evalReduceShapeInfo('c', copy, *this, keepDims, supportOldShapes, _workspace);
        if(!shape::shapeEquals(newShape, target->getShapeInfo())) {
            nd4j_printf("NDArray::reduceAlongDimension method: wrong target shape!\n", "");
            throw std::runtime_error("NDArray::reduceAlongDimension method: wrong target shape!");
        }
        RELEASE(newShape, _workspace);

        if(rankOf() == copy.size() || copy.empty())
            //target->_buffer[0] = functions::reduce::ReduceFloatFunction<T>::template execScalar<OpName>(_buffer, _shapeInfo, extras);
            NativeOpExcutioner::execReduceFloatScalar(op, this->getBuffer(), this->getShapeInfo(), nullptr, target->buffer(), target->shapeInfo());
        else {
            shape::TAD tad(_shapeInfo, copy.data(), copy.size());
            tad.createTadOnlyShapeInfo();
            tad.createOffsets();

            NativeOpExcutioner::execReduceFloat(op, this->getBuffer(), this->getShapeInfo(), nullptr, target->getBuffer(), target->getShapeInfo(), copy.data(), copy.size(), tad.tadOnlyShapeInfo, tad.tadOffsets);
        }
    }

    void NDArray::reduceAlongDimension(nd4j::reduce::BoolOps op, NDArray* target, const std::vector<int>& dimensions, const bool keepDims, const bool supportOldShapes, void *extras) const {

        if (target == nullptr || !target->isB())
            throw std::runtime_error("BoolReduce requires output array to be present and have dtype of bool");

        std::vector<int> copy(dimensions);

        auto newShape = ShapeUtils::evalReduceShapeInfo('c', copy, *this, keepDims, supportOldShapes, _workspace);
        if(!shape::shapeEquals(newShape, target->getShapeInfo())) {
            nd4j_printf("NDArray::reduceAlongDimension method: wrong target shape!\n", "");
            throw std::runtime_error("NDArray::reduceAlongDimension method: wrong target shape!");
        }
        RELEASE(newShape, _workspace);

        if(rankOf() == copy.size() || copy.empty())
            //target->_buffer[0] = functions::reduce::ReduceFloatFunction<T>::template execScalar<OpName>(_buffer, _shapeInfo, extras);
            NativeOpExcutioner::execReduceBoolScalar(op, this->getBuffer(), this->getShapeInfo(), nullptr, target->buffer(), target->shapeInfo());
        else {
            shape::TAD tad(_shapeInfo, copy.data(), copy.size());
            tad.createTadOnlyShapeInfo();
            tad.createOffsets();

            NativeOpExcutioner::execReduceBool(op, this->getBuffer(), this->getShapeInfo(), nullptr, target->getBuffer(), target->getShapeInfo(), copy.data(), copy.size(), tad.tadOnlyShapeInfo, tad.tadOffsets);
        }
    }

    void NDArray::reduceAlongDimension(nd4j::reduce::SameOps op, NDArray* target, const std::vector<int>& dimensions, const bool keepDims, const bool supportOldShapes, void *extras) const {

        if (target == nullptr || target->dataType() != this->dataType())
            throw std::runtime_error("SameReduce requires output array to be present and have same dtype as input");

        std::vector<int> copy(dimensions);

        auto newShape = ShapeUtils::evalReduceShapeInfo('c', copy, *this, keepDims, supportOldShapes, _workspace);
        if(!shape::shapeEquals(newShape, target->getShapeInfo())) {
            nd4j_printf("NDArray::reduceAlongDimension method: wrong target shape!\n", "");
            throw std::runtime_error("NDArray::reduceAlongDimension method: wrong target shape!");
        }
        RELEASE(newShape, _workspace);

        if(rankOf() == copy.size() || copy.empty())
            //target->_buffer[0] = functions::reduce::ReduceFloatFunction<T>::template execScalar<OpName>(_buffer, _shapeInfo, extras);
            NativeOpExcutioner::execReduceSameScalar(op, this->getBuffer(), this->getShapeInfo(), nullptr, target->buffer(), target->shapeInfo());
        else {
            shape::TAD tad(_shapeInfo, copy.data(), copy.size());
            tad.createTadOnlyShapeInfo();
            tad.createOffsets();

            NativeOpExcutioner::execReduceSame(op, this->getBuffer(), this->getShapeInfo(), nullptr, target->getBuffer(), target->getShapeInfo(), copy.data(), copy.size(), tad.tadOnlyShapeInfo, tad.tadOffsets);
        }
    }

    void NDArray::reduceAlongDimension(nd4j::reduce::LongOps op, NDArray* target, const std::vector<int>& dimensions, const bool keepDims, const bool supportOldShapes, void *extras) const {

        if (target == nullptr || target->dataType() != nd4j::DataType::INT64)
            throw std::runtime_error("SameReduce requires output array to be present and have dtype of INT64");

        std::vector<int> copy(dimensions);

        auto newShape = ShapeUtils::evalReduceShapeInfo('c', copy, *this, keepDims, supportOldShapes, _workspace);
        if(!shape::shapeEquals(newShape, target->getShapeInfo())) {
            nd4j_printf("NDArray::reduceAlongDimension method: wrong target shape!\n", "");
            throw std::runtime_error("NDArray::reduceAlongDimension method: wrong target shape!");
        }
        RELEASE(newShape, _workspace);

        if(rankOf() == copy.size() || copy.empty())
            //target->_buffer[0] = functions::reduce::ReduceFloatFunction<T>::template execScalar<OpName>(_buffer, _shapeInfo, extras);
            NativeOpExcutioner::execReduceLongScalar(op, this->getBuffer(), this->getShapeInfo(), nullptr, target->buffer(), target->shapeInfo());
        else {
            shape::TAD tad(_shapeInfo, copy.data(), copy.size());
            tad.createTadOnlyShapeInfo();
            tad.createOffsets();

            NativeOpExcutioner::execReduceLong(op, this->getBuffer(), this->getShapeInfo(), nullptr, target->getBuffer(), target->getShapeInfo(), copy.data(), copy.size(), tad.tadOnlyShapeInfo, tad.tadOffsets);
        }
    }

// method reduces array by excluding its shapes along axes present in dimensions vector
    NDArray *NDArray::reduceAlongDimension(nd4j::reduce::FloatOps op, const std::initializer_list<int>& dimensions, const bool keepDims, const bool supportOldShapes) const {
        return reduceAlongDimension(op, std::vector<int>(dimensions), keepDims, supportOldShapes);
	}

    NDArray *NDArray::reduceAlongDimension(nd4j::reduce::SameOps op, const std::initializer_list<int>& dimensions, const bool keepDims, const bool supportOldShapes) const {
        return reduceAlongDimension(op, std::vector<int>(dimensions), keepDims, supportOldShapes);
    }

    NDArray *NDArray::reduceAlongDimension(nd4j::reduce::BoolOps op, const std::initializer_list<int>& dimensions, const bool keepDims, const bool supportOldShapes) const {
        return reduceAlongDimension(op, std::vector<int>(dimensions), keepDims, supportOldShapes);
    }

    NDArray *NDArray::reduceAlongDimension(nd4j::reduce::LongOps op, const std::initializer_list<int>& dimensions, const bool keepDims, const bool supportOldShapes) const {
        return reduceAlongDimension(op, std::vector<int>(dimensions), keepDims, supportOldShapes);
    }


//
<<<<<<< HEAD
    NDArray NDArray::reduceNumber(nd4j::reduce::Ops op, void *extraParams) const {
        NDArray result(_dataType, _workspace);        
=======
    NDArray NDArray::reduceNumber(nd4j::reduce::FloatOps op, void *extraParams) const {
        auto shape = ShapeBuilders::createScalarShapeInfo(Environment::getInstance()->defaultFloatDataType(), this->_workspace);
        NDArray result(shape, this->_workspace);

        NativeOpExcutioner::execReduceFloatScalar(op, _buffer, _shapeInfo, extraParams, result.buffer(), result.shapeInfo());
        return result;
    }

    NDArray NDArray::reduceNumber(nd4j::reduce::SameOps op, void *extraParams) const {
        auto shape = ShapeBuilders::createScalarShapeInfo(this->dataType(), this->_workspace);
        NDArray result(shape, this->_workspace);
>>>>>>> 6a23c690

        NativeOpExcutioner::execReduceSameScalar(op, _buffer, _shapeInfo, extraParams, result.buffer(), result.shapeInfo());
        return result;
    }

    NDArray NDArray::reduceNumber(nd4j::reduce::BoolOps op, void *extraParams) const {
        auto shape = ShapeBuilders::createScalarShapeInfo(DataType::BOOL, this->_workspace);
        NDArray result(shape, this->_workspace);

        NativeOpExcutioner::execReduceBoolScalar(op, _buffer, _shapeInfo, extraParams, result.buffer(), result.shapeInfo());
        return result;
    }

    NDArray NDArray::reduceNumber(nd4j::reduce::LongOps op, void *extraParams) const {
        auto shape = ShapeBuilders::createScalarShapeInfo(DataType::INT64, this->_workspace);
        NDArray result(shape, this->_workspace);

        NativeOpExcutioner::execReduceLongScalar(op, _buffer, _shapeInfo, extraParams, result.buffer(), result.shapeInfo());
        return result;
    }


    NDArray NDArray::indexReduceNumber(nd4j::indexreduce::Ops op, void *extraParams) {
        auto res = NDArrayFactory::create<Nd4jLong>(0);
        NativeOpExcutioner::execIndexReduceScalar(op, _buffer, _shapeInfo, extraParams, res.buffer(), res.shapeInfo());
        return res;
    }

// perform array transformation
    void NDArray::applyTransform(nd4j::transform::FloatOps op, NDArray *target, void *extraParams) {
        if (target->isR())
            throw std::runtime_error("Target array must have one of FLOAT types");

        NativeOpExcutioner::execTransformFloat(op, this->_buffer, this->_shapeInfo, target->_buffer, target->_shapeInfo, extraParams, nullptr, nullptr);
    }

    void NDArray::applyTransform(nd4j::transform::SameOps op, NDArray *target, void *extraParams) {
        if (target->dataType() != this->dataType())
            throw std::runtime_error("Target array must the same data type as original array");

        NativeOpExcutioner::execTransformSame(op, this->_buffer, this->_shapeInfo, target->_buffer, target->_shapeInfo, extraParams, nullptr, nullptr);
    }

    void NDArray::applyTransform(nd4j::transform::BoolOps op, NDArray *target, void *extraParams) {
        if (target->isB())
            throw std::runtime_error("Target array must have one of BOOL types");

        NativeOpExcutioner::execTransformBool(op, this->_buffer, this->_shapeInfo, target->_buffer, target->_shapeInfo, extraParams, nullptr, nullptr);
    }

    void NDArray::applyTransform(nd4j::transform::StrictOps op, NDArray *target, void *extraParams) {
        if (!this->isR() || target->isR() || (this->dataType() != target->dataType()))
            throw std::runtime_error("Both Source and Target array must have one of FLOAT types");

        NativeOpExcutioner::execTransformStrict(op, this->_buffer, this->_shapeInfo, target->_buffer, target->_shapeInfo, extraParams, nullptr, nullptr);
    }

// perform array transformation
    void NDArray::applyTransform(nd4j::transform::FloatOps op, void *extraParams) {
        applyTransform(op, this, extraParams);
    }

    void NDArray::applyTransform(nd4j::transform::SameOps op, void *extraParams) {
        applyTransform(op, this, extraParams);
    }

    void NDArray::applyTransform(nd4j::transform::BoolOps op, void *extraParams) {
        applyTransform(op, this, extraParams);
    }

    void NDArray::applyTransform(nd4j::transform::StrictOps op, void *extraParams) {
        applyTransform(op, this, extraParams);
    }

    // perform array transformation
    NDArray NDArray::transform(nd4j::transform::FloatOps op, void *extraParams) const {
        auto result = this->isR() ? NDArrayFactory::create(this->ordering(), getShapeAsVector(), this->dataType(), this->_workspace) : NDArrayFactory::create(this->ordering(), getShapeAsVector(), Environment::getInstance()->defaultFloatDataType(), this->_workspace);
        NativeOpExcutioner::execTransformFloat(op, this->_buffer, this->_shapeInfo, result._buffer, result._shapeInfo, extraParams, nullptr, nullptr);
        return result;
    }

    NDArray NDArray::transform(nd4j::transform::SameOps op, void *extraParams) const {
        NDArray result(this->_shapeInfo, true, this->_workspace);
        NativeOpExcutioner::execTransformSame(op, this->_buffer, this->_shapeInfo, result._buffer, result._shapeInfo, extraParams, nullptr, nullptr);
        return result;
    }

    NDArray NDArray::transform(nd4j::transform::StrictOps op, void *extraParams) const {
        if (!this->isR())
            throw std::runtime_error("Source array must have one of FLOAT types");

        NDArray result(this->_shapeInfo, true, this->_workspace);
        NativeOpExcutioner::execTransformStrict(op, this->_buffer, this->_shapeInfo, result._buffer, result._shapeInfo, extraParams, nullptr, nullptr);
        return result;
    }

    NDArray NDArray::transform(nd4j::transform::BoolOps op, void *extraParams) const {
        auto result = NDArrayFactory::create(this->ordering(), getShapeAsVector(), nd4j::DataType::BOOL, this->_workspace);
        NativeOpExcutioner::execTransformBool(op, this->_buffer, this->_shapeInfo, result._buffer, result._shapeInfo, extraParams, nullptr, nullptr);
        return result;
    }


// perform pairwise transformation
    void NDArray::applyPairwiseTransform(nd4j::pairwise::Ops op, NDArray *other, void *extraParams) {
        applyPairwiseTransform(op, other, this, extraParams);
    }

// perform pairwise transformation
    void NDArray::applyPairwiseTransform(nd4j::pairwise::Ops op, NDArray *other, NDArray *target, void *extraParams) {
        if (other->lengthOf() != target->lengthOf())
            throw std::invalid_argument("NDArray::applyPairwiseTransform method - lengths of arrays are mismatched");

        NativeOpExcutioner::execPairwiseTransform(op, this->_buffer, this->_shapeInfo, other->_buffer, other->_shapeInfo, target->_buffer, target->_shapeInfo, extraParams);
    }

/*
    template<typename T>
    template<typename OpName>
    void NDArray<T>::applyRandom(nd4j::random::RandomBuffer *buffer, NDArray<T>* y, NDArray<T>* z, T* extraArgs) {
        Nd4jPointer state = (Nd4jPointer) buffer;
        if (y == nullptr && z == nullptr) {
            // we're executing indexed z here
            functions::random::RandomFunction<T>::template execTransform<OpName>(state, this->buffer(), this->shapeInfo(), extraArgs);
        } else if (y == nullptr && z != nullptr) {
            // XZ case
            functions::random::RandomFunction<T>::template execTransform<OpName>(state, this->buffer(), this->shapeInfo(), z->buffer(), z->shapeInfo(), extraArgs);
        } else if (y != nullptr && z != nullptr) {
            // XYZ case
            functions::random::RandomFunction<T>::template execTransform<OpName>(state, this->buffer(), this->shapeInfo(), y->buffer(), y->shapeInfo(), z->buffer(), z->shapeInfo(), extraArgs);
        }
    }
    */

    Nd4jLong NDArray::tensorsAlongDimension(std::initializer_list<int> dimensions) const {
        return tensorsAlongDimension(std::vector<int>(dimensions));
    }

    Nd4jLong NDArray::tensorsAlongDimension(const std::vector<int>& dimensions) const {
        std::vector<int> copy(dimensions);
        shape::checkDimensions(rankOf(), copy);

        Nd4jLong tadLength = shape::tadLength(this->_shapeInfo, copy.data(), copy.size());
        Nd4jLong numTads = this->lengthOf() / tadLength;

        return numTads;
    }

    NDArray* NDArray::tensorAlongDimension(Nd4jLong index, const std::initializer_list<int>& dimensions) const {
        return tensorAlongDimension(index, std::vector<int>(dimensions));
    }

    void NDArray::printShapeInfo(const char * msg) const {
        //shape::printShapeInfo(_shapeInfo);
        if (msg == nullptr)
            shape::printShapeInfoLinear(_shapeInfo);
        else {
            int rank = shape::rank(_shapeInfo);
            int lim = shape::shapeInfoLength(rank);
            printf("%s: [", msg);
            for (int i = 0; i < shape::shapeInfoLength(rank); i++) {
                printf("%lld", (long long) _shapeInfo[i]);

                if (i < lim - 1)
                    printf(", ");
            }
            printf("]\n");
        }
        fflush(stdout);
    }

    void NDArray::printBuffer(const char* msg, Nd4jLong limit) {
        if (limit == -1)
            limit = (int) this->lengthOf();

        if (msg != nullptr)
            printf("%s: [", msg);
        else
            printf("[");

        for (Nd4jLong e = 0; e < limit; e++) {
            printf("%f", (float) this->_buffer[e]);
            if (e < limit - 1)
                printf(", ");
        }
        printf("]\n");
        fflush(stdout);
    }

    void NDArray::printIndexedBuffer(const char* msg, Nd4jLong limit) const {
        if (limit == -1)
            limit = (int) this->lengthOf();

        if (msg != nullptr)
            printf("%s [", msg);
        else
            printf("[");
        if (this->isR()) {
            for (Nd4jLong e = 0; e < limit; e++) {
                printf("%f", this->e<float>(e));

                if (e < limit - 1)
                    printf(", ");
            }
        } else if (this->isZ()) {
            for (Nd4jLong e = 0; e < limit; e++) {
                printf("%llu", this->e<Nd4jLong>(e));

                if (e < limit - 1)
                    printf(", ");
            }
        } else if (this->isB()) {
            for (Nd4jLong e = 0; e < limit; e++) {
                if (this->e<bool>(e))
                    printf("true");
                else
                    printf("false");

                if (e < limit - 1)
                    printf(", ");
            }
        }

        printf("]\n");
        fflush(stdout);
    }

    NDArray* NDArray::tensorAlongDimension(Nd4jLong index, const std::vector<int>& dimensions) const {
        std::vector<int> copy(dimensions);
        shape::checkDimensions(rankOf(), copy);

        Nd4jLong tadLength = shape::tadLength(this->_shapeInfo, copy.data(), copy.size());
        Nd4jLong numTads = this->lengthOf() / tadLength;

        if (index >= numTads)
            throw std::runtime_error("Can't get index higher than total number of TADs");

        shape::TAD tad(this->_shapeInfo, copy.data(), copy.size());
        tad.createTadOnlyShapeInfo();
        tad.createOffsets();

        Nd4jLong* shapeInfo;
        if (_workspace == nullptr) {
            shapeInfo = new Nd4jLong[shape::shapeInfoLength(tad.tadOnlyShapeInfo)];
        } else {
            shapeInfo = reinterpret_cast<Nd4jLong *>(_workspace->allocateBytes(shape::shapeInfoByteLength(tad.tadOnlyShapeInfo)));
        }
        std::memcpy(shapeInfo, tad.tadOnlyShapeInfo, shape::shapeInfoByteLength(tad.tadOnlyShapeInfo));

        auto array = new NDArray(bufferWithOffset(tad.tadOffsets[index]), shapeInfo, _workspace);
        array->_isBuffAlloc = false;
        array->_isShapeAlloc = true;
        array->_isView = true;

        return array;
    }

    template <typename T>
    void* NDArray::templatedPointerShift(const Nd4jLong offset) const {
        return reinterpret_cast<T*>(_buffer) + offset;
    }
    BUILD_SINGLE_TEMPLATE(template void* NDArray::templatedPointerShift, (const Nd4jLong offset) const, LIBND4J_TYPES);

// method makes copy of this array and applies to the copy transpose operation, this array remains unaffected 
    NDArray* NDArray::transpose() const {
        auto shapeInfoLength = shape::shapeInfoLength(rankOf());
        Nd4jLong* newShapeInfo;

        ALLOCATE(newShapeInfo , _workspace, shapeInfoLength, Nd4jLong);
        memcpy(newShapeInfo, _shapeInfo, shapeInfoLength*sizeof(Nd4jLong));

        auto newArr = new NDArray(_buffer, newShapeInfo, _workspace);
        newArr->_isShapeAlloc = true;
        newArr->_isBuffAlloc  = false;

        newArr->transposei();

        return newArr;
}

////////////////////////////////////////////////////////////////////////
NDArray NDArray::transp() const {
    int shapeInfoLength = shape::shapeInfoLength(rankOf());
    Nd4jLong* newShapeInfo;

    ALLOCATE(newShapeInfo , _workspace, shapeInfoLength, Nd4jLong);
    memcpy(newShapeInfo, _shapeInfo, shapeInfoLength*sizeof(Nd4jLong));

    NDArray newArr(_buffer, newShapeInfo, _workspace);
    newArr._isShapeAlloc = true;
    newArr._isBuffAlloc  = false;

    newArr.transposei();

    return newArr;
}


////////////////////////////////////////////////////////////////////////
// method performs transpose operation based on this array and store result in target, this array remains unaffected 
    void NDArray::transpose(NDArray& target) const {
        
        auto correctShape = ShapeUtils::evalTranspShapeInfo(*this, _workspace);
        if(!shape::equalsStrict(correctShape, target.getShapeInfo()))
            throw std::runtime_error("NDArray::transpose method: the shapeInfo of target array is wrong !");

    // check whether target has allocated (its own) buffer
    if (target._isBuffAlloc) 
        RELEASE(reinterpret_cast<int8_t *>(target._buffer), target._workspace);

    target._buffer = _buffer;
    // don't forget to indicate that memory for new array was allocated
    target._isBuffAlloc = false;
    target._isView = true;

    RELEASE(correctShape, _workspace);
}


////////////////////////////////////////////////////////////////////////
// This method applies in-place transpose to this array, so this array becomes transposed 
    void NDArray::transposei() {
        std::vector<int> perm;
        for (int e = this->rankOf() - 1; e >= 0; e--)
            perm.emplace_back(e);

        this->permutei(perm);
    }

    bool NDArray::equalsTo(NDArray &other, double eps) const {
        return equalsTo(&other, eps);
    }

    void * NDArray::getBufferAsPointer(nd4j::DataType dtype) {
        int8_t *ptr = nullptr;
        ALLOCATE(ptr, _workspace, this->lengthOf() * DataTypeUtils::sizeOfElement(dtype), int8_t);

        // FIXME: if we're going to merge this - move loop into selector
        for (int e = 0; e < this->lengthOf(); e++) {
            BUILD_DOUBLE_SELECTOR(dtype, this->dataType(), templatedDoubleAssign, (ptr, e, this->_buffer, e), LIBND4J_TYPES, LIBND4J_TYPES);
        }
        return ptr;
    }

    // This method returns true if two arrays are equal, with custom or default Eps value of 1e-5, false otherwise
    bool NDArray::equalsTo(const NDArray *other, double eps) const {
        if (this->dataType() != other->dataType())
            return false;

        if (lengthOf() != other->lengthOf()) {
            auto t = lengthOf();
            auto o = other->lengthOf();
            return false;
        }

        // we need to be able to compare [1, len] to [len]
        if ((rankOf() == 1 && other->rankOf() == 2) || (rankOf() == 2 && other->rankOf() == 1)) {
            // FIXME: do something here?
        } else if (!shape::equalsSoft(_shapeInfo, other->_shapeInfo))
            return false;

        auto extras = NDArrayFactory::create(eps);
        auto ptr = extras.getBufferAsPointer(this->dataType());

        auto tmp = NDArrayFactory::create<float>(0.0f, this->_workspace);

        // we don't need extraparams for this op
        NativeOpExcutioner::execReduce3Scalar(reduce3::EqualsWithEps, _buffer, _shapeInfo, ptr, other->_buffer, other->_shapeInfo, tmp.buffer(), tmp.shapeInfo());


        RELEASE(reinterpret_cast<int8_t *>(ptr), _workspace);

        if (tmp.e<int>(0) > 0)
            return false;

        return true;
    }


//////////////////////////////////////////////////////////////////////////
    void NDArray::addRowVector(const NDArray *row, NDArray *target) const {
        if (rankOf() != 2 || target->rankOf() != 2 || rows() != target->rows() || columns() != target->columns() || !row->isRowVector() || columns() != row->lengthOf())
            throw std::invalid_argument("NDArray::addRowVector: wrong arguments !");

        int dimension[1] = {1};

        std::unique_ptr<shape::TAD> tad(new shape::TAD(_shapeInfo, dimension, 1));
        tad->createTadOnlyShapeInfo();
        tad->createOffsets();

        NativeOpExcutioner::execBroadcast(nd4j::broadcast::Ops::Add, _buffer, _shapeInfo, row->_buffer, row->_shapeInfo, target->getBuffer(), target->getShapeInfo(), dimension, 1, tad->tadOnlyShapeInfo, tad->tadOffsets, tad->tadOnlyShapeInfo, tad->tadOffsets);
}

//////////////////////////////////////////////////////////////////////////
    void NDArray::subRowVector(const NDArray *row, NDArray * target) const {
        if (rankOf() != 2 || target->rankOf() != 2 || rows() != target->rows() || columns() != target->columns() || !row->isRowVector() || columns() != row->columns())
            throw std::invalid_argument("NDArray::subRowVector: wrong arguments !");

        int dimension[1] = {1};

        std::unique_ptr<shape::TAD> tad(new shape::TAD(_shapeInfo, dimension, 1));
        tad->createTadOnlyShapeInfo();
        tad->createOffsets();

        NativeOpExcutioner::execBroadcast(nd4j::broadcast::Ops::Subtract, _buffer, _shapeInfo, row->_buffer, row->_shapeInfo, target->getBuffer(), target->getShapeInfo(), dimension, 1, tad->tadOnlyShapeInfo, tad->tadOffsets, tad->tadOnlyShapeInfo, tad->tadOffsets);
}

//////////////////////////////////////////////////////////////////////////
    void NDArray::mulRowVector(const NDArray *row, NDArray *target) const {
        if (rankOf() != 2 || target->rankOf() != 2 || rows() != target->rows() || columns() != target->columns() || !row->isRowVector() || columns() != row->columns())
            throw std::invalid_argument("NDArray::divRowVector: wrong arguments !");

        int dimension[1] = {1};

        std::unique_ptr<shape::TAD> tad(new shape::TAD(_shapeInfo, dimension, 1));
        tad->createTadOnlyShapeInfo();
        tad->createOffsets();

        NativeOpExcutioner::execBroadcast(nd4j::broadcast::Ops::Multiply, _buffer, _shapeInfo, row->_buffer, row->_shapeInfo, target->getBuffer(), target->getShapeInfo(), dimension, 1, tad->tadOnlyShapeInfo, tad->tadOffsets, tad->tadOnlyShapeInfo, tad->tadOffsets);
    }

//////////////////////////////////////////////////////////////////////////
    void NDArray::divRowVector(const NDArray *row, NDArray *target) const {
        if (rankOf() != 2 || target->rankOf() != 2 || rows() != target->rows() || columns() != target->columns() || !row->isRowVector() || columns() != row->columns())
            throw std::invalid_argument("NDArray::divRowVector: wrong arguments !");

        int dimension[1] = {1};

        std::unique_ptr<shape::TAD> tad(new shape::TAD(_shapeInfo, dimension, 1));
        tad->createTadOnlyShapeInfo();
        tad->createOffsets();

        NativeOpExcutioner::execBroadcast(nd4j::broadcast::Divide, _buffer, _shapeInfo, row->_buffer, row->_shapeInfo, target->getBuffer(), target->getShapeInfo(),
                                             dimension, 1, tad->tadOnlyShapeInfo, tad->tadOffsets,
                                             tad->tadOnlyShapeInfo, tad->tadOffsets);

    }

//////////////////////////////////////////////////////////////////////////
// This method adds given row to all rows in this NDArray, this array becomes affected
    void NDArray::addiRowVector(const NDArray *row) {
    if (rankOf() != 2 || !row->isRowVector() || columns() != row->lengthOf())
        throw std::invalid_argument("NDArray::addiRowVector: wrong arguments !");

        int dimension[1] = {1};

        std::unique_ptr<shape::TAD> tad(new shape::TAD(_shapeInfo, dimension, 1));
        tad->createTadOnlyShapeInfo();
        tad->createOffsets();

        NativeOpExcutioner::execBroadcast(nd4j::broadcast::Ops::Add, _buffer, _shapeInfo, row->_buffer, row->_shapeInfo, _buffer, _shapeInfo,
                                             dimension, 1, tad->tadOnlyShapeInfo, tad->tadOffsets,
                                             tad->tadOnlyShapeInfo, tad->tadOffsets);
    }


//////////////////////////////////////////////////////////////////////////
    void NDArray::addColumnVector(const NDArray *column, NDArray *target) const {
        if (rankOf() != 2 || target->rankOf() != 2 || rows() != target->rows() || columns() != target->columns() || !column->isColumnVector() || rows() != column->lengthOf())
            throw std::invalid_argument("NDArray::addColumnVector: wrong arguments !");

        int dimension[1] = {0};

        std::unique_ptr<shape::TAD> tad(new shape::TAD(_shapeInfo, dimension, 1));
        tad->createTadOnlyShapeInfo();
        tad->createOffsets();

        NativeOpExcutioner::execBroadcast(nd4j::broadcast::Ops::Add, _buffer, _shapeInfo, column->_buffer, column->_shapeInfo, target->getBuffer(), target->getShapeInfo(),
                                             dimension, 1, tad->tadOnlyShapeInfo, tad->tadOffsets,
                                             tad->tadOnlyShapeInfo, tad->tadOffsets);
}

//////////////////////////////////////////////////////////////////////////
// This method adds given column to all columns in this NDArray, this array becomes affected
    void NDArray::addiColumnVector(const NDArray *column) {
        if (rankOf() != 2 || !column->isColumnVector() || rows() != column->lengthOf())
            throw std::invalid_argument("NDArray::addiColumnVector: wrong arguments !");

        int dimension[1] = {0};

        std::unique_ptr<shape::TAD> tad(new shape::TAD(_shapeInfo, dimension, 1));
        tad->createTadOnlyShapeInfo();
        tad->createOffsets();

        NativeOpExcutioner::execBroadcast(nd4j::broadcast::Ops::Add, _buffer, _shapeInfo, column->_buffer, column->_shapeInfo, _buffer, _shapeInfo,
                                             dimension, 1, tad->tadOnlyShapeInfo, tad->tadOffsets,
                                             tad->tadOnlyShapeInfo, tad->tadOffsets);
    }

//////////////////////////////////////////////////////////////////////////
// This method multiplies each column of this array by given argument-column, this array becomes affected
    void NDArray::muliColumnVector(const NDArray *column) {
        if (rankOf() != 2 || !column->isColumnVector() || rows() != column->lengthOf())
            throw std::invalid_argument("NDArray::muliColumnVector: wrong arguments !");

        int dimension[1] = {0};

        std::unique_ptr<shape::TAD> tad(new shape::TAD(_shapeInfo, dimension, 1));
        tad->createTadOnlyShapeInfo();
        tad->createOffsets();

        NativeOpExcutioner::execBroadcast(nd4j::broadcast::Ops::Multiply, _buffer, _shapeInfo, column->_buffer, column->_shapeInfo, _buffer, _shapeInfo,
                                             dimension, 1, tad->tadOnlyShapeInfo, tad->tadOffsets,
                                             tad->tadOnlyShapeInfo, tad->tadOffsets);
    }

    template <>
    void NDArray::applyScalar(nd4j::scalar::Ops op, const nd4j::NDArray* scalar, NDArray *target, void *extraParams) const {
        if (target == nullptr)
            NativeOpExcutioner::execScalar(op, this->_buffer, this->_shapeInfo, this->_buffer, this->_shapeInfo, scalar->getBuffer(), scalar->getShapeInfo(), extraParams);
        else
            NativeOpExcutioner::execScalar(op, this->_buffer, this->_shapeInfo, target->_buffer, target->_shapeInfo, scalar->getBuffer(), scalar->getShapeInfo(), extraParams);
    }

    template <typename T>
    void NDArray::applyScalar(nd4j::scalar::Ops op, T scalar, NDArray *target, void *extraParams) const {
        auto temp = NDArrayFactory::create<T>(scalar, this->_workspace);

        if (target == nullptr)
            NativeOpExcutioner::execScalar(op, this->_buffer, this->_shapeInfo, this->_buffer, this->_shapeInfo, temp.buffer(), temp.shapeInfo(), extraParams);
        else
            NativeOpExcutioner::execScalar(op, this->_buffer, this->_shapeInfo, target->_buffer, target->_shapeInfo, temp.buffer(), temp.shapeInfo(), extraParams);
    }
    template void NDArray::applyScalar(nd4j::scalar::Ops op, double scalar, NDArray *target, void *extraParams) const;
    template void NDArray::applyScalar(nd4j::scalar::Ops op, float scalar, NDArray *target, void *extraParams) const;
    template void NDArray::applyScalar(nd4j::scalar::Ops op, float16 scalar, NDArray *target, void *extraParams) const;
    template void NDArray::applyScalar(nd4j::scalar::Ops op, Nd4jLong scalar, NDArray *target, void *extraParams) const;
    template void NDArray::applyScalar(nd4j::scalar::Ops op, int scalar, NDArray *target, void *extraParams) const;
    template void NDArray::applyScalar(nd4j::scalar::Ops op, int16_t scalar, NDArray *target, void *extraParams) const;
    template void NDArray::applyScalar(nd4j::scalar::Ops op, int8_t scalar, NDArray *target, void *extraParams) const;
    template void NDArray::applyScalar(nd4j::scalar::Ops op, uint8_t scalar, NDArray *target, void *extraParams) const;
    template void NDArray::applyScalar(nd4j::scalar::Ops op, bool scalar, NDArray *target, void *extraParams) const;


    void NDArray::applyScalar(nd4j::scalar::Ops op, NDArray* scalar, NDArray* target, void *extraParams) const {
        if (!scalar->isScalar()) {
            throw std::runtime_error("Operand is not a scalar!");
        }

        if (target == nullptr)
            NativeOpExcutioner::execScalar(op, this->_buffer, this->_shapeInfo, this->_buffer, this->_shapeInfo, scalar->buffer(), scalar->shapeInfo(), extraParams);
        else
            NativeOpExcutioner::execScalar(op, this->_buffer, this->_shapeInfo, target->_buffer, target->_shapeInfo, scalar->buffer(), scalar->shapeInfo(), extraParams);
    }


//////////////////////////////////////////////////////////////////////////
    // calculate strides
    void NDArray::updateStrides(const char order) {
    	shape::updateStrides(_shapeInfo, order);
    }

//////////////////////////////////////////////////////////////////////////
// set new order and shape in case of suitable array length 
    bool NDArray::reshapei(const char order, const std::initializer_list<Nd4jLong>& shape) {
        std::vector<Nd4jLong> vShape(shape);
        return reshapei(order, vShape);
    }

    bool NDArray::reshapei(const std::initializer_list<Nd4jLong>& shape) {
        return reshapei('c', shape);
    }

    bool NDArray::reshapei(const std::vector<Nd4jLong>& shape) {
        return reshapei('c', shape);
    }

//////////////////////////////////////////////////////////////////////////
    void NDArray::enforce(const std::initializer_list<Nd4jLong> &dimensions, char order) {
        std::vector<Nd4jLong> dims(dimensions);
        enforce(dims, order);
    }

    void NDArray::enforce(std::vector<Nd4jLong> &dimensions, char o) {
        Nd4jLong prod = 1;
        for (int e = 0; e < dimensions.size(); e++)
            prod *= dimensions[e];

        if (prod != this->lengthOf()) {
            std::string current = ShapeUtils::shapeAsString(this);
            std::string enforced = ShapeUtils::shapeAsString(dimensions);
            nd4j_printf("Can't enforce new shape, lengths mismatch. Original shape: %s; Requested shape: %s\n", current.c_str(), enforced.c_str());
            throw std::runtime_error("Incompatible shape");
        }

        Nd4jLong *newShape;
        ALLOCATE(newShape, _workspace, shape::shapeInfoLength(dimensions.size()), Nd4jLong);

        char order = o == 'a' ? this->ordering() : o;

        if (order == 'c')
            shape::shapeBuffer(dimensions.size(), dataType(), dimensions.data(), newShape);
        else
            shape::shapeBufferFortran(dimensions.size(), dataType(), dimensions.data(), newShape);

        if (_isShapeAlloc)
            RELEASE(_shapeInfo, _workspace);

        _shapeInfo = newShape;
        _isShapeAlloc = true;
    }

//////////////////////////////////////////////////////////////////////////
// set new order and shape in case of suitable array length 
    bool NDArray::reshapei(const char order, const std::vector<Nd4jLong>& cshape) {

    // check firstly whether cshape is identical to shape of array, if yes then reshape is unnecessary 
    if(order == ordering() && rankOf() == cshape.size()) {
        bool areShapesSame = true;
        for(int i = 0; i < cshape.size(); ++i)
            if(cshape[i] != sizeAt(i)) {
                areShapesSame = false;
                break;
            }
        if(areShapesSame)
            return areShapesSame;        
    }

    std::vector<Nd4jLong> shape(cshape);
    int rank = shape.size();

    // looking for negative in shape

    int numberNegativesOnes = 0;

    Nd4jLong* shape_ = shape.data();
    for (int i = 0; i < (int) shape.size(); i++) {
        if (shape[i] < 0) {
            if (numberNegativesOnes >= 1)
                throw std::runtime_error("Only one dimension can be negative at once");

            numberNegativesOnes++;

            int shapeLength = 1;
            for (int j = 0; j < (int) shape.size(); j++)
                if (i != j)
                    shapeLength *= shape_[j];

            Nd4jLong realShape = nd4j::math::nd4j_abs<int>(lengthOf() / shapeLength);
            auto thisNewShape = new Nd4jLong[shape.size()];

            for (int j = 0; j < (int) shape.size(); j++) 
                if (i != j) 
                    thisNewShape[j] = shape_[j];
                else
                    thisNewShape[j] = realShape;
            
            shape_ = thisNewShape;
        }
    }

    for (int e = 0; e < (int) shape.size(); e++) 
        shape[e] = shape_[e];

    if (numberNegativesOnes > 0)
        delete[] shape_;

    int arrLength = 1;
    for(const auto& item : shape)
        arrLength *= item;

    if(_buffer==nullptr || arrLength != this->lengthOf()) {
        this->printShapeInfo("Mismatched shape");
        nd4j::Logger::printv("Shape requested: ", shape);
        nd4j_debug("Requested length in reshape: %i; Existing length: %i;\n", arrLength, this->lengthOf());
        throw std::runtime_error("Bad shape!");
    }

    int shapeLength = shape::shapeInfoLength(rank);
    // remember old values

    // we can do this only if there was no permute applied, or there are no weird strides
    if (shape::canReshape(this->rankOf(), this->_shapeInfo, shape.size(), shape.data(), order == 'f')) {
        Nd4jLong *shapeInfoNew;
        ALLOCATE(shapeInfoNew, _workspace, shape::shapeInfoLength(rank), Nd4jLong);

        shape::reshapeCF(this->rankOf(), this->_shapeInfo, shape.size(), shape.data(), order == 'f', shapeInfoNew);

        if (_isShapeAlloc)
            RELEASE(_shapeInfo, _workspace);

        _shapeInfo = shapeInfoNew;
        _isShapeAlloc = true;
    } else {
        Nd4jLong *shapeInfoNew;
        ALLOCATE(shapeInfoNew, _workspace, shape::shapeInfoLength(rank), Nd4jLong);

        if (order == 'c')
            shape::shapeBuffer(shape.size(), dataType(), shape.data(), shapeInfoNew);
        else
            shape::shapeBufferFortran(shape.size(), dataType(), shape.data(), shapeInfoNew);

        int8_t *newBuffer;
        ALLOCATE(newBuffer, _workspace, this->lengthOf(), int8_t);

        NativeOpExcutioner::execPairwiseTransform(nd4j::pairwise::Ops::Copy, newBuffer, shapeInfoNew, this->_buffer, this->_shapeInfo, newBuffer, shapeInfoNew, nullptr);

        if (_isBuffAlloc)
            RELEASE(_buffer, _workspace);


        if (_isShapeAlloc)
            RELEASE(_shapeInfo, _workspace);


        _buffer = newBuffer;
        _shapeInfo = shapeInfoNew;
        _isShapeAlloc = true;
        _isBuffAlloc = true;
    }

    return true;
}

//////////////////////////////////////////////////////////////////////////
    Nd4jLong NDArray::argMax(std::initializer_list<int> dimensions) {
        if (dimensions.size() == 0) {
            Nd4jLong max = 0;
            auto mv = -DataTypeUtils::max<float>();
            for (Nd4jLong e = 0; e < this->lengthOf(); e++) {
                auto val = this->e<float>(e);
                if (mv < val) {
                    mv = val;
                    max = e;
                }
            }

            return max;
        } else
            throw std::runtime_error("Not implemented yet");
    }

    //////////////////////////////////////////////////////////////////////////
    // create new array with corresponding order and shape, new array will point to the same _buffer as this array
    NDArray* NDArray::reshape(const char order, const std::vector<Nd4jLong>& shape) const {
	    int shapeInfoLength = shape::shapeInfoLength(rankOf());
	    Nd4jLong* newShapeInfo = nullptr;

	    //ALLOCATE(newShapeInfo , _workspace, shapeInfoLength, Nd4jLong);
	    //memcpy(newShapeInfo, _shapeInfo, shapeInfoLength*sizeof(Nd4jLong));
        COPY_SHAPE_EX(_shapeInfo, newShapeInfo, _workspace);
	    auto newArr = new NDArray(_buffer, newShapeInfo, _workspace);
	    newArr->_isShapeAlloc = true;
	    newArr->_isBuffAlloc  = false;
	    newArr->reshapei(order, shape);

	    return newArr;
    }

    //////////////////////////////////////////////////////////////////////////
    // change an array by repeating it the number of times given by reps.
    void NDArray::tilei(const std::vector<Nd4jLong>& reps) {

        *this = this->tile(reps);
    }


    //////////////////////////////////////////////////////////////////////////
    // change an array by repeating it the number of times given by reps.
    NDArray NDArray::tile(const std::vector<Nd4jLong>& reps) const {
        int dim = reps.size();
        int product = 1;
        for(const auto& item : reps)
            product *= item;
        if(product == 0)
            throw std::runtime_error("NDArray::tile method: one of the elements in reps array is zero !");

        int rankOld = rankOf();
        int diff = rankOld - dim;
        if(product==1) {        // in this case 2 possibilities are present: just reshape or nothing to do
            NDArray result(*this);
            if(diff < 0) {      // reshape to higher dimension
                std::vector<Nd4jLong> shapeNew = reps;               // need to have unities at first "diff" positions of new shape
                memcpy(&shapeNew[-diff], result._shapeInfo+1, rankOld * sizeof(Nd4jLong));   // put old shape numbers at rest of positions
                result.reshapei(ordering(), shapeNew);
            }
            return result;             // nothing to do, if diff >= 0 -> identity tile
        }
    
        // evaluate shapeInfo for resulting array
        auto newShapeInfo = ShapeUtils::evalTileShapeInfo(*this, reps, _workspace);
        // create new buffer, in any case the memory amount new buffer points to is bigger then those for old _buffer
        int8_t * newBuff = nullptr;
        ALLOCATE(newBuff, _workspace, shape::length(newShapeInfo) * sizeOfT(), int8_t);
        // assign new shape and new buffer to resulting array
        NDArray result(newBuff, newShapeInfo, _workspace);
        result._isShapeAlloc = true;
        result._isBuffAlloc = true;

        // fill newBuff, loop through all elements of newBuff
        // looping through _buffer goes automatically by means of getSubArrayIndex applying
        const auto resultLen = result.lengthOf();
        auto xType = this->dataType();
        if(result.ordering() == 'c') {           //  ews == 1 always here
//#pragma omp parallel for simd if(resultLen > Environment::getInstance()->elementwiseThreshold()) schedule(guided)
            for(Nd4jLong i=0;  i<resultLen; ++i) {
                auto yOffset = shape::subArrayIndex(newShapeInfo, _shapeInfo, i);
                BUILD_SINGLE_SELECTOR(xType, this->template templatedAssign, (newBuff, i, this->_buffer, yOffset), LIBND4J_TYPES);

            }
        }
        else {
            Nd4jLong idx[MAX_RANK];
            auto resultShape   = result.shapeOf();
            auto resultStrides = result.stridesOf();
            const auto resultRank = result.rankOf();
#pragma omp parallel for simd if(resultLen > Environment::getInstance()->elementwiseThreshold()) schedule(guided) private(idx)
            for(int i=0;  i<resultLen; ++i) {
                shape::ind2subC(resultRank, resultShape, i, resultLen, idx);
                auto xOffset = shape::getOffset(0, resultShape, resultStrides, idx, resultRank);
                auto yOffset = shape::subArrayIndex(newShapeInfo, _shapeInfo, i);
                BUILD_SINGLE_SELECTOR(xType, this->template templatedAssign, (newBuff, xOffset, this->_buffer, yOffset), LIBND4J_TYPES);
            }
        }
              
        return result;
    }

    //////////////////////////////////////////////////////////////////////////
    // change an array by repeating it the number of times given by reps.
    void NDArray::tile(const std::vector<Nd4jLong>& reps, NDArray& target) const {
        
        // evaluate true tile shapeInfo for comparison with target shapeInfo
        auto newShapeInfo = ShapeUtils::evalTileShapeInfo(*this, reps, _workspace);
        if(!shape::equalsSoft(newShapeInfo, target.getShapeInfo()))  {
            delete []newShapeInfo;
            throw std::runtime_error("NDArray::tile method - shapeInfo of target array is not suitable for tile operation !");
        }
        RELEASE(newShapeInfo, _workspace);

        // fill newBuff, loop through all elements of newBuff
        // looping through _buffer goes automatically by means of getSubArrayIndex applying
        const int ews = target.ews();
        const int targetLen = target.lengthOf();
        auto targetBuff = target.getBuffer();
        auto xType = this->dataType();
        if(target.ordering() == 'c' && ews == 1) {           //  ews == 1 always here
#pragma omp parallel for simd if(targetLen > Environment::getInstance()->elementwiseThreshold()) schedule(guided)
            for(Nd4jLong i=0;  i<targetLen; ++i) {
                auto yOffset = shape::subArrayIndex(target._shapeInfo, _shapeInfo, i);
                BUILD_SINGLE_SELECTOR(xType, templatedAssign, (targetBuff, i, this->_buffer, yOffset), LIBND4J_TYPES);
            }
        }
        else if(target.ordering() == 'c' && ews > 1) {
#pragma omp parallel for simd if(targetLen > Environment::getInstance()->elementwiseThreshold()) schedule(guided)
            for(int i=0;  i<targetLen; ++i) {
                auto yOffset = shape::subArrayIndex(target._shapeInfo, _shapeInfo, i);
                BUILD_SINGLE_SELECTOR(xType, templatedAssign, (targetBuff, i * ews, this->_buffer, yOffset), LIBND4J_TYPES);
            }
        }
        else {
            Nd4jLong idx[MAX_RANK];
            auto targetShape     = target.shapeOf();
            auto targetStrides   = target.stridesOf();
            const auto targetRank = target.rankOf();
#pragma omp parallel for simd if(targetLen > Environment::getInstance()->elementwiseThreshold()) schedule(guided) private(idx)
            for(int i=0;  i<targetLen; ++i) {
                shape::ind2subC(targetRank, targetShape, i, targetLen, idx);
                auto xOffset = shape::getOffset(0, targetShape, targetStrides, idx, targetRank);
                auto yOffset = shape::subArrayIndex(target._shapeInfo, _shapeInfo, i);
                BUILD_SINGLE_SELECTOR(xType, templatedAssign, (targetBuff, xOffset, this->_buffer, yOffset), LIBND4J_TYPES);
            }
        }
    }

    //////////////////////////////////////////////////////////////////////////
    void NDArray::tile(NDArray& target) const {
        if(rankOf() > target.rankOf())
            throw std::runtime_error("NDArray::tile method - rank of target array must be bigger or equal to the rank of this array !");
    
        if(!ShapeUtils::areShapesBroadcastable(*this, target))
            throw std::runtime_error("NDArray::tile method - shapeInfo of target array is not suitable for tile operation !");

        // fill newBuff, loop through all elements of newBuff
        // looping through _buffer goes automatically by means of getSubArrayIndex applying
        const auto ews = target.ews();
        const auto targetLen = target.lengthOf();
        auto targetBuff = target.getBuffer();
        auto xType = this->dataType();
        if(target.ordering() == 'c' && ews == 1) {           //  ews == 1 always here
#pragma omp parallel for simd if(targetLen > Environment::getInstance()->elementwiseThreshold()) schedule(guided)
            for (int i = 0; i < targetLen; ++i) {
                auto yOffset = shape::subArrayIndex(target._shapeInfo, _shapeInfo, i);
                BUILD_SINGLE_SELECTOR(xType, templatedAssign, (targetBuff, i, this->_buffer, yOffset), LIBND4J_TYPES);
            }
        }
        else if(target.ordering() == 'c' && ews > 1) {
#pragma omp parallel for simd if(targetLen > Environment::getInstance()->elementwiseThreshold()) schedule(guided)
            for(int i=0;  i<targetLen; ++i) {
                auto yOffset = shape::subArrayIndex(target._shapeInfo, _shapeInfo, i);
                BUILD_SINGLE_SELECTOR(xType, templatedAssign, (targetBuff, i * ews, this->_buffer, yOffset), LIBND4J_TYPES);
            }
        }
        else {
            Nd4jLong idx[MAX_RANK];
            auto targetShape     = target.shapeOf();
            auto targetStrides   = target.stridesOf();
            const auto targetRank = target.rankOf();
#pragma omp parallel for simd if(targetLen > Environment::getInstance()->elementwiseThreshold()) schedule(guided) private(idx)
            for(int i=0;  i<targetLen; ++i) {
                shape::ind2subC(targetRank, targetShape, i, targetLen, idx);
                auto xOffset = shape::getOffset(0, targetShape, targetStrides, idx, targetRank);
                auto yOffset = shape::subArrayIndex(target._shapeInfo, _shapeInfo, i);
                BUILD_SINGLE_SELECTOR(xType, templatedAssign, (targetBuff, xOffset, this->_buffer, yOffset), LIBND4J_TYPES);
            }
        }
    }

    //////////////////////////////////////////////////////////////////////////
    Nd4jLong NDArray::sizeAt(const int dim) const {
        if (dim >= this->rankOf() || dim < -this->rankOf())
            throw std::runtime_error("Bad size index requested");

        if (dim >= 0)
            return this->_shapeInfo[1+dim];
        else
            return this->_shapeInfo[1+(this->rankOf() + dim)];
    }


    //////////////////////////////////////////////////////////////////////////
    // create new  array by repeating it the number of times given by reps
    NDArray* NDArray::repeat(int dimension, const std::vector<Nd4jLong>& repeats) const {
        auto outShape = ShapeUtils::evalRepeatShape(dimension, repeats, *this);
    
        // the size of outShape == rank
        int rank = rankOf();            // = outShape.size()

        auto newShape = new Nd4jLong[rank];
        for (int i = 0; i < rank; i++)
            newShape[i] = outShape[i];

        auto ret = new NDArray('c', outShape, this->dataType(),  _workspace);

        auto repeatDelta = shape::prodLong(newShape, rank) / this->lengthOf();
        auto numTads = this->tensorsAlongDimension({dimension});
        for (int i = 0; i < numTads; i++) {
            auto thisTensor = this->tensorAlongDimension(i, {dimension});
            auto retTensor = ret->tensorAlongDimension(i, {dimension});
            int retIdx = 0;
            if (isR()) {
                for (int k = 0; k < thisTensor->lengthOf(); k++) {
                    auto s = thisTensor->e<double>(k);
                    for (int j = 0; j < repeatDelta; j++) {
                        retTensor->p<double>(retIdx++, s);
                    }
                }
            } else {
                for (int k = 0; k < thisTensor->lengthOf(); k++) {
                    auto s = thisTensor->e<Nd4jLong>(k);
                    for (int j = 0; j < repeatDelta; j++) {
                        retTensor->p<Nd4jLong>(retIdx++, s);
                    }
                }
            }

            delete thisTensor;
            delete retTensor;
        }

        delete[] newShape;

        return ret;
    }

    //////////////////////////////////////////////////////////////////////////
    // fill array by repeating it the number of times given by reps
    void NDArray::repeat(int dimension, NDArray& target) const {
    
        Nd4jLong repeatDelta = shape::prodLong(target.shapeOf(), rankOf()) / this->lengthOf();
        Nd4jLong numTads = this->tensorsAlongDimension({dimension});
        for (int i = 0; i < numTads; i++) {
            auto thisTensor = this->tensorAlongDimension(i, {dimension});
            auto retTensor = target.tensorAlongDimension(i, {dimension});
            int retIdx = 0;
            if (isR()) {
                for (int k = 0; k < thisTensor->lengthOf(); k++) {
                    auto s = thisTensor->e<double>(k);
                    for (int j = 0; j < repeatDelta; j++) {
                        retTensor->p<double>(retIdx++, s);
                    }
                }
            } else {
                for (int k = 0; k < thisTensor->lengthOf(); k++) {
                    auto s = thisTensor->e<Nd4jLong>(k);
                    for (int j = 0; j < repeatDelta; j++) {
                        retTensor->p<Nd4jLong>(retIdx++, s);
                    }
                }
            }

            delete thisTensor;
            delete retTensor;
        }
    }


    //////////////////////////////////////////////////////////////////////////
    bool NDArray::permutei(const int* dimensions, const int rank) {

        // check if current object is _shapeInfo owner
        if (!_isShapeAlloc) {             // if _shapeInfo is not its own
            _shapeInfo = ShapeUtils::evalPermShapeInfo(dimensions, rank, *this, _workspace);
            _isShapeAlloc = true;
        } else {
            if (!nonNull() || rank != rankOf())
                throw std::runtime_error("NDArray::permutei method: wrong arguments in permutei method: either array is nullptr or rank is not suitable!");
            shape::doPermuteShapeInfo(_shapeInfo, dimensions);
        }

        return true;
    }

    bool NDArray::permutei(const Nd4jLong* dimensions, const int rank) {

        // check if current object is _shapeInfo owner
        if (!_isShapeAlloc) {             // if _shapeInfo is not its own
            _shapeInfo = ShapeUtils::evalPermShapeInfo(dimensions, rank, *this, _workspace);
            _isShapeAlloc = true;
        } else {
            if (!nonNull() || rank != rankOf())
                throw std::runtime_error("NDArray::permutei method: wrong arguments in permutei method: either array is nullptr or rank is not suitable!");
            shape::doPermuteShapeInfo(_shapeInfo, dimensions);
        }

        return true;
    }

    //////////////////////////////////////////////////////////////////////////
    bool NDArray::permutei(const std::initializer_list<int>& dimensions) {
        std::vector<int> vec(dimensions);
        return permutei(vec);
    }

    //////////////////////////////////////////////////////////////////////////
    bool NDArray::permutei(const std::vector<int>& dimensions) {
        return permutei(dimensions.data(), dimensions.size());
    }

    //////////////////////////////////////////////////////////////////////////
    bool NDArray::permutei(const std::initializer_list<Nd4jLong>& dimensions) {
        std::vector<Nd4jLong> vec(dimensions);
        std::vector<int> ivec(dimensions.size());

        for (int e = 0; e < vec.size(); e++)
            ivec[e] = static_cast<int>(vec[e]);

        return permutei(ivec);
    }

    //////////////////////////////////////////////////////////////////////////
    bool NDArray::permutei(const std::vector<Nd4jLong>& dimensions) {
        std::vector<int> ivec(dimensions.size());

        for (int e = 0; e < dimensions.size(); e++)
            ivec[e] = dimensions[e];

        return permutei(ivec.data(), ivec.size());
    }

    //////////////////////////////////////////////////////////////////////////
    NDArray* NDArray::permute(const int* dimensions, const int rank) const {
        // evaluate shapeInfo for output (permuted) array ret
        auto shapeInfoNew = ShapeUtils::evalPermShapeInfo(dimensions, rank, *this, _workspace);
        // create array to be returned
        auto ret = new NDArray(_buffer, shapeInfoNew, _workspace);
        // don't forget to indicate that memory for new array was allocated
        ret->_isBuffAlloc = false;
        ret->_isShapeAlloc = true;
	    ret->_isView = true;

        return ret;
    }

    /////////////////////////////////////////////////////////////////////////
    NDArray* NDArray::permute(const Nd4jLong* dimensions, const int rank) const {
        int tempDims[MAX_RANK];
        shape::convertT<Nd4jLong, int>(const_cast<Nd4jLong *>(dimensions), tempDims, rank);
        return permute(tempDims, rank);
    }


    //////////////////////////////////////////////////////////////////////////
    NDArray* NDArray::permute(const std::vector<int>& dimensions) const {
        return permute(dimensions.data(), dimensions.size());
    }

    NDArray* NDArray::permute(const std::vector<Nd4jLong>& dimensions) const {
        return permute(dimensions.data(), dimensions.size());
    }


    //////////////////////////////////////////////////////////////////////////
    NDArray* NDArray::permute(const std::initializer_list<int>& dimensions) const {
        std::vector<int> vec(dimensions);
        return permute(vec);
    }

    //////////////////////////////////////////////////////////////////////////
    NDArray* NDArray::permute(const std::initializer_list<Nd4jLong>& dimensions) const {
        std::vector<Nd4jLong> vec(dimensions);
        return permute(vec);
    }

    //////////////////////////////////////////////////////////////////////////
    void NDArray::permute(const int* dimensions, const int rank, NDArray& target) const {
        if (!nonNull() || !target.nonNull() || rank != rankOf() || rank != target.rankOf() )
            throw std::runtime_error("NDArray<T>::permute method: either arrays are nullptr or ranks are not suitable!");

        // check whether target has allocated (its own) buffer
        if (target._isBuffAlloc)
            RELEASE(target._buffer, target._workspace);

        auto shapeInfoNew = ShapeUtils::evalPermShapeInfo(dimensions, rank, *this, target._workspace);

        target._buffer = _buffer;
        target._shapeInfo = shapeInfoNew;
        // don't forget to indicate that memory for new array was allocated
        target._isBuffAlloc = false;
        target._isShapeAlloc = true;
        //target._isView = true;
    }

    void NDArray::permute(const Nd4jLong *dimensions, const int rank, NDArray& target) const {
        if (!nonNull() || !target.nonNull() || rank != rankOf() || rank != target.rankOf() )
            throw std::runtime_error("NDArray<T>::permute method: either arrays are nullptr or ranks are not suitable!");

        // check whether target has allocated (its own) buffer
        if (target._isBuffAlloc)
            RELEASE(target._buffer, target._workspace);

        auto shapeInfoNew = ShapeUtils::evalPermShapeInfo(dimensions, rank, *this, target._workspace);

        target._buffer = _buffer;
        target._shapeInfo = shapeInfoNew;
        // don't forget to indicate that memory for new array was allocated
        target._isBuffAlloc = false;
        target._isShapeAlloc = true;
        //target._isView = true;

    }

//////////////////////////////////////////////////////////////////////////
    void NDArray::permute(const std::vector<int>& dimensions, NDArray& target) const {
        permute(dimensions.data(), dimensions.size(), target);
    }

    void NDArray::permute(const std::vector<Nd4jLong>& dimensions, NDArray& target) const {
        permute(dimensions.data(), dimensions.size(), target);
    }

    //////////////////////////////////////////////////////////////////////////
    void NDArray::applyBroadcast(nd4j::broadcast::Ops op, std::initializer_list<int> dimensions, const NDArray* tadArray, NDArray* target, void* extraArgs) {
        std::vector<int> vec(dimensions);
        applyBroadcast(op, vec, tadArray, target, extraArgs);
    }

    //////////////////////////////////////////////////////////////////////////
    void NDArray::applyBroadcast(nd4j::broadcast::Ops op, std::vector<int>& dimensions, const NDArray* tadArray, NDArray* target, void* extraArgs) {
        if (dimensions.size() == 0)
            return;

        std::vector<int> copy(dimensions);

        if (dimensions.size() > 1)
            std::sort(copy.begin(), copy.end());

        Nd4jLong tadLength = shape::tadLength(this->_shapeInfo, copy.data(), (int) copy.size());
        if (tadLength != tadArray->lengthOf())
            throw std::runtime_error("Tad length mismatch");

        shape::TAD tad(this->_shapeInfo, copy.data(), copy.size());
        tad.createTadOnlyShapeInfo();
        tad.createOffsets();

        auto result = target == nullptr ? this : target;

        // TODO: eventually we want separate tads here
        NativeOpExcutioner::execBroadcast(op, this->_buffer, this->_shapeInfo, tadArray->_buffer, tadArray->_shapeInfo, result->_buffer, result->_shapeInfo, copy.data(), (int)copy.size(), tad.tadOnlyShapeInfo, tad.tadOffsets, tad.tadOnlyShapeInfo, tad.tadOffsets);
    }


    //////////////////////////////////////////////////////////////////////////
    void NDArray::applyTrueBroadcast(nd4j::BroadcastOpsTuple op, const NDArray* other, NDArray* target, const bool checkTargetShape, void *extraArgs) const {
        if(target == nullptr || other == nullptr)
            throw std::runtime_error("NDArray::applyTrueBroadcast method: target or other = nullptr !");

        if (isScalar()) {
            target->assign(this);
            target->applyPairwiseTransform(op.p, const_cast<NDArray*>(other), extraArgs);
            return;
        }
        if (other->isScalar()) {
            this->applyScalar(op.s, other, target, extraArgs);
            return;
        }

        const NDArray* min(nullptr), *max(nullptr);
        if(this->rankOf() >= other->rankOf()) {
            max = this;
            min = other;
        }
        else {
            max = other;
            min = this;
        }

        if(checkTargetShape) {
            Nd4jLong* newShapeInfo = nullptr;
            if(!ShapeUtils::evalBroadcastShapeInfo(*max, *min, false, newShapeInfo, _workspace))          // the rank of target array must be equal to max->rankOf)()
                throw std::runtime_error("NDArray::applyTrueBroadcast method: the shapes of this and other arrays are not suitable for broadcast operation !");
            if(!shape::equalsSoft(target->getShapeInfo(), newShapeInfo))
                throw std::runtime_error("NDArray::applyTrueBroadcast method: the shape of target array is wrong !");

            // if workspace is not null - do not call delete.
            if (_workspace == nullptr)
                delete[] newShapeInfo;
        }

        // check whether max array has to be tiled
        if(!max->isSameShape(target)) {
            // evaluate repeating dimensions for tile operation
            std::vector<Nd4jLong> repeatMax(max->rankOf());
            for(int i = 1; i <= max->rankOf(); ++i)
                repeatMax[i-1] = (target->_shapeInfo[i] / max->_shapeInfo[i]);
            max->tile(repeatMax, *target);
        }
        else
            target->assign(max);


        // check whether min array has to be tiled
        std::vector<Nd4jLong> repeatMin(min->rankOf());
        int product = 1;
        for(int i = min->rankOf(); i >=1 ; --i) {
            repeatMin[i-1] = (target->_shapeInfo[target->rankOf() - min->rankOf() + i] / min->_shapeInfo[i]);
            product *= repeatMin[i-1];
        }

        auto pMin = const_cast<NDArray *>(min);
        if(product != 1 )
            pMin = new NDArray(min->tile(repeatMin));

        std::vector<int> sameDims = ShapeUtils::getDimsWithSameShape(*target, *pMin);

        if(max == this) {
            target->applyBroadcast(op.b, sameDims, pMin, nullptr, extraArgs);
        }
        else {
            auto dimsToExclude = ShapeUtils::evalDimsToExclude(target->rankOf(), sameDims);
            const auto numOfSubArrs = ShapeUtils::getNumOfSubArrs(target->_shapeInfo, dimsToExclude);
        
#pragma omp parallel for schedule(guided)
            for(Nd4jLong i = 0; i < numOfSubArrs; ++i) {
                auto targetSubArr = (*target)(i, dimsToExclude);
                pMin->applyPairwiseTransform(op.p, &targetSubArr, &targetSubArr, extraArgs);
            }
        }

        if(pMin != min)
            delete pMin;
    }

//////////////////////////////////////////////////////////////////////////
    NDArray* NDArray::applyTrueBroadcast(nd4j::BroadcastOpsTuple op, const NDArray* other, void *extraArgs) const {
        Nd4jLong* newShapeInfo = nullptr;
        if(!ShapeUtils::evalBroadcastShapeInfo(*this, *other, true, newShapeInfo, _workspace))          // the rank of new array = max->rankOf)()
            throw std::runtime_error("NDArray::applyTrueBroadcast method: the shapes of this and other arrays are not suitable for broadcast operation !");
        auto result = new NDArray(newShapeInfo, false, this->_workspace);

        // if workspace is not null - do not call delete.
        if (_workspace == nullptr)
            delete[] newShapeInfo;

        this->applyTrueBroadcast(op, other, result, false, extraArgs);
  
        return result;
    }


    //////////////////////////////////////////////////////////////////////////
    NDArray NDArray::applyTrueBroadcast(nd4j::BroadcastOpsTuple op, const NDArray& other, void *extraArgs) const {
        auto pResult = this->applyTrueBroadcast(op, &other, extraArgs);
        pResult->_isShapeAlloc = false;
        pResult->_isBuffAlloc  = false;

        NDArray result(pResult->_buffer, pResult->_shapeInfo, _workspace);
        result._isShapeAlloc = true;
        result._isBuffAlloc  = true;
    
        delete pResult;

        return result;
    }


    //////////////////////////////////////////////////////////////////////////
    // return array which is broadcasted from this and argument array
    NDArray* NDArray::broadcast(const NDArray& other) {
	    // the orders must be the same
	    char order = ordering();
	    if(order != other.ordering())
		    throw std::runtime_error("Broadcast method: arrays have different orders!");

	    // recognize shapes with smaller and bigger rank
	    Nd4jLong* biggerShapeInfo = nullptr;
	    Nd4jLong* smallerShapeInfo = nullptr;
	    int smallerRank, biggerRank;
	    if (rankOf() > other.rankOf()) {
		    biggerShapeInfo = _shapeInfo;
		    biggerRank = shape::rank(_shapeInfo);
		    smallerShapeInfo = other._shapeInfo;
		    smallerRank = shape::rank(other._shapeInfo);
	    }
	    else {
		    biggerShapeInfo = other._shapeInfo;
		    biggerRank = shape::rank(other._shapeInfo);
		    smallerShapeInfo = _shapeInfo;
		    smallerRank = shape::rank(_shapeInfo);
	    }

	    // check shapes on consistency
	    int diff = biggerRank - smallerRank;
	    for (int i = smallerRank; i<=1; --i)
		    if(biggerShapeInfo[diff+i] != smallerShapeInfo[i] && biggerShapeInfo[i] != 1 && smallerShapeInfo[i] != 1)
			    throw std::runtime_error("Broadcast method: arrays have incompatible shapes !");

		// create and fill ret shapeInfo
	    auto shapeInfoNew = new Nd4jLong[shape::shapeInfoLength(biggerRank)];
	    memcpy(shapeInfoNew, biggerShapeInfo, shape::shapeInfoByteLength(biggerRank));
	    for (int i = smallerRank; i>=1; --i)
		    if(shapeInfoNew[diff+i] == 1 || smallerShapeInfo[i] == 1)
			    shapeInfoNew[diff+i] *= smallerShapeInfo[i];

	    auto ret = new NDArray(shapeInfoNew, _workspace);
	    ret->updateStrides(order);
	    delete []shapeInfoNew;

    	return ret;
    }


    //////////////////////////////////////////////////////////////////////////
    // check whether array's rows (arg=0) or columns (arg=1) create orthogonal basis
    bool NDArray::hasOrthonormalBasis(const int arg) {
	    if(rankOf() !=2 )
		    throw std::runtime_error("NDArray::hasOrthBasis method: rank of ndarray is not equal 2 !");

	    if(arg!=0  && arg!=1)
		    throw std::runtime_error("NDArray::hasOrthBasis method: input argument is not equal to 0 or 1 !");

	    const double eps = 1e-5;
        double dot = 0.f;

        if(arg) {					// check whether columns create orthogonal basis
		    for(int j=0; j<columns()-1; ++j)
			    for(int k=j+1; k<columns(); ++k) {
				    for(int i=0; i<rows(); ++i)
					    dot += e<double>(i,j)*e<double>(i,k);

				    if(nd4j::math::nd4j_abs(dot) > eps )
					    return false;

				    dot = 0.f;
			    }

			    for(int j=0; j<columns(); ++j)	{	// check whether norm of column vector = 1
			        for(int i=0; i<rows(); ++i)
				        dot += e<double>(i,j)*e<double>(i,j);
			    if(dot != 0.f && nd4j::math::nd4j_abs(nd4j::math::nd4j_sqrt<double, double>(dot) - 1.f) > eps)
				    return false;

			    dot = 0.f;
		    }
	    }
	    else {						// check whether rows create orthogonal basis
		    for(int i=0; i<rows()-1; ++i)
			    for(int k=i+1; k<rows(); ++k) {
				    for(int j=0; j<columns(); ++j)
					    dot += e<double>(i,j)*e<double>(k,j);

				    if(nd4j::math::nd4j_abs(dot) > eps )
					    return false;

				    dot = 0.;
			    }

		        for(int i=0; i<rows(); ++i) {		// check whether norm of row vector = 1
			        for(int j=0; j<columns(); ++j)
					    dot += e<double>(i,j)*e<double>(i,j);

			        if(dot!= 0. && nd4j::math::nd4j_abs(nd4j::math::nd4j_sqrt<double, double>(dot) - 1.) > eps)
				        return false;
			        dot = 0.;
		        }
	        }
	    return true;
    }

    template <typename T>
    std::vector<T> NDArray::asVectorT() {
        std::vector<T> result(this->lengthOf());

#pragma omp parallel for simd
        for (int e = 0; e < this->lengthOf(); e++)
            result[e] = this->e<T>(e);

        return result;
    }
    BUILD_SINGLE_TEMPLATE(template std::vector, NDArray::asVectorT(), LIBND4J_TYPES);

    //////////////////////////////////////////////////////////////////////////
    // check whether array is identity matrix
    bool NDArray::isIdentityMatrix() {
	    if(rankOf() !=2 || rows() != columns())
		    throw std::runtime_error("isIdentityMatrix method: matrix must be square and have rank = 2 !");

	    const double eps = 1e-5f;
	    for(int i=0; i<rows(); ++i)
		    if(nd4j::math::nd4j_abs(e<double>(i,i) - 1.f) > eps)
			    return false;

	    for(int i=0; i<rows(); ++i)
		    for(int j=0; j<columns(); ++j) {
			    if (i == j)
			        continue;

			    if(nd4j::math::nd4j_abs(e<double>(i,j)) > eps)
				    return false;
		    }
    	return true;
    }

    //////////////////////////////////////////////////////////////////////////
    // check whether array is unitary matrix
    bool NDArray::isUnitary() {
        if(rankOf() !=2 || rows() != columns())
            throw std::runtime_error("isUnitary method: matrix must be square and have rank = 2 !");

        auto tr = this->transpose();
        auto trMul = MmulHelper::mmul(this, tr, nullptr, 1.f, 0.f);

        bool result = trMul->isIdentityMatrix();
        delete tr;
        delete trMul;
    
        return result;
    }


//////////////////////////////////////////////////////////////////////////
    template <typename T>
    T NDArray::e(const Nd4jLong i) const {
        auto xType = this->dataType();
        // return (*this)(i);
        BUILD_SINGLE_PARTIAL_SELECTOR(xType, return templatedGet<, T>(this->_buffer, i), LIBND4J_TYPES);
    }
    BUILD_SINGLE_UNCHAINED_TEMPLATE(template , NDArray::e(const Nd4jLong) const, LIBND4J_TYPES);

//////////////////////////////////////////////////////////////////////////
// Returns value from 2D matrix by coordinates/indexes
    template <typename T>
    T NDArray::e(const Nd4jLong i, const Nd4jLong j) const {
        if (rankOf() != 2 || i >= shapeOf()[0] || j >= shapeOf()[1])
            throw std::invalid_argument("NDArray::operator(i,j): one of input indexes is out of array length or rank!=2 !");

        auto xType = this->dataType();
        Nd4jLong coords[2] = {i, j};
        auto xOffset = shape::getOffset(0, shapeOf(), stridesOf(), coords, rankOf());
        //return (*this)(i, j);
        BUILD_SINGLE_PARTIAL_SELECTOR(xType, return templatedGet<, T>(this->_buffer, xOffset), LIBND4J_TYPES);
    }
    BUILD_SINGLE_UNCHAINED_TEMPLATE(template , NDArray::e(const Nd4jLong, const Nd4jLong) const, LIBND4J_TYPES);

//////////////////////////////////////////////////////////////////////////
// returns value from 3D tensor by coordinates
    template <typename T>
    T NDArray::e(const Nd4jLong i, const Nd4jLong j, const Nd4jLong k) const {
        //return (*this)(i, j, k);
        if (rankOf() != 3 || i >= shapeOf()[0] || j >= shapeOf()[1] || k >= shapeOf()[2])
            throw std::invalid_argument("NDArray::operator(i,j,k): one of input indexes is out of array length or rank!=3 !");

        auto xType = this->dataType();
        Nd4jLong coords[3] = {i, j, k};
        auto xOffset = shape::getOffset(0, shapeOf(), stridesOf(), coords, rankOf());
        BUILD_SINGLE_PARTIAL_SELECTOR(xType, return templatedGet<, T>(this->_buffer, xOffset), LIBND4J_TYPES);
    }
    BUILD_SINGLE_UNCHAINED_TEMPLATE(template , NDArray::e(const Nd4jLong, const Nd4jLong, const Nd4jLong) const, LIBND4J_TYPES);

    // returns value from 3D tensor by coordinates
    template <typename T>
    T NDArray::e(const Nd4jLong i, const Nd4jLong j, const Nd4jLong k, const Nd4jLong l) const {
        //return (*this)(i, j, k);
        if (rankOf() != 4 || i >= shapeOf()[0] || j >= shapeOf()[1] || j >= shapeOf()[2] || l >= shapeOf()[3])
            throw std::invalid_argument("NDArray::operator(i,j,k): one of input indexes is out of array length or rank!=4 !");

        auto xType = this->dataType();
        Nd4jLong coords[4] = {i, j, k, l};
        auto xOffset = shape::getOffset(0, shapeOf(), stridesOf(), coords, rankOf());
        BUILD_SINGLE_PARTIAL_SELECTOR(xType, return templatedGet<, T>(this->_buffer, xOffset), LIBND4J_TYPES);
    }
    BUILD_SINGLE_UNCHAINED_TEMPLATE(template , NDArray::e(const Nd4jLong, const Nd4jLong, const Nd4jLong, const Nd4jLong) const, LIBND4J_TYPES);

//////////////////////////////////////////////////////////////////////////
// This method sets value in linear buffer to position i
    template <typename T>
    void NDArray::p(const Nd4jLong i, const T value) {
        auto xType = this->dataType();

        void *p = reinterpret_cast<void *>(const_cast<T *>(&value));
        BUILD_SINGLE_PARTIAL_SELECTOR(xType, templatedSet<, T>(this->_buffer, i, p), LIBND4J_TYPES);
    }
    template void NDArray::p(const Nd4jLong i, const double value);
    template void NDArray::p(const Nd4jLong i, const float value);
    template void NDArray::p(const Nd4jLong i, const float16 value);
    template void NDArray::p(const Nd4jLong i, const Nd4jLong value);
    template void NDArray::p(const Nd4jLong i, const int value);
    template void NDArray::p(const Nd4jLong i, const int8_t value);
    template void NDArray::p(const Nd4jLong i, const uint8_t value);
    template void NDArray::p(const Nd4jLong i, const int16_t value);
    template void NDArray::p(const Nd4jLong i, const bool value);


    template <typename T>
    T* NDArray::bufferAsT() {
        return reinterpret_cast<T*>(_buffer);
    }
    BUILD_SINGLE_UNCHAINED_TEMPLATE(template, * NDArray::bufferAsT(), LIBND4J_TYPES);


    void NDArray::p(const Nd4jLong i, const NDArray& value) {
        // probqbly wrong args order
        BUILD_SINGLE_SELECTOR(value.dataType(), templatedSet, (_buffer, i, value.dataType(), value.getBuffer()), LIBND4J_TYPES);
        // void NDArray::templatedSet(void *buffer, const Nd4jLong xOfsset, nd4j::DataType dtype, void *value)
    }


//////////////////////////////////////////////////////////////////////////
// This method sets value in 2D matrix to position i, j

    template <typename T>
    void NDArray::p(const Nd4jLong i, const Nd4jLong j, const T value) {
        //(*this)(i,j) = value;

        void *p = reinterpret_cast<void *>(const_cast<T *>(&value));
        auto xType = this->dataType();
        Nd4jLong coords[2] = {i, j};
        auto xOffset = shape::getOffset(0, shapeOf(), stridesOf(), coords, rankOf());
        BUILD_SINGLE_PARTIAL_SELECTOR(xType, templatedSet<, T>(this->_buffer, xOffset, p), LIBND4J_TYPES);
    }
    template void NDArray::p(const Nd4jLong i, const Nd4jLong j, const double value);
    template void NDArray::p(const Nd4jLong i, const Nd4jLong j, const float value);
    template void NDArray::p(const Nd4jLong i, const Nd4jLong j, const float16 value);
    template void NDArray::p(const Nd4jLong i, const Nd4jLong j, const Nd4jLong value);
    template void NDArray::p(const Nd4jLong i, const Nd4jLong j, const int value);
    template void NDArray::p(const Nd4jLong i, const Nd4jLong j, const int8_t value);
    template void NDArray::p(const Nd4jLong i, const Nd4jLong j, const uint8_t value);
    template void NDArray::p(const Nd4jLong i, const Nd4jLong j, const int16_t value);
    template void NDArray::p(const Nd4jLong i, const Nd4jLong j, const bool value);

//////////////////////////////////////////////////////////////////////////
// This method sets value in 3D matrix to position i,j,k
    template <typename T>
    void NDArray::p(const Nd4jLong i, const Nd4jLong j, const Nd4jLong k, const T value) {
        //(*this)(i,j,k) = value;
        void *p = reinterpret_cast<void *>(const_cast<T *>(&value));
        auto xType = this->dataType();
        Nd4jLong coords[3] = {i, j, k};
        auto xOffset = shape::getOffset(0, shapeOf(), stridesOf(), coords, rankOf());
        BUILD_SINGLE_PARTIAL_SELECTOR(xType, templatedSet<, T>(this->_buffer, xOffset, p), LIBND4J_TYPES);
    }
    template void NDArray::p(const Nd4jLong i, const Nd4jLong j, const Nd4jLong k, const double value);
    template void NDArray::p(const Nd4jLong i, const Nd4jLong j, const Nd4jLong k, const float value);
    template void NDArray::p(const Nd4jLong i, const Nd4jLong j, const Nd4jLong k, const float16 value);
    template void NDArray::p(const Nd4jLong i, const Nd4jLong j, const Nd4jLong k, const Nd4jLong value);
    template void NDArray::p(const Nd4jLong i, const Nd4jLong j, const Nd4jLong k, const int value);
    template void NDArray::p(const Nd4jLong i, const Nd4jLong j, const Nd4jLong k, const int8_t value);
    template void NDArray::p(const Nd4jLong i, const Nd4jLong j, const Nd4jLong k, const uint8_t value);
    template void NDArray::p(const Nd4jLong i, const Nd4jLong j, const Nd4jLong k, const int16_t value);
    template void NDArray::p(const Nd4jLong i, const Nd4jLong j, const Nd4jLong k, const bool value);

    template <typename T>
    void NDArray::p(const Nd4jLong i, const Nd4jLong j, const Nd4jLong k, const Nd4jLong l, const T value) {
        //(*this)(i,j,k) = value;
        void *p = reinterpret_cast<void *>(const_cast<T *>(&value));
        auto xType = this->dataType();
        Nd4jLong coords[4] = {i, j, k, l};
        auto xOffset = shape::getOffset(0, shapeOf(), stridesOf(), coords, rankOf());
        BUILD_SINGLE_PARTIAL_SELECTOR(xType, templatedSet<, T>(this->_buffer, xOffset, p), LIBND4J_TYPES);
    }
    template void NDArray::p(const Nd4jLong i, const Nd4jLong j, const Nd4jLong k, const Nd4jLong l, const double value);
    template void NDArray::p(const Nd4jLong i, const Nd4jLong j, const Nd4jLong k, const Nd4jLong l, const float value);
    template void NDArray::p(const Nd4jLong i, const Nd4jLong j, const Nd4jLong k, const Nd4jLong l, const float16 value);
    template void NDArray::p(const Nd4jLong i, const Nd4jLong j, const Nd4jLong k, const Nd4jLong l, const Nd4jLong value);
    template void NDArray::p(const Nd4jLong i, const Nd4jLong j, const Nd4jLong k, const Nd4jLong l, const int value);
    template void NDArray::p(const Nd4jLong i, const Nd4jLong j, const Nd4jLong k, const Nd4jLong l, const int8_t value);
    template void NDArray::p(const Nd4jLong i, const Nd4jLong j, const Nd4jLong k, const Nd4jLong l, const uint8_t value);
    template void NDArray::p(const Nd4jLong i, const Nd4jLong j, const Nd4jLong k, const Nd4jLong l, const int16_t value);
    template void NDArray::p(const Nd4jLong i, const Nd4jLong j, const Nd4jLong k, const Nd4jLong l, const bool value);


    ////////////////////////////////////////////////////////////////////////
    NDArray* NDArray::subarray(IndicesList& idx, std::vector<Nd4jLong>& strides) const {
        auto raw = subarray(idx);

        for (int e = 0; e < strides.size(); e++)
            raw->stridesOf()[e] *= strides[e];

        return raw;
    }

    ////////////////////////////////////////////////////////////////////////
    NDArray* NDArray::subarray(IndicesList& idx) const {
        auto xType = this->dataType();
        // scalar subarray edge case
        if (idx.isScalar()) {
            auto pnt = idx.at(0)->getIndices().at(0);
            //return new NDArray('c', {1, 1}, {this->e(pnt)});
            BUILD_SINGLE_SELECTOR(xType, return NDArrayFactory::create_, (this->e<float>(pnt), this->_workspace), LIBND4J_TYPES);
        }

        if (idx.size() != this->rankOf())
            throw std::runtime_error("Number of indices should match");

        Nd4jLong* newShape;
        ALLOCATE(newShape, _workspace, shape::shapeInfoLength(this->rankOf()), Nd4jLong);
        memcpy(newShape, this->_shapeInfo, shape::shapeInfoByteLength(this->rankOf()));
        newShape[shape::shapeInfoLength(this->rankOf()) - 2] = -1;

        auto shapeOf = shape::shapeOf(newShape);
        auto stridesOf = shape::stride(newShape);

        Nd4jLong offset = 0;

        //shape::printShapeInfoLinear(newShape);

        for (int d = 0; d < idx.size(); d++) {
            // building new shape first
            auto index = idx.at(d);
            if (index->isAll()) {
                // shape is unchanged  for this dimension
            } else {
                // size at this dimension equals to either 1 or interval
                shapeOf[d] = index->getIndices().size();

                // for offset we're taking only the first index
                auto first = index->getIndices().at(0);
                offset += first * stridesOf[d];

                shape::stride(newShape)[d] *= index->stride();
                nd4j_debug("dimension_ [%i] stride [%i]\n", d, index->stride());
            }
        }

        //shape::printShapeInfoLinear(newShape);

        auto result = new NDArray(bufferWithOffset(offset), newShape, this->_workspace);
        result->_isShapeAlloc = true;

        return result;
    }
    
    ////////////////////////////////////////////////////////////////////////
    NDArray* NDArray::subarray(const std::initializer_list<NDIndex*>& idx) const {
        if (idx.size() != this->rankOf())
            throw std::runtime_error("NDArray::subarray: number of indices should match the array rank");

        Nd4jLong *newShape;
        ALLOCATE(newShape, _workspace, shape::shapeInfoLength(this->rankOf()), Nd4jLong);
        memcpy(newShape, this->_shapeInfo, shape::shapeInfoByteLength(this->rankOf()));
        newShape[shape::shapeInfoLength(this->rankOf()) - 2] = -1;

        auto shapeOf = shape::shapeOf(newShape);
        auto stridesOf = shape::stride(newShape);

        Nd4jLong offset = 0;
        int d = 0;
        for (const auto& index : idx) {
            // building new shape first
            if (index->isAll()) {
                // shape is unchanged  for this dimension
            } else {
                // size at this dimension equals to either 1 or interval
                shapeOf[d] = index->getIndices().size();
                // for offset we're taking only the first index
                auto first = index->getIndices().at(0);
                offset += first * stridesOf[d];
            }
            ++d;
        }

        auto result = new NDArray(bufferWithOffset(offset), newShape, this->_workspace);
        result->_isShapeAlloc = true;

        for (auto v: idx) {
            delete v;
        }

        return result;
    }

    ////////////////////////////////////////////////////////////////////////
    NDArray* NDArray::subarray(const Intervals& idx) const {
        if (idx.size() != this->rankOf())
            throw std::runtime_error("NDArray::subarray: number of indices should match the rank of array!");

        Nd4jLong *newShape;
        ALLOCATE(newShape, _workspace, shape::shapeInfoLength(this->rankOf()), Nd4jLong);
        memcpy(newShape, this->_shapeInfo, shape::shapeInfoByteLength(this->rankOf()));
        newShape[shape::shapeInfoLength(this->rankOf()) - 2] = -1;

        auto shapeOf = shape::shapeOf(newShape);
        auto stridesOf = shape::stride(newShape);

        Nd4jLong offset = 0;
        for (int d = 0; d < idx.size(); ++d) {
            // building new shape first
            if (!idx[d].empty()) {
                if (idx[d].size() != 2)
                    throw std::runtime_error("NDArray::subarray: the interval must contain only two numbers {first, last} !");
                shapeOf[d] = idx[d][1] - idx[d][0];
                // for offset we're taking only the first index
                offset += idx[d][0] * stridesOf[d];
            }
        }

        auto result = new NDArray(bufferWithOffset(offset), newShape, this->_workspace);
        result->_isShapeAlloc = true;

        return result;
    }


    NDArray* NDArray::asT(DataType dtype) {
        BUILD_SINGLE_SELECTOR(dtype, return asT, (), LIBND4J_TYPES);
    }

    template <typename T>
    NDArray* NDArray::cast() {
        return this->asT<T>();
    }
    NDArray* NDArray::cast(DataType dtype) {
        return this->asT(dtype);
    }

    void NDArray::cast(NDArray* target, DataType dtype) {
        // TODO: to be implemented properly
        target->assign(this);
    }

    void NDArray::applyIndexReduce(nd4j::indexreduce::Ops op, const NDArray* target, const std::vector<int>& dimensions, const void *extraParams) const {
        if (target->dataType() != nd4j::DataType::INT64)
            throw std::runtime_error("IndexReduce operations return INT64");

        if (target->isScalar()) {
            //target->_buffer[0] = functions::indexreduce::IndexReduce<T>::template execScalar<OpName>(_buffer, _shapeInfo, const_cast<T*>(extraParams));
            NativeOpExcutioner::execIndexReduceScalar(op, _buffer, _shapeInfo, const_cast<void *>(extraParams), target->getBuffer(), target->getShapeInfo());
        } else {
            std::vector<int> copy(dimensions);
            if (dimensions.size() > 1)
                std::sort(copy.begin(), copy.end());

            shape::TAD tad(_shapeInfo, copy.data(), copy.size());
            tad.createTadOnlyShapeInfo();
            tad.createOffsets();

            NativeOpExcutioner::execIndexReduce(op, _buffer, _shapeInfo, const_cast<void *>(extraParams),
                                                                          reinterpret_cast<Nd4jLong *>(target->_buffer),
                                                                          target->_shapeInfo, copy.data(), copy.size(),
                                                                          tad.tadOnlyShapeInfo, tad.tadOffsets);
        }
    }
    ////////////////////////////////////////////////////////////////////////
    // reduce dimensions in this array relying on index operations
    NDArray* NDArray::applyIndexReduce(nd4j::indexreduce::Ops op,const std::vector<int>& dimensions, const void* extraParams ) const {

        std::vector<int> copy(dimensions);
        if (dimensions.size() > 1)
            std::sort(copy.begin(), copy.end());

        auto newShape = ShapeUtils::evalReduceShapeInfo('c', copy, *this, false, false, _workspace);
        auto result = new NDArray(newShape, _workspace);
        RELEASE(newShape, _workspace);

        if (rankOf() == copy.size()) {
            NativeOpExcutioner::execIndexReduceScalar(op, _buffer, _shapeInfo, const_cast<void *>(extraParams), result->getBuffer(), result->getShapeInfo());
        } else {
            shape::TAD tad(_shapeInfo, copy.data(), copy.size());
            tad.createTadOnlyShapeInfo();
            tad.createOffsets();

            NativeOpExcutioner::execIndexReduce(op, _buffer, _shapeInfo, const_cast<void *>(extraParams),
                                                                    reinterpret_cast<Nd4jLong *>(result->_buffer),
                                                                    result->_shapeInfo, copy.data(), copy.size(),
                                                                    tad.tadOnlyShapeInfo, tad.tadOffsets);
        }
        
        return result;
    }

    ////////////////////////////////////////////////////////////////////////
    // apply reduce3 operations to this and other array, return result in new output array
    NDArray* NDArray::applyReduce3(nd4j::reduce3::Ops op, const NDArray* other, const void* extraParams) const {
        // check shapes consistency
        if(!isSameShape(other))
            throw std::runtime_error("NDArray::applyReduce3 method: the shapes of array must be the same !");
        // create shapeInfo for scalar
        Nd4jLong* newShape;
        ALLOCATE(newShape, _workspace, 8, Nd4jLong);
        newShape[0] = 2;    // set rank    
        newShape[1] = 1;    // set first dimension (scalar)
        newShape[2] = 1;    // set second dimension (scalar)
        shape::updateStrides(newShape, 'c');
        // create output array (scalar)
        auto result = new NDArray(newShape, _workspace);
        RELEASE(newShape, _workspace);
        // create temporary array of extra parameters if array extraParams is empty (==nullptr)
     /*
        T* extraParamsVals = nullptr;
        if(extraParams == nullptr) {
            extraParamsVals = new T[3] {(T) 0.0, (T) 0.0, (T) 0.0};
            extraParams = extraParamsVals;  
        }
        
        result->_buffer[0] = functions::reduce3::Reduce3<T>::template execScalar<OpName>(_buffer, _shapeInfo, const_cast<T*>(extraParams), other->_buffer, other->_shapeInfo);        

        delete []extraParamsVals;
     */
        return result;
    }
    
    ////////////////////////////////////////////////////////////////////////
    // apply reduce3 (execAll) operations to this and other array, return result in new output array
    NDArray*  NDArray::applyAllReduce3(nd4j::reduce3::Ops op, const NDArray *other, const std::vector<int>& dimensions, const void* extraParams) const {
        // be careful, copy array may undergo changes (sort, transformation of negative dimensions to positive, duplicates removing )
        std::vector<int> copy(dimensions);
        shape::checkDimensions(rankOf(), copy);
        shape::checkDimensions(other->rankOf(), copy);               
        // create tads
        shape::TAD tadX(_shapeInfo, copy.data(), copy.size());
        tadX.createTadOnlyShapeInfo();
        tadX.createOffsets();

        shape::TAD tadY(other->_shapeInfo, copy.data(), copy.size());
        tadY.createTadOnlyShapeInfo();
        tadY.createOffsets();        
        // check tads shapes
        if(!shape::equalsSoft(tadX.tadOnlyShapeInfo, tadY.tadOnlyShapeInfo)) 
            throw std::runtime_error("NDArray::applyAllReduce3 method: the shapes of array tads are different !");
        // evaluate numbers of tads
        Nd4jLong tadLengthX = shape::tadLength(_shapeInfo, copy.data(), copy.size());
        Nd4jLong numTadsX = lengthOf() / tadLengthX;
        
        Nd4jLong tadLengthY = shape::tadLength(other->_shapeInfo, copy.data(), copy.size());
        Nd4jLong numTadsY = other->lengthOf() / tadLengthY;
        // set newShape for output array        
        Nd4jLong *newShape = nullptr;
        ALLOCATE(newShape, _workspace, 8, Nd4jLong);
        newShape[0] = 2;        // output rank is always equal to 2 for execAll case
        newShape[1] = numTadsX;
        newShape[2] = numTadsY;
        shape::updateStrides(newShape, 'c');
        // create output array
        auto result = new NDArray(newShape, _workspace);
        RELEASE(newShape, _workspace);
        // create temporary array of extra parameters if array extraParams is empty (==nullptr)
        double* extraParamsVals = nullptr;
        if(extraParams == nullptr) {
            extraParamsVals = new double[3] { 0.0, 0.0, 0.0};
            extraParams = extraParamsVals;  
        }
        // perform calculations
        NativeOpExcutioner::execReduce3All(op, _buffer, _shapeInfo, const_cast<void *>(extraParams),
                                                                 other->_buffer, other->_shapeInfo, result->_buffer,result->_shapeInfo,
                                                                 copy.data(), copy.size(), tadX.tadOnlyShapeInfo, tadX.tadOffsets, tadY.tadOnlyShapeInfo, tadY.tadOffsets);
        delete []extraParamsVals;
        return result;
    }
 
    ////////////////////////////////////////////////////////////////////////
    // apply reduce3 (exec) operations to this and other array, return result in new output array
    NDArray* NDArray::applyReduce3(nd4j::reduce3::Ops op, const NDArray* other, const std::vector<int>& dimensions, const void* extraParams) const {
        
        std::vector<int> copy(dimensions);
        shape::checkDimensions(rankOf(), copy);
        shape::checkDimensions(other->rankOf(), copy);               

        auto newShape = ShapeUtils::evalReduceShapeInfo('c', copy, *this, false, false, _workspace);
        auto result = new NDArray(newShape, _workspace);
        RELEASE(newShape, _workspace);
        // create temporary array of extra parameters if array extraParams is empty (==nullptr)
        double* extraParamsVals = nullptr;
        if(extraParams == nullptr) {
            extraParamsVals = new double[3] {0.0, 0.0, 0.0};
            extraParams = extraParamsVals;  
        }
        // perform calculations
        if(rankOf() == copy.size() && other->rankOf() == copy.size())
            NativeOpExcutioner::execReduce3Scalar(op, _buffer, _shapeInfo, const_cast<void *>(extraParams), other->_buffer, other->_shapeInfo, result->_buffer, result->shapeInfo());
        else {
            shape::TAD tadX(_shapeInfo, copy.data(), copy.size());
            tadX.createTadOnlyShapeInfo();
            tadX.createOffsets();

            shape::TAD tadY(other->_shapeInfo, copy.data(), copy.size());
            tadY.createTadOnlyShapeInfo();
            tadY.createOffsets();        
        
            NativeOpExcutioner::execReduce3(op, _buffer, _shapeInfo, const_cast<void *>(extraParams),
                                                                 other->_buffer, other->_shapeInfo, result->_buffer,result->_shapeInfo,
                                                                 copy.data(), copy.size());
        }
        
        delete []extraParamsVals;
        return result;
    }

    ////////////////////////////////////////////////////////////////////////
    NDArray* NDArray::varianceAlongDimension(nd4j::variance::Ops op, const bool biasCorrected, const std::vector<int>& dimensions) const {
        std::vector<int> copy(dimensions);
        if (copy.size() > 1)
            std::sort(copy.begin(), copy.end());
            
        auto newShape = ShapeUtils::evalReduceShapeInfo('c', copy, *this, false, false, _workspace);
        auto result = new NDArray(newShape, _workspace);
        RELEASE(newShape, _workspace);        
        
        if(rankOf() == copy.size() || copy.empty())
            reinterpret_cast<double *>(result->_buffer)[0] = NativeOpExcutioner::execSummaryStatsScalar(op, _buffer, _shapeInfo, nullptr, biasCorrected);
        else
            NativeOpExcutioner::execSummaryStats(op, _buffer, _shapeInfo, nullptr, result->_buffer, result->_shapeInfo, copy.data(), copy.size(), biasCorrected);

        return result;
    }
    
    ////////////////////////////////////////////////////////////////////////
    NDArray* NDArray::varianceAlongDimension(nd4j::variance::Ops op, const bool biasCorrected, const std::initializer_list<int>& dimensions) const {
            return varianceAlongDimension(op, biasCorrected, std::vector<int>(dimensions));
    }

    void NDArray::varianceAlongDimension(nd4j::variance::Ops op, const NDArray *target, const bool biasCorrected, const std::vector<int>& dimensions) {
        std::vector<int> copy(dimensions);
        if (copy.size() > 1)
            std::sort(copy.begin(), copy.end());

        if(rankOf() == copy.size() || copy.empty())
            reinterpret_cast<double *>(target->_buffer)[0] = NativeOpExcutioner::execSummaryStatsScalar(op, _buffer, _shapeInfo, nullptr, biasCorrected);
        else
            NativeOpExcutioner::execSummaryStats(op, _buffer, _shapeInfo, nullptr, target->_buffer, target->_shapeInfo, copy.data(), copy.size(), biasCorrected);
    }

    void NDArray::varianceAlongDimension(nd4j::variance::Ops op,const NDArray *target, const bool biasCorrected, const std::initializer_list<int>& dimensions) {
         varianceAlongDimension(op, target, biasCorrected, std::vector<int>(dimensions));
    }

    ////////////////////////////////////////////////////////////////////////
    // operator returns sub-array with buffer pointing at this->_buffer + certain offset
    NDArray NDArray::operator()(const std::vector<Nd4jLong>& idx, bool keepUnitiesInShape)  const {

        const int rank = rankOf();
        Nd4jLong *newShape;
        ALLOCATE(newShape, _workspace, shape::shapeInfoLength(rank), Nd4jLong);
        memcpy(newShape, _shapeInfo, shape::shapeInfoByteLength(rank));
        newShape[shape::shapeInfoLength(rank) - 2] = -1;

        auto shapeOf = shape::shapeOf(newShape);
        auto stridesOf = shape::stride(newShape);

        Nd4jLong offset = 0;
        Nd4jLong first, last;
        for (int d = 0; d < rank; ++d) {
            // building new shape first
            if (idx[2*d] != idx[2*d+1]) {

                first = idx[2*d]   >= 0 ? idx[2*d]   : idx[2*d]   + sizeAt(d) + 1;
                last  = idx[2*d+1] >= 0 ? idx[2*d+1] : idx[2*d+1] + sizeAt(d) + 1;

                shapeOf[d] = last - first;
                // for offset we're taking only the first index
                offset += first * stridesOf[d];
            }
        }

        NDArray result(bufferWithOffset(offset), newShape, _workspace, false, true);        

        if(!keepUnitiesInShape) {

            std::vector<Nd4jLong> nonUnitDims;
            for (int d = 0; d < rank; ++d) {
                if(!(idx[2*d] != idx[2*d+1] && newShape[d+1] == 1))
                    nonUnitDims.push_back(newShape[d+1]);
            }
            if(nonUnitDims.size() != rank)
                result.reshapei(nonUnitDims);

            // std::vector<Nd4jLong> nonUnitDims = ShapeUtils<T>::evalDimsWithoutUnities(newShape);
            // if(nonUnitDims.size() != result.rankOf())
            //     result.reshapei(nonUnitDims);
        }

        return result;
    }

    ////////////////////////////////////////////////////////////////////////
    NDArray NDArray::operator()(const Nd4jLong subArrIdx, const std::vector<int>& dimsToExclude, bool keepUnitiesInShape)  const {
        std::vector<Nd4jLong> idxRanges(2 * rankOf());
        
        ShapeUtils::evalIdxRangesForSubArr(subArrIdx, _shapeInfo, dimsToExclude, idxRanges.data());

        return (*this)(idxRanges, keepUnitiesInShape);
    }
      
    ////////////////////////////////////////////////////////////////////////
    // addition operator array + array
    NDArray NDArray::operator+(const NDArray& other) const {
        if (other.lengthOf() == lengthOf() && this->rankOf() == other.rankOf()) {
            NDArray result(this->_shapeInfo, this->_workspace);
            NativeOpExcutioner::execPairwiseTransform(nd4j::pairwise::Add, this->_buffer, this->_shapeInfo, other._buffer, other._shapeInfo, result._buffer, result._shapeInfo, nullptr);
            return result;
        }

        return this->applyTrueBroadcast(nd4j::BroadcastOpsTuple::Add(), other);
    }

    ////////////////////////////////////////////////////////////////////////
    // addition operator array + scalar
    template <typename T>
    NDArray NDArray::operator+(const T scalar) const {

        auto tmp = NDArrayFactory::create(scalar);

        NDArray result(this->_shapeInfo, this->_workspace);
        NativeOpExcutioner::execScalar(nd4j::scalar::Add, this->_buffer, this->_shapeInfo, result._buffer, result._shapeInfo, tmp.buffer(), tmp.shapeInfo(), nullptr);

        return result;
    }
    template NDArray NDArray::operator+(const double scalar) const;
    template NDArray NDArray::operator+(const float scalar) const;
    template NDArray NDArray::operator+(const float16 scalar) const;
    template NDArray NDArray::operator+(const Nd4jLong scalar) const;
    template NDArray NDArray::operator+(const int scalar) const;
    template NDArray NDArray::operator+(const int16_t scalar) const;
    template NDArray NDArray::operator+(const int8_t scalar) const;
    template NDArray NDArray::operator+(const uint8_t scalar) const;
    template NDArray NDArray::operator+(const bool scalar) const;

    ////////////////////////////////////////////////////////////////////////
    // addition operator scalar + array
    ND4J_EXPORT NDArray operator+(const float16 scalar, const NDArray& arr) {
        return arr + scalar;        
    }
    ND4J_EXPORT NDArray operator+(const float scalar, const NDArray& arr) {
        return arr + scalar;        
    }
    ND4J_EXPORT NDArray operator+(const double scalar, const NDArray& arr) {
        return arr + scalar;        
    }
    ND4J_EXPORT NDArray operator+(const int scalar, const NDArray& arr) {
        return arr + scalar;        
    }

    ////////////////////////////////////////////////////////////////////////
    // subtraction operator scalar - array
    // template<typename T>
    // NDArray<T> operator-(const T scalar, const NDArray<T>& arr) {

    //     NDArray<T> result(arr._shapeInfo, false, arr._workspace);
    //     functions::scalar::ScalarTransform<T>::template transform<simdOps::ReverseSubtract<T>>(arr._buffer, arr._shapeInfo, result._buffer, result._shapeInfo, scalar, nullptr);

    //     return result;
    // }    
    ND4J_EXPORT NDArray operator-(const float16 scalar, const NDArray & arr) {
        auto tmp = NDArrayFactory::create(scalar);

        NDArray result(arr.getShapeInfo(), arr.getWorkspace());
        NativeOpExcutioner::execScalar(nd4j::scalar::ReverseSubtract, arr.getBuffer(), arr.getShapeInfo(), result.getBuffer(), result.getShapeInfo(), tmp.getBuffer(), tmp.getShapeInfo(), nullptr);

        return result;

    }

    ND4J_EXPORT NDArray operator-(const float scalar, const NDArray& arr) {
        auto tmp = NDArrayFactory::create(scalar);

        NDArray result(arr.getShapeInfo(), arr.getWorkspace());
        NativeOpExcutioner::execScalar(nd4j::scalar::ReverseSubtract, arr.getBuffer(), arr.getShapeInfo(), result.getBuffer(), result.getShapeInfo(), tmp.getBuffer(), tmp.getShapeInfo(), nullptr);

        return result;
    }

    ND4J_EXPORT NDArray operator-(const double scalar, const NDArray& arr) {
        auto tmp = NDArrayFactory::create(scalar);

        NDArray result(arr.getShapeInfo(), arr.getWorkspace());
        NativeOpExcutioner::execScalar(nd4j::scalar::ReverseSubtract, arr.getBuffer(), arr.getShapeInfo(), result.getBuffer(), result.getShapeInfo(), tmp.getBuffer(), tmp.getShapeInfo(), nullptr);

        return result;
    }

    ND4J_EXPORT NDArray operator-(const Nd4jLong scalar, const NDArray& arr) {
        auto tmp = NDArrayFactory::create(scalar);

        NDArray result(arr.getShapeInfo(), arr.getWorkspace());
        NativeOpExcutioner::execScalar(nd4j::scalar::ReverseSubtract, arr.getBuffer(), arr.getShapeInfo(), result.getBuffer(), result.getShapeInfo(), tmp.getBuffer(), tmp.getShapeInfo(), nullptr);

        return result;
    }

    ND4J_EXPORT NDArray operator-(const int scalar, const NDArray& arr) {
        auto tmp = NDArrayFactory::create(scalar);

        NDArray result(arr.getShapeInfo(), arr.getWorkspace());
        NativeOpExcutioner::execScalar(nd4j::scalar::ReverseSubtract, arr.getBuffer(), arr.getShapeInfo(), result.getBuffer(), result.getShapeInfo(), tmp.getBuffer(), tmp.getShapeInfo(), nullptr);

        return result;
    }

    ND4J_EXPORT NDArray operator*(const float16 scalar, const NDArray & arr) {
        auto tmp = NDArrayFactory::create(scalar);

        NDArray result(arr.getShapeInfo(), arr.getWorkspace());
        NativeOpExcutioner::execScalar(nd4j::scalar::Multiply, arr.getBuffer(), arr.getShapeInfo(), result.getBuffer(), result.getShapeInfo(), tmp.getBuffer(), tmp.getShapeInfo(), nullptr);

        return result;
    }

    ND4J_EXPORT NDArray operator*(const float scalar, const NDArray& arr) {
        auto tmp = NDArrayFactory::create(scalar);

        NDArray result(arr.getShapeInfo(), arr.getWorkspace());
        NativeOpExcutioner::execScalar(nd4j::scalar::Multiply, arr.getBuffer(), arr.getShapeInfo(), result.getBuffer(), result.getShapeInfo(), tmp.getBuffer(), tmp.getShapeInfo(), nullptr);

        return result;
    }

    ND4J_EXPORT NDArray operator*(const double scalar, const NDArray& arr) {
        auto tmp = NDArrayFactory::create(scalar);

        NDArray result(arr.getShapeInfo(), arr.getWorkspace());
        NativeOpExcutioner::execScalar(nd4j::scalar::Multiply, arr.getBuffer(), arr.getShapeInfo(), result.getBuffer(), result.getShapeInfo(), tmp.getBuffer(), tmp.getShapeInfo(), nullptr);

        return result;
    }

    ND4J_EXPORT NDArray operator*(const Nd4jLong scalar, const NDArray& arr) {
        auto tmp = NDArrayFactory::create(scalar);

        NDArray result(arr.getShapeInfo(), arr.getWorkspace());
        NativeOpExcutioner::execScalar(nd4j::scalar::Multiply, arr.getBuffer(), arr.getShapeInfo(), result.getBuffer(), result.getShapeInfo(), tmp.getBuffer(), tmp.getShapeInfo(), nullptr);

        return result;
    }

    ND4J_EXPORT NDArray operator*(const int scalar, const NDArray& arr) {
        auto tmp = NDArrayFactory::create(scalar);

        NDArray result(arr.getShapeInfo(), arr.getWorkspace());
        NativeOpExcutioner::execScalar(nd4j::scalar::Multiply, arr.getBuffer(), arr.getShapeInfo(), result.getBuffer(), result.getShapeInfo(), tmp.getBuffer(), tmp.getShapeInfo(), nullptr);

        return result;
    }

    ND4J_EXPORT NDArray operator/(const float16 scalar, const NDArray & arr) {
        auto tmp = NDArrayFactory::create(scalar);

        NDArray result(arr.getShapeInfo(), arr.getWorkspace());
        NativeOpExcutioner::execScalar(nd4j::scalar::Divide, arr.getBuffer(), arr.getShapeInfo(), result.getBuffer(), result.getShapeInfo(), tmp.getBuffer(), tmp.getShapeInfo(), nullptr);

        return result;
    }

    ND4J_EXPORT NDArray operator/(const float scalar, const NDArray & arr) {
        auto tmp = NDArrayFactory::create(scalar);

        NDArray result(arr.getShapeInfo(), arr.getWorkspace());
        NativeOpExcutioner::execScalar(nd4j::scalar::Divide, arr.getBuffer(), arr.getShapeInfo(), result.getBuffer(), result.getShapeInfo(), tmp.getBuffer(), tmp.getShapeInfo(), nullptr);

        return result;
    }

    ND4J_EXPORT NDArray operator/(const double scalar, const NDArray & arr) {
        auto tmp = NDArrayFactory::create(scalar);

        NDArray result(arr.getShapeInfo(), arr.getWorkspace());
        NativeOpExcutioner::execScalar(nd4j::scalar::Divide, arr.getBuffer(), arr.getShapeInfo(), result.getBuffer(), result.getShapeInfo(), tmp.getBuffer(), tmp.getShapeInfo(), nullptr);

        return result;
    }

    ND4J_EXPORT NDArray operator/(const int scalar, const NDArray & arr) {
        auto tmp = NDArrayFactory::create(scalar);

        NDArray result(arr.getShapeInfo(), arr.getWorkspace());
        NativeOpExcutioner::execScalar(nd4j::scalar::Divide, arr.getBuffer(), arr.getShapeInfo(), result.getBuffer(), result.getShapeInfo(), tmp.getBuffer(), tmp.getShapeInfo(), nullptr);

        return result;
    }


    ////////////////////////////////////////////////////////////////////////
    void NDArray::operator+=(const NDArray& other) {
        if (!this->isScalar() && other.isScalar()) {
            NativeOpExcutioner::execScalar(nd4j::scalar::Add, this->_buffer, this->_shapeInfo, this->_buffer, this->_shapeInfo, other._buffer, other._shapeInfo, nullptr);
        } else if (other.lengthOf() == lengthOf() && this->rankOf() == other.rankOf())
            NativeOpExcutioner::execPairwiseTransform(nd4j::pairwise::Add, this->_buffer, this->_shapeInfo, other._buffer, other._shapeInfo, this->_buffer, this->_shapeInfo, nullptr);
        else{
            Nd4jLong *bShape = nullptr;
            auto p = ShapeUtils::evalBroadcastShapeInfo(*this, other, true, bShape, this->_workspace);
            if (shape::shapeEquals(this->shapeInfo(), bShape))
                this->applyTrueBroadcast(nd4j::BroadcastOpsTuple::Add(), &other, this, true);
            else
                *this = this->applyTrueBroadcast(nd4j::BroadcastOpsTuple::Add(), other);

            RELEASE(bShape, this->_workspace);
        }
    }

    void NDArray::operator-=(const NDArray& other) {
        if (other.lengthOf() == lengthOf() && this->rankOf() == other.rankOf())
            NativeOpExcutioner::execPairwiseTransform(nd4j::pairwise::Subtract, this->_buffer, this->_shapeInfo, other._buffer, other._shapeInfo, this->_buffer, this->_shapeInfo, nullptr);
        else {
            Nd4jLong *bShape = nullptr;
            auto p = ShapeUtils::evalBroadcastShapeInfo(*this, other, true, bShape, this->_workspace);
            if (shape::shapeEquals(this->shapeInfo(), bShape))
                this->applyTrueBroadcast(nd4j::BroadcastOpsTuple::Subtract(), &other, this, true);
            else
                *this = this->applyTrueBroadcast(nd4j::BroadcastOpsTuple::Subtract(), other);

            RELEASE(bShape, this->_workspace);
        }
    }

    template <typename T>
    void NDArray::operator+=(const T other) {
        auto tmp = NDArrayFactory::create(other);
        NativeOpExcutioner::execScalar(nd4j::scalar::Add, this->_buffer, this->_shapeInfo, this->_buffer, this->_shapeInfo, tmp.buffer(), tmp.shapeInfo(), nullptr);
    }
    template void NDArray::operator+=(const double other);
    template void NDArray::operator+=(const float other);
    template void NDArray::operator+=(const float16 other);
    template void NDArray::operator+=(const Nd4jLong other);
    template void NDArray::operator+=(const int other);
    template void NDArray::operator+=(const bool other);
    
    template<typename T>
    void NDArray::operator-=(const T other) {
        auto tmp = NDArrayFactory::create(other);
        NativeOpExcutioner::execScalar(nd4j::scalar::Subtract, this->_buffer, this->_shapeInfo, this->_buffer, this->_shapeInfo, tmp.buffer(), tmp.shapeInfo(), nullptr);
    }
    template void NDArray::operator-=(const double other);
    template void NDArray::operator-=(const float other);
    template void NDArray::operator-=(const float16 other);
    template void NDArray::operator-=(const Nd4jLong other);
    template void NDArray::operator-=(const int other);
    template void NDArray::operator-=(const bool other);


    ////////////////////////////////////////////////////////////////////////
    // subtraction operator array - array
    NDArray NDArray::operator-(const NDArray& other) const {
        if (other.lengthOf() == lengthOf() && this->rankOf() == other.rankOf()) {
            NDArray result(_shapeInfo, _workspace);
            NativeOpExcutioner::execPairwiseTransform(nd4j::pairwise::Subtract, this->_buffer, this->_shapeInfo, other._buffer, other._shapeInfo, result._buffer, result._shapeInfo, nullptr);
            return result;
        }

        return this->applyTrueBroadcast(nd4j::BroadcastOpsTuple::Subtract(), other);
    }


    ////////////////////////////////////////////////////////////////////////
    // subtraction operator array - scalar
    template<typename T>
    NDArray NDArray::operator-(const T& scalar) const {
        auto tmp = NDArrayFactory::create(scalar);

        NDArray result(this->_shapeInfo, this->_workspace);
        NativeOpExcutioner::execScalar(nd4j::scalar::Subtract, this->_buffer, this->_shapeInfo, result._buffer, result._shapeInfo, tmp.buffer(), tmp.shapeInfo(), nullptr);

        return result;
    }
    template NDArray NDArray::operator-(const double& scalar) const;
    template NDArray NDArray::operator-(const float& scalar) const;
    template NDArray NDArray::operator-(const float16& scalar) const;
    template NDArray NDArray::operator-(const Nd4jLong& scalar) const;
    template NDArray NDArray::operator-(const int& scalar) const;
    template NDArray NDArray::operator-(const bool& scalar) const;

    // negative operator, it makes all array elements = -elements
    NDArray NDArray::operator-() const {
        NDArray result(this->_shapeInfo, this->_workspace);
        NativeOpExcutioner::execTransformSame(nd4j::transform::Neg, this->_buffer, this->_shapeInfo, result._buffer, result._shapeInfo, nullptr, nullptr, nullptr);

        return result;
    }

    ////////////////////////////////////////////////////////////////////////
    // multiplication operator array*array
    NDArray NDArray::operator*(const NDArray& other) const {
        
        if (other.lengthOf() == lengthOf() && this->rankOf() == other.rankOf()) {
            NDArray result(this->_shapeInfo, this->_workspace);
            NativeOpExcutioner::execPairwiseTransform(nd4j::pairwise::Multiply, this->_buffer, this->_shapeInfo, other._buffer, other._shapeInfo, result._buffer, result._shapeInfo, nullptr);
            return result;
        }

        return this->applyTrueBroadcast(nd4j::BroadcastOpsTuple::Multiply(), other);
    }


    ////////////////////////////////////////////////////////////////////////
    // multiplication operator array*scalar
    template<typename T>
    NDArray NDArray::operator*(const T scalar) const {
        auto tmp = NDArrayFactory::create(scalar);

        NDArray result(this->_shapeInfo, this->_workspace);
        NativeOpExcutioner::execScalar(nd4j::scalar::Multiply, this->_buffer, this->_shapeInfo, result._buffer, result._shapeInfo, tmp.buffer(), tmp.shapeInfo(), nullptr);

        return result;
    }
    template NDArray NDArray::operator*(const double scalar) const;
    template NDArray NDArray::operator*(const float scalar) const;
    template NDArray NDArray::operator*(const float16 scalar) const;
    template NDArray NDArray::operator*(const Nd4jLong scalar) const;
    template NDArray NDArray::operator*(const int scalar) const;
    template NDArray NDArray::operator*(const uint8_t scalar) const;
    template NDArray NDArray::operator*(const int8_t scalar) const;
    template NDArray NDArray::operator*(const int16_t scalar) const;
    template NDArray NDArray::operator*(const bool scalar) const;

    ////////////////////////////////////////////////////////////////////////
    // multiplication operator array1 *= array2
    void NDArray::operator*=(const NDArray& other) {

        if (!this->isScalar() && other.isScalar()) {
            NativeOpExcutioner::execScalar(nd4j::scalar::Multiply, this->_buffer, this->_shapeInfo, this->_buffer, this->_shapeInfo, other.getBuffer(), other.getShapeInfo(), nullptr);
        } else if (other.lengthOf() == lengthOf())
            NativeOpExcutioner::execPairwiseTransform(nd4j::pairwise::Multiply, this->_buffer, this->_shapeInfo, other._buffer, other._shapeInfo, this->_buffer, this->_shapeInfo, nullptr);
        else {
            Nd4jLong *bShape = nullptr;
            auto p = ShapeUtils::evalBroadcastShapeInfo(*this, other, true, bShape, this->_workspace);
            if (shape::shapeEquals(this->shapeInfo(), bShape))
                this->applyTrueBroadcast(nd4j::BroadcastOpsTuple::Multiply(), &other, this, true);
            else
                *this = this->applyTrueBroadcast(nd4j::BroadcastOpsTuple::Multiply(), other);

            RELEASE(bShape, this->_workspace);
        }
    }

    ////////////////////////////////////////////////////////////////////////
    // multiplication operator array*scalar
    template<typename T>
    void NDArray::operator*=(const T scalar) {
        auto tmp = NDArrayFactory::create(scalar);

        NativeOpExcutioner::execScalar(nd4j::scalar::Multiply, this->_buffer, this->_shapeInfo, this->_buffer, this->_shapeInfo, tmp.getBuffer(), tmp.getShapeInfo(), nullptr);
    }
    template void NDArray::operator*=(const double scalar);
    template void NDArray::operator*=(const float scalar);
    template void NDArray::operator*=(const float16 scalar);
    template void NDArray::operator*=(const Nd4jLong scalar);
    template void NDArray::operator*=(const int scalar);
    template void NDArray::operator*=(const int16_t scalar);
    template void NDArray::operator*=(const int8_t scalar);
    template void NDArray::operator*=(const uint8_t scalar);
    template void NDArray::operator*=(const bool scalar);


    ////////////////////////////////////////////////////////////////////////
    // division operator array/array
    NDArray NDArray::operator/(const NDArray& other) const {
        if (other.lengthOf() == lengthOf() && this->rankOf() == other.rankOf()) {
            NDArray result(this->_shapeInfo, this->_workspace);
            NativeOpExcutioner::execPairwiseTransform(nd4j::pairwise::Divide, this->_buffer, this->_shapeInfo, other._buffer, other._shapeInfo, result._buffer, result._shapeInfo, nullptr);
            return result;
        }

        return this->applyTrueBroadcast(nd4j::BroadcastOpsTuple::Divide(), other);
    }

    ////////////////////////////////////////////////////////////////////////
    // division operator array / scalar
    template<typename T>
    NDArray NDArray::operator/(const T scalar) const {
        if(scalar == (T)0.)
            throw std::runtime_error("NDArray::operator/ (division operator) : division by zero !");

        auto tmp = NDArrayFactory::create(scalar);

        NDArray result(this->_shapeInfo, this->_workspace);
        NativeOpExcutioner::execScalar(nd4j::scalar::Divide, this->_buffer, this->_shapeInfo, result._buffer, result._shapeInfo, tmp.getBuffer(), tmp.getShapeInfo(), nullptr);

        return result;
    }
    template NDArray NDArray::operator/(const double scalar) const;
    template NDArray NDArray::operator/(const float scalar) const;
    template NDArray NDArray::operator/(const float16 scalar) const;
    template NDArray NDArray::operator/(const Nd4jLong scalar) const;
    template NDArray NDArray::operator/(const int scalar) const;
    template NDArray NDArray::operator/(const int8_t scalar) const;
    template NDArray NDArray::operator/(const uint8_t scalar) const;
    template NDArray NDArray::operator/(const int16_t scalar) const;
    template NDArray NDArray::operator/(const bool scalar) const;

    ////////////////////////////////////////////////////////////////////////
    // division operator array1 /= array2
    void NDArray::operator/=(const NDArray& other) {
        if (!this->isScalar() && other.isScalar()) {
            NativeOpExcutioner::execScalar(nd4j::scalar::Divide, this->_buffer, this->_shapeInfo, this->_buffer, this->_shapeInfo, other._buffer, other._shapeInfo, nullptr);
        } else if (other.lengthOf() == lengthOf() && this->rankOf() == other.rankOf())
            NativeOpExcutioner::execPairwiseTransform(nd4j::pairwise::Divide, this->_buffer, this->_shapeInfo, other._buffer, other._shapeInfo, this->_buffer, this->_shapeInfo, nullptr);
        else {
            Nd4jLong *bShape = nullptr;
            auto p = ShapeUtils::evalBroadcastShapeInfo(*this, other, true, bShape, this->_workspace);
            if (shape::shapeEquals(this->shapeInfo(), bShape))
                this->applyTrueBroadcast(nd4j::BroadcastOpsTuple::Divide(), &other, this, true);
            else
                *this = this->applyTrueBroadcast(nd4j::BroadcastOpsTuple::Divide(), other);

            RELEASE(bShape, this->_workspace);
        }
    }

    ////////////////////////////////////////////////////////////////////////
    // division operator array /= scalar
    template<typename T>
    void NDArray::operator/=(const T scalar) {
        auto tmp = NDArrayFactory::create(scalar);
        NativeOpExcutioner::execScalar(nd4j::scalar::Divide, this->_buffer, this->_shapeInfo, this->_buffer, this->_shapeInfo, tmp.getBuffer(), tmp.getShapeInfo(), nullptr);
    }
    template void NDArray::operator/=(const double scalar);
    template void NDArray::operator/=(const float scalar);
    template void NDArray::operator/=(const float16 scalar);
    template void NDArray::operator/=(const Nd4jLong scalar);
    template void NDArray::operator/=(const int scalar);
    template void NDArray::operator/=(const int16_t scalar);
    template void NDArray::operator/=(const int8_t scalar);
    template void NDArray::operator/=(const uint8_t scalar);
    template void NDArray::operator/=(const bool scalar);

    ////////////////////////////////////////////////////////////////////////
    // mathematical multiplication of two arrays
    NDArray mmul(const NDArray& left, const NDArray& right) {
        auto ptr = MmulHelper::mmul(const_cast<NDArray*>(&left), const_cast<NDArray*>(&right), nullptr, 1., 0.);
        NDArray result(*ptr);
        delete ptr;
        return result;
    }
    
    ////////////////////////////////////////////////////////////////////////
    void NDArray::assign(const NDArray& other, const Intervals& idx) {
        auto subarr = this->subarray(idx);
        subarr->assign(&other);
        delete subarr;
    }

    ////////////////////////////////////////////////////////////////////////
    void NDArray::setIdentity() {
        this->assign(0.);

        int  rank    = rankOf();
        auto shape   = shapeOf();
        auto strides = stridesOf();
        int  minDim  = 100000000;
        Nd4jLong indices[MAX_RANK];
        for(int j = 0; j < rank; ++j) 
                indices[j] = 1;
        
        Nd4jLong offset = shape::getOffset(0, shape, strides, indices, rank);
        
        for(int i = 0; i < rank; ++i) 
            if(minDim > shape[i])
                minDim = shape[i];

        float v = 1.0f;
#pragma omp parallel for if(minDim > Environment::getInstance()->elementwiseThreshold()) schedule(guided) 
        for(int i = 0; i < minDim; ++i)
            templatedSet<float>(_buffer, i*offset, this->dataType(), &v);
    }

    template <typename T>
    void NDArray::templatedSet(void *buffer, const Nd4jLong xOfsset, nd4j::DataType dtype, const void *value) {
        BUILD_SINGLE_PARTIAL_SELECTOR(dtype, templatedSet< , T>(buffer, xOfsset, value), LIBND4J_TYPES);
    }
    BUILD_SINGLE_TEMPLATE(template void NDArray::templatedSet, (void *buffer, const Nd4jLong xOfsset, nd4j::DataType dtype, const void *value), LIBND4J_TYPES);



    template <typename T>
    void NDArray::templatedSwap(void *xBuffer, void *yBuffer, Nd4jLong length) {
        auto x = reinterpret_cast<T *>(xBuffer);
        auto y = reinterpret_cast<T *>(yBuffer);

#pragma omp parallel for simd schedule(static)
        for (int i = 0; i < length; ++i) {
            auto temp = x[i];
            x[i] = y[i];
            y[i] = temp;
        }
    }
    BUILD_SINGLE_TEMPLATE(template void NDArray::templatedSwap, (void *xBuffer, void *yBuffer, Nd4jLong length), LIBND4J_TYPES);

    ////////////////////////////////////////////////////////////////////////
    void NDArray::swapUnsafe(NDArray& other) {
        auto xType = this->dataType();

        if (xType != other.dataType())
            throw std::runtime_error("NDArray::swapUnsage method: both arrays must have the same data type");
        
        if(_buffer == nullptr || other._buffer == nullptr)
            throw std::runtime_error("NDArray::swapUnsafe method: input array should not be empty!");

        // if(_buffer == other._buffer)
        //     throw std::runtime_error("NDArray::swapUnsafe method: the buffers of input arrays should not point on the same address!");

        if(lengthOf() != other.lengthOf())
            throw std::runtime_error("NDArray::swapUnsafe method: input arrays should have the same length!");

        BUILD_SINGLE_SELECTOR(xType, templatedSwap, (this->_buffer, other.buffer(), this->lengthOf()), LIBND4J_TYPES);
    }

    ////////////////////////////////////////////////////////////////////////
    NDArray* NDArray::diagonal(const char type) const {
        
        const char order = ordering();
        const int  rank  = rankOf();
        Nd4jLong *outShapeInfo;
        ALLOCATE(outShapeInfo, _workspace, 8, Nd4jLong);
        outShapeInfo[0] = 2;
        outShapeInfo[5] = 0;

        if(isVector() || isScalar()) {
            
            outShapeInfo[1] = outShapeInfo[2] = outShapeInfo[3] = outShapeInfo[4] = 1;
            outShapeInfo[6] = 1;
            outShapeInfo[7] = (int)order;
        }
        else {            
            
            int diagSize  = 100000000;        
            Nd4jLong indices[MAX_RANK];
                    
            for(int i = 0; i < rank; ++i) {    
                if(diagSize > shapeOf()[i])
                    diagSize = shapeOf()[i];
                indices[i] = 1;
            }
            
            auto step = shape::getOffset(0, shapeOf(), stridesOf(), indices, rank);
                        
            if(type == 'c') {
                outShapeInfo[1] = diagSize;
                outShapeInfo[2] = 1;
            }
            else {
                outShapeInfo[1] = 1;
                outShapeInfo[2] = diagSize;                            
            }
            shape::updateStrides(outShapeInfo, order);
                        
            outShapeInfo[3] *= step;
            outShapeInfo[4] *= step;
            outShapeInfo[6] =  -1;
        }

        auto result = new NDArray(this->_buffer, outShapeInfo, this->_workspace);
        result->_isShapeAlloc = true;
        return result;
    }

    ////////////////////////////////////////////////////////////////////////
    template<typename T>
    void NDArray::setValueInDiagMatrix(const T& value, const int diag, const char direction) {
        if(rankOf() != 2)
           throw std::string("NDArray::setValueInDiagMatrix method: array must have rank = 2, but got " + toStringValue(rankOf()) + " instead !");

        const auto rows = sizeAt(0);
        const auto cols = sizeAt(1);
        
        switch(direction) {
            
            case 'u':                           // fill upper triangular block
#pragma omp parallel for if(rows > Environment::getInstance()->elementwiseThreshold()) schedule(guided) collapse (2)
                for(Nd4jLong i = 0; i < rows; ++i)
                    for(Nd4jLong j = 0; j < cols; ++j)
                        if (i + diag <= j)
                            p<T>(i, j, value);
                break;

            case 'l':                           // fill lower triangular block
#pragma omp parallel for if(rows > Environment::getInstance()->elementwiseThreshold()) schedule(guided) collapse (2)
                for(Nd4jLong i = 0; i < rows; ++i)
                    for(Nd4jLong j = 0; j < cols; ++j)
                        if (i + diag >= j)
                            p<T>(i, j, value);
                break;
            default:
                throw std::string("NDArray::setValueInDiagMatrix method: wrong value of direction argument, expected is 'u' or 'l', but got " + std::string(1,direction) + " instead !");
        }
    }
    template void NDArray::setValueInDiagMatrix(const double& value, const int diag, const char direction);
    template void NDArray::setValueInDiagMatrix(const float& value, const int diag, const char direction);
    template void NDArray::setValueInDiagMatrix(const float16& value, const int diag, const char direction);
    template void NDArray::setValueInDiagMatrix(const Nd4jLong& value, const int diag, const char direction);
    template void NDArray::setValueInDiagMatrix(const int& value, const int diag, const char direction);
    template void NDArray::setValueInDiagMatrix(const int16_t& value, const int diag, const char direction);
    template void NDArray::setValueInDiagMatrix(const uint8_t& value, const int diag, const char direction);
    template void NDArray::setValueInDiagMatrix(const int8_t& value, const int diag, const char direction);
    template void NDArray::setValueInDiagMatrix(const bool& value, const int diag, const char direction);

    ////////////////////////////////////////////////////////////////////////
    // default destructor
    NDArray::~NDArray() noexcept {
        if (_isBuffAlloc && _workspace == nullptr && _buffer != nullptr)
            delete[] _buffer;

        if (_isShapeAlloc  && _workspace == nullptr && _shapeInfo != nullptr)
            delete[] _shapeInfo;
    }
    
    void NDArray::streamline(char o) {
        char order = o == 'a' ? this->ordering() : o;
    
        Nd4jLong *newShape;
        ALLOCATE(newShape, this->_workspace, shape::shapeInfoLength(this->rankOf()), Nd4jLong);

        int8_t *newBuffer;
        ALLOCATE(newBuffer, this->_workspace, this->lengthOf() * sizeOfT(), int8_t);

        std::vector<Nd4jLong> shape(this->rankOf());
        for (int e = 0; e < this->rankOf(); e++)
            shape[e] = this->sizeAt(e);

        if (order == 'c')
            shape::shapeBuffer(this->rankOf(),dataType(),  shape.data(), newShape);
        else
            shape::shapeBufferFortran(this->rankOf(), dataType(), shape.data(), newShape);

        if (!isView()) {
            NativeOpExcutioner::execPairwiseTransform(nd4j::pairwise::Copy, newBuffer, newShape, _buffer, _shapeInfo, newBuffer, newShape, nullptr);
            memcpy(_buffer, newBuffer, this->lengthOf() * sizeOfT());

            //if (_isBuffAlloc)
            //    RELEASE(this->_buffer, this->_workspace);
            if (_isShapeAlloc)
                RELEASE(this->_shapeInfo, this->_workspace);

            //this->_buffer = newBuffer;
            //this->_isBuffAlloc = true;

            RELEASE(newBuffer, this->_workspace);

            this->_shapeInfo = newShape;
            this->_isShapeAlloc = true;
        } else {
            NativeOpExcutioner::execPairwiseTransform(nd4j::pairwise::Copy, newBuffer, newShape, _buffer, _shapeInfo, newBuffer, newShape, nullptr);

            if (_isBuffAlloc)
                RELEASE(this->_buffer, this->_workspace);
            if (_isShapeAlloc)
                RELEASE(this->_shapeInfo, this->_workspace);

            this->_buffer = newBuffer;
            this->_isBuffAlloc = true;

            this->_shapeInfo = newShape;
            this->_isShapeAlloc = true;
        }
    }


    ////////////////////////////////////////////////////////////////////////
    void NDArray::tileToShape(const std::vector<Nd4jLong>& shape, NDArray* target) {
        if(target != nullptr) {
            this->tile(*target);
            return;
        }

        std::vector<Nd4jLong> thisShape(rankOf());
        for(int i = 0; i < rankOf(); ++i)
            thisShape[i] = sizeAt(i);

        if(!ShapeUtils::areShapesBroadcastable(shape, thisShape))
            throw std::runtime_error("NDArray::tileToShape method: the shape of this array and input shape are not suitable for broadcast operation !");

        const int newRank = shape.size();
        std::vector<Nd4jLong> repeats(newRank);

        for(int i = 1; i <= newRank; ++i) {
            if(i > rankOf())
                repeats[newRank-i] = shape[newRank - i];
            else
                repeats[newRank-i] = shape[newRank - i] / thisShape[rankOf() - i];
        }

        tilei(repeats);
    }

    ////////////////////////////////////////////////////////////////////////
    void NDArray::tileToShape(const std::initializer_list<Nd4jLong>& shape, NDArray* target) {
        const std::vector<Nd4jLong> shapeV(shape);
        tileToShape(shapeV, target);
    }

    ////////////////////////////////////////////////////////////////////////
    double NDArray::getTrace() const {
        int  rank    = rankOf();
        auto shape   = shapeOf();
        auto strides = stridesOf();
        int  minDim  = 100000000;
    
        Nd4jLong indices[MAX_RANK];
        for(int j = 0; j < rank; ++j)
            indices[j] = 1;
    
        auto offset = shape::getOffset(0, shape, strides, indices, rank);
    
        for(int i = 0; i < rank; ++i)
            if(minDim > shape[i])
                minDim = shape[i];

        double sum = 0.;

#pragma omp parallel for reduction(sumT:sum) if(minDim > Environment::getInstance()->elementwiseThreshold()) schedule(guided)
        for(int i = 0; i < minDim; ++i)
            sum += e<double>(i*offset);

        return sum;
    }


////////////////////////////////////////////////////////////////////////
    NDArray* NDArray::dupUninitialized() const {
        Nd4jLong* newShape(nullptr);
        ALLOCATE(newShape, _workspace, shape::shapeInfoLength(_shapeInfo), Nd4jLong);
        memcpy(newShape, _shapeInfo, shape::shapeInfoByteLength(_shapeInfo));

        int8_t* buffer(nullptr);
        ALLOCATE(buffer, _workspace, _length * sizeOfT(), int8_t);
        auto result = new NDArray(buffer, newShape, _workspace);
        result->triggerAllocationFlag(true, true);

        return result;
    }

    NDArray NDArray::quantize(NDArray &array) {
        return *(quantize(&array));
    }

    NDArray* NDArray::quantize(NDArray *array) {
        auto ws = array->getWorkspace();
        char *buffer = nullptr;
        Nd4jLong *shapeInfo;

        // allocate buffers
        ALLOCATE(buffer, ws, TypeCast::estimateQuantizedSize(array->lengthOf()), char);
        COPY_SHAPE_EX(array->shapeInfo(), shapeInfo, ws);

        ArrayOptions::setPropertyBit(shapeInfo, ARRAY_QUANTIZED);

        auto result = new NDArray(buffer, shapeInfo, ws);
        result->triggerAllocationFlag(true, true);

        return result;
    }

    ////////////////////////////////////////////////////////////////////////
    ResultSet* NDArray::multipleTensorsAlongDimension(const std::vector<int> &indices, const std::vector<int> &dimensions) const {
        auto result = new ResultSet();

        if (indices.size() == 0)
            return result;

        std::vector<int> copy(dimensions);

        // we need to sort dimensions (?)
        if (dimensions.size() > 1)
            std::sort (copy.begin(), copy.end());

        auto tadLength = shape::tadLength(_shapeInfo, copy.data(), copy.size());
        auto numTads = _length / tadLength;

        std::unique_ptr<shape::TAD> tad(new shape::TAD(_shapeInfo, copy.data(), copy.size()));
        tad->createTadOnlyShapeInfo();
        tad->createOffsets();

        // FIXME: why we're not using workspaces here?
        Nd4jLong* shapeInfo = new Nd4jLong[shape::shapeInfoLength(tad->tadOnlyShapeInfo[0])];
        std::memcpy(shapeInfo, tad->tadOnlyShapeInfo, shape::shapeInfoByteLength(tad->tadOnlyShapeInfo));

        for (auto idx: indices) {
            if (idx >= numTads) {
                nd4j_printf("NDArray::multipleTensorsAlongDimension: index %i is higher then number of TADs: %i\n", idx, numTads);
                throw std::runtime_error("Bad index");
            }

            auto array = new NDArray(bufferWithOffset(tad->tadOffsets[idx]), shapeInfo);
            result->push_back(array);
        }

        // if we have no indices - just delete shapeInfo
        if (result->size() > 0)
            result->at(0)->triggerAllocationFlag(false, true);
        else
            delete[] shapeInfo;

        return result;
    }

    ////////////////////////////////////////////////////////////////////////
    ResultSet* NDArray::allTensorsAlongDimension(const std::vector<int> &dimensions) const {
        auto result = new ResultSet();

        if(dimensions.size() == 0)
            return result;

        std::vector<int> copy(dimensions);

        // we need to sort dimensions (?)
        if (dimensions.size() > 1)
            std::sort (copy.begin(), copy.end());

        if(copy.back() >= rankOf())
            throw std::runtime_error("NDArray::allTensorsAlongDimension static function: all input dimensions must be smaller than rank of input array !");

        auto tadLength = shape::tadLength(_shapeInfo, copy.data(), copy.size());
        auto numTads = _length / tadLength;

        std::unique_ptr<shape::TAD> tad(new shape::TAD(_shapeInfo, copy.data(), copy.size()));
        tad->createTadOnlyShapeInfo();
        tad->createOffsets();

        auto shapeInfo = new Nd4jLong[shape::shapeInfoLength(tad->tadOnlyShapeInfo[0])];
        std::memcpy(shapeInfo, tad->tadOnlyShapeInfo, shape::shapeInfoByteLength(tad->tadOnlyShapeInfo));

        for (int idx = 0; idx < numTads; idx++ ) {
            auto array = new NDArray(bufferWithOffset(tad->tadOffsets[idx]), shapeInfo);
            result->push_back(array);
        }

        // if we have no indices - just delete shapeInfo
        if (result->size() > 0)
            result->at(0)->triggerAllocationFlag(false, true);
        else
            delete[] shapeInfo;

        return result;
    }

    ////////////////////////////////////////////////////////////////////////
    ResultSet* NDArray::allTensorsAlongDimension(const std::initializer_list<int>& dimensions) const {
        return allTensorsAlongDimension(std::vector<int>(dimensions));
    }

    ////////////////////////////////////////////////////////////////////////
    ResultSet* NDArray::allExamples() const {
        std::vector<int> dimensions(rankOf() - 1);
        for (int e = 1; e < rankOf(); e++)
            dimensions[e-1] = e;

        return allTensorsAlongDimension(dimensions);
    }

    //BUILD_DOUBLE_TEMPLATE(template void NDArray::templatedSet, (void *buffer, const Nd4jLong *indices, Y value), LIBND4J_TYPES, LIBND4J_TYPES);
/*
#ifndef __CLION_IDE__
#include "NDArray.macro"
#endif
 */
}

#endif
<|MERGE_RESOLUTION|>--- conflicted
+++ resolved
@@ -239,12 +239,12 @@
 
 ////////////////////////////////////////////////////////////////////////
 NDArray::NDArray(nd4j::DataType dtype, nd4j::memory::Workspace* workspace) {
-    
+
     setShapeInfo(ShapeBuilders::createScalarShapeInfo(dtype, workspace));
     ALLOCATE(_buffer, workspace, DataTypeUtils::sizeOfElement(dtype), int8_t);
     memset(_buffer, 0, DataTypeUtils::sizeOfElement(dtype));
-    _workspace = workspace;    
-    triggerAllocationFlag(true, true);    
+    _workspace = workspace;
+    triggerAllocationFlag(true, true);
 }
 
 
@@ -965,25 +965,15 @@
 //////////////////////////////////////////////////////////////////////////
 // This method returns sum of all elements of this NDArray
     NDArray NDArray::sumNumber() const {
-<<<<<<< HEAD
         NDArray res(_dataType, _workspace);
-        NativeOpExcutioner::execReduceScalar(1, _buffer, _shapeInfo, nullptr, res.buffer(), res.shapeInfo());
-=======
-        auto res = NDArrayFactory::scalar(this->dataType(), this->_workspace);
         NativeOpExcutioner::execReduceSameScalar(nd4j::reduce::SameOps::Sum, _buffer, _shapeInfo, nullptr, res.buffer(), res.shapeInfo());
->>>>>>> 6a23c690
     }
 
 //////////////////////////////////////////////////////////////////////////
 // This method returns mean number of this NDArray
     NDArray NDArray::meanNumber() const {
-<<<<<<< HEAD
         NDArray res(_dataType, _workspace);
-        NativeOpExcutioner::execReduceScalar(0, _buffer, _shapeInfo, nullptr, res.buffer(), res.shapeInfo());
-=======
-        auto res = NDArrayFactory::scalar(this->dataType(), this->_workspace);
         NativeOpExcutioner::execReduceFloatScalar(nd4j::reduce::FloatOps::Mean, _buffer, _shapeInfo, nullptr, res.buffer(), res.shapeInfo());
->>>>>>> 6a23c690
         return res;
     }
 
@@ -1365,10 +1355,6 @@
 
 
 //
-<<<<<<< HEAD
-    NDArray NDArray::reduceNumber(nd4j::reduce::Ops op, void *extraParams) const {
-        NDArray result(_dataType, _workspace);        
-=======
     NDArray NDArray::reduceNumber(nd4j::reduce::FloatOps op, void *extraParams) const {
         auto shape = ShapeBuilders::createScalarShapeInfo(Environment::getInstance()->defaultFloatDataType(), this->_workspace);
         NDArray result(shape, this->_workspace);
@@ -1378,9 +1364,7 @@
     }
 
     NDArray NDArray::reduceNumber(nd4j::reduce::SameOps op, void *extraParams) const {
-        auto shape = ShapeBuilders::createScalarShapeInfo(this->dataType(), this->_workspace);
-        NDArray result(shape, this->_workspace);
->>>>>>> 6a23c690
+        NDArray result(_dataType, _workspace);
 
         NativeOpExcutioner::execReduceSameScalar(op, _buffer, _shapeInfo, extraParams, result.buffer(), result.shapeInfo());
         return result;
@@ -3364,7 +3348,7 @@
             }
         }
 
-        NDArray result(bufferWithOffset(offset), newShape, _workspace, false, true);        
+        NDArray result(bufferWithOffset(offset), newShape, _workspace, false, true);
 
         if(!keepUnitiesInShape) {
 
@@ -3831,7 +3815,7 @@
         delete ptr;
         return result;
     }
-    
+
     ////////////////////////////////////////////////////////////////////////
     void NDArray::assign(const NDArray& other, const Intervals& idx) {
         auto subarr = this->subarray(idx);
