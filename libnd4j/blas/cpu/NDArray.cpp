--- conflicted
+++ resolved
@@ -1687,7 +1687,6 @@
         if (limit == -1)
             limit = (int) this->lengthOf();
         int rank = this->rankOf();
-<<<<<<< HEAD
         bool rowFlag = (rank < 2) || (rank == 2 && this->sizeAt(0) == 1);
         if (rowFlag)
             printBuffer(msg, limit);
@@ -1696,76 +1695,6 @@
             for (size_t i = 0; i < lastDimVectors->size(); i++)
                 lastDimVectors->at(i)->printBuffer();
         }
-=======
-        bool rowFlag = rank < 2 || (rank == 2 && this->_shapeInfo[1] == 1);
-//        if (rank > 0) // non-scalar
-        if (msg != nullptr)
-            printf("%s: %s[", msg, rowFlag?"":"\n");
-        else
-            printf("[");
-
-        if (this->isR()) {
-            if (rowFlag) // vector case
-            for (Nd4jLong e = 0; e < limit; e++) {
-                printf("%f", this->e<float>(e));
-
-                if (e < limit - 1)
-                    printf(" ");
-            }
-            else {
-                // loop for last dim
-                std::vector<int> dims({rank - 1});
-                for (size_t l = 0; l < dims.size(); ++l)
-                    dims[l] = l;
-                ResultSet* lastDims(this->allTensorsAlongDimension(dims));
-                Nd4jLong k = 0;
-                for (size_t j = 0; j < lastDims->size(); ++j) {
-                    //printf("[");
-                    //for (Nd4jLong i = 0; i < this->sizeAt(dim); i++) {
-                        printf("\n[");
-                        for (Nd4jLong e = 0; e < lastDims->at(j)->lengthOf(); e++) {
-                            if (e)
-                                printf(" ");
-                            printf("%f", lastDims->at(j)->e<float>(e));
-                        }
-                        printf("]");
-                    //}
-                    //printf("]\n");
-                    //k++;
-                }
-            }
-        } else if (this->isZ()) {
-            for (Nd4jLong e = 0; e < limit; e++) {
-                printf("%lld", this->e<Nd4jLong>(e));
-
-                if (e < limit - 1)
-                    printf(", ");
-            }
-        } else if (this->isB()) {
-            for (Nd4jLong e = 0; e < limit; e++) {
-                if (this->e<bool>(e))
-                    printf("true");
-                else
-                    printf("false");
-
-                if (e < limit - 1)
-                    printf(", ");
-            }
-        } else if (this->isS()) {
-            for (Nd4jLong e = 0; e < limit; e++) {
-                auto s = this->e<std::string>(e);
-                printf("\"%s\"", s.c_str());
-
-                if (e < limit - 1)
-                    printf(", ");
-            }
-        }
-        //if (this->rankOf() > 0)
-            printf("]\n");
-        //else
-//            printf("\n");
-
->>>>>>> 230c13d4
         fflush(stdout);
     }
 
