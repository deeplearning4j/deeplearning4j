--- conflicted
+++ resolved
@@ -1041,17 +1041,10 @@
 
         auto newShape = ShapeUtils<T>::evalReduceShapeInfo('c', copy, *this, keepDims, supportOldShapes, _workspace);
         NDArray<T>* result = new NDArray<T>(newShape, _workspace);
-<<<<<<< HEAD
-        RELEASE(newShape, _workspace);        
-        
+        RELEASE(newShape, _workspace);
+
         if(rankOf() == copy.size() || copy.empty())
-            result->_buffer[0] = functions::reduce::ReduceFunction<T>::template execScalar<OpName>(_buffer, _shapeInfo, nullptr);        
-=======
-        RELEASE(newShape, _workspace);
-
-        if(rankOf() == copy.size())
             result->_buffer[0] = functions::reduce::ReduceFunction<T>::template execScalar<OpName>(_buffer, _shapeInfo, nullptr);
->>>>>>> d5d799fb
         else {
             shape::TAD tad(_shapeInfo, copy.data(), copy.size());
             tad.createTadOnlyShapeInfo();
@@ -1075,17 +1068,10 @@
 
         auto newShape = ShapeUtils<T>::evalReduceShapeInfo('c', copy, *this, keepDims, supportOldShapes, _workspace);
         NDArray<T> result(newShape, _workspace);
-<<<<<<< HEAD
-        RELEASE(newShape, _workspace);        
-        
+        RELEASE(newShape, _workspace);
+
         if(rankOf() == copy.size() || copy.empty())
-            result._buffer[0] = functions::reduce::ReduceFunction<T>::template execScalar<OpName>(_buffer, _shapeInfo, nullptr);        
-=======
-        RELEASE(newShape, _workspace);
-
-        if(rankOf() == copy.size())
             result._buffer[0] = functions::reduce::ReduceFunction<T>::template execScalar<OpName>(_buffer, _shapeInfo, nullptr);
->>>>>>> d5d799fb
         else {
             shape::TAD tad(_shapeInfo, copy.data(), copy.size());
             tad.createTadOnlyShapeInfo();
