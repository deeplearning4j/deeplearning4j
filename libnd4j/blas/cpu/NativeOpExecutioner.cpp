/*******************************************************************************
 * Copyright (c) 2015-2018 Skymind, Inc.
 *
 * This program and the accompanying materials are made available under the
 * terms of the Apache License, Version 2.0 which is available at
 * https://www.apache.org/licenses/LICENSE-2.0.
 *
 * Unless required by applicable law or agreed to in writing, software
 * distributed under the License is distributed on an "AS IS" BASIS, WITHOUT
 * WARRANTIES OR CONDITIONS OF ANY KIND, either express or implied. See the
 * License for the specific language governing permissions and limitations
 * under the License.
 *
 * SPDX-License-Identifier: Apache-2.0
 ******************************************************************************/


#include <vector>
#include <pointercast.h>
#include "NativeOpExecutioner.h"
#include <types/types.h>

#include <pairwise_bool.h>
#include <broadcasting_bool.h>
#include <scalar_bool.h>

#include <loops/transform_float.h>
#include <loops/transform_bool.h>
#include <loops/transform_any.h>
#include <loops/transform_same.h>
#include <loops/transform_strict.h>

#include <loops/reduce_float.h>
#include <loops/reduce_same.h>
#include <loops/reduce_bool.h>
#include <loops/reduce_long.h>

#include <loops/broadcasting.h>
#include <loops/indexreduce.h>
#include <loops/pairwise_transform.h>
#include <loops/reduce_float.h>
#include <loops/reduce3.h>
#include <loops/summarystatsreduce.h>
#include <loops/transform_same.h>
#include <loops/scalar.h>
#include <loops/random.h>
#include <pointercast.h>




////////////////////////////////////////////////////////////////////////
/**
*
* @param opNum
* @param hX
* @param hXShapeInfo
* @param extraParams
* @param hZ
* @param hZShapeInfo
*/
void NativeOpExecutioner::execIndexReduceScalar(nd4j::graph::LaunchContext *lc, int opNum, 
                                    void *hX, Nd4jLong *hXShapeInfo,
                                    void *dX, Nd4jLong *dXShapeInfo,
                                    void *extraParams,
                                    void *hZ, Nd4jLong *hZShapeInfo,
                                    void *dZ, Nd4jLong *dZShapeInfo) {

    auto xType = nd4j::ArrayOptions::dataType(hXShapeInfo);
<<<<<<< HEAD
    auto hz = reinterpret_cast<Nd4jLong*>(hZ);

    BUILD_SINGLE_SELECTOR(xType, hz[0] = functions::indexreduce::IndexReduce, ::execScalar(opNum,hX,hXShapeInfo,extraParams), LIBND4J_TYPES);
=======
    auto z = reinterpret_cast<Nd4jLong*>(hZ);

    BUILD_SINGLE_SELECTOR(xType, z[0] = functions::indexreduce::IndexReduce, ::execScalar(opNum,hX,hXShapeInfo,extraParams), LIBND4J_TYPES);
>>>>>>> dd330f00
}

////////////////////////////////////////////////////////////////////////
/**
 *
 * @param opNum
 * @param hX
 * @param hXShapeInfo
 * @param extraParams
 * @param hZ
 * @param hZShapeInfo
 * @param dimension
 * @param dimensionLength
 */

void NativeOpExecutioner::execIndexReduce(nd4j::graph::LaunchContext *lc,
                                int opNum,
                                void *hX, Nd4jLong *hXShapeInfo,
                                void *dX, Nd4jLong *dXShapeInfo,
                                void *extraParams,
                                void *hZ, Nd4jLong *hZShapeInfo,
                                void *dZ, Nd4jLong *dZShapeInfo,
                                int *dimension, int dimensionLength,
                                Nd4jLong *tadShapeInfo, Nd4jLong *tadOffsets) {

    auto xType = nd4j::ArrayOptions::dataType(hXShapeInfo);
<<<<<<< HEAD
    Nd4jLong* hz = reinterpret_cast<Nd4jLong*>(hZ);

    BUILD_SINGLE_SELECTOR(xType, functions::indexreduce::IndexReduce, ::exec(opNum, hX, hXShapeInfo, extraParams, hz, hZShapeInfo, dimension, dimensionLength, tadShapeInfo, tadOffsets), LIBND4J_TYPES);
//    BUILD_SINGLE_SELECTOR(xType, functions::indexreduce::IndexReduce, ::exec(opNum, hX, hXShapeInfo, dX, dXShapeInfo, extraParams, hZ, hZShapeInfo, dZ, dZShapeInfo, dimension, dimensionLength, tadShapeInfo, tadOffsets), LIBND4J_TYPES);
=======
    auto z = reinterpret_cast<Nd4jLong*>(hZ);

    BUILD_SINGLE_SELECTOR(xType, functions::indexreduce::IndexReduce, ::exec(opNum, hX, hXShapeInfo, extraParams, z, hZShapeInfo, dimension, dimensionLength, tadShapeInfo, tadOffsets), LIBND4J_TYPES);
>>>>>>> dd330f00
}

////////////////////////////////////////////////////////////////////////
/**
 *
 * @param opNum
 * @param hX
 * @param hXShapeInfo
 * @param hY
 * @param hYShapeInfo
 * @param hZ
 * @param hZShapeInfo
 * @param dimension
 * @param dimensionLength
 */

void NativeOpExecutioner::execBroadcast(nd4j::graph::LaunchContext *lc,
                            int opNum,
                            void *hX, Nd4jLong *hXShapeInfo,
                            void *dX, Nd4jLong *dXShapeInfo,
                            void *hY, Nd4jLong *hYShapeInfo,
                            void *dY, Nd4jLong *dYShapeInfo,
                            void *hZ, Nd4jLong *hZShapeInfo,
                            void *dZ, Nd4jLong *dZShapeInfo,
                            int *dimension, int dimensionLength,
                            Nd4jLong *tadOnlyShapeInfo, Nd4jLong *tadOffsets,
                            Nd4jLong *tadOnlyShapeInfoZ,Nd4jLong *tadOffsetsZ) {

    auto xType = nd4j::ArrayOptions::dataType(hXShapeInfo);
    auto yType = nd4j::ArrayOptions::dataType(hYShapeInfo);
    auto zType = nd4j::ArrayOptions::dataType(hZShapeInfo);

#ifndef __ND4J_EXPERIMENTAL__
    BUILD_PAIRWISE_SELECTOR(xType, yType, zType, functions::broadcast::Broadcast, ::exec(opNum, hX, hXShapeInfo, hY, hYShapeInfo, hZ, hZShapeInfo, dimension, dimensionLength, tadOnlyShapeInfo, tadOffsets, tadOnlyShapeInfoZ, tadOffsetsZ), LIBND4J_TYPES, LIBND4J_TYPES);
#else
    BUILD_SINGLE_SELECTOR_THRICE(xType, functions::broadcast::Broadcast, ::exec(opNum, hX, hXShapeInfo, hY, hYShapeInfo, hZ, hZShapeInfo, dimension, dimensionLength, tadOnlyShapeInfo, tadOffsets, tadOnlyShapeInfoZ, tadOffsetsZ), LIBND4J_TYPES);
#endif
}


////////////////////////////////////////////////////////////////////////
void NativeOpExecutioner::execBroadcastBool(nd4j::graph::LaunchContext *lc,
                            int opNum,
                            void *hX, Nd4jLong *hXShapeInfo,
                            void *dX, Nd4jLong *dXShapeInfo,
                            void *hY, Nd4jLong *hYShapeInfo,
                            void *dY, Nd4jLong *dYShapeInfo,
                            void *hZ, Nd4jLong *hZShapeInfo,
                            void *dZ, Nd4jLong *dZShapeInfo,
                            int *dimension, int dimensionLength,
                            Nd4jLong *tadOnlyShapeInfo, Nd4jLong *tadOffsets,
                            Nd4jLong *tadOnlyShapeInfoZ,Nd4jLong *tadOffsetsZ) {

    auto xType = nd4j::ArrayOptions::dataType(hXShapeInfo);
    auto yType = nd4j::ArrayOptions::dataType(hYShapeInfo);
    auto zType = nd4j::ArrayOptions::dataType(hZShapeInfo);

    BUILD_DOUBLE_SELECTOR(xType, zType, functions::broadcast::BroadcastBool, ::exec(opNum, hX, hXShapeInfo, hY, hYShapeInfo, hZ, hZShapeInfo, dimension, dimensionLength, tadOnlyShapeInfo, tadOffsets, tadOnlyShapeInfoZ, tadOffsetsZ), LIBND4J_TYPES, BOOL_TYPES);
}

////////////////////////////////////////////////////////////////////////
/**
*
* @param opNum
* @param hX
* @param xStride
* @param hY
* @param yStride
* @param hZ
* @param resultStride
* @param extraParams
* @param n
*/
void NativeOpExecutioner::execPairwiseTransform(nd4j::graph::LaunchContext *lc,
                                    int opNum,
                                    void *hX, Nd4jLong *hXShapeInfo,
                                    void *dX, Nd4jLong *dXShapeInfo,
                                    void *hY, Nd4jLong *hYShapeInfo,
                                    void *dY, Nd4jLong *dYShapeInfo,
                                    void *hZ, Nd4jLong *hZShapeInfo,
                                    void *dZ, Nd4jLong *dZShapeInfo,
                                    void *extraParams) {

    auto xType = nd4j::ArrayOptions::dataType(hXShapeInfo);
    auto yType = nd4j::ArrayOptions::dataType(hYShapeInfo);
    auto zType = nd4j::ArrayOptions::dataType(hZShapeInfo);

#ifndef __ND4J_EXPERIMENTAL__
    BUILD_PAIRWISE_SELECTOR(xType, yType, zType, functions::pairwise_transforms::PairWiseTransform, ::exec(opNum, hX, hXShapeInfo, hY, hYShapeInfo, hZ, hZShapeInfo, extraParams), LIBND4J_TYPES, LIBND4J_TYPES);
#else
    BUILD_SINGLE_SELECTOR_THRICE(xType, functions::pairwise_transforms::PairWiseTransform, ::exec(opNum, hX, hXShapeInfo, hY, hYShapeInfo, hZ, hZShapeInfo, extraParams), LIBND4J_TYPES);
#endif
}

////////////////////////////////////////////////////////////////////////
void NativeOpExecutioner::execPairwiseBoolTransform(nd4j::graph::LaunchContext *lc,
                                    int opNum,
                                    void *hX, Nd4jLong *hXShapeInfo,
                                    void *dX, Nd4jLong *dXShapeInfo,
                                    void *hY, Nd4jLong *hYShapeInfo,
                                    void *dY, Nd4jLong *dYShapeInfo,
                                    void *hZ, Nd4jLong *hZShapeInfo,
                                    void *dZ, Nd4jLong *dZShapeInfo,
                                    void *extraParams) {

    auto xType = nd4j::ArrayOptions::dataType(hXShapeInfo);
    auto yType = nd4j::ArrayOptions::dataType(hYShapeInfo);
    auto zType = nd4j::ArrayOptions::dataType(hZShapeInfo);

<<<<<<< HEAD
    BUILD_DOUBLE_SELECTOR(xType, zType, functions::pairwise_transforms::PairWiseBoolTransform, ::exec(opNum, hX, hXShapeInfo, hY, dYShapeInfo, hZ, hZShapeInfo, extraParams), LIBND4J_TYPES, BOOL_TYPES);
=======
    BUILD_DOUBLE_SELECTOR(xType, zType, functions::pairwise_transforms::PairWiseBoolTransform, ::exec(opNum, hX, hXShapeInfo, hY, hYShapeInfo, hZ, hZShapeInfo, extraParams), LIBND4J_TYPES, BOOL_TYPES);
>>>>>>> dd330f00
}

////////////////////////////////////////////////////////////////////////
/**
*
* @param opNum
* @param hX
* @param hXShapeInfo
* @param extraParams
* @param hZ
* @param hZShapeInfo
*/
void NativeOpExecutioner::execReduceFloat(nd4j::graph::LaunchContext *lc,
                            int opNum,
                            void *hX, Nd4jLong *hXShapeInfo,
                            void *dX, Nd4jLong *dXShapeInfo,
                            void *extraParams,
                            void *hZ, Nd4jLong *hZShapeInfo,
                            void *dZ, Nd4jLong *dZShapeInfo,
                            int *dimension, int dimensionLength,
                            Nd4jLong *tadShapeInfo, Nd4jLong *tadOffsets) {

    auto xType = nd4j::ArrayOptions::dataType(hXShapeInfo);
    auto zType = nd4j::ArrayOptions::dataType(hZShapeInfo);

    BUILD_DOUBLE_SELECTOR(xType, zType, functions::reduce::ReduceFloatFunction, ::exec(opNum, hX, hXShapeInfo, extraParams, hZ, hZShapeInfo, dimension, dimensionLength, tadShapeInfo, tadOffsets), LIBND4J_TYPES, FLOAT_TYPES);
}

////////////////////////////////////////////////////////////////////////
void NativeOpExecutioner::execReduceSame(nd4j::graph::LaunchContext *lc,
                                int opNum,
                                void *hX, Nd4jLong *hXShapeInfo,
                                void *dX, Nd4jLong *dXShapeInfo,
                                void *extraParams,
                                void *hZ, Nd4jLong *hZShapeInfo,
                                void *dZ, Nd4jLong *dZShapeInfo,
                                int *dimension, int dimensionLength,
                                Nd4jLong *tadShapeInfo, Nd4jLong *tadOffsets) {

    auto xType = nd4j::ArrayOptions::dataType(hXShapeInfo);
    auto zType = nd4j::ArrayOptions::dataType(hZShapeInfo);

    BUILD_SINGLE_SELECTOR(xType, functions::reduce::ReduceSameFunction, ::exec(opNum, hX, hXShapeInfo, extraParams, hZ, hZShapeInfo, dimension, dimensionLength, tadShapeInfo, tadOffsets), LIBND4J_TYPES);
}

////////////////////////////////////////////////////////////////////////
void NativeOpExecutioner::execReduceBool(nd4j::graph::LaunchContext *lc,
                                int opNum,
                                void *hX, Nd4jLong *hXShapeInfo,
                                void *dX, Nd4jLong *dXShapeInfo,
                                void *extraParams,
                                void *hZ, Nd4jLong *hZShapeInfo,
                                void *dZ, Nd4jLong *dZShapeInfo,
                                int *dimension, int dimensionLength,
                                Nd4jLong *tadShapeInfo, Nd4jLong *tadOffsets) {

    auto xType = nd4j::ArrayOptions::dataType(hXShapeInfo);
    auto zType = nd4j::ArrayOptions::dataType(hZShapeInfo);

    BUILD_DOUBLE_SELECTOR(xType, zType, functions::reduce::ReduceBoolFunction, ::exec(opNum, hX, hXShapeInfo, extraParams, hZ, hZShapeInfo, dimension, dimensionLength, tadShapeInfo, tadOffsets), LIBND4J_TYPES, BOOL_TYPES);
}

////////////////////////////////////////////////////////////////////////
void NativeOpExecutioner::execReduceLong(nd4j::graph::LaunchContext *lc,
                                int opNum,
                                void *hX, Nd4jLong *hXShapeInfo,
                                void *dX, Nd4jLong *dXShapeInfo,
                                void *extraParams,
                                void *hZ, Nd4jLong *hZShapeInfo,
                                void *dZ, Nd4jLong *dZShapeInfo,
                                int *dimension, int dimensionLength,
                                Nd4jLong *tadShapeInfo, Nd4jLong *tadOffsets) {

    auto xType = nd4j::ArrayOptions::dataType(hXShapeInfo);
    auto zType = nd4j::ArrayOptions::dataType(hZShapeInfo);

    BUILD_DOUBLE_SELECTOR(xType, zType, functions::reduce::ReduceLongFunction, ::exec(opNum, hX, hXShapeInfo, extraParams, hZ, hZShapeInfo, dimension, dimensionLength, tadShapeInfo, tadOffsets), LIBND4J_TYPES, LONG_TYPES);
}

////////////////////////////////////////////////////////////////////////
/**
 *
 * @param opNum
 * @param hX
 * @param hXShapeInfo
 * @param extraParams
 * @return
 */
void NativeOpExecutioner::execReduceFloatScalar(nd4j::graph::LaunchContext *lc,
                                    int opNum,
                                    void *hX, Nd4jLong *hXShapeInfo,
                                    void *dX, Nd4jLong *dXShapeInfo,
                                    void *extraParams,
                                    void *hZ, Nd4jLong *hZShapeInfo,
                                    void *dZ, Nd4jLong *dZShapeInfo) {

    auto xType = nd4j::ArrayOptions::dataType(hXShapeInfo);
    auto zType = nd4j::ArrayOptions::dataType(hZShapeInfo);

    BUILD_DOUBLE_SELECTOR(xType, zType, functions::reduce::ReduceFloatFunction, ::execScalar(opNum, hX, hXShapeInfo, extraParams, hZ, hZShapeInfo), LIBND4J_TYPES, FLOAT_TYPES);
}

////////////////////////////////////////////////////////////////////////
void NativeOpExecutioner::execReduceSameScalar(nd4j::graph::LaunchContext *lc,
                                        int opNum,
                                        void *hX, Nd4jLong *hXShapeInfo,
                                        void *dX, Nd4jLong *dXShapeInfo,
                                        void *extraParams,
                                        void *hZ, Nd4jLong *hZShapeInfo,
                                        void *dZ, Nd4jLong *dZShapeInfo) {

    auto xType = nd4j::ArrayOptions::dataType(hXShapeInfo);

    BUILD_SINGLE_SELECTOR(xType, functions::reduce::ReduceSameFunction, ::execScalar(opNum, hX, hXShapeInfo, extraParams, hZ, hZShapeInfo), LIBND4J_TYPES);
}

////////////////////////////////////////////////////////////////////////
void NativeOpExecutioner::execReduceBoolScalar(nd4j::graph::LaunchContext *lc,
                                        int opNum,
                                        void *hX, Nd4jLong *hXShapeInfo,
                                        void *dX, Nd4jLong *dXShapeInfo,
                                        void *extraParams,
                                        void *hZ, Nd4jLong *hZShapeInfo,
                                        void *dZ, Nd4jLong *dZShapeInfo) {

    auto xType = nd4j::ArrayOptions::dataType(hXShapeInfo);
    auto zType = nd4j::ArrayOptions::dataType(hZShapeInfo);

    BUILD_DOUBLE_SELECTOR(xType, zType, functions::reduce::ReduceBoolFunction, ::execScalar(opNum, hX, hXShapeInfo, extraParams, hZ, hZShapeInfo), LIBND4J_TYPES, BOOL_TYPES);
}

////////////////////////////////////////////////////////////////////////
void NativeOpExecutioner::execReduceLongScalar(nd4j::graph::LaunchContext *lc,
                                        int opNum,
                                        void *hX, Nd4jLong *hXShapeInfo,
                                        void *dX, Nd4jLong *dXShapeInfo,
                                        void *extraParams,
                                        void *hZ, Nd4jLong *hZShapeInfo,
                                        void *dZ, Nd4jLong *dZShapeInfo) {

    auto xType = nd4j::ArrayOptions::dataType(hXShapeInfo);
    auto zType = nd4j::ArrayOptions::dataType(hZShapeInfo);

    BUILD_DOUBLE_SELECTOR(xType, zType, functions::reduce::ReduceLongFunction, ::execScalar(opNum, hX, hXShapeInfo, extraParams, hZ, hZShapeInfo), LIBND4J_TYPES, LONG_TYPES);
}


////////////////////////////////////////////////////////////////////////
/**
 *
 * @param opNum
 * @param hX
 * @param hXShapeInfo
 * @param extraParamsVals
 * @param hY
 * @param hYShapeInfo
 * @param hZ
 * @param hZShapeInfo
 * @param dimension
 * @param dimensionLength
 */
void NativeOpExecutioner::execReduce3Scalar(nd4j::graph::LaunchContext *lc,
                            int opNum,
                            void *hX, Nd4jLong *hXShapeInfo,
                            void *dX, Nd4jLong *dXShapeInfo,
                            void *extraParamsVals,
                            void *hY, Nd4jLong *hYShapeInfo,
                            void *dY, Nd4jLong *dYShapeInfo,
                            void *hZ, Nd4jLong *hZShapeInfo,
                            void *dZ, Nd4jLong *dZShapeInfo) {

    auto xType = nd4j::ArrayOptions::dataType(hXShapeInfo);
    auto zType = nd4j::ArrayOptions::dataType(hZShapeInfo);


    BUILD_DOUBLE_SELECTOR(xType, zType, functions::reduce3::Reduce3, ::execScalar(opNum, hX, hXShapeInfo, extraParamsVals, hY, hYShapeInfo, hZ, hZShapeInfo), LIBND4J_TYPES, FLOAT_TYPES);
}

////////////////////////////////////////////////////////////////////////
/**
*
* @param opNum
* @param hX
* @param hXShapeInfo
* @param extraParamsVals
* @param hY
* @param hYShapeInfo
* @param hZ
* @param hZShapeInfo
*/
void NativeOpExecutioner::execReduce3(nd4j::graph::LaunchContext *lc,
                            int opNum,
                            void *hX, Nd4jLong *hXShapeInfo,
                            void *dX, Nd4jLong *dXShapeInfo,
                            void *extraParamsVals,
                            void *hY, Nd4jLong *hYShapeInfo,
                            void *dY, Nd4jLong *dYShapeInfo,
                            void *hZ, Nd4jLong *hZShapeInfo,
                            void *dZ, Nd4jLong *dZShapeInfo) {

    auto xType = nd4j::ArrayOptions::dataType(hXShapeInfo);
    auto zType = nd4j::ArrayOptions::dataType(hZShapeInfo);

    BUILD_DOUBLE_SELECTOR(xType, zType, functions::reduce3::Reduce3, ::exec(opNum, hX, hXShapeInfo, extraParamsVals, hY, hYShapeInfo, hZ, hZShapeInfo, nullptr, 1), LIBND4J_TYPES, FLOAT_TYPES);

}

////////////////////////////////////////////////////////////////////////
void NativeOpExecutioner::execReduce3(nd4j::graph::LaunchContext *lc,
                            int opNum,
                            void *hX, Nd4jLong *hXShapeInfo,
                            void *dX, Nd4jLong *dXShapeInfo,
                            void *extraParamsVals,
                            void *hY, Nd4jLong *hYShapeInfo,
                            void *dY, Nd4jLong *dYShapeInfo,
                            void *hZ, Nd4jLong *hZShapeInfo,
                            void *dZ, Nd4jLong *dZShapeInfo,
                            int *dimension, int dimensionLength) {

    auto xType = nd4j::ArrayOptions::dataType(hXShapeInfo);
    auto zType = nd4j::ArrayOptions::dataType(hZShapeInfo);

    BUILD_DOUBLE_SELECTOR(xType, zType, functions::reduce3::Reduce3, ::exec(opNum, hX, hXShapeInfo, extraParamsVals, hY, hYShapeInfo, hZ, hZShapeInfo, dimension, dimensionLength), LIBND4J_TYPES, FLOAT_TYPES);
}


////////////////////////////////////////////////////////////////////////
void NativeOpExecutioner::execReduce3All(nd4j::graph::LaunchContext *lc,
                            int opNum,
                            void *hX, Nd4jLong *hXShapeInfo,
                            void *dX, Nd4jLong *dXShapeInfo,
                            void *extraParamsVals,
                            void *hY, Nd4jLong *hYShapeInfo,
                            void *dY, Nd4jLong *dYShapeInfo,
                            void *hZ, Nd4jLong *hZShapeInfo,
                            void *dZ, Nd4jLong *dZShapeInfo,
                            int *dimension, int dimensionLength,
                            Nd4jLong *xTadShapeInfo, Nd4jLong *xOffsets,
                            Nd4jLong *yTadShapeInfo, Nd4jLong *yOffsets) {

    auto xType = nd4j::ArrayOptions::dataType(hXShapeInfo);
    auto zType = nd4j::ArrayOptions::dataType(hZShapeInfo);

    BUILD_DOUBLE_SELECTOR(xType, zType, functions::reduce3::Reduce3, ::execAll(opNum, hX, hXShapeInfo, extraParamsVals, hY, hYShapeInfo, hZ, hZShapeInfo, dimension, dimensionLength, xTadShapeInfo, xOffsets, yTadShapeInfo, yOffsets), LIBND4J_TYPES, FLOAT_TYPES);
<<<<<<< HEAD
//    BUILD_DOUBLE_SELECTOR(xType, zType, functions::reduce3::Reduce3, ::execAll(opNum, hX, hXShapeInfo, dX, dXShapeInfo, extraParamsVals, hY, hYShapeInfo, dY, dYShapeInfo, hZ, hZShapeInfo, dZ, dZShapeInfo, dimension, dimensionLength, xTadShapeInfo, xOffsets, yTadShapeInfo, yOffsets), LIBND4J_TYPES, FLOAT_TYPES);
=======
>>>>>>> dd330f00
}

////////////////////////////////////////////////////////////////////////
void NativeOpExecutioner::execReduce3TAD(nd4j::graph::LaunchContext *lc,
                            int opNum,
                            void *hX, Nd4jLong *hXShapeInfo,
                            void *dX, Nd4jLong *dXShapeInfo,
                            void *extraParamsVals,
                            void *hY, Nd4jLong *hYShapeInfo,
                            void *dY, Nd4jLong *dYShapeInfo,
                            void *hZ, Nd4jLong *hZShapeInfo,
                            void *dZ, Nd4jLong *dZShapeInfo,
                            int *dimension, int dimensionLength, 
                            Nd4jLong *tadShapeInfo, Nd4jLong *tadOffsets) {

    auto xType = nd4j::ArrayOptions::dataType(hXShapeInfo);
    auto zType = nd4j::ArrayOptions::dataType(hZShapeInfo);

    BUILD_DOUBLE_SELECTOR(xType, zType, functions::reduce3::Reduce3, ::exec(opNum, hX, hXShapeInfo, extraParamsVals, hY, hYShapeInfo, hZ, hZShapeInfo, dimension, dimensionLength, tadShapeInfo, tadOffsets), LIBND4J_TYPES, FLOAT_TYPES);
<<<<<<< HEAD
//    BUILD_DOUBLE_SELECTOR(xType, zType, functions::reduce3::Reduce3, ::exec(opNum, hX, hXShapeInfo, dX, dXShapeInfo, extraParamsVals, hY, hYShapeInfo, dY, dYShapeInfo, hZ, hZShapeInfo, dZ, dZShapeInfo, dimension, dimensionLength, tadShapeInfo, tadOffsets), LIBND4J_TYPES, FLOAT_TYPES);
=======
>>>>>>> dd330f00
}


////////////////////////////////////////////////////////////////////////
/**
*
* @param opNum
* @param hX
* @param xStride
* @param hZ
* @param resultStride
* @param scalar
* @param extraParams
* @param n
*/
void NativeOpExecutioner::execScalar(nd4j::graph::LaunchContext *lc,
                            int opNum,
                            void *hX, Nd4jLong *hXShapeInfo,
                            void *dX, Nd4jLong *dXShapeInfo,
                            void *hZ, Nd4jLong *hZShapeInfo,
                            void *dZ, Nd4jLong *dZShapeInfo,
                            void *hScalar, Nd4jLong *hScalarShapeInfo,
                            void *dScalar, Nd4jLong *dScalarShapeInfo,
                            void *extraParams) {

    auto xType = nd4j::ArrayOptions::dataType(hXShapeInfo);
    auto yType = nd4j::ArrayOptions::dataType(hScalarShapeInfo);
    auto zType = nd4j::ArrayOptions::dataType(hZShapeInfo);

#ifndef __ND4J_EXPERIMENTAL__
    BUILD_PAIRWISE_SELECTOR(xType, yType, zType, functions::scalar::ScalarTransform, ::transform(opNum, hX, hXShapeInfo, hZ, hZShapeInfo, hScalar, extraParams), LIBND4J_TYPES, LIBND4J_TYPES);
#else
    BUILD_SINGLE_SELECTOR_THRICE(xType, functions::scalar::ScalarTransform, ::transform(opNum, hX, hXShapeInfo, hZ, hZShapeInfo, hScalar, extraParams), LIBND4J_TYPES);
#endif
}

////////////////////////////////////////////////////////////////////////
void NativeOpExecutioner::execScalar(nd4j::graph::LaunchContext *lc,
                            int opNum,
                            void *hX, Nd4jLong *hXShapeInfo,
                            void *dX, Nd4jLong *dXShapeInfo,
                            void *extraParams,
                            void *hZ, Nd4jLong *hZShapeInfo,
                            void *dZ, Nd4jLong *dZShapeInfo,
                            void *hScalars, Nd4jLong *hScalarShapeInfo,
                            void *dScalars, Nd4jLong *dScalarShapeInfo,
                            int *dimension, int dimensionLength,
                            Nd4jLong *tadShapeInfo, Nd4jLong *tadOffsets,
                            Nd4jLong *tadShapeInfoZ, Nd4jLong *tadOffsetsZ) {

    auto xType = nd4j::ArrayOptions::dataType(hXShapeInfo);
    auto yType = nd4j::ArrayOptions::dataType(hScalarShapeInfo);
    auto zType = nd4j::ArrayOptions::dataType(hZShapeInfo);

#ifndef __ND4J_EXPERIMENTAL__
    BUILD_PAIRWISE_SELECTOR(xType, yType, zType, functions::scalar::ScalarTransform, ::transform(opNum, hX, hXShapeInfo, extraParams, hZ, hZShapeInfo, hScalars, dimension, dimensionLength, tadShapeInfo, tadOffsets, tadShapeInfoZ, tadOffsetsZ), LIBND4J_TYPES, LIBND4J_TYPES);
#else
    BUILD_SINGLE_SELECTOR_THRICE(xType, functions::scalar::ScalarTransform, ::transform(opNum, hX, hXShapeInfo, extraParams, hZ, hZShapeInfo, hScalars, dimension, dimensionLength, tadShapeInfo, tadOffsets, tadShapeInfoZ, tadOffsetsZ), LIBND4J_TYPES);
#endif
}

////////////////////////////////////////////////////////////////////////
void NativeOpExecutioner::execScalarBool(nd4j::graph::LaunchContext *lc,
                            int opNum,
                            void *hX, Nd4jLong *hXShapeInfo,
                            void *dX, Nd4jLong *dXShapeInfo,
                            void *hZ, Nd4jLong *hZShapeInfo,
                            void *dZ, Nd4jLong *dZShapeInfo,
                            void *hScalar, Nd4jLong *hSscalarShapeInfo,
                            void *dScalar, Nd4jLong *dSscalarShapeInfo,
                            void *extraParams) {

    auto xType = nd4j::ArrayOptions::dataType(hXShapeInfo);
    auto zType = nd4j::ArrayOptions::dataType(hZShapeInfo);

    BUILD_DOUBLE_SELECTOR(xType, zType, functions::scalar::ScalarBoolTransform, ::transform(opNum, hX, hXShapeInfo, hZ, hZShapeInfo, hScalar, extraParams), LIBND4J_TYPES, BOOL_TYPES);
}

////////////////////////////////////////////////////////////////////////
void NativeOpExecutioner::execScalarBool(nd4j::graph::LaunchContext *lc,
                            int opNum,
                            void *hX, Nd4jLong *hXShapeInfo,
                            void *dX, Nd4jLong *dXShapeInfo,
                            void *extraParams,
                            void *hZ, Nd4jLong *hZShapeInfo,
                            void *dZ, Nd4jLong *dZShapeInfo,
                            void *hScalars, Nd4jLong *hScalarShapeInfo,
                            void *dScalars, Nd4jLong *dScalarShapeInfo,
                            int *dimension, int dimensionLength,
                            Nd4jLong *tadShapeInfo, Nd4jLong *tadOffsets,
                            Nd4jLong *tadShapeInfoZ, Nd4jLong *tadOffsetsZ) {

    auto xType = nd4j::ArrayOptions::dataType(hXShapeInfo);
    auto yType = nd4j::ArrayOptions::dataType(hScalarShapeInfo);
    auto zType = nd4j::ArrayOptions::dataType(hZShapeInfo);

    BUILD_DOUBLE_SELECTOR(xType, zType, functions::scalar::ScalarBoolTransform, ::transform(opNum, hX, hXShapeInfo, extraParams, hZ, hZShapeInfo, hScalars, dimension, dimensionLength, tadShapeInfo, tadOffsets, tadShapeInfoZ, tadOffsetsZ), LIBND4J_TYPES, BOOL_TYPES);
}

////////////////////////////////////////////////////////////////////////
/**
*
* @param opNum
* @param hX
* @param hXShapeInfo
* @param extraParams
* @param hZ
* @param hZShapeInfo
*/
void NativeOpExecutioner::execSummaryStats(nd4j::graph::LaunchContext *lc,
                                int opNum,
                                void *hX, Nd4jLong *hXShapeInfo,
                                void *dX, Nd4jLong *dXShapeInfo,
                                void *extraParams,
                                void *hZ, Nd4jLong *hZShapeInfo,
                                void *dZ, Nd4jLong *dZShapeInfo,
                                bool biasCorrected) {

    auto xType = nd4j::ArrayOptions::dataType(hXShapeInfo);
    auto zType = nd4j::ArrayOptions::dataType(hZShapeInfo);

    BUILD_DOUBLE_SELECTOR(xType, zType, functions::summarystats::SummaryStatsReduce, ::exec(opNum, biasCorrected, hX, hXShapeInfo, extraParams, hZ, hZShapeInfo, nullptr, 1), LIBND4J_TYPES, FLOAT_TYPES);
}

////////////////////////////////////////////////////////////////////////
/**
*
* @param opNum
* @param hX
* @param hXShapeInfo
* @param extraParams
* @param hZ
* @param hZShapeInfo
*/
void NativeOpExecutioner::execSummaryStatsScalar(nd4j::graph::LaunchContext *lc,
                                    int opNum,
                                    void *hX, Nd4jLong *hXShapeInfo,
                                    void *dX, Nd4jLong *dXShapeInfo,
                                    void *extraParams,
                                    void *hZ, Nd4jLong *hZShapeInfo,
                                    void *dZ, Nd4jLong *dZShapeInfo,
                                    bool biasCorrected) {

    auto xType = nd4j::ArrayOptions::dataType(hXShapeInfo);
    auto zType = nd4j::ArrayOptions::dataType(hZShapeInfo);

    BUILD_DOUBLE_SELECTOR(xType, zType, functions::summarystats::SummaryStatsReduce, ::execScalar(opNum, biasCorrected, hX, hXShapeInfo, extraParams, hZ, hZShapeInfo), LIBND4J_TYPES, FLOAT_TYPES);
}

////////////////////////////////////////////////////////////////////////
/**
*
* @param opNum
* @param hX
* @param hXShapeInfo
* @param extraParams
* @param hZ
* @param hZShapeInfo
* @param dimension
* @param dimensionLength
*/
void NativeOpExecutioner::execSummaryStats(nd4j::graph::LaunchContext *lc,
                                int opNum,
                                void *hX, Nd4jLong *hXShapeInfo,
                                void *dX, Nd4jLong *dXShapeInfo,
                                void *extraParams,
                                void *hZ, Nd4jLong *hZShapeInfo,
                                void *dZ, Nd4jLong *dZShapeInfo,
                                int *dimension,
                                int dimensionLength,
                                bool biasCorrected) {

    auto xType = nd4j::ArrayOptions::dataType(hXShapeInfo);
    auto zType = nd4j::ArrayOptions::dataType(hZShapeInfo);

    BUILD_DOUBLE_SELECTOR(xType, zType, functions::summarystats::SummaryStatsReduce, ::exec(opNum, biasCorrected, hX, hXShapeInfo, extraParams, hZ, hZShapeInfo, dimension, dimensionLength), LIBND4J_TYPES, FLOAT_TYPES);
}


////////////////////////////////////////////////////////////////////////
/**
*
* @param opNum
* @param hX
* @param xStride
* @param hZ
* @param resultStride
* @param extraParams
* @param n
*/
void NativeOpExecutioner::execTransformFloat(nd4j::graph::LaunchContext *lc,
                                int opNum,
                                void *hX, Nd4jLong *hXShapeInfo,
                                void *dX, Nd4jLong *dXShapeInfo,
                                void *hZ, Nd4jLong *hZShapeInfo,
                                void *dZ, Nd4jLong *dZShapeInfo,
                                void *extraParams,
                                Nd4jLong *tadShapeInfo, Nd4jLong *tadOffsets) {

    auto xType = nd4j::ArrayOptions::dataType(hXShapeInfo);
    auto zType = nd4j::ArrayOptions::dataType(hZShapeInfo);

    BUILD_DOUBLE_SELECTOR(xType, zType, functions::transform::TransformFloat, ::exec(opNum, hX, hXShapeInfo, hZ, hZShapeInfo, extraParams, tadShapeInfo, tadOffsets), LIBND4J_TYPES, FLOAT_TYPES);
}

////////////////////////////////////////////////////////////////////////
void NativeOpExecutioner::execTransformBool(nd4j::graph::LaunchContext *lc,
                                int opNum,
                                void *hX, Nd4jLong *hXShapeInfo,
                                void *dX, Nd4jLong *dXShapeInfo,
                                void *hZ, Nd4jLong *hZShapeInfo,
                                void *dZ, Nd4jLong *dZShapeInfo,
                                void *extraParams,
                                Nd4jLong *tadShapeInfo, Nd4jLong *tadOffsets) {

    auto xType = nd4j::ArrayOptions::dataType(hXShapeInfo);
    auto zType = nd4j::ArrayOptions::dataType(hZShapeInfo);

    BUILD_DOUBLE_SELECTOR(xType, zType, functions::transform::TransformBool, ::exec(opNum, hX, hXShapeInfo, hZ, hZShapeInfo, extraParams, tadShapeInfo, tadOffsets), LIBND4J_TYPES, BOOL_TYPES);
}

////////////////////////////////////////////////////////////////////////
void NativeOpExecutioner::execTransformAny(nd4j::graph::LaunchContext *lc,
                                int opNum,
                                void *hX, Nd4jLong *hXShapeInfo,
                                void *dX, Nd4jLong *dXShapeInfo,
                                void *hZ, Nd4jLong *hZShapeInfo,
                                void *dZ, Nd4jLong *dZShapeInfo,
                                void *extraParams,
                                Nd4jLong *tadShapeInfo, Nd4jLong *tadOffsets) {

    auto xType = nd4j::ArrayOptions::dataType(hXShapeInfo);
    auto zType = nd4j::ArrayOptions::dataType(hZShapeInfo);

    BUILD_DOUBLE_SELECTOR(xType, zType, functions::transform::TransformAny, ::exec(opNum, hX, hXShapeInfo, hZ, hZShapeInfo, extraParams, tadShapeInfo, tadOffsets), LIBND4J_TYPES, LIBND4J_TYPES);
}

////////////////////////////////////////////////////////////////////////
void NativeOpExecutioner::execTransformSame(nd4j::graph::LaunchContext *lc,
                                int opNum,
                                void *hX, Nd4jLong *hXShapeInfo,
                                void *dX, Nd4jLong *dXShapeInfo,
                                void *hZ, Nd4jLong *hZShapeInfo,
                                void *dZ, Nd4jLong *dZShapeInfo,
                                void *extraParams,
                                Nd4jLong *tadShapeInfo, Nd4jLong *tadOffsets) {

    auto xType = nd4j::ArrayOptions::dataType(hXShapeInfo);
    auto zType = nd4j::ArrayOptions::dataType(hZShapeInfo);

    BUILD_SINGLE_SELECTOR(xType, functions::transform::TransformSame, ::exec(opNum, hX, hXShapeInfo, hZ, hZShapeInfo, extraParams, tadShapeInfo, tadOffsets), LIBND4J_TYPES);
}

////////////////////////////////////////////////////////////////////////
void NativeOpExecutioner::execTransformStrict(nd4j::graph::LaunchContext *lc,
                                int opNum,
                                void *hX, Nd4jLong *hXShapeInfo,
                                void *dX, Nd4jLong *dXShapeInfo,
                                void *hZ, Nd4jLong *hZShapeInfo,
                                void *dZ, Nd4jLong *dZShapeInfo,
                                void *extraParams,
                                Nd4jLong *tadShapeInfo, Nd4jLong *tadOffsets) {

    auto xType = nd4j::ArrayOptions::dataType(hXShapeInfo);
    auto zType = nd4j::ArrayOptions::dataType(hZShapeInfo);

    BUILD_SINGLE_SELECTOR(xType, functions::transform::TransformStrict, ::exec(opNum, hX, hXShapeInfo, hZ, hZShapeInfo, extraParams, tadShapeInfo, tadOffsets), FLOAT_TYPES);
}

////////////////////////////////////////////////////////////////////////
void NativeOpExecutioner::execRandom(nd4j::graph::LaunchContext *lc,
                            int opNum,
                            Nd4jPointer state,
                            void *hZ, Nd4jLong *hZShapeInfo,
                            void *dZ, Nd4jLong *dZShapeInfo,
                            void *extraArguments) {

<<<<<<< HEAD
    auto zType = nd4j::ArrayOptions::dataType(hZShapeBuffer);

    BUILD_SINGLE_SELECTOR(zType, functions::random::RandomFunction, ::execTransform(opNum, state, hZ, hZShapeBuffer, extraArguments), FLOAT_TYPES);
=======
    auto zType = nd4j::ArrayOptions::dataType(hZShapeInfo);

    BUILD_SINGLE_SELECTOR(zType, functions::random::RandomFunction, ::execTransform(opNum, state, hZ, hZShapeInfo, extraArguments), FLOAT_TYPES);
>>>>>>> dd330f00
}

////////////////////////////////////////////////////////////////////////
void NativeOpExecutioner::execRandom(nd4j::graph::LaunchContext *lc,
                            int opNum,
                            Nd4jPointer state,
                            void *hX, Nd4jLong *hXShapeInfo,
                            void *dX, Nd4jLong *dXShapeInfo,
                            void *hZ, Nd4jLong *hZShapeInfo,
                            void *dZ, Nd4jLong *dZShapeInfo,
                            void *extraArguments) {

<<<<<<< HEAD
    auto zType = nd4j::ArrayOptions::dataType(hZShapeBuffer);

    BUILD_SINGLE_SELECTOR(zType, functions::random::RandomFunction, ::execTransform(opNum, state, hX, hXShapeBuffer, hZ, hZShapeBuffer, extraArguments), FLOAT_TYPES);
=======
    auto zType = nd4j::ArrayOptions::dataType(hZShapeInfo);

    BUILD_SINGLE_SELECTOR(zType, functions::random::RandomFunction, ::execTransform(opNum, state, hX, hXShapeInfo, hZ, hZShapeInfo, extraArguments), FLOAT_TYPES);
>>>>>>> dd330f00
}

////////////////////////////////////////////////////////////////////////
void NativeOpExecutioner::execRandom(nd4j::graph::LaunchContext *lc,
                          int opNum,
                          Nd4jPointer state,
                          void *hX, Nd4jLong *hXShapeInfo,
                          void *dX, Nd4jLong *dXShapeInfo,
                          void *hY, Nd4jLong *hYShapeInfo,
                          void *dY, Nd4jLong *dYShapeInfo,
                          void *hZ, Nd4jLong *hZShapeInfo,
                          void *dZ, Nd4jLong *dZShapeInfo,
                          void *extraArguments) {

<<<<<<< HEAD
    auto xType = nd4j::ArrayOptions::dataType(hZShapeBuffer);

    BUILD_SINGLE_SELECTOR(xType, functions::random::RandomFunction, ::execTransform(opNum, state, hX, hXShapeBuffer, hY, hYShapeBuffer, hZ, hZShapeBuffer, extraArguments), FLOAT_TYPES);
=======
    auto xType = nd4j::ArrayOptions::dataType(hZShapeInfo);

    BUILD_SINGLE_SELECTOR(xType, functions::random::RandomFunction, ::execTransform(opNum, state, hX, hXShapeInfo, hY, hYShapeInfo, hZ, hZShapeInfo, extraArguments), FLOAT_TYPES);
>>>>>>> dd330f00
}






<|MERGE_RESOLUTION|>--- conflicted
+++ resolved
@@ -67,15 +67,9 @@
                                     void *dZ, Nd4jLong *dZShapeInfo) {
 
     auto xType = nd4j::ArrayOptions::dataType(hXShapeInfo);
-<<<<<<< HEAD
     auto hz = reinterpret_cast<Nd4jLong*>(hZ);
 
     BUILD_SINGLE_SELECTOR(xType, hz[0] = functions::indexreduce::IndexReduce, ::execScalar(opNum,hX,hXShapeInfo,extraParams), LIBND4J_TYPES);
-=======
-    auto z = reinterpret_cast<Nd4jLong*>(hZ);
-
-    BUILD_SINGLE_SELECTOR(xType, z[0] = functions::indexreduce::IndexReduce, ::execScalar(opNum,hX,hXShapeInfo,extraParams), LIBND4J_TYPES);
->>>>>>> dd330f00
 }
 
 ////////////////////////////////////////////////////////////////////////
@@ -102,16 +96,10 @@
                                 Nd4jLong *tadShapeInfo, Nd4jLong *tadOffsets) {
 
     auto xType = nd4j::ArrayOptions::dataType(hXShapeInfo);
-<<<<<<< HEAD
     Nd4jLong* hz = reinterpret_cast<Nd4jLong*>(hZ);
 
     BUILD_SINGLE_SELECTOR(xType, functions::indexreduce::IndexReduce, ::exec(opNum, hX, hXShapeInfo, extraParams, hz, hZShapeInfo, dimension, dimensionLength, tadShapeInfo, tadOffsets), LIBND4J_TYPES);
 //    BUILD_SINGLE_SELECTOR(xType, functions::indexreduce::IndexReduce, ::exec(opNum, hX, hXShapeInfo, dX, dXShapeInfo, extraParams, hZ, hZShapeInfo, dZ, dZShapeInfo, dimension, dimensionLength, tadShapeInfo, tadOffsets), LIBND4J_TYPES);
-=======
-    auto z = reinterpret_cast<Nd4jLong*>(hZ);
-
-    BUILD_SINGLE_SELECTOR(xType, functions::indexreduce::IndexReduce, ::exec(opNum, hX, hXShapeInfo, extraParams, z, hZShapeInfo, dimension, dimensionLength, tadShapeInfo, tadOffsets), LIBND4J_TYPES);
->>>>>>> dd330f00
 }
 
 ////////////////////////////////////////////////////////////////////////
@@ -221,11 +209,7 @@
     auto yType = nd4j::ArrayOptions::dataType(hYShapeInfo);
     auto zType = nd4j::ArrayOptions::dataType(hZShapeInfo);
 
-<<<<<<< HEAD
-    BUILD_DOUBLE_SELECTOR(xType, zType, functions::pairwise_transforms::PairWiseBoolTransform, ::exec(opNum, hX, hXShapeInfo, hY, dYShapeInfo, hZ, hZShapeInfo, extraParams), LIBND4J_TYPES, BOOL_TYPES);
-=======
     BUILD_DOUBLE_SELECTOR(xType, zType, functions::pairwise_transforms::PairWiseBoolTransform, ::exec(opNum, hX, hXShapeInfo, hY, hYShapeInfo, hZ, hZShapeInfo, extraParams), LIBND4J_TYPES, BOOL_TYPES);
->>>>>>> dd330f00
 }
 
 ////////////////////////////////////////////////////////////////////////
@@ -470,10 +454,7 @@
     auto zType = nd4j::ArrayOptions::dataType(hZShapeInfo);
 
     BUILD_DOUBLE_SELECTOR(xType, zType, functions::reduce3::Reduce3, ::execAll(opNum, hX, hXShapeInfo, extraParamsVals, hY, hYShapeInfo, hZ, hZShapeInfo, dimension, dimensionLength, xTadShapeInfo, xOffsets, yTadShapeInfo, yOffsets), LIBND4J_TYPES, FLOAT_TYPES);
-<<<<<<< HEAD
 //    BUILD_DOUBLE_SELECTOR(xType, zType, functions::reduce3::Reduce3, ::execAll(opNum, hX, hXShapeInfo, dX, dXShapeInfo, extraParamsVals, hY, hYShapeInfo, dY, dYShapeInfo, hZ, hZShapeInfo, dZ, dZShapeInfo, dimension, dimensionLength, xTadShapeInfo, xOffsets, yTadShapeInfo, yOffsets), LIBND4J_TYPES, FLOAT_TYPES);
-=======
->>>>>>> dd330f00
 }
 
 ////////////////////////////////////////////////////////////////////////
@@ -493,10 +474,7 @@
     auto zType = nd4j::ArrayOptions::dataType(hZShapeInfo);
 
     BUILD_DOUBLE_SELECTOR(xType, zType, functions::reduce3::Reduce3, ::exec(opNum, hX, hXShapeInfo, extraParamsVals, hY, hYShapeInfo, hZ, hZShapeInfo, dimension, dimensionLength, tadShapeInfo, tadOffsets), LIBND4J_TYPES, FLOAT_TYPES);
-<<<<<<< HEAD
 //    BUILD_DOUBLE_SELECTOR(xType, zType, functions::reduce3::Reduce3, ::exec(opNum, hX, hXShapeInfo, dX, dXShapeInfo, extraParamsVals, hY, hYShapeInfo, dY, dYShapeInfo, hZ, hZShapeInfo, dZ, dZShapeInfo, dimension, dimensionLength, tadShapeInfo, tadOffsets), LIBND4J_TYPES, FLOAT_TYPES);
-=======
->>>>>>> dd330f00
 }
 
 
@@ -774,15 +752,9 @@
                             void *dZ, Nd4jLong *dZShapeInfo,
                             void *extraArguments) {
 
-<<<<<<< HEAD
-    auto zType = nd4j::ArrayOptions::dataType(hZShapeBuffer);
-
-    BUILD_SINGLE_SELECTOR(zType, functions::random::RandomFunction, ::execTransform(opNum, state, hZ, hZShapeBuffer, extraArguments), FLOAT_TYPES);
-=======
     auto zType = nd4j::ArrayOptions::dataType(hZShapeInfo);
 
     BUILD_SINGLE_SELECTOR(zType, functions::random::RandomFunction, ::execTransform(opNum, state, hZ, hZShapeInfo, extraArguments), FLOAT_TYPES);
->>>>>>> dd330f00
 }
 
 ////////////////////////////////////////////////////////////////////////
@@ -795,15 +767,9 @@
                             void *dZ, Nd4jLong *dZShapeInfo,
                             void *extraArguments) {
 
-<<<<<<< HEAD
-    auto zType = nd4j::ArrayOptions::dataType(hZShapeBuffer);
-
-    BUILD_SINGLE_SELECTOR(zType, functions::random::RandomFunction, ::execTransform(opNum, state, hX, hXShapeBuffer, hZ, hZShapeBuffer, extraArguments), FLOAT_TYPES);
-=======
     auto zType = nd4j::ArrayOptions::dataType(hZShapeInfo);
 
     BUILD_SINGLE_SELECTOR(zType, functions::random::RandomFunction, ::execTransform(opNum, state, hX, hXShapeInfo, hZ, hZShapeInfo, extraArguments), FLOAT_TYPES);
->>>>>>> dd330f00
 }
 
 ////////////////////////////////////////////////////////////////////////
@@ -818,19 +784,13 @@
                           void *dZ, Nd4jLong *dZShapeInfo,
                           void *extraArguments) {
 
-<<<<<<< HEAD
-    auto xType = nd4j::ArrayOptions::dataType(hZShapeBuffer);
-
-    BUILD_SINGLE_SELECTOR(xType, functions::random::RandomFunction, ::execTransform(opNum, state, hX, hXShapeBuffer, hY, hYShapeBuffer, hZ, hZShapeBuffer, extraArguments), FLOAT_TYPES);
-=======
     auto xType = nd4j::ArrayOptions::dataType(hZShapeInfo);
 
     BUILD_SINGLE_SELECTOR(xType, functions::random::RandomFunction, ::execTransform(opNum, state, hX, hXShapeInfo, hY, hYShapeInfo, hZ, hZShapeInfo, extraArguments), FLOAT_TYPES);
->>>>>>> dd330f00
-}
-
-
-
-
-
-
+}
+
+
+
+
+
+
