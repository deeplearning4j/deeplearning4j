--- conflicted
+++ resolved
@@ -19,13 +19,10 @@
 //
 
 #include <NDArrayFactory.h>
-<<<<<<< HEAD
 #include <ConstantHelper.h>
 #include <helpers/ConstantShapeHelper.h>
-=======
 #include <openmp_pragmas.h>
 #include <helpers/ShapeUtils.h>
->>>>>>> 43c553a0
 
 namespace nd4j {
 
@@ -42,18 +39,6 @@
     NDArray NDArrayFactory::string(const std::string &str, nd4j::graph::LaunchContext* context) {
         NDArray res;
 
-<<<<<<< HEAD
-        if (context == nullptr)
-            context = nd4j::graph::LaunchContext::defaultContext();
-
-        res.setAttached(context->getWorkspace() != nullptr);
-
-        utf8string **us = nullptr;
-        int8_t *buffer = nullptr;
-        ALLOCATE(buffer, context->getWorkspace(), sizeof(utf8string*), int8_t);
-        us = reinterpret_cast<utf8string**>(buffer);
-        us[0] = new utf8string(str);
-=======
         int8_t *buffer = nullptr;
         auto headerLength = ShapeUtils::stringBufferHeaderRequirements(1);
         ALLOCATE(buffer, workspace, headerLength + str.length(), int8_t);
@@ -64,7 +49,6 @@
         offsets[1] = str.length();
 
         memcpy(data, str.c_str(), str.length());
->>>>>>> 43c553a0
 
         res.setBuffer(buffer);
         res.setContext(context);
@@ -78,18 +62,6 @@
     NDArray* NDArrayFactory::string_(const std::string &str, nd4j::graph::LaunchContext* context) {
         auto res = new NDArray();
 
-<<<<<<< HEAD
-        if (context == nullptr)
-            context = nd4j::graph::LaunchContext::defaultContext();
-
-        res->setAttached(context->getWorkspace() != nullptr);
-
-        utf8string **us = nullptr;
-        int8_t *buffer = nullptr;
-        ALLOCATE(buffer, context->getWorkspace(), sizeof(utf8string*), int8_t);
-        us = reinterpret_cast<utf8string**>(buffer);
-        us[0] = new utf8string(str);
-=======
         int8_t *buffer = nullptr;
         auto headerLength = ShapeUtils::stringBufferHeaderRequirements(1);
         ALLOCATE(buffer, workspace, headerLength + str.length(), int8_t);
@@ -100,7 +72,6 @@
         offsets[1] = str.length();
 
         memcpy(data, str.c_str(), str.length());
->>>>>>> 43c553a0
 
         res->setBuffer(buffer);
         res->setShapeInfo(ShapeBuilders::createScalarShapeInfo(DataType::UTF8, context->getWorkspace()));
@@ -694,10 +665,7 @@
         offsets[string.size()] = dataLength;
 
         int8_t *buffer = nullptr;
-<<<<<<< HEAD
-        ALLOCATE(buffer, context->getWorkspace(), sizeof(utf8string*) * res.lengthOf(), int8_t);
-=======
-        ALLOCATE(buffer, workspace, headerLength + dataLength, int8_t);
+        ALLOCATE(buffer, context->getWorkspace(), headerLength + dataLength, int8_t);
 
         memcpy(buffer, offsets.data(), offsets.size() * sizeof(Nd4jLong));
 
@@ -708,7 +676,6 @@
             auto cdata = data + offsets[e];
             memcpy(cdata, string[e].c_str(), string[e].length());
         }
->>>>>>> 43c553a0
 
 
         res.setBuffer(buffer);
@@ -741,10 +708,7 @@
         offsets[string.size()] = dataLength;
 
         int8_t *buffer = nullptr;
-<<<<<<< HEAD
-        ALLOCATE(buffer, context->getWorkspace(), sizeof(utf8string*) * res->lengthOf(), int8_t);
-=======
-        ALLOCATE(buffer, workspace, headerLength + dataLength, int8_t);
+        ALLOCATE(buffer, context->getWorkspace(), headerLength + dataLength, int8_t);
 
         memcpy(buffer, offsets.data(), offsets.size() * sizeof(Nd4jLong));
 
@@ -755,7 +719,6 @@
             auto cdata = data + offsets[e];
             memcpy(cdata, string[e].c_str(), string[e].length());
         }
->>>>>>> 43c553a0
 
 
         res->setBuffer(buffer);
@@ -776,7 +739,7 @@
         for (int idx = 0; idx < numOfArrs; idx++ ) {
             auto array = new NDArray(reinterpret_cast<int8_t*>(const_cast<void*>(buffer)) + offsets[idx] * sizeOfT, const_cast<Nd4jLong*>(shapeInfo), workspace);
             result.push_back(array);
-        }        
+        }
 
         return result;
     }
