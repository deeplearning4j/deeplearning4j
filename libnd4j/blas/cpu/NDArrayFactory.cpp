--- conflicted
+++ resolved
@@ -172,7 +172,6 @@
 
         return res;
     }
-<<<<<<< HEAD
 //    BUILD_DOUBLE_TEMPLATE(template NDArray NDArrayFactory::create, (DataType type, const T scalar, nd4j::LaunchContext * context), LIBND4J_TYPES);
     template NDArray NDArrayFactory::create(DataType type, const double scalar, nd4j::LaunchContext * context);
     template NDArray NDArrayFactory::create(DataType type, const float scalar, nd4j::LaunchContext * context);
@@ -182,24 +181,11 @@
     template NDArray NDArrayFactory::create(DataType type, const int scalar, nd4j::LaunchContext * context);
     template NDArray NDArrayFactory::create(DataType type, const int8_t scalar, nd4j::LaunchContext * context);
     template NDArray NDArrayFactory::create(DataType type, const uint8_t scalar, nd4j::LaunchContext * context);
-    template NDArray NDArrayFactory::create(DataType type, const int16_t scalar, nd4j::LaunchContext * context);
-    template NDArray NDArrayFactory::create(DataType type, const bool scalar, nd4j::LaunchContext * context);
-=======
-//    BUILD_DOUBLE_TEMPLATE(template NDArray NDArrayFactory::create, (DataType type, const T scalar, nd4j::memory::Workspace* workspace), LIBND4J_TYPES);
-    template NDArray NDArrayFactory::create(DataType type, const double scalar, nd4j::memory::Workspace* workspace);
-    template NDArray NDArrayFactory::create(DataType type, const float scalar, nd4j::memory::Workspace* workspace);
-    template NDArray NDArrayFactory::create(DataType type, const float16 scalar, nd4j::memory::Workspace* workspace);
-    template NDArray NDArrayFactory::create(DataType type, const bfloat16 scalar, nd4j::memory::Workspace* workspace);
-    template NDArray NDArrayFactory::create(DataType type, const Nd4jLong scalar, nd4j::memory::Workspace* workspace);
-    template NDArray NDArrayFactory::create(DataType type, const int scalar, nd4j::memory::Workspace* workspace);
-    template NDArray NDArrayFactory::create(DataType type, const int8_t scalar, nd4j::memory::Workspace* workspace);
-    template NDArray NDArrayFactory::create(DataType type, const uint8_t scalar, nd4j::memory::Workspace* workspace);
     template NDArray NDArrayFactory::create(DataType type, const uint16_t scalar, nd4j::memory::Workspace* workspace);
     template NDArray NDArrayFactory::create(DataType type, const uint32_t scalar, nd4j::memory::Workspace* workspace);
     template NDArray NDArrayFactory::create(DataType type, const uint64_t scalar, nd4j::memory::Workspace* workspace);
-    template NDArray NDArrayFactory::create(DataType type, const int16_t scalar, nd4j::memory::Workspace* workspace);
-    template NDArray NDArrayFactory::create(DataType type, const bool scalar, nd4j::memory::Workspace* workspace);
->>>>>>> 1e542060
+    template NDArray NDArrayFactory::create(DataType type, const int16_t scalar, nd4j::LaunchContext * context);
+    template NDArray NDArrayFactory::create(DataType type, const bool scalar, nd4j::LaunchContext * context);
 
     template <typename T>
     NDArray NDArrayFactory::create(const T scalar, nd4j::LaunchContext * context) {
@@ -215,7 +201,6 @@
 
         return res;
     }
-<<<<<<< HEAD
     template NDArray NDArrayFactory::create(const double scalar, nd4j::LaunchContext * context);
     template NDArray NDArrayFactory::create(const float scalar, nd4j::LaunchContext * context);
     template NDArray NDArrayFactory::create(const float16 scalar, nd4j::LaunchContext * context);
@@ -225,22 +210,10 @@
     template NDArray NDArrayFactory::create(const int8_t scalar, nd4j::LaunchContext * context);
     template NDArray NDArrayFactory::create(const uint8_t scalar, nd4j::LaunchContext * context);
     template NDArray NDArrayFactory::create(const int16_t scalar, nd4j::LaunchContext * context);
-    template NDArray NDArrayFactory::create(const bool scalar, nd4j::LaunchContext * context);
-=======
-    template NDArray NDArrayFactory::create(const double scalar, nd4j::memory::Workspace* workspace);
-    template NDArray NDArrayFactory::create(const float scalar, nd4j::memory::Workspace* workspace);
-    template NDArray NDArrayFactory::create(const float16 scalar, nd4j::memory::Workspace* workspace);
-    template NDArray NDArrayFactory::create(const bfloat16 scalar, nd4j::memory::Workspace* workspace);
-    template NDArray NDArrayFactory::create(const Nd4jLong scalar, nd4j::memory::Workspace* workspace);
-    template NDArray NDArrayFactory::create(const int scalar, nd4j::memory::Workspace* workspace);
-    template NDArray NDArrayFactory::create(const int8_t scalar, nd4j::memory::Workspace* workspace);
-    template NDArray NDArrayFactory::create(const uint8_t scalar, nd4j::memory::Workspace* workspace);
-    template NDArray NDArrayFactory::create(const int16_t scalar, nd4j::memory::Workspace* workspace);
     template NDArray NDArrayFactory::create(const uint16_t scalar, nd4j::memory::Workspace* workspace);
     template NDArray NDArrayFactory::create(const uint32_t scalar, nd4j::memory::Workspace* workspace);
     template NDArray NDArrayFactory::create(const uint64_t scalar, nd4j::memory::Workspace* workspace);
-    template NDArray NDArrayFactory::create(const bool scalar, nd4j::memory::Workspace* workspace);
->>>>>>> 1e542060
+    template NDArray NDArrayFactory::create(const bool scalar, nd4j::LaunchContext * context);
 
 
 ////////////////////////////////////////////////////////////////////////
@@ -336,7 +309,6 @@
 
         return res;
     }
-<<<<<<< HEAD
     template NDArray* NDArrayFactory::vector(Nd4jLong length, const double startingValue, nd4j::LaunchContext * context);
     template NDArray* NDArrayFactory::vector(Nd4jLong length, const float startingValue, nd4j::LaunchContext * context);
     template NDArray* NDArrayFactory::vector(Nd4jLong length, const float16 startingValue, nd4j::LaunchContext * context);
@@ -344,24 +316,12 @@
     template NDArray* NDArrayFactory::vector(Nd4jLong length, const Nd4jLong startingValue, nd4j::LaunchContext * context);
     template NDArray* NDArrayFactory::vector(Nd4jLong length, const int startingValue, nd4j::LaunchContext * context);
     template NDArray* NDArrayFactory::vector(Nd4jLong length, const uint8_t startingValue, nd4j::LaunchContext * context);
+    template NDArray* NDArrayFactory::vector(Nd4jLong length, const uint16_t startingValue, nd4j::memory::Workspace *workspace);
+    template NDArray* NDArrayFactory::vector(Nd4jLong length, const uint32_t startingValue, nd4j::memory::Workspace *workspace);
+    template NDArray* NDArrayFactory::vector(Nd4jLong length, const uint64_t startingValue, nd4j::memory::Workspace *workspace);
     template NDArray* NDArrayFactory::vector(Nd4jLong length, const int8_t startingValue, nd4j::LaunchContext * context);
     template NDArray* NDArrayFactory::vector(Nd4jLong length, const int16_t startingValue, nd4j::LaunchContext * context);
     template NDArray* NDArrayFactory::vector(Nd4jLong length, const bool startingValue, nd4j::LaunchContext * context);
-=======
-    template NDArray* NDArrayFactory::vector(Nd4jLong length, const double startingValue, nd4j::memory::Workspace *workspace);
-    template NDArray* NDArrayFactory::vector(Nd4jLong length, const float startingValue, nd4j::memory::Workspace *workspace);
-    template NDArray* NDArrayFactory::vector(Nd4jLong length, const float16 startingValue, nd4j::memory::Workspace *workspace);
-    template NDArray* NDArrayFactory::vector(Nd4jLong length, const bfloat16 startingValue, nd4j::memory::Workspace *workspace);
-    template NDArray* NDArrayFactory::vector(Nd4jLong length, const Nd4jLong startingValue, nd4j::memory::Workspace *workspace);
-    template NDArray* NDArrayFactory::vector(Nd4jLong length, const int startingValue, nd4j::memory::Workspace *workspace);
-    template NDArray* NDArrayFactory::vector(Nd4jLong length, const uint8_t startingValue, nd4j::memory::Workspace *workspace);
-    template NDArray* NDArrayFactory::vector(Nd4jLong length, const uint16_t startingValue, nd4j::memory::Workspace *workspace);
-    template NDArray* NDArrayFactory::vector(Nd4jLong length, const uint32_t startingValue, nd4j::memory::Workspace *workspace);
-    template NDArray* NDArrayFactory::vector(Nd4jLong length, const uint64_t startingValue, nd4j::memory::Workspace *workspace);
-    template NDArray* NDArrayFactory::vector(Nd4jLong length, const int8_t startingValue, nd4j::memory::Workspace *workspace);
-    template NDArray* NDArrayFactory::vector(Nd4jLong length, const int16_t startingValue, nd4j::memory::Workspace *workspace);
-    template NDArray* NDArrayFactory::vector(Nd4jLong length, const bool startingValue, nd4j::memory::Workspace *workspace);
->>>>>>> 1e542060
 
 ////////////////////////////////////////////////////////////////////////
     template <typename T>
