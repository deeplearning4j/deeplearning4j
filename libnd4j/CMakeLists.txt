cmake_minimum_required(VERSION 3.15)
project(libnd4j)

set (CMAKE_MODULE_PATH "${CMAKE_CURRENT_SOURCE_DIR}/cmake")
message("CMAKE MODULE PATH ${CMAKE_MODULE_PATH}")

#ensure we create lib files
set(CMAKE_WINDOWS_EXPORT_ALL_SYMBOLS OFF)
if (WIN32)
    set(CMAKE_CXX_FLAGS "${CMAKE_CXX_FLAGS} -DSD_WINDOWS_BUILD=true")
    set(CMAKE_C_FLAGS "${CMAKE_C_FLAGS} -DSD_WINDOWS_BUILD=true")
endif()

option(SD_NATIVE "Optimize for build machine (might not work on others)" OFF)
option(SD_CHECK_VECTORIZATION "checks for vectorization" OFF)
option(SD_BUILD_TESTS "Build tests" OFF)
option(SD_STATIC_LIB "Build static library" OFF)
option(SD_SHARED_LIB "Build shared library" ON)
option(SD_SANITIZE "Enable Address Sanitizer" ON)
option(SD_USE_LTO "Use link time optimization" OFF)
option(FLATBUFFERS_BUILD_FLATC "Enable the build of the flatbuffers compiler" OFF)
set(FLATBUFFERS_BUILD_FLATC "OFF" CACHE STRING "Hack to disable flatc build" FORCE)

if(SD_AURORA)
    set(SD_CUDA false)
    set(CMAKE_CXX_STANDARD 14)
else()

    if ("${CMAKE_CXX_COMPILER_ID}" STREQUAL "GNU" )
        SET(INFORMATIVE_FLAGS  "-fmax-errors=3")
    endif()
    set(CMAKE_CXX_STANDARD 11)
endif()

if (SD_CUDA AND NOT SD_AURORA)
    message("Enabling cuda")

    if("${SD_ARCH}" MATCHES "armv8-a" AND UNIX)
        message("Adding jetson nano specific settings")
        # Need to manually specify stubbed links in order
        # for cublas and cusolver to be resolved
        if(NOT DEFINED CUDA_cublas_LIBRARY OR "${CUDA_cublas_LIBRARY}" MATCHES ".*NOTFOUND.*" )
            message("Setting cublas library manually")
            set(CUDA_cublas_LIBRARY  "$ENV{loc_DIR}/cuda/targets/aarch64-linux/lib/stubs/libcublas.so" CACHE STRING "CUDA CUBLAS LIB" FORCE)
            set(CUDA_cublas_LIBRARY  "$ENV{loc_DIR}/cuda/targets/aarch64-linux/lib/stubs/libcublas.so")
            # See: https://stackoverflow.com/questions/47948473/what-this-cmake-error-means-my-variables-are-set-to-notfound
            unset(CUDA_cublas-NOTFOUND CACHE)
            unset(CUDA_cublas_LIBRARY-NOTFOUND CACHE)
            unset(CUDA_cublas_LIBRARY-NOTFOUND PARENT_SCOPE)


        endif()

        if(NOT DEFINED CUDA_cusolver_LIBRARY OR "${CUDA_cusolver_LIBRARY}" MATCHES ".*NOTFOUND.*")
            message("Setting cusolver library manually")
            set(CUDA_cusolver_LIBRARY "$ENV{loc_DIR}/cuda/targets/aarch64-linux/lib/stubs/libcusolver.so" CACHE STRING "CUDA CUSOLVER LIB" FORCE)
            set(CUDA_cusolver_LIBRARY "$ENV{loc_DIR}/cuda/targets/aarch64-linux/lib/stubs/libcusolver.so")
            #See: https://stackoverflow.com/questions/47948473/what-this-cmake-error-means-my-variables-are-set-to-notfound
            unset(CUDA_cusolver-NOTFOUND CACHE)
            unset(CUDA_cusolver_LIBRARY-NOTFOUND CACHE)
            unset(CUDA_cusolver_LIBRARY-NOTFOUND PARENT_SCOPE)

        endif()

        message("Jetson nano cublas library is ${CUDA_cublas_LIBRARY} and CuSolver library ${CUDA_cusolver_LIBRARY}")
    endif()


    enable_language(CUDA)
    find_package(CUDA REQUIRED)
    # Add a platform agnostic way of showing we are compiling for cuda
    # The normal way of using __NVCC__ and __CUDACC__ does not show up
    # for cpp files which makes it difficult to add guards for specific functions.
    add_compile_definitions(SD_CUDA=true)

    if(CMAKE_CXX_COMPILER MATCHES "MSVC" AND CMAKE_CXX_COMPILER_VERSION VERSION_GREATER_EQUAL "19.29" )
        message("Working around windows build failure with visual studio. Visual studio 16.10 introduced a compiler bug with compilng CUDA code with C++14. Set the cuda standard to 17 as a workaround.")
        set(CMAKE_CXX_STANDARD 11)
        set(CMAKE_CUDA_STANDARD 11)
    else()
        set(CMAKE_CXX_STANDARD 11)
        message("Set CUDA C++ Standard to ${CMAKE_CUDA_STANDARD}")

    endif()

    set(DEFAULT_ENGINE "samediff::ENGINE_CUDA")
else()
    set(DEFAULT_ENGINE "samediff::ENGINE_CPU")

endif()


#///////////////////////////////////////////////////////////////////////////////
# genCompilation: Generates cpp, cu files
# INPUT:
# $FILE_ITEM template-configuration that utilizes libnd4j type, macros helpers
# defined inside { include/types/types.h, include/system/type_boilerplate.h}
# OUTPUT:
# $CUSTOMOPS_GENERIC_SOURCES  generated files will be added into this List
#////////////////////////////////////////////////////////////////////////////////
#  A simple template-configuration file example:
# // hints and defines what types will be generated
# #cmakedefine SD_COMMON_TYPES_GEN
# #cmakedefine SD_FLOAT_TYPES_GEN
# // below if defines blocks are needed for correctly handling multiple types
# #if defined(SD_COMMON_TYPES_GEN) && defined(SD_COMMON_TYPES_@FL_TYPE_INDEX@)
#  BUILD_DOUBLE_TEMPLATE(template void someFunc, (arg_list,..),
#                          SD_COMMON_TYPES_@FL_TYPE_INDEX@, SD_INDEXING_TYPES);
# #endif
# #if defined(SD_FLOAT_TYPES_GEN) && defined(SD_FLOAT_TYPES_@FL_TYPE_INDEX@)
#  BUILD_SINGLE_TEMPLATE(template class SomeClass,, SD_FLOAT_TYPES_@FL_TYPE_INDEX@);
# #endif
#////////////////////////////////////////////////////////////////////////////////

set_property(GLOBAL PROPERTY JOB_POOLS one_jobs=1 two_jobs=2)


function(genCompilation FILE_ITEM)
    get_filename_component(FILE_ITEM_WE ${FL_ITEM} NAME_WE)

    set(EXTENSION "cpp")

    if(FL_ITEM MATCHES "cu.in$")
        set(EXTENSION "cu")
    endif()

    file(READ ${FL_ITEM} CONTENT_FL)
    #check content for types

    #set all to false
    set (SD_FLOAT_TYPES_GEN     0)
    set (SD_INTEGER_TYPES_GEN       0)
    set (SD_COMMON_TYPES_GEN   0)
    set (SD_PAIRWISE_TYPES_GEN  0)
    set (RANGE_STOP         -1)

    string(REGEX MATCHALL "#cmakedefine[ \t]+SD_(INTEGER|COMMON|FLOAT|PAIRWISE)_TYPES_GEN" TYPE_MATCHES ${CONTENT_FL})

    #STOP=COUNT(SD_COMMON_TYPES)-1
    set(SD_INTEGER_TYPES_END 7)
    set(SD_COMMON_TYPES_END 12)
    set(SD_FLOAT_TYPES_END 3)
    set(SD_PAIRWISE_TYPES_END 12)

    foreach(TYPEX ${TYPE_MATCHES})
        set(STOP -1)
        if(TYPEX MATCHES "SD_INTEGER_TYPES_GEN$")
            set (SD_INTEGER_TYPES_GEN  1)
            set(STOP ${SD_INTEGER_TYPES_END})
        endif()
        if(TYPEX MATCHES "SD_COMMON_TYPES_GEN$")
            set (SD_COMMON_TYPES_GEN 1)
            set(STOP ${SD_COMMON_TYPES_END})
        endif()
        if(TYPEX MATCHES "SD_FLOAT_TYPES_GEN$")
            set (SD_FLOAT_TYPES_GEN 1)
            set(STOP ${SD_FLOAT_TYPES_END})
        endif()
        if(TYPEX MATCHES "SD_PAIRWISE_TYPES_GEN$")
            set (SD_PAIRWISE_TYPES_GEN  1)
            set(STOP ${SD_PAIRWISE_TYPES_END})
        endif()
        if(STOP GREATER RANGE_STOP)
            set(RANGE_STOP ${STOP})
        endif()

    endforeach()

    if(RANGE_STOP GREATER -1)
        foreach(FL_TYPE_INDEX RANGE 0 ${RANGE_STOP})
            # set OFF if the index is above
            if(FL_TYPE_INDEX GREATER ${SD_FLOAT_TYPES_END})
                set (SD_FLOAT_TYPES_GEN     0)
            endif()
            if(FL_TYPE_INDEX GREATER ${SD_INTEGER_TYPES_END})
                set (SD_INTEGER_TYPES_GEN     0)
            endif()
            if(FL_TYPE_INDEX GREATER ${SD_COMMON_TYPES_END})
                set (SD_COMMON_TYPES_GEN   0)
            endif()
            set(GENERATED_SOURCE  "${CMAKE_BINARY_DIR}/compilation_units/${FILE_ITEM_WE}_${FL_TYPE_INDEX}.${EXTENSION}")
            configure_file(  "${FL_ITEM}" "${GENERATED_SOURCE}" @ONLY)
            LIST(APPEND CUSTOMOPS_GENERIC_SOURCES ${GENERATED_SOURCE} )
        endforeach()
    endif()

    set(CUSTOMOPS_GENERIC_SOURCES ${CUSTOMOPS_GENERIC_SOURCES} PARENT_SCOPE)
endfunction()


# MSVC runtime lib can be either "MultiThreaded" or "MultiThreadedDLL", /MT and /MD respectively
set(MSVC_RT_LIB "MultiThreadedDLL")

set(SD_X86_BUILD false)

if (NOT SD_IOS_BUILD AND NOT SD_ANDROID_BUILD AND NOT ${SD_ARCH} MATCHES "power*" AND NOT ${SD_ARCH} MATCHES "arm*" AND NOT SD_AURORA)
    set(SD_X86_BUILD true)
endif()

# -fsanitize=address
# -fsanitize=leak
if (SD_AURORA)
    message("Aurora build in process")
    set(SD_X86_BUILD false)
    set(CMAKE_CXX_FLAGS_RELEASE  "${CMAKE_CXX_FLAGS_RELEASE} -w -O3 -fPIC -finline-functions -finline-max-times=64 -finline-max-depth=64 -fno-inline-copy-arguments -fdiag-inline=2 -fdiag-parallel=2 -fdiag-vector=2 -DSD_AURORA=true")
    set(CMAKE_CXX_FLAGS_DEBUG  "${CMAKE_CXX_FLAGS_DEBUG} -w -g -O0 -fPIC -DSD_AURORA=true")
    set(CMAKE_EXE_LINKER_FLAGS "${CMAKE_EXE_LINKER_FLAGS} -Wl,-z,muldefs,-rpath,$ENV{NLC_ROOT}/lib/")
    set(CMAKE_SHARED_LINKER_FLAGS "${CMAKE_SHARED_LINKER_FLAGS} -Wl,-z,muldefs,-rpath,$ENV{NLC_ROOT}/lib/")
elseif (SD_ANDROID_BUILD)
    set_property(GLOBAL PROPERTY JOB_POOLS one_job=1 two_jobs=2)
    set(CMAKE_CXX_FLAGS_RELEASE  "${CMAKE_CXX_FLAGS_RELEASE} -O3 -fPIC -Wno-braced-scalar-init -Wno-delete-non-virtual-dtor -Wno-unused-command-line-argument -Wno-dangling-else -D_RELEASE=true")
    set(CMAKE_CXX_FLAGS_DEBUG  "${CMAKE_CXX_FLAGS_DEBUG} -O0 -g -fPIC -Wno-braced-scalar-init -Wno-delete-non-virtual-dtor -Wno-unused-command-line-argument -Wno-dangling-else")
elseif (APPLE)
    set(CMAKE_CXX_FLAGS_RELEASE  "-O3 -fPIC -Wno-braced-scalar-init -Wno-delete-non-virtual-dtor -Wno-unused-command-line-argument -Wno-dangling-else -D__APPLE_OS__=true -D_RELEASE=true")
    set(CMAKE_CXX_FLAGS_DEBUG  " -O0 -g -fPIC -Wno-braced-scalar-init -Wno-delete-non-virtual-dtor -Wno-unused-command-line-argument -Wno-dangling-else -D__APPLE_OS__=true")
elseif(WIN32)
    set(SD_X86_BUILD true)
    if (SD_CUDA)
        set(CMAKE_CXX_FLAGS_RELEASE  "-D_RELEASE=true")
        set(CMAKE_CXX_FLAGS_DEBUG  "  /FS /EHsc")
    else()
        set(CMAKE_CXX_FLAGS_RELEASE  "-O3 -fPIC -D_RELEASE=true")
        set(CMAKE_CXX_FLAGS_DEBUG  " -g -O2 -fPIC")
    endif()
elseif(${CMAKE_SYSTEM_NAME} MATCHES "Aurora")
    set(CMAKE_CXX_FLAGS_RELEASE  "-w -O3 -fPIC -finline-functions -finline-max-depth=10 -fopenmp -fassociative-math -D_RELEASE=true")
    set(CMAKE_CXX_FLAGS_DEBUG  "-w -g -O0 -fPIC -fno-openmp -fassociative-math")
    set(CMAKE_EXE_LINKER_FLAGS "${CMAKE_EXE_LINKER_FLAGS} -Wl,-z,muldefs,-rpath,$ENV{NLC_ROOT}/lib/")
    set(CMAKE_SHARED_LINKER_FLAGS "${CMAKE_SHARED_LINKER_FLAGS} -Wl,-z,muldefs,-rpath,$ENV{NLC_ROOT}/lib/")

    set(HAVE_OPENBLAS 1)
    include_directories($ENV{NLC_ROOT}/include/)
    link_directories($ENV{NLC_ROOT}/lib/)
    string(TOUPPER ${CMAKE_BUILD_TYPE} UPPERCASE_CMAKE_BUILD_TYPE)
    if(UPPERCASE_CMAKE_BUILD_TYPE MATCHES RELEASE)
        set(OPENBLAS_LIBRARIES cblas blas_openmp)
    else()
        set(OPENBLAS_LIBRARIES cblas blas_sequential)
    endif()
else()
    set(CMAKE_CXX_FLAGS_RELEASE  "-O3 -fPIC -D_RELEASE=true")
    set(CMAKE_CXX_FLAGS_DEBUG  " -g -O0 -fPIC")

    if (SD_CPU AND SD_SANITIZE)
        set(CMAKE_CXX_FLAGS_DEBUG "${CMAKE_CXX_FLAGS_DEBUG} -fsanitize=address")
    endif()
endif()

if(SD_NATIVE)
    IF(${CMAKE_SYSTEM_PROCESSOR} MATCHES "ppc64*")
        set(SD_X86_BUILD false)
        set(CMAKE_CXX_FLAGS "${CMAKE_CXX_FLAGS} -mcpu=native")
    ELSE()
        set(CMAKE_CXX_FLAGS "${CMAKE_CXX_FLAGS} -march=native")
    ENDIF()
endif()


if(NOT SD_CUDA)
    # we need this definition to avoid global memory use within onednn
    add_definitions(-DDNNL_ENABLE_CONCURRENT_EXEC=true)
    if (SD_AURORA)
        message("In aurora using NLC ROOT $ENV{NLC_ROOT}")
        include_directories("$ENV{NLC_ROOT}/include")
        link_directories("$ENV{NLC_ROOT}/lib/")

        # FIXME: we don't want sequential version in master
        SET(BLAS_LIBNAME "blas_openmp")
        SET(CBLAS_LIBNAME "cblas")

        find_library(BLAS_LIBRARY ${BLAS_LIBNAME}
                HINTS $ENV{NLC_ROOT}
                PATH_SUFFIXES lib)

        find_library(CBLAS_LIBRARY ${CBLAS_LIBNAME}
                HINTS $ENV{NLC_ROOT}
                PATH_SUFFIXES lib)

        if (BLAS_LIBRARY)
            set(HAVE_OPENBLAS 1)
            set(BLAS_LIBRARIES ${CBLAS_LIBRARY} ${BLAS_LIBRARY})
            add_definitions(-D__EXTERNAL_BLAS__=true)
        else()
            message(FATAL_ERROR "Unable to find BLAS")
        endif()
        # there's a chance, we have no BLAS provided externally
    elseif ("${OPENBLAS_PATH}" STREQUAL "")
        #we don't want OpenBLAS on Apple
        if (NOT APPLE)
            # note: this is not a typo
            set(BLA_VENDOR "OpenBLAS")
        endif()

        # look around for system blas instead, see: https://cmake.org/cmake/help/latest/module/FindBLAS.html
        find_package(BLAS REQUIRED)
        if (BLAS_FOUND)
            message("Found external BLAS implementation: ${BLAS_LIBRARIES} ")
            add_definitions(-D__EXTERNAL_BLAS__=true)
        endif()
    else()
        # if we have externally provided OPENBLAS_PATH - let's use it
        set(HAVE_OPENBLAS 1)
        message("Setting openblas")
        include_directories(${OPENBLAS_PATH}/include/)
        link_directories(${OPENBLAS_PATH} ${OPENBLAS_PATH}/lib/)
        set(OPENBLAS_LIBRARIES openblas)
    endif()

    # building cpu_features
    if (SD_X86_BUILD)
        add_definitions(-DCPU_FEATURES=true)
        set(BUILD_PIC "ON" CACHE STRING "Hack to enforce fPIC mode" FORCE)
        configure_file(./CMakeLists.txt.cpu_features.in cpu_features-download/CMakeLists.txt)
        message("CMAKE_COMMAND: ${CMAKE_COMMAND}")
        execute_process(COMMAND ${CMAKE_COMMAND} -DBUILD_PIC=ON -G "${CMAKE_GENERATOR}" .
                RESULT_VARIABLE result
                WORKING_DIRECTORY ${CMAKE_CURRENT_BINARY_DIR}/cpu_features-download )

        if(result)
            message(FATAL_ERROR "CMake step for cpu_features failed: ${result}")
        endif()
        execute_process(COMMAND ${CMAKE_COMMAND} --build .
                RESULT_VARIABLE result
                WORKING_DIRECTORY ${CMAKE_CURRENT_BINARY_DIR}/cpu_features-download )
        if(result)
            message(FATAL_ERROR "Build step for cpu_features failed: ${result}")
        endif()

        add_subdirectory(${CMAKE_CURRENT_BINARY_DIR}/cpu_features-src
                ${CMAKE_CURRENT_BINARY_DIR}/cpu_features-build
                EXCLUDE_FROM_ALL)
        set(CPUF_SOURCE_DIR ${CMAKE_CURRENT_BINARY_DIR}/cpu_features-src)
        include_directories(${CPUF_SOURCE_DIR}/include)
        set(CPU_FEATURES cpu_features)
    endif()
endif()


#arm-compute entry
if(${HELPERS_armcompute})
    find_package(ARMCOMPUTE REQUIRED)
    execute_process(COMMAND ${CMAKE_C_COMPILER} -fuse-ld=gold -Wl,--version ERROR_QUIET OUTPUT_VARIABLE ld_version)
    if ("${ld_version}" MATCHES "GNU gold")
        set(CMAKE_EXE_LINKER_FLAGS "${CMAKE_EXE_LINKER_FLAGS} -fuse-ld=gold ")
        if (CMAKE_BUILD_TYPE STREQUAL "Debug")
            add_link_options("-Wl,--long-plt")
        endif()
    endif()

    if(ARMCOMPUTE_FOUND)
        message("Found ARMCOMPUTE: ${ARMCOMPUTE_LIBRARIES}")
        set(HAVE_ARMCOMPUTE 1)
        # Add preprocessor definition for ARM Compute NEON
        add_definitions(-DARMCOMPUTENEON_ENABLED)
        include_directories(${ARMCOMPUTE_INCLUDE})
        message("----${ARMCOMPUTE_INCLUDE}---")
    endif()


endif()

<<<<<<< HEAD
# ve-dnn entry
if (${HELPERS_vednn})
    message("Going to pull & build vednn")
    set(HAVE_VEDNN 1)
=======
if (${HELPERS_vednn})
find_package(VEDNN REQUIRED)

if(VEDNN_FOUND)
   message("Found VEDNN: ${VEDNN_LIBRARIES}")
   set(HAVE_VEDNN 1)
   include_directories(${VEDNN_INCLUDE})
   message("----${VEDNN_INCLUDE}-${VEDNN_LIBRARIES}--")
else()
message( FATAL_ERROR "")
endif()

list(APPEND EXTERNAL_DEPENDENCY_LIBS  ${VEDNN_LIBRARIES} )
endif()

# ve-dnn entry
if (${HELPERS_veonednn})
    message("Going to pull & build VEONEDNN")
    set(HAVE_VEONEDNN 1)
>>>>>>> 79ba62bd
    if(SD_AURORA)
        set(NECVE 1 CACHE BOOL "" FORCE )
    endif()
    set(ENV{NLC_HOME} $ENV{NLC_ROOT})
    set(DNNL_LIBRARY_TYPE "STATIC" CACHE STRING "enforce static mode" FORCE)
    set(DDNNL_BUILD_TESTS OFF CACHE BOOL "BUILD TESTS" FORCE)
    set(VE_SEQ  1 CACHE BOOL "" FORCE)
    set(DNNL_ISA  "ALL" CACHE STRING "" FORCE)
    set(DNNL_ENABLE_CONCURRENT_EXEC  ON CACHE BOOL "" FORCE)
    set(DNNL_ENABLE_PRIMITIVE_CACHE  0 CACHE BOOL "" FORCE)
    set(DNNL_CPU_RUNTIME  "OMP" CACHE STRING "" FORCE)


<<<<<<< HEAD
    configure_file(./CMakeLists.txt.vednn.in vednn-download/CMakeLists.txt)
    execute_process(COMMAND ${CMAKE_COMMAND} -G "${CMAKE_GENERATOR}" .
            RESULT_VARIABLE result
            WORKING_DIRECTORY ${CMAKE_CURRENT_BINARY_DIR}/vednn-download )
    if(result)
        message(FATAL_ERROR "CMake step for vednn failed: ${result}")
    endif()
    execute_process(COMMAND ${CMAKE_COMMAND} --build .
            RESULT_VARIABLE result
            WORKING_DIRECTORY ${CMAKE_CURRENT_BINARY_DIR}/vednn-download )
    if(result)
        message(FATAL_ERROR "Build step for vednn failed: ${result}")
    endif()

    add_subdirectory(${CMAKE_CURRENT_BINARY_DIR}/vednn-src
            ${CMAKE_CURRENT_BINARY_DIR}/vednn-build
            EXCLUDE_FROM_ALL)

    set(vednn_SOURCE_DIR ${CMAKE_CURRENT_BINARY_DIR}/vednn-build)
    set(vednn_EXT_DIR ${CMAKE_CURRENT_BINARY_DIR}/vednn-src)
    set(VEDNN_PATH "${vednn_SOURCE_DIR}")
    include_directories(${vednn_SOURCE_DIR}/include ${vednn_EXT_DIR}/include ${vednn_SOURCE_DIR})
=======
    configure_file(./CMakeLists.txt.veonednn.in veonednn-download/CMakeLists.txt)
    execute_process(COMMAND ${CMAKE_COMMAND} -G "${CMAKE_GENERATOR}" .
            RESULT_VARIABLE result
            WORKING_DIRECTORY ${CMAKE_CURRENT_BINARY_DIR}/veonednn-download )
    if(result)
        message(FATAL_ERROR "CMake step for veonednn failed: ${result}")
    endif()
    execute_process(COMMAND ${CMAKE_COMMAND} --build .
            RESULT_VARIABLE result
            WORKING_DIRECTORY ${CMAKE_CURRENT_BINARY_DIR}/veonednn-download )
    if(result)
        message(FATAL_ERROR "Build step for veonednn failed: ${result}")
    endif()

    add_subdirectory(${CMAKE_CURRENT_BINARY_DIR}/veonednn-src
            ${CMAKE_CURRENT_BINARY_DIR}/veonednn-build
            EXCLUDE_FROM_ALL)

    set(veonednn_SOURCE_DIR ${CMAKE_CURRENT_BINARY_DIR}/veonednn-build)
    set(veonednn_EXT_DIR ${CMAKE_CURRENT_BINARY_DIR}/veonednn-src)
    set(veonednn_PATH "${veonednn_SOURCE_DIR}")
    include_directories(${veonednn_SOURCE_DIR}/include ${veonednn_EXT_DIR}/include ${veonednn_SOURCE_DIR})
>>>>>>> 79ba62bd
    list(APPEND EXTERNAL_DEPENDENCY_LIBS dnnl )

# one-dnn entry
elseif (${HELPERS_onednn})
    message("Going to pull & build onednn")
    set(HAVE_ONEDNN 1)
    set(DNNL_LIBRARY_TYPE "STATIC" CACHE STRING "Hack to enforce static mode" FORCE)

    configure_file(./CMakeLists.txt.onednn.in onednn-download/CMakeLists.txt)
    execute_process(COMMAND ${CMAKE_COMMAND} -G "${CMAKE_GENERATOR}" .
            RESULT_VARIABLE result
            WORKING_DIRECTORY ${CMAKE_CURRENT_BINARY_DIR}/onednn-download )
    if(result)
        message(FATAL_ERROR "CMake step for onednn failed: ${result}")
    endif()
    execute_process(COMMAND ${CMAKE_COMMAND} --build .
            RESULT_VARIABLE result
            WORKING_DIRECTORY ${CMAKE_CURRENT_BINARY_DIR}/onednn-download )
    if(result)
        message(FATAL_ERROR "Build step for onednn failed: ${result}")
    endif()

    add_subdirectory(${CMAKE_CURRENT_BINARY_DIR}/onednn-src
            ${CMAKE_CURRENT_BINARY_DIR}/onednn-build
            EXCLUDE_FROM_ALL)

    set(onednn_SOURCE_DIR ${CMAKE_CURRENT_BINARY_DIR}/onednn-build)
    set(onednn_EXT_DIR ${CMAKE_CURRENT_BINARY_DIR}/onednn-src)
    set(ONEDNN_PATH "${onednn_SOURCE_DIR}")
    include_directories(${onednn_SOURCE_DIR}/include ${onednn_EXT_DIR}/include ${onednn_SOURCE_DIR})
    set(ONEDNN dnnl)
endif()


if (${HELPERS_cudnn})
    if (NOT SD_CUDA)
        message(FATAL_ERROR "Can't build cuDNN on non-CUDA platform")
    endif()

    #set(CUDNN_ROOT_DIR "" CACHE PATH "Folder contains NVIDIA cuDNN")

    SET(CUDNN_LIBNAME "cudnn")

    if(DEFINED ENV{CUDNN_ROOT_DIR})
        message("Using cudnn root directory from environment")
        set(CUDNN_ROOT_DIR $ENV{CUDNN_ROOT_DIR})
    endif()
    if(DEFINED ENV{CUDA_TOOLKIT_ROOT_DIR})
        message("Using cuda root directory from environment")
        set(CUDA_TOOLKIT_ROOT_DIR $ENV{CUDA_TOOLKIT_ROOT_DIR})
    endif()
    message("Cudnn root dir ${CUDNN_ROOT_DIR} CUDA TOOLKIT ROOT DIR ${CUDA_TOOLKIT_ROOT_DIR}")
    find_path(CUDNN_INCLUDE_DIR cudnn.h
            HINTS ${CUDNN_ROOT_DIR} ${CUDA_TOOLKIT_ROOT_DIR}
            PATH_SUFFIXES cuda/include include)


    find_library(CUDNN_LIBRARY ${CUDNN_LIBNAME}
            HINTS ${CUDNN_ROOT_DIR} ${CUDA_TOOLKIT_ROOT_DIR}
            PATH_SUFFIXES lib lib64 cuda/lib cuda/lib64 cuda/lib/x64 lib/x64)


    #find_library(CULIBOS_LIBRARY ${CULIBOS_LIBNAME}
    #        HINTS ${CUDNN_ROOT_DIR} ${CUDA_TOOLKIT_ROOT_DIR}
    #        PATH_SUFFIXES lib lib64 cuda/lib cuda/lib64 lib/x64)


    if (CUDNN_LIBRARY AND CUDNN_INCLUDE_DIR)
        message("CUDNN include dir is ${CUDNN_INCLUDE_DIR}")
        include_directories(${CUDNN_INCLUDE_DIR})
        set(HAVE_CUDNN true)
        set(CUDNN ${CUDNN_LIBRARY})
    else()
        message(FATAL_ERROR "Unable to find cuDNN, no library found. Please ensure cudnn is installed under the cuda toolkit directory.")
    endif()
endif()

# Download and unpack flatbuffers at configure time
configure_file(CMakeLists.txt.in flatbuffers-download/CMakeLists.txt)
execute_process(COMMAND ${CMAKE_COMMAND} -G "${CMAKE_GENERATOR}" .
        RESULT_VARIABLE result
        WORKING_DIRECTORY ${CMAKE_CURRENT_BINARY_DIR}/flatbuffers-download )
if(result)
    message(FATAL_ERROR "CMake step for flatbuffers failed: ${result}")
endif()
execute_process(COMMAND ${CMAKE_COMMAND} --build .
        RESULT_VARIABLE result
        WORKING_DIRECTORY ${CMAKE_CURRENT_BINARY_DIR}/flatbuffers-download )
if(result)
    message(FATAL_ERROR "Build step for flatbuffers failed: ${result}")
endif()

# Add flatbuffers directly to our build.
add_subdirectory(${CMAKE_CURRENT_BINARY_DIR}/flatbuffers-src
        ${CMAKE_CURRENT_BINARY_DIR}/flatbuffers-build
        EXCLUDE_FROM_ALL)

set(HAVE_FLATBUFFERS 1)
set(FLATBUFFERS_PATH ${CMAKE_CURRENT_BINARY_DIR}/flatbuffers-src)
include_directories(${FLATBUFFERS_PATH}/include)


configure_file(include/config.h.in include/config.h)
include_directories(${CMAKE_CURRENT_BINARY_DIR}/include)


include_directories(${CMAKE_CURRENT_SOURCE_DIR}/include)
add_subdirectory(blas)
if(SD_BUILD_TESTS)
    # tests are always compiled with all ops included
    set(SD_ALL_OPS true)
    set(SD_BUILD_MINIFIER true)
    add_subdirectory(tests_cpu)
endif()


if (MSVC_DEV)
    set(SD_BUILD_MINIFIER false)
endif ()

set (CMAKE_INSTALL_PREFIX $ENV{ND4J_HOME}/nd4j-native-parent/nd4j-native/src/main/resources)

# Set package information
set(CPACK_PACKAGE_DESCRIPTION_SUMMARY "Native operations for nd4j.")
set(CPACK_PACKAGE_RELEASE 1)
set(CPACK_PACKAGE_CONTACT "agibsonccc <adam@skymind.global>")
set(CPACK_PACKAGE_VENDOR "Eclipse")
set(CPACK_SETDESTDIR "false")
set(CPACK_PACKAGING_INSTALL_PREFIX "/usr/local/lib")
set(CPACK_PACKAGE_NAME "libnd4j")
set(CPACK_PACKAGE_VERSION_MAJOR "0")
set(CPACK_PACKAGE_VERSION_MINOR "8")
set(CPACK_PACKAGE_VERSION_PATCH "0")
set(CPACK_PACKAGE_VERSION "${CPACK_PACKAGE_VERSION_MAJOR}.${CPACK_PACKAGE_VERSION_MINOR}.${CPACK_PACKAGE_VERSION_PATCH}")
set(CPACK_PACKAGE_INSTALL_DIRECTORY "libnd4j")
set(CPACK_RESOURCE_FILE_README "${CMAKE_CURRENT_SOURCE_DIR}/README.md")

# Determine distribution and release — may require redhat-lsb-core installed on CentOS / RH
execute_process(COMMAND lsb_release -si OUTPUT_VARIABLE DISTRIBUTION OUTPUT_STRIP_TRAILING_WHITESPACE)
execute_process(COMMAND lsb_release -sc OUTPUT_VARIABLE RELEASE OUTPUT_STRIP_TRAILING_WHITESPACE)
execute_process(COMMAND uname -i OUTPUT_VARIABLE ARCHITECTURE)

# Set package name and type (deb vs rpm)
if(DISTRIBUTION STREQUAL "Ubuntu")

    # Set Ubuntu-specific information (see http://www.cmake.org/Wiki/CMake:CPackPackageGenerators)
    if(ARCHITECTURE MATCHES ".*x86_64.*")
        set(CPACK_DEBIAN_PACKAGE_ARCHITECTURE "amd64")
    else()
        set(CPACK_DEBIAN_PACKAGE_ARCHITECTURE "i386")
    endif()
    set(CPACK_DEBIAN_PACKAGE_MAINTAINER "raver119")
    set(CPACK_DEBIAN_PACKAGE_SECTION "devel")
    set(CPACK_DEBIAN_PACKAGE_RECOMMENDS "cuda")
    # For Ubuntu <= 12, libatlas3gf-base, liblapack3gf
    # Build deps: libatlas3-base liblapack3 libopenblas-dev libatlas-dev liblapack-dev gcc-5 g++-5
    set(CPACK_DEBIAN_PACKAGE_DEPENDS "")
    set(CPACK_DEBIAN_PACKAGE_HOMEPAGE "https://github.com/eclipse/deeplearning4j")
    set(CPACK_GENERATOR "DEB")
    set(CPACK_PACKAGE_FILE_NAME ${CPACK_PACKAGE_NAME}_${CPACK_PACKAGE_VERSION}-${RELEASE}_${CPACK_DEBIAN_PACKAGE_ARCHITECTURE})
    set(CPACK_DEBIAN_PACKAGE_CONTROL_EXTRA "${CMAKE_CURRENT_SOURCE_DIR}/cmake/postinst;${CMAKE_CURRENT_SOURCE_DIR}/cmake/postrm;" )

elseif(DISTRIBUTION STREQUAL "CentOS")

    # Set Fedora-specific information (see http://www.cmake.org/Wiki/CMake:CPackPackageGenerators)
    execute_process(COMMAND lsb_release -sr OUTPUT_VARIABLE RELEASE OUTPUT_STRIP_TRAILING_WHITESPACE)
    if(ARCHITECTURE MATCHES ".*x86_64.*")
        set(CPACK_RPM_PACKAGE_ARCHITECTURE "x86_64")
    else()
        set(CPACK_RPM_PACKAGE_ARCHITECTURE "i686")
    endif()
    set(CPACK_PACKAGE_CONTACT "agibsonccc")
    set(CPACK_RPM_PACKAGE_GROUP "Development/Tools")
    set(CPACK_RPM_PACKAGE_LICENSE "Apache-2.0")
    set(CPACK_RPM_PACKAGE_SUGGESTS "cuda")
    # Build deps: atlas blas lapack cmake3 devtoolset-4-gcc devtoolset-4-gcc-c++
    set(CPACK_RPM_PACKAGE_REQUIRES "")
    set(CPACK_RPM_PACKAGE_URL "https://github.com/eclipse/deeplearning4j/libnd4j")
    set(CPACK_GENERATOR "RPM")
    set(CPACK_PACKAGE_FILE_NAME ${CPACK_PACKAGE_NAME}-${CPACK_PACKAGE_VERSION}.fc${RELEASE}.${CPACK_RPM_PACKAGE_ARCHITECTURE})
    set(CPACK_RPM_POST_INSTALL_SCRIPT_FILE "${CMAKE_CURRENT_SOURCE_DIR}/cmake/postinst")
    set(CPACK_RPM_POST_UNINSTALL_SCRIPT_FILE "${CMAKE_CURRENT_SOURCE_DIR}/cmake/postrm")
    set(CPACK_RPM_EXCLUDE_FROM_AUTO_FILELIST_ADDITION "/usr/local/lib")

endif()

include(CPack)<|MERGE_RESOLUTION|>--- conflicted
+++ resolved
@@ -359,12 +359,6 @@
 
 endif()
 
-<<<<<<< HEAD
-# ve-dnn entry
-if (${HELPERS_vednn})
-    message("Going to pull & build vednn")
-    set(HAVE_VEDNN 1)
-=======
 if (${HELPERS_vednn})
 find_package(VEDNN REQUIRED)
 
@@ -372,83 +366,15 @@
    message("Found VEDNN: ${VEDNN_LIBRARIES}")
    set(HAVE_VEDNN 1)
    include_directories(${VEDNN_INCLUDE})
-   message("----${VEDNN_INCLUDE}-${VEDNN_LIBRARIES}--")
+   message("----${VEDNN_INCLUDE}---")
 else()
-message( FATAL_ERROR "")
+    message( FATAL_ERROR "could not locate necessary VEDNN files")
 endif()
 
 list(APPEND EXTERNAL_DEPENDENCY_LIBS  ${VEDNN_LIBRARIES} )
 endif()
 
-# ve-dnn entry
-if (${HELPERS_veonednn})
-    message("Going to pull & build VEONEDNN")
-    set(HAVE_VEONEDNN 1)
->>>>>>> 79ba62bd
-    if(SD_AURORA)
-        set(NECVE 1 CACHE BOOL "" FORCE )
-    endif()
-    set(ENV{NLC_HOME} $ENV{NLC_ROOT})
-    set(DNNL_LIBRARY_TYPE "STATIC" CACHE STRING "enforce static mode" FORCE)
-    set(DDNNL_BUILD_TESTS OFF CACHE BOOL "BUILD TESTS" FORCE)
-    set(VE_SEQ  1 CACHE BOOL "" FORCE)
-    set(DNNL_ISA  "ALL" CACHE STRING "" FORCE)
-    set(DNNL_ENABLE_CONCURRENT_EXEC  ON CACHE BOOL "" FORCE)
-    set(DNNL_ENABLE_PRIMITIVE_CACHE  0 CACHE BOOL "" FORCE)
-    set(DNNL_CPU_RUNTIME  "OMP" CACHE STRING "" FORCE)
-
-
-<<<<<<< HEAD
-    configure_file(./CMakeLists.txt.vednn.in vednn-download/CMakeLists.txt)
-    execute_process(COMMAND ${CMAKE_COMMAND} -G "${CMAKE_GENERATOR}" .
-            RESULT_VARIABLE result
-            WORKING_DIRECTORY ${CMAKE_CURRENT_BINARY_DIR}/vednn-download )
-    if(result)
-        message(FATAL_ERROR "CMake step for vednn failed: ${result}")
-    endif()
-    execute_process(COMMAND ${CMAKE_COMMAND} --build .
-            RESULT_VARIABLE result
-            WORKING_DIRECTORY ${CMAKE_CURRENT_BINARY_DIR}/vednn-download )
-    if(result)
-        message(FATAL_ERROR "Build step for vednn failed: ${result}")
-    endif()
-
-    add_subdirectory(${CMAKE_CURRENT_BINARY_DIR}/vednn-src
-            ${CMAKE_CURRENT_BINARY_DIR}/vednn-build
-            EXCLUDE_FROM_ALL)
-
-    set(vednn_SOURCE_DIR ${CMAKE_CURRENT_BINARY_DIR}/vednn-build)
-    set(vednn_EXT_DIR ${CMAKE_CURRENT_BINARY_DIR}/vednn-src)
-    set(VEDNN_PATH "${vednn_SOURCE_DIR}")
-    include_directories(${vednn_SOURCE_DIR}/include ${vednn_EXT_DIR}/include ${vednn_SOURCE_DIR})
-=======
-    configure_file(./CMakeLists.txt.veonednn.in veonednn-download/CMakeLists.txt)
-    execute_process(COMMAND ${CMAKE_COMMAND} -G "${CMAKE_GENERATOR}" .
-            RESULT_VARIABLE result
-            WORKING_DIRECTORY ${CMAKE_CURRENT_BINARY_DIR}/veonednn-download )
-    if(result)
-        message(FATAL_ERROR "CMake step for veonednn failed: ${result}")
-    endif()
-    execute_process(COMMAND ${CMAKE_COMMAND} --build .
-            RESULT_VARIABLE result
-            WORKING_DIRECTORY ${CMAKE_CURRENT_BINARY_DIR}/veonednn-download )
-    if(result)
-        message(FATAL_ERROR "Build step for veonednn failed: ${result}")
-    endif()
-
-    add_subdirectory(${CMAKE_CURRENT_BINARY_DIR}/veonednn-src
-            ${CMAKE_CURRENT_BINARY_DIR}/veonednn-build
-            EXCLUDE_FROM_ALL)
-
-    set(veonednn_SOURCE_DIR ${CMAKE_CURRENT_BINARY_DIR}/veonednn-build)
-    set(veonednn_EXT_DIR ${CMAKE_CURRENT_BINARY_DIR}/veonednn-src)
-    set(veonednn_PATH "${veonednn_SOURCE_DIR}")
-    include_directories(${veonednn_SOURCE_DIR}/include ${veonednn_EXT_DIR}/include ${veonednn_SOURCE_DIR})
->>>>>>> 79ba62bd
-    list(APPEND EXTERNAL_DEPENDENCY_LIBS dnnl )
-
-# one-dnn entry
-elseif (${HELPERS_onednn})
+if (${HELPERS_onednn})
     message("Going to pull & build onednn")
     set(HAVE_ONEDNN 1)
     set(DNNL_LIBRARY_TYPE "STATIC" CACHE STRING "Hack to enforce static mode" FORCE)
