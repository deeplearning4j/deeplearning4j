<?xml version="1.0" encoding="UTF-8"?>
<!--~~~~~~~~~~~~~~~~~~~~~~~~~~~~~~~~~~~~~~~~~~~~~~~~~~~~~~~~~~~~~~~~~~~~~~~~~~~~
  ~ Copyright (c) 2015-2018 Skymind, Inc.
  ~
  ~ This program and the accompanying materials are made available under the
  ~ terms of the Apache License, Version 2.0 which is available at
  ~ https://www.apache.org/licenses/LICENSE-2.0.
  ~
  ~ Unless required by applicable law or agreed to in writing, software
  ~ distributed under the License is distributed on an "AS IS" BASIS, WITHOUT
  ~ WARRANTIES OR CONDITIONS OF ANY KIND, either express or implied. See the
  ~ License for the specific language governing permissions and limitations
  ~ under the License.
  ~
  ~ SPDX-License-Identifier: Apache-2.0
  ~~~~~~~~~~~~~~~~~~~~~~~~~~~~~~~~~~~~~~~~~~~~~~~~~~~~~~~~~~~~~~~~~~~~~~~~~~~-->

<project xmlns="http://maven.apache.org/POM/4.0.0"
         xmlns:xsi="http://www.w3.org/2001/XMLSchema-instance"
         xsi:schemaLocation="http://maven.apache.org/POM/4.0.0 http://maven.apache.org/xsd/maven-4.0.0.xsd">
    <parent>
        <artifactId>nd4j</artifactId>
        <groupId>org.nd4j</groupId>
        <version>1.0.0-SNAPSHOT</version>
    </parent>
    <modelVersion>4.0.0</modelVersion>

    <artifactId>nd4j-shade</artifactId>
    <packaging>pom</packaging>
    <modules>
        <module>jackson</module>
        <module>protobuf</module>
<<<<<<< HEAD
=======
        <module>guava</module>
>>>>>>> 12d14efc
    </modules>

    <properties>
        <skipTestResourceEnforcement>true</skipTestResourceEnforcement>
    </properties>
</project><|MERGE_RESOLUTION|>--- conflicted
+++ resolved
@@ -30,10 +30,7 @@
     <modules>
         <module>jackson</module>
         <module>protobuf</module>
-<<<<<<< HEAD
-=======
         <module>guava</module>
->>>>>>> 12d14efc
     </modules>
 
     <properties>
