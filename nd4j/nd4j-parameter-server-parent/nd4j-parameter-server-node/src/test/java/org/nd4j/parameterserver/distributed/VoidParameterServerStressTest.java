/*******************************************************************************
 * Copyright (c) 2015-2018 Skymind, Inc.
 *
 * This program and the accompanying materials are made available under the
 * terms of the Apache License, Version 2.0 which is available at
 * https://www.apache.org/licenses/LICENSE-2.0.
 *
 * Unless required by applicable law or agreed to in writing, software
 * distributed under the License is distributed on an "AS IS" BASIS, WITHOUT
 * WARRANTIES OR CONDITIONS OF ANY KIND, either express or implied. See the
 * License for the specific language governing permissions and limitations
 * under the License.
 *
 * SPDX-License-Identifier: Apache-2.0
 ******************************************************************************/

package org.nd4j.parameterserver.distributed;

import lombok.extern.slf4j.Slf4j;
import org.apache.commons.lang3.RandomUtils;
import org.junit.After;
import org.junit.Before;
import org.junit.Ignore;
import org.junit.Test;
import org.nd4j.linalg.api.ndarray.INDArray;
import org.nd4j.linalg.api.rng.Random;
import org.nd4j.linalg.factory.Nd4j;
import org.nd4j.linalg.ops.transforms.Transforms;
import org.nd4j.parameterserver.distributed.conf.VoidConfiguration;
import org.nd4j.parameterserver.distributed.enums.NodeRole;
import org.nd4j.parameterserver.distributed.logic.sequence.BasicSequenceProvider;
import org.nd4j.parameterserver.distributed.messages.Frame;
import org.nd4j.parameterserver.distributed.messages.requests.CbowRequestMessage;
import org.nd4j.parameterserver.distributed.messages.requests.SkipGramRequestMessage;
import org.nd4j.parameterserver.distributed.logic.ClientRouter;
import org.nd4j.parameterserver.distributed.training.impl.CbowTrainer;
import org.nd4j.parameterserver.distributed.training.impl.SkipGramTrainer;
import org.nd4j.parameterserver.distributed.transport.MulticastTransport;
import org.nd4j.parameterserver.distributed.transport.RoutedTransport;
import org.nd4j.parameterserver.distributed.transport.Transport;
import org.nd4j.parameterserver.distributed.logic.routing.InterleavedRouter;

import java.util.ArrayList;
import java.util.Arrays;
import java.util.Collections;
import java.util.List;
import java.util.concurrent.CopyOnWriteArrayList;
import java.util.concurrent.atomic.AtomicLong;

import static org.junit.Assert.*;

/**
 * This set of tests doesn't has any assertions within.
 * All we care about here - performance and availability
 *
 * Tests for all environments are paired: one test for blocking messages, other one for non-blocking messages.
 *
 * @author raver119@gmail.com
 */
@Slf4j
@Ignore
@Deprecated
public class VoidParameterServerStressTest {
    private static final int NUM_WORDS = 100000;

    @Before
    public void setUp() throws Exception {

    }

    @After
    public void tearDown() throws Exception {

    }

    /**
     * This test measures performance of blocking messages processing, VectorRequestMessage in this case
     */
    @Test
    @Ignore
    public void testPerformanceStandalone1() {
        VoidConfiguration voidConfiguration =
                        VoidConfiguration.builder().networkMask("192.168.0.0/16").numberOfShards(1).build();

        voidConfiguration.setShardAddresses("192.168.1.35");

        VoidParameterServer parameterServer = new VoidParameterServer();

        parameterServer.init(voidConfiguration);
        parameterServer.initializeSeqVec(100, NUM_WORDS, 123, 10, true, false);

        final List<Long> times = new CopyOnWriteArrayList<>();

        Thread[] threads = new Thread[8];
        for (int t = 0; t < threads.length; t++) {
            final int e = t;
            threads[t] = new Thread(() -> {
                List<Long> results = new ArrayList<>();

                int chunk = NUM_WORDS / threads.length;
                int start = e * chunk;
                int end = (e + 1) * chunk;

                for (int i = 0; i < 1000000; i++) {
                    long time1 = System.nanoTime();
                    INDArray array = parameterServer.getVector(RandomUtils.nextInt(start, end));
                    long time2 = System.nanoTime();

                    results.add(time2 - time1);

                    if ((i + 1) % 1000 == 0)
                        log.info("Thread {} cnt {}", e, i + 1);
                }
                times.addAll(results);
            });
            threads[t].setDaemon(true);
            threads[t].start();
        }


        for (int t = 0; t < threads.length; t++) {
            try {
                threads[t].join();
            } catch (Exception e) {
            }
        }

        List<Long> newTimes = new ArrayList<>(times);

        Collections.sort(newTimes);

        log.info("p50: {} us", newTimes.get(newTimes.size() / 2) / 1000);

        parameterServer.shutdown();
    }

    /**
     * This test measures performance of non-blocking messages processing, SkipGramRequestMessage in this case
     */
    @Test
    @Ignore
    public void testPerformanceStandalone2() {
        VoidConfiguration voidConfiguration =
                        VoidConfiguration.builder().networkMask("192.168.0.0/16").numberOfShards(1).build();

        voidConfiguration.setShardAddresses("192.168.1.35");

        VoidParameterServer parameterServer = new VoidParameterServer();

        parameterServer.init(voidConfiguration);
        parameterServer.initializeSeqVec(100, NUM_WORDS, 123, 10, true, false);

        final List<Long> times = new CopyOnWriteArrayList<>();

        Thread[] threads = new Thread[8];
        for (int t = 0; t < threads.length; t++) {
            final int e = t;
            threads[t] = new Thread(() -> {
                List<Long> results = new ArrayList<>();

                int chunk = NUM_WORDS / threads.length;
                int start = e * chunk;
                int end = (e + 1) * chunk;

                for (int i = 0; i < 100000; i++) {
                    SkipGramRequestMessage sgrm = getSGRM();
                    long time1 = System.nanoTime();
                    parameterServer.execDistributed(sgrm);
                    long time2 = System.nanoTime();

                    results.add(time2 - time1);

                    if ((i + 1) % 1000 == 0)
                        log.info("Thread {} cnt {}", e, i + 1);
                }
                times.addAll(results);
            });
            threads[t].setDaemon(true);
            threads[t].start();
        }


        for (int t = 0; t < threads.length; t++) {
            try {
                threads[t].join();
            } catch (Exception e) {
            }
        }

        List<Long> newTimes = new ArrayList<>(times);

        Collections.sort(newTimes);

        log.info("p50: {} us", newTimes.get(newTimes.size() / 2) / 1000);

        parameterServer.shutdown();
    }



    @Test
    @Ignore
    public void testPerformanceMulticast1() throws Exception {
        VoidConfiguration voidConfiguration =
                        VoidConfiguration.builder().networkMask("192.168.0.0/16").numberOfShards(1).build();

        List<String> addresses = new ArrayList<>();
        for (int s = 0; s < 5; s++) {
            addresses.add("192.168.1.35:3789" + s);
        }

        voidConfiguration.setShardAddresses(addresses);
        voidConfiguration.setForcedRole(NodeRole.CLIENT);

        VoidConfiguration[] voidConfigurations = new VoidConfiguration[5];
        VoidParameterServer[] shards = new VoidParameterServer[5];
        for (int s = 0; s < shards.length; s++) {
<<<<<<< HEAD
            voidConfigurations[s] = VoidConfiguration.builder().unicastControllerPort(Integer.valueOf("3789" + s))
=======
            voidConfigurations[s] = VoidConfiguration.builder()
>>>>>>> e38fb1fd
                            .networkMask("192.168.0.0/16").build();
            voidConfigurations[s].setUnicastControllerPort(Integer.valueOf("3789" + s));

            voidConfigurations[s].setShardAddresses(addresses);

            MulticastTransport transport = new MulticastTransport();
            transport.setIpAndPort("192.168.1.35", Integer.valueOf("3789" + s));
            shards[s] = new VoidParameterServer(false);
            shards[s].setShardIndex((short) s);
            shards[s].init(voidConfigurations[s], transport, new SkipGramTrainer());

            assertEquals(NodeRole.SHARD, shards[s].getNodeRole());
        }

        // this is going to be our Client shard
        VoidParameterServer parameterServer = new VoidParameterServer();
        parameterServer.init(voidConfiguration);
        assertEquals(NodeRole.CLIENT, VoidParameterServer.getInstance().getNodeRole());

        log.info("Instantiation finished...");

        parameterServer.initializeSeqVec(100, NUM_WORDS, 123, 20, true, false);


        log.info("Initialization finished...");

        final List<Long> times = new CopyOnWriteArrayList<>();

        Thread[] threads = new Thread[8];
        for (int t = 0; t < threads.length; t++) {
            final int e = t;
            threads[t] = new Thread(() -> {
                List<Long> results = new ArrayList<>();

                int chunk = NUM_WORDS / threads.length;
                int start = e * chunk;
                int end = (e + 1) * chunk;

                for (int i = 0; i < 100000; i++) {
                    long time1 = System.nanoTime();
                    INDArray array = parameterServer.getVector(RandomUtils.nextInt(start, end));
                    long time2 = System.nanoTime();

                    results.add(time2 - time1);

                    if ((i + 1) % 1000 == 0)
                        log.info("Thread {} cnt {}", e, i + 1);
                }
                times.addAll(results);
            });
            threads[t].setDaemon(true);
            threads[t].start();
        }


        for (int t = 0; t < threads.length; t++) {
            try {
                threads[t].join();
            } catch (Exception e) {
            }
        }

        List<Long> newTimes = new ArrayList<>(times);

        Collections.sort(newTimes);

        log.info("p50: {} us", newTimes.get(newTimes.size() / 2) / 1000);

        parameterServer.shutdown();;

        for (VoidParameterServer server : shards) {
            server.shutdown();
        }
    }

    /**
     * This is one of the MOST IMPORTANT tests
     */
    @Test(timeout = 60000L)
    public void testPerformanceUnicast1() {
        List<String> list = new ArrayList<>();
        for (int t = 0; t < 1; t++) {
            list.add("127.0.0.1:3838" + t);
        }

<<<<<<< HEAD
        VoidConfiguration voidConfiguration = VoidConfiguration.builder().unicastControllerPort(49823).numberOfShards(list.size())
=======
        VoidConfiguration voidConfiguration = VoidConfiguration.builder().numberOfShards(list.size())
>>>>>>> e38fb1fd
                        .shardAddresses(list).build();
        voidConfiguration.setUnicastControllerPort(49823);

        VoidParameterServer[] shards = new VoidParameterServer[list.size()];
        for (int t = 0; t < shards.length; t++) {
            shards[t] = new VoidParameterServer(NodeRole.SHARD);

            Transport transport = new RoutedTransport();
            transport.setIpAndPort("127.0.0.1", Integer.valueOf("3838" + t));

            shards[t].setShardIndex((short) t);
            shards[t].init(voidConfiguration, transport, new SkipGramTrainer());


            assertEquals(NodeRole.SHARD, shards[t].getNodeRole());
        }

        VoidParameterServer clientNode = new VoidParameterServer(NodeRole.CLIENT);
        RoutedTransport transport = new RoutedTransport();
        ClientRouter router = new InterleavedRouter(0);

        transport.setRouter(router);
        transport.setIpAndPort("127.0.0.1", voidConfiguration.getUnicastControllerPort());

        router.init(voidConfiguration, transport);

        clientNode.init(voidConfiguration, transport, new SkipGramTrainer());
        assertEquals(NodeRole.CLIENT, clientNode.getNodeRole());

        final List<Long> times = new CopyOnWriteArrayList<>();

        // at this point, everything should be started, time for tests
        clientNode.initializeSeqVec(100, NUM_WORDS, 123, 25, true, false);

        log.info("Initialization finished, going to tests...");

        Thread[] threads = new Thread[4];
        for (int t = 0; t < threads.length; t++) {
            final int e = t;
            threads[t] = new Thread(() -> {
                List<Long> results = new ArrayList<>();

                int chunk = NUM_WORDS / threads.length;
                int start = e * chunk;
                int end = (e + 1) * chunk;

                for (int i = 0; i < 200; i++) {
                    long time1 = System.nanoTime();
                    INDArray array = clientNode.getVector(RandomUtils.nextInt(start, end));
                    long time2 = System.nanoTime();

                    results.add(time2 - time1);

                    if ((i + 1) % 100 == 0)
                        log.info("Thread {} cnt {}", e, i + 1);
                }
                times.addAll(results);
            });

            threads[t].setDaemon(true);
            threads[t].start();
        }

        for (int t = 0; t < threads.length; t++) {
            try {
                threads[t].join();
            } catch (Exception e) {
            }
        }

        List<Long> newTimes = new ArrayList<>(times);

        Collections.sort(newTimes);

        log.info("p50: {} us", newTimes.get(newTimes.size() / 2) / 1000);

        // shutdown everything
        for (VoidParameterServer shard : shards) {
            shard.getTransport().shutdown();
        }

        clientNode.getTransport().shutdown();
    }


    /**
     * This is second super-important test for unicast transport.
     * Here we send non-blocking messages
     */
    @Test
    @Ignore
    public void testPerformanceUnicast2() {
        List<String> list = new ArrayList<>();
        for (int t = 0; t < 5; t++) {
            list.add("127.0.0.1:3838" + t);
        }

<<<<<<< HEAD
        VoidConfiguration voidConfiguration = VoidConfiguration.builder().unicastControllerPort(49823).numberOfShards(list.size())
=======
        VoidConfiguration voidConfiguration = VoidConfiguration.builder().numberOfShards(list.size())
>>>>>>> e38fb1fd
                        .shardAddresses(list).build();
        voidConfiguration.setUnicastControllerPort(49823);

        VoidParameterServer[] shards = new VoidParameterServer[list.size()];
        for (int t = 0; t < shards.length; t++) {
            shards[t] = new VoidParameterServer(NodeRole.SHARD);

            Transport transport = new RoutedTransport();
            transport.setIpAndPort("127.0.0.1", Integer.valueOf("3838" + t));

            shards[t].setShardIndex((short) t);
            shards[t].init(voidConfiguration, transport, new SkipGramTrainer());


            assertEquals(NodeRole.SHARD, shards[t].getNodeRole());
        }

        VoidParameterServer clientNode = new VoidParameterServer();
        RoutedTransport transport = new RoutedTransport();
        ClientRouter router = new InterleavedRouter(0);

        transport.setRouter(router);
        transport.setIpAndPort("127.0.0.1", voidConfiguration.getUnicastControllerPort());

        router.init(voidConfiguration, transport);

        clientNode.init(voidConfiguration, transport, new SkipGramTrainer());
        assertEquals(NodeRole.CLIENT, clientNode.getNodeRole());

        final List<Long> times = new CopyOnWriteArrayList<>();

        // at this point, everything should be started, time for tests
        clientNode.initializeSeqVec(100, NUM_WORDS, 123, 25, true, false);

        log.info("Initialization finished, going to tests...");

        Thread[] threads = new Thread[4];
        for (int t = 0; t < threads.length; t++) {
            final int e = t;
            threads[t] = new Thread(() -> {
                List<Long> results = new ArrayList<>();

                int chunk = NUM_WORDS / threads.length;
                int start = e * chunk;
                int end = (e + 1) * chunk;

                for (int i = 0; i < 200; i++) {
                    Frame<SkipGramRequestMessage> frame =
                                    new Frame<>(BasicSequenceProvider.getInstance().getNextValue());
                    for (int f = 0; f < 128; f++) {
                        frame.stackMessage(getSGRM());
                    }
                    long time1 = System.nanoTime();
                    clientNode.execDistributed(frame);
                    long time2 = System.nanoTime();

                    results.add(time2 - time1);

                    if ((i + 1) % 100 == 0)
                        log.info("Thread {} cnt {}", e, i + 1);
                }
                times.addAll(results);
            });

            threads[t].setDaemon(true);
            threads[t].start();
        }

        for (int t = 0; t < threads.length; t++) {
            try {
                threads[t].join();
            } catch (Exception e) {
            }
        }

        List<Long> newTimes = new ArrayList<>(times);

        Collections.sort(newTimes);

        log.info("p50: {} us", newTimes.get(newTimes.size() / 2) / 1000);

        // shutdown everything
        for (VoidParameterServer shard : shards) {
            shard.getTransport().shutdown();
        }

        clientNode.getTransport().shutdown();
    }

    /**
     * This test checks for single Shard scenario, when Shard is also a Client
     *
     * @throws Exception
     */
    @Test(timeout = 60000L)
    public void testPerformanceUnicast3() throws Exception {
<<<<<<< HEAD
        VoidConfiguration voidConfiguration = VoidConfiguration.builder().unicastControllerPort(49823).numberOfShards(1)
=======
        VoidConfiguration voidConfiguration = VoidConfiguration.builder().numberOfShards(1)
>>>>>>> e38fb1fd
                        .shardAddresses(Arrays.asList("127.0.0.1:49823")).build();
        voidConfiguration.setUnicastControllerPort(49823);

        Transport transport = new RoutedTransport();
        transport.setIpAndPort("127.0.0.1", Integer.valueOf("49823"));

        VoidParameterServer parameterServer = new VoidParameterServer(NodeRole.SHARD);
        parameterServer.setShardIndex((short) 0);
        parameterServer.init(voidConfiguration, transport, new CbowTrainer());

        parameterServer.initializeSeqVec(100, NUM_WORDS, 123L, 100, true, false);

        final List<Long> times = new ArrayList<>();

        log.info("Starting loop...");
        for (int i = 0; i < 200; i++) {
            Frame<CbowRequestMessage> frame = new Frame<>(BasicSequenceProvider.getInstance().getNextValue());
            for (int f = 0; f < 128; f++) {
                frame.stackMessage(getCRM());
            }
            long time1 = System.nanoTime();
            parameterServer.execDistributed(frame);
            long time2 = System.nanoTime();

            times.add(time2 - time1);

            if (i % 50 == 0)
                log.info("{} frames passed...", i);
        }


        Collections.sort(times);

        log.info("p50: {} us", times.get(times.size() / 2) / 1000);

        parameterServer.shutdown();
    }

    /**
     * This test checks multiple Clients hammering single Shard
     *
     * @throws Exception
     */
    @Test(timeout = 60000L)
    public void testPerformanceUnicast4() throws Exception {
<<<<<<< HEAD
        VoidConfiguration voidConfiguration = VoidConfiguration.builder().unicastControllerPort(49823).numberOfShards(1)
=======
        VoidConfiguration voidConfiguration = VoidConfiguration.builder().numberOfShards(1)
>>>>>>> e38fb1fd
                        .shardAddresses(Arrays.asList("127.0.0.1:49823")).build();
        voidConfiguration.setUnicastControllerPort(49823);

        Transport transport = new RoutedTransport();
        transport.setIpAndPort("127.0.0.1", Integer.valueOf("49823"));

        VoidParameterServer parameterServer = new VoidParameterServer(NodeRole.SHARD);
        parameterServer.setShardIndex((short) 0);
        parameterServer.init(voidConfiguration, transport, new SkipGramTrainer());

        parameterServer.initializeSeqVec(100, NUM_WORDS, 123L, 100, true, false);


        VoidParameterServer[] clients = new VoidParameterServer[1];
        for (int c = 0; c < clients.length; c++) {
            clients[c] = new VoidParameterServer(NodeRole.CLIENT);

            Transport clientTransport = new RoutedTransport();
            clientTransport.setIpAndPort("127.0.0.1", Integer.valueOf("4872" + c));

            clients[c].init(voidConfiguration, clientTransport, new SkipGramTrainer());

            assertEquals(NodeRole.CLIENT, clients[c].getNodeRole());
        }

        final List<Long> times = new CopyOnWriteArrayList<>();
        log.info("Starting loop...");
        Thread[] threads = new Thread[clients.length];
        for (int t = 0; t < threads.length; t++) {
            final int c = t;
            threads[t] = new Thread(() -> {
                List<Long> results = new ArrayList<>();
                AtomicLong sequence = new AtomicLong(0);
                for (int i = 0; i < 500; i++) {
                    Frame<SkipGramRequestMessage> frame = new Frame<>(sequence.incrementAndGet());
                    for (int f = 0; f < 128; f++) {
                        frame.stackMessage(getSGRM());
                    }
                    long time1 = System.nanoTime();
                    clients[c].execDistributed(frame);
                    long time2 = System.nanoTime();

                    results.add(time2 - time1);

                    if ((i + 1) % 50 == 0)
                        log.info("Thread_{} finished {} frames...", c, i);
                }

                times.addAll(results);
            });

            threads[t].setDaemon(true);
            threads[t].start();
        }



        for (Thread thread : threads)
            thread.join();

        List<Long> newTimes = new ArrayList<>(times);

        Collections.sort(newTimes);

        log.info("p50: {} us", newTimes.get(newTimes.size() / 2) / 1000);

        for (VoidParameterServer client : clients) {
            client.shutdown();
        }

        parameterServer.shutdown();
    }

    /**
     * This method just produces random SGRM requests, fot testing purposes.
     * No real sense could be found here.
     *
     * @return
     */
    protected static SkipGramRequestMessage getSGRM() {
        int w1 = RandomUtils.nextInt(0, NUM_WORDS);
        int w2 = RandomUtils.nextInt(0, NUM_WORDS);

        byte[] codes = new byte[RandomUtils.nextInt(15, 45)];
        int[] points = new int[codes.length];
        for (int e = 0; e < codes.length; e++) {
            codes[e] = (byte) (e % 2 == 0 ? 0 : 1);
            points[e] = RandomUtils.nextInt(0, NUM_WORDS);
        }

        return new SkipGramRequestMessage(w1, w2, points, codes, (short) 0, 0.025, 213412L);
    }


    protected static CbowRequestMessage getCRM() {
        int w1 = RandomUtils.nextInt(0, NUM_WORDS);

        int syn0[] = new int[5];

        for (int e = 0; e < syn0.length; e++) {
            syn0[e] = RandomUtils.nextInt(0, NUM_WORDS);
        }

        byte[] codes = new byte[RandomUtils.nextInt(15, 45)];
        int[] points = new int[codes.length];
        for (int e = 0; e < codes.length; e++) {
            codes[e] = (byte) (e % 2 == 0 ? 0 : 1);
            points[e] = RandomUtils.nextInt(0, NUM_WORDS);
        }

        return new CbowRequestMessage(syn0, points, w1, codes, 0, 0.025, 119);
    }
}<|MERGE_RESOLUTION|>--- conflicted
+++ resolved
@@ -215,11 +215,7 @@
         VoidConfiguration[] voidConfigurations = new VoidConfiguration[5];
         VoidParameterServer[] shards = new VoidParameterServer[5];
         for (int s = 0; s < shards.length; s++) {
-<<<<<<< HEAD
-            voidConfigurations[s] = VoidConfiguration.builder().unicastControllerPort(Integer.valueOf("3789" + s))
-=======
             voidConfigurations[s] = VoidConfiguration.builder()
->>>>>>> e38fb1fd
                             .networkMask("192.168.0.0/16").build();
             voidConfigurations[s].setUnicastControllerPort(Integer.valueOf("3789" + s));
 
@@ -305,11 +301,7 @@
             list.add("127.0.0.1:3838" + t);
         }
 
-<<<<<<< HEAD
-        VoidConfiguration voidConfiguration = VoidConfiguration.builder().unicastControllerPort(49823).numberOfShards(list.size())
-=======
         VoidConfiguration voidConfiguration = VoidConfiguration.builder().numberOfShards(list.size())
->>>>>>> e38fb1fd
                         .shardAddresses(list).build();
         voidConfiguration.setUnicastControllerPort(49823);
 
@@ -407,11 +399,7 @@
             list.add("127.0.0.1:3838" + t);
         }
 
-<<<<<<< HEAD
-        VoidConfiguration voidConfiguration = VoidConfiguration.builder().unicastControllerPort(49823).numberOfShards(list.size())
-=======
         VoidConfiguration voidConfiguration = VoidConfiguration.builder().numberOfShards(list.size())
->>>>>>> e38fb1fd
                         .shardAddresses(list).build();
         voidConfiguration.setUnicastControllerPort(49823);
 
@@ -508,11 +496,7 @@
      */
     @Test(timeout = 60000L)
     public void testPerformanceUnicast3() throws Exception {
-<<<<<<< HEAD
-        VoidConfiguration voidConfiguration = VoidConfiguration.builder().unicastControllerPort(49823).numberOfShards(1)
-=======
         VoidConfiguration voidConfiguration = VoidConfiguration.builder().numberOfShards(1)
->>>>>>> e38fb1fd
                         .shardAddresses(Arrays.asList("127.0.0.1:49823")).build();
         voidConfiguration.setUnicastControllerPort(49823);
 
@@ -558,11 +542,7 @@
      */
     @Test(timeout = 60000L)
     public void testPerformanceUnicast4() throws Exception {
-<<<<<<< HEAD
-        VoidConfiguration voidConfiguration = VoidConfiguration.builder().unicastControllerPort(49823).numberOfShards(1)
-=======
         VoidConfiguration voidConfiguration = VoidConfiguration.builder().numberOfShards(1)
->>>>>>> e38fb1fd
                         .shardAddresses(Arrays.asList("127.0.0.1:49823")).build();
         voidConfiguration.setUnicastControllerPort(49823);
 
