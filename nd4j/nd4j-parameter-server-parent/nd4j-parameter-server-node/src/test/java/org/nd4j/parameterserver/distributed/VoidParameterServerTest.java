--- conflicted
+++ resolved
@@ -75,11 +75,7 @@
 
     @Test(timeout = 30000L)
     public void testNodeRole1() throws Exception {
-<<<<<<< HEAD
-        final VoidConfiguration conf = VoidConfiguration.builder().unicastControllerPort(34567).multicastPort(45678)
-=======
         final VoidConfiguration conf = VoidConfiguration.builder().multicastPort(45678)
->>>>>>> e38fb1fd
                         .numberOfShards(10).multicastNetwork("224.0.1.1").shardAddresses(localIPs).ttl(4).build();
         conf.setUnicastControllerPort(34567);
 
@@ -92,11 +88,7 @@
 
     @Test(timeout = 30000L)
     public void testNodeRole2() throws Exception {
-<<<<<<< HEAD
-        final VoidConfiguration conf = VoidConfiguration.builder().unicastControllerPort(34567).multicastPort(45678)
-=======
         final VoidConfiguration conf = VoidConfiguration.builder().multicastPort(45678)
->>>>>>> e38fb1fd
                         .numberOfShards(10).shardAddresses(badIPs).backupAddresses(localIPs)
                         .multicastNetwork("224.0.1.1").ttl(4).build();
         conf.setUnicastControllerPort(34567);
@@ -110,11 +102,7 @@
 
     @Test(timeout = 30000L)
     public void testNodeRole3() throws Exception {
-<<<<<<< HEAD
-        final VoidConfiguration conf = VoidConfiguration.builder().unicastControllerPort(34567).multicastPort(45678)
-=======
         final VoidConfiguration conf = VoidConfiguration.builder().multicastPort(45678)
->>>>>>> e38fb1fd
                         .numberOfShards(10).shardAddresses(badIPs).backupAddresses(badIPs).multicastNetwork("224.0.1.1")
                         .ttl(4).build();
         conf.setUnicastControllerPort(34567);
@@ -131,11 +119,7 @@
         final AtomicInteger failCnt = new AtomicInteger(0);
         final AtomicInteger passCnt = new AtomicInteger(0);
 
-<<<<<<< HEAD
-        final VoidConfiguration conf = VoidConfiguration.builder().unicastControllerPort(34567).multicastPort(45678)
-=======
         final VoidConfiguration conf = VoidConfiguration.builder().multicastPort(45678)
->>>>>>> e38fb1fd
                         .numberOfShards(10).shardAddresses(localIPs).multicastNetwork("224.0.1.1").ttl(4).build();
         conf.setUnicastControllerPort(34567);
 
@@ -187,38 +171,22 @@
                         2.00, 2.00});
 
 
-<<<<<<< HEAD
-        final VoidConfiguration clientConf = VoidConfiguration.builder().unicastControllerPort(34567).multicastPort(45678)
-=======
         final VoidConfiguration clientConf = VoidConfiguration.builder().multicastPort(45678)
->>>>>>> e38fb1fd
                         .numberOfShards(3).shardAddresses(localIPs).multicastNetwork("224.0.1.1").streamId(119)
                         .forcedRole(NodeRole.CLIENT).ttl(4).build();
         clientConf.setUnicastControllerPort(34567);
 
-<<<<<<< HEAD
-        final VoidConfiguration shardConf1 = VoidConfiguration.builder().unicastControllerPort(34567).multicastPort(45678)
-=======
         final VoidConfiguration shardConf1 = VoidConfiguration.builder().multicastPort(45678)
->>>>>>> e38fb1fd
                         .numberOfShards(3).streamId(119).shardAddresses(localIPs).multicastNetwork("224.0.1.1").ttl(4)
                         .build();
         shardConf1.setUnicastControllerPort(34568);
 
-<<<<<<< HEAD
-        final VoidConfiguration shardConf2 = VoidConfiguration.builder().unicastControllerPort(34569) // we'll never get anything on this port
-=======
         final VoidConfiguration shardConf2 = VoidConfiguration.builder()
->>>>>>> e38fb1fd
                         .multicastPort(45678).numberOfShards(3).streamId(119).shardAddresses(localIPs)
                         .multicastNetwork("224.0.1.1").ttl(4).build();
         shardConf2.setUnicastControllerPort(34569); // we'll never get anything on this port
 
-<<<<<<< HEAD
-        final VoidConfiguration shardConf3 = VoidConfiguration.builder().unicastControllerPort(34570) // we'll never get anything on this port
-=======
         final VoidConfiguration shardConf3 = VoidConfiguration.builder()
->>>>>>> e38fb1fd
                         .multicastPort(45678).numberOfShards(3).streamId(119).shardAddresses(localIPs)
                         .multicastNetwork("224.0.1.1").ttl(4).build();
         shardConf3.setUnicastControllerPort(34570); // we'll never get anything on this port
@@ -453,38 +421,22 @@
 
         Nd4j.create(1);
 
-<<<<<<< HEAD
-        final VoidConfiguration clientConf = VoidConfiguration.builder().unicastControllerPort(34567).multicastPort(45678)
-=======
         final VoidConfiguration clientConf = VoidConfiguration.builder().multicastPort(45678)
->>>>>>> e38fb1fd
                         .numberOfShards(3).shardAddresses(localIPs).multicastNetwork("224.0.1.1").streamId(119)
                         .forcedRole(NodeRole.CLIENT).ttl(4).build();
         clientConf.setUnicastControllerPort(34567);
 
-<<<<<<< HEAD
-        final VoidConfiguration shardConf1 = VoidConfiguration.builder().unicastControllerPort(34567).multicastPort(45678)
-=======
         final VoidConfiguration shardConf1 = VoidConfiguration.builder().multicastPort(45678)
->>>>>>> e38fb1fd
                         .numberOfShards(3).streamId(119).shardAddresses(localIPs).multicastNetwork("224.0.1.1").ttl(4)
                         .build();
         shardConf1.setUnicastControllerPort(34567);
 
-<<<<<<< HEAD
-        final VoidConfiguration shardConf2 = VoidConfiguration.builder().unicastControllerPort(34569) // we'll never get anything on this port
-=======
         final VoidConfiguration shardConf2 = VoidConfiguration.builder()
->>>>>>> e38fb1fd
                         .multicastPort(45678).numberOfShards(3).streamId(119).shardAddresses(localIPs)
                         .multicastNetwork("224.0.1.1").ttl(4).build();
         shardConf2.setUnicastControllerPort(34569); // we'll never get anything on this port
 
-<<<<<<< HEAD
-        final VoidConfiguration shardConf3 = VoidConfiguration.builder().unicastControllerPort(34570) // we'll never get anything on this port
-=======
         final VoidConfiguration shardConf3 = VoidConfiguration.builder()
->>>>>>> e38fb1fd
                         .multicastPort(45678).numberOfShards(3).streamId(119).shardAddresses(localIPs)
                         .multicastNetwork("224.0.1.1").ttl(4).build();
         shardConf3.setUnicastControllerPort(34570); // we'll never get anything on this port
