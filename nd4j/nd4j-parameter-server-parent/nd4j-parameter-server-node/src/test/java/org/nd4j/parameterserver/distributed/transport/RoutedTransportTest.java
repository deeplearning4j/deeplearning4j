--- conflicted
+++ resolved
@@ -64,13 +64,8 @@
             list.add("127.0.0.1:3838" + t);
         }
 
-<<<<<<< HEAD
-        VoidConfiguration voidConfiguration = VoidConfiguration.builder().shardAddresses(list).unicastControllerPort(43120) // this port will be used only by client
-                        .build();
-=======
         VoidConfiguration voidConfiguration = VoidConfiguration.builder().shardAddresses(list).build();
         voidConfiguration.setUnicastControllerPort(43120); // this port will be used only by client
->>>>>>> e38fb1fd
 
         // first of all we start shards
         RoutedTransport[] transports = new RoutedTransport[list.size()];
