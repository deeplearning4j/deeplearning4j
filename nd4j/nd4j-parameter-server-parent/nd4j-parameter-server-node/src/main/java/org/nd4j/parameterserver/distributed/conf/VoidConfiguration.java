--- conflicted
+++ resolved
@@ -52,16 +52,12 @@
     private int streamId = 119;
 
     /**
-<<<<<<< HEAD
-     * This variable defines UDP port that will be used for communication with cluster driver
-=======
      * This variable defines UDP port that will be used for communication with cluster driver.<br>
      * NOTE: Use {@link #setPortSupplier(PortSupplier)} to set the port to use - the value of the unicastControllerPort
      * field will automatically be updated to the value set by the PortSupplier provided on the master/controller machine,
      * before communicating to the worker machines. Setting this field directly will NOT control the port that is
      * used.
      *
->>>>>>> e38fb1fd
      */
     @Builder.Default
     private int unicastControllerPort = 49876;
@@ -199,14 +195,10 @@
     private String controllerAddress;
 
     /**
-<<<<<<< HEAD
-     *
-=======
      * The port supplier used to provide the networking port to use for communication to/from the driver (UDP via Aeron).
      * This setting can be used to control how ports get assigned (including port setting different ports on different machines).<br>
      * See {@link PortSupplier} for further details.<br>
      * Default: static port (i.e., {@link StaticPortSupplier}) with value {@link #DEFAULT_AERON_UDP_PORT}
->>>>>>> e38fb1fd
      */
     @Builder.Default private PortSupplier portSupplier = new StaticPortSupplier(49876);
 
