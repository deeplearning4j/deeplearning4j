--- conflicted
+++ resolved
@@ -24,13 +24,9 @@
 import org.apache.commons.io.FileUtils
 import org.apache.commons.io.IOUtils
 import org.junit.jupiter.api.Assertions.assertEquals
-import org.junit.jupiter.api.Assertions.assertTrue
 import org.junit.jupiter.api.Disabled
-import org.junit.jupiter.api.Tag
 import org.junit.jupiter.api.Test
-import org.nd4j.autodiff.samediff.SameDiff
 import org.nd4j.common.io.ClassPathResource
-import org.nd4j.common.tests.tags.TagNames
 import org.nd4j.imports.graphmapper.tf.TFGraphMapper
 import org.nd4j.ir.OpNamespace
 import org.nd4j.linalg.api.ndarray.INDArray
@@ -51,8 +47,6 @@
 import java.nio.charset.Charset
 import java.nio.charset.StandardCharsets
 import java.util.*
-<<<<<<< HEAD
-=======
 import kotlin.collections.HashMap
 import kotlin.collections.HashSet
 import org.junit.jupiter.api.Assertions.assertEquals
@@ -60,7 +54,6 @@
 import org.junit.jupiter.api.Tag
 import org.nd4j.autodiff.samediff.SameDiff
 import org.nd4j.common.tests.tags.TagNames
->>>>>>> e3aca96e
 
 
 data class GraphInput(val graphDef: GraphDef,val inputNames: List<String>,val outputNames: List<String>,
@@ -1167,18 +1160,6 @@
 
     }
 
-<<<<<<< HEAD
-    @Test
-    fun testOp() {
-        val load = SameDiff.load(
-            File("C:\\Users\\agibs\\Documents\\GitHub\\ve-training\\benchmark-models\\yolov4-aurora.fb"),
-            true
-        )
-        load.outputAll(Collections.singletonMap("input_1", Nd4j.ones(1, 416, 416, 3)))
-
-    }
-=======
->>>>>>> e3aca96e
 
 
 
