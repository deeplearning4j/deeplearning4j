<<<<<<< HEAD
/*
 *  ******************************************************************************
 *  *
 *  *
 *  * This program and the accompanying materials are made available under the
 *  * terms of the Apache License, Version 2.0 which is available at
 *  * https://www.apache.org/licenses/LICENSE-2.0.
 *  *
 *  *  See the NOTICE file distributed with this work for additional
 *  *  information regarding copyright ownership.
 *  * Unless required by applicable law or agreed to in writing, software
 *  * distributed under the License is distributed on an "AS IS" BASIS, WITHOUT
 *  * WARRANTIES OR CONDITIONS OF ANY KIND, either express or implied. See the
 *  * License for the specific language governing permissions and limitations
 *  * under the License.
 *  *
 *  * SPDX-License-Identifier: Apache-2.0
 *  *****************************************************************************
 */

package org.nd4j.linalg.nativ;

import lombok.NonNull;
import lombok.extern.slf4j.Slf4j;
import lombok.val;
import org.junit.jupiter.api.Test;
import org.junit.jupiter.params.ParameterizedTest;
import org.junit.jupiter.params.provider.MethodSource;
import org.nd4j.autodiff.functions.DifferentialFunction;
import org.nd4j.autodiff.samediff.serde.FlatBuffersMapper;
import org.nd4j.common.tests.tags.NativeTag;
import org.nd4j.imports.NoOpNameFoundException;
import org.nd4j.linalg.BaseNd4jTestWithBackends;
import org.nd4j.linalg.api.ops.BaseBroadcastOp;
import org.nd4j.linalg.api.ops.BaseIndexAccumulation;
import org.nd4j.linalg.api.ops.BaseReduceFloatOp;
import org.nd4j.linalg.api.ops.BaseScalarOp;
import org.nd4j.linalg.api.ops.BaseTransformSameOp;
import org.nd4j.linalg.api.ops.DynamicCustomOp;
import org.nd4j.linalg.api.ops.Op;
import org.nd4j.linalg.api.ops.impl.summarystats.Variance;
import org.nd4j.linalg.api.ops.random.BaseRandomOp;
import org.nd4j.linalg.factory.Nd4j;
import org.nd4j.linalg.factory.Nd4jBackend;
import org.nd4j.common.primitives.Pair;
import org.nd4j.nativeblas.NativeOpsHolder;
import org.reflections.Reflections;
import org.reflections.scanners.SubTypesScanner;
import org.reflections.util.ClasspathHelper;
import org.reflections.util.ConfigurationBuilder;
import org.reflections.util.FilterBuilder;

import java.lang.reflect.Modifier;
import java.util.ArrayList;
import java.util.List;
import java.util.Set;

@Slf4j
@NativeTag
public class OpsMappingTests extends BaseNd4jTestWithBackends {


    @Override
    public char ordering(){
        return 'c';
    }

    @Override
    public long getTimeoutMilliseconds() {
        return 360000L;     //Can be very slow on some CI machines (PPC)
    }

    @ParameterizedTest
    @MethodSource("org.nd4j.linalg.BaseNd4jTestWithBackends#configs")
    public void testLegacyOpsMapping(Nd4jBackend backend) {
        Nd4j.create(1);

        val str = NativeOpsHolder.getInstance().getDeviceNativeOps().getAllOperations().replaceAll("simdOps::","").replaceAll("randomOps::","");

        val missing = new ArrayList<String>();

        //parsing individual groups first

        val groups = str.split(">>");
        for (val group: groups) {
            val line = group.split(" ");
            val bt = Integer.valueOf(line[0]).byteValue();
            val ops = line[1].split("<<");

            val type = FlatBuffersMapper.getTypeFromByte(bt);
            val list = getOperations(type);

            for (val op: ops) {
                val args = op.split(":");
                val hash = Long.valueOf(args[0]).longValue();
                val opNum = Long.valueOf(args[1]).longValue();
                val name = args[2];

                //log.info("group: {}; hash: {}; name: {};", SameDiff.getTypeFromByte(bt), hash, name);
                val needle = new Operation(type == Op.Type.CUSTOM ? -1 : opNum, name.toLowerCase());
                if (!opMapped(list, needle))
                    missing.add(type.toString() + " " + name);

            }
        }

        if (missing.size() > 0) {

            log.info("{} ops missing!", missing.size());
            log.info("{}", missing);
            //assertTrue(false);
        }
    }

    protected boolean opMapped(List<Operation> haystack, Operation needle) {
        for (val c: haystack) {
            if (needle.getFirst().longValue() == -1L) {
                if (c.getSecond().equalsIgnoreCase(needle.getSecond()))
                    return true;
            } else {
                if (c.getFirst().longValue() == needle.getFirst().longValue())
                    return true;
            }
        }

        return false;
    }

    protected void addOperation(Class<? extends DifferentialFunction> clazz, List<Operation> list) {
        if (Modifier.isAbstract(clazz.getModifiers()) || clazz.isInterface())
            return;

        try {
            DifferentialFunction node = clazz.newInstance();
            if (node instanceof DynamicCustomOp) {
                list.add(new Operation(-1L, node.opName().toLowerCase()));
                list.add(new Operation(-1L, node.tensorflowName().toLowerCase()));
            } else {
                val op = new Operation(Long.valueOf(node.opNum()), node.opName());
                list.add(op);
            }
        } catch (UnsupportedOperationException e) {
            //
        } catch (NoOpNameFoundException e) {
            //
        } catch (InstantiationException e) {
            //
        } catch (Exception e) {
            log.info("Failed on [{}]", clazz.getSimpleName());
            throw new RuntimeException(e);
        }
    }

    protected List<Operation> getOperations(@NonNull Op.Type type) {
        val list = new ArrayList<Operation>();

        Reflections f = new Reflections(new ConfigurationBuilder()
                .filterInputsBy(new FilterBuilder().include(FilterBuilder.prefix("org.nd4j.*")).exclude("^(?!.*\\.class$).*$"))
                .setUrls(ClasspathHelper.forPackage("org.nd4j")).setScanners(new SubTypesScanner()));


        switch (type) {
            case SUMMARYSTATS: {
                Set<Class<? extends Variance>> clazzes = f.getSubTypesOf(Variance.class);

                for (Class<? extends DifferentialFunction> clazz : clazzes)
                    addOperation(clazz, list);
            }
            break;
            case RANDOM: {
                Set<Class<? extends BaseRandomOp>> clazzes = f.getSubTypesOf(BaseRandomOp.class);

                for (Class<? extends DifferentialFunction> clazz : clazzes)
                    addOperation(clazz, list);
            }
            break;
            case INDEXREDUCE: {
                Set<Class<? extends BaseIndexAccumulation>> clazzes = f.getSubTypesOf(BaseIndexAccumulation.class);

                for (Class<? extends DifferentialFunction> clazz : clazzes)
                    addOperation(clazz, list);
            }
            break;
            case REDUCE3:
            case REDUCE_FLOAT: {
                Set<Class<? extends BaseReduceFloatOp>> clazzes = f.getSubTypesOf(BaseReduceFloatOp.class);

                for (Class<? extends DifferentialFunction> clazz : clazzes)
                    addOperation(clazz, list);
            }
            break;
            case BROADCAST: {
                Set<Class<? extends BaseBroadcastOp>> clazzes = f.getSubTypesOf(BaseBroadcastOp.class);

                for (Class<? extends DifferentialFunction> clazz : clazzes)
                    addOperation(clazz, list);
            }
            break;
            case SCALAR: {
                Set<Class<? extends BaseScalarOp>> clazzes = f.getSubTypesOf(BaseScalarOp.class);

                for (Class<? extends DifferentialFunction> clazz : clazzes)
                    addOperation(clazz, list);
            }
            break;
            case PAIRWISE:
            case TRANSFORM_SAME: {
                Set<Class<? extends BaseTransformSameOp>> clazzes = f.getSubTypesOf(BaseTransformSameOp.class);

                for (Class<? extends DifferentialFunction> clazz : clazzes)
                    addOperation(clazz, list);
            }
            break;
            case CUSTOM: {
                Set<Class<? extends DynamicCustomOp>> clazzes = f.getSubTypesOf(DynamicCustomOp.class);

                for (Class<? extends DifferentialFunction> clazz : clazzes) {
                    if (clazz.getSimpleName().equalsIgnoreCase("dynamiccustomop"))
                        continue;

                    addOperation(clazz, list);
                }
            }
            break;
            //default:
            //    throw new ND4JIllegalStateException("Unknown operation type: " + type);
        }


        log.info("Group: {}; List size: {}", type, list.size());

        return list;
    }


    protected static class Operation extends Pair<Long, String> {
        protected Operation(Long opNum, String name) {
            super(opNum, name);
        }

        @Override
        public boolean equals(Object o) {
            if (!(o instanceof Operation))
                return false;

            Operation op = (Operation) o;

            return op.key.equals(this.key);
        }
    }
}
=======
/*
 *  ******************************************************************************
 *  *
 *  *
 *  * This program and the accompanying materials are made available under the
 *  * terms of the Apache License, Version 2.0 which is available at
 *  * https://www.apache.org/licenses/LICENSE-2.0.
 *  *
 *  *  See the NOTICE file distributed with this work for additional
 *  *  information regarding copyright ownership.
 *  * Unless required by applicable law or agreed to in writing, software
 *  * distributed under the License is distributed on an "AS IS" BASIS, WITHOUT
 *  * WARRANTIES OR CONDITIONS OF ANY KIND, either express or implied. See the
 *  * License for the specific language governing permissions and limitations
 *  * under the License.
 *  *
 *  * SPDX-License-Identifier: Apache-2.0
 *  *****************************************************************************
 */

package org.nd4j.linalg.nativ;

import lombok.NonNull;
import lombok.extern.slf4j.Slf4j;
import lombok.val;
import org.junit.jupiter.params.ParameterizedTest;
import org.junit.jupiter.params.provider.MethodSource;
import org.nd4j.autodiff.functions.DifferentialFunction;
import org.nd4j.autodiff.samediff.serde.FlatBuffersMapper;
import org.nd4j.common.tests.tags.NativeTag;
import org.nd4j.imports.NoOpNameFoundException;
import org.nd4j.linalg.BaseNd4jTestWithBackends;
import org.nd4j.linalg.api.ops.BaseBroadcastOp;
import org.nd4j.linalg.api.ops.BaseIndexAccumulation;
import org.nd4j.linalg.api.ops.BaseReduceFloatOp;
import org.nd4j.linalg.api.ops.BaseScalarOp;
import org.nd4j.linalg.api.ops.BaseTransformSameOp;
import org.nd4j.linalg.api.ops.DynamicCustomOp;
import org.nd4j.linalg.api.ops.Op;
import org.nd4j.linalg.api.ops.impl.summarystats.Variance;
import org.nd4j.linalg.api.ops.random.BaseRandomOp;
import org.nd4j.linalg.factory.Nd4j;
import org.nd4j.linalg.factory.Nd4jBackend;
import org.nd4j.common.primitives.Pair;
import org.nd4j.nativeblas.NativeOpsHolder;
import org.reflections.Reflections;
import org.reflections.scanners.SubTypesScanner;
import org.reflections.util.ClasspathHelper;
import org.reflections.util.ConfigurationBuilder;
import org.reflections.util.FilterBuilder;

import java.lang.reflect.Modifier;
import java.util.ArrayList;
import java.util.List;
import java.util.Set;

@Slf4j
@NativeTag
public class OpsMappingTests extends BaseNd4jTestWithBackends {


    @Override
    public char ordering(){
        return 'c';
    }

    @Override
    public long getTimeoutMilliseconds() {
        return 360000L;     //Can be very slow on some CI machines (PPC)
    }

    @ParameterizedTest
    @MethodSource("org.nd4j.linalg.BaseNd4jTestWithBackends#configs")
    public void testLegacyOpsMapping(Nd4jBackend backend) {
        Nd4j.create(1);

        val str = NativeOpsHolder.getInstance().getDeviceNativeOps().getAllOperations().replaceAll("simdOps::","").replaceAll("randomOps::","");

        val missing = new ArrayList<String>();

        //parsing individual groups first

        val groups = str.split(">>");
        for (val group: groups) {
            val line = group.split(" ");
            val bt = Integer.valueOf(line[0]).byteValue();
            val ops = line[1].split("<<");

            val type = FlatBuffersMapper.getTypeFromByte(bt);
            val list = getOperations(type);

            for (val op: ops) {
                val args = op.split(":");
                val hash = Long.valueOf(args[0]).longValue();
                val opNum = Long.valueOf(args[1]).longValue();
                val name = args[2];

                //log.info("group: {}; hash: {}; name: {};", SameDiff.getTypeFromByte(bt), hash, name);
                val needle = new Operation(type == Op.Type.CUSTOM ? -1 : opNum, name.toLowerCase());
                if (!opMapped(list, needle))
                    missing.add(type.toString() + " " + name);

            }
        }

        if (missing.size() > 0) {

            log.info("{} ops missing!", missing.size());
            log.info("{}", missing);
            //assertTrue(false);
        }
    }

    protected boolean opMapped(List<Operation> haystack, Operation needle) {
        for (val c: haystack) {
            if (needle.getFirst().longValue() == -1L) {
                if (c.getSecond().equalsIgnoreCase(needle.getSecond()))
                    return true;
            } else {
                if (c.getFirst().longValue() == needle.getFirst().longValue())
                    return true;
            }
        }

        return false;
    }

    protected void addOperation(Class<? extends DifferentialFunction> clazz, List<Operation> list) {
        if (Modifier.isAbstract(clazz.getModifiers()) || clazz.isInterface())
            return;

        try {
            DifferentialFunction node = clazz.newInstance();
            if (node instanceof DynamicCustomOp) {
                list.add(new Operation(-1L, node.opName().toLowerCase()));
                list.add(new Operation(-1L, node.tensorflowName().toLowerCase()));
            } else {
                val op = new Operation(Long.valueOf(node.opNum()), node.opName());
                list.add(op);
            }
        } catch (UnsupportedOperationException e) {
            //
        } catch (NoOpNameFoundException e) {
            //
        } catch (InstantiationException e) {
            //
        } catch (Exception e) {
            log.info("Failed on [{}]", clazz.getSimpleName());
            throw new RuntimeException(e);
        }
    }

    protected List<Operation> getOperations(@NonNull Op.Type type) {
        val list = new ArrayList<Operation>();

        Reflections f = new Reflections(new ConfigurationBuilder()
                .filterInputsBy(new FilterBuilder().include(FilterBuilder.prefix("org.nd4j.*")).exclude("^(?!.*\\.class$).*$"))
                .setUrls(ClasspathHelper.forPackage("org.nd4j")).setScanners(new SubTypesScanner()));


        switch (type) {
            case SUMMARYSTATS: {
                Set<Class<? extends Variance>> clazzes = f.getSubTypesOf(Variance.class);

                for (Class<? extends DifferentialFunction> clazz : clazzes)
                    addOperation(clazz, list);
            }
            break;
            case RANDOM: {
                Set<Class<? extends BaseRandomOp>> clazzes = f.getSubTypesOf(BaseRandomOp.class);

                for (Class<? extends DifferentialFunction> clazz : clazzes)
                    addOperation(clazz, list);
            }
            break;
            case INDEXREDUCE: {
                Set<Class<? extends BaseIndexAccumulation>> clazzes = f.getSubTypesOf(BaseIndexAccumulation.class);

                for (Class<? extends DifferentialFunction> clazz : clazzes)
                    addOperation(clazz, list);
            }
            break;
            case REDUCE3:
            case REDUCE_FLOAT: {
                Set<Class<? extends BaseReduceFloatOp>> clazzes = f.getSubTypesOf(BaseReduceFloatOp.class);

                for (Class<? extends DifferentialFunction> clazz : clazzes)
                    addOperation(clazz, list);
            }
            break;
            case BROADCAST: {
                Set<Class<? extends BaseBroadcastOp>> clazzes = f.getSubTypesOf(BaseBroadcastOp.class);

                for (Class<? extends DifferentialFunction> clazz : clazzes)
                    addOperation(clazz, list);
            }
            break;
            case SCALAR: {
                Set<Class<? extends BaseScalarOp>> clazzes = f.getSubTypesOf(BaseScalarOp.class);

                for (Class<? extends DifferentialFunction> clazz : clazzes)
                    addOperation(clazz, list);
            }
            break;
            case PAIRWISE:
            case TRANSFORM_SAME: {
                Set<Class<? extends BaseTransformSameOp>> clazzes = f.getSubTypesOf(BaseTransformSameOp.class);

                for (Class<? extends DifferentialFunction> clazz : clazzes)
                    addOperation(clazz, list);
            }
            break;
            case CUSTOM: {
                Set<Class<? extends DynamicCustomOp>> clazzes = f.getSubTypesOf(DynamicCustomOp.class);

                for (Class<? extends DifferentialFunction> clazz : clazzes) {
                    if (clazz.getSimpleName().equalsIgnoreCase("dynamiccustomop"))
                        continue;

                    addOperation(clazz, list);
                }
            }
            break;
            //default:
            //    throw new ND4JIllegalStateException("Unknown operation type: " + type);
        }


        log.info("Group: {}; List size: {}", type, list.size());

        return list;
    }


    protected static class Operation extends Pair<Long, String> {
        protected Operation(Long opNum, String name) {
            super(opNum, name);
        }

        @Override
        public boolean equals(Object o) {
            if (!(o instanceof Operation))
                return false;

            Operation op = (Operation) o;

            return op.key.equals(this.key);
        }
    }
}
>>>>>>> 18d8170d
<|MERGE_RESOLUTION|>--- conflicted
+++ resolved
@@ -1,504 +1,250 @@
-<<<<<<< HEAD
-/*
- *  ******************************************************************************
- *  *
- *  *
- *  * This program and the accompanying materials are made available under the
- *  * terms of the Apache License, Version 2.0 which is available at
- *  * https://www.apache.org/licenses/LICENSE-2.0.
- *  *
- *  *  See the NOTICE file distributed with this work for additional
- *  *  information regarding copyright ownership.
- *  * Unless required by applicable law or agreed to in writing, software
- *  * distributed under the License is distributed on an "AS IS" BASIS, WITHOUT
- *  * WARRANTIES OR CONDITIONS OF ANY KIND, either express or implied. See the
- *  * License for the specific language governing permissions and limitations
- *  * under the License.
- *  *
- *  * SPDX-License-Identifier: Apache-2.0
- *  *****************************************************************************
- */
-
-package org.nd4j.linalg.nativ;
-
-import lombok.NonNull;
-import lombok.extern.slf4j.Slf4j;
-import lombok.val;
-import org.junit.jupiter.api.Test;
-import org.junit.jupiter.params.ParameterizedTest;
-import org.junit.jupiter.params.provider.MethodSource;
-import org.nd4j.autodiff.functions.DifferentialFunction;
-import org.nd4j.autodiff.samediff.serde.FlatBuffersMapper;
-import org.nd4j.common.tests.tags.NativeTag;
-import org.nd4j.imports.NoOpNameFoundException;
-import org.nd4j.linalg.BaseNd4jTestWithBackends;
-import org.nd4j.linalg.api.ops.BaseBroadcastOp;
-import org.nd4j.linalg.api.ops.BaseIndexAccumulation;
-import org.nd4j.linalg.api.ops.BaseReduceFloatOp;
-import org.nd4j.linalg.api.ops.BaseScalarOp;
-import org.nd4j.linalg.api.ops.BaseTransformSameOp;
-import org.nd4j.linalg.api.ops.DynamicCustomOp;
-import org.nd4j.linalg.api.ops.Op;
-import org.nd4j.linalg.api.ops.impl.summarystats.Variance;
-import org.nd4j.linalg.api.ops.random.BaseRandomOp;
-import org.nd4j.linalg.factory.Nd4j;
-import org.nd4j.linalg.factory.Nd4jBackend;
-import org.nd4j.common.primitives.Pair;
-import org.nd4j.nativeblas.NativeOpsHolder;
-import org.reflections.Reflections;
-import org.reflections.scanners.SubTypesScanner;
-import org.reflections.util.ClasspathHelper;
-import org.reflections.util.ConfigurationBuilder;
-import org.reflections.util.FilterBuilder;
-
-import java.lang.reflect.Modifier;
-import java.util.ArrayList;
-import java.util.List;
-import java.util.Set;
-
-@Slf4j
-@NativeTag
-public class OpsMappingTests extends BaseNd4jTestWithBackends {
-
-
-    @Override
-    public char ordering(){
-        return 'c';
-    }
-
-    @Override
-    public long getTimeoutMilliseconds() {
-        return 360000L;     //Can be very slow on some CI machines (PPC)
-    }
-
-    @ParameterizedTest
-    @MethodSource("org.nd4j.linalg.BaseNd4jTestWithBackends#configs")
-    public void testLegacyOpsMapping(Nd4jBackend backend) {
-        Nd4j.create(1);
-
-        val str = NativeOpsHolder.getInstance().getDeviceNativeOps().getAllOperations().replaceAll("simdOps::","").replaceAll("randomOps::","");
-
-        val missing = new ArrayList<String>();
-
-        //parsing individual groups first
-
-        val groups = str.split(">>");
-        for (val group: groups) {
-            val line = group.split(" ");
-            val bt = Integer.valueOf(line[0]).byteValue();
-            val ops = line[1].split("<<");
-
-            val type = FlatBuffersMapper.getTypeFromByte(bt);
-            val list = getOperations(type);
-
-            for (val op: ops) {
-                val args = op.split(":");
-                val hash = Long.valueOf(args[0]).longValue();
-                val opNum = Long.valueOf(args[1]).longValue();
-                val name = args[2];
-
-                //log.info("group: {}; hash: {}; name: {};", SameDiff.getTypeFromByte(bt), hash, name);
-                val needle = new Operation(type == Op.Type.CUSTOM ? -1 : opNum, name.toLowerCase());
-                if (!opMapped(list, needle))
-                    missing.add(type.toString() + " " + name);
-
-            }
-        }
-
-        if (missing.size() > 0) {
-
-            log.info("{} ops missing!", missing.size());
-            log.info("{}", missing);
-            //assertTrue(false);
-        }
-    }
-
-    protected boolean opMapped(List<Operation> haystack, Operation needle) {
-        for (val c: haystack) {
-            if (needle.getFirst().longValue() == -1L) {
-                if (c.getSecond().equalsIgnoreCase(needle.getSecond()))
-                    return true;
-            } else {
-                if (c.getFirst().longValue() == needle.getFirst().longValue())
-                    return true;
-            }
-        }
-
-        return false;
-    }
-
-    protected void addOperation(Class<? extends DifferentialFunction> clazz, List<Operation> list) {
-        if (Modifier.isAbstract(clazz.getModifiers()) || clazz.isInterface())
-            return;
-
-        try {
-            DifferentialFunction node = clazz.newInstance();
-            if (node instanceof DynamicCustomOp) {
-                list.add(new Operation(-1L, node.opName().toLowerCase()));
-                list.add(new Operation(-1L, node.tensorflowName().toLowerCase()));
-            } else {
-                val op = new Operation(Long.valueOf(node.opNum()), node.opName());
-                list.add(op);
-            }
-        } catch (UnsupportedOperationException e) {
-            //
-        } catch (NoOpNameFoundException e) {
-            //
-        } catch (InstantiationException e) {
-            //
-        } catch (Exception e) {
-            log.info("Failed on [{}]", clazz.getSimpleName());
-            throw new RuntimeException(e);
-        }
-    }
-
-    protected List<Operation> getOperations(@NonNull Op.Type type) {
-        val list = new ArrayList<Operation>();
-
-        Reflections f = new Reflections(new ConfigurationBuilder()
-                .filterInputsBy(new FilterBuilder().include(FilterBuilder.prefix("org.nd4j.*")).exclude("^(?!.*\\.class$).*$"))
-                .setUrls(ClasspathHelper.forPackage("org.nd4j")).setScanners(new SubTypesScanner()));
-
-
-        switch (type) {
-            case SUMMARYSTATS: {
-                Set<Class<? extends Variance>> clazzes = f.getSubTypesOf(Variance.class);
-
-                for (Class<? extends DifferentialFunction> clazz : clazzes)
-                    addOperation(clazz, list);
-            }
-            break;
-            case RANDOM: {
-                Set<Class<? extends BaseRandomOp>> clazzes = f.getSubTypesOf(BaseRandomOp.class);
-
-                for (Class<? extends DifferentialFunction> clazz : clazzes)
-                    addOperation(clazz, list);
-            }
-            break;
-            case INDEXREDUCE: {
-                Set<Class<? extends BaseIndexAccumulation>> clazzes = f.getSubTypesOf(BaseIndexAccumulation.class);
-
-                for (Class<? extends DifferentialFunction> clazz : clazzes)
-                    addOperation(clazz, list);
-            }
-            break;
-            case REDUCE3:
-            case REDUCE_FLOAT: {
-                Set<Class<? extends BaseReduceFloatOp>> clazzes = f.getSubTypesOf(BaseReduceFloatOp.class);
-
-                for (Class<? extends DifferentialFunction> clazz : clazzes)
-                    addOperation(clazz, list);
-            }
-            break;
-            case BROADCAST: {
-                Set<Class<? extends BaseBroadcastOp>> clazzes = f.getSubTypesOf(BaseBroadcastOp.class);
-
-                for (Class<? extends DifferentialFunction> clazz : clazzes)
-                    addOperation(clazz, list);
-            }
-            break;
-            case SCALAR: {
-                Set<Class<? extends BaseScalarOp>> clazzes = f.getSubTypesOf(BaseScalarOp.class);
-
-                for (Class<? extends DifferentialFunction> clazz : clazzes)
-                    addOperation(clazz, list);
-            }
-            break;
-            case PAIRWISE:
-            case TRANSFORM_SAME: {
-                Set<Class<? extends BaseTransformSameOp>> clazzes = f.getSubTypesOf(BaseTransformSameOp.class);
-
-                for (Class<? extends DifferentialFunction> clazz : clazzes)
-                    addOperation(clazz, list);
-            }
-            break;
-            case CUSTOM: {
-                Set<Class<? extends DynamicCustomOp>> clazzes = f.getSubTypesOf(DynamicCustomOp.class);
-
-                for (Class<? extends DifferentialFunction> clazz : clazzes) {
-                    if (clazz.getSimpleName().equalsIgnoreCase("dynamiccustomop"))
-                        continue;
-
-                    addOperation(clazz, list);
-                }
-            }
-            break;
-            //default:
-            //    throw new ND4JIllegalStateException("Unknown operation type: " + type);
-        }
-
-
-        log.info("Group: {}; List size: {}", type, list.size());
-
-        return list;
-    }
-
-
-    protected static class Operation extends Pair<Long, String> {
-        protected Operation(Long opNum, String name) {
-            super(opNum, name);
-        }
-
-        @Override
-        public boolean equals(Object o) {
-            if (!(o instanceof Operation))
-                return false;
-
-            Operation op = (Operation) o;
-
-            return op.key.equals(this.key);
-        }
-    }
-}
-=======
-/*
- *  ******************************************************************************
- *  *
- *  *
- *  * This program and the accompanying materials are made available under the
- *  * terms of the Apache License, Version 2.0 which is available at
- *  * https://www.apache.org/licenses/LICENSE-2.0.
- *  *
- *  *  See the NOTICE file distributed with this work for additional
- *  *  information regarding copyright ownership.
- *  * Unless required by applicable law or agreed to in writing, software
- *  * distributed under the License is distributed on an "AS IS" BASIS, WITHOUT
- *  * WARRANTIES OR CONDITIONS OF ANY KIND, either express or implied. See the
- *  * License for the specific language governing permissions and limitations
- *  * under the License.
- *  *
- *  * SPDX-License-Identifier: Apache-2.0
- *  *****************************************************************************
- */
-
-package org.nd4j.linalg.nativ;
-
-import lombok.NonNull;
-import lombok.extern.slf4j.Slf4j;
-import lombok.val;
-import org.junit.jupiter.params.ParameterizedTest;
-import org.junit.jupiter.params.provider.MethodSource;
-import org.nd4j.autodiff.functions.DifferentialFunction;
-import org.nd4j.autodiff.samediff.serde.FlatBuffersMapper;
-import org.nd4j.common.tests.tags.NativeTag;
-import org.nd4j.imports.NoOpNameFoundException;
-import org.nd4j.linalg.BaseNd4jTestWithBackends;
-import org.nd4j.linalg.api.ops.BaseBroadcastOp;
-import org.nd4j.linalg.api.ops.BaseIndexAccumulation;
-import org.nd4j.linalg.api.ops.BaseReduceFloatOp;
-import org.nd4j.linalg.api.ops.BaseScalarOp;
-import org.nd4j.linalg.api.ops.BaseTransformSameOp;
-import org.nd4j.linalg.api.ops.DynamicCustomOp;
-import org.nd4j.linalg.api.ops.Op;
-import org.nd4j.linalg.api.ops.impl.summarystats.Variance;
-import org.nd4j.linalg.api.ops.random.BaseRandomOp;
-import org.nd4j.linalg.factory.Nd4j;
-import org.nd4j.linalg.factory.Nd4jBackend;
-import org.nd4j.common.primitives.Pair;
-import org.nd4j.nativeblas.NativeOpsHolder;
-import org.reflections.Reflections;
-import org.reflections.scanners.SubTypesScanner;
-import org.reflections.util.ClasspathHelper;
-import org.reflections.util.ConfigurationBuilder;
-import org.reflections.util.FilterBuilder;
-
-import java.lang.reflect.Modifier;
-import java.util.ArrayList;
-import java.util.List;
-import java.util.Set;
-
-@Slf4j
-@NativeTag
-public class OpsMappingTests extends BaseNd4jTestWithBackends {
-
-
-    @Override
-    public char ordering(){
-        return 'c';
-    }
-
-    @Override
-    public long getTimeoutMilliseconds() {
-        return 360000L;     //Can be very slow on some CI machines (PPC)
-    }
-
-    @ParameterizedTest
-    @MethodSource("org.nd4j.linalg.BaseNd4jTestWithBackends#configs")
-    public void testLegacyOpsMapping(Nd4jBackend backend) {
-        Nd4j.create(1);
-
-        val str = NativeOpsHolder.getInstance().getDeviceNativeOps().getAllOperations().replaceAll("simdOps::","").replaceAll("randomOps::","");
-
-        val missing = new ArrayList<String>();
-
-        //parsing individual groups first
-
-        val groups = str.split(">>");
-        for (val group: groups) {
-            val line = group.split(" ");
-            val bt = Integer.valueOf(line[0]).byteValue();
-            val ops = line[1].split("<<");
-
-            val type = FlatBuffersMapper.getTypeFromByte(bt);
-            val list = getOperations(type);
-
-            for (val op: ops) {
-                val args = op.split(":");
-                val hash = Long.valueOf(args[0]).longValue();
-                val opNum = Long.valueOf(args[1]).longValue();
-                val name = args[2];
-
-                //log.info("group: {}; hash: {}; name: {};", SameDiff.getTypeFromByte(bt), hash, name);
-                val needle = new Operation(type == Op.Type.CUSTOM ? -1 : opNum, name.toLowerCase());
-                if (!opMapped(list, needle))
-                    missing.add(type.toString() + " " + name);
-
-            }
-        }
-
-        if (missing.size() > 0) {
-
-            log.info("{} ops missing!", missing.size());
-            log.info("{}", missing);
-            //assertTrue(false);
-        }
-    }
-
-    protected boolean opMapped(List<Operation> haystack, Operation needle) {
-        for (val c: haystack) {
-            if (needle.getFirst().longValue() == -1L) {
-                if (c.getSecond().equalsIgnoreCase(needle.getSecond()))
-                    return true;
-            } else {
-                if (c.getFirst().longValue() == needle.getFirst().longValue())
-                    return true;
-            }
-        }
-
-        return false;
-    }
-
-    protected void addOperation(Class<? extends DifferentialFunction> clazz, List<Operation> list) {
-        if (Modifier.isAbstract(clazz.getModifiers()) || clazz.isInterface())
-            return;
-
-        try {
-            DifferentialFunction node = clazz.newInstance();
-            if (node instanceof DynamicCustomOp) {
-                list.add(new Operation(-1L, node.opName().toLowerCase()));
-                list.add(new Operation(-1L, node.tensorflowName().toLowerCase()));
-            } else {
-                val op = new Operation(Long.valueOf(node.opNum()), node.opName());
-                list.add(op);
-            }
-        } catch (UnsupportedOperationException e) {
-            //
-        } catch (NoOpNameFoundException e) {
-            //
-        } catch (InstantiationException e) {
-            //
-        } catch (Exception e) {
-            log.info("Failed on [{}]", clazz.getSimpleName());
-            throw new RuntimeException(e);
-        }
-    }
-
-    protected List<Operation> getOperations(@NonNull Op.Type type) {
-        val list = new ArrayList<Operation>();
-
-        Reflections f = new Reflections(new ConfigurationBuilder()
-                .filterInputsBy(new FilterBuilder().include(FilterBuilder.prefix("org.nd4j.*")).exclude("^(?!.*\\.class$).*$"))
-                .setUrls(ClasspathHelper.forPackage("org.nd4j")).setScanners(new SubTypesScanner()));
-
-
-        switch (type) {
-            case SUMMARYSTATS: {
-                Set<Class<? extends Variance>> clazzes = f.getSubTypesOf(Variance.class);
-
-                for (Class<? extends DifferentialFunction> clazz : clazzes)
-                    addOperation(clazz, list);
-            }
-            break;
-            case RANDOM: {
-                Set<Class<? extends BaseRandomOp>> clazzes = f.getSubTypesOf(BaseRandomOp.class);
-
-                for (Class<? extends DifferentialFunction> clazz : clazzes)
-                    addOperation(clazz, list);
-            }
-            break;
-            case INDEXREDUCE: {
-                Set<Class<? extends BaseIndexAccumulation>> clazzes = f.getSubTypesOf(BaseIndexAccumulation.class);
-
-                for (Class<? extends DifferentialFunction> clazz : clazzes)
-                    addOperation(clazz, list);
-            }
-            break;
-            case REDUCE3:
-            case REDUCE_FLOAT: {
-                Set<Class<? extends BaseReduceFloatOp>> clazzes = f.getSubTypesOf(BaseReduceFloatOp.class);
-
-                for (Class<? extends DifferentialFunction> clazz : clazzes)
-                    addOperation(clazz, list);
-            }
-            break;
-            case BROADCAST: {
-                Set<Class<? extends BaseBroadcastOp>> clazzes = f.getSubTypesOf(BaseBroadcastOp.class);
-
-                for (Class<? extends DifferentialFunction> clazz : clazzes)
-                    addOperation(clazz, list);
-            }
-            break;
-            case SCALAR: {
-                Set<Class<? extends BaseScalarOp>> clazzes = f.getSubTypesOf(BaseScalarOp.class);
-
-                for (Class<? extends DifferentialFunction> clazz : clazzes)
-                    addOperation(clazz, list);
-            }
-            break;
-            case PAIRWISE:
-            case TRANSFORM_SAME: {
-                Set<Class<? extends BaseTransformSameOp>> clazzes = f.getSubTypesOf(BaseTransformSameOp.class);
-
-                for (Class<? extends DifferentialFunction> clazz : clazzes)
-                    addOperation(clazz, list);
-            }
-            break;
-            case CUSTOM: {
-                Set<Class<? extends DynamicCustomOp>> clazzes = f.getSubTypesOf(DynamicCustomOp.class);
-
-                for (Class<? extends DifferentialFunction> clazz : clazzes) {
-                    if (clazz.getSimpleName().equalsIgnoreCase("dynamiccustomop"))
-                        continue;
-
-                    addOperation(clazz, list);
-                }
-            }
-            break;
-            //default:
-            //    throw new ND4JIllegalStateException("Unknown operation type: " + type);
-        }
-
-
-        log.info("Group: {}; List size: {}", type, list.size());
-
-        return list;
-    }
-
-
-    protected static class Operation extends Pair<Long, String> {
-        protected Operation(Long opNum, String name) {
-            super(opNum, name);
-        }
-
-        @Override
-        public boolean equals(Object o) {
-            if (!(o instanceof Operation))
-                return false;
-
-            Operation op = (Operation) o;
-
-            return op.key.equals(this.key);
-        }
-    }
-}
->>>>>>> 18d8170d
+/*
+ *  ******************************************************************************
+ *  *
+ *  *
+ *  * This program and the accompanying materials are made available under the
+ *  * terms of the Apache License, Version 2.0 which is available at
+ *  * https://www.apache.org/licenses/LICENSE-2.0.
+ *  *
+ *  *  See the NOTICE file distributed with this work for additional
+ *  *  information regarding copyright ownership.
+ *  * Unless required by applicable law or agreed to in writing, software
+ *  * distributed under the License is distributed on an "AS IS" BASIS, WITHOUT
+ *  * WARRANTIES OR CONDITIONS OF ANY KIND, either express or implied. See the
+ *  * License for the specific language governing permissions and limitations
+ *  * under the License.
+ *  *
+ *  * SPDX-License-Identifier: Apache-2.0
+ *  *****************************************************************************
+ */
+
+package org.nd4j.linalg.nativ;
+
+import lombok.NonNull;
+import lombok.extern.slf4j.Slf4j;
+import lombok.val;
+import org.junit.jupiter.params.ParameterizedTest;
+import org.junit.jupiter.params.provider.MethodSource;
+import org.nd4j.autodiff.functions.DifferentialFunction;
+import org.nd4j.autodiff.samediff.serde.FlatBuffersMapper;
+import org.nd4j.common.tests.tags.NativeTag;
+import org.nd4j.imports.NoOpNameFoundException;
+import org.nd4j.linalg.BaseNd4jTestWithBackends;
+import org.nd4j.linalg.api.ops.BaseBroadcastOp;
+import org.nd4j.linalg.api.ops.BaseIndexAccumulation;
+import org.nd4j.linalg.api.ops.BaseReduceFloatOp;
+import org.nd4j.linalg.api.ops.BaseScalarOp;
+import org.nd4j.linalg.api.ops.BaseTransformSameOp;
+import org.nd4j.linalg.api.ops.DynamicCustomOp;
+import org.nd4j.linalg.api.ops.Op;
+import org.nd4j.linalg.api.ops.impl.summarystats.Variance;
+import org.nd4j.linalg.api.ops.random.BaseRandomOp;
+import org.nd4j.linalg.factory.Nd4j;
+import org.nd4j.linalg.factory.Nd4jBackend;
+import org.nd4j.common.primitives.Pair;
+import org.nd4j.nativeblas.NativeOpsHolder;
+import org.reflections.Reflections;
+import org.reflections.scanners.SubTypesScanner;
+import org.reflections.util.ClasspathHelper;
+import org.reflections.util.ConfigurationBuilder;
+import org.reflections.util.FilterBuilder;
+
+import java.lang.reflect.Modifier;
+import java.util.ArrayList;
+import java.util.List;
+import java.util.Set;
+
+@Slf4j
+@NativeTag
+public class OpsMappingTests extends BaseNd4jTestWithBackends {
+
+
+    @Override
+    public char ordering(){
+        return 'c';
+    }
+
+    @Override
+    public long getTimeoutMilliseconds() {
+        return 360000L;     //Can be very slow on some CI machines (PPC)
+    }
+
+    @ParameterizedTest
+    @MethodSource("org.nd4j.linalg.BaseNd4jTestWithBackends#configs")
+    public void testLegacyOpsMapping(Nd4jBackend backend) {
+        Nd4j.create(1);
+
+        val str = NativeOpsHolder.getInstance().getDeviceNativeOps().getAllOperations().replaceAll("simdOps::","").replaceAll("randomOps::","");
+
+        val missing = new ArrayList<String>();
+
+        //parsing individual groups first
+
+        val groups = str.split(">>");
+        for (val group: groups) {
+            val line = group.split(" ");
+            val bt = Integer.valueOf(line[0]).byteValue();
+            val ops = line[1].split("<<");
+
+            val type = FlatBuffersMapper.getTypeFromByte(bt);
+            val list = getOperations(type);
+
+            for (val op: ops) {
+                val args = op.split(":");
+                val hash = Long.valueOf(args[0]).longValue();
+                val opNum = Long.valueOf(args[1]).longValue();
+                val name = args[2];
+
+                //log.info("group: {}; hash: {}; name: {};", SameDiff.getTypeFromByte(bt), hash, name);
+                val needle = new Operation(type == Op.Type.CUSTOM ? -1 : opNum, name.toLowerCase());
+                if (!opMapped(list, needle))
+                    missing.add(type.toString() + " " + name);
+
+            }
+        }
+
+        if (missing.size() > 0) {
+
+            log.info("{} ops missing!", missing.size());
+            log.info("{}", missing);
+            //assertTrue(false);
+        }
+    }
+
+    protected boolean opMapped(List<Operation> haystack, Operation needle) {
+        for (val c: haystack) {
+            if (needle.getFirst().longValue() == -1L) {
+                if (c.getSecond().equalsIgnoreCase(needle.getSecond()))
+                    return true;
+            } else {
+                if (c.getFirst().longValue() == needle.getFirst().longValue())
+                    return true;
+            }
+        }
+
+        return false;
+    }
+
+    protected void addOperation(Class<? extends DifferentialFunction> clazz, List<Operation> list) {
+        if (Modifier.isAbstract(clazz.getModifiers()) || clazz.isInterface())
+            return;
+
+        try {
+            DifferentialFunction node = clazz.newInstance();
+            if (node instanceof DynamicCustomOp) {
+                list.add(new Operation(-1L, node.opName().toLowerCase()));
+                list.add(new Operation(-1L, node.tensorflowName().toLowerCase()));
+            } else {
+                val op = new Operation(Long.valueOf(node.opNum()), node.opName());
+                list.add(op);
+            }
+        } catch (UnsupportedOperationException e) {
+            //
+        } catch (NoOpNameFoundException e) {
+            //
+        } catch (InstantiationException e) {
+            //
+        } catch (Exception e) {
+            log.info("Failed on [{}]", clazz.getSimpleName());
+            throw new RuntimeException(e);
+        }
+    }
+
+    protected List<Operation> getOperations(@NonNull Op.Type type) {
+        val list = new ArrayList<Operation>();
+
+        Reflections f = new Reflections(new ConfigurationBuilder()
+                .filterInputsBy(new FilterBuilder().include(FilterBuilder.prefix("org.nd4j.*")).exclude("^(?!.*\\.class$).*$"))
+                .setUrls(ClasspathHelper.forPackage("org.nd4j")).setScanners(new SubTypesScanner()));
+
+
+        switch (type) {
+            case SUMMARYSTATS: {
+                Set<Class<? extends Variance>> clazzes = f.getSubTypesOf(Variance.class);
+
+                for (Class<? extends DifferentialFunction> clazz : clazzes)
+                    addOperation(clazz, list);
+            }
+            break;
+            case RANDOM: {
+                Set<Class<? extends BaseRandomOp>> clazzes = f.getSubTypesOf(BaseRandomOp.class);
+
+                for (Class<? extends DifferentialFunction> clazz : clazzes)
+                    addOperation(clazz, list);
+            }
+            break;
+            case INDEXREDUCE: {
+                Set<Class<? extends BaseIndexAccumulation>> clazzes = f.getSubTypesOf(BaseIndexAccumulation.class);
+
+                for (Class<? extends DifferentialFunction> clazz : clazzes)
+                    addOperation(clazz, list);
+            }
+            break;
+            case REDUCE3:
+            case REDUCE_FLOAT: {
+                Set<Class<? extends BaseReduceFloatOp>> clazzes = f.getSubTypesOf(BaseReduceFloatOp.class);
+
+                for (Class<? extends DifferentialFunction> clazz : clazzes)
+                    addOperation(clazz, list);
+            }
+            break;
+            case BROADCAST: {
+                Set<Class<? extends BaseBroadcastOp>> clazzes = f.getSubTypesOf(BaseBroadcastOp.class);
+
+                for (Class<? extends DifferentialFunction> clazz : clazzes)
+                    addOperation(clazz, list);
+            }
+            break;
+            case SCALAR: {
+                Set<Class<? extends BaseScalarOp>> clazzes = f.getSubTypesOf(BaseScalarOp.class);
+
+                for (Class<? extends DifferentialFunction> clazz : clazzes)
+                    addOperation(clazz, list);
+            }
+            break;
+            case PAIRWISE:
+            case TRANSFORM_SAME: {
+                Set<Class<? extends BaseTransformSameOp>> clazzes = f.getSubTypesOf(BaseTransformSameOp.class);
+
+                for (Class<? extends DifferentialFunction> clazz : clazzes)
+                    addOperation(clazz, list);
+            }
+            break;
+            case CUSTOM: {
+                Set<Class<? extends DynamicCustomOp>> clazzes = f.getSubTypesOf(DynamicCustomOp.class);
+
+                for (Class<? extends DifferentialFunction> clazz : clazzes) {
+                    if (clazz.getSimpleName().equalsIgnoreCase("dynamiccustomop"))
+                        continue;
+
+                    addOperation(clazz, list);
+                }
+            }
+            break;
+            //default:
+            //    throw new ND4JIllegalStateException("Unknown operation type: " + type);
+        }
+
+
+        log.info("Group: {}; List size: {}", type, list.size());
+
+        return list;
+    }
+
+
+    protected static class Operation extends Pair<Long, String> {
+        protected Operation(Long opNum, String name) {
+            super(opNum, name);
+        }
+
+        @Override
+        public boolean equals(Object o) {
+            if (!(o instanceof Operation))
+                return false;
+
+            Operation op = (Operation) o;
+
+            return op.key.equals(this.key);
+        }
+    }
+}