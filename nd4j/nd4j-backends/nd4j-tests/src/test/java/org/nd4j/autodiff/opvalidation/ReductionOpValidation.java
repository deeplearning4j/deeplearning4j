/*******************************************************************************
 * Copyright (c) 2015-2018 Skymind, Inc.
 *
 * This program and the accompanying materials are made available under the
 * terms of the Apache License, Version 2.0 which is available at
 * https://www.apache.org/licenses/LICENSE-2.0.
 *
 * Unless required by applicable law or agreed to in writing, software
 * distributed under the License is distributed on an "AS IS" BASIS, WITHOUT
 * WARRANTIES OR CONDITIONS OF ANY KIND, either express or implied. See the
 * License for the specific language governing permissions and limitations
 * under the License.
 *
 * SPDX-License-Identifier: Apache-2.0
 ******************************************************************************/

package org.nd4j.autodiff.opvalidation;

import lombok.extern.slf4j.Slf4j;
import lombok.val;
import org.junit.Rule;
import org.junit.Test;
import org.junit.rules.TemporaryFolder;
import org.junit.runner.RunWith;
import org.junit.runners.Parameterized;
import org.nd4j.OpValidationSuite;
import org.nd4j.autodiff.functions.DifferentialFunction;
import org.nd4j.autodiff.samediff.SDVariable;
import org.nd4j.autodiff.samediff.SameDiff;
import org.nd4j.autodiff.validation.OpTestCase;
import org.nd4j.autodiff.validation.OpValidation;
import org.nd4j.autodiff.validation.TestCase;
<<<<<<< HEAD
import org.nd4j.linalg.api.buffer.DataType;
import org.nd4j.linalg.api.ndarray.INDArray;
import org.nd4j.linalg.api.ops.impl.reduce.*;
import org.nd4j.linalg.api.ops.impl.reduce.floating.AMean;
import org.nd4j.linalg.api.ops.impl.reduce.same.ASum;
=======
import org.nd4j.linalg.api.buffer.DataBuffer;
import org.nd4j.linalg.api.ndarray.INDArray;
import org.nd4j.linalg.api.ops.DynamicCustomOp;
import org.nd4j.linalg.api.ops.Op;
import org.nd4j.linalg.api.ops.impl.accum.*;
import org.nd4j.linalg.api.ops.impl.accum.distances.*;
>>>>>>> 39049a37
import org.nd4j.linalg.api.ops.impl.indexaccum.IAMax;
import org.nd4j.linalg.api.ops.impl.indexaccum.IAMin;
import org.nd4j.linalg.api.ops.impl.reduce3.*;
import org.nd4j.linalg.checkutil.NDArrayCreationUtil;
import org.nd4j.linalg.factory.Nd4j;
import org.nd4j.linalg.factory.Nd4jBackend;
import org.nd4j.linalg.indexing.BooleanIndexing;
import org.nd4j.linalg.indexing.conditions.Conditions;
import org.nd4j.linalg.ops.transforms.Transforms;
import org.nd4j.linalg.primitives.Pair;

import java.io.File;
import java.util.ArrayList;
import java.util.Arrays;
import java.util.List;
import java.util.Map;

import static org.junit.Assert.assertArrayEquals;
import static org.junit.Assert.assertEquals;
import static org.junit.Assert.assertNull;

@Slf4j
@RunWith(Parameterized.class)
public class ReductionOpValidation extends BaseOpValidation {

    @Rule
    public TemporaryFolder testDir = new TemporaryFolder();

    public ReductionOpValidation(Nd4jBackend backend) {
        super(backend);
    }

    @Test
    public void testStdevDEBUG() throws Exception {
        Nd4j.setDataType(DataBuffer.Type.DOUBLE);

        List<String> errors = new ArrayList<>();

<<<<<<< HEAD
        for (Pair<INDArray, String> p : NDArrayCreationUtil.getAllTestMatricesWithShape(3, 4, 12345, DataType.DOUBLE)) {
            for(boolean biasCorrected : new boolean[]{false, true}){
=======
        for (Pair<INDArray, String> p : NDArrayCreationUtil.getAllTestMatricesWithShape(3, 4, 12345)) {
            for (boolean biasCorrected : new boolean[]{false, true}) {
                SameDiff sd = SameDiff.create();
                SDVariable var = sd.var("in", p.getFirst());
                SDVariable stdev = var.std(biasCorrected);

                INDArray expOut = p.getFirst().std(biasCorrected);

                File f = testDir.newFile();
                f.delete();
                sd.asFlatFile(f);

                SameDiff sd2 = SameDiff.fromFlatFile(f);

                DifferentialFunction df1 = sd.functions()[0];
                Nd4j.getExecutioner().exec((Op) df1);

                DifferentialFunction df2 = sd2.functions()[0];
                Nd4j.getExecutioner().exec((Op) df2);

                System.out.println("Bias corrected: " + biasCorrected);
                System.out.println(((Op) df1).z());
                System.out.println(((Op) df2).z());
                if (!((Op) df1).z().equals(((Op) df2).z())) {
                    throw new IllegalStateException();
                }
                System.out.println("==========================");
            }
        }
        assertEquals(errors.toString(), 0, errors.size());
    }

    @Test
    public void testStdevDEBUG2() {
        Nd4j.setDataType(DataBuffer.Type.DOUBLE);
        List<String> errors = new ArrayList<>();

        Pair<INDArray, String> p = NDArrayCreationUtil.getAllTestMatricesWithShape(3, 4, 12345).get(0);

        for (boolean biasCorrected : new boolean[]{false, true}) {
            SameDiff sd = SameDiff.create();
            SDVariable var = sd.var("in", p.getFirst());
            SDVariable stdev = var.std(biasCorrected);

            INDArray expOut = p.getFirst().std(biasCorrected);

            TestCase tc = new TestCase(sd)
                    .testName(p.getSecond() + " - biasCorrected=" + biasCorrected)
                    .expected(stdev, expOut)
                    .gradientCheck(false);

            String err = OpValidation.validate(tc);
            if (err != null) {
                errors.add(err);
            }
        }
        assertEquals(errors.toString(), 0, errors.size());
    }

    @Test
    public void testStdev() {
        List<String> errors = new ArrayList<>();

        for (Pair<INDArray, String> p : NDArrayCreationUtil.getAllTestMatricesWithShape(3, 4, 12345)) {
            for (boolean biasCorrected : new boolean[]{false, true}) {
>>>>>>> 39049a37
                SameDiff sd = SameDiff.create();
                SDVariable var = sd.var("in", p.getFirst());
                SDVariable stdev = var.std(biasCorrected);

                INDArray expOut = p.getFirst().std(biasCorrected);

                TestCase tc = new TestCase(sd)
                        .testName(p.getSecond() + " - biasCorrected=" + biasCorrected)
                        .expected(stdev, expOut)
                        .gradientCheck(false);

                String err = OpValidation.validate(tc);
                if (err != null) {
                    errors.add(err);
                }
            }
        }
        assertEquals(errors.toString(), 0, errors.size());
    }

    @Test
    public void testZeroCount() {
        List<String> allFailed = new ArrayList<>();
        for (int i = 0; i < 2; i++) {
            SameDiff sd = SameDiff.create();

            INDArray ia;
            if (i == 0) {
                //Not gradient checkable for 0 and 1 values
                ia = Nd4j.create(new int[]{2, 2}, new float[]{0, 1, 0, 1});
            } else {
                ia = Nd4j.rand(2, 2);
            }

            SDVariable input = sd.var("in", new int[]{2, 2});
            sd.associateArrayWithVariable(ia, input);

            SDVariable nonZero = sd.countNonZero(input);
            SDVariable zero = sd.countZero(input);

            SDVariable loss = nonZero.add(zero).std(true);

            String error = OpValidation.validate(new TestCase(sd)
                    .expectedOutput(nonZero.getVarName(), Nd4j.trueScalar(i == 0 ? 2.0 : 4.0))
                    .expectedOutput(zero.getVarName(), Nd4j.trueScalar(i == 0 ? 2.0 : 0.0))
                    .gradientCheck(i != 0)
            );
            if (error != null)
                allFailed.add(error);
        }
        assertEquals(allFailed.toString(), 0, allFailed.size());
    }


    @Test
    public void testZeroFraction() {
        List<String> allFailed = new ArrayList<>();
        for (int i = 0; i < 2; i++) {
            SameDiff sd = SameDiff.create();

            INDArray ia;
            if (i == 0) {
                //Not gradient checkable for 0 and 1 values
                ia = Nd4j.create(new int[]{2, 2}, new float[]{0, 1, 0, 1});
            } else {
                ia = Nd4j.rand(2, 2);
            }

            SDVariable input = sd.var("in", new int[]{2, 2});
            sd.associateArrayWithVariable(ia, input);

            SDVariable zeroFraction = sd.zeroFraction(input);

            String error = OpValidation.validate(new TestCase(sd)
                    .expectedOutput(zeroFraction.getVarName(), Nd4j.trueScalar(i == 0 ? 0.5 : 0.0))
                    .gradientCheck(i != 0)
            );
            if (error != null)
                allFailed.add(error);
        }

        assertEquals(allFailed.toString(), 0, allFailed.size());
    }

    @Test
    public void testReductionGradientsSimple() {
        //Test reductions: final and only function
        Nd4j.getRandom().setSeed(12345);

        List<String> failed = new ArrayList<>();

        for (int i = 0; i < 21; i++) {

            SameDiff sd = SameDiff.create();

            int nOut = 4;
            int minibatch = 10;
            SDVariable input = sd.var("in", new int[]{-1, nOut});
            INDArray inputArr = Nd4j.randn(minibatch, nOut).muli(100);
            long length = nOut * minibatch;

            SDVariable loss;
            String name;
            TestCase tc = new TestCase(sd);
            switch (i) {
                case 0:
                    loss = sd.mean("loss", input);
                    name = "mean";
                    tc.expectedOutput("loss", inputArr.mean());
                    break;
                case 1:
                    loss = sd.sum("loss", input);
                    name = "sum";
                    tc.expectedOutput("loss", inputArr.sum());
                    break;
                case 2:
                    loss = sd.standardDeviation("loss", input, true);
                    name = "stdev";
                    tc.expectedOutput("loss", inputArr.std(true));
                    break;
                case 3:
                    loss = sd.min("loss", input);
                    name = "min";
                    tc.expectedOutput("loss", inputArr.min());
                    break;
                case 4:
                    loss = sd.max("loss", input);
                    name = "max";
                    tc.expectedOutput("loss", inputArr.max());
                    break;
                case 5:
                    loss = sd.variance("loss", input, true);
                    name = "variance";
                    tc.expectedOutput("loss", inputArr.var());
                    break;
                case 6:
                    inputArr = Nd4j.rand(minibatch, nOut).addi(0.5);
                    loss = sd.prod("loss", input);
                    tc.expectedOutput("loss", inputArr.prod());
                    name = "prod";
                    break;
                case 7:
                    loss = sd.norm1("loss", input);
                    name = "norm1";
                    tc.expectedOutput("loss", inputArr.norm1());
                    break;
                case 8:
                    loss = sd.norm2("loss", input);
                    name = "norm2";
                    tc.expectedOutput("loss", inputArr.norm2());
                    break;
                case 9:
                    loss = sd.normmax("loss", input);
                    name = "normmax";
                    tc.expectedOutput("loss", inputArr.normmax());
                    break;
                case 10:
                    loss = sd.countNonZero("loss", input);
                    name = "countNonZero";
                    tc.expectedOutput("loss", Nd4j.trueScalar(inputArr.length()));
                    break;
                case 11:
                    loss = sd.countZero("loss", input);
                    name = "countZero";
                    tc.expectedOutput("loss", Nd4j.trueScalar(0));
                    break;
                case 12:
                    loss = sd.amax("loss", input);
                    name = "amax";
                    tc.expectedOutput("loss", inputArr.amax());
                    break;
                case 13:
                    loss = sd.amin("loss", input);
                    name = "amin";
                    tc.expectedOutput("loss", inputArr.amin());
                    break;
                case 14:
                    loss = sd.asum("loss", input);
                    name = "asum";
                    tc.expectedOutput("loss", Nd4j.getExecutioner().exec(new ASum(inputArr.dup())).z());
                    break;
                case 15:
                    loss = sd.amean("loss", input);
                    name = "amean";
                    tc.expectedOutput("loss", Nd4j.getExecutioner().exec(new AMean(inputArr.dup())).z());
                    break;
                case 16:
                    loss = sd.entropy("loss", input);
                    name = "entropy";
                    inputArr = Nd4j.linspace(0.01, 0.99, length, DataType.DOUBLE).reshape('c', minibatch, nOut);
                    tc.expected("loss", inputArr.mul(Transforms.log(inputArr, true)).sum(Integer.MAX_VALUE).negi());
                    break;
                case 17:
                    inputArr = Nd4j.rand(minibatch, nOut);
                    name = "logsumexp";
                    loss = sd.logSumExp("loss", input);
                    INDArray expArr = Transforms.exp(inputArr);
                    double sum = expArr.sumNumber().doubleValue();
                    tc.expected("loss", Nd4j.create(new double[]{Math.log(sum)}));
                    break;
                case 18:
                    inputArr = Nd4j.rand(minibatch, nOut);
                    name = "sqnorm";
                    loss = sd.squaredNorm("loss", input);
                    double norm2 = inputArr.norm2Number().doubleValue();
                    tc.expected("loss", Nd4j.trueScalar(norm2 * norm2));
                    break;
                case 19:
                    inputArr = Nd4j.rand(minibatch, nOut);
                    name = "logEntropy";
                    loss = sd.logEntropy("loss", input);
                    double logEntropy = inputArr.logEntropyNumber().doubleValue();
                    tc.expected(loss, Nd4j.trueScalar(logEntropy));
                    break;
                case 20:
                    inputArr = Nd4j.rand(minibatch, nOut);
                    name = "shannonEntropy";
                    loss = sd.shannonEntropy("loss", input);
                    double shannonEntropy = inputArr.shannonEntropyNumber().doubleValue();
                    tc.expected(loss, Nd4j.trueScalar(shannonEntropy));
                    if (OpValidationSuite.IGNORE_FAILING) {
                        continue;
                    }
                    break;
                default:
                    throw new RuntimeException();
            }


            String msg = "test: " + i + " - " + name;
            log.info("*** Starting test: " + msg);

            sd.associateArrayWithVariable(inputArr, input);


            tc.testName(msg);
            String error = OpValidation.validate(tc, true);
            if (error != null)
                failed.add(error);
        }

        assertEquals(failed.toString(), 0, failed.size());
    }

    @Test
    public void testReductionGradients1() {
        //Test reductions: final, but *not* the only function
        Nd4j.getRandom().setSeed(12345);

        List<String> failed = new ArrayList<>();

        for (int dim : new int[]{0, Integer.MAX_VALUE}) {    //These two cases are equivalent here

            for (int i = 0; i < 18; i++) {

                SameDiff sd = SameDiff.create();

                int nOut = 4;
                int minibatch = 10;
                SDVariable input = sd.var("in", new int[]{-1, nOut});
                SDVariable label = sd.var("label", new int[]{-1, nOut});

                SDVariable diff = input.sub(label);
                SDVariable sqDiff = diff.mul(diff);
                SDVariable msePerEx = sd.mean("msePerEx", sqDiff, 1);

                SDVariable loss;
                String name;
                TestCase tc = new TestCase(sd);
                boolean uDistInput = false;
                switch (i) {
                    case 0:
                        loss = sd.mean("loss", msePerEx, dim);
                        name = "mean";
                        break;
                    case 1:
                        loss = sd.sum("loss", msePerEx, dim);
                        name = "sum";
                        break;
                    case 2:
                        loss = sd.standardDeviation("loss", msePerEx, true, dim);
                        name = "stdev";
                        break;
                    case 3:
                        loss = sd.min("loss", msePerEx, dim);
                        name = "min";
                        break;
                    case 4:
                        loss = sd.max("loss", msePerEx, dim);
                        name = "max";
                        break;
                    case 5:
                        loss = sd.variance("loss", msePerEx, true, dim);
                        name = "variance";
                        break;
                    case 6:
                        loss = sd.prod("loss", msePerEx, dim);
                        name = "prod";
                        break;
                    case 7:
                        loss = sd.norm1("loss", msePerEx, dim);
                        name = "norm1";
                        break;
                    case 8:
                        loss = sd.norm2("loss", msePerEx, dim);
                        name = "norm2";
                        break;
                    case 9:
                        loss = sd.normmax("loss", msePerEx, dim);
                        name = "normmax";
                        break;
                    case 10:
                        loss = sd.countNonZero("loss", msePerEx, dim);
                        name = "countNonZero";
                        break;
                    case 11:
                        loss = sd.countZero("loss", msePerEx, dim);
                        name = "countZero";
                        break;
                    case 12:
                        loss = sd.amax("loss", msePerEx, dim);
                        name = "amax";
                        break;
                    case 13:
                        loss = sd.amin("loss", msePerEx, dim);
                        name = "amin";
                        break;
                    case 14:
                        loss = sd.asum("loss", msePerEx, dim);
                        name = "asum";
                        break;
                    case 15:
                        loss = sd.amean("loss", msePerEx, dim);
                        name = "amean";
                        break;
                    case 16:
                        loss = sd.entropy("loss", msePerEx, dim);
                        name = "entropy";
                        break;
                    case 17:
                        name = "logEntropy";
                        loss = sd.logEntropy("loss", msePerEx, dim);
                        uDistInput = true;
                        break;
                    default:
                        throw new RuntimeException();
                }


                String msg = "(test " + i + " - " + name + ", dimension=" + dim + ")";
                log.info("*** Starting test: " + msg);

                INDArray inputArr = uDistInput ? Nd4j.rand(minibatch, nOut) : Nd4j.randn(minibatch, nOut).muli(100);
                INDArray labelArr = uDistInput ? Nd4j.rand(minibatch, nOut) : Nd4j.randn(minibatch, nOut).muli(100);

                sd.associateArrayWithVariable(inputArr, input);
                sd.associateArrayWithVariable(labelArr, label);

                String error = OpValidation.validate(tc);
                if (error != null) {
                    failed.add(name);
                }
            }
        }

        assertEquals("Failed: " + failed, 0, failed.size());
    }

    @Test
    public void testReductionGradients2() {
        //Test reductions: NON-final function
        Nd4j.getRandom().setSeed(12345);

        int d0 = 3;
        int d1 = 4;
        int d2 = 5;

        List<String> failed = new ArrayList<>();
        for (int reduceDim : new int[]{0, 1, 2}) {
            for (int i = 0; i < 18; i++) {

                int[] outShape;
                switch (reduceDim) {
                    case 0:
                        outShape = new int[]{d1, d2};
                        break;
                    case 1:
                        outShape = new int[]{d0, d2};
                        break;
                    case 2:
                        outShape = new int[]{d0, d1};
                        break;
                    default:
                        throw new RuntimeException();
                }

                SameDiff sd = SameDiff.create();
                sd.setLogExecution(false);

                SDVariable in = sd.var("in", new int[]{-1, d1, d2});
                SDVariable label = sd.var("label", outShape);
                SDVariable second = in.mul(2);

                double maxRelError = 1e-4;
                double minAbsError = 1e-4;
                INDArray inputArr = Nd4j.randn(new int[]{d0, d1, d2}).muli(1000);
                INDArray labelArr = Nd4j.randn(outShape).muli(1000);
                SDVariable reduced;
                String name;
                TestCase tc = new TestCase(sd);
                switch (i) {
                    case 0:
                        reduced = sd.mean("reduced", second, reduceDim);
                        name = "mean";
                        break;
                    case 1:
                        reduced = sd.sum("reduced", second, reduceDim);
                        name = "sum";
                        break;
                    case 2:
                        reduced = sd.standardDeviation("reduced", second, true, reduceDim);
                        inputArr.divi(1000);
                        labelArr.divi(1000);
                        name = "stdev";
                        break;
                    case 3:
                        reduced = sd.min("reduced", second, reduceDim);
                        name = "min";
                        break;
                    case 4:
                        reduced = sd.max("reduced", second, reduceDim);
                        name = "max";
                        break;
                    case 5:
                        //Variance is a bit finniky for gradient checks, due to huge score/output...
                        maxRelError = 1e-3;
                        minAbsError = 1;        //Most gradients are in the range 1k to >100k
                        inputArr.divi(10);
                        labelArr.divi(100);
                        BooleanIndexing.replaceWhere(inputArr, Nd4j.rand(inputArr.shape()).muli(100).addi(100), Conditions.absLessThan(1.0));
                        reduced = sd.variance("reduced", second, true, reduceDim);
                        name = "variance";
                        break;
                    case 6:
                        inputArr.assign(Nd4j.rand(new int[]{d0, d1, d2}).addi(0.5));
                        labelArr.assign(Nd4j.rand(outShape).addi(0.5));
                        reduced = sd.prod("reduced", second, reduceDim);
                        name = "prod";
                        break;
                    case 7:
                        maxRelError = 1e-4;
                        inputArr.assign(Nd4j.rand(new int[]{d0, d1, d2}).muli(10));
                        labelArr.assign(Nd4j.rand(outShape).muli(10));
                        reduced = sd.norm1("reduced", second, reduceDim);
                        name = "norm1";
                        break;
                    case 8:
                        maxRelError = 1e-4;
                        reduced = sd.norm2("reduced", second, reduceDim);
                        name = "norm2";
                        break;
                    case 9:
                        inputArr = Nd4j.rand(new int[]{d0, d1, d2});
                        labelArr = Nd4j.rand(outShape);
                        reduced = sd.normmax("reduced", second, reduceDim);
                        name = "normmax";
                        break;
                    case 10:
                        reduced = sd.argmax("reduced", second, reduceDim);
                        name = "argmax";
                        break;
                    case 11:
                        reduced = sd.argmin("reduced", second, reduceDim);
                        name = "argmin";
                        break;
                    case 12:
                        reduced = sd.countNonZero("reduced", second, reduceDim);
                        name = "countNonZero";
                        break;
                    case 13:
                        reduced = sd.countZero("reduced", second, reduceDim);
                        name = "countZero";
                        break;
                    case 14:
                        reduced = sd.amax("reduced", second, reduceDim);
                        name = "amax";
                        break;
                    case 15:
                        reduced = sd.amin("reduced", second, reduceDim);
                        name = "amin";
                        break;
                    case 16:
                        reduced = sd.asum("reduced", second, reduceDim);
                        name = "asum";
                        break;
                    case 17:
                        reduced = sd.amean("reduced", second, reduceDim);
                        name = "amean";
                        break;
                    default:
                        throw new RuntimeException();
                }

                SDVariable add = reduced.add(1.0);

                SDVariable diff = label.sub(add);
                SDVariable sqDiff = diff.mul(diff);
                SDVariable mseLoss = sd.mean("loss", sqDiff);


                String msg = "(test " + i + " - " + name + ", dimension=" + reduceDim + ")";
                log.info("*** Starting test: " + msg);

                sd.associateArrayWithVariable(inputArr, in);
                sd.associateArrayWithVariable(labelArr, label);

                tc.gradCheckMaxRelativeError(maxRelError);
                tc.gradCheckMinAbsError(minAbsError);

//                sd.execAndEndResult();

                String error = OpValidation.validate(tc);
                if (error != null) {
                    failed.add(name + " - " + error);
                }
            }
        }

        assertEquals("Failed: " + failed, 0, failed.size());
    }


    @Test
    public void testReduce3() {
        Nd4j.getRandom().setSeed(12345);

        int d0 = 3;
        int d1 = 4;
        int d2 = 5;

        List<String> failed = new ArrayList<>();
        for (int[] reduceDims : new int[][]{{Integer.MAX_VALUE}, {0, 1, 2}, {0}, {1}, {2}, {0, 1}, {0, 2}, {1, 2}}) {
            for (int i = 6; i < 7; i++) {

                SameDiff sd = SameDiff.create();
                sd.setLogExecution(false);


                SDVariable in = sd.var("in", new int[]{-1, d1, d2});
                SDVariable in2 = sd.var("in2", new int[]{-1, d1, d2});

                INDArray inArr = Nd4j.randn(new int[]{d0, d1, d2}).muli(100);
                INDArray in2Arr = Nd4j.randn(inArr.shape()).muli(100);

                INDArray exp;
                SDVariable reduced;
                String name;
                TestCase tc = new TestCase(sd);
                switch (i) {
                    case 0:
                        reduced = sd.manhattanDistance(in, in2, reduceDims);
                        name = "manhattan";
                        exp = Nd4j.getExecutioner().exec(new ManhattanDistance(inArr, in2Arr, null, true, false), reduceDims);
                        break;
                    case 1:
                        reduced = sd.euclideanDistance(in, in2, reduceDims);
                        name = "euclidean";
                        exp = Nd4j.getExecutioner().exec(new EuclideanDistance(inArr, in2Arr, null, true, false), reduceDims);
                        break;
                    case 2:
                        inArr.muli(1e-4);
                        in2Arr.muli(1e-4);
                        reduced = sd.cosineSimilarity(in, in2, reduceDims);
                        name = "cosine";
                        exp = Nd4j.getExecutioner().exec(new CosineSimilarity(inArr, in2Arr, null, true, false), reduceDims);
                        break;
                    case 3:
                        reduced = sd.cosineDistance(in, in2, reduceDims);
                        name = "cosinedistance";
                        exp = Nd4j.getExecutioner().exec(new CosineDistance(inArr, in2Arr, null, true, false), reduceDims);
                        break;
                    case 4:
                        reduced = sd.hammingDistance(in, in2, reduceDims);
                        name = "hamming";
                        exp = Nd4j.getExecutioner().exec(new HammingDistance(inArr, in2Arr, null, true, false), reduceDims);
                        break;
                    case 5:
                        name = "jaccard";
                        reduced = sd.jaccardDistance(name, in, in2, reduceDims);
                        inArr.divi(100).addi(0.1);
                        in2Arr.divi(100).addi(0.1);
                        exp = Nd4j.getExecutioner().exec(new JaccardDistance(inArr, in2Arr, null, true, false), reduceDims);

                        if (OpValidationSuite.IGNORE_FAILING && reduceDims.length == 2)
                            continue;
                        break;
                    case 6:
                        if (OpValidationSuite.IGNORE_FAILING) {
                            //https://github.com/deeplearning4j/deeplearning4j/issues/6069
                            continue;
                        }
                        name = "dot";
                        reduced = sd.dot(name, in, in2, reduceDims);
                        exp = Nd4j.getExecutioner().exec(new Dot(inArr, in2Arr, null, true, false), reduceDims);
                        break;
                    default:
                        throw new RuntimeException();
                }

                //Sum: note that this should be a no-op for the full array cases
                SDVariable sum = sd.sum(reduced, Integer.MAX_VALUE);


                String msg = "(test " + i + " - " + name + ", dimensions=" + Arrays.toString(reduceDims) + ")";
                log.info("*** Starting test: " + msg);

                sd.associateArrayWithVariable(inArr, in);
                sd.associateArrayWithVariable(in2Arr, in2);

                tc.expected(reduced, exp);

                String error = OpValidation.validate(tc, true);
                if (error != null) {
                    failed.add(msg + " - " + error);
                }
            }
        }

        assertEquals("Failed: " + failed, 0, failed.size());
    }

    @Test
    public void testMoments() {
        for (int[] axes : new int[][]{{0}, {1}, {0, 1}}) {
            INDArray input = Nd4j.linspace(1, 12, 12).reshape(3, 4);

            SameDiff sd = SameDiff.create();
            SDVariable in = sd.var("in", input);

            SDVariable[] moments = sd.moments(in, axes);
            INDArray expMean = input.mean(axes);
            INDArray expVar = input.var(false, axes);

            SDVariable loss;
            if (axes.length < 2) {
                loss = moments[0].add(moments[1]).std(true);
            } else {
                loss = moments[0].add(moments[1]).mean();
            }


            String msg = Arrays.toString(axes);

            TestCase tc = new TestCase(sd)
                    .testName(msg)
                    .expected(moments[0], expMean)
                    .expected(moments[1], expVar);

            String err = OpValidation.validate(tc);
            assertNull(err);
        }
    }

    @Test
    public void testMomentsOp() {
        int[] axes = new int[]{0};
        INDArray input = Nd4j.linspace(1, 12, 12).reshape(3, 4);

        INDArray outMean = Nd4j.createUninitialized(new long[]{4});
        INDArray outVar = Nd4j.createUninitialized(new long[]{4});

        OpTestCase tc = new OpTestCase(new Moments(input, outMean, outVar, axes));

        tc.expectedOutput(0, input.mean(axes).reshape(4));
        tc.expectedOutput(1, input.var(false, axes).reshape(4));

        String err = OpValidation.validate(tc);
        assertNull(err);
    }

    @Test
    public void testNormalizeMomentsOp() {
        INDArray data = Nd4j.linspace(1, 100, 100).reshape(10, 10);
        INDArray ssSum = data.sum(0);
        INDArray ssSqSum = data.mul(data).sum(0);

        INDArray meanExp = data.mean(0);
        INDArray varExp = data.var(false, 0);

        INDArray mean = Nd4j.createUninitialized(meanExp.shape());
        INDArray var = Nd4j.createUninitialized(varExp.shape());

        OpTestCase op = new OpTestCase(new NormalizeMoments(Nd4j.trueScalar(10), ssSum, ssSqSum, mean, var));
        op.expectedOutput(0, meanExp);
        op.expectedOutput(1, varExp);

        String err = OpValidation.validate(op);
        assertNull(err);
    }

    @Test
    public void testAllAny() {

        INDArray allZeros = Nd4j.create(3, 4);
        INDArray allOnes = Nd4j.ones(3, 4);
        INDArray mixed = Nd4j.zeros(3, 4);
        mixed.getRow(1).assign(1.0);

        INDArray[] in = new INDArray[]{allZeros, allOnes, mixed};
        double[] expAll = new double[]{0, 1, 0};
        double[] expAny = new double[]{0, 1, 1};

        for (int i = 0; i < 3; i++) {
            SameDiff sd = SameDiff.create();

            SDVariable s = sd.var("in", in[i]);
            SDVariable all = sd.f().all(s);
            SDVariable any = sd.f().any(s);

            String err = OpValidation.validate(new TestCase(sd)
                    .gradientCheck(false)
                    .expected(all, Nd4j.create(new double[]{expAll[i]}))
                    .expected(any, Nd4j.create(new double[]{expAny[i]})));

            assertNull(err);
        }
    }

    @Test
    public void testIndexAccum() {
        List<String> failed = new ArrayList<>();
        List<int[]> dims = Arrays.asList(new int[]{0}, new int[]{1}, new int[]{0, 1}, new int[0]);

        INDArray in = Nd4j.rand(3, 4);

        for (int t = 0; t < 4; t++) {
            int[] d = dims.get(t);
            for (int i = 0; i < 7; i++) {

                int[] dim = d.length == 0 ? null : d;

                SameDiff sd = SameDiff.create();
                SDVariable s = sd.var("in", in);
                SDVariable reduce;

                String name;
                INDArray exp;
                switch (i) {
                    case 0:
                        reduce = s.argmax(dim);
                        exp = Nd4j.argMax(in, dim);
                        name = "argmax";
                        break;
                    case 1:
                        reduce = s.argmin(dim);
                        exp = Nd4j.argMin(in, dim);
                        name = "argmin";
                        break;
                    case 2:
                        reduce = sd.iamax(s, dim);
                        exp = Nd4j.getExecutioner().exec(new IAMax(in.dup()), dim);
                        name = "iamax";
                        break;
                    case 3:
                        reduce = sd.iamin(s, dim);
                        exp = Nd4j.getExecutioner().exec(new IAMin(in.dup()), dim);
                        name = "iamin";
                        break;
                    case 4:
                        reduce = sd.firstIndex(s, Conditions.greaterThan(0), dim);
                        exp = in.sum(dim).assign(0);
                        name = "firstindex";
                        break;
                    case 5:
                        reduce = sd.lastIndex(s, Conditions.greaterThan(0), dim);
                        if (t == 0) exp = Nd4j.create(new double[]{2, 2, 2, 2});
                        else if (t == 1) exp = Nd4j.create(new double[]{3, 3, 3});
                        else exp = Nd4j.create(new double[]{11});
                        name = "lastindex";
                        break;
                    case 6:
                        reduce = sd.matchConditionCount("count", s, Conditions.greaterThan(0), false, dim);
                        if (t == 0) exp = Nd4j.create(new double[]{3, 3, 3, 3});
                        else if (t == 1) exp = Nd4j.create(new double[]{4, 4, 4});
                        else exp = Nd4j.create(new double[]{12});
                        name = "matchConditionCount";
                        break;
                    default:
                        throw new RuntimeException();
                }

                SDVariable loss;
                if (dim == null || dim.length == 2) {
                    loss = reduce.mean();
                } else {
                    loss = reduce.std(true);
                }

                TestCase tc = new TestCase(sd)
                        .expected(reduce, exp)
                        .testName(name + " - " + (dim == null ? null : Arrays.toString(dim)));

                log.info("Starting: {}", tc.testName());
                String err = OpValidation.validate(tc, true);
                if (err != null) {
                    failed.add(err);
                }
            }
        }

        assertEquals(failed.toString(), 0, failed.size());
    }


    @Test
    public void testReduce3_2() {
        Nd4j.getRandom().setSeed(12345);

        int d0 = 3;
        int d1 = 4;
        int d2 = 5;

        for (val reduceDims : new int[][]{{Integer.MAX_VALUE}, {0, 1, 2}, {0}, {1}, {2}, {0, 1}, {0, 2}, {1, 2}}) {
            for (int i = 0; i < 6; i++) {

                SameDiff sd = SameDiff.create();
                sd.setLogExecution(false);

                INDArray a = Nd4j.rand(new long[]{d0, d1, d2});
                INDArray b = Nd4j.rand(new long[]{d0, d1, d2});


                SDVariable in = sd.var("in", a);
                SDVariable in2 = sd.var("in2", b);

                INDArray expOut;
                SDVariable reduced;
                String name;
                switch (i) {
                    case 0:
                        reduced = sd.manhattanDistance(in, in2, reduceDims);
                        name = "manhattan";
                        expOut = Nd4j.getExecutioner().exec(new ManhattanDistance(a, b, null, true, false), reduceDims);
                        break;
                    case 1:
                        reduced = sd.euclideanDistance(in, in2, reduceDims);
                        name = "euclidean";
                        expOut = Nd4j.getExecutioner().exec(new EuclideanDistance(a, b, null, true, false), reduceDims);
                        break;
                    case 2:
                        reduced = sd.cosineSimilarity(in, in2, reduceDims);
                        name = "cosine";
                        expOut = Nd4j.getExecutioner().exec(new CosineSimilarity(a, b, null, true, false), reduceDims);
                        break;
                    case 3:
                        reduced = sd.jaccardDistance(in, in2, reduceDims);
                        name = "jaccard";
                        expOut = Nd4j.getExecutioner().exec(new JaccardDistance(a, b, null, true, false), reduceDims);
                        break;
                    case 4:
                        reduced = sd.hammingDistance(in, in2, reduceDims);
                        name = "hamming";
                        expOut = Nd4j.getExecutioner().exec(new HammingDistance(a, b, null, true, false), reduceDims);
                        break;
                    case 5:
                        reduced = sd.cosineDistance(in, in2, reduceDims);
                        name = "reduced";
                        expOut = Nd4j.getExecutioner().exec(new CosineDistance(a, b, null, true, false), reduceDims);
                        break;
                    default:
                        throw new RuntimeException();
                }

                long[] expShape;
                if (Arrays.equals(new int[]{0}, reduceDims)) {
                    expShape = new long[]{4, 5};
                } else if (Arrays.equals(new int[]{1}, reduceDims)) {
                    expShape = new long[]{3, 5};
                } else if (Arrays.equals(new int[]{2}, reduceDims)) {
                    expShape = new long[]{3, 4};
                } else if (Arrays.equals(new int[]{Integer.MAX_VALUE}, reduceDims)) {
                    expShape = new long[]{};
                } else if (Arrays.equals(new int[]{0, 1}, reduceDims)) {
                    expShape = new long[]{5};
                } else if (Arrays.equals(new int[]{0, 2}, reduceDims)) {
                    expShape = new long[]{4};
                } else if (Arrays.equals(new int[]{1, 2}, reduceDims)) {
                    expShape = new long[]{3};
                } else if (Arrays.equals(new int[]{0, 1, 2}, reduceDims)) {
                    expShape = new long[]{};
                } else {
                    throw new RuntimeException();
                }

                String msg = name + " - dims=" + Arrays.toString(reduceDims);

                INDArray out = sd.execAndEndResult();

                log.info(msg + " - expected shape: " + Arrays.toString(expShape) + ", out=" + Arrays.toString(out.shape())
                        + ", outExp=" + Arrays.toString(expOut.shape()));

                assertArrayEquals(msg, expShape, out.shape());
                assertArrayEquals(msg, expShape, expOut.shape());

                assertEquals(msg, out, expOut);
            }
        }
    }

    @Test
    public void testReductionsBackwards() {
        for (int i = 0; i < 7; i++) {

            SameDiff sd = SameDiff.create();

            int nOut = 4;
            int minibatch = 3;
            SDVariable input = sd.var("in", new long[]{-1, nOut});
            SDVariable label = sd.var("label", new long[]{-1, nOut});

            SDVariable diff = input.sub(label);
            SDVariable sqDiff = diff.mul(diff);
            SDVariable msePerEx = sd.mean("msePerEx", sqDiff, 1);

            SDVariable loss;    //Scalar value
            String name;
            switch (i) {
                case 0:
                    loss = sd.mean("loss", msePerEx, 0);
                    name = "mean";
                    break;
                case 1:
                    loss = sd.sum("loss", msePerEx, 0);
                    name = "sum";
                    break;
                case 2:
                    loss = sd.standardDeviation("loss", msePerEx, true, 0);
                    name = "stdev";
                    break;
                case 3:
                    loss = sd.min("loss", msePerEx, 0);
                    name = "min";
                    break;
                case 4:
                    loss = sd.max("loss", msePerEx, 0);
                    name = "max";
                    break;
                case 5:
                    loss = sd.variance("loss", msePerEx, true, 0);
                    name = "variance";
                    break;
                case 6:
                    loss = sd.prod("loss", msePerEx, 0);
                    name = "prod";
                    break;
                default:
                    throw new RuntimeException();
            }


            String msg = "test: " + i + " - " + name;
            log.info("*** Starting test: " + msg);

            INDArray inputArr = Nd4j.rand(minibatch, nOut);
            INDArray labelArr = Nd4j.rand(minibatch, nOut);

            sd.associateArrayWithVariable(inputArr, input);
            sd.associateArrayWithVariable(labelArr, label);

            INDArray result = sd.execAndEndResult();
            assertEquals(1, result.length());

            Pair<Map<SDVariable, DifferentialFunction>, List<DifferentialFunction>> p = sd.execBackwards();
        }
    }
}<|MERGE_RESOLUTION|>--- conflicted
+++ resolved
@@ -30,20 +30,12 @@
 import org.nd4j.autodiff.validation.OpTestCase;
 import org.nd4j.autodiff.validation.OpValidation;
 import org.nd4j.autodiff.validation.TestCase;
-<<<<<<< HEAD
 import org.nd4j.linalg.api.buffer.DataType;
 import org.nd4j.linalg.api.ndarray.INDArray;
 import org.nd4j.linalg.api.ops.impl.reduce.*;
+import org.nd4j.linalg.api.ops.Op;
 import org.nd4j.linalg.api.ops.impl.reduce.floating.AMean;
 import org.nd4j.linalg.api.ops.impl.reduce.same.ASum;
-=======
-import org.nd4j.linalg.api.buffer.DataBuffer;
-import org.nd4j.linalg.api.ndarray.INDArray;
-import org.nd4j.linalg.api.ops.DynamicCustomOp;
-import org.nd4j.linalg.api.ops.Op;
-import org.nd4j.linalg.api.ops.impl.accum.*;
-import org.nd4j.linalg.api.ops.impl.accum.distances.*;
->>>>>>> 39049a37
 import org.nd4j.linalg.api.ops.impl.indexaccum.IAMax;
 import org.nd4j.linalg.api.ops.impl.indexaccum.IAMin;
 import org.nd4j.linalg.api.ops.impl.reduce3.*;
@@ -82,10 +74,6 @@
 
         List<String> errors = new ArrayList<>();
 
-<<<<<<< HEAD
-        for (Pair<INDArray, String> p : NDArrayCreationUtil.getAllTestMatricesWithShape(3, 4, 12345, DataType.DOUBLE)) {
-            for(boolean biasCorrected : new boolean[]{false, true}){
-=======
         for (Pair<INDArray, String> p : NDArrayCreationUtil.getAllTestMatricesWithShape(3, 4, 12345)) {
             for (boolean biasCorrected : new boolean[]{false, true}) {
                 SameDiff sd = SameDiff.create();
@@ -149,9 +137,8 @@
     public void testStdev() {
         List<String> errors = new ArrayList<>();
 
-        for (Pair<INDArray, String> p : NDArrayCreationUtil.getAllTestMatricesWithShape(3, 4, 12345)) {
+        for (Pair<INDArray, String> p : NDArrayCreationUtil.getAllTestMatricesWithShape(3, 4, 12345, DataType.DOUBLE)) {
             for (boolean biasCorrected : new boolean[]{false, true}) {
->>>>>>> 39049a37
                 SameDiff sd = SameDiff.create();
                 SDVariable var = sd.var("in", p.getFirst());
                 SDVariable stdev = var.std(biasCorrected);
