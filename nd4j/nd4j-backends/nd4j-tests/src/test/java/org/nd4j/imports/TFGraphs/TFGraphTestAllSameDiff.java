--- conflicted
+++ resolved
@@ -24,7 +24,6 @@
 import org.junit.runners.Parameterized;
 import org.nd4j.OpValidationSuite;
 import org.nd4j.linalg.api.buffer.DataBuffer;
-import org.nd4j.linalg.api.buffer.DataType;
 import org.nd4j.linalg.api.ndarray.INDArray;
 import org.nd4j.linalg.api.ops.executioner.OpExecutioner;
 import org.nd4j.linalg.factory.Nd4j;
@@ -165,17 +164,13 @@
 
     @BeforeClass
     public static void beforeClass() throws Exception {
-<<<<<<< HEAD
-        Nd4j.setDataType(DataType.FLOAT);
-=======
         Nd4j.setDataType(DataBuffer.Type.FLOAT);
         Nd4j.getExecutioner().setProfilingMode(OpExecutioner.ProfilingMode.SCOPE_PANIC);
->>>>>>> 39049a37
     }
 
     @Before
     public void setup() {
-        Nd4j.setDataType(DataType.FLOAT);
+        Nd4j.setDataType(DataBuffer.Type.FLOAT);
     }
 
     @After
