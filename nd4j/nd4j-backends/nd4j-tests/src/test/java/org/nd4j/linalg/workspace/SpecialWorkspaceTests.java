/*******************************************************************************
 * Copyright (c) 2015-2018 Skymind, Inc.
 *
 * This program and the accompanying materials are made available under the
 * terms of the Apache License, Version 2.0 which is available at
 * https://www.apache.org/licenses/LICENSE-2.0.
 *
 * Unless required by applicable law or agreed to in writing, software
 * distributed under the License is distributed on an "AS IS" BASIS, WITHOUT
 * WARRANTIES OR CONDITIONS OF ANY KIND, either express or implied. See the
 * License for the specific language governing permissions and limitations
 * under the License.
 *
 * SPDX-License-Identifier: Apache-2.0
 ******************************************************************************/

package org.nd4j.linalg.workspace;

import lombok.extern.slf4j.Slf4j;
import lombok.val;
import org.junit.After;
import org.junit.Test;
import org.junit.runner.RunWith;
import org.junit.runners.Parameterized;
import org.nd4j.linalg.BaseNd4jTest;
import org.nd4j.linalg.api.buffer.DataType;
import org.nd4j.linalg.api.memory.MemoryWorkspace;
import org.nd4j.linalg.api.memory.conf.WorkspaceConfiguration;
import org.nd4j.linalg.api.memory.enums.AllocationPolicy;
import org.nd4j.linalg.api.memory.enums.LearningPolicy;
import org.nd4j.linalg.api.memory.enums.ResetPolicy;
import org.nd4j.linalg.api.memory.enums.SpillPolicy;
import org.nd4j.linalg.api.ndarray.INDArray;
import org.nd4j.linalg.api.ops.DynamicCustomOp;
import org.nd4j.linalg.factory.Nd4j;
import org.nd4j.linalg.factory.Nd4jBackend;
import org.nd4j.linalg.memory.abstracts.Nd4jWorkspace;

import static org.junit.Assert.*;

/**
 * @author raver119@gmail.com
 */
@Slf4j
@RunWith(Parameterized.class)
public class SpecialWorkspaceTests extends BaseNd4jTest {
    private DataType initialType;

    public SpecialWorkspaceTests(Nd4jBackend backend) {
        super(backend);
        this.initialType = Nd4j.dataType();
    }

    @After
    public void shutUp() {
        Nd4j.getMemoryManager().setCurrentWorkspace(null);
        Nd4j.getWorkspaceManager().destroyAllWorkspacesForCurrentThread();
        Nd4j.setDataType(this.initialType);
    }

    @Test
    public void testVariableTimeSeries1() {
        WorkspaceConfiguration configuration = WorkspaceConfiguration.builder().initialSize(0).overallocationLimit(3.0)
                        .policyAllocation(AllocationPolicy.OVERALLOCATE).policySpill(SpillPolicy.EXTERNAL)
                        .policyLearning(LearningPolicy.FIRST_LOOP).policyReset(ResetPolicy.ENDOFBUFFER_REACHED).build();

        try (MemoryWorkspace ws = Nd4j.getWorkspaceManager().getAndActivateWorkspace(configuration, "WS1")) {
            Nd4j.create(500);
            Nd4j.create(500);
        }

        Nd4jWorkspace workspace = (Nd4jWorkspace) Nd4j.getWorkspaceManager().getWorkspaceForCurrentThread("WS1");
        workspace.enableDebug(true);

        assertEquals(0, workspace.getStepNumber());

        long requiredMemory = 1000 * Nd4j.sizeOfDataType();
        long shiftedSize = ((long) (requiredMemory * 1.3)) + (8 - (((long) (requiredMemory * 1.3)) % 8));
        assertEquals(requiredMemory, workspace.getSpilledSize());
        assertEquals(shiftedSize, workspace.getInitialBlockSize());
        assertEquals(workspace.getInitialBlockSize() * 4, workspace.getCurrentSize());

        try (MemoryWorkspace ws = Nd4j.getWorkspaceManager().getAndActivateWorkspace("WS1")) {
            Nd4j.create(2000);
        }

        assertEquals(0, workspace.getStepNumber());

        assertEquals(1000 * Nd4j.sizeOfDataType(), workspace.getSpilledSize());
        assertEquals(2000 * Nd4j.sizeOfDataType(), workspace.getPinnedSize());

        assertEquals(0, workspace.getDeviceOffset());

        // FIXME: fix this!
        //assertEquals(0, workspace.getHostOffset());

        assertEquals(0, workspace.getThisCycleAllocations());
        log.info("------------------");

        assertEquals(1, workspace.getNumberOfPinnedAllocations());

        for (int e = 0; e < 4; e++) {
            for (int i = 0; i < 4; i++) {
                try (MemoryWorkspace ws = Nd4j.getWorkspaceManager().getAndActivateWorkspace(configuration, "WS1")) {
                    Nd4j.create(500);
                    Nd4j.create(500);
                }

                assertEquals("Failed on iteration " + i, (i + 1) * workspace.getInitialBlockSize(),
                                workspace.getDeviceOffset());
            }

            if (e >= 2) {
                assertEquals("Failed on iteration " + e, 0, workspace.getNumberOfPinnedAllocations());
            } else {
                assertEquals("Failed on iteration " + e, 1, workspace.getNumberOfPinnedAllocations());
            }
        }

        assertEquals(0, workspace.getSpilledSize());
        assertEquals(0, workspace.getPinnedSize());
        assertEquals(0, workspace.getNumberOfPinnedAllocations());
        assertEquals(0, workspace.getNumberOfExternalAllocations());

        log.info("Workspace state after first block: ---------------------------------------------------------");
        Nd4j.getWorkspaceManager().printAllocationStatisticsForCurrentThread();


        log.info("--------------------------------------------------------------------------------------------");

        // we just do huge loop now, with pinned stuff in it
        for (int i = 0; i < 100; i++) {
            try (MemoryWorkspace ws = Nd4j.getWorkspaceManager().getAndActivateWorkspace(configuration, "WS1")) {
                Nd4j.create(500);
                Nd4j.create(500);
                Nd4j.create(500);

                assertEquals(1500 * Nd4j.sizeOfDataType(), workspace.getThisCycleAllocations());
            }
        }

        assertEquals(0, workspace.getSpilledSize());
        assertNotEquals(0, workspace.getPinnedSize());
        assertNotEquals(0, workspace.getNumberOfPinnedAllocations());
        assertEquals(0, workspace.getNumberOfExternalAllocations());


        // and we do another clean loo, without pinned stuff in it, to ensure all pinned allocates are gone
        for (int i = 0; i < 100; i++) {
            try (MemoryWorkspace ws = Nd4j.getWorkspaceManager().getAndActivateWorkspace(configuration, "WS1")) {
                Nd4j.create(500);
                Nd4j.create(500);
            }
        }

        assertEquals(0, workspace.getSpilledSize());
        assertEquals(0, workspace.getPinnedSize());
        assertEquals(0, workspace.getNumberOfPinnedAllocations());
        assertEquals(0, workspace.getNumberOfExternalAllocations());


        log.info("Workspace state after second block: ---------------------------------------------------------");
        Nd4j.getWorkspaceManager().printAllocationStatisticsForCurrentThread();
    }


    @Test
    public void testVariableTimeSeries2() {
        WorkspaceConfiguration configuration = WorkspaceConfiguration.builder().initialSize(0).overallocationLimit(3.0)
                        .policyAllocation(AllocationPolicy.OVERALLOCATE).policySpill(SpillPolicy.REALLOCATE)
                        .policyLearning(LearningPolicy.FIRST_LOOP).policyReset(ResetPolicy.ENDOFBUFFER_REACHED).build();

        Nd4jWorkspace workspace =
                        (Nd4jWorkspace) Nd4j.getWorkspaceManager().getWorkspaceForCurrentThread(configuration, "WS1");
        workspace.enableDebug(true);

        try (MemoryWorkspace ws = Nd4j.getWorkspaceManager().getAndActivateWorkspace(configuration, "WS1")) {
            Nd4j.create(500);
            Nd4j.create(500);
        }



        assertEquals(0, workspace.getStepNumber());

        long requiredMemory = 1000 * Nd4j.sizeOfDataType();
        long shiftedSize = ((long) (requiredMemory * 1.3)) + (8 - (((long) (requiredMemory * 1.3)) % 8));
        assertEquals(requiredMemory, workspace.getSpilledSize());
        assertEquals(shiftedSize, workspace.getInitialBlockSize());
        assertEquals(workspace.getInitialBlockSize() * 4, workspace.getCurrentSize());


        for (int i = 0; i < 100; i++) {
            try (MemoryWorkspace ws = Nd4j.getWorkspaceManager().getAndActivateWorkspace(configuration, "WS1")) {
                Nd4j.create(500);
                Nd4j.create(500);
                Nd4j.create(500);
            }
        }


        assertEquals(workspace.getInitialBlockSize() * 4, workspace.getCurrentSize());

        assertEquals(0, workspace.getNumberOfPinnedAllocations());
        assertEquals(0, workspace.getNumberOfExternalAllocations());

        assertEquals(0, workspace.getSpilledSize());
        assertEquals(0, workspace.getPinnedSize());

    }

    @Test
    public void testViewDetach_1() {
        WorkspaceConfiguration configuration = WorkspaceConfiguration.builder().initialSize(10000000).overallocationLimit(3.0)
                .policyAllocation(AllocationPolicy.OVERALLOCATE).policySpill(SpillPolicy.REALLOCATE)
                .policyLearning(LearningPolicy.FIRST_LOOP).policyReset(ResetPolicy.BLOCK_LEFT).build();

        Nd4jWorkspace workspace =
                (Nd4jWorkspace) Nd4j.getWorkspaceManager().getWorkspaceForCurrentThread(configuration, "WS109");

        INDArray row = Nd4j.linspace(1, 10, 10);
        INDArray exp = Nd4j.create(1, 10).assign(2.0);
        INDArray result = null;
        try (MemoryWorkspace ws = Nd4j.getWorkspaceManager().getAndActivateWorkspace(configuration, "WS109")) {
            INDArray matrix = Nd4j.create(10, 10);
            for (int e = 0; e < matrix.rows(); e++)
                matrix.getRow(e).assign(row);


            INDArray column = matrix.getColumn(1);
            assertTrue(column.isView());
            assertTrue(column.isAttached());
            result = column.detach();
        }

        assertFalse(result.isView());
        assertFalse(result.isAttached());
        assertEquals(exp, result);
    }


    @Test
<<<<<<< HEAD
    public void testNoOpExecution_1() {
        val configuration = WorkspaceConfiguration.builder().initialSize(10000000).overallocationLimit(3.0)
                .policyAllocation(AllocationPolicy.OVERALLOCATE).policySpill(SpillPolicy.REALLOCATE)
                .policyLearning(LearningPolicy.FIRST_LOOP).policyReset(ResetPolicy.BLOCK_LEFT).build();

        int iterations = 1000000;

        val array0 = Nd4j.create(new long[]{ 100, 100});
        val array1 = Nd4j.create(new long[]{ 100, 100});
        val array2 = Nd4j.create(new long[]{ 100, 100});
        val array3 = Nd4j.create(new long[]{ 100, 100});
        val array4 = Nd4j.create(new long[]{ 100, 100});
        val array5 = Nd4j.create(new long[]{ 100, 100});
        val array6 = Nd4j.create(new long[]{ 100, 100});
        val array7 = Nd4j.create(new long[]{ 100, 100});
        val array8 = Nd4j.create(new long[]{ 100, 100});
        val array9 = Nd4j.create(new long[]{ 100, 100});

        val timeStart = System.nanoTime();
        for (int e = 0; e < iterations; e++) {

            val op = DynamicCustomOp.builder("noop")
                    .addInputs(array0, array1, array2, array3, array4, array5, array6, array7, array8, array9)
                    .addOutputs(array0, array1, array2, array3, array4, array5, array6, array7, array8, array9)
                    .addIntegerArguments(5, 10)
                    .addFloatingPointArguments(3.0, 10.0)
                    .addBooleanArguments(true, false)
                    .callInplace(true)
                    .build();

            Nd4j.getExecutioner().exec(op);
        }
        val timeEnd = System.nanoTime();
        log.info("{} ns", ((timeEnd - timeStart) / (double) iterations));
=======
    public void testAlignment_1() {
        WorkspaceConfiguration initialConfig = WorkspaceConfiguration.builder().initialSize(10 * 1024L * 1024L)
                .policyAllocation(AllocationPolicy.STRICT).policyLearning(LearningPolicy.NONE).build();
        MemoryWorkspace workspace = Nd4j.getWorkspaceManager().getAndActivateWorkspace(initialConfig, "WS132143452343");

        for( int j=0; j<10000; j++ ){

            try(MemoryWorkspace ws = workspace.notifyScopeEntered()) {

                for (int x = 0; x < 10; x++) {
                    System.out.println("Start iteration (" + j + "," + x + ")");
                    INDArray arr = Nd4j.linspace(1,10,10, DataType.DOUBLE).reshape(1,10);
                    INDArray sum = arr.sum(true, 1);
                    Nd4j.create(DataType.BOOL, x+1);        //NOTE: no crash if set to FLOAT/HALF, No crash if removed entirely; same crash for BOOL/UBYTE
                    System.out.println("End iteration (" + j + "," + x + ")");
                }
            }
        }
>>>>>>> ea3d7e63
    }

    @Override
    public char ordering() {
        return 'c';
    }
}<|MERGE_RESOLUTION|>--- conflicted
+++ resolved
@@ -240,13 +240,34 @@
 
 
     @Test
-<<<<<<< HEAD
+    public void testAlignment_1() {
+        WorkspaceConfiguration initialConfig = WorkspaceConfiguration.builder().initialSize(10 * 1024L * 1024L)
+                .policyAllocation(AllocationPolicy.STRICT).policyLearning(LearningPolicy.NONE).build();
+        MemoryWorkspace workspace = Nd4j.getWorkspaceManager().getAndActivateWorkspace(initialConfig, "WS132143452343");
+
+        for( int j=0; j<10000; j++ ){
+
+            try(MemoryWorkspace ws = workspace.notifyScopeEntered()) {
+
+                for (int x = 0; x < 10; x++) {
+                    System.out.println("Start iteration (" + j + "," + x + ")");
+                    INDArray arr = Nd4j.linspace(1,10,10, DataType.DOUBLE).reshape(1,10);
+                    INDArray sum = arr.sum(true, 1);
+                    Nd4j.create(DataType.BOOL, x+1);        //NOTE: no crash if set to FLOAT/HALF, No crash if removed entirely; same crash for BOOL/UBYTE
+                    System.out.println("End iteration (" + j + "," + x + ")");
+                }
+            }
+        }
+    }
+
+
+    @Test
     public void testNoOpExecution_1() {
         val configuration = WorkspaceConfiguration.builder().initialSize(10000000).overallocationLimit(3.0)
                 .policyAllocation(AllocationPolicy.OVERALLOCATE).policySpill(SpillPolicy.REALLOCATE)
                 .policyLearning(LearningPolicy.FIRST_LOOP).policyReset(ResetPolicy.BLOCK_LEFT).build();
 
-        int iterations = 1000000;
+        int iterations = 10000;
 
         val array0 = Nd4j.create(new long[]{ 100, 100});
         val array1 = Nd4j.create(new long[]{ 100, 100});
@@ -275,26 +296,6 @@
         }
         val timeEnd = System.nanoTime();
         log.info("{} ns", ((timeEnd - timeStart) / (double) iterations));
-=======
-    public void testAlignment_1() {
-        WorkspaceConfiguration initialConfig = WorkspaceConfiguration.builder().initialSize(10 * 1024L * 1024L)
-                .policyAllocation(AllocationPolicy.STRICT).policyLearning(LearningPolicy.NONE).build();
-        MemoryWorkspace workspace = Nd4j.getWorkspaceManager().getAndActivateWorkspace(initialConfig, "WS132143452343");
-
-        for( int j=0; j<10000; j++ ){
-
-            try(MemoryWorkspace ws = workspace.notifyScopeEntered()) {
-
-                for (int x = 0; x < 10; x++) {
-                    System.out.println("Start iteration (" + j + "," + x + ")");
-                    INDArray arr = Nd4j.linspace(1,10,10, DataType.DOUBLE).reshape(1,10);
-                    INDArray sum = arr.sum(true, 1);
-                    Nd4j.create(DataType.BOOL, x+1);        //NOTE: no crash if set to FLOAT/HALF, No crash if removed entirely; same crash for BOOL/UBYTE
-                    System.out.println("End iteration (" + j + "," + x + ")");
-                }
-            }
-        }
->>>>>>> ea3d7e63
     }
 
     @Override
