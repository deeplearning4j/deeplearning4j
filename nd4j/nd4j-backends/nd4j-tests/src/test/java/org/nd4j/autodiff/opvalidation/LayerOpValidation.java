/*******************************************************************************
 * Copyright (c) 2015-2018 Skymind, Inc.
 *
 * This program and the accompanying materials are made available under the
 * terms of the Apache License, Version 2.0 which is available at
 * https://www.apache.org/licenses/LICENSE-2.0.
 *
 * Unless required by applicable law or agreed to in writing, software
 * distributed under the License is distributed on an "AS IS" BASIS, WITHOUT
 * WARRANTIES OR CONDITIONS OF ANY KIND, either express or implied. See the
 * License for the specific language governing permissions and limitations
 * under the License.
 *
 * SPDX-License-Identifier: Apache-2.0
 ******************************************************************************/

package org.nd4j.autodiff.opvalidation;

import lombok.extern.slf4j.Slf4j;
import lombok.val;
import org.junit.Test;
import org.nd4j.OpValidationSuite;
import org.nd4j.autodiff.samediff.SDVariable;
import org.nd4j.autodiff.samediff.SameDiff;
import org.nd4j.autodiff.validation.OpValidation;
import org.nd4j.autodiff.validation.TestCase;
import org.nd4j.linalg.api.buffer.DataType;
import org.nd4j.linalg.api.iter.NdIndexIterator;
import org.nd4j.linalg.api.ndarray.INDArray;
import org.nd4j.linalg.api.ops.impl.layers.convolution.AvgPooling2D;
import org.nd4j.linalg.api.ops.impl.layers.convolution.Pooling2D;
import org.nd4j.linalg.api.ops.impl.layers.convolution.Pooling2DDerivative;
import org.nd4j.linalg.api.ops.impl.layers.convolution.config.*;
import org.nd4j.linalg.api.ops.impl.transforms.custom.Standardize;
import org.nd4j.linalg.api.ops.impl.transforms.custom.LayerNorm;
import org.nd4j.linalg.factory.Nd4j;
import org.nd4j.linalg.factory.Nd4jBackend;
import org.nd4j.linalg.ops.transforms.Transforms;

import java.util.ArrayList;
import java.util.Arrays;
import java.util.Collections;
import java.util.List;

import static org.junit.Assert.assertEquals;
import static org.junit.Assert.assertNull;

@Slf4j
public class LayerOpValidation extends BaseOpValidation {
    public LayerOpValidation(Nd4jBackend backend) {
        super(backend);
    }

    @Test
    public void testXwPlusB() {
        Nd4j.getRandom().setSeed(12345);

        SameDiff sameDiff = SameDiff.create();
        INDArray input = Nd4j.rand(new long[]{2, 3});
        INDArray weights = Nd4j.rand(new long[]{3, 4});
        INDArray b = Nd4j.rand(new long[]{4});

        SDVariable sdInput = sameDiff.var("input", input);
        SDVariable sdWeights = sameDiff.var("weights", weights);
        SDVariable sdBias = sameDiff.var("bias", b);

        SDVariable res = sameDiff.nn().linear(sdInput, sdWeights, sdBias);
        SDVariable loss = sameDiff.standardDeviation(res, true);

        INDArray exp = input.mmul(weights).addiRowVector(b);

        TestCase tc = new TestCase(sameDiff)
                .gradientCheck(true)
                .expectedOutput(res.getVarName(), exp);

        System.out.println(sameDiff.summary());
        System.out.println("============================");
        sameDiff.createGradFunction();
        System.out.println(sameDiff.getFunction("grad").summary());


        String err = OpValidation.validate(tc);
        assertNull(err);
    }

    @Test
    public void testReluLayer() {
        Nd4j.getRandom().setSeed(12345);

        SameDiff sameDiff = SameDiff.create();
        INDArray input = Nd4j.rand(new long[]{2, 3});
        INDArray weights = Nd4j.rand(new long[]{3, 4});
        INDArray b = Nd4j.rand(new long[]{4});

        SDVariable sdInput = sameDiff.var("input", input);
        SDVariable sdWeights = sameDiff.var("weights", weights);
        SDVariable sdBias = sameDiff.var("bias", b);

        SDVariable res = sameDiff.nn().reluLayer(sdInput, sdWeights, sdBias);
        SDVariable loss = sameDiff.standardDeviation(res, true);

        INDArray exp = input.mmul(weights).addiRowVector(b);
        Transforms.relu(exp, false);

        TestCase tc = new TestCase(sameDiff)
                .gradientCheck(true)
                .expectedOutput(res.getVarName(), exp);


        String err = OpValidation.validate(tc);
        assertNull(err);
    }

    @Test
    public void testBiasAdd() {
        Nd4j.getRandom().setSeed(12345);

        for (boolean rank1Bias : new boolean[]{false, true}) {

            SameDiff sameDiff = SameDiff.create();
            INDArray input = Nd4j.linspace(1, 8, 8, DataType.DOUBLE).reshape(new long[]{2, 4});
            INDArray b = Nd4j.linspace(1, 4, 4, DataType.DOUBLE).reshape(rank1Bias ? new long[]{4} : new long[]{1, 4}).divi(4);

            SDVariable sdInput = sameDiff.var("input", input);
            SDVariable sdBias = sameDiff.var("bias", b);

            SDVariable res = sameDiff.nn().biasAdd(sdInput, sdBias);
            SDVariable loss = sameDiff.standardDeviation(res, true);

            INDArray exp = input.addRowVector(b);

            TestCase tc = new TestCase(sameDiff)
                    .gradientCheck(true)
                    .expectedOutput(res.getVarName(), exp);

            String err = OpValidation.validate(tc);
            assertNull(err);
        }
    }

    @Test
    public void testConv2d() {
        //avg pool, batch norm, conv2d, max pool 2d, pooling2d, upsampling
        //Tested elsewhere: deconv2d, depthwise2d, LRN, sconv2d

        Nd4j.getRandom().setSeed(12345);

        int[][] inputSizes = new int[][]{{1, 3, 8, 8}}; //, {3, 6, 12, 12}};

        List<String> failed = new ArrayList<>();

        for (int i = 0; i < 8; i++) {
            for (int[] inSizeNCHW : inputSizes) {

                SameDiff sd = SameDiff.create();
                SDVariable in = null;

                int[] inSize;

                SDVariable out;
                String msg;
                switch (i) {
                    case 0:
                        //Conv2d, with bias, NCHW, same
                        msg = "0 - conv2d+bias, nchw - input " + Arrays.toString(inSizeNCHW);
                        inSize = inSizeNCHW;
                        in = sd.var("in", inSize);
                        SDVariable w0 = sd.var("w0", Nd4j.rand(new int[]{3, 3, inSizeNCHW[1], 3}).muli(10));  //kH,kW,iC,oC
                        SDVariable b0 = sd.var("b0", Nd4j.rand(new long[]{3}).muli(10));
                        out = sd.cnn().conv2d(in, w0, b0, Conv2DConfig.builder()
                                .dataFormat(Conv2DConfig.NCHW)
                                .isSameMode(true)
                                .kH(3).kW(3)
                                .sH(1).sW(1)
                                .build());
                        break;
                    case 1:
                        //Conv2d, with bias, NHWC, no same
                        msg = "1 - conv2d+bias, nhwc - input " + Arrays.toString(inSizeNCHW);
                        inSize = nchwToNhwc(inSizeNCHW);
                        in = sd.var("in", inSize);
                        SDVariable w1 = sd.var("w1", Nd4j.rand(new int[]{2, 4, inSizeNCHW[1], 3}).muli(10));  //kH,kW,nIn,nOut
                        SDVariable b1 = sd.var("b1", Nd4j.rand(new long[]{3}).muli(10));
                        out = sd.cnn().conv2d(in, w1, b1, Conv2DConfig.builder()
                                .dataFormat(Conv2DConfig.NHWC)
                                .isSameMode(false)
                                .kH(2).kW(4)
                                .sH(2).sW(2)
                                .build());
                        break;
                    case 2:
                        //Conv2d, no bias, NCHW
                        msg = "2 - conv2d, no bias, nchw - input " + Arrays.toString(inSizeNCHW);
                        inSize = inSizeNCHW;
                        in = sd.var("in", inSize);
                        SDVariable w2 = sd.var("w0", Nd4j.rand(new int[]{1, 3, inSizeNCHW[1], 3}).muli(10));  ////kH,kW,iC,oC
                        out = sd.cnn().conv2d(in, w2, Conv2DConfig.builder()
                                .dataFormat(Conv2DConfig.NCHW)
                                .isSameMode(true)
                                .kH(1).kW(3)
                                .sH(1).sW(2)
                                .build());
                        break;
                    case 3:
                        //Avg pool, NCHW
                        msg = "3 - avg pool, NCHW, same - input " + Arrays.toString(inSizeNCHW);
                        inSize = inSizeNCHW;
                        in = sd.var("in", inSize);
                        out = sd.cnn().avgPooling2d(in, Pooling2DConfig.builder()
                                .isNHWC(true)
                                .isSameMode(true)
                                .kH(2).kW(2)
                                .sH(1).sW(1)
                                .build());
                        break;
                    case 4:
                        //Avg pool, NHWC, not same
                        msg = "3 - avg pool, NHWC, not same - input " + Arrays.toString(inSizeNCHW);
                        inSize = nchwToNhwc(inSizeNCHW);
                        in = sd.var("in", inSize);
                        out = sd.cnn().avgPooling2d(in, Pooling2DConfig.builder()
                                .isNHWC(true)
                                .isSameMode(false)
                                .kH(3).kW(2)
                                .sH(2).sW(2)
                                .build());
                        break;
                    case 5:
                        //Avg pool, NCHW
                        msg = "5 - avg pool, NCHW, same - input " + Arrays.toString(inSizeNCHW);
                        inSize = inSizeNCHW;
                        in = sd.var("in", inSize);
                        out = sd.cnn().maxPooling2d(in, Pooling2DConfig.builder()
                                .isNHWC(false)
                                .isSameMode(true)
                                .kH(2).kW(2)
                                .sH(1).sW(1)
                                .build());
                        break;
                    case 6:
                        //Max pool, NHWC, not same
                        msg = "6 - avg pool, NHWC, not same - input " + Arrays.toString(inSizeNCHW);
                        inSize = inSizeNCHW;
                        in = sd.var("in", inSize);
                        out = sd.cnn().maxPooling2d(in, Pooling2DConfig.builder()
                                .isNHWC(true)
                                .isSameMode(false)
                                .kH(3).kW(2)
                                .sH(2).sW(2)
                                .build());
                        break;
                    case 7:
                        //Upsampling
                        msg = "7 - upsampling2d, NCHW, 2x2 - " + Arrays.toString(inSizeNCHW);
                        inSize = inSizeNCHW;
                        in = sd.var("in", inSize);
                        out = sd.cnn().upsampling2d(in, true, 2, 2);
                        break;
                    default:
                        throw new RuntimeException();

                }

                INDArray inArr = Nd4j.rand(inSize).muli(10);
                in.setArray(inArr);
                SDVariable loss = sd.standardDeviation("loss", out, true);

                log.info("Starting test: " + msg);
                TestCase tc = new TestCase(sd);
                String error = OpValidation.validate(tc);
                if (error != null) {
                    failed.add(msg);
                }

            }
        }

        assertEquals(failed.toString(), 0, failed.size());
    }

    @Test
    public void testLrn2d() {
        OpValidationSuite.ignoreFailing();

        Nd4j.getRandom().setSeed(12345);

        int[][] inputSizes = new int[][]{{1, 3, 8, 8}, {3, 6, 12, 12}};

        List<String> failed = new ArrayList<>();

        for (int[] inSizeNCHW : inputSizes) {

            SameDiff sd = SameDiff.create();
            SDVariable in = null;

            int[] inSize;

            //LRN
            String msg = "LRN with NCHW - input" + Arrays.toString(inSizeNCHW);
            inSize = inSizeNCHW;
            in = sd.var("in", inSize);
            SDVariable out = sd.cnn().localResponseNormalization(in, LocalResponseNormalizationConfig.builder()
                    .depth(3)
                    .bias(1)
                    .alpha(1)
                    .beta(0.5)
                    .build());

            INDArray inArr = Nd4j.rand(inSize).muli(10);
            in.setArray(inArr);
            SDVariable loss = sd.standardDeviation("loss", out, true);

            log.info("Starting test: " + msg);
            TestCase tc = new TestCase(sd);
            String error = OpValidation.validate(tc);
            if (error != null) {
                failed.add(msg);
            }

        }
        assertEquals(failed.toString(), 0, failed.size());
    }

    @Test
    public void testIm2Col() {
        OpValidationSuite.ignoreFailing();      //TEMPORARY DUE TO JVM CRASH: https://github.com/deeplearning4j/deeplearning4j/issues/6873
        Nd4j.getRandom().setSeed(12345);

        int[][] inputSizes = new int[][]{{1, 3, 8, 8}, {3, 6, 12, 12}};

        List<String> failed = new ArrayList<>();

        for (int[] inSizeNCHW : inputSizes) {

            SameDiff sd = SameDiff.create();
            SDVariable var = sd.var("in", Nd4j.rand(DataType.DOUBLE, inSizeNCHW));
            SDVariable im2col = sd.cnn().im2Col(var, Conv2DConfig.builder()
                    .kH(2).kW(2)
                    .sH(1).sW(1)
                    .isSameMode(true)
                    .build());

            SDVariable loss = sd.standardDeviation("loss", im2col, true);

            String msg = Arrays.toString(inSizeNCHW);

            TestCase tc = new TestCase(sd).testName(msg);
            String error = OpValidation.validate(tc);
            if (error != null) {
                failed.add(msg);
            }
        }

        assertEquals(failed.toString(), 0, failed.size());
    }


    private static int[] nchwToNhwc(int[] in) {
        return new int[]{in[0], in[2], in[3], in[1]};
    }


    @Test
    public void testOutputShape() {
        long[] inSize = {1, 8, 8, 3};

        SameDiff sd = SameDiff.create();
        SDVariable in = sd.var("in", inSize);
//        SDVariable out = sd.avgPooling2d(in, );

//        Pooling2DConfig conf = Pooling2DConfig.builder()
//                .isNHWC(false)
//                .isSameMode(false)
//                .kH(2).kW(2)
//                .sW(1).sH(1)
//                .build();

        Pooling2DConfig conf = Pooling2DConfig.builder()
                .isNHWC(true)   //***NHWC
                .isSameMode(false)
                .kH(3).kW(2)
                .sH(2).sW(2)
                .build();

        INDArray input = Nd4j.create(inSize);
        AvgPooling2D avgPooling2D = AvgPooling2D.builder()
                .arrayInput(input)
                .config(conf)
                .build();

        val outSizes = Nd4j.getExecutioner().calculateOutputShape(avgPooling2D);

        assertEquals(1, outSizes.size());

        //NO SAME: out = (in - k + 2*p)/s + 1;
        int outH = (8 - 3) / 2 + 1;
        int outW = (8 - 2) / 2 + 1;
        long[] exp = new long[]{1, outH, outW, 3};    //NHWC

        assertEquals(1, outSizes.size());
        assertArrayEquals(exp, outSizes.get(0).getShape());

        INDArray grad = Nd4j.create(exp);


        //Test backprop:
        Pooling2DDerivative avg2dDeriv = Pooling2DDerivative.derivativeBuilder()
                .arrayInputs(new INDArray[]{input, grad})
                .config(conf)
                .build();

        val outSizesBP = Nd4j.getExecutioner().calculateOutputShape(avg2dDeriv);
        assertEquals(1, outSizesBP.size());

        assertArrayEquals(inSize, outSizesBP.get(0).getShape());
    }


    @Test
    public void testAvgPool() {
        long[] inSize = {1, 8, 8, 3};  //NHWC

        Pooling2DConfig conf = Pooling2DConfig.builder()
                .isNHWC(true)   //***NHWC
                .isSameMode(false)
                .kH(3).kW(2)
                .sH(2).sW(2)
                .type(Pooling2D.Pooling2DType.AVG)
                .build();

        INDArray input = Nd4j.create(inSize);
        AvgPooling2D avgPooling2D = AvgPooling2D.builder()
                .arrayInput(input)
                .config(conf)
                .build();

        val outSizes = Nd4j.getExecutioner().calculateOutputShape(avgPooling2D);
        assertEquals(1, outSizes.size());

        //NO SAME: out = (in - k + 2*p)/s + 1;
        int outH = (8 - 3) / 2 + 1;
        int outW = (8 - 2) / 2 + 1;
        long[] exp = new long[]{1, outH, outW, 3};    //NHWC

        assertEquals(1, outSizes.size());
        assertArrayEquals(exp, outSizes.get(0).getShape());

        INDArray grad = Nd4j.create(exp);

        //Test backprop:
        Pooling2DDerivative avg2dDeriv = Pooling2DDerivative.derivativeBuilder()
                .arrayInputs(new INDArray[]{input, grad})           //Original input, and output gradient (eps - same shape as output)
                .arrayOutputs(new INDArray[]{Nd4j.create(inSize)})  //Output for BP: same shape as original input
                .config(conf)
                .build();

        val outSizesBP = Nd4j.getExecutioner().calculateOutputShape(avg2dDeriv);
        assertEquals(1, outSizesBP.size());
        assertArrayEquals(inSize, outSizesBP.get(0).getShape());

        Nd4j.getExecutioner().execAndReturn(avg2dDeriv);
    }


    private static int[] ncdhwToNdhwc(int[] in) {
        return new int[]{in[0], in[2], in[3], in[4], in[1]};
    }

    @Test
    public void testConv3d() {
        //Pooling3d, Conv3D, batch norm
        Nd4j.getRandom().setSeed(12345);

        //NCDHW format
        int[][] inputSizes = new int[][]{{2, 3, 4, 5, 5}};

        List<String> failed = new ArrayList<>();

        for (int[] inSizeNCDHW : inputSizes) {
            for (boolean ncdhw : new boolean[]{true, false}) {
                int nIn = inSizeNCDHW[1];
                int[] shape = (ncdhw ? inSizeNCDHW : ncdhwToNdhwc(inSizeNCDHW));

                for (int i = 0; i < 5; i++) {
                    SameDiff sd = SameDiff.create();
                    SDVariable in = sd.var("in", shape);

                    SDVariable out;
                    String msg;
                    switch (i) {
                        case 0:
                            //Conv3d, with bias, same
                            msg = "0 - conv3d+bias+same, ncdhw=" + ncdhw + " - input " + Arrays.toString(shape);
                            SDVariable w0 = sd.var("w0", Nd4j.rand(new int[]{2, 2, 2, nIn, 3}).muli(10));  //[kD, kH, kW, iC, oC]
                            SDVariable b0 = sd.var("b0", Nd4j.rand(new long[]{3}).muli(10));
                            out = sd.cnn().conv3d(in, w0, b0, Conv3DConfig.builder()
                                    .dataFormat(ncdhw ? Conv3DConfig.NCDHW : Conv3DConfig.NDHWC)
                                    .isSameMode(true)
                                    .kH(2).kW(2).kD(2)
                                    .sD(1).sH(1).sW(1)
                                    .build());
                            break;
                        case 1:
                            //Conv3d, no bias, no same
                            msg = "1 - conv3d+no bias+no same, ncdhw=" + ncdhw + " - input " + Arrays.toString(shape);
                            SDVariable w1 = sd.var("w1", Nd4j.rand(new int[]{2, 2, 2, nIn, 3}).muli(10));  //[kD, kH, kW, iC, oC]
                            out = sd.cnn().conv3d(in, w1, Conv3DConfig.builder()
                                    .dataFormat(ncdhw ? Conv3DConfig.NCDHW : Conv3DConfig.NDHWC)
                                    .isSameMode(false)
                                    .kH(2).kW(2).kD(2)
                                    .sD(1).sH(1).sW(1)
                                    .build());
                            break;
                        case 2:
                            //pooling3d - average, same
                            msg = "2 - pooling 3d, average, same";
                            out = sd.cnn().avgPooling3d(in, Pooling3DConfig.builder()
                                    .kH(2).kW(2).kD(2)
                                    .sH(1).sW(1).sD(1)
                                    .isSameMode(false)
                                    .build());
                            break;
                        case 3:
                            //pooling 3d - max, no same
                            msg = "3 - pooling 3d, max, no same";
                            out = sd.cnn().avgPooling3d(in, Pooling3DConfig.builder()
                                    .kH(2).kW(2).kD(2)
                                    .sH(1).sW(1).sD(1)
                                    .isSameMode(true)
                                    .build());
                            break;
                        case 4:
                            //Deconv3d
                            msg = "4 - deconv3d, ncdhw=" + ncdhw;
                            SDVariable wDeconv = sd.var(Nd4j.rand(new int[]{2, 2, 2, 3, nIn}));  //[kD, kH, kW, oC, iC]
                            SDVariable bDeconv = sd.var(Nd4j.rand(new int[]{3}));
                            out = sd.cnn().deconv3d("Deconv3d", in, wDeconv, bDeconv, DeConv3DConfig.builder()
                                    .kD(2).kH(2).kW(2)
                                    .isSameMode(true)
                                    .dataFormat(ncdhw ? DeConv3DConfig.NCDHW : DeConv3DConfig.NDHWC)
                                    .build());
                            break;
                        case 5:
                            //Batch norm - 3d input
                            throw new RuntimeException("Batch norm test not yet implemented");
                        default:
                            throw new RuntimeException();
                    }

                    INDArray inArr = Nd4j.rand(shape).muli(10);
                    in.setArray(inArr);
                    SDVariable loss = sd.standardDeviation("loss", out, true);

                    log.info("Starting test: " + msg);
                    TestCase tc = new TestCase(sd);
                    tc.testName(msg);
                    String error = OpValidation.validate(tc);
                    if (error != null) {
                        failed.add(name);
                    }
                }
            }
        }

        assertEquals(failed.toString(), 0, failed.size());
    }


    @Test
    public void testDepthWiseConv2dBasic() {
        int nIn = 3;
        int depthWise = 4;
        int kH = 2;
        int kW = 2;

        int mb = 3;
        int imgH = 28;
        int imgW = 28;


        SameDiff sd = SameDiff.create();
        INDArray depthWeightArr = Nd4j.create(kH, kW, nIn, depthWise);

        INDArray bArr = Nd4j.create(1, depthWise * nIn);
        INDArray inArr = Nd4j.create(mb, nIn, imgH, imgW);

        SDVariable in = sd.var("in", inArr);
        SDVariable dW = sd.var("dW", depthWeightArr);
        SDVariable b = sd.var("b", bArr);

        SDVariable[] vars = new SDVariable[]{in, dW, b};

        Conv2DConfig c = Conv2DConfig.builder()
                .kH(kH).kW(kW)
                .pH(0).pW(0)
                .sH(1).sW(1)
                .dH(1).dW(1)
                .isSameMode(false)
                .build();

        SDVariable out = sd.cnn().sconv2d(vars, c);
        out = sd.nn().tanh("out", out);

        INDArray outArr = sd.execAndEndResult();
        //Expected output size: out = (in - k + 2*p)/s + 1 = (28-2+0)/1+1 = 27
        val outShape = outArr.shape();
        assertArrayEquals(new long[]{mb, depthWise * nIn, 27, 27}, outShape);
    }

    @Test
    public void testSeparableConv2dBasic() {
        Nd4j.getRandom().setSeed(12345);
        int nIn = 2;
        int nOut = 3;
        int kH = 2;
        int kW = 2;

        int mb = 2;
        int imgH = 8;
        int imgW = 8;

        int depthWise = 3;

        SameDiff sd = SameDiff.create();
        INDArray depthWeightArr = Nd4j.rand(new int[]{kH, kW, nIn, depthWise});
        INDArray pointWeightArr = Nd4j.rand(new int[]{1, 1, nIn * depthWise, nOut});

        INDArray bArr = Nd4j.rand(new int[]{nOut});
        INDArray inArr = Nd4j.rand(new int[]{mb, nIn, imgH, imgW});

        SDVariable in = sd.var("in", inArr);
        SDVariable dW = sd.var("dW", depthWeightArr);
        SDVariable pW = sd.var("pW", pointWeightArr);
        SDVariable b = sd.var("b", bArr);

        SDVariable[] vars = new SDVariable[]{in, dW, pW, b};

        Conv2DConfig c = Conv2DConfig.builder()
                .kH(kH).kW(kW)
                .pH(0).pW(0)
                .sH(1).sW(1)
                .dH(1).dW(1)
                .isSameMode(false)
                .dataFormat(Conv2DConfig.NCHW)
                .build();

        SDVariable out = sd.cnn().sconv2d(vars, c);
        out = sd.nn().tanh("out", out);

        INDArray outArr = sd.execAndEndResult();
        //Expected output size: out = (in - k + 2*p)/s + 1 = (8-2+0)/1+1 = 7
        val outShape = outArr.shape();
        assertArrayEquals(new long[]{mb, nOut, 7, 7}, outShape);

        SDVariable loss = out.std(true);

//        System.out.println(sd.summary());
//        System.out.println("--------------------------");
//        sd.createGradFunction();
//        System.out.println(sd.getFunction("grad").summary());

        //Gradient check:
        TestCase tc = new TestCase(sd);
        String err = OpValidation.validate(tc);
        assertNull(err);
    }

    @Test
    public void testDeconv2dBasic() {
        int nIn = 2;
        int nOut = 3;
        int kH = 2;
        int kW = 2;

        int mb = 2;
        int imgH = 8;
        int imgW = 8;

        SameDiff sd = SameDiff.create();
        INDArray wArr = Nd4j.rand(new int[]{kH, kW, nOut, nIn}); //Libnd4j expected weights format: [kH, kW, cOut, cIn]
        INDArray bArr = Nd4j.rand(new long[]{nOut});
        INDArray inArr = Nd4j.rand(new long[]{mb, nIn, imgH, imgW});

        SDVariable in = sd.var("in", inArr);
        SDVariable w = sd.var("W", wArr);
        SDVariable b = sd.var("b", bArr);

        SDVariable[] vars = new SDVariable[]{in, w, b};

        DeConv2DConfig deconv = DeConv2DConfig.builder()
                .kH(kH).kW(kW)
                .pH(0).pW(0)
                .sH(1).sW(1)
                .dH(1).dW(1)
                .isSameMode(false)
                .build();

        SDVariable out = sd.cnn().deconv2d(vars, deconv);
        out = sd.nn().tanh("out", out);

        INDArray outArr = sd.execAndEndResult();
        //Expected output size: out = (in + k + 2*p)/ s - 1 = (8 + 2+0)/1 - 1 = 9
        val outShape = outArr.shape();
        assertArrayEquals(new long[]{mb, nOut, 9, 9}, outShape);

        SDVariable loss = out.std(true);
        //Gradient check:
        TestCase tc = new TestCase(sd);
        String err = OpValidation.validate(tc);
        assertNull(err);
    }


    @Test
    public void testConv2dBasic() {
        int nIn = 3;
        int nOut = 4;
        int kH = 2;
        int kW = 2;

        int mb = 3;
        int imgH = 28;
        int imgW = 28;

        SameDiff sd = SameDiff.create();
        INDArray wArr = Nd4j.create(kH, kW, nIn, nOut);
        INDArray bArr = Nd4j.create(1, nOut);
        INDArray inArr = Nd4j.create(mb, nIn, imgH, imgW);

        SDVariable in = sd.var("in", inArr);
        SDVariable w = sd.var("W", wArr);
        SDVariable b = sd.var("b", bArr);

        //Order: https://github.com/deeplearning4j/libnd4j/blob/6c41ea5528bb1f454e92a9da971de87b93ff521f/include/ops/declarable/generic/convo/conv2d.cpp#L20-L22
        //in, w, b - bias is optional
        SDVariable[] vars = new SDVariable[]{in, w, b};

        Conv2DConfig c = Conv2DConfig.builder()
                .kH(kH).kW(kW)
                .pH(0).pW(0)
                .sH(1).sW(1)
                .dH(1).dW(1)
                .isSameMode(false)
                .build();

        SDVariable out = sd.cnn().conv2d(vars, c);
        out = sd.nn().tanh("out", out);

        INDArray outArr = sd.execAndEndResult();
        //Expected output size: out = (in - k + 2*p)/s + 1 = (28-2+0)/1+1 = 27
        val outShape = outArr.shape();
        assertArrayEquals(new long[]{mb, nOut, 27, 27}, outShape);
        // sd.execBackwards(); // TODO: test failing here
    }

    @Test
    public void testMaxPooling2dBasic() {
        Nd4j.getRandom().setSeed(12345);
        int nIn = 3;
        int kH = 2;
        int kW = 2;

        int mb = 3;
        int imgH = 8;
        int imgW = 8;

        SameDiff sd = SameDiff.create();
        INDArray inArr = Nd4j.rand(new int[]{mb, nIn, imgH, imgW});

        SDVariable in = sd.var("in", inArr);

        Pooling2DConfig pooling2DConfig = Pooling2DConfig.builder()
                .kH(kH).kW(kW)
                .pH(0).pW(0)
                .sH(1).sW(1)
                .dH(1).dW(1)
                .isSameMode(false)
                .build();

        SDVariable outPool = sd.cnn().maxPooling2d(in, pooling2DConfig);
        SDVariable out = sd.nn().tanh("out", outPool);

        INDArray outArr = sd.execAndEndResult();
        val outShape = outArr.shape();
        // oH = (iH - (kH + (kH-1)*(dH-1)) + 2*pH)/sH + 1;
        assertArrayEquals(new long[]{mb, nIn, 7, 7}, outShape);

        SDVariable loss = out.std(true);

        INDArray exp = Nd4j.create(mb, nIn, 7, 7);
        NdIndexIterator iter = new NdIndexIterator(mb, nIn, 7, 7);
        while (iter.hasNext()) {
            long[] next = iter.next();
            double max = max(inArr.getDouble(next),
                    inArr.getDouble(next[0], next[1], next[2] + 1, next[3]),
                    inArr.getDouble(next[0], next[1], next[2], next[3] + 1),
                    inArr.getDouble(next[0], next[1], next[2] + 1, next[3] + 1));
            exp.putScalar(next, max);
        }

        assertNull(OpValidation.validate(new TestCase(sd)
                .expected(outPool, exp)));
    }

    private double max(double... in) {
        double max = -Double.MAX_VALUE;
        for (double d : in) {
            if (d > max)
                max = d;
        }
        return max;
    }

    @Test
    public void testAvgPooling2dBasic() {
        Nd4j.getRandom().setSeed(12345);
        int nIn = 3;
        int kH = 2;
        int kW = 2;

        int mb = 3;
        int imgH = 8;
        int imgW = 8;

        SameDiff sd = SameDiff.create();
        INDArray inArr = Nd4j.rand(new int[]{mb, nIn, imgH, imgW});

        SDVariable in = sd.var("in", inArr);

        Pooling2DConfig pooling2DConfig = Pooling2DConfig.builder()
                .kH(kH).kW(kW)
                .pH(0).pW(0)
                .sH(1).sW(1)
                .dH(1).dW(1)
                .isSameMode(false)
                .build();

        SDVariable outPool = sd.cnn().avgPooling2d(in, pooling2DConfig);
        SDVariable out = sd.nn().tanh("out", outPool);

        INDArray outArr = sd.execAndEndResult();
        val outShape = outArr.shape();
        // oH = (iH - (kH + (kH-1)*(dH-1)) + 2*pH)/sH + 1;
        assertArrayEquals(new long[]{mb, nIn, 7, 7}, outShape);

        SDVariable loss = out.std(true);

        INDArray exp = Nd4j.create(mb, nIn, 7, 7);
        NdIndexIterator iter = new NdIndexIterator(mb, nIn, 7, 7);
        while (iter.hasNext()) {
            long[] next = iter.next();
            double avg = (inArr.getDouble(next) + inArr.getDouble(next[0], next[1], next[2] + 1, next[3])
                    + inArr.getDouble(next[0], next[1], next[2], next[3] + 1)
                    + inArr.getDouble(next[0], next[1], next[2] + 1, next[3] + 1)) / 4.0;
            exp.putScalar(next, avg);
        }

        assertNull(OpValidation.validate(new TestCase(sd)
                .expected(outPool, exp)));

    }

    @Test
    public void testAvgPooling3dBasic() {
        int nIn = 3;
        int kH = 2;
        int kW = 2;
        int kD = 2;

        int mb = 3;
        int imgH = 8;
        int imgW = 8;
        int imgD = 8;

        SameDiff sd = SameDiff.create();
        INDArray inArr = Nd4j.rand(new long[]{mb, nIn, imgD, imgH, imgW});

        SDVariable in = sd.var("in", inArr);

        Pooling3DConfig pooling3DConfig = Pooling3DConfig.builder()
                .kH(kH).kW(kW).kD(kD)
                .pH(0).pW(0).pD(0)
                .sH(1).sW(1).sD(1)
                .dH(1).dW(1).dD(1)
                .isSameMode(false)
                .isNCDHW(true)
                .build();

        SDVariable out = sd.cnn().avgPooling3d(in, pooling3DConfig);
        out = sd.nn().tanh("out", out);

        INDArray outArr = sd.execAndEndResult();
        val outShape = outArr.shape();
        // oH = (iH - (kH + (kH-1)*(dH-1)) + 2*pH)/sH + 1;
        assertArrayEquals(new long[]{mb, nIn, 7, 7, 7}, outShape);

        SDVariable loss = out.std(true);
        //Gradient check:
        TestCase tc = new TestCase(sd);
        String err = OpValidation.validate(tc);
        assertNull(err);
    }

    @Test
    public void testMaxPooling3dBasic() {
        int nIn = 3;
        int kH = 2;
        int kW = 2;
        int kD = 2;

        int mb = 3;
        int imgH = 28;
        int imgW = 28;
        int imgD = 28;

        SameDiff sd = SameDiff.create();
        INDArray inArr = Nd4j.create(mb, nIn, imgD, imgH, imgW);

        SDVariable in = sd.var("in", inArr);

        Pooling3DConfig pooling3DConfig = Pooling3DConfig.builder()
                .kH(kH).kW(kW).kD(kD)
                .pH(0).pW(0).pD(0)
                .sH(1).sW(1).sD(1)
                .dH(1).dW(1).dD(1)
                .isSameMode(false)
                .build();

        SDVariable out = sd.cnn().maxPooling3d(in, pooling3DConfig);
        out = sd.nn().tanh("out", out);

        INDArray outArr = sd.execAndEndResult();
        val outShape = outArr.shape();
        // oH = (iH - (kH + (kH-1)*(dH-1)) + 2*pH)/sH + 1;
        assertArrayEquals(new long[]{mb, nIn, 27, 27, 27}, outShape);
    }

    @Test
    public void testConv1dBasic() {
        int nIn = 3;
        int nOut = 4;
        int k = 2;
        int mb = 3;
        int img = 28;

        SameDiff sd = SameDiff.create();
        INDArray wArr = Nd4j.create(k, nIn, nOut);
        INDArray inArr = Nd4j.create(mb, nIn, img);

        SDVariable in = sd.var("in", inArr);
        SDVariable w = sd.var("W", wArr);

        SDVariable[] vars = new SDVariable[]{in, w};

        Conv1DConfig conv1DConfig = Conv1DConfig.builder()
                .k(k).p(0).s(1)
                .isSameMode(false)
                .build();

        SDVariable out = sd.cnn().conv1d(in, w, conv1DConfig);
        out = sd.nn().tanh("out", out);

        INDArray outArr = sd.execAndEndResult();
        INDArray iOut = out.getArr();
        //Expected output size: out = (in - k + 2*p)/s + 1 = (28-2+0)/1+1 = 27
        val outShape = outArr.shape();
        assertArrayEquals(new long[]{mb, nOut, 27}, outShape);
    }


    @Test
    public void testConv3dBasic() {
        int nIn = 3;
        int nOut = 4;
        int kH = 2;
        int kW = 2;
        int kD = 2;

        int mb = 3;
        int imgH = 8;
        int imgW = 8;
        int imgT = 8;

        SameDiff sd = SameDiff.create();
        INDArray wArr = Nd4j.rand(new int[]{kD, kH, kW, nIn, nOut});
        INDArray bArr = Nd4j.rand(1, nOut);
        INDArray inArr = Nd4j.rand(new int[]{mb, nIn, imgT, imgH, imgW});

        SDVariable in = sd.var("in", inArr);
        SDVariable w = sd.var("W", wArr);
        SDVariable b = sd.var("b", bArr);

        Conv3DConfig conv3DConfig = Conv3DConfig.builder()
                .kH(kH).kW(kW).kD(kD)
                .sD(1).sH(1).sW(1)
                .dH(1).dW(1).dD(1)
                .isSameMode(true)
                .biasUsed(false)
                .dataFormat(Conv3DConfig.NCDHW)
                .build();

        SDVariable out = sd.cnn().conv3d(in, w, b, conv3DConfig);
        out = sd.nn().tanh("out", out);

        INDArray outArr = sd.execAndEndResult();
        //Expected output size, NOT same mode: out = (in - k)/d + 1 = (28-2+0)/1+1 = 27
        //Expected output size, WITH same mode: out = in/stride
        val outShape = outArr.shape();
        assertArrayEquals(new long[]{mb, nOut, 8, 8, 8}, outShape);

        SDVariable loss = out.std(true);
        //Gradient check:
        TestCase tc = new TestCase(sd);
        String err = OpValidation.validate(tc);
        assertNull(err);
    }

<<<<<<< HEAD

    @Test
    public void testLayerNorm() {
        final INDArray random = Nd4j.rand(new int[]{10, 4});
        final INDArray standardized = Nd4j.emptyLike(random);
        Nd4j.getExecutioner().exec(new Standardize(random, standardized, 1));

        final INDArray gain = Nd4j.rand(new int[]{1, 4});
        final INDArray bias = Nd4j.rand(new int[]{1, 4});
        final INDArray res = standardized.mulRowVector(gain).addRowVector(bias);
        final INDArray expOut = res.norm1();

        final int[] axis = new int[]{1};
        SameDiff sd = SameDiff.create();
        SDVariable sdInput = sd.var("input", standardized);
        SDVariable sdGain = sd.var("gain", gain);
        SDVariable sdBias = sd.var("bias", bias);
        SDVariable out = sd.nn.layerNorm(sdInput, sdGain, sdBias, axis);
        out.norm1("out");

        String err = OpValidation.validate(new TestCase(sd)
                .expectedOutput("out", expOut)
                .gradientCheck(true));
        assertNull(err, err);
    }

    @Test
    public void testLayerNormOP() {
        final INDArray random = Nd4j.rand(new int[]{10, 4});
        final INDArray standardized = Nd4j.emptyLike(random);
        Nd4j.getExecutioner().exec(new Standardize(random, standardized, 1));

        final INDArray gain = Nd4j.rand(new int[]{1, 4});
        final INDArray bias = Nd4j.rand(new int[]{1, 4});
        final INDArray res = standardized.mulRowVector(gain).addRowVector(bias);

        final INDArray output = Nd4j.emptyLike(res);
        Nd4j.getExecutioner().exec(new LayerNorm(standardized, gain, bias, output, 1));

        assertEquals(res, output);
    }

    @Test
    public void testLayerNormNoBias() {
        final INDArray random = Nd4j.rand(new int[]{10, 4});
        final INDArray standardized = Nd4j.emptyLike(random);
        Nd4j.getExecutioner().exec(new Standardize(random, standardized, 1));

        final INDArray gain = Nd4j.rand(new int[]{1, 4});
        final INDArray res = standardized.mulRowVector(gain);
        final INDArray expOut = res.norm1();

        final int[] axis = new int[]{1};
        SameDiff sd = SameDiff.create();
        SDVariable sdInput = sd.var("input", standardized);
        SDVariable sdGain = sd.var("gain", gain);
        SDVariable out = sd.nn.layerNorm(sdInput, sdGain, axis);
        out.norm1("out");

        String err = OpValidation.validate(new TestCase(sd)
                .expectedOutput("out", expOut)
                .gradientCheck(true));
        assertNull(err, err);
    }

    @Test
    public void testLayerNormOPNoBias() {
        final INDArray random = Nd4j.rand(new int[]{10, 4});
        final INDArray standardized = Nd4j.emptyLike(random);
        Nd4j.getExecutioner().exec(new Standardize(random, standardized, 1));

        final INDArray gain = Nd4j.rand(new int[]{1, 4});
        final INDArray res = standardized.mulRowVector(gain);

        final INDArray output = Nd4j.emptyLike(res);
        Nd4j.getExecutioner().exec(new LayerNorm(standardized, gain, output, 1));

        assertEquals(res, output);
    }

    @Test
    public void testLayerNormNoDeviation() {
        final INDArray random = Nd4j.rand(new int[]{10, 4});
        for (int i = 0; i < 4; i++) {
            random.putScalar(1,i, 7);
        }

        final INDArray standardized = Nd4j.emptyLike(random);
        Nd4j.getExecutioner().exec(new Standardize(random, standardized, 1));

        final INDArray gain = Nd4j.rand(new int[]{1, 4});
        final INDArray bias = Nd4j.rand(new int[]{1, 4});
        final INDArray res = standardized.mulRowVector(gain).addRowVector(bias);
        final INDArray expOut = res.norm1();

        final int[] axis = new int[]{1};
        SameDiff sd = SameDiff.create();
        SDVariable sdInput = sd.var("input", standardized);
        SDVariable sdGain = sd.var("gain", gain);
        SDVariable sdBias = sd.var("bias", bias);
        SDVariable out = sd.nn.layerNorm(sdInput, sdGain, sdBias, axis);
        out.norm1("out");

        String err = OpValidation.validate(new TestCase(sd)
                .expectedOutput("out", expOut)
                .gradCheckMask(Collections.singletonMap("input", random.neq(7)))
                .gradientCheck(true));
        assertNull(err, err);
    }

=======
    @Test(expected = IllegalStateException.class)
    public void exceptionThrown_WhenConv1DConfigInvalid() {
        int nIn = 3;
        int nOut = 4;
        int k = 2;
        int mb = 3;
        int img = 28;

        SameDiff sd = SameDiff.create();
        INDArray wArr = Nd4j.create(k, nIn, nOut);
        INDArray inArr = Nd4j.create(mb, nIn, img);

        SDVariable in = sd.var("in", inArr);
        SDVariable w = sd.var("W", wArr);

        SDVariable[] vars = new SDVariable[]{in, w};

        Conv1DConfig conv1DConfig = Conv1DConfig.builder()
                .k(k).p(-1).s(0)
                .isSameMode(false)
                .build();

        SDVariable out = sd.cnn().conv1d(in, w, conv1DConfig);

    }

    @Test(expected = IllegalStateException.class)
    public void exceptionThrown_WhenConv2DConfigInvalid() {

        Nd4j.getRandom().setSeed(12345);

        SameDiff sd = SameDiff.create();
        SDVariable in = null;

        int[] inSizeNCHW = {1, 3, 8, 8};

        String msg = "0 - conv2d+bias, nchw - input " + Arrays.toString(inSizeNCHW);
        SDVariable w0 = sd.var("w0", Nd4j.rand(new int[]{3, 3, inSizeNCHW[1], 3}).muli(10));  //kH,kW,iC,oC
        SDVariable b0 = sd.var("b0", Nd4j.rand(new long[]{3}).muli(10));
        SDVariable out = sd.cnn().conv2d(in, w0, b0, Conv2DConfig.builder()
                .dataFormat(Conv2DConfig.NCHW)
                .isSameMode(true)
                .kH(3).kW(-3)
                .sH(1).sW(0)
                .build());
    }

    @Test(expected = IllegalStateException.class)
    public void exceptionThrown_WhenConf3DInvalid() {
        Nd4j.getRandom().setSeed(12345);

        //NCDHW format
        int[] inSizeNCDHW = {2, 3, 4, 5, 5};

        List<String> failed = new ArrayList<>();

        for (boolean ncdhw : new boolean[]{true, false}) {
                int nIn = inSizeNCDHW[1];
                int[] shape = (ncdhw ? inSizeNCDHW : ncdhwToNdhwc(inSizeNCDHW));

                SameDiff sd = SameDiff.create();
                SDVariable in = sd.var("in", shape);

                SDVariable out;
                String msg = "0 - conv3d+bias+same, ncdhw=" + ncdhw + " - input " + Arrays.toString(shape);

                SDVariable w0 = sd.var("w0", Nd4j.rand(new int[]{2, 2, 2, nIn, 3}).muli(10));  //[kD, kH, kW, iC, oC]
                SDVariable b0 = sd.var("b0", Nd4j.rand(new long[]{3}).muli(10));
                out = sd.cnn().conv3d(in, w0, b0, Conv3DConfig.builder()
                        .dataFormat(ncdhw ? Conv3DConfig.NCDHW : Conv3DConfig.NDHWC)
                        .isSameMode(true)
                        .kH(2).kW(2).kD(2)
                        .sD(1).sH(1).sW(-1).dW(-1)
                        .build());
        }
    }
>>>>>>> bc208524
}<|MERGE_RESOLUTION|>--- conflicted
+++ resolved
@@ -1015,8 +1015,6 @@
         assertNull(err);
     }
 
-<<<<<<< HEAD
-
     @Test
     public void testLayerNorm() {
         final INDArray random = Nd4j.rand(new int[]{10, 4});
@@ -1126,7 +1124,6 @@
         assertNull(err, err);
     }
 
-=======
     @Test(expected = IllegalStateException.class)
     public void exceptionThrown_WhenConv1DConfigInvalid() {
         int nIn = 3;
@@ -1203,5 +1200,4 @@
                         .build());
         }
     }
->>>>>>> bc208524
 }