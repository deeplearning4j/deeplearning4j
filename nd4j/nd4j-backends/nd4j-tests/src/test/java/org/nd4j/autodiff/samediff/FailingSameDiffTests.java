/*******************************************************************************
 * Copyright (c) 2015-2018 Skymind, Inc.
 *
 * This program and the accompanying materials are made available under the
 * terms of the Apache License, Version 2.0 which is available at
 * https://www.apache.org/licenses/LICENSE-2.0.
 *
 * Unless required by applicable law or agreed to in writing, software
 * distributed under the License is distributed on an "AS IS" BASIS, WITHOUT
 * WARRANTIES OR CONDITIONS OF ANY KIND, either express or implied. See the
 * License for the specific language governing permissions and limitations
 * under the License.
 *
 * SPDX-License-Identifier: Apache-2.0
 ******************************************************************************/

package org.nd4j.autodiff.samediff;

import lombok.val;
import org.junit.Test;
import org.nd4j.OpValidationSuite;
import org.nd4j.autodiff.samediff.impl.DefaultSameDiffConditional;
import org.nd4j.linalg.api.buffer.DataType;
import org.nd4j.linalg.api.ndarray.INDArray;
import org.nd4j.linalg.api.ops.DynamicCustomOp;
import org.nd4j.linalg.api.ops.impl.shape.tensorops.TensorArray;
import org.nd4j.linalg.factory.Nd4j;
import org.nd4j.linalg.ops.transforms.Transforms;

import java.util.ArrayList;
import java.util.Collections;
import java.util.List;
import java.util.Map;

import static org.junit.Assert.assertArrayEquals;
import static org.junit.Assert.assertEquals;

public class FailingSameDiffTests {

    @Test
    public void testEye(){
        //OpValidationSuite.ignoreFailing();
        INDArray arr = Nd4j.create(new double[]{1, 0, 0, 0, 1, 0}, new int[]{2, 3});
        List<INDArray> stack = new ArrayList<>();
        for(int i=0; i< 25; i++){
            stack.add(arr);
        }
        INDArray expOut = Nd4j.pile(stack).reshape(5, 5, 2, 3);

        SameDiff sd = SameDiff.create();
<<<<<<< HEAD
        SDVariable result = sd.eye(2, 3, DataType.DOUBLE, 5, 5).castTo(DataType.DOUBLE);
=======
        SDVariable result = sd.math().eye(2, 3, DataType.DOUBLE, 5, 5);
>>>>>>> f4f749f5

        assertEquals(expOut, result.eval());
    }

    @Test
    public void testEyeShape(){
        val dco = DynamicCustomOp.builder("eye")
                .addIntegerArguments(3,3)
                //.addIntegerArguments(-99,3,3) //Also fails
                .build();

        val list = Nd4j.getExecutioner().calculateOutputShape(dco);
        assertEquals(1, list.size());   //Fails here - empty list
        assertArrayEquals(new long[]{3,3}, list.get(0).getShape());
    }

    @Test(timeout = 10000L)
    public void testWhileLoop() {
        OpValidationSuite.ignoreFailing();
        SameDiff sameDiff = SameDiff.create();
        sameDiff.whileStatement(new DefaultSameDiffConditional(), new SameDiffFunctionDefinition() {
            @Override
            public SDVariable[] define(SameDiff sameDiff, Map<String, INDArray> inputs, SDVariable[] variableInputs) {
                SDVariable eqResult = sameDiff.neq(variableInputs[0], variableInputs[1]);
                return new SDVariable[]{eqResult};
            }
        }, new SameDiffFunctionDefinition() {
            @Override
            public SDVariable[] define(SameDiff sameDiff, Map<String, INDArray> inputs, SDVariable[] variableInputs) {
                SDVariable ret = variableInputs[1].addi(1.0);
                return new SDVariable[]{variableInputs[0], ret};
            }
        }, new SDVariable[]{
                sameDiff.one("one", new long[]{1, 1}),
                sameDiff.var("two", new long[]{1, 1}),

        });

        sameDiff.exec(Collections.emptyMap());
    }

    @Test(timeout = 10000L)
    public void testWhileBackwards() {
        OpValidationSuite.ignoreFailing();
        SameDiff sameDiff = SameDiff.create();
        sameDiff.whileStatement(new DefaultSameDiffConditional(), new SameDiffFunctionDefinition() {
            @Override
            public SDVariable[] define(SameDiff sameDiff, Map<String, INDArray> inputs, SDVariable[] variableInputs) {
                SDVariable eqResult = sameDiff.neq(variableInputs[0], variableInputs[1]);
                return new SDVariable[]{eqResult};
            }
        }, new SameDiffFunctionDefinition() {
            @Override
            public SDVariable[] define(SameDiff sameDiff, Map<String, INDArray> inputs, SDVariable[] variableInputs) {
                SDVariable ret = variableInputs[1].addi(1.0);
                return new SDVariable[]{variableInputs[0], ret};
            }
        }, new SDVariable[]{
                sameDiff.one("one", new long[]{1, 1}),
                sameDiff.var("two", new long[]{1, 1}),

        });

        sameDiff.execBackwards(Collections.emptyMap());
        SameDiff exec = sameDiff.getFunction("grad");
    }

    @Test(timeout = 10000L)
    public void testWhileLoop2() {
        OpValidationSuite.ignoreFailing();
        SameDiff sameDiff = SameDiff.create();
        sameDiff.whileStatement(new DefaultSameDiffConditional(), new SameDiffFunctionDefinition() {
            @Override
            public SDVariable[] define(SameDiff sameDiff, Map<String, INDArray> inputs, SDVariable[] variableInputs) {
                SDVariable eqResult = sameDiff.neq(variableInputs[0], variableInputs[1]);
                return new SDVariable[]{eqResult};
            }
        }, new SameDiffFunctionDefinition() {
            @Override
            public SDVariable[] define(SameDiff sameDiff, Map<String, INDArray> inputs, SDVariable[] variableInputs) {
                SDVariable ret = variableInputs[1].add(1.0);
                return new SDVariable[]{variableInputs[0], ret};
            }
        }, new SDVariable[]{
                sameDiff.one("one", new long[]{1, 1}),
                sameDiff.var("two", new long[]{1, 1}),

        });

        sameDiff.exec(Collections.emptyMap(), sameDiff.outputs());
    }

    @Test
    public void testExecutionDifferentShapesTransform(){
        OpValidationSuite.ignoreFailing();
        SameDiff sd = SameDiff.create();
        SDVariable in = sd.var("in", Nd4j.linspace(1,12,12, DataType.DOUBLE).reshape(3,4));

        SDVariable tanh = sd.math().tanh(in);
        INDArray exp = Transforms.tanh(in.getArr(), true);

        INDArray out = sd.execAndEndResult();
        assertEquals(exp, out);

        //Now, replace with minibatch 5:
        in.setArray(Nd4j.linspace(1,20,20, DataType.DOUBLE).reshape(5,4));
        INDArray out2 = sd.execAndEndResult();
        assertArrayEquals(new long[]{5,4}, out2.shape());

        exp = Transforms.tanh(in.getArr(), true);
        assertEquals(exp, out2);
    }

    @Test
    public void testDropout() {
        OpValidationSuite.ignoreFailing();
        SameDiff sd = SameDiff.create();
        double p = 0.5;
        INDArray ia = Nd4j.create(new long[]{2, 2});

        SDVariable input = sd.var("input", ia);

        SDVariable res = sd.nn().dropout(input, p);
        assertArrayEquals(new long[]{2, 2}, res.getShape());
    }

    @Test
    public void testExecutionDifferentShapesDynamicCustom(){
        OpValidationSuite.ignoreFailing();

        SameDiff sd = SameDiff.create();
        SDVariable in = sd.var("in", Nd4j.linspace(1,12,12, DataType.DOUBLE).reshape(3,4));
        SDVariable w = sd.var("w", Nd4j.linspace(1,20,20, DataType.DOUBLE).reshape(4,5));
        SDVariable b = sd.var("b", Nd4j.linspace(1,5,5, DataType.DOUBLE).reshape(1,5));

        SDVariable mmul = sd.mmul(in,w).addi(b);
        INDArray exp = in.getArr().mmul(w.getArr()).addiRowVector(b.getArr());

        INDArray out = sd.execAndEndResult();
        assertEquals(exp, out);

        //Now, replace with minibatch 5:
        in.setArray(Nd4j.linspace(1,20,20, DataType.DOUBLE).reshape(5,4));
        INDArray out2 = sd.execAndEndResult();
        assertArrayEquals(new long[]{5,5}, out2.shape());

        exp = in.getArr().mmul(w.getArr()).addiRowVector(b.getArr());
        assertEquals(exp, out2);

        //Generate gradient function, and exec
        SDVariable loss = mmul.std(true);
        sd.execBackwards(Collections.emptyMap());

        in.setArray(Nd4j.linspace(1,12,12, DataType.DOUBLE).reshape(3,4));
        sd.execAndEndResult();
        out2 = mmul.getArr();
        assertArrayEquals(new long[]{3,5}, out2.shape());
    }

}<|MERGE_RESOLUTION|>--- conflicted
+++ resolved
@@ -48,11 +48,7 @@
         INDArray expOut = Nd4j.pile(stack).reshape(5, 5, 2, 3);
 
         SameDiff sd = SameDiff.create();
-<<<<<<< HEAD
-        SDVariable result = sd.eye(2, 3, DataType.DOUBLE, 5, 5).castTo(DataType.DOUBLE);
-=======
         SDVariable result = sd.math().eye(2, 3, DataType.DOUBLE, 5, 5);
->>>>>>> f4f749f5
 
         assertEquals(expOut, result.eval());
     }
