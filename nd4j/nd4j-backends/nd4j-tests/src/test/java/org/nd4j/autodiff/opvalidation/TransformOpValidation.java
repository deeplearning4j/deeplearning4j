--- conflicted
+++ resolved
@@ -515,16 +515,12 @@
 
         for(int i=0; i<3; i++ ) {
             SameDiff sd = SameDiff.create();
-<<<<<<< HEAD
-            SDVariable eye = sd.eye("e", rows[i], cols[i], batch[i]).castTo("e2", DataType.DOUBLE);
-=======
             SDVariable eye = sd.eye("e", rows[i], cols[i], DataType.DOUBLE, batch[i]);
->>>>>>> 9236412b
 
             SDVariable loss = sd.standardDeviation("loss", eye, true);
 
             String err = OpValidation.validate(new TestCase(sd)
-                    .expectedOutput("e2", expOut[i])
+                    .expectedOutput("e", expOut[i])
                     .gradCheckSkipVariables("e")
                     .gradientCheck(true));
             assertNull(err);
