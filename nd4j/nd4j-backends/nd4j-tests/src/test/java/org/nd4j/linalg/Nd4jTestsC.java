--- conflicted
+++ resolved
@@ -7651,19 +7651,6 @@
         assertEquals(scalarRank2, scalarRank2.dup());
     }
 
-<<<<<<< HEAD
-    @Test
-    public void testSumEdgeCase(){
-        INDArray row = Nd4j.create(1,3);
-        INDArray sum = row.sum(0);
-        assertArrayEquals(new long[]{3}, sum.shape());
-
-        INDArray twoD = Nd4j.create(2,3);
-        INDArray sum2 = twoD.sum(0);
-        assertArrayEquals(new long[]{3}, sum2.shape());
-    }
-
-=======
     @Ignore // https://github.com/deeplearning4j/deeplearning4j/issues/7632
     @Test
     public void testGetWhereINDArray() {
@@ -7777,7 +7764,17 @@
 
 
 
->>>>>>> 1e542060
+    @Test
+    public void testSumEdgeCase(){
+        INDArray row = Nd4j.create(1,3);
+        INDArray sum = row.sum(0);
+        assertArrayEquals(new long[]{3}, sum.shape());
+
+        INDArray twoD = Nd4j.create(2,3);
+        INDArray sum2 = twoD.sum(0);
+        assertArrayEquals(new long[]{3}, sum2.shape());
+    }
+
     ///////////////////////////////////////////////////////
     protected static void fillJvmArray3D(float[][][] arr) {
         int cnt = 1;
