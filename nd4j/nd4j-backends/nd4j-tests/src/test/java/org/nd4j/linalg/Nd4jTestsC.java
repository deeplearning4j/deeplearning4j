--- conflicted
+++ resolved
@@ -7629,7 +7629,6 @@
         assertEquals(scalarRank2, scalarRank2.dup());
     }
 
-<<<<<<< HEAD
     @Ignore // https://github.com/deeplearning4j/deeplearning4j/issues/7632
     @Test
     public void testGetWhereINDArray() {
@@ -7649,7 +7648,6 @@
         assertEquals(expected, actual);
     }
 
-=======
     @Test
     public void testType1() throws IOException {
         for (int i = 0; i < 10; ++i) {
@@ -7744,7 +7742,6 @@
 
 
 
->>>>>>> 16f1e64a
     ///////////////////////////////////////////////////////
     protected static void fillJvmArray3D(float[][][] arr) {
         int cnt = 1;
