--- conflicted
+++ resolved
@@ -7122,18 +7122,12 @@
 
     @Test
     public void testEmptyCasting(){
-<<<<<<< HEAD
-        for(DataType from : DataType.values()) {
-            for(DataType to : DataType.values()){
-                if(from == DataType.COMPRESSED || to == DataType.COMPRESSED || from == DataType.UNKNOWN || to == DataType.UNKNOWN)
-=======
         for(val from : DataType.values()) {
             if (from == DataType.UTF8 || from == DataType.UNKNOWN || from == DataType.COMPRESSED)
                 continue;
 
             for(val to : DataType.values()){
                 if (to == DataType.UTF8 || to == DataType.UNKNOWN || to == DataType.COMPRESSED)
->>>>>>> 7a9ffeb4
                     continue;
 
                 INDArray emptyFrom = Nd4j.empty(from);
