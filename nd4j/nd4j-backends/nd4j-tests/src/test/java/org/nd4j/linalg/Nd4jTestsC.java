/*******************************************************************************
 * Copyright (c) 2015-2018 Skymind, Inc.
 *
 * This program and the accompanying materials are made available under the
 * terms of the Apache License, Version 2.0 which is available at
 * https://www.apache.org/licenses/LICENSE-2.0.
 *
 * Unless required by applicable law or agreed to in writing, software
 * distributed under the License is distributed on an "AS IS" BASIS, WITHOUT
 * WARRANTIES OR CONDITIONS OF ANY KIND, either express or implied. See the
 * License for the specific language governing permissions and limitations
 * under the License.
 *
 * SPDX-License-Identifier: Apache-2.0
 ******************************************************************************/

package org.nd4j.linalg;


import com.fasterxml.jackson.databind.ser.Serializers;
import lombok.extern.slf4j.Slf4j;
import lombok.val;
import lombok.var;
import org.apache.commons.io.FilenameUtils;
import org.apache.commons.math3.stat.descriptive.rank.Percentile;
import org.apache.commons.math3.util.FastMath;
import org.junit.After;
import org.junit.Before;
import org.junit.Ignore;
import org.junit.Test;
import org.junit.runner.RunWith;
import org.junit.runners.Parameterized;
import org.nd4j.imports.TFGraphs.NodeReader;
import org.nd4j.linalg.api.blas.params.GemmParams;
import org.nd4j.linalg.api.blas.params.MMulTranspose;
import org.nd4j.linalg.api.buffer.DataBuffer;
import org.nd4j.linalg.api.buffer.DataType;
import org.nd4j.linalg.api.environment.Nd4jEnvironment;
import org.nd4j.linalg.api.iter.INDArrayIterator;
import org.nd4j.linalg.api.iter.NdIndexIterator;
<<<<<<< HEAD
import org.nd4j.linalg.api.ndarray.BaseNDArray;
=======
import org.nd4j.linalg.api.memory.conf.WorkspaceConfiguration;
import org.nd4j.linalg.api.memory.enums.LearningPolicy;
>>>>>>> b48f8286
import org.nd4j.linalg.api.ndarray.INDArray;
import org.nd4j.linalg.api.ops.BroadcastOp;
import org.nd4j.linalg.api.ops.DynamicCustomOp;
import org.nd4j.linalg.api.ops.Op;
import org.nd4j.linalg.api.ops.executioner.GridExecutioner;
import org.nd4j.linalg.api.ops.executioner.OpExecutioner;
import org.nd4j.linalg.api.ops.impl.broadcast.*;
import org.nd4j.linalg.api.ops.impl.broadcast.bool.BroadcastEqualTo;
import org.nd4j.linalg.api.ops.impl.broadcast.bool.BroadcastGreaterThan;
import org.nd4j.linalg.api.ops.impl.broadcast.bool.BroadcastGreaterThanOrEqual;
import org.nd4j.linalg.api.ops.impl.broadcast.bool.BroadcastLessThan;
import org.nd4j.linalg.api.ops.impl.indexaccum.IAMax;
import org.nd4j.linalg.api.ops.impl.indexaccum.IAMin;
import org.nd4j.linalg.api.ops.impl.indexaccum.IMax;
import org.nd4j.linalg.api.ops.impl.indexaccum.IMin;
import org.nd4j.linalg.api.ops.impl.layers.convolution.Im2col;
import org.nd4j.linalg.api.ops.impl.layers.convolution.config.Conv2DConfig;
import org.nd4j.linalg.api.ops.impl.reduce.Mmul;
import org.nd4j.linalg.api.ops.impl.reduce.bool.All;
import org.nd4j.linalg.api.ops.impl.reduce.custom.LogSumExp;
import org.nd4j.linalg.api.ops.impl.reduce.floating.Norm1;
import org.nd4j.linalg.api.ops.impl.reduce.floating.Norm2;
import org.nd4j.linalg.api.ops.impl.reduce.same.Sum;
import org.nd4j.linalg.api.ops.impl.reduce3.*;
import org.nd4j.linalg.api.ops.impl.scalar.LeakyReLU;
import org.nd4j.linalg.api.ops.impl.scalar.ReplaceNans;
import org.nd4j.linalg.api.ops.impl.transforms.any.IsMax;
import org.nd4j.linalg.api.ops.impl.transforms.bool.MatchConditionTransform;
import org.nd4j.linalg.api.ops.impl.transforms.comparison.CompareAndSet;
import org.nd4j.linalg.api.ops.impl.transforms.comparison.Eps;
import org.nd4j.linalg.api.ops.impl.transforms.pairwise.BinaryRelativeError;
import org.nd4j.linalg.api.ops.impl.transforms.pairwise.Set;
import org.nd4j.linalg.api.ops.impl.transforms.pairwise.arithmetic.Axpy;
import org.nd4j.linalg.api.ops.impl.transforms.same.OldReverse;
import org.nd4j.linalg.api.ops.impl.transforms.same.Sign;
import org.nd4j.linalg.api.ops.impl.transforms.strict.ACosh;
import org.nd4j.linalg.api.ops.impl.transforms.strict.OldSoftMax;
import org.nd4j.linalg.api.ops.impl.transforms.strict.SoftMaxDerivative;
import org.nd4j.linalg.api.ops.impl.transforms.strict.Tanh;
import org.nd4j.linalg.api.shape.Shape;
import org.nd4j.linalg.checkutil.NDArrayCreationUtil;
import org.nd4j.linalg.exception.ND4JIllegalStateException;
import org.nd4j.linalg.factory.Nd4j;
import org.nd4j.linalg.factory.Nd4jBackend;
import org.nd4j.linalg.indexing.BooleanIndexing;
import org.nd4j.linalg.indexing.INDArrayIndex;
import org.nd4j.linalg.indexing.NDArrayIndex;
import org.nd4j.linalg.indexing.SpecifiedIndex;
import org.nd4j.linalg.indexing.conditions.Conditions;
import org.nd4j.linalg.io.ClassPathResource;
import org.nd4j.linalg.ops.transforms.Transforms;
import org.nd4j.linalg.primitives.Pair;
import org.nd4j.linalg.util.ArrayUtil;
import org.nd4j.linalg.util.MathUtils;

import java.io.*;
import java.nio.ByteBuffer;
import java.nio.ByteOrder;
import java.nio.file.Files;
import java.nio.file.Paths;
import java.util.*;

import static org.junit.Assert.*;

/**
 * NDArrayTests
 *
 * @author Adam Gibson
 */
@Slf4j
@RunWith(Parameterized.class)
public class Nd4jTestsC extends BaseNd4jTest {

    DataType initialType;

    public Nd4jTestsC(Nd4jBackend backend) {
        super(backend);
        this.initialType = Nd4j.dataType();
    }


    @Before
    public void before() throws Exception {
        super.before();
        Nd4j.setDataType(DataType.DOUBLE);
        Nd4j.getRandom().setSeed(123);
        Nd4j.getExecutioner().enableDebugMode(false);
        Nd4j.getExecutioner().enableVerboseMode(false);
    }

    @After
    public void after() throws Exception {
        super.after();
        Nd4j.setDataType(initialType);
    }



    @Test
    public void testArangeNegative() {
      INDArray arr = Nd4j.arange(-2,2);
      INDArray assertion = Nd4j.create(new double[]{-2, -1,  0,  1});
      assertEquals(assertion,arr);
    }

    @Test
    public void testTri() {
       INDArray assertion = Nd4j.create(new double[][]{
               {1,1,1,0,0},
               {1,1,1,1,0},
               {1,1,1,1,1}
       });

       INDArray tri = Nd4j.tri(3,5,2);
       assertEquals(assertion,tri);
    }


    @Test
    public void testTriu() {
        INDArray input = Nd4j.linspace(1,12,12, DataType.DOUBLE).reshape(4,3);
        int k = -1;
        INDArray test = Nd4j.triu(input,k);
        INDArray create = Nd4j.create(new double[][]{
                {1,2,3},
                {4,5,6},
                {0,8,9},
                {0,0,12}
        });

        assertEquals(test,create);
    }

    @Test
    public void testDiag() {
      INDArray diag = Nd4j.diag(Nd4j.linspace(1,4,4, DataType.DOUBLE).reshape(4,1));
      assertArrayEquals(new long[] {4,4},diag.shape());
    }

    @Test
    public void testGetRowEdgeCase() {

        INDArray orig = Nd4j.linspace(1,300,300, DataType.DOUBLE).reshape('c', 100, 3);
        INDArray col = orig.getColumn(0);

        for( int i = 0; i < 100; i++) {
            INDArray row = col.getRow(i);
            INDArray rowDup = row.dup();
            double d = orig.getDouble(i,0);
            double d2 = col.getDouble(i, 0);
            double dRowDup = rowDup.getDouble(0);
            double dRow = row.getDouble(0);

            String s = String.valueOf(i);
            assertEquals(s, d, d2, 0.0);
            assertEquals(s, d, dRowDup, 0.0);   //Fails
            assertEquals(s, d, dRow, 0.0);      //Fails
        }
    }

    @Test
    public void testNd4jEnvironment() {
        System.out.println(Nd4j.getExecutioner().getEnvironmentInformation());
        int manualNumCores = Integer.parseInt(Nd4j.getExecutioner().getEnvironmentInformation()
                .get(Nd4jEnvironment.CPU_CORES_KEY).toString());
        assertEquals(Runtime.getRuntime().availableProcessors(), manualNumCores);
        assertEquals(Runtime.getRuntime().availableProcessors(), Nd4jEnvironment.getEnvironment().getNumCores());
        System.out.println(Nd4jEnvironment.getEnvironment());
    }

    @Test
    public void testSerialization() throws Exception {
        Nd4j.getRandom().setSeed(12345);
        INDArray arr = Nd4j.rand(1, 20);

        String temp = System.getProperty("java.io.tmpdir");

        String outPath = FilenameUtils.concat(temp, "dl4jtestserialization.bin");

        try (DataOutputStream dos = new DataOutputStream(Files.newOutputStream(Paths.get(outPath)))) {
            Nd4j.write(arr, dos);
        }

        INDArray in;
        try (DataInputStream dis = new DataInputStream(new FileInputStream(outPath))) {
            in = Nd4j.read(dis);
        }

        INDArray inDup = in.dup();

        System.out.println(in);
        System.out.println(inDup);

        assertEquals(arr, in); //Passes:   Original array "in" is OK, but array "inDup" is not!?
        assertEquals(in, inDup); //Fails
    }

    @Test
    public void testTensorAlongDimension2() {
        INDArray array = Nd4j.create(new float[100], new long[] {50, 1, 2});
        assertArrayEquals(new long[] {1, 2}, array.slice(0, 0).shape());

    }

    @Ignore // with broadcastables mechanic it'll be ok
    @Test(expected = IllegalStateException.class)
    public void testShapeEqualsOnElementWise() {
        Nd4j.ones(10000, 1).sub(Nd4j.ones(1, 2));
    }

    @Test
    public void testIsMaxVectorCase() {
        INDArray arr = Nd4j.create(new double[] {1, 2, 4, 3}, new long[] {2, 2});
        INDArray assertion = Nd4j.create(new boolean[] {false, false, true, false}, new long[] {2, 2}, DataType.BOOL);
        INDArray test = Nd4j.getExecutioner().exec(new IsMax(arr));
        assertEquals(assertion, test);
    }

    @Test
    public void testArgMax() {
        INDArray toArgMax = Nd4j.linspace(1, 24, 24, DataType.DOUBLE).reshape(4, 3, 2);
        INDArray argMaxZero = Nd4j.argMax(toArgMax, 0);
        INDArray argMax = Nd4j.argMax(toArgMax, 1);
        INDArray argMaxTwo = Nd4j.argMax(toArgMax, 2);
        INDArray valueArray = Nd4j.valueArrayOf(new long[] {4, 2}, 2, DataType.LONG);
        INDArray valueArrayTwo = Nd4j.valueArrayOf(new long[] {3, 2}, 3, DataType.LONG);
        INDArray valueArrayThree = Nd4j.valueArrayOf(new long[] {4, 3}, 1, DataType.LONG);
        assertEquals(valueArrayTwo, argMaxZero);
        assertEquals(valueArray, argMax);

        assertEquals(valueArrayThree, argMaxTwo);
    }

    @Test
    public void testArgMax_119() {
        val array = Nd4j.create(new double[]{1, 2, 119, 2});
        val max = array.argMax();

        assertTrue(max.isScalar());
        assertEquals(2L, max.getInt(0));
    }

    @Test
    public void testAutoBroadcastShape() {
        val assertion = new long[]{2,2,2,5};
        val shapeTest = Shape.broadcastOutputShape(new long[]{2,1,2,1},new long[]{2,1,5});
        assertArrayEquals(assertion,shapeTest);
    }

    @Test
    @Ignore //temporary till libnd4j implements general broadcasting
    public void testAutoBroadcastAdd() {
        INDArray left = Nd4j.linspace(1,4,4, DataType.DOUBLE).reshape(2,1,2,1);
        INDArray right = Nd4j.linspace(1,10,10, DataType.DOUBLE).reshape(2,1,5);
        INDArray assertion = Nd4j.create(new double[]{2,3,4,5,6,3,4,5,6,7,7,8,9,10,11,8,9,10,11,12,4,5,6,7,8,5,6,7,8,9,9,10,11,12,13,10,11,12,13,14}).reshape(2,2,2,5);
        INDArray test = left.add(right);
        assertEquals(assertion,test);
    }


    @Test
    public void testAudoBroadcastAddMatrix() {
        INDArray arr = Nd4j.linspace(1,4,4, DataType.DOUBLE).reshape(2,2);
        INDArray row = Nd4j.ones(1, 2);
        INDArray assertion = arr.add(1.0);
        INDArray test = arr.add(row);
        assertEquals(assertion,test);
    }

    @Test
    public void testScalarOps() {
        INDArray n = Nd4j.create(Nd4j.ones(27).data(), new long[] {3, 3, 3});
        assertEquals(27d, n.length(), 1e-1);
        n.addi(Nd4j.scalar(1d));
        n.subi(Nd4j.scalar(1.0d));
        n.muli(Nd4j.scalar(1.0d));
        n.divi(Nd4j.scalar(1.0d));

        n = Nd4j.create(Nd4j.ones(27).data(), new long[] {3, 3, 3});
        assertEquals(getFailureMessage(), 27, n.sumNumber().doubleValue(), 1e-1);
        INDArray a = n.slice(2);
        assertEquals(getFailureMessage(), true, Arrays.equals(new long[] {3, 3}, a.shape()));

    }


    @Test
    public void testTensorAlongDimension() {
        val shape = new long[] {4, 5, 7};
        int length = ArrayUtil.prod(shape);
        INDArray arr = Nd4j.linspace(1, length, length, DataType.DOUBLE).reshape(shape);


        int[] dim0s = {0, 1, 2, 0, 1, 2};
        int[] dim1s = {1, 0, 0, 2, 2, 1};

        double[] sums = {1350., 1350., 1582, 1582, 630, 630};

        for (int i = 0; i < dim0s.length; i++) {
            int firstDim = dim0s[i];
            int secondDim = dim1s[i];
            INDArray tad = arr.tensorAlongDimension(0, firstDim, secondDim);
            tad.sumNumber();
            //            assertEquals("I " + i + " failed ",sums[i],tad.sumNumber().doubleValue(),1e-1);
        }

        INDArray testMem = Nd4j.create(10, 10);
    }


    @Test
    public void testMmulWithTranspose() {
        INDArray arr = Nd4j.linspace(1,4,4, DataType.DOUBLE).reshape(2,2);
        INDArray arr2 = Nd4j.linspace(1,4,4, DataType.DOUBLE).reshape(2,2).transpose();
        INDArray arrTransposeAssertion = arr.transpose().mmul(arr2);
        MMulTranspose mMulTranspose = MMulTranspose.builder()
                .transposeA(true)
                .build();

        INDArray testResult = arr.mmul(arr2,mMulTranspose);
        assertEquals(arrTransposeAssertion,testResult);


        INDArray bTransposeAssertion = arr.mmul(arr2.transpose());
        mMulTranspose = MMulTranspose.builder()
                .transposeB(true)
                .build();

        INDArray bTest = arr.mmul(arr2,mMulTranspose);
        assertEquals(bTransposeAssertion,bTest);
    }


    @Test
    public void testGetDouble() {
        INDArray n2 = Nd4j.create(Nd4j.linspace(1, 30, 30, DataType.DOUBLE).data(), new long[] {3, 5, 2});
        INDArray swapped = n2.swapAxes(n2.shape().length - 1, 1);
        INDArray slice0 = swapped.slice(0).slice(1);
        INDArray assertion = Nd4j.create(new double[] {2, 4, 6, 8, 10});
        assertEquals(assertion, slice0);
    }

    @Test
    public void testWriteTxt() throws Exception {
        INDArray row = Nd4j.create(new double[][] {{1, 2}, {3, 4}});
        ByteArrayOutputStream bos = new ByteArrayOutputStream();
        Nd4j.write(row, new DataOutputStream(bos));
        ByteArrayInputStream bis = new ByteArrayInputStream(bos.toByteArray());
        INDArray ret = Nd4j.read(bis);
        assertEquals(row, ret);

    }

    @Test
    public void test2dMatrixOrderingSwitch() {
        char order = Nd4j.order();
        INDArray c = Nd4j.create(new double[][] {{1, 2}, {3, 4}}, 'c');
        assertEquals('c', c.ordering());
        assertEquals(order, Nd4j.order().charValue());
        INDArray f = Nd4j.create(new double[][] {{1, 2}, {3, 4}}, 'f');
        assertEquals('f', f.ordering());
        assertEquals(order, Nd4j.order().charValue());
    }

    @Test
    public void testMatrix() {
        INDArray arr = Nd4j.create(new float[] {1, 2, 3, 4}, new long[] {2, 2});
        INDArray brr = Nd4j.create(new float[] {5, 6}, new long[] {1, 2});
        INDArray row = arr.getRow(0);
        row.subi(brr);
        assertEquals(Nd4j.create(new float[] {-4, -4}), arr.getRow(0));

    }

    @Test
    public void testMMul() {
        INDArray arr = Nd4j.create(new double[][] {{1, 2, 3}, {4, 5, 6}});

        INDArray assertion = Nd4j.create(new double[][] {{14, 32}, {32, 77}});

        INDArray test = arr.mmul(arr.transpose());
        assertEquals(getFailureMessage(), assertion, test);
    }

    @Test
    public void testMmulOp() {
        INDArray arr = Nd4j.create(new double[][] {{1, 2, 3}, {4, 5, 6}});
        INDArray z = Nd4j.create(2, 2);
        INDArray assertion = Nd4j.create(new double[][] {{14, 32}, {32, 77}});
        MMulTranspose mMulTranspose = MMulTranspose.builder()
          .transposeB(true)
          .build();

        DynamicCustomOp op = new Mmul(arr, arr, z, mMulTranspose);
        Nd4j.getExecutioner().execAndReturn(op);
        
        assertEquals(getFailureMessage(), assertion, z);
    }


    @Test
    public void testSubiRowVector() {
        INDArray oneThroughFour = Nd4j.linspace(1, 4, 4, DataType.DOUBLE).reshape('c', 2, 2);
        INDArray row1 = oneThroughFour.getRow(1);
        oneThroughFour.subiRowVector(row1);
        INDArray result = Nd4j.create(new double[] {-2, -2, 0, 0}, new long[] {2, 2});
        assertEquals(getFailureMessage(), result, oneThroughFour);

    }


    @Test
    public void testAddiRowVectorWithScalar() {
        INDArray colVector = Nd4j.create(5, 1).assign(0.0);
        INDArray scalar = Nd4j.create(1, 1).assign(0.0);
        scalar.putScalar(0, 1);

        assertEquals(scalar.getDouble(0), 1.0, 0.0);

        colVector.addiRowVector(scalar); //colVector is all zeros after this
        for (int i = 0; i < 5; i++)
            assertEquals(colVector.getDouble(i), 1.0, 0.0);
    }

    @Test
    public void testTADOnVector() {

        Nd4j.getRandom().setSeed(12345);
        INDArray rowVec = Nd4j.rand(1, 10);
        INDArray thirdElem = rowVec.tensorAlongDimension(2, 0);

        assertEquals(rowVec.getDouble(2), thirdElem.getDouble(0), 0.0);

        thirdElem.putScalar(0, 5);
        assertEquals(5, thirdElem.getDouble(0), 0.0);

        assertEquals(5, rowVec.getDouble(2), 0.0); //Both should be modified if thirdElem is a view

        //Same thing for column vector:
        INDArray colVec = Nd4j.rand(10, 1);
        thirdElem = colVec.tensorAlongDimension(2, 1);

        assertEquals(colVec.getDouble(2), thirdElem.getDouble(0), 0.0);

        thirdElem.putScalar(0, 5);
        assertEquals(5, thirdElem.getDouble(0), 0.0);
        assertEquals(5, colVec.getDouble(2), 0.0);
    }

    @Test
    public void testLength() {
        INDArray values = Nd4j.create(2, 2);
        INDArray values2 = Nd4j.create(2, 2);

        values.put(0, 0, 0);
        values2.put(0, 0, 2);
        values.put(1, 0, 0);
        values2.put(1, 0, 2);
        values.put(0, 1, 0);
        values2.put(0, 1, 0);
        values.put(1, 1, 2);
        values2.put(1, 1, 2);


        INDArray expected = Nd4j.repeat(Nd4j.scalar(DataType.DOUBLE, 2).reshape(1, 1), 2).reshape(2, 1);

        val accum = new EuclideanDistance(values, values2);
        accum.setDimensions(1);

        INDArray results = Nd4j.getExecutioner().exec(accum);
        assertEquals(expected, results);
    }

    @Test
    public void testBroadCasting() {
        INDArray first = Nd4j.arange(0, 3).reshape(3, 1);
        INDArray ret = first.broadcast(3, 4);
        INDArray testRet = Nd4j.create(new double[][] {{0, 0, 0, 0}, {1, 1, 1, 1}, {2, 2, 2, 2}});
        assertEquals(testRet, ret);
        INDArray r = Nd4j.arange(0, 4).reshape(1, 4);
        INDArray r2 = r.broadcast(4, 4);
        INDArray testR2 = Nd4j.create(new double[][] {{0, 1, 2, 3}, {0, 1, 2, 3}, {0, 1, 2, 3}, {0, 1, 2, 3}});
        assertEquals(testR2, r2);

    }


    @Test
    public void testGetColumns() {
        INDArray matrix = Nd4j.linspace(1, 6, 6, DataType.DOUBLE).reshape(2, 3);
        INDArray matrixGet = matrix.getColumns(1, 2);
        INDArray matrixAssertion = Nd4j.create(new double[][] {{2, 3}, {5, 6}});
        assertEquals(matrixAssertion, matrixGet);
    }

    @Test
    public void testSort() {
        INDArray toSort = Nd4j.linspace(1, 4, 4, DataType.DOUBLE).reshape(2, 2);
        INDArray ascending = Nd4j.sort(toSort.dup(), 1, true);
        //rows are already sorted
        assertEquals(toSort, ascending);

        INDArray columnSorted = Nd4j.create(new double[] {2, 1, 4, 3}, new long[] {2, 2});
        INDArray sorted = Nd4j.sort(toSort.dup(), 1, false);
        assertEquals(columnSorted, sorted);
    }

    @Test
    public void testSortRows() {
        int nRows = 10;
        int nCols = 5;
        java.util.Random r = new java.util.Random(12345);

        for (int i = 0; i < nCols; i++) {
            INDArray in = Nd4j.linspace(1, nRows * nCols, nRows * nCols, DataType.DOUBLE).reshape(nRows, nCols);

            List<Integer> order = new ArrayList<>(nRows);
            //in.row(order(i)) should end up as out.row(i) - ascending
            //in.row(order(i)) should end up as out.row(nRows-j-1) - descending
            for (int j = 0; j < nRows; j++)
                order.add(j);
            Collections.shuffle(order, r);
            for (int j = 0; j < nRows; j++)
                in.putScalar(new long[] {j, i}, order.get(j));

            INDArray outAsc = Nd4j.sortRows(in, i, true);
            INDArray outDesc = Nd4j.sortRows(in, i, false);

            System.out.println("outDesc: " + Arrays.toString(outAsc.data().asFloat()));
            for (int j = 0; j < nRows; j++) {
                assertEquals(outAsc.getDouble(j, i), j, 1e-1);
                int origRowIdxAsc = order.indexOf(j);
                assertTrue(outAsc.getRow(j).equals(in.getRow(origRowIdxAsc)));

                assertEquals((nRows - j - 1), outDesc.getDouble(j, i), 0.001f);
                int origRowIdxDesc = order.indexOf(nRows - j - 1);
                assertTrue(outDesc.getRow(j).equals(in.getRow(origRowIdxDesc)));
            }
        }
    }

    @Test
    public void testToFlattenedOrder() {
        INDArray concatC = Nd4j.linspace(1, 4, 4, DataType.DOUBLE).reshape('c', 2, 2);
        INDArray concatF = Nd4j.create(new long[] {2, 2}, 'f');
        concatF.assign(concatC);
        INDArray assertionC = Nd4j.create(new double[] {1, 2, 3, 4, 1, 2, 3, 4});
        INDArray testC = Nd4j.toFlattened('c', concatC, concatF);
        assertEquals(assertionC, testC);
        INDArray test = Nd4j.toFlattened('f', concatC, concatF);
        INDArray assertion = Nd4j.create(new double[] {1, 3, 2, 4, 1, 3, 2, 4});
        assertEquals(assertion, test);


    }

    @Test
    public void testZero() {
        Nd4j.ones(11).sumNumber();
        Nd4j.ones(12).sumNumber();
        Nd4j.ones(2).sumNumber();
    }


    @Test
    public void testSumNumberRepeatability() {
        INDArray arr = Nd4j.ones(1, 450).reshape('c', 150, 3);

        double first = arr.sumNumber().doubleValue();
        double assertion = 450;
        assertEquals(assertion, first, 1e-1);
        for (int i = 0; i < 50; i++) {
            double second = arr.sumNumber().doubleValue();
            assertEquals(assertion, second, 1e-1);
            assertEquals(String.valueOf(i), first, second, 1e-2);
        }
    }

    @Test
    public void testToFlattened2() {
        int rows = 3;
        int cols = 4;
        int dim2 = 5;
        int dim3 = 6;

        int length2d = rows * cols;
        int length3d = rows * cols * dim2;
        int length4d = rows * cols * dim2 * dim3;

        INDArray c2d = Nd4j.linspace(1, length2d, length2d, DataType.DOUBLE).reshape('c', rows, cols);
        INDArray f2d = Nd4j.create(new long[] {rows, cols}, 'f').assign(c2d).addi(0.1);

        INDArray c3d = Nd4j.linspace(1, length3d, length3d, DataType.DOUBLE).reshape('c', rows, cols, dim2);
        INDArray f3d = Nd4j.create(new long[] {rows, cols, dim2}).assign(c3d).addi(0.3);
        c3d.addi(0.2);

        INDArray c4d = Nd4j.linspace(1, length4d, length4d, DataType.DOUBLE).reshape('c', rows, cols, dim2, dim3);
        INDArray f4d = Nd4j.create(new long[] {rows, cols, dim2, dim3}).assign(c4d).addi(0.3);
        c4d.addi(0.4);


        assertEquals(toFlattenedViaIterator('c', c2d, f2d), Nd4j.toFlattened('c', c2d, f2d));
        assertEquals(toFlattenedViaIterator('f', c2d, f2d), Nd4j.toFlattened('f', c2d, f2d));
        assertEquals(toFlattenedViaIterator('c', f2d, c2d), Nd4j.toFlattened('c', f2d, c2d));
        assertEquals(toFlattenedViaIterator('f', f2d, c2d), Nd4j.toFlattened('f', f2d, c2d));

        assertEquals(toFlattenedViaIterator('c', c3d, f3d), Nd4j.toFlattened('c', c3d, f3d));
        assertEquals(toFlattenedViaIterator('f', c3d, f3d), Nd4j.toFlattened('f', c3d, f3d));
        assertEquals(toFlattenedViaIterator('c', c2d, f2d, c3d, f3d), Nd4j.toFlattened('c', c2d, f2d, c3d, f3d));
        assertEquals(toFlattenedViaIterator('f', c2d, f2d, c3d, f3d), Nd4j.toFlattened('f', c2d, f2d, c3d, f3d));

        assertEquals(toFlattenedViaIterator('c', c4d, f4d), Nd4j.toFlattened('c', c4d, f4d));
        assertEquals(toFlattenedViaIterator('f', c4d, f4d), Nd4j.toFlattened('f', c4d, f4d));
        assertEquals(toFlattenedViaIterator('c', c2d, f2d, c3d, f3d, c4d, f4d),
                Nd4j.toFlattened('c', c2d, f2d, c3d, f3d, c4d, f4d));
        assertEquals(toFlattenedViaIterator('f', c2d, f2d, c3d, f3d, c4d, f4d),
                Nd4j.toFlattened('f', c2d, f2d, c3d, f3d, c4d, f4d));
    }

    @Test
    public void testToFlattenedOnViews() {
        int rows = 8;
        int cols = 8;
        int dim2 = 4;
        int length = rows * cols;
        int length3d = rows * cols * dim2;

        INDArray first = Nd4j.linspace(1, length, length, DataType.DOUBLE).reshape('c', rows, cols);
        INDArray second = Nd4j.create(new long[] {rows, cols}, 'f').assign(first);
        INDArray third = Nd4j.linspace(1, length3d, length3d, DataType.DOUBLE).reshape('c', rows, cols, dim2);
        first.addi(0.1);
        second.addi(0.2);
        third.addi(0.3);

        first = first.get(NDArrayIndex.interval(4, 8), NDArrayIndex.interval(0, 2, 8));
        second = second.get(NDArrayIndex.interval(3, 7), NDArrayIndex.all());
        third = third.permute(0, 2, 1);
        INDArray cAssertion = Nd4j.create(new double[] {33.10, 35.10, 37.10, 39.10, 41.10, 43.10, 45.10, 47.10, 49.10,
                51.10, 53.10, 55.10, 57.10, 59.10, 61.10, 63.10, 25.20, 26.20, 27.20, 28.20, 29.20, 30.20,
                31.20, 32.20, 33.20, 34.20, 35.20, 36.20, 37.20, 38.20, 39.20, 40.20, 41.20, 42.20, 43.20,
                44.20, 45.20, 46.20, 47.20, 48.20, 49.20, 50.20, 51.20, 52.20, 53.20, 54.20, 55.20, 56.20, 1.30,
                5.30, 9.30, 13.30, 17.30, 21.30, 25.30, 29.30, 2.30, 6.30, 10.30, 14.30, 18.30, 22.30, 26.30,
                30.30, 3.30, 7.30, 11.30, 15.30, 19.30, 23.30, 27.30, 31.30, 4.30, 8.30, 12.30, 16.30, 20.30,
                24.30, 28.30, 32.30, 33.30, 37.30, 41.30, 45.30, 49.30, 53.30, 57.30, 61.30, 34.30, 38.30,
                42.30, 46.30, 50.30, 54.30, 58.30, 62.30, 35.30, 39.30, 43.30, 47.30, 51.30, 55.30, 59.30,
                63.30, 36.30, 40.30, 44.30, 48.30, 52.30, 56.30, 60.30, 64.30, 65.30, 69.30, 73.30, 77.30,
                81.30, 85.30, 89.30, 93.30, 66.30, 70.30, 74.30, 78.30, 82.30, 86.30, 90.30, 94.30, 67.30,
                71.30, 75.30, 79.30, 83.30, 87.30, 91.30, 95.30, 68.30, 72.30, 76.30, 80.30, 84.30, 88.30,
                92.30, 96.30, 97.30, 101.30, 105.30, 109.30, 113.30, 117.30, 121.30, 125.30, 98.30, 102.30,
                106.30, 110.30, 114.30, 118.30, 122.30, 126.30, 99.30, 103.30, 107.30, 111.30, 115.30, 119.30,
                123.30, 127.30, 100.30, 104.30, 108.30, 112.30, 116.30, 120.30, 124.30, 128.30, 129.30, 133.30,
                137.30, 141.30, 145.30, 149.30, 153.30, 157.30, 130.30, 134.30, 138.30, 142.30, 146.30, 150.30,
                154.30, 158.30, 131.30, 135.30, 139.30, 143.30, 147.30, 151.30, 155.30, 159.30, 132.30, 136.30,
                140.30, 144.30, 148.30, 152.30, 156.30, 160.30, 161.30, 165.30, 169.30, 173.30, 177.30, 181.30,
                185.30, 189.30, 162.30, 166.30, 170.30, 174.30, 178.30, 182.30, 186.30, 190.30, 163.30, 167.30,
                171.30, 175.30, 179.30, 183.30, 187.30, 191.30, 164.30, 168.30, 172.30, 176.30, 180.30, 184.30,
                188.30, 192.30, 193.30, 197.30, 201.30, 205.30, 209.30, 213.30, 217.30, 221.30, 194.30, 198.30,
                202.30, 206.30, 210.30, 214.30, 218.30, 222.30, 195.30, 199.30, 203.30, 207.30, 211.30, 215.30,
                219.30, 223.30, 196.30, 200.30, 204.30, 208.30, 212.30, 216.30, 220.30, 224.30, 225.30, 229.30,
                233.30, 237.30, 241.30, 245.30, 249.30, 253.30, 226.30, 230.30, 234.30, 238.30, 242.30, 246.30,
                250.30, 254.30, 227.30, 231.30, 235.30, 239.30, 243.30, 247.30, 251.30, 255.30, 228.30, 232.30,
                236.30, 240.30, 244.30, 248.30, 252.30, 256.30});
        INDArray fAssertion = Nd4j.create(new double[] {33.10, 41.10, 49.10, 57.10, 35.10, 43.10, 51.10, 59.10, 37.10,
                45.10, 53.10, 61.10, 39.10, 47.10, 55.10, 63.10, 25.20, 33.20, 41.20, 49.20, 26.20, 34.20,
                42.20, 50.20, 27.20, 35.20, 43.20, 51.20, 28.20, 36.20, 44.20, 52.20, 29.20, 37.20, 45.20,
                53.20, 30.20, 38.20, 46.20, 54.20, 31.20, 39.20, 47.20, 55.20, 32.20, 40.20, 48.20, 56.20, 1.30,
                33.30, 65.30, 97.30, 129.30, 161.30, 193.30, 225.30, 2.30, 34.30, 66.30, 98.30, 130.30, 162.30,
                194.30, 226.30, 3.30, 35.30, 67.30, 99.30, 131.30, 163.30, 195.30, 227.30, 4.30, 36.30, 68.30,
                100.30, 132.30, 164.30, 196.30, 228.30, 5.30, 37.30, 69.30, 101.30, 133.30, 165.30, 197.30,
                229.30, 6.30, 38.30, 70.30, 102.30, 134.30, 166.30, 198.30, 230.30, 7.30, 39.30, 71.30, 103.30,
                135.30, 167.30, 199.30, 231.30, 8.30, 40.30, 72.30, 104.30, 136.30, 168.30, 200.30, 232.30,
                9.30, 41.30, 73.30, 105.30, 137.30, 169.30, 201.30, 233.30, 10.30, 42.30, 74.30, 106.30, 138.30,
                170.30, 202.30, 234.30, 11.30, 43.30, 75.30, 107.30, 139.30, 171.30, 203.30, 235.30, 12.30,
                44.30, 76.30, 108.30, 140.30, 172.30, 204.30, 236.30, 13.30, 45.30, 77.30, 109.30, 141.30,
                173.30, 205.30, 237.30, 14.30, 46.30, 78.30, 110.30, 142.30, 174.30, 206.30, 238.30, 15.30,
                47.30, 79.30, 111.30, 143.30, 175.30, 207.30, 239.30, 16.30, 48.30, 80.30, 112.30, 144.30,
                176.30, 208.30, 240.30, 17.30, 49.30, 81.30, 113.30, 145.30, 177.30, 209.30, 241.30, 18.30,
                50.30, 82.30, 114.30, 146.30, 178.30, 210.30, 242.30, 19.30, 51.30, 83.30, 115.30, 147.30,
                179.30, 211.30, 243.30, 20.30, 52.30, 84.30, 116.30, 148.30, 180.30, 212.30, 244.30, 21.30,
                53.30, 85.30, 117.30, 149.30, 181.30, 213.30, 245.30, 22.30, 54.30, 86.30, 118.30, 150.30,
                182.30, 214.30, 246.30, 23.30, 55.30, 87.30, 119.30, 151.30, 183.30, 215.30, 247.30, 24.30,
                56.30, 88.30, 120.30, 152.30, 184.30, 216.30, 248.30, 25.30, 57.30, 89.30, 121.30, 153.30,
                185.30, 217.30, 249.30, 26.30, 58.30, 90.30, 122.30, 154.30, 186.30, 218.30, 250.30, 27.30,
                59.30, 91.30, 123.30, 155.30, 187.30, 219.30, 251.30, 28.30, 60.30, 92.30, 124.30, 156.30,
                188.30, 220.30, 252.30, 29.30, 61.30, 93.30, 125.30, 157.30, 189.30, 221.30, 253.30, 30.30,
                62.30, 94.30, 126.30, 158.30, 190.30, 222.30, 254.30, 31.30, 63.30, 95.30, 127.30, 159.30,
                191.30, 223.30, 255.30, 32.30, 64.30, 96.30, 128.30, 160.30, 192.30, 224.30, 256.30});
        assertEquals(cAssertion, Nd4j.toFlattened('c', first, second, third));
        assertEquals(fAssertion, Nd4j.toFlattened('f', first, second, third));
    }

    private static INDArray toFlattenedViaIterator(char order, INDArray... toFlatten) {
        int length = 0;
        for (INDArray i : toFlatten)
            length += i.length();

        INDArray out = Nd4j.create(1, length);
        int i = 0;
        for (INDArray arr : toFlatten) {
            NdIndexIterator iter = new NdIndexIterator(order, arr.shape());
            while (iter.hasNext()) {
                double next = arr.getDouble(iter.next());
                out.putScalar(i++, next);
            }
        }

        return out;
    }



    @Test
    public void testIsMax2() {
        //Tests: full buffer...
        //1d
        INDArray arr1 = Nd4j.create(new double[] {1, 2, 3, 1});
        val res1 = Nd4j.getExecutioner().exec(new IsMax(arr1));
        INDArray exp1 = Nd4j.create(new boolean[] {false, false, true, false});

        assertEquals(exp1, res1);

        arr1 = Nd4j.create(new double[] {1, 2, 3, 1});
        INDArray result = Nd4j.createUninitialized(DataType.BOOL, 4);
        Nd4j.getExecutioner().execAndReturn(new IsMax(arr1, result));

        assertEquals(Nd4j.create(new double[] {1, 2, 3, 1}), arr1);
        assertEquals(exp1, result);

        //2d
        INDArray arr2d = Nd4j.create(new double[][] {{0, 1, 2}, {2, 9, 1}});
        INDArray exp2d = Nd4j.create(new boolean[][] {{false, false, false}, {false, true, false}});

        INDArray f = arr2d.dup('f');
        INDArray out2dc = Nd4j.getExecutioner().exec(new IsMax(arr2d.dup('c')));
        INDArray out2df = Nd4j.getExecutioner().exec(new IsMax(arr2d.dup('f')));
        assertEquals(exp2d, out2dc);
        assertEquals(exp2d, out2df);
    }

    @Test
    public void testToFlattened3() {
        INDArray inC1 = Nd4j.create(new long[] {10, 100}, 'c');
        INDArray inC2 = Nd4j.create(new long[] {1, 100}, 'c');

        INDArray inF1 = Nd4j.create(new long[] {10, 100}, 'f');
        //        INDArray inF1 = Nd4j.create(new long[]{784,1000},'f');
        INDArray inF2 = Nd4j.create(new long[] {1, 100}, 'f');

        Nd4j.toFlattened('f', inF1); //ok
        Nd4j.toFlattened('f', inF2); //ok

        Nd4j.toFlattened('f', inC1); //crash
        Nd4j.toFlattened('f', inC2); //crash

        Nd4j.toFlattened('c', inF1); //crash on shape [784,1000]. infinite loop on shape [10,100]
        Nd4j.toFlattened('c', inF2); //ok

        Nd4j.toFlattened('c', inC1); //ok
        Nd4j.toFlattened('c', inC2); //ok
    }

    @Test
    public void testIsMaxEqualValues() {
        //Assumption here: should only have a 1 for *first* maximum value, if multiple values are exactly equal

        //[1 1 1] -> [1 0 0]
        //Loop to double check against any threading weirdness...
        for (int i = 0; i < 10; i++) {
            val res = Transforms.isMax(Nd4j.ones(3), DataType.BOOL);
            assertEquals(Nd4j.create(new boolean[] {true, false, false}), res);
        }

        //[0 0 0 2 2 0] -> [0 0 0 1 0 0]
        assertEquals(Nd4j.create(new boolean[] {false, false, false, true, false, false}), Transforms.isMax(Nd4j.create(new double[] {0, 0, 0, 2, 2, 0}), DataType.BOOL));
    }

    @Test
    public void testIsMaxEqualValues_2() {
        //[0 2]    [0 1]
        //[2 1] -> [0 0]
        INDArray orig = Nd4j.create(new double[][] {{0, 2}, {2, 1}});
        INDArray exp = Nd4j.create(new double[][] {{0, 1}, {0, 0}});
        INDArray outc = Transforms.isMax(orig.dup('c'));
        assertEquals(exp, outc);

        INDArray outf = Transforms.isMax(orig.dup('f'));
        assertEquals(exp, outf);
    }

    @Test
    public void testAssign_CF() {
        val orig = Nd4j.create(new double[][] {{0, 2}, {2, 1}});
        val oc = orig.dup('c');
        val of = orig.dup('f');

        assertEquals(orig, oc);
        assertEquals(orig, of);
    }

    @Test
    public void testIsMaxAlongDimension() {
        //1d: row vector
        INDArray orig = Nd4j.create(new double[] {1, 2, 3, 1}).reshape(1,4 );

        INDArray alongDim0 = Nd4j.getExecutioner().exec(new IsMax(orig.dup(), Nd4j.createUninitialized(DataType.BOOL, orig.shape()), 0));
        INDArray alongDim1 = Nd4j.getExecutioner().exec(new IsMax(orig.dup(), Nd4j.createUninitialized(DataType.BOOL, orig.shape()), 1));

        INDArray expAlong0 = Nd4j.create(new boolean[]{true, true, true, true});
        INDArray expAlong1 = Nd4j.create(new boolean[] {false, false, true, false});

        assertEquals(expAlong0, alongDim0);
        assertEquals(expAlong1, alongDim1);


        //1d: col vector
        System.out.println("----------------------------------");
        INDArray col = Nd4j.create(new double[] {1, 2, 3, 1}, new long[] {4, 1});
        INDArray alongDim0col = Nd4j.getExecutioner().exec(new IsMax(col.dup(), Nd4j.createUninitialized(DataType.BOOL, col.shape()), 0));
        INDArray alongDim1col = Nd4j.getExecutioner().exec(new IsMax(col.dup(), Nd4j.createUninitialized(DataType.BOOL, col.shape()),1));

        INDArray expAlong0col = Nd4j.create(new boolean[] {false, false, true, false});
        INDArray expAlong1col = Nd4j.create(new boolean[] {true, true, true, true});



        assertEquals(expAlong1col, alongDim1col);
        assertEquals(expAlong0col, alongDim0col);



        /*
        if (blockIdx.x == 0) {
            printf("original Z shape: \n");
            shape::printShapeInfoLinear(zShapeInfo);

            printf("Target dimension: [%i], dimensionLength: [%i]\n", dimension[0], dimensionLength);

            printf("TAD shape: \n");
            shape::printShapeInfoLinear(tad->tadOnlyShapeInfo);
        }
        */

        //2d:
        //[1 0 2]
        //[2 3 1]
        //Along dim 0:
        //[0 0 1]
        //[1 1 0]
        //Along dim 1:
        //[0 0 1]
        //[0 1 0]
        System.out.println("---------------------");
        INDArray orig2d = Nd4j.create(new double[][] {{1, 0, 2}, {2, 3, 1}});
        INDArray alongDim0c_2d = Nd4j.getExecutioner().exec(new IsMax(orig2d.dup('c'), Nd4j.createUninitialized(DataType.BOOL, orig2d.shape()), 0));
        INDArray alongDim0f_2d = Nd4j.getExecutioner().exec(new IsMax(orig2d.dup('f'), Nd4j.createUninitialized(DataType.BOOL, orig2d.shape(), 'f'), 0));
        INDArray alongDim1c_2d = Nd4j.getExecutioner().exec(new IsMax(orig2d.dup('c'), Nd4j.createUninitialized(DataType.BOOL, orig2d.shape()), 1));
        INDArray alongDim1f_2d = Nd4j.getExecutioner().exec(new IsMax(orig2d.dup('f'), Nd4j.createUninitialized(DataType.BOOL, orig2d.shape(), 'f'), 1));

        INDArray expAlong0_2d = Nd4j.create(new boolean[][] {{false, false, true}, {true, true, false}});
        INDArray expAlong1_2d = Nd4j.create(new boolean[][] {{false, false, true}, {false, true, false}});

        assertEquals(expAlong0_2d, alongDim0c_2d);
        assertEquals(expAlong0_2d, alongDim0f_2d);
        assertEquals(expAlong1_2d, alongDim1c_2d);
        assertEquals(expAlong1_2d, alongDim1f_2d);

    }

    @Test
    public void testIMaxSingleDim1() {
        INDArray orig2d = Nd4j.create(new double[][] {{1, 0, 2}, {2, 3, 1}});

        INDArray result = Nd4j.argMax(orig2d.dup('c'), 0);

        System.out.println("IMAx result: " + result);
    }

    @Test
    public void testIsMaxSingleDim1() {
        INDArray orig2d = Nd4j.create(new double[][] {{1, 0, 2}, {2, 3, 1}});
        INDArray alongDim0c_2d = Nd4j.getExecutioner().exec(new IsMax(orig2d.dup('c'), Nd4j.createUninitialized(DataType.BOOL, orig2d.shape()), 0));
        INDArray expAlong0_2d = Nd4j.create(new boolean[][] {{false, false, true}, {true, true, false}});

        System.out.println("Original shapeInfo: " + orig2d.dup('c').shapeInfoDataBuffer());

        System.out.println("Expected: " + Arrays.toString(expAlong0_2d.data().asFloat()));
        System.out.println("Actual: " + Arrays.toString(alongDim0c_2d.data().asFloat()));
        assertEquals(expAlong0_2d, alongDim0c_2d);
    }

    @Test
    public void testBroadcastRepeated() {
        INDArray z = Nd4j.create(1, 4, 4, 3);
        INDArray bias = Nd4j.create(1, 3);
        BroadcastOp op = new BroadcastAddOp(z, bias, z, 3);
        Nd4j.getExecutioner().exec(op);
        System.out.println("First: OK");
        //OK at this point: executes successfully


        z = Nd4j.create(1, 4, 4, 3);
        bias = Nd4j.create(1, 3);
        op = new BroadcastAddOp(z, bias, z, 3);
        Nd4j.getExecutioner().exec(op); //Crashing here, when we are doing exactly the same thing as before...
        System.out.println("Second: OK");
    }

    @Test
    public void testTadShape() {
        INDArray arr = Nd4j.linspace(1, 12, 12, DataType.DOUBLE).reshape(4, 3, 1, 1);
        INDArray javaTad = arr.javaTensorAlongDimension(0, 0, 2, 3);
        assertArrayEquals(new long[] {4, 1, 1}, javaTad.shape());
        INDArray tad = arr.tensorAlongDimension(0, 0, 2, 3);
        assertArrayEquals(javaTad.shapeInfoDataBuffer().asLong(), tad.shapeInfoDataBuffer().asLong());
        assertEquals(javaTad.shapeInfoDataBuffer(), tad.shapeInfoDataBuffer());
    }

    @Test
    public void testSoftmaxDerivative() {
        INDArray input = Nd4j.create(new double[] {-1.07, -0.01, 0.45, 0.95, 0.45, 0.16, 0.20, 0.80, 0.89, 0.25}).reshape(1, -1).transpose();
        INDArray output = Nd4j.create(10, 1);
        Nd4j.getExecutioner().exec(new SoftMaxDerivative(input, output));
    }


    @Test
    public void testVStackDifferentOrders() {
        INDArray expected = Nd4j.linspace(1, 9, 9, DataType.DOUBLE).reshape('c', 3, 3);

        for (char order : new char[] {'c', 'f'}) {
            System.out.println(order);
            Nd4j.factory().setOrder(order);

            INDArray arr1 = Nd4j.linspace(1, 6, 6, DataType.DOUBLE).reshape('c', 2, 3);
            INDArray arr2 = Nd4j.linspace(7, 9, 3, DataType.DOUBLE).reshape('c', 1, 3);

            INDArray merged = Nd4j.vstack(arr1, arr2);
            System.out.println(merged);
            System.out.println(expected);

            assertEquals(expected, merged);
        }
    }

    @Test
    public void testVStackEdgeCase() {
        INDArray arr = Nd4j.linspace(1, 4, 4, DataType.DOUBLE);
        INDArray vstacked = Nd4j.vstack(arr);
        assertEquals(arr, vstacked);
    }


    @Test
    public void testEps3() {

        INDArray first = Nd4j.linspace(1, 10, 10, DataType.DOUBLE);
        INDArray second = Nd4j.linspace(20, 30, 10, DataType.DOUBLE);

        INDArray expAllZeros = Nd4j.getExecutioner().exec(new Eps(first, second, Nd4j.create(DataType.BOOL, 10)));
        INDArray expAllOnes = Nd4j.getExecutioner().exec(new Eps(first, first, Nd4j.create(DataType.BOOL, 10)));

        System.out.println(expAllZeros);
        System.out.println(expAllOnes);

        val allones = Nd4j.getExecutioner().exec(new All(expAllOnes)).getDouble(0);

        assertTrue(expAllZeros.none());
        assertTrue(expAllOnes.all());
    }

    @Test
    @Ignore
    public void testSumAlongDim1sEdgeCases() {
        val shapes = new long[][] {
                //Standard case:
                {2, 2, 3, 4},
                //Leading 1s:
                {1, 2, 3, 4}, {1, 1, 2, 3},
                //Trailing 1s:
                {4, 3, 2, 1}, {4, 3, 1, 1},
                //1s for non-leading/non-trailing dimensions
                {4, 1, 3, 2}, {4, 3, 1, 2}, {4, 1, 1, 2}};

        int[][] sumDims = {{0}, {1}, {2}, {3}, {0, 1}, {0, 2}, {0, 3}, {1, 2}, {1, 3}, {0, 1, 2}, {0, 1, 3}, {0, 2, 3},
                {0, 1, 2, 3}};
        /*        for( int[] shape : shapes) {
            for (int[] dims : sumDims) {
                System.out.println("Shape");
                System.out.println(Arrays.toString(shape));
                System.out.println("Dimensions");
                System.out.println(Arrays.toString(dims));
                int length = ArrayUtil.prod(shape);
                INDArray inC = Nd4j.linspace(1, length, length).reshape('c', shape);
                System.out.println("TAD shape");
                System.out.println(Arrays.toString((inC.tensorAlongDimension(0,dims).shape())));

                INDArray inF = inC.dup('f');
                System.out.println("C stride " + Arrays.toString(inC.tensorAlongDimension(0,dims).stride()) + " and f stride " + Arrays.toString(inF.tensorAlongDimension(0,dims).stride()));
                for(int i = 0; i < inC.tensorsAlongDimension(dims); i++) {
                    System.out.println(inC.tensorAlongDimension(i,dims).ravel());
                }
                for(int i = 0; i < inF.tensorsAlongDimension(dims); i++) {
                    System.out.println(inF.tensorAlongDimension(i,dims).ravel());
                }
            }
        }*/
        for (val shape : shapes) {
            for (int[] dims : sumDims) {
                System.out.println("Shape: " + Arrays.toString(shape) + ", sumDims=" + Arrays.toString(dims));
                int length = ArrayUtil.prod(shape);
                INDArray inC = Nd4j.linspace(1, length, length, DataType.DOUBLE).reshape('c', shape);
                INDArray inF = inC.dup('f');
                assertEquals(inC, inF);

                INDArray sumC = inC.sum(dims);
                INDArray sumF = inF.sum(dims);
                assertEquals(sumC, sumF);

                //Multiple runs: check for consistency between runs (threading issues, etc)
                for (int i = 0; i < 100; i++) {
                    assertEquals(sumC, inC.sum(dims));
                    assertEquals(sumF, inF.sum(dims));
                }
            }
        }
    }

    @Test
    public void testIsMaxAlongDimensionSimple() {
        //Simple test: when doing IsMax along a dimension, we expect all values to be either 0 or 1
        //Do IsMax along dims 0&1 for rank 2, along 0,1&2 for rank 3, etc

        for (int rank = 2; rank <= 6; rank++) {

            int[] shape = new int[rank];
            for (int i = 0; i < rank; i++)
                shape[i] = 2;
            int length = ArrayUtil.prod(shape);


            for (int alongDimension = 0; alongDimension < rank; alongDimension++) {
                System.out.println("Testing rank " + rank + " along dimension " + alongDimension + ", (shape="
                        + Arrays.toString(shape) + ")");
                INDArray arrC = Nd4j.linspace(1, length, length, DataType.DOUBLE).reshape('c', shape);
                INDArray arrF = arrC.dup('f');
                val resC = Nd4j.getExecutioner().exec(new IsMax(arrC, alongDimension));
                val resF = Nd4j.getExecutioner().exec(new IsMax(arrF, alongDimension));


                double[] cBuffer = resC.data().asDouble();
                double[] fBuffer = resF.data().asDouble();
                for (int i = 0; i < length; i++) {
                    assertTrue("c buffer value at [" + i + "]=" + cBuffer[i] + ", expected 0 or 1; dimension = "
                                    + alongDimension + ", rank = " + rank + ", shape=" + Arrays.toString(shape),
                            cBuffer[i] == 0.0 || cBuffer[i] == 1.0);
                }
                for (int i = 0; i < length; i++) {
                    assertTrue("f buffer value at [" + i + "]=" + fBuffer[i] + ", expected 0 or 1; dimension = "
                                    + alongDimension + ", rank = " + rank + ", shape=" + Arrays.toString(shape),
                            fBuffer[i] == 0.0 || fBuffer[i] == 1.0);
                }
            }
        }
    }

    @Test
    public void testSortColumns() {
        int nRows = 5;
        int nCols = 10;
        java.util.Random r = new java.util.Random(12345);

        for (int i = 0; i < nRows; i++) {
            INDArray in = Nd4j.rand(new long[] {nRows, nCols});

            List<Integer> order = new ArrayList<>(nRows);
            for (int j = 0; j < nCols; j++)
                order.add(j);
            Collections.shuffle(order, r);
            for (int j = 0; j < nCols; j++)
                in.putScalar(new long[] {i, j}, order.get(j));

            INDArray outAsc = Nd4j.sortColumns(in, i, true);
            INDArray outDesc = Nd4j.sortColumns(in, i, false);

            for (int j = 0; j < nCols; j++) {
                assertTrue(outAsc.getDouble(i, j) == j);
                int origColIdxAsc = order.indexOf(j);
                assertTrue(outAsc.getColumn(j).equals(in.getColumn(origColIdxAsc)));

                assertTrue(outDesc.getDouble(i, j) == (nCols - j - 1));
                int origColIdxDesc = order.indexOf(nCols - j - 1);
                assertTrue(outDesc.getColumn(j).equals(in.getColumn(origColIdxDesc)));
            }
        }
    }


    @Test
    public void testAddVectorWithOffset() {
        INDArray oneThroughFour = Nd4j.linspace(1, 4, 4, DataType.DOUBLE).reshape(2, 2);
        INDArray row1 = oneThroughFour.getRow(1);
        row1.addi(1);
        INDArray result = Nd4j.create(new double[] {1, 2, 4, 5}, new long[] {2, 2});
        assertEquals(getFailureMessage(), result, oneThroughFour);


    }



    @Test
    public void testLinearViewGetAndPut() {
        INDArray test = Nd4j.linspace(1, 4, 4, DataType.DOUBLE).reshape(2, 2);
        INDArray linear = test.reshape(-1);
        linear.putScalar(2, 6);
        linear.putScalar(3, 7);
        assertEquals(getFailureMessage(), 6, linear.getFloat(2), 1e-1);
        assertEquals(getFailureMessage(), 7, linear.getFloat(3), 1e-1);
    }



    @Test
    public void testRowVectorGemm() {
        INDArray linspace = Nd4j.linspace(1, 4, 4, DataType.DOUBLE).reshape(1, 4);
        INDArray other = Nd4j.linspace(1, 16, 16, DataType.DOUBLE).reshape(4, 4);
        INDArray result = linspace.mmul(other);
        INDArray assertion = Nd4j.create(new double[] {90, 100, 110, 120}).reshape(4, 1);
        assertEquals(assertion, result);
    }

    @Test
    public void testGemmStrided(){

        for( val x : new int[]{5, 1}) {

            List<Pair<INDArray, String>> la = NDArrayCreationUtil.getAllTestMatricesWithShape(5, x, 12345, DataType.DOUBLE);
            List<Pair<INDArray, String>> lb = NDArrayCreationUtil.getAllTestMatricesWithShape(x, 4, 12345, DataType.DOUBLE);

            for (int i = 0; i < la.size(); i++) {
                for (int j = 0; j < lb.size(); j++) {

                    String msg = "x=" + x + ", i=" + i + ", j=" + j;

                    INDArray a = la.get(i).getFirst();
                    INDArray b = lb.get(i).getFirst();

                    INDArray result1 = Nd4j.createUninitialized(DataType.DOUBLE, new long[]{5, 4}, 'f');
                    INDArray result2 = Nd4j.createUninitialized(DataType.DOUBLE, new long[]{5, 4}, 'f');
                    INDArray result3 = Nd4j.createUninitialized(DataType.DOUBLE, new long[]{5, 4}, 'f');

                    Nd4j.gemm(a.dup('c'), b.dup('c'), result1, false, false, 1.0, 0.0);
                    Nd4j.gemm(a.dup('f'), b.dup('f'), result2, false, false, 1.0, 0.0);
                    Nd4j.gemm(a, b, result3, false, false, 1.0, 0.0);

                    assertEquals(msg, result1, result2);
                    assertEquals(msg, result1, result3);     // Fails here
                }
            }
        }
    }


    @Test
    public void testMultiSum() {
        /**
         * ([[[ 0.,  1.],
         [ 2.,  3.]],

         [[ 4.,  5.],
         [ 6.,  7.]]])

         [0.0,1.0,2.0,3.0,4.0,5.0,6.0,7.0]


         Rank: 3,Offset: 0
         Order: c shape: [2,2,2], stride: [4,2,1]
         */
        /* */
        INDArray arr = Nd4j.linspace(0, 7, 8, DataType.DOUBLE).reshape('c', 2, 2, 2);
        /* [0.0,4.0,2.0,6.0,1.0,5.0,3.0,7.0]
        *
        * Rank: 3,Offset: 0
            Order: f shape: [2,2,2], stride: [1,2,4]*/
        INDArray arrF = Nd4j.create(new long[] {2, 2, 2}, 'f').assign(arr);

        assertEquals(arr, arrF);
        //0,2,4,6 and 1,3,5,7
        assertEquals(Nd4j.create(new double[] {12, 16}), arr.sum(0, 1));
        //0,1,4,5 and 2,3,6,7
        assertEquals(Nd4j.create(new double[] {10, 18}), arr.sum(0, 2));
        //0,2,4,6 and 1,3,5,7
        assertEquals(Nd4j.create(new double[] {12, 16}), arrF.sum(0, 1));
        //0,1,4,5 and 2,3,6,7
        assertEquals(Nd4j.create(new double[] {10, 18}), arrF.sum(0, 2));

        //0,1,2,3 and 4,5,6,7
        assertEquals(Nd4j.create(new double[] {6, 22}), arr.sum(1, 2));
        //0,1,2,3 and 4,5,6,7
        assertEquals(Nd4j.create(new double[] {6, 22}), arrF.sum(1, 2));


        double[] data = new double[] {10, 26, 42};
        INDArray assertion = Nd4j.create(data);
        for (int i = 0; i < data.length; i++) {
            assertEquals(data[i], assertion.getDouble(i), 1e-1);
        }

        INDArray twoTwoByThree = Nd4j.linspace(1, 12, 12, DataType.DOUBLE).reshape('f', 2, 2, 3);
        INDArray multiSum = twoTwoByThree.sum(0, 1);
        assertEquals(assertion, multiSum);
    }


    @Test
    public void testSum2dv2() {
        INDArray in = Nd4j.linspace(1, 8, 8, DataType.DOUBLE).reshape('c', 2, 2, 2);

        val dims = new int[][] {{0, 1}, {1, 0}, {0, 2}, {2, 0}, {1, 2}, {2, 1}};
        double[][] exp = new double[][] {{16, 20}, {16, 20}, {14, 22}, {14, 22}, {10, 26}, {10, 26}};

        System.out.println("dims\texpected\t\tactual");
        for (int i = 0; i < dims.length; i++) {
            val d = dims[i];
            double[] e = exp[i];

            INDArray out = in.sum(d);

            System.out.println(Arrays.toString(d) + "\t" + Arrays.toString(e) + "\t" + out);
            assertEquals(Nd4j.create(e, out.shape()), out);
        }
    }


    //Passes on 3.9:
    @Test
    public void testSum3Of4_2222() {
        int[] shape = {2, 2, 2, 2};
        int length = ArrayUtil.prod(shape);
        INDArray arrC = Nd4j.linspace(1, length, length, DataType.DOUBLE).reshape('c', shape);
        INDArray arrF = Nd4j.create(arrC.shape()).assign(arrC);

        int[][] dimsToSum = new int[][] {{0, 1, 2}, {0, 1, 3}, {0, 2, 3}, {1, 2, 3}};
        double[][] expD = new double[][] {{64, 72}, {60, 76}, {52, 84}, {36, 100}};

        for (int i = 0; i < dimsToSum.length; i++) {
            int[] d = dimsToSum[i];

            INDArray outC = arrC.sum(d);
            INDArray outF = arrF.sum(d);
            INDArray exp = Nd4j.create(expD[i], outC.shape());

            assertEquals(exp, outC);
            assertEquals(exp, outF);

            System.out.println(Arrays.toString(d) + "\t" + outC + "\t" + outF);
        }
    }

    @Test
    public void testBroadcast1d() {
        int[] shape = {4, 3, 2};
        int[] toBroadcastDims = new int[] {0, 1, 2};
        int[][] toBroadcastShapes = new int[][] {{1, 4}, {1, 3}, {1, 2}};

        //Expected result values in buffer: c order, need to reshape to {4,3,2}. Values taken from 0.4-rc3.8
        double[][] expFlat = new double[][] {
                {1.0, 1.0, 1.0, 1.0, 1.0, 1.0, 2.0, 2.0, 2.0, 2.0, 2.0, 2.0, 3.0, 3.0, 3.0, 3.0, 3.0, 3.0, 4.0,
                        4.0, 4.0, 4.0, 4.0, 4.0},
                {1.0, 1.0, 2.0, 2.0, 3.0, 3.0, 1.0, 1.0, 2.0, 2.0, 3.0, 3.0, 1.0, 1.0, 2.0, 2.0, 3.0, 3.0, 1.0,
                        1.0, 2.0, 2.0, 3.0, 3.0},
                {1.0, 2.0, 1.0, 2.0, 1.0, 2.0, 1.0, 2.0, 1.0, 2.0, 1.0, 2.0, 1.0, 2.0, 1.0, 2.0, 1.0, 2.0, 1.0,
                        2.0, 1.0, 2.0, 1.0, 2.0}};

        double[][] expLinspaced = new double[][] {
                {2.0, 3.0, 4.0, 5.0, 6.0, 7.0, 9.0, 10.0, 11.0, 12.0, 13.0, 14.0, 16.0, 17.0, 18.0, 19.0, 20.0,
                        21.0, 23.0, 24.0, 25.0, 26.0, 27.0, 28.0},
                {2.0, 3.0, 5.0, 6.0, 8.0, 9.0, 8.0, 9.0, 11.0, 12.0, 14.0, 15.0, 14.0, 15.0, 17.0, 18.0, 20.0,
                        21.0, 20.0, 21.0, 23.0, 24.0, 26.0, 27.0},
                {2.0, 4.0, 4.0, 6.0, 6.0, 8.0, 8.0, 10.0, 10.0, 12.0, 12.0, 14.0, 14.0, 16.0, 16.0, 18.0, 18.0,
                        20.0, 20.0, 22.0, 22.0, 24.0, 24.0, 26.0}};

        for (int i = 0; i < toBroadcastDims.length; i++) {
            int dim = toBroadcastDims[i];
            int[] vectorShape = toBroadcastShapes[i];
            int length = ArrayUtil.prod(vectorShape);

            INDArray zC = Nd4j.create(shape, 'c');
            zC.setData(Nd4j.linspace(1, 24, 24, DataType.DOUBLE).data());
            for (int tad = 0; tad < zC.tensorsAlongDimension(dim); tad++) {
                INDArray javaTad = zC.javaTensorAlongDimension(tad, dim);
                System.out.println("Tad " + tad + " is " + zC.tensorAlongDimension(tad, dim));
            }

            INDArray zF = Nd4j.create(shape, 'f');
            zF.assign(zC);
            INDArray toBroadcast = Nd4j.linspace(1, length, length, DataType.DOUBLE);

            Op opc = new BroadcastAddOp(zC, toBroadcast, zC, dim);
            Op opf = new BroadcastAddOp(zF, toBroadcast, zF, dim);
            INDArray exp = Nd4j.create(expLinspaced[i], shape, 'c');
            INDArray expF = Nd4j.create(shape, 'f');
            expF.assign(exp);
            for (int tad = 0; tad < zC.tensorsAlongDimension(dim); tad++) {
                System.out.println(zC.tensorAlongDimension(tad, dim).offset() + " and f offset is "
                        + zF.tensorAlongDimension(tad, dim).offset());
            }

            Nd4j.getExecutioner().exec(opc);
            Nd4j.getExecutioner().exec(opf);

            assertEquals(exp, zC);
            assertEquals(exp, zF);
        }
    }

    @Test
    public void testSum3Of4_3322() {
        int[] shape = {3, 3, 2, 2};
        int length = ArrayUtil.prod(shape);
        INDArray arrC = Nd4j.linspace(1, length, length, DataType.DOUBLE).reshape('c', shape);
        INDArray arrF = Nd4j.create(arrC.shape()).assign(arrC);

        int[][] dimsToSum = new int[][] {{0, 1, 2}, {0, 1, 3}, {0, 2, 3}, {1, 2, 3}};
        double[][] expD = new double[][] {{324, 342}, {315, 351}, {174, 222, 270}, {78, 222, 366}};

        for (int i = 0; i < dimsToSum.length; i++) {
            int[] d = dimsToSum[i];

            INDArray outC = arrC.sum(d);
            INDArray outF = arrF.sum(d);
            INDArray exp = Nd4j.create(expD[i], outC.shape());

            assertEquals(exp, outC);
            assertEquals(exp, outF);

            //System.out.println(Arrays.toString(d) + "\t" + outC + "\t" + outF);
        }
    }

    @Test
    public void testToFlattened() {
        INDArray arr = Nd4j.linspace(1, 4, 4, DataType.DOUBLE).reshape(2, 2);
        List<INDArray> concat = new ArrayList<>();
        for (int i = 0; i < 3; i++) {
            concat.add(arr.dup());
        }

        INDArray assertion = Nd4j.create(new double[] {1, 2, 3, 4, 1, 2, 3, 4, 1, 2, 3, 4});
        INDArray flattened = Nd4j.toFlattened(concat);
        assertEquals(assertion, flattened);

    }



    @Test
    public void testDup() {
        for (int x = 0; x < 100; x++) {
            INDArray orig = Nd4j.linspace(1, 4, 4, DataType.DOUBLE);
            INDArray dup = orig.dup();
            assertEquals(orig, dup);

            INDArray matrix = Nd4j.create(new float[] {1, 2, 3, 4}, new long[] {2, 2});
            INDArray dup2 = matrix.dup();
            assertEquals(matrix, dup2);

            INDArray row1 = matrix.getRow(1);
            INDArray dupRow = row1.dup();
            assertEquals(row1, dupRow);


            INDArray columnSorted = Nd4j.create(new float[] {2, 1, 4, 3}, new long[] {2, 2});
            INDArray dup3 = columnSorted.dup();
            assertEquals(columnSorted, dup3);
        }
    }

    @Test
    public void testSortWithIndicesDescending() {
        INDArray toSort = Nd4j.linspace(1, 4, 4, DataType.DOUBLE).reshape(2, 2);
        //indices,data
        INDArray[] sorted = Nd4j.sortWithIndices(toSort.dup(), 1, false);
        INDArray sorted2 = Nd4j.sort(toSort.dup(), 1, false);
        assertEquals(sorted[1], sorted2);
        INDArray shouldIndex = Nd4j.create(new double[] {1, 0, 1, 0}, new long[] {2, 2});
        assertEquals(shouldIndex, sorted[0]);


    }

    @Test
    public void testGetFromRowVector() {
        INDArray matrix = Nd4j.linspace(1, 4, 4, DataType.DOUBLE).reshape(2, 2);
        INDArray rowGet = matrix.get(NDArrayIndex.point(0), NDArrayIndex.interval(0, 2));
        assertArrayEquals(new long[] {1, 2}, rowGet.shape());
    }

    @Test
    public void testSubRowVector() {
        INDArray matrix = Nd4j.linspace(1, 6, 6, DataType.DOUBLE).reshape(2, 3);
        INDArray row = Nd4j.linspace(1, 3, 3, DataType.DOUBLE);
        INDArray test = matrix.subRowVector(row);
        INDArray assertion = Nd4j.create(new double[][] {{0, 0, 0}, {3, 3, 3}});
        assertEquals(assertion, test);

        INDArray threeByThree = Nd4j.linspace(1, 9, 9, DataType.DOUBLE).reshape(3, 3);
        INDArray offsetTest = threeByThree.get(NDArrayIndex.interval(1, 3), NDArrayIndex.all());
        assertEquals(2, offsetTest.rows());
        INDArray offsetAssertion = Nd4j.create(new double[][] {{3, 3, 3}, {6, 6, 6}});
        INDArray offsetSub = offsetTest.subRowVector(row);
        assertEquals(offsetAssertion, offsetSub);

    }



    @Test
    public void testDimShuffle() {
        INDArray n = Nd4j.linspace(1, 4, 4, DataType.DOUBLE).reshape(2, 2);
        INDArray twoOneTwo = n.dimShuffle(new Object[] {0, 'x', 1}, new int[] {0, 1}, new boolean[] {false, false});
        assertTrue(Arrays.equals(new long[] {2, 1, 2}, twoOneTwo.shape()));

        INDArray reverse = n.dimShuffle(new Object[] {1, 'x', 0}, new int[] {1, 0}, new boolean[] {false, false});
        assertTrue(Arrays.equals(new long[] {2, 1, 2}, reverse.shape()));

    }

    @Test
    public void testGetVsGetScalar() {
        INDArray a = Nd4j.linspace(1, 4, 4, DataType.DOUBLE).reshape(2, 2);
        float element = a.getFloat(0, 1);
        double element2 = a.getDouble(0, 1);
        assertEquals(element, element2, 1e-1);
        INDArray a2 = Nd4j.linspace(1, 4, 4, DataType.DOUBLE).reshape(2, 2);
        float element23 = a2.getFloat(0, 1);
        double element22 = a2.getDouble(0, 1);
        assertEquals(element23, element22, 1e-1);

    }

    @Test
    public void testDivide() {
        INDArray two = Nd4j.create(new double[] {2, 2, 2, 2});
        INDArray div = two.div(two);
        assertEquals(Nd4j.ones(4), div);

        INDArray half = Nd4j.create(new double[] {0.5f, 0.5f, 0.5f, 0.5f}, new long[] {2, 2});
        INDArray divi = Nd4j.create(new double[] {0.3f, 0.6f, 0.9f, 0.1f}, new long[] {2, 2});
        INDArray assertion = Nd4j.create(new double[] {1.6666666f, 0.8333333f, 0.5555556f, 5}, new long[] {2, 2});
        INDArray result = half.div(divi);
        assertEquals(assertion, result);
    }


    @Test
    public void testSigmoid() {
        INDArray n = Nd4j.create(new float[] {1, 2, 3, 4});
        INDArray assertion = Nd4j.create(new float[] {0.73105858f, 0.88079708f, 0.95257413f, 0.98201379f});
        INDArray sigmoid = Transforms.sigmoid(n, false);
        assertEquals(assertion, sigmoid);
    }

    @Test
    public void testNeg() {
        INDArray n = Nd4j.create(new float[] {1, 2, 3, 4});
        INDArray assertion = Nd4j.create(new float[] {-1, -2, -3, -4});
        INDArray neg = Transforms.neg(n);
        assertEquals(getFailureMessage(), assertion, neg);

    }

    @Test
    public void testNorm2Double() {
        DataType initialType = Nd4j.dataType();
        Nd4j.setDataType(DataType.DOUBLE);

        INDArray n = Nd4j.create(new double[] {1, 2, 3, 4});
        double assertion = 5.47722557505;
        double norm3 = n.norm2Number().doubleValue();
        assertEquals(getFailureMessage(), assertion, norm3, 1e-1);

        INDArray row = Nd4j.create(new double[] {1, 2, 3, 4}, new long[] {2, 2});
        INDArray row1 = row.getRow(1);
        double norm2 = row1.norm2Number().doubleValue();
        double assertion2 = 5.0f;
        assertEquals(getFailureMessage(), assertion2, norm2, 1e-1);

        Nd4j.setDataType(initialType);
    }


    @Test
    public void testNorm2() {
        INDArray n = Nd4j.create(new float[] {1, 2, 3, 4});
        float assertion = 5.47722557505f;
        float norm3 = n.norm2Number().floatValue();
        assertEquals(getFailureMessage(), assertion, norm3, 1e-1);


        INDArray row = Nd4j.create(new float[] {1, 2, 3, 4}, new long[] {2, 2});
        INDArray row1 = row.getRow(1);
        float norm2 = row1.norm2Number().floatValue();
        float assertion2 = 5.0f;
        assertEquals(getFailureMessage(), assertion2, norm2, 1e-1);

    }



    @Test
    public void testCosineSim() {
        INDArray vec1 = Nd4j.create(new double[] {1, 2, 3, 4});
        INDArray vec2 = Nd4j.create(new double[] {1, 2, 3, 4});
        double sim = Transforms.cosineSim(vec1, vec2);
        assertEquals(getFailureMessage(), 1, sim, 1e-1);

        INDArray vec3 = Nd4j.create(new float[] {0.2f, 0.3f, 0.4f, 0.5f});
        INDArray vec4 = Nd4j.create(new float[] {0.6f, 0.7f, 0.8f, 0.9f});
        sim = Transforms.cosineSim(vec3, vec4);
        assertEquals(0.98, sim, 1e-1);

    }


    @Test
    public void testScal() {
        double assertion = 2;
        INDArray answer = Nd4j.create(new double[] {2, 4, 6, 8});
        INDArray scal = Nd4j.getBlasWrapper().scal(assertion, answer);
        assertEquals(getFailureMessage(), answer, scal);

        INDArray row = Nd4j.create(new double[] {1, 2, 3, 4}, new long[] {2, 2});
        INDArray row1 = row.getRow(1);
        double assertion2 = 5.0;
        INDArray answer2 = Nd4j.create(new double[] {15, 20});
        INDArray scal2 = Nd4j.getBlasWrapper().scal(assertion2, row1);
        assertEquals(getFailureMessage(), answer2, scal2);

    }

    @Test
    public void testExp() {
        INDArray n = Nd4j.create(new double[] {1, 2, 3, 4});
        INDArray assertion = Nd4j.create(new double[] {2.71828183f, 7.3890561f, 20.08553692f, 54.59815003f});
        INDArray exped = Transforms.exp(n);
        assertEquals(assertion, exped);

        assertArrayEquals(new double[] {2.71828183f, 7.3890561f, 20.08553692f, 54.59815003f}, exped.toDoubleVector(), 1e-5);
        assertArrayEquals(new double[] {2.71828183f, 7.3890561f, 20.08553692f, 54.59815003f}, assertion.toDoubleVector(), 1e-5);
    }


    @Test
    public void testSlices() {
        INDArray arr = Nd4j.create(Nd4j.linspace(1, 24, 24, DataType.DOUBLE).data(), new long[] {4, 3, 2});
        for (int i = 0; i < arr.slices(); i++) {
            assertEquals(2, arr.slice(i).slice(1).slices());
        }

    }


    @Test
    public void testScalar() {
        INDArray a = Nd4j.scalar(1.0f);
        assertEquals(true, a.isScalar());

        INDArray n = Nd4j.create(new float[] {1.0f}, new long[] {1, 1});
        assertEquals(n, a);
        assertTrue(n.isScalar());
    }

    @Test
    public void testWrap() {
        int[] shape = {2, 4};
        INDArray d = Nd4j.linspace(1, 8, 8, DataType.DOUBLE).reshape(shape[0], shape[1]);
        INDArray n = d;
        assertEquals(d.rows(), n.rows());
        assertEquals(d.columns(), n.columns());

        INDArray vector = Nd4j.linspace(1, 3, 3, DataType.DOUBLE);
        INDArray testVector = vector;
        for (int i = 0; i < vector.length(); i++)
            assertEquals(vector.getDouble(i), testVector.getDouble(i), 1e-1);
        assertEquals(3, testVector.length());
        assertEquals(true, testVector.isVector());
        assertEquals(true, Shape.shapeEquals(new long[] {3}, testVector.shape()));

        INDArray row12 = Nd4j.linspace(1, 2, 2, DataType.DOUBLE).reshape(2, 1);
        INDArray row22 = Nd4j.linspace(3, 4, 2, DataType.DOUBLE).reshape(1, 2);

        assertEquals(row12.rows(), 2);
        assertEquals(row12.columns(), 1);
        assertEquals(row22.rows(), 1);
        assertEquals(row22.columns(), 2);
    }



    @Test
    public void testVectorInit() {
        DataBuffer data = Nd4j.linspace(1, 4, 4, DataType.DOUBLE).data();
        INDArray arr = Nd4j.create(data, new long[] {1, 4});
        assertEquals(true, arr.isRowVector());
        INDArray arr2 = Nd4j.create(data, new long[] {1, 4});
        assertEquals(true, arr2.isRowVector());

        INDArray columnVector = Nd4j.create(data, new long[] {4, 1});
        assertEquals(true, columnVector.isColumnVector());
    }


    @Test
    public void testColumns() {
        INDArray arr = Nd4j.create(new long[] {3, 2});
        INDArray column2 = arr.getColumn(0);
        //assertEquals(true, Shape.shapeEquals(new long[]{3, 1}, column2.shape()));
        INDArray column = Nd4j.create(new double[] {1, 2, 3}, new long[] {1, 3});
        arr.putColumn(0, column);

        INDArray firstColumn = arr.getColumn(0);

        assertEquals(column, firstColumn);


        INDArray column1 = Nd4j.create(new double[] {4, 5, 6}, new long[] {1, 3});
        arr.putColumn(1, column1);
        //assertEquals(true, Shape.shapeEquals(new long[]{3, 1}, arr.getColumn(1).shape()));
        INDArray testRow1 = arr.getColumn(1);
        assertEquals(column1, testRow1);


        INDArray evenArr = Nd4j.create(new double[] {1, 2, 3, 4}, new long[] {2, 2});
        INDArray put = Nd4j.create(new double[] {5, 6}, new long[] {1, 2});
        evenArr.putColumn(1, put);
        INDArray testColumn = evenArr.getColumn(1);
        assertEquals(put, testColumn);


        INDArray n = Nd4j.create(Nd4j.linspace(1, 4, 4, DataType.DOUBLE).data(), new long[] {2, 2});
        INDArray column23 = n.getColumn(0);
        INDArray column12 = Nd4j.create(new double[] {1, 3}, new long[] {1, 2});
        assertEquals(column23, column12);


        INDArray column0 = n.getColumn(1);
        INDArray column01 = Nd4j.create(new double[] {2, 4}, new long[] {1, 2});
        assertEquals(column0, column01);


    }


    @Test
    public void testPutRow() {
        INDArray d = Nd4j.linspace(1, 4, 4, DataType.DOUBLE).reshape(2, 2);
        INDArray slice1 = d.slice(1);
        INDArray n = d.dup();

        //works fine according to matlab, let's go with it..
        //reproduce with:  A = newShapeNoCopy(linspace(1,4,4),[2 2 ]);
        //A(1,2) % 1 index based
        float nFirst = 2;
        float dFirst = d.getFloat(0, 1);
        assertEquals(nFirst, dFirst, 1e-1);
        assertEquals(d, n);
        assertEquals(true, Arrays.equals(new long[] {2, 2}, n.shape()));

        INDArray newRow = Nd4j.linspace(5, 6, 2, DataType.DOUBLE);
        n.putRow(0, newRow);
        d.putRow(0, newRow);


        INDArray testRow = n.getRow(0);
        assertEquals(newRow.length(), testRow.length());
        assertEquals(true, Shape.shapeEquals(new long[] {1, 2}, testRow.shape()));


        INDArray nLast = Nd4j.create(Nd4j.linspace(1, 4, 4, DataType.DOUBLE).data(), new long[] {2, 2});
        INDArray row = nLast.getRow(1);
        INDArray row1 = Nd4j.create(new double[] {3, 4}, new long[] {1, 2});
        assertEquals(row, row1);


        INDArray arr = Nd4j.create(new long[] {3, 2});
        INDArray evenRow = Nd4j.create(new double[] {1, 2}, new long[] {1, 2});
        arr.putRow(0, evenRow);
        INDArray firstRow = arr.getRow(0);
        assertEquals(true, Shape.shapeEquals(new long[] {1, 2}, firstRow.shape()));
        INDArray testRowEven = arr.getRow(0);
        assertEquals(evenRow, testRowEven);


        INDArray row12 = Nd4j.create(new double[] {5, 6}, new long[] {1, 2});
        arr.putRow(1, row12);
        assertEquals(true, Shape.shapeEquals(new long[] {1, 2}, arr.getRow(0).shape()));
        INDArray testRow1 = arr.getRow(1);
        assertEquals(row12, testRow1);


        INDArray multiSliceTest = Nd4j.create(Nd4j.linspace(1, 16, 16, DataType.DOUBLE).data(), new long[] {4, 2, 2});
        INDArray test = Nd4j.create(new double[] {5, 6}, new long[] {1, 2});
        INDArray test2 = Nd4j.create(new double[] {7, 8}, new long[] {1, 2});

        INDArray multiSliceRow1 = multiSliceTest.slice(1).getRow(0);
        INDArray multiSliceRow2 = multiSliceTest.slice(1).getRow(1);

        assertEquals(test, multiSliceRow1);
        assertEquals(test2, multiSliceRow2);



        INDArray threeByThree = Nd4j.create(3, 3);
        INDArray threeByThreeRow1AndTwo = threeByThree.get(NDArrayIndex.interval(1, 3), NDArrayIndex.all());
        threeByThreeRow1AndTwo.putRow(1, Nd4j.ones(3));
        assertEquals(Nd4j.ones(3), threeByThreeRow1AndTwo.getRow(1));

    }


    @Test
    public void testMulRowVector() {
        INDArray arr = Nd4j.linspace(1, 4, 4, DataType.DOUBLE).reshape(2, 2);
        arr.muliRowVector(Nd4j.linspace(1, 2, 2, DataType.DOUBLE));
        INDArray assertion = Nd4j.create(new double[][] {{1, 4}, {3, 8}});

        assertEquals(assertion, arr);
    }



    @Test
    public void testSum() {
        INDArray n = Nd4j.create(Nd4j.linspace(1, 8, 8, DataType.DOUBLE).data(), new long[] {2, 2, 2});
        INDArray test = Nd4j.create(new double[] {3, 7, 11, 15}, new long[] {2, 2});
        INDArray sum = n.sum(-1);
        assertEquals(test, sum);

    }



    @Test
    public void testInplaceTranspose() {
        INDArray test = Nd4j.rand(3, 4);
        INDArray orig = test.dup();
        INDArray transposei = test.transposei();

        for (int i = 0; i < orig.rows(); i++) {
            for (int j = 0; j < orig.columns(); j++) {
                assertEquals(orig.getDouble(i, j), transposei.getDouble(j, i), 1e-1);
            }
        }
    }

    @Test
    public void testTADMMul() {
        Nd4j.getRandom().setSeed(12345);
        val shape = new long[] {4, 5, 7};
        INDArray arr = Nd4j.rand(shape);

        INDArray tad = arr.tensorAlongDimension(0, 1, 2);
        assertArrayEquals(tad.shape(), new long[] {5, 7});


        INDArray copy = Nd4j.zeros(5, 7).assign(0.0);
        for (int i = 0; i < 5; i++) {
            for (int j = 0; j < 7; j++) {
                copy.putScalar(new long[] {i, j}, tad.getDouble(i, j));
            }
        }


        assertTrue(tad.equals(copy));
        tad = tad.reshape(7, 5);
        copy = copy.reshape(7, 5);
        INDArray first = Nd4j.rand(new long[] {2, 7});
        INDArray mmul = first.mmul(tad);
        INDArray mmulCopy = first.mmul(copy);

        assertEquals(mmul, mmulCopy);
    }

    @Test
    public void testTADMMulLeadingOne() {
        Nd4j.getRandom().setSeed(12345);
        val shape = new long[] {1, 5, 7};
        INDArray arr = Nd4j.rand(shape);

        INDArray tad = arr.tensorAlongDimension(0, 1, 2);
        boolean order = Shape.cOrFortranOrder(tad.shape(), tad.stride(), 1);
        assertArrayEquals(tad.shape(), new long[] {5, 7});


        INDArray copy = Nd4j.zeros(5, 7);
        for (int i = 0; i < 5; i++) {
            for (int j = 0; j < 7; j++) {
                copy.putScalar(new long[] {i, j}, tad.getDouble(i, j));
            }
        }

        assertTrue(tad.equals(copy));

        tad = tad.reshape(7, 5);
        copy = copy.reshape(7, 5);
        INDArray first = Nd4j.rand(new long[] {2, 7});
        INDArray mmul = first.mmul(tad);
        INDArray mmulCopy = first.mmul(copy);

        assertTrue(mmul.equals(mmulCopy));
    }


    @Test
    public void testSum2() {
        INDArray test = Nd4j.create(new float[] {1, 2, 3, 4}, new long[] {2, 2});
        INDArray sum = test.sum(1);
        INDArray assertion = Nd4j.create(new float[] {3, 7});
        assertEquals(assertion, sum);
        INDArray sum0 = Nd4j.create(new float[] {4, 6});
        assertEquals(sum0, test.sum(0));
    }


    @Test
    public void testGetIntervalEdgeCase() {
        Nd4j.getRandom().setSeed(12345);

        int[] shape = {3, 2, 4};
        INDArray arr3d = Nd4j.rand(shape);

        INDArray get0 = arr3d.get(NDArrayIndex.all(), NDArrayIndex.all(), NDArrayIndex.interval(0, 1));
        INDArray getPoint0 = arr3d.get(NDArrayIndex.all(), NDArrayIndex.all(), NDArrayIndex.point(0));
        get0 = get0.reshape(getPoint0.shape());
        INDArray tad0 = arr3d.tensorAlongDimension(0, 1, 0);

        assertTrue(get0.equals(getPoint0)); //OK
        assertTrue(getPoint0.equals(tad0)); //OK

        INDArray get1 = arr3d.get(NDArrayIndex.all(), NDArrayIndex.all(), NDArrayIndex.interval(1, 2));
        INDArray getPoint1 = arr3d.get(NDArrayIndex.all(), NDArrayIndex.all(), NDArrayIndex.point(1));
        get1 = get1.reshape(getPoint1.shape());
        INDArray tad1 = arr3d.tensorAlongDimension(1, 1, 0);

        assertTrue(getPoint1.equals(tad1)); //OK
        assertTrue(get1.equals(getPoint1)); //Fails
        assertTrue(get1.equals(tad1));

        INDArray get2 = arr3d.get(NDArrayIndex.all(), NDArrayIndex.all(), NDArrayIndex.interval(2, 3));
        INDArray getPoint2 = arr3d.get(NDArrayIndex.all(), NDArrayIndex.all(), NDArrayIndex.point(2));
        get2 = get2.reshape(getPoint2.shape());
        INDArray tad2 = arr3d.tensorAlongDimension(2, 1, 0);

        assertTrue(getPoint2.equals(tad2)); //OK
        assertTrue(get2.equals(getPoint2)); //Fails
        assertTrue(get2.equals(tad2));

        INDArray get3 = arr3d.get(NDArrayIndex.all(), NDArrayIndex.all(), NDArrayIndex.interval(3, 4));
        INDArray getPoint3 = arr3d.get(NDArrayIndex.all(), NDArrayIndex.all(), NDArrayIndex.point(3));
        get3 = get3.reshape(getPoint3.shape());
        INDArray tad3 = arr3d.tensorAlongDimension(3, 1, 0);

        assertTrue(getPoint3.equals(tad3)); //OK
        assertTrue(get3.equals(getPoint3)); //Fails
        assertTrue(get3.equals(tad3));
    }


    @Test
    public void testGetIntervalEdgeCase2() {
        Nd4j.getRandom().setSeed(12345);

        int[] shape = {3, 2, 4};
        INDArray arr3d = Nd4j.rand(shape);

        for (int x = 0; x < 4; x++) {
            INDArray getInterval = arr3d.get(NDArrayIndex.all(), NDArrayIndex.all(), NDArrayIndex.interval(x, x + 1)); //3d
            INDArray getPoint = arr3d.get(NDArrayIndex.all(), NDArrayIndex.all(), NDArrayIndex.point(x)); //2d
            INDArray tad = arr3d.tensorAlongDimension(x, 1, 0); //2d

            assertEquals(getPoint, tad);
            //assertTrue(getPoint.equals(tad));   //OK, comparing 2d with 2d
            assertArrayEquals(getInterval.shape(), new long[] {3, 2, 1});
            for (int i = 0; i < 3; i++) {
                for (int j = 0; j < 2; j++) {
                    assertEquals(getInterval.getDouble(i, j, 0), getPoint.getDouble(i, j), 1e-1);
                }
            }
        }
    }


    @Test
    public void testMmul() {
        DataBuffer data = Nd4j.linspace(1, 10, 10, DataType.DOUBLE).data();
        INDArray n = Nd4j.create(data, new long[] {1, 10});
        INDArray transposed = n.transpose();
        assertEquals(true, n.isRowVector());
        assertEquals(true, transposed.isColumnVector());

        INDArray d = Nd4j.create(n.rows(), n.columns());
        d.setData(n.data());


        INDArray d3 = Nd4j.create(new double[] {1, 2}).reshape(2, 1);
        INDArray d4 = Nd4j.create(new double[] {3, 4}).reshape(1, 2);
        INDArray resultNDArray = d3.mmul(d4);
        INDArray result = Nd4j.create(new double[][] {{3, 4}, {6, 8}});
        assertEquals(result, resultNDArray);


        INDArray innerProduct = n.mmul(transposed);

        INDArray scalar = Nd4j.scalar(385.0);
        assertEquals(getFailureMessage(), scalar, innerProduct);

        INDArray outerProduct = transposed.mmul(n);
        assertEquals(getFailureMessage(), true, Shape.shapeEquals(new long[] {10, 10}, outerProduct.shape()));



        INDArray three = Nd4j.create(new double[] {3, 4}, new long[] {1, 2});
        INDArray test = Nd4j.create(Nd4j.linspace(1, 30, 30, DataType.DOUBLE).data(), new long[] {3, 5, 2});
        INDArray sliceRow = test.slice(0).getRow(1);
        assertEquals(getFailureMessage(), three, sliceRow);

        INDArray twoSix = Nd4j.create(new double[] {2, 6}, new long[] {2, 1});
        INDArray threeTwoSix = three.mmul(twoSix);

        INDArray sliceRowTwoSix = sliceRow.mmul(twoSix);

        assertEquals(threeTwoSix, sliceRowTwoSix);


        INDArray vectorVector = Nd4j.create(new double[] {0, 0, 0, 0, 0, 0, 0, 0, 0, 0, 0, 0, 0, 0, 0, 0, 0, 1, 2, 3, 4,
                5, 6, 7, 8, 9, 10, 11, 12, 13, 14, 15, 0, 2, 4, 6, 8, 10, 12, 14, 16, 18, 20, 22, 24, 26, 28,
                30, 0, 3, 6, 9, 12, 15, 18, 21, 24, 27, 30, 33, 36, 39, 42, 45, 0, 4, 8, 12, 16, 20, 24, 28, 32,
                36, 40, 44, 48, 52, 56, 60, 0, 5, 10, 15, 20, 25, 30, 35, 40, 45, 50, 55, 60, 65, 70, 75, 0, 6,
                12, 18, 24, 30, 36, 42, 48, 54, 60, 66, 72, 78, 84, 90, 0, 7, 14, 21, 28, 35, 42, 49, 56, 63,
                70, 77, 84, 91, 98, 105, 0, 8, 16, 24, 32, 40, 48, 56, 64, 72, 80, 88, 96, 104, 112, 120, 0, 9,
                18, 27, 36, 45, 54, 63, 72, 81, 90, 99, 108, 117, 126, 135, 0, 10, 20, 30, 40, 50, 60, 70, 80,
                90, 100, 110, 120, 130, 140, 150, 0, 11, 22, 33, 44, 55, 66, 77, 88, 99, 110, 121, 132, 143,
                154, 165, 0, 12, 24, 36, 48, 60, 72, 84, 96, 108, 120, 132, 144, 156, 168, 180, 0, 13, 26, 39,
                52, 65, 78, 91, 104, 117, 130, 143, 156, 169, 182, 195, 0, 14, 28, 42, 56, 70, 84, 98, 112, 126,
                140, 154, 168, 182, 196, 210, 0, 15, 30, 45, 60, 75, 90, 105, 120, 135, 150, 165, 180, 195, 210,
                225}, new long[] {16, 16});


        INDArray n1 = Nd4j.create(Nd4j.linspace(0, 15, 16, DataType.DOUBLE).data(), new long[] {1, 16});
        INDArray k1 = n1.transpose();

        INDArray testVectorVector = k1.mmul(n1);
        assertEquals(getFailureMessage(), vectorVector, testVectorVector);


    }



    @Test
    public void testRowsColumns() {
        DataBuffer data = Nd4j.linspace(1, 6, 6, DataType.DOUBLE).data();
        INDArray rows = Nd4j.create(data, new long[] {2, 3});
        assertEquals(2, rows.rows());
        assertEquals(3, rows.columns());

        INDArray columnVector = Nd4j.create(data, new long[] {6, 1});
        assertEquals(6, columnVector.rows());
        assertEquals(1, columnVector.columns());
        INDArray rowVector = Nd4j.create(data, new long[] {1, 6});
        assertEquals(1, rowVector.rows());
        assertEquals(6, rowVector.columns());
    }


    @Test
    public void testTranspose() {
        INDArray n = Nd4j.create(Nd4j.ones(100).data(), new long[] {5, 5, 4}).castTo(DataType.DOUBLE);
        INDArray transpose = n.transpose();
        assertEquals(n.length(), transpose.length());
        assertEquals(true, Arrays.equals(new long[] {4, 5, 5}, transpose.shape()));

        INDArray rowVector = Nd4j.linspace(1, 10, 10, DataType.DOUBLE).reshape(1, -1);
        assertTrue(rowVector.isRowVector());
        INDArray columnVector = rowVector.transpose();
        assertTrue(columnVector.isColumnVector());


        INDArray linspaced = Nd4j.linspace(1, 4, 4, DataType.DOUBLE).reshape(2, 2);
        INDArray transposed = Nd4j.create(new double[] {1, 3, 2, 4}, new long[] {2, 2});
        INDArray linSpacedT = linspaced.transpose();
        assertEquals(transposed, linSpacedT);



    }


    @Test
    public void testLogX1() {
        INDArray x = Nd4j.create(10).assign(7);

        INDArray logX5 = Transforms.log(x, 5, true);

        INDArray exp = Transforms.log(x, true).div(Transforms.log(Nd4j.create(10).assign(5)));

        assertEquals(exp, logX5);
    }

    @Test
    public void testAddMatrix() {
        INDArray five = Nd4j.ones(5);
        five.addi(five);
        INDArray twos = Nd4j.valueArrayOf(5, 2);
        assertEquals(twos, five);
    }



    @Test
    public void testPutSlice() {
        INDArray n = Nd4j.linspace(1, 27, 27, DataType.DOUBLE).reshape(3, 3, 3);
        INDArray newSlice = Nd4j.zeros(3, 3);
        n.putSlice(0, newSlice);
        assertEquals(newSlice, n.slice(0));
    }



    @Test
    public void testRowVectorMultipleIndices() {
        INDArray linear = Nd4j.create(1, 4);
        linear.putScalar(new long[] {0, 1}, 1);
        assertEquals(linear.getDouble(0, 1), 1, 1e-1);
    }

    @Test(expected = IllegalArgumentException.class)
    public void testSize() {
        INDArray arr = Nd4j.create(4, 5);

        for (int i = 0; i < 6; i++) {
            //This should fail for i >= 2, but doesn't
            System.out.println(arr.size(i));
        }
    }

    @Test
    public void testNullPointerDataBuffer() {
        DataType initialType = Nd4j.dataType();

        Nd4j.setDataType(DataType.FLOAT);

        ByteBuffer allocate = ByteBuffer.allocateDirect(10 * 4).order(ByteOrder.nativeOrder());
        allocate.asFloatBuffer().put(new float[] {1, 2, 3, 4, 5, 6, 7, 8, 9, 10});
        DataBuffer buff = Nd4j.createBuffer(allocate, DataType.FLOAT, 10);
        float sum = Nd4j.create(buff).sumNumber().floatValue();
        System.out.println(sum);
        assertEquals(55f, sum, 0.001f);

        Nd4j.setDataType(initialType);
    }

    @Test
    public void testEps() {
        INDArray ones = Nd4j.ones(5);
        val res = Nd4j.create(DataType.BOOL, 5);
        Nd4j.getExecutioner().exec(new Eps(ones, ones, res));

        log.info("Result: {}", res);
        assertTrue(res.all());
    }

    @Test
    public void testEps2() {

        INDArray first = Nd4j.valueArrayOf(10, 1e-2); //0.01
        INDArray second = Nd4j.zeros(10); //0.0

        INDArray expAllZeros1 = Nd4j.getExecutioner().exec(new Eps(first, second, Nd4j.create(DataType.BOOL, new long[] {1, 10}, 'f')));
        INDArray expAllZeros2 = Nd4j.getExecutioner().exec(new Eps(second, first, Nd4j.create(DataType.BOOL, new long[] {1, 10}, 'f')));

        System.out.println(expAllZeros1);
        System.out.println(expAllZeros2);

        assertTrue(expAllZeros1.none());
        assertTrue(expAllZeros2.none());
    }

    @Test
    public void testLogDouble() {
        INDArray linspace = Nd4j.linspace(1, 6, 6, DataType.DOUBLE);
        INDArray log = Transforms.log(linspace);
        INDArray assertion = Nd4j.create(new double[] {0, 0.6931471805599453, 1.0986122886681098, 1.3862943611198906,
                1.6094379124341005, 1.791759469228055});
        assertEquals(assertion, log);
    }

    @Test
    public void testDupDimension() {
        INDArray arr = Nd4j.linspace(1, 4, 4, DataType.DOUBLE).reshape(2, 2);
        assertEquals(arr.tensorAlongDimension(0, 1), arr.tensorAlongDimension(0, 1));
    }


    @Test
    public void testIterator() {
        INDArray x = Nd4j.linspace(1, 4, 4, DataType.DOUBLE).reshape(2, 2);
        INDArray repeated = x.repeat(1, 2);
        assertEquals(8, repeated.length());
        Iterator<Double> arrayIter = new INDArrayIterator(x);
        double[] vals = Nd4j.linspace(1, 4, 4, DataType.DOUBLE).data().asDouble();
        for (int i = 0; i < vals.length; i++)
            assertEquals(vals[i], arrayIter.next().doubleValue(), 1e-1);
    }

    @Test
    public void testTile() {
        INDArray x = Nd4j.linspace(1, 4, 4, DataType.DOUBLE).reshape(2, 2);
        INDArray repeated = x.repeat(0, 2);
        assertEquals(8, repeated.length());
        INDArray repeatAlongDimension = x.repeat(1, new long[] {2});
        INDArray assertionRepeat = Nd4j.create(new double[][] {{1, 1, 2, 2}, {3, 3, 4, 4}});
        assertArrayEquals(new long[] {2, 4}, assertionRepeat.shape());
        assertEquals(assertionRepeat, repeatAlongDimension);
        System.out.println(repeatAlongDimension);
        INDArray ret = Nd4j.create(new double[] {0, 1, 2}).reshape(1, 3);
        INDArray tile = Nd4j.tile(ret, 2, 2);
        INDArray assertion = Nd4j.create(new double[][] {{0, 1, 2, 0, 1, 2}, {0, 1, 2, 0, 1, 2}});
        assertEquals(assertion, tile);
    }

    @Test
    public void testNegativeOneReshape() {
        INDArray arr = Nd4j.create(new double[] {0, 1, 2});
        INDArray newShape = arr.reshape(-1, 3);
        assertEquals(newShape, arr);
    }


    @Test
    public void testSmallSum() {
        INDArray base = Nd4j.create(new double[] {5.843333333333335, 3.0540000000000007});
        base.addi(1e-12);
        INDArray assertion = Nd4j.create(new double[] {5.84333433, 3.054001});
        assertEquals(assertion, base);

    }


    @Test
    public void test2DArraySlice() {
        INDArray array2D = Nd4j.ones(5, 7);
        /**
         * This should be reverse.
         * This is compatibility with numpy.
         *
         * If you do numpy.sum along dimension
         * 1 you will find its row sums.
         *
         * 0 is columns sums.
         *
         * slice(0,axis)
         * should be consistent with this behavior
         */
        for (int i = 0; i < 7; i++) {
            INDArray slice = array2D.slice(i, 1);
            assertTrue(Arrays.equals(slice.shape(), new long[] {5, 1}));
        }

        for (int i = 0; i < 5; i++) {
            INDArray slice = array2D.slice(i, 0);
            assertTrue(Arrays.equals(slice.shape(), new long[] {1, 7}));
        }
    }

    @Test
    public void testTensorDot() {
        INDArray oneThroughSixty = Nd4j.arange(60).reshape(3, 4, 5);
        INDArray oneThroughTwentyFour = Nd4j.arange(24).reshape(4, 3, 2);
        INDArray result = Nd4j.tensorMmul(oneThroughSixty, oneThroughTwentyFour, new int[][] {{1, 0}, {0, 1}});
        assertArrayEquals(new long[] {5, 2}, result.shape());
        INDArray assertion = Nd4j
                .create(new double[][] {{4400, 4730}, {4532, 4874}, {4664, 5018}, {4796, 5162}, {4928, 5306}});
        assertEquals(assertion, result);

        INDArray w = Nd4j.valueArrayOf(new long[] {2, 1, 2, 2}, 0.5);
        INDArray col = Nd4j.create(new double[] {1, 1, 1, 1, 3, 3, 3, 3, 1, 1, 1, 1, 3, 3, 3, 3, 1, 1, 1, 1, 3, 3, 3, 3,
                1, 1, 1, 1, 3, 3, 3, 3, 2, 2, 2, 2, 4, 4, 4, 4, 2, 2, 2, 2, 4, 4, 4, 4, 2, 2, 2, 2, 4, 4, 4, 4,
                2, 2, 2, 2, 4, 4, 4, 4}, new long[] {1, 1, 2, 2, 4, 4});

        INDArray test = Nd4j.tensorMmul(col, w, new int[][] {{1, 2, 3}, {1, 2, 3}});
        INDArray assertion2 = Nd4j.create(
                new double[] {3., 3., 3., 3., 3., 3., 3., 3., 7., 7., 7., 7., 7., 7., 7., 7., 3., 3., 3., 3.,
                        3., 3., 3., 3., 7., 7., 7., 7., 7., 7., 7., 7.},
                new long[] {1, 4, 4, 2}, new long[] {16, 8, 2, 1}, 0, 'f');
        //        assertion2.setOrder('f');
        assertEquals(assertion2, test);
    }



    @Test
    public void testGetRow() {
        INDArray arr = Nd4j.ones(10, 4);
        for (int i = 0; i < 10; i++) {
            INDArray row = arr.getRow(i);
            assertArrayEquals(row.shape(), new long[] {1, 4});
        }
    }


    @Test
    public void testGetPermuteReshapeSub() {
        Nd4j.getRandom().setSeed(12345);

        INDArray first = Nd4j.rand(new long[] {10, 4});

        //Reshape, as per RnnOutputLayer etc on labels
        INDArray orig3d = Nd4j.rand(new long[] {2, 4, 15});
        INDArray subset3d = orig3d.get(NDArrayIndex.all(), NDArrayIndex.all(), NDArrayIndex.interval(5, 10));
        INDArray permuted = subset3d.permute(0, 2, 1);
        val newShape = new long []{subset3d.size(0) * subset3d.size(2), subset3d.size(1)};
        INDArray second = permuted.reshape(newShape);

        assertArrayEquals(first.shape(), second.shape());
        assertEquals(first.length(), second.length());
        assertArrayEquals(first.stride(), second.stride());

        first.sub(second); //Exception
    }


    @Test
    public void testPutAtIntervalIndexWithStride() {
        INDArray n1 = Nd4j.create(3, 3).assign(0.0);
        INDArrayIndex[] indices = {NDArrayIndex.interval(0, 2, 3), NDArrayIndex.all()};
        n1.put(indices, 1);
        INDArray expected = Nd4j.create(new double[][] {{1d, 1d, 1d}, {0d, 0d, 0d}, {1d, 1d, 1d}});
        assertEquals(expected, n1);
    }

    @Test
    public void testMMulMatrixTimesColVector() {
        //[1 1 1 1 1; 10 10 10 10 10; 100 100 100 100 100] x [1; 1; 1; 1; 1] = [5; 50; 500]
        INDArray matrix = Nd4j.ones(3, 5);
        matrix.getRow(1).muli(10);
        matrix.getRow(2).muli(100);

        INDArray colVector = Nd4j.ones(5, 1);
        INDArray out = matrix.mmul(colVector);

        INDArray expected = Nd4j.create(new double[] {5, 50, 500}, new long[] {3, 1});
        assertEquals(expected, out);
    }


    @Test
    public void testMMulMixedOrder() {
        INDArray first = Nd4j.ones(5, 2);
        INDArray second = Nd4j.ones(2, 3);
        INDArray out = first.mmul(second);
        assertArrayEquals(out.shape(), new long[] {5, 3});
        assertTrue(out.equals(Nd4j.ones(5, 3).muli(2)));
        //Above: OK

        INDArray firstC = Nd4j.create(new long[] {5, 2}, 'c');
        INDArray secondF = Nd4j.create(new long[] {2, 3}, 'f');
        for (int i = 0; i < firstC.length(); i++)
            firstC.putScalar(i, 1.0);
        for (int i = 0; i < secondF.length(); i++)
            secondF.putScalar(i, 1.0);
        assertTrue(first.equals(firstC));
        assertTrue(second.equals(secondF));

        INDArray outCF = firstC.mmul(secondF);
        assertArrayEquals(outCF.shape(), new long[] {5, 3});
        assertEquals(outCF, Nd4j.ones(5, 3).muli(2));
    }


    @Test
    public void testFTimesCAddiRow() {

        INDArray arrF = Nd4j.create(2, 3, 'f').assign(1.0);
        INDArray arrC = Nd4j.create(2, 3, 'c').assign(1.0);
        INDArray arr2 = Nd4j.create(new long[] {3, 4}, 'c').assign(1.0);

        INDArray mmulC = arrC.mmul(arr2); //[2,4] with elements 3.0
        INDArray mmulF = arrF.mmul(arr2); //[2,4] with elements 3.0
        assertArrayEquals(mmulC.shape(), new long[] {2, 4});
        assertArrayEquals(mmulF.shape(), new long[] {2, 4});
        assertTrue(arrC.equals(arrF));

        INDArray row = Nd4j.zeros(1, 4).assign(0.0).addi(0.5);
        mmulC.addiRowVector(row); //OK
        mmulF.addiRowVector(row); //Exception

        assertTrue(mmulC.equals(mmulF));

        for (int i = 0; i < mmulC.length(); i++)
            assertEquals(mmulC.getDouble(i), 3.5, 1e-1); //OK
        for (int i = 0; i < mmulF.length(); i++)
            assertEquals(mmulF.getDouble(i), 3.5, 1e-1); //Exception
    }



    @Test
    public void testMmulGet() {
        Nd4j.getRandom().setSeed(12345L);
        INDArray elevenByTwo = Nd4j.rand(new long[] {11, 2});
        INDArray twoByEight = Nd4j.rand(new long[] {2, 8});

        INDArray view = twoByEight.get(NDArrayIndex.all(), NDArrayIndex.interval(0, 2));
        INDArray viewCopy = view.dup();
        assertTrue(view.equals(viewCopy));

        INDArray mmul1 = elevenByTwo.mmul(view);
        INDArray mmul2 = elevenByTwo.mmul(viewCopy);

        assertTrue(mmul1.equals(mmul2));
    }


    @Test
    public void testMMulRowColVectorMixedOrder() {
        INDArray colVec = Nd4j.ones(5, 1);
        INDArray rowVec = Nd4j.ones(1, 3);
        INDArray out = colVec.mmul(rowVec);
        assertArrayEquals(out.shape(), new long[] {5, 3});
        assertTrue(out.equals(Nd4j.ones(5, 3)));
        //Above: OK

        INDArray colVectorC = Nd4j.create(new long[] {5, 1}, 'c');
        INDArray rowVectorF = Nd4j.create(new long[] {1, 3}, 'f');
        for (int i = 0; i < colVectorC.length(); i++)
            colVectorC.putScalar(i, 1.0);
        for (int i = 0; i < rowVectorF.length(); i++)
            rowVectorF.putScalar(i, 1.0);
        assertTrue(colVec.equals(colVectorC));
        assertTrue(rowVec.equals(rowVectorF));

        INDArray outCF = colVectorC.mmul(rowVectorF);
        assertArrayEquals(outCF.shape(), new long[] {5, 3});
        assertEquals(outCF, Nd4j.ones(5, 3));
    }

    @Test
    public void testMMulFTimesC() {
        int nRows = 3;
        int nCols = 3;
        java.util.Random r = new java.util.Random(12345);

        INDArray arrC = Nd4j.create(new long[] {nRows, nCols}, 'c');
        INDArray arrF = Nd4j.create(new long[] {nRows, nCols}, 'f');
        INDArray arrC2 = Nd4j.create(new long[] {nRows, nCols}, 'c');
        for (int i = 0; i < nRows; i++) {
            for (int j = 0; j < nCols; j++) {
                double rv = r.nextDouble();
                arrC.putScalar(new long[] {i, j}, rv);
                arrF.putScalar(new long[] {i, j}, rv);
                arrC2.putScalar(new long[] {i, j}, r.nextDouble());
            }
        }
        assertTrue(arrF.equals(arrC));

        INDArray fTimesC = arrF.mmul(arrC2);
        INDArray cTimesC = arrC.mmul(arrC2);

        assertEquals(fTimesC, cTimesC);
    }

    @Test
    public void testMMulColVectorRowVectorMixedOrder() {
        INDArray colVec = Nd4j.ones(5, 1);
        INDArray rowVec = Nd4j.ones(1, 5);
        INDArray out = rowVec.mmul(colVec);
        assertArrayEquals(new long[] {1, 1}, out.shape());
        assertTrue(out.equals(Nd4j.ones(1, 1).muli(5)));

        INDArray colVectorC = Nd4j.create(new long[] {5, 1}, 'c');
        INDArray rowVectorF = Nd4j.create(new long[] {1, 5}, 'f');
        for (int i = 0; i < colVectorC.length(); i++)
            colVectorC.putScalar(i, 1.0);
        for (int i = 0; i < rowVectorF.length(); i++)
            rowVectorF.putScalar(i, 1.0);
        assertTrue(colVec.equals(colVectorC));
        assertTrue(rowVec.equals(rowVectorF));

        INDArray outCF = rowVectorF.mmul(colVectorC);
        assertArrayEquals(outCF.shape(), new long[] {1, 1});
        assertTrue(outCF.equals(Nd4j.ones(1, 1).muli(5)));
    }

    @Test
    public void testPermute() {
        INDArray n = Nd4j.create(Nd4j.linspace(1, 20, 20, DataType.DOUBLE).data(), new long[] {5, 4});
        INDArray transpose = n.transpose();
        INDArray permute = n.permute(1, 0);
        assertEquals(permute, transpose);
        assertEquals(transpose.length(), permute.length(), 1e-1);


        INDArray toPermute = Nd4j.create(Nd4j.linspace(0, 7, 8, DataType.DOUBLE).data(), new long[] {2, 2, 2});
        INDArray permuted = toPermute.permute(2, 1, 0);
        INDArray assertion = Nd4j.create(new double[] {0, 4, 2, 6, 1, 5, 3, 7}, new long[] {2, 2, 2});
        assertEquals(permuted, assertion);
    }

    @Test
    public void testPermutei() {
        //Check in-place permute vs. copy array permute

        //2d:
        INDArray orig = Nd4j.linspace(1, 3 * 4, 3 * 4, DataType.DOUBLE).reshape('c', 3, 4);
        INDArray exp01 = orig.permute(0, 1);
        INDArray exp10 = orig.permute(1, 0);
        List<Pair<INDArray, String>> list1 = NDArrayCreationUtil.getAllTestMatricesWithShape(3, 4, 12345, DataType.DOUBLE);
        List<Pair<INDArray, String>> list2 = NDArrayCreationUtil.getAllTestMatricesWithShape(3, 4, 12345, DataType.DOUBLE);
        for (int i = 0; i < list1.size(); i++) {
            INDArray p1 = list1.get(i).getFirst().assign(orig).permutei(0, 1);
            INDArray p2 = list2.get(i).getFirst().assign(orig).permutei(1, 0);

            assertEquals(exp01, p1);
            assertEquals(exp10, p2);

            assertEquals(3, p1.rows());
            assertEquals(4, p1.columns());

            assertEquals(4, p2.rows());
            assertEquals(3, p2.columns());
        }

        //2d, v2
        orig = Nd4j.linspace(1, 4, 4, DataType.DOUBLE).reshape('c', 1, 4);
        exp01 = orig.permute(0, 1);
        exp10 = orig.permute(1, 0);
        list1 = NDArrayCreationUtil.getAllTestMatricesWithShape(1, 4, 12345, DataType.DOUBLE);
        list2 = NDArrayCreationUtil.getAllTestMatricesWithShape(1, 4, 12345, DataType.DOUBLE);
        for (int i = 0; i < list1.size(); i++) {
            INDArray p1 = list1.get(i).getFirst().assign(orig).permutei(0, 1);
            INDArray p2 = list2.get(i).getFirst().assign(orig).permutei(1, 0);

            assertEquals(exp01, p1);
            assertEquals(exp10, p2);

            assertEquals(1, p1.rows());
            assertEquals(4, p1.columns());
            assertEquals(4, p2.rows());
            assertEquals(1, p2.columns());
            assertTrue(p1.isRowVector());
            assertFalse(p1.isColumnVector());
            assertFalse(p2.isRowVector());
            assertTrue(p2.isColumnVector());
        }

        //3d:
        INDArray orig3d = Nd4j.linspace(1, 3 * 4 * 5, 3 * 4 * 5, DataType.DOUBLE).reshape('c', 3, 4, 5);
        INDArray exp012 = orig3d.permute(0, 1, 2);
        INDArray exp021 = orig3d.permute(0, 2, 1);
        INDArray exp120 = orig3d.permute(1, 2, 0);
        INDArray exp102 = orig3d.permute(1, 0, 2);
        INDArray exp201 = orig3d.permute(2, 0, 1);
        INDArray exp210 = orig3d.permute(2, 1, 0);

        List<Pair<INDArray, String>> list012 = NDArrayCreationUtil.getAll3dTestArraysWithShape(12345, new long[]{3, 4, 5}, DataType.DOUBLE);
        List<Pair<INDArray, String>> list021 = NDArrayCreationUtil.getAll3dTestArraysWithShape(12345, new long[]{3, 4, 5}, DataType.DOUBLE);
        List<Pair<INDArray, String>> list120 = NDArrayCreationUtil.getAll3dTestArraysWithShape(12345, new long[]{3, 4, 5}, DataType.DOUBLE);
        List<Pair<INDArray, String>> list102 = NDArrayCreationUtil.getAll3dTestArraysWithShape(12345, new long[]{3, 4, 5}, DataType.DOUBLE);
        List<Pair<INDArray, String>> list201 = NDArrayCreationUtil.getAll3dTestArraysWithShape(12345, new long[]{3, 4, 5}, DataType.DOUBLE);
        List<Pair<INDArray, String>> list210 = NDArrayCreationUtil.getAll3dTestArraysWithShape(12345, new long[]{3, 4, 5}, DataType.DOUBLE);

        for (int i = 0; i < list012.size(); i++) {
            INDArray p1 = list012.get(i).getFirst().assign(orig3d).permutei(0, 1, 2);
            INDArray p2 = list021.get(i).getFirst().assign(orig3d).permutei(0, 2, 1);
            INDArray p3 = list120.get(i).getFirst().assign(orig3d).permutei(1, 2, 0);
            INDArray p4 = list102.get(i).getFirst().assign(orig3d).permutei(1, 0, 2);
            INDArray p5 = list201.get(i).getFirst().assign(orig3d).permutei(2, 0, 1);
            INDArray p6 = list210.get(i).getFirst().assign(orig3d).permutei(2, 1, 0);

            assertEquals(exp012, p1);
            assertEquals(exp021, p2);
            assertEquals(exp120, p3);
            assertEquals(exp102, p4);
            assertEquals(exp201, p5);
            assertEquals(exp210, p6);
        }
    }


    @Test
    public void testPermuteiShape() {

        INDArray row = Nd4j.create(1, 10);

        INDArray permutedCopy = row.permute(1, 0);
        INDArray permutedInplace = row.permutei(1, 0);

        assertArrayEquals(new long[] {10, 1}, permutedCopy.shape());
        assertArrayEquals(new long[] {10, 1}, permutedInplace.shape());

        assertEquals(10, permutedCopy.rows());
        assertEquals(10, permutedInplace.rows());

        assertEquals(1, permutedCopy.columns());
        assertEquals(1, permutedInplace.columns());


        INDArray col = Nd4j.create(10, 1);
        INDArray cPermutedCopy = col.permute(1, 0);
        INDArray cPermutedInplace = col.permutei(1, 0);

        assertArrayEquals(new long[] {1, 10}, cPermutedCopy.shape());
        assertArrayEquals(new long[] {1, 10}, cPermutedInplace.shape());

        assertEquals(1, cPermutedCopy.rows());
        assertEquals(1, cPermutedInplace.rows());

        assertEquals(10, cPermutedCopy.columns());
        assertEquals(10, cPermutedInplace.columns());
    }



    @Test
    public void testSwapAxes() {
        INDArray n = Nd4j.create(Nd4j.linspace(0, 7, 8, DataType.DOUBLE).data(), new long[] {2, 2, 2});
        INDArray assertion = n.permute(2, 1, 0);
        INDArray permuteTranspose = assertion.slice(1).slice(1);
        INDArray validate = Nd4j.create(new double[] {0, 4, 2, 6, 1, 5, 3, 7}, new long[] {2, 2, 2});
        assertEquals(validate, assertion);

        INDArray thirty = Nd4j.linspace(1, 30, 30, DataType.DOUBLE).reshape(3, 5, 2);
        INDArray swapped = thirty.swapAxes(2, 1);
        INDArray slice = swapped.slice(0).slice(0);
        INDArray assertion2 = Nd4j.create(new double[] {1, 3, 5, 7, 9});
        assertEquals(assertion2, slice);


    }


    @Test
    public void testMuliRowVector() {
        INDArray arrC = Nd4j.linspace(1, 6, 6, DataType.DOUBLE).reshape('c', 3, 2);
        INDArray arrF = Nd4j.create(new long[] {3, 2}, 'f').assign(arrC);

        INDArray temp = Nd4j.create(new long[] {2, 11}, 'c');
        INDArray vec = temp.get(NDArrayIndex.all(), NDArrayIndex.interval(9, 10)).transpose();
        vec.assign(Nd4j.linspace(1, 2, 2, DataType.DOUBLE));

        //Passes if we do one of these...
        //        vec = vec.dup('c');
        //        vec = vec.dup('f');

        System.out.println("Vec: " + vec);

        INDArray outC = arrC.muliRowVector(vec);
        INDArray outF = arrF.muliRowVector(vec);

        double[][] expD = new double[][] {{1, 4}, {3, 8}, {5, 12}};
        INDArray exp = Nd4j.create(expD);

        assertEquals(exp, outC);
        assertEquals(exp, outF);
    }

    @Test
    public void testSliceConstructor() {
        List<INDArray> testList = new ArrayList<>();
        for (int i = 0; i < 5; i++)
            testList.add(Nd4j.scalar(i + 1.0f));

        INDArray test = Nd4j.create(testList, new long[] {1, testList.size()}).reshape(1, 5);
        INDArray expected = Nd4j.create(new float[] {1, 2, 3, 4, 5}, new long[] {1, 5});
        assertEquals(expected, test);
    }



    @Test
    public void testStdev0() {
        double[][] ind = {{5.1, 3.5, 1.4}, {4.9, 3.0, 1.4}, {4.7, 3.2, 1.3}};
        INDArray in = Nd4j.create(ind);
        INDArray stdev = in.std(0);
        INDArray exp = Nd4j.create(new double[] {0.19999999999999973, 0.2516611478423583, 0.057735026918962505});

        assertEquals(exp, stdev);
    }

    @Test
    public void testStdev1() {
        double[][] ind = {{5.1, 3.5, 1.4}, {4.9, 3.0, 1.4}, {4.7, 3.2, 1.3}};
        INDArray in = Nd4j.create(ind);
        INDArray stdev = in.std(1);
        log.info("StdDev: {}", stdev.toDoubleVector());
        INDArray exp = Nd4j.create(new double[] {1.8556220879622372, 1.7521415467935233, 1.7039170558842744});
        assertEquals(exp, stdev);
    }


    @Test
    public void testSignXZ() {
        double[] d = {1.0, -1.1, 1.2, 1.3, -1.4, -1.5, 1.6, -1.7, -1.8, -1.9, -1.01, -1.011};
        double[] e = {1.0, -1.0, 1.0, 1.0, -1.0, -1.0, 1.0, -1.0, -1.0, -1.0, -1.0, -1.0};

        INDArray arrF = Nd4j.create(d, new long[] {4, 3}, 'f');
        INDArray arrC = Nd4j.create(new long[] {4, 3}, 'c').assign(arrF);

        INDArray exp = Nd4j.create(e, new long[] {4, 3}, 'f');

        //First: do op with just x (inplace)
        INDArray arrFCopy = arrF.dup('f');
        INDArray arrCCopy = arrC.dup('c');
        Nd4j.getExecutioner().exec(new Sign(arrFCopy));
        Nd4j.getExecutioner().exec(new Sign(arrCCopy));
        assertEquals(exp, arrFCopy);
        assertEquals(exp, arrCCopy);

        //Second: do op with both x and z:
        INDArray zOutFC = Nd4j.create(new long[] {4, 3}, 'c');
        INDArray zOutFF = Nd4j.create(new long[] {4, 3}, 'f');
        INDArray zOutCC = Nd4j.create(new long[] {4, 3}, 'c');
        INDArray zOutCF = Nd4j.create(new long[] {4, 3}, 'f');
        Nd4j.getExecutioner().exec(new Sign(arrF, zOutFC));
        Nd4j.getExecutioner().exec(new Sign(arrF, zOutFF));
        Nd4j.getExecutioner().exec(new Sign(arrC, zOutCC));
        Nd4j.getExecutioner().exec(new Sign(arrC, zOutCF));

        assertEquals(exp, zOutFC); //fails
        assertEquals(exp, zOutFF); //pass
        assertEquals(exp, zOutCC); //pass
        assertEquals(exp, zOutCF); //fails
    }

    @Test
    public void testTanhXZ() {
        INDArray arrC = Nd4j.linspace(-6, 6, 12, DataType.DOUBLE).reshape('c', 4, 3);
        INDArray arrF = Nd4j.create(new long[] {4, 3}, 'f').assign(arrC);
        double[] d = arrC.data().asDouble();
        double[] e = new double[d.length];
        for (int i = 0; i < e.length; i++)
            e[i] = Math.tanh(d[i]);

        INDArray exp = Nd4j.create(e, new long[] {4, 3}, 'c');

        //First: do op with just x (inplace)
        INDArray arrFCopy = arrF.dup('f');
        INDArray arrCCopy = arrF.dup('c');
        Nd4j.getExecutioner().exec(new Tanh(arrFCopy));
        Nd4j.getExecutioner().exec(new Tanh(arrCCopy));
        assertEquals(exp, arrFCopy);
        assertEquals(exp, arrCCopy);

        //Second: do op with both x and z:
        INDArray zOutFC = Nd4j.create(new long[] {4, 3}, 'c');
        INDArray zOutFF = Nd4j.create(new long[] {4, 3}, 'f');
        INDArray zOutCC = Nd4j.create(new long[] {4, 3}, 'c');
        INDArray zOutCF = Nd4j.create(new long[] {4, 3}, 'f');
        Nd4j.getExecutioner().exec(new Tanh(arrF, zOutFC));
        Nd4j.getExecutioner().exec(new Tanh(arrF, zOutFF));
        Nd4j.getExecutioner().exec(new Tanh(arrC, zOutCC));
        Nd4j.getExecutioner().exec(new Tanh(arrC, zOutCF));

        assertEquals(exp, zOutFC); //fails
        assertEquals(exp, zOutFF); //pass
        assertEquals(exp, zOutCC); //pass
        assertEquals(exp, zOutCF); //fails
    }


    @Test
    public void testBroadcastDiv() {
        INDArray num = Nd4j.create(new double[] {1.00, 1.00, 1.00, 1.00, 2.00, 2.00, 2.00, 2.00, 1.00, 1.00, 1.00, 1.00,
                2.00, 2.00, 2.00, 2.00, -1.00, -1.00, -1.00, -1.00, -2.00, -2.00, -2.00, -2.00, -1.00, -1.00,
                -1.00, -1.00, -2.00, -2.00, -2.00, -2.00}).reshape(2, 16);

        INDArray denom = Nd4j.create(new double[] {1.00, 1.00, 1.00, 1.00, 2.00, 2.00, 2.00, 2.00, 1.00, 1.00, 1.00,
                1.00, 2.00, 2.00, 2.00, 2.00});

        INDArray expected = Nd4j.create(
                new double[] {1., 1., 1., 1., 1., 1., 1., 1., 1., 1., 1., 1., 1., 1., 1., 1., -1., -1., -1.,
                        -1., -1., -1., -1., -1., -1., -1., -1., -1., -1., -1., -1., -1.,},
                new long[] {2, 16});

        INDArray actual = Nd4j.getExecutioner().exec(new BroadcastDivOp(num, denom, num.dup(), -1));
        assertEquals(expected, actual);
    }


    @Test
    public void testBroadcastMult() {
        INDArray num = Nd4j.create(new double[] {1.00, 2.00, 3.00, 4.00, 5.00, 6.00, 7.00, 8.00, -1.00, -2.00, -3.00,
                -4.00, -5.00, -6.00, -7.00, -8.00}).reshape(2, 8);

        INDArray denom = Nd4j.create(new double[] {1.00, 2.00, 3.00, 4.00, 5.00, 6.00, 7.00, 8.00});

        INDArray expected = Nd4j.create(new double[] {1, 4, 9, 16, 25, 36, 49, 64, -1, -4, -9, -16, -25, -36, -49, -64},
                new long[] {2, 8});

        INDArray actual = Nd4j.getExecutioner().exec(new BroadcastMulOp(num, denom, num.dup(), -1));
        assertEquals(expected, actual);
    }

    @Test
    public void testBroadcastSub() {
        INDArray num = Nd4j.create(new double[] {1.00, 2.00, 3.00, 4.00, 5.00, 6.00, 7.00, 8.00, -1.00, -2.00, -3.00,
                -4.00, -5.00, -6.00, -7.00, -8.00}).reshape(2, 8);

        INDArray denom = Nd4j.create(new double[] {1.00, 2.00, 3.00, 4.00, 5.00, 6.00, 7.00, 8.00});

        INDArray expected = Nd4j.create(new double[] {0, 0, 0, 0, 0, 0, 0, 0, -2, -4, -6, -8, -10, -12, -14, -16},
                new long[] {2, 8});

        INDArray actual = Nd4j.getExecutioner().exec(new BroadcastSubOp(num, denom, num.dup(), -1));
        assertEquals(expected, actual);
    }

    @Test
    public void testBroadcastAdd() {
        INDArray num = Nd4j.create(new double[] {1.00, 2.00, 3.00, 4.00, 5.00, 6.00, 7.00, 8.00, -1.00, -2.00, -3.00,
                -4.00, -5.00, -6.00, -7.00, -8.00}).reshape(2, 8);

        INDArray denom = Nd4j.create(new double[] {1.00, 2.00, 3.00, 4.00, 5.00, 6.00, 7.00, 8.00});

        INDArray expected = Nd4j.create(new double[] {2, 4, 6, 8, 10, 12, 14, 16, 0, 0, 0, 0, 0, 0, 0, 0,},
                new long[] {2, 8});
        INDArray dup = num.dup();
        INDArray actual = Nd4j.getExecutioner().exec(new BroadcastAddOp(num, denom, dup, -1));
        assertEquals(expected, actual);
    }


    @Test
    public void testDimension() {
        INDArray test = Nd4j.create(Nd4j.linspace(1, 4, 4, DataType.DOUBLE).data(), new long[] {2, 2});
        //row
        INDArray slice0 = test.slice(0, 1);
        INDArray slice02 = test.slice(1, 1);

        INDArray assertSlice0 = Nd4j.create(new double[] {1, 3});
        INDArray assertSlice02 = Nd4j.create(new double[] {2, 4});
        assertEquals(assertSlice0, slice0);
        assertEquals(assertSlice02, slice02);

        //column
        INDArray assertSlice1 = Nd4j.create(new double[] {1, 2});
        INDArray assertSlice12 = Nd4j.create(new double[] {3, 4});


        INDArray slice1 = test.slice(0, 0);
        INDArray slice12 = test.slice(1, 0);


        assertEquals(assertSlice1, slice1);
        assertEquals(assertSlice12, slice12);


        INDArray arr = Nd4j.create(Nd4j.linspace(1, 24, 24, DataType.DOUBLE).data(), new long[] {4, 3, 2});
        INDArray secondSliceFirstDimension = arr.slice(1, 1);
        assertEquals(secondSliceFirstDimension, secondSliceFirstDimension);


    }



    @Test
    public void testReshape() {
        INDArray arr = Nd4j.create(Nd4j.linspace(1, 24, 24, DataType.DOUBLE).data(), new long[] {4, 3, 2});
        INDArray reshaped = arr.reshape(2, 3, 4);
        assertEquals(arr.length(), reshaped.length());
        assertEquals(true, Arrays.equals(new long[] {4, 3, 2}, arr.shape()));
        assertEquals(true, Arrays.equals(new long[] {2, 3, 4}, reshaped.shape()));

    }



    @Test
    public void testDot() {
        INDArray vec1 = Nd4j.create(new float[] {1, 2, 3, 4});
        INDArray vec2 = Nd4j.create(new float[] {1, 2, 3, 4});
        assertEquals(30, Nd4j.getBlasWrapper().dot(vec1, vec2), 1e-1);

        INDArray matrix = Nd4j.linspace(1, 4, 4, DataType.DOUBLE).reshape(2, 2);
        INDArray row = matrix.getRow(1);
        assertEquals(25, Nd4j.getBlasWrapper().dot(row, row), 1e-1);

    }


    @Test
    public void testIdentity() {
        INDArray eye = Nd4j.eye(5);
        assertTrue(Arrays.equals(new long[] {5, 5}, eye.shape()));
        eye = Nd4j.eye(5);
        assertTrue(Arrays.equals(new long[] {5, 5}, eye.shape()));


    }

    @Test
    public void testTemp() {
        Nd4j.getRandom().setSeed(12345);
        INDArray in = Nd4j.rand(new long[] {2, 2, 2});
        System.out.println("In:\n" + in);
        INDArray permuted = in.permute(0, 2, 1); //Permute, so we get correct order after reshaping
        INDArray out = permuted.reshape(4, 2);
        System.out.println("Out:\n" + out);

        int countZero = 0;
        for (int i = 0; i < 8; i++)
            if (out.getDouble(i) == 0.0)
                countZero++;
        assertEquals(countZero, 0);
    }


    @Test
    public void testMeans() {
        INDArray a = Nd4j.linspace(1, 4, 4, DataType.DOUBLE).reshape(2, 2);
        INDArray mean1 = a.mean(1);
        assertEquals(getFailureMessage(), Nd4j.create(new double[] {1.5, 3.5}), mean1);
        assertEquals(getFailureMessage(), Nd4j.create(new double[] {2, 3}), a.mean(0));
        assertEquals(getFailureMessage(), 2.5, Nd4j.linspace(1, 4, 4, DataType.DOUBLE).meanNumber().doubleValue(), 1e-1);
        assertEquals(getFailureMessage(), 2.5, a.meanNumber().doubleValue(), 1e-1);

    }


    @Test
    public void testSums() {
        INDArray a = Nd4j.linspace(1, 4, 4, DataType.DOUBLE).reshape(2, 2);
        assertEquals(getFailureMessage(), Nd4j.create(new double[] {3, 7}), a.sum(1));
        assertEquals(getFailureMessage(), Nd4j.create(new double[] {4, 6}), a.sum(0));
        assertEquals(getFailureMessage(), 10, a.sumNumber().doubleValue(), 1e-1);


    }

    @Test
    public void testRSubi() {
        INDArray n2 = Nd4j.ones(2);
        INDArray n2Assertion = Nd4j.zeros(2);
        INDArray nRsubi = n2.rsubi(1);
        assertEquals(n2Assertion, nRsubi);
    }


    @Test
    public void testConcat() {
        INDArray A = Nd4j.linspace(1, 8, 8, DataType.DOUBLE).reshape(2, 2, 2);
        INDArray B = Nd4j.linspace(1, 12, 12, DataType.DOUBLE).reshape(3, 2, 2);
        INDArray concat = Nd4j.concat(0, A, B);
        assertTrue(Arrays.equals(new long[] {5, 2, 2}, concat.shape()));

        INDArray columnConcat = Nd4j.linspace(1, 6, 6, DataType.DOUBLE).reshape(2, 3);
        INDArray concatWith = Nd4j.zeros(2, 3);
        INDArray columnWiseConcat = Nd4j.concat(0, columnConcat, concatWith);
        System.out.println(columnConcat);

    }

    @Test
    public void testConcatHorizontally() {
        INDArray rowVector = Nd4j.ones(1, 5);
        INDArray other = Nd4j.ones(1, 5);
        INDArray concat = Nd4j.hstack(other, rowVector);
        assertEquals(rowVector.rows(), concat.rows());
        assertEquals(rowVector.columns() * 2, concat.columns());
    }



    @Test
    public void testArgMaxSameValues() {
        //Here: assume that by convention, argmax returns the index of the FIRST maximum value
        //Thus, argmax(ones(...)) = 0 by convention
        INDArray arr = Nd4j.ones(DataType.DOUBLE,1,10);

        for (int i = 0; i < 10; i++) {
            double argmax = Nd4j.argMax(arr, 1).getDouble(0);
            //System.out.println(argmax);
            assertEquals(0.0, argmax, 0.0);
        }
    }


    @Test
    public void testSoftmaxStability() {
        INDArray input = Nd4j.create(new double[] {-0.75, 0.58, 0.42, 1.03, -0.61, 0.19, -0.37, -0.40, -1.42, -0.04}).reshape(1, -1).transpose();
        System.out.println("Input transpose " + Shape.shapeToString(input.shapeInfo()));
        INDArray output = Nd4j.create(10, 1);
        System.out.println("Element wise stride of output " + output.elementWiseStride());
        Nd4j.getExecutioner().exec(new OldSoftMax(input, output));
    }

    @Test
    public void testAssignOffset() {
        INDArray arr = Nd4j.ones(5, 5);
        INDArray row = arr.slice(1);
        row.assign(1);
        assertEquals(Nd4j.ones(5), row);
    }

    @Test
    public void testAddScalar() {
        INDArray div = Nd4j.valueArrayOf(new long[] {1, 4}, 4);
        INDArray rdiv = div.add(1);
        INDArray answer = Nd4j.valueArrayOf(new long[] {1, 4}, 5);
        assertEquals(answer, rdiv);
    }

    @Test
    public void testRdivScalar() {
        INDArray div = Nd4j.valueArrayOf(new long[] {1, 4}, 4).castTo(DataType.DOUBLE);
        INDArray rdiv = div.rdiv(1);
        INDArray answer = Nd4j.valueArrayOf(new long[] {1, 4}, 0.25).castTo(DataType.DOUBLE);
        assertEquals(rdiv, answer);
    }

    @Test
    public void testRDivi() {
        INDArray n2 = Nd4j.valueArrayOf(new long[] {1, 2}, 4).castTo(DataType.DOUBLE);
        INDArray n2Assertion = Nd4j.valueArrayOf(new long[] {1, 2}, 0.5).castTo(DataType.DOUBLE);
        INDArray nRsubi = n2.rdivi(2);
        assertEquals(n2Assertion, nRsubi);
    }



    @Test
    public void testElementWiseAdd() {
        INDArray linspace = Nd4j.linspace(1, 4, 4, DataType.DOUBLE).reshape(2, 2);
        INDArray linspace2 = linspace.dup();
        INDArray assertion = Nd4j.create(new double[][] {{2, 4}, {6, 8}});
        linspace.addi(linspace2);
        assertEquals(assertion, linspace);
    }

    @Test
    public void testSquareMatrix() {
        INDArray n = Nd4j.create(Nd4j.linspace(1, 8, 8, DataType.DOUBLE).data(), new long[] {2, 2, 2});
        INDArray eightFirstTest = n.vectorAlongDimension(0, 2);
        INDArray eightFirstAssertion = Nd4j.create(new double[] {1, 2}, new long[] {1, 2});
        assertEquals(eightFirstAssertion, eightFirstTest);

        INDArray eightFirstTestSecond = n.vectorAlongDimension(1, 2);
        INDArray eightFirstTestSecondAssertion = Nd4j.create(new double[] {3, 4});
        assertEquals(eightFirstTestSecondAssertion, eightFirstTestSecond);

    }

    @Test
    public void testNumVectorsAlongDimension() {
        INDArray arr = Nd4j.linspace(1, 24, 24, DataType.DOUBLE).reshape(4, 3, 2);
        assertEquals(12, arr.vectorsAlongDimension(2));
    }



    @Test
    public void testBroadCast() {
        INDArray n = Nd4j.linspace(1, 4, 4, DataType.DOUBLE).reshape(1, 4);
        INDArray broadCasted = n.broadcast(5, 4);
        for (int i = 0; i < broadCasted.rows(); i++) {
            INDArray row = broadCasted.getRow(i);
            assertEquals(n, broadCasted.getRow(i));
        }

        INDArray broadCast2 = broadCasted.getRow(0).broadcast(5, 4);
        assertEquals(broadCasted, broadCast2);


        INDArray columnBroadcast = n.transpose().broadcast(4, 5);
        for (int i = 0; i < columnBroadcast.columns(); i++) {
            INDArray column = columnBroadcast.getColumn(i);
            assertEquals(column, n.transpose());
        }

        INDArray fourD = Nd4j.create(1, 2, 1, 1);
        INDArray broadCasted3 = fourD.broadcast(1, 2, 36, 36);
        assertTrue(Arrays.equals(new long[] {1, 2, 36, 36}, broadCasted3.shape()));



        INDArray ones = Nd4j.ones(1, 1, 1).broadcast(2, 1, 1);
        assertArrayEquals(new long[] {2, 1, 1}, ones.shape());
    }

    @Test
    public void testScalarBroadcast() {
        INDArray fiveThree = Nd4j.ones(5, 3);
        INDArray fiveThreeTest = Nd4j.scalar(1.0).broadcast(5, 3);
        assertEquals(fiveThree, fiveThreeTest);

    }


    @Test
    public void testPutRowGetRowOrdering() {
        INDArray row1 = Nd4j.linspace(1, 4, 4, DataType.DOUBLE).reshape(2, 2);
        INDArray put = Nd4j.create(new double[] {5, 6});
        row1.putRow(1, put);


        INDArray row1Fortran = Nd4j.linspace(1, 4, 4, DataType.DOUBLE).reshape(2, 2);
        INDArray putFortran = Nd4j.create(new double[] {5, 6});
        row1Fortran.putRow(1, putFortran);
        assertEquals(row1, row1Fortran);
        INDArray row1CTest = row1.getRow(1);
        INDArray row1FortranTest = row1Fortran.getRow(1);
        assertEquals(row1CTest, row1FortranTest);



    }



    @Test
    public void testElementWiseOps() {
        INDArray n1 = Nd4j.scalar(1.0);
        INDArray n2 = Nd4j.scalar(2.0);
        INDArray nClone = n1.add(n2);
        assertEquals(Nd4j.scalar(3.0), nClone);
        assertFalse(n1.add(n2).equals(n1));

        INDArray n3 = Nd4j.scalar(3.0);
        INDArray n4 = Nd4j.scalar(4.0);
        INDArray subbed = n4.sub(n3);
        INDArray mulled = n4.mul(n3);
        INDArray div = n4.div(n3);

        assertFalse(subbed.equals(n4));
        assertFalse(mulled.equals(n4));
        assertEquals(Nd4j.scalar(1.0), subbed);
        assertEquals(Nd4j.scalar(12.0), mulled);
        assertEquals(Nd4j.scalar(1.333333333333333333333), div);
    }

    @Test
    public void testNdArrayCreation() {
        double delta = 1e-1;
        INDArray n1 = Nd4j.create(new double[] {0d, 1d, 2d, 3d}, new long[] {2, 2}, 'c');
        INDArray lv = n1.reshape(-1);
        assertEquals(0d, lv.getDouble(0), delta);
        assertEquals(1d, lv.getDouble(1), delta);
        assertEquals(2d, lv.getDouble(2), delta);
        assertEquals(3d, lv.getDouble(3), delta);
    }

    @Test
    public void testToFlattenedWithOrder() {
        int[] firstShape = {10, 3};
        int firstLen = ArrayUtil.prod(firstShape);
        int[] secondShape = {2, 7};
        int secondLen = ArrayUtil.prod(secondShape);
        int[] thirdShape = {3, 3};
        int thirdLen = ArrayUtil.prod(thirdShape);
        INDArray firstC = Nd4j.linspace(1, firstLen, firstLen, DataType.DOUBLE).reshape('c', firstShape);
        INDArray firstF = Nd4j.create(firstShape, 'f').assign(firstC);
        INDArray secondC = Nd4j.linspace(1, secondLen, secondLen, DataType.DOUBLE).reshape('c', secondShape);
        INDArray secondF = Nd4j.create(secondShape, 'f').assign(secondC);
        INDArray thirdC = Nd4j.linspace(1, thirdLen, thirdLen, DataType.DOUBLE).reshape('c', thirdShape);
        INDArray thirdF = Nd4j.create(thirdShape, 'f').assign(thirdC);


        assertEquals(firstC, firstF);
        assertEquals(secondC, secondF);
        assertEquals(thirdC, thirdF);

        INDArray cc = Nd4j.toFlattened('c', firstC, secondC, thirdC);
        INDArray cf = Nd4j.toFlattened('c', firstF, secondF, thirdF);
        assertEquals(cc, cf);

        INDArray cmixed = Nd4j.toFlattened('c', firstC, secondF, thirdF);
        assertEquals(cc, cmixed);

        INDArray fc = Nd4j.toFlattened('f', firstC, secondC, thirdC);
        assertNotEquals(cc, fc);

        INDArray ff = Nd4j.toFlattened('f', firstF, secondF, thirdF);
        assertEquals(fc, ff);

        INDArray fmixed = Nd4j.toFlattened('f', firstC, secondF, thirdF);
        assertEquals(fc, fmixed);
    }


    @Test
    public void testLeakyRelu() {
        INDArray arr = Nd4j.linspace(-1, 1, 10, DataType.DOUBLE);
        double[] expected = new double[10];
        for (int i = 0; i < 10; i++) {
            double in = arr.getDouble(i);
            expected[i] = (in <= 0.0 ? 0.01 * in : in);
        }

        INDArray out = Nd4j.getExecutioner().exec(new LeakyReLU(arr, 0.01));

        INDArray exp = Nd4j.create(expected);
        assertEquals(exp, out);
    }

    @Test
    public void testSoftmaxRow() {
        for (int i = 0; i < 20; i++) {
            INDArray arr1 = Nd4j.zeros(100);
            Nd4j.getExecutioner().execAndReturn(new OldSoftMax(arr1));
            System.out.println(Arrays.toString(arr1.data().asFloat()));
        }
    }

    @Test
    public void testLeakyRelu2() {
        INDArray arr = Nd4j.linspace(-1, 1, 10, DataType.DOUBLE);
        double[] expected = new double[10];
        for (int i = 0; i < 10; i++) {
            double in = arr.getDouble(i);
            expected[i] = (in <= 0.0 ? 0.01 * in : in);
        }

        INDArray out = Nd4j.getExecutioner().exec(new LeakyReLU(arr, 0.01));

        System.out.println("Expected: " + Arrays.toString(expected));
        System.out.println("Actual:   " + Arrays.toString(out.data().asDouble()));

        INDArray exp = Nd4j.create(expected);
        assertEquals(exp, out);
    }

    @Test
    public void testDupAndDupWithOrder() {
        List<Pair<INDArray, String>> testInputs =
                NDArrayCreationUtil.getAllTestMatricesWithShape(ordering(), 4, 5, 123, DataType.DOUBLE);
        for (Pair<INDArray, String> pair : testInputs) {

            String msg = pair.getSecond();
            INDArray in = pair.getFirst();
            INDArray dup = in.dup();
            INDArray dupc = in.dup('c');
            INDArray dupf = in.dup('f');

            assertEquals(dup.ordering(), ordering());
            assertEquals(dupc.ordering(), 'c');
            assertEquals(dupf.ordering(), 'f');
            assertEquals(msg, in, dupc);
            assertEquals(msg, in, dupf);
        }
    }

    @Test
    public void testToOffsetZeroCopy() {
        List<Pair<INDArray, String>> testInputs =
                NDArrayCreationUtil.getAllTestMatricesWithShape(ordering(), 4, 5, 123, DataType.DOUBLE);

        for (int i = 0; i < testInputs.size(); i++) {
            Pair<INDArray, String> pair = testInputs.get(i);
            String msg = pair.getSecond();
            msg += "Failed on " + i;
            INDArray in = pair.getFirst();
            INDArray dup = Shape.toOffsetZeroCopy(in, ordering());
            INDArray dupc = Shape.toOffsetZeroCopy(in, 'c');
            INDArray dupf = Shape.toOffsetZeroCopy(in, 'f');
            INDArray dupany = Shape.toOffsetZeroCopyAnyOrder(in);

            assertEquals(msg, in, dup);
            assertEquals(msg, in, dupc);
            assertEquals(msg, in, dupf);
            assertEquals(msg, dupc.ordering(), 'c');
            assertEquals(msg, dupf.ordering(), 'f');
            assertEquals(msg, in, dupany);

            assertEquals(dup.offset(), 0);
            assertEquals(dupc.offset(), 0);
            assertEquals(dupf.offset(), 0);
            assertEquals(dupany.offset(), 0);
            assertEquals(dup.length(), dup.data().length());
            assertEquals(dupc.length(), dupc.data().length());
            assertEquals(dupf.length(), dupf.data().length());
            assertEquals(dupany.length(), dupany.data().length());
        }
    }

    @Test
    @Ignore
    public void largeInstantiation() {
        Nd4j.ones((1024 * 1024 * 511) + (1024 * 1024 - 1)); // Still works; this can even be called as often as I want, allowing me even to spill over on disk
        Nd4j.ones((1024 * 1024 * 511) + (1024 * 1024)); // Crashes
    }

    @Test
    public void testAssignNumber() {
        int nRows = 10;
        int nCols = 20;
        INDArray in = Nd4j.linspace(1, nRows * nCols, nRows * nCols, DataType.DOUBLE).reshape('c', new long[] {nRows, nCols});

        INDArray subset1 = in.get(NDArrayIndex.interval(0, 1), NDArrayIndex.interval(0, nCols / 2));
        subset1.assign(1.0);

        INDArray subset2 = in.get(NDArrayIndex.interval(5, 8), NDArrayIndex.interval(nCols / 2, nCols));
        subset2.assign(2.0);
        INDArray assertion = Nd4j.create(new double[] {1.0, 1.0, 1.0, 1.0, 1.0, 1.0, 1.0, 1.0, 1.0, 1.0, 11.0, 12.0,
                13.0, 14.0, 15.0, 16.0, 17.0, 18.0, 19.0, 20.0, 21.0, 22.0, 23.0, 24.0, 25.0, 26.0, 27.0, 28.0,
                29.0, 30.0, 31.0, 32.0, 33.0, 34.0, 35.0, 36.0, 37.0, 38.0, 39.0, 40.0, 41.0, 42.0, 43.0, 44.0,
                45.0, 46.0, 47.0, 48.0, 49.0, 50.0, 51.0, 52.0, 53.0, 54.0, 55.0, 56.0, 57.0, 58.0, 59.0, 60.0,
                61.0, 62.0, 63.0, 64.0, 65.0, 66.0, 67.0, 68.0, 69.0, 70.0, 71.0, 72.0, 73.0, 74.0, 75.0, 76.0,
                77.0, 78.0, 79.0, 80.0, 81.0, 82.0, 83.0, 84.0, 85.0, 86.0, 87.0, 88.0, 89.0, 90.0, 91.0, 92.0,
                93.0, 94.0, 95.0, 96.0, 97.0, 98.0, 99.0, 100.0, 101.0, 102.0, 103.0, 104.0, 105.0, 106.0,
                107.0, 108.0, 109.0, 110.0, 2.0, 2.0, 2.0, 2.0, 2.0, 2.0, 2.0, 2.0, 2.0, 2.0, 121.0, 122.0,
                123.0, 124.0, 125.0, 126.0, 127.0, 128.0, 129.0, 130.0, 2.0, 2.0, 2.0, 2.0, 2.0, 2.0, 2.0, 2.0,
                2.0, 2.0, 141.0, 142.0, 143.0, 144.0, 145.0, 146.0, 147.0, 148.0, 149.0, 150.0, 2.0, 2.0, 2.0,
                2.0, 2.0, 2.0, 2.0, 2.0, 2.0, 2.0, 161.0, 162.0, 163.0, 164.0, 165.0, 166.0, 167.0, 168.0,
                169.0, 170.0, 171.0, 172.0, 173.0, 174.0, 175.0, 176.0, 177.0, 178.0, 179.0, 180.0, 181.0,
                182.0, 183.0, 184.0, 185.0, 186.0, 187.0, 188.0, 189.0, 190.0, 191.0, 192.0, 193.0, 194.0,
                195.0, 196.0, 197.0, 198.0, 199.0, 200.0}, in.shape(), 0, 'c');
        assertEquals(assertion, in);
    }


    @Test
    public void testSumDifferentOrdersSquareMatrix() {
        INDArray arrc = Nd4j.linspace(1, 4, 4, DataType.DOUBLE).reshape(2, 2);
        INDArray arrf = Nd4j.create(new long[] {2, 2}, 'f').assign(arrc);

        INDArray cSum = arrc.sum(0);
        INDArray fSum = arrf.sum(0);
        assertEquals(arrc, arrf);
        assertEquals(cSum, fSum); //Expect: 4,6. Getting [4, 4] for f order
    }

    @Test
    @Ignore //not relevant anymore
    public void testAssignMixedC() {
        int[] shape1 = {3, 2, 2, 2, 2, 2};
        int[] shape2 = {12, 8};
        int length = ArrayUtil.prod(shape1);

        assertEquals(ArrayUtil.prod(shape1), ArrayUtil.prod(shape2));

        INDArray arr = Nd4j.linspace(1, length, length, DataType.DOUBLE).reshape('c', shape1);
        INDArray arr2c = Nd4j.create(shape2, 'c');
        INDArray arr2f = Nd4j.create(shape2, 'f');

        log.info("2f data: {}", Arrays.toString(arr2f.data().asFloat()));

        arr2c.assign(arr);
        System.out.println("--------------");
        arr2f.assign(arr);

        INDArray exp = Nd4j.linspace(1, length, length, DataType.DOUBLE).reshape('c', shape2);

        log.info("arr data: {}", Arrays.toString(arr.data().asFloat()));
        log.info("2c data: {}", Arrays.toString(arr2c.data().asFloat()));
        log.info("2f data: {}", Arrays.toString(arr2f.data().asFloat()));
        log.info("2c shape: {}", Arrays.toString(arr2c.shapeInfoDataBuffer().asInt()));
        log.info("2f shape: {}", Arrays.toString(arr2f.shapeInfoDataBuffer().asInt()));
        assertEquals(exp, arr2c);
        assertEquals(exp, arr2f);
    }

    @Test
    public void testDummy() {
        INDArray arr2f = Nd4j.create(new double[] {1.0, 13.0, 25.0, 37.0, 49.0, 61.0, 73.0, 85.0, 2.0, 14.0, 26.0, 38.0,
                50.0, 62.0, 74.0, 86.0, 3.0, 15.0, 27.0, 39.0, 51.0, 63.0, 75.0, 87.0, 4.0, 16.0, 28.0, 40.0,
                52.0, 64.0, 76.0, 88.0, 5.0, 17.0, 29.0, 41.0, 53.0, 65.0, 77.0, 89.0, 6.0, 18.0, 30.0, 42.0,
                54.0, 66.0, 78.0, 90.0, 7.0, 19.0, 31.0, 43.0, 55.0, 67.0, 79.0, 91.0, 8.0, 20.0, 32.0, 44.0,
                56.0, 68.0, 80.0, 92.0, 9.0, 21.0, 33.0, 45.0, 57.0, 69.0, 81.0, 93.0, 10.0, 22.0, 34.0, 46.0,
                58.0, 70.0, 82.0, 94.0, 11.0, 23.0, 35.0, 47.0, 59.0, 71.0, 83.0, 95.0, 12.0, 24.0, 36.0, 48.0,
                60.0, 72.0, 84.0, 96.0}, new long[] {12, 8}, 'f');
        log.info("arr2f shape: {}", Arrays.toString(arr2f.shapeInfoDataBuffer().asInt()));
        log.info("arr2f data: {}", Arrays.toString(arr2f.data().asFloat()));
        log.info("render: {}", arr2f);

        log.info("----------------------");

        INDArray array = Nd4j.linspace(1, 96, 96, DataType.DOUBLE).reshape('c', 12, 8);
        log.info("array render: {}", array);

        log.info("----------------------");

        INDArray arrayf = array.dup('f');
        log.info("arrayf render: {}", arrayf);
        log.info("arrayf shape: {}", Arrays.toString(arrayf.shapeInfoDataBuffer().asInt()));
        log.info("arrayf data: {}", Arrays.toString(arrayf.data().asFloat()));
    }

    @Test
    public void testPairwiseMixedC() {
        int[] shape2 = {12, 8};
        int length = ArrayUtil.prod(shape2);


        INDArray arr = Nd4j.linspace(1, length, length, DataType.DOUBLE).reshape('c', shape2);
        INDArray arr2c = arr.dup('c');
        INDArray arr2f = arr.dup('f');

        arr2c.addi(arr);
        System.out.println("--------------");
        arr2f.addi(arr);

        INDArray exp = Nd4j.linspace(1, length, length, DataType.DOUBLE).reshape('c', shape2).mul(2.0);

        assertEquals(exp, arr2c);
        assertEquals(exp, arr2f);

        log.info("2c data: {}", Arrays.toString(arr2c.data().asFloat()));
        log.info("2f data: {}", Arrays.toString(arr2f.data().asFloat()));

        assertTrue(arrayNotEquals(arr2c.data().asFloat(), arr2f.data().asFloat(), 1e-5f));
    }

    @Test
    public void testPairwiseMixedF() {
        int[] shape2 = {12, 8};
        int length = ArrayUtil.prod(shape2);


        INDArray arr = Nd4j.linspace(1, length, length, DataType.DOUBLE).reshape('c', shape2).dup('f');
        INDArray arr2c = arr.dup('c');
        INDArray arr2f = arr.dup('f');

        arr2c.addi(arr);
        System.out.println("--------------");
        arr2f.addi(arr);

        INDArray exp = Nd4j.linspace(1, length, length, DataType.DOUBLE).reshape('c', shape2).dup('f').mul(2.0);

        assertEquals(exp, arr2c);
        assertEquals(exp, arr2f);

        log.info("2c data: {}", Arrays.toString(arr2c.data().asFloat()));
        log.info("2f data: {}", Arrays.toString(arr2f.data().asFloat()));

        assertTrue(arrayNotEquals(arr2c.data().asFloat(), arr2f.data().asFloat(), 1e-5f));
    }

    @Test
    public void testAssign2D() {
        int[] shape2 = {8, 4};

        int length = ArrayUtil.prod(shape2);

        INDArray arr = Nd4j.linspace(1, length, length, DataType.DOUBLE).reshape('c', shape2);
        INDArray arr2c = Nd4j.create(shape2, 'c');
        INDArray arr2f = Nd4j.create(shape2, 'f');

        arr2c.assign(arr);
        System.out.println("--------------");
        arr2f.assign(arr);

        INDArray exp = Nd4j.linspace(1, length, length, DataType.DOUBLE).reshape('c', shape2);

        assertEquals(exp, arr2c);
        assertEquals(exp, arr2f);
    }

    @Test
    public void testAssign2D_2() {
        int[] shape2 = {8, 4};

        int length = ArrayUtil.prod(shape2);

        INDArray arr = Nd4j.linspace(1, length, length, DataType.DOUBLE).reshape('c', shape2);
        INDArray arr2c = Nd4j.create(shape2, 'c');
        INDArray arr2f = Nd4j.create(shape2, 'f');
        INDArray z_f = Nd4j.create(shape2, 'f');
        INDArray z_c = Nd4j.create(shape2, 'c');

        Nd4j.getExecutioner().exec(new Set(arr2f, arr, z_f));

        Nd4j.getExecutioner().commit();

        Nd4j.getExecutioner().exec(new Set(arr2f, arr, z_c));

        INDArray exp = Nd4j.linspace(1, length, length, DataType.DOUBLE).reshape('c', shape2);


        System.out.println("Zf data: " + Arrays.toString(z_f.data().asFloat()));
        System.out.println("Zc data: " + Arrays.toString(z_c.data().asFloat()));

        assertEquals(exp, z_f);
        assertEquals(exp, z_c);
    }

    @Test
    public void testAssign3D_2() {
        int[] shape3 = {8, 4, 8};

        int length = ArrayUtil.prod(shape3);

        INDArray arr = Nd4j.linspace(1, length, length, DataType.DOUBLE).reshape('c', shape3).dup('f');
        INDArray arr3c = Nd4j.create(shape3, 'c');
        INDArray arr3f = Nd4j.create(shape3, 'f');

        Nd4j.getExecutioner().exec(new Set(arr3c, arr, arr3f));

        Nd4j.getExecutioner().commit();

        Nd4j.getExecutioner().exec(new Set(arr3f, arr, arr3c));

        INDArray exp = Nd4j.linspace(1, length, length, DataType.DOUBLE).reshape('c', shape3);

        assertEquals(exp, arr3c);
        assertEquals(exp, arr3f);
    }

    @Test
    public void testSumDifferentOrders() {
        INDArray arrc = Nd4j.linspace(1, 6, 6, DataType.DOUBLE).reshape('c', 3, 2);
        INDArray arrf = Nd4j.create(new double[6], new long[] {3, 2}, 'f').assign(arrc);

        assertEquals(arrc, arrf);
        INDArray cSum = arrc.sum(0);
        INDArray fSum = arrf.sum(0);
        assertEquals(cSum, fSum); //Expect: 0.51, 1.79; getting [0.51,1.71] for f order
    }

    @Test
    public void testCreateUnitialized() {

        INDArray arrC = Nd4j.createUninitialized(new long[] {10, 10}, 'c');
        INDArray arrF = Nd4j.createUninitialized(new long[] {10, 10}, 'f');

        assertEquals('c', arrC.ordering());
        assertArrayEquals(new long[] {10, 10}, arrC.shape());
        assertEquals('f', arrF.ordering());
        assertArrayEquals(new long[] {10, 10}, arrF.shape());

        //Can't really test that it's *actually* uninitialized...
        arrC.assign(0);
        arrF.assign(0);

        assertEquals(Nd4j.create(new long[] {10, 10}), arrC);
        assertEquals(Nd4j.create(new long[] {10, 10}), arrF);
    }

    @Test
    public void testVarConst() {
        INDArray x = Nd4j.linspace(1, 100, 100, DataType.DOUBLE).reshape(10, 10);
        System.out.println(x);
        assertFalse(Double.isNaN(x.var(0).sumNumber().doubleValue()));
        System.out.println(x.var(0));
        assertFalse(Double.isNaN(x.var(1).sumNumber().doubleValue()));
        System.out.println(x.var(1));

        System.out.println("=================================");
        // 2d array - all elements are the same
        INDArray a = Nd4j.ones(10, 10).mul(10);
        System.out.println(a);
        assertFalse(Double.isNaN(a.var(0).sumNumber().doubleValue()));
        System.out.println(a.var(0));
        assertFalse(Double.isNaN(a.var(1).sumNumber().doubleValue()));
        System.out.println(a.var(1));

        // 2d array - constant in one dimension
        System.out.println("=================================");
        INDArray nums = Nd4j.linspace(1, 10, 10, DataType.DOUBLE);
        INDArray b = Nd4j.ones(10, 10).mulRowVector(nums);
        System.out.println(b);
        assertFalse(Double.isNaN((Double) b.var(0).sumNumber()));
        System.out.println(b.var(0));
        assertFalse(Double.isNaN((Double) b.var(1).sumNumber()));
        System.out.println(b.var(1));

        System.out.println("=================================");
        System.out.println(b.transpose());
        assertFalse(Double.isNaN((Double) b.transpose().var(0).sumNumber()));
        System.out.println(b.transpose().var(0));
        assertFalse(Double.isNaN((Double) b.transpose().var(1).sumNumber()));
        System.out.println(b.transpose().var(1));
    }

    @Test
    public void testVPull1() {
        int indexes[] = new int[] {0, 2, 4};
        INDArray array = Nd4j.linspace(1, 25, 25, DataType.DOUBLE).reshape(5, 5);
        INDArray assertion = Nd4j.createUninitialized(new long[] {3, 5}, 'f');
        for (int i = 0; i < 3; i++) {
            assertion.putRow(i, array.getRow(indexes[i]));
        }

        INDArray result = Nd4j.pullRows(array, 1, indexes, 'f');

        assertEquals(3, result.rows());
        assertEquals(5, result.columns());
        assertEquals(assertion, result);
    }

    @Test(expected = IllegalStateException.class)
    public void testPullRowsValidation1() {
        Nd4j.pullRows(Nd4j.create(10, 10), 2, new int[] {0, 1, 2});
    }

    @Test(expected = IllegalStateException.class)
    public void testPullRowsValidation2() {
        Nd4j.pullRows(Nd4j.create(10, 10), 1, new int[] {0, -1, 2});
    }

    @Test(expected = IllegalStateException.class)
    public void testPullRowsValidation3() {
        Nd4j.pullRows(Nd4j.create(10, 10), 1, new int[] {0, 1, 10});
    }

    @Test(expected = IllegalStateException.class)
    public void testPullRowsValidation4() {
        Nd4j.pullRows(Nd4j.create(3, 10), 1, new int[] {0, 1, 2, 3});
    }

    @Test(expected = IllegalStateException.class)
    public void testPullRowsValidation5() {
        Nd4j.pullRows(Nd4j.create(3, 10), 1, new int[] {0, 1, 2}, 'e');
    }



    @Test
    public void testVPull2() {
        val indexes = new int[] {0, 2, 4};
        INDArray array = Nd4j.linspace(1, 25, 25, DataType.DOUBLE).reshape(5, 5);
        INDArray assertion = Nd4j.createUninitialized(new long[] {3, 5}, 'c');
        for (int i = 0; i < 3; i++) {
            assertion.putRow(i, array.getRow(indexes[i]));
        }

        INDArray result = Nd4j.pullRows(array, 1, indexes, 'c');

        assertEquals(3, result.rows());
        assertEquals(5, result.columns());
        assertEquals(assertion, result);

        System.out.println(assertion.toString());
        System.out.println(result.toString());
    }


    @Test
    public void testCompareAndSet1() {
        INDArray array = Nd4j.zeros(25);

        INDArray assertion = Nd4j.zeros(25);

        array.putScalar(0, 0.1f);
        array.putScalar(10, 0.1f);
        array.putScalar(20, 0.1f);

        Nd4j.getExecutioner().exec(new CompareAndSet(array, 0.1, 0.0, 0.01));

        assertEquals(assertion, array);
    }

    @Test
    public void testReplaceNaNs() {
        INDArray array = Nd4j.zeros(25);
        INDArray assertion = Nd4j.zeros(25);

        array.putScalar(0, Float.NaN);
        array.putScalar(10, Float.NaN);
        array.putScalar(20, Float.NaN);

        assertNotEquals(assertion, array);

        Nd4j.getExecutioner().exec(new ReplaceNans(array, 0.0));

        System.out.println("Array After: " + array);

        assertEquals(assertion, array);
    }

    @Test
    public void testNaNEquality() {
        INDArray array = Nd4j.zeros(25);
        INDArray assertion = Nd4j.zeros(25);

        array.putScalar(0, Float.NaN);
        array.putScalar(10, Float.NaN);
        array.putScalar(20, Float.NaN);

        assertNotEquals(assertion, array);
    }


    @Test
    public void testSingleDeviceAveraging() {
        int LENGTH = 512 * 1024 * 2;
        INDArray array1 = Nd4j.valueArrayOf(LENGTH, 1.0);
        INDArray array2 = Nd4j.valueArrayOf(LENGTH, 2.0);
        INDArray array3 = Nd4j.valueArrayOf(LENGTH, 3.0);
        INDArray array4 = Nd4j.valueArrayOf(LENGTH, 4.0);
        INDArray array5 = Nd4j.valueArrayOf(LENGTH, 5.0);
        INDArray array6 = Nd4j.valueArrayOf(LENGTH, 6.0);
        INDArray array7 = Nd4j.valueArrayOf(LENGTH, 7.0);
        INDArray array8 = Nd4j.valueArrayOf(LENGTH, 8.0);
        INDArray array9 = Nd4j.valueArrayOf(LENGTH, 9.0);
        INDArray array10 = Nd4j.valueArrayOf(LENGTH, 10.0);
        INDArray array11 = Nd4j.valueArrayOf(LENGTH, 11.0);
        INDArray array12 = Nd4j.valueArrayOf(LENGTH, 12.0);
        INDArray array13 = Nd4j.valueArrayOf(LENGTH, 13.0);
        INDArray array14 = Nd4j.valueArrayOf(LENGTH, 14.0);
        INDArray array15 = Nd4j.valueArrayOf(LENGTH, 15.0);
        INDArray array16 = Nd4j.valueArrayOf(LENGTH, 16.0);


        long time1 = System.currentTimeMillis();
        INDArray arrayMean = Nd4j.averageAndPropagate(new INDArray[] {array1, array2, array3, array4, array5, array6,
                array7, array8, array9, array10, array11, array12, array13, array14, array15, array16});
        long time2 = System.currentTimeMillis();
        System.out.println("Execution time: " + (time2 - time1));

        assertNotEquals(null, arrayMean);

        assertEquals(8.5f, arrayMean.getFloat(12), 0.1f);
        assertEquals(8.5f, arrayMean.getFloat(150), 0.1f);
        assertEquals(8.5f, arrayMean.getFloat(475), 0.1f);


        assertEquals(8.5f, array1.getFloat(475), 0.1f);
        assertEquals(8.5f, array2.getFloat(475), 0.1f);
        assertEquals(8.5f, array3.getFloat(475), 0.1f);
        assertEquals(8.5f, array5.getFloat(475), 0.1f);
        assertEquals(8.5f, array16.getFloat(475), 0.1f);
    }


    @Test
    public void testDistance1and2() {
        double[] d1 = new double[] {-1, 3, 2};
        double[] d2 = new double[] {0, 1.5, -3.5};
        INDArray arr1 = Nd4j.create(d1);
        INDArray arr2 = Nd4j.create(d2);

        double expD1 = 0.0;
        double expD2 = 0.0;
        for (int i = 0; i < d1.length; i++) {
            double diff = d1[i] - d2[i];
            expD1 += Math.abs(diff);
            expD2 += diff * diff;
        }
        expD2 = Math.sqrt(expD2);

        assertEquals(expD1, arr1.distance1(arr2), 1e-5);
        assertEquals(expD2, arr1.distance2(arr2), 1e-5);
        assertEquals(expD2 * expD2, arr1.squaredDistance(arr2), 1e-5);
    }

    @Test
    public void testEqualsWithEps1() {
        INDArray array1 = Nd4j.create(new double[] {0.5f, 1.5f, 2.5f, 3.5f, 4.5f});
        INDArray array2 = Nd4j.create(new double[] {0f, 1f, 2f, 3f, 4f});
        INDArray array3 = Nd4j.create(new double[] {0f, 1.000001f, 2f, 3f, 4f});


        assertFalse(array1.equalsWithEps(array2, Nd4j.EPS_THRESHOLD));
        assertTrue(array2.equalsWithEps(array3, Nd4j.EPS_THRESHOLD));
        assertTrue(array1.equalsWithEps(array2, 0.7f));
        assertEquals(array2, array3);
    }

    @Test
    public void testIMaxIAMax() {
        Nd4j.getExecutioner().setProfilingMode(OpExecutioner.ProfilingMode.ALL);

        INDArray arr = Nd4j.create(new double[] {-0.24, -0.26, -0.07, -0.01});
        IMax iMax = new IMax(arr);
        IAMax iaMax = new IAMax(arr.dup());
        val imax = Nd4j.getExecutioner().execAndReturn(iMax).getFinalResult().intValue();
        val iamax = Nd4j.getExecutioner().execAndReturn(iaMax).getFinalResult().intValue();
        System.out.println("IMAX: " + imax);
        System.out.println("IAMAX: " + iamax);
        assertEquals(1, iamax);
        assertEquals(3, imax);
    }


    @Test
    public void testIMinIAMin() {
        INDArray arr = Nd4j.create(new double[] {-0.24, -0.26, -0.07, -0.01});
        INDArray abs = Transforms.abs(arr);
        IAMin iaMin = new IAMin(abs);
        IMin iMin = new IMin(arr.dup());
        double imin = Nd4j.getExecutioner().execAndReturn(iMin).getFinalResult().doubleValue();
        double iamin = Nd4j.getExecutioner().execAndReturn(iaMin).getFinalResult().doubleValue();
        System.out.println("IMin: " + imin);
        System.out.println("IAMin: " + iamin);
        assertEquals(3, iamin, 1e-12);
        assertEquals(1, imin, 1e-12);
    }


    @Test
    public void testBroadcast3d2d() {
        char[] orders = {'c', 'f'};

        for (char orderArr : orders) {
            for (char orderbc : orders) {
                System.out.println(orderArr + "\t" + orderbc);
                INDArray arrOrig = Nd4j.ones(3, 4, 5).dup(orderArr);

                //Broadcast on dimensions 0,1
                INDArray bc01 = Nd4j.create(new double[][] {{1, 1, 1, 1}, {1, 0, 1, 1}, {1, 1, 0, 0}}).dup(orderbc);

                INDArray result01 = arrOrig.dup(orderArr);
                Nd4j.getExecutioner().exec(new BroadcastMulOp(arrOrig, bc01, result01, 0, 1));

                for (int i = 0; i < 5; i++) {
                    INDArray subset = result01.tensorAlongDimension(i, 0, 1);//result01.get(NDArrayIndex.all(), NDArrayIndex.all(), NDArrayIndex.point(i));
                    assertEquals(bc01, subset);
                }

                //Broadcast on dimensions 0,2
                INDArray bc02 = Nd4j.create(new double[][] {{1, 1, 1, 1, 1}, {1, 0, 0, 1, 1}, {1, 1, 1, 0, 0}})
                        .dup(orderbc);

                INDArray result02 = arrOrig.dup(orderArr);
                Nd4j.getExecutioner().exec(new BroadcastMulOp(arrOrig, bc02, result02, 0, 2));

                for (int i = 0; i < 4; i++) {
                    INDArray subset = result02.tensorAlongDimension(i, 0, 2); //result02.get(NDArrayIndex.all(), NDArrayIndex.point(i), NDArrayIndex.all());
                    assertEquals(bc02, subset);
                }

                //Broadcast on dimensions 1,2
                INDArray bc12 = Nd4j.create(
                        new double[][] {{1, 1, 1, 1, 1}, {0, 1, 1, 1, 1}, {1, 0, 0, 1, 1}, {1, 1, 1, 0, 0}})
                        .dup(orderbc);

                INDArray result12 = arrOrig.dup(orderArr);
                Nd4j.getExecutioner().exec(new BroadcastMulOp(arrOrig, bc12, result12, 1, 2));

                for (int i = 0; i < 3; i++) {
                    INDArray subset = result12.tensorAlongDimension(i, 1, 2);//result12.get(NDArrayIndex.point(i), NDArrayIndex.all(), NDArrayIndex.all());
                    assertEquals("Failed for subset " + i, bc12, subset);
                }
            }
        }
    }

    @Test
    public void testBroadcast4d2d() {
        char[] orders = {'c', 'f'};

        for (char orderArr : orders) {
            for (char orderbc : orders) {
                System.out.println(orderArr + "\t" + orderbc);
                INDArray arrOrig = Nd4j.ones(3, 4, 5, 6).dup(orderArr);

                //Broadcast on dimensions 0,1
                INDArray bc01 = Nd4j.create(new double[][] {{1, 1, 1, 1}, {1, 0, 1, 1}, {1, 1, 0, 0}}).dup(orderbc);

                INDArray result01 = arrOrig.dup(orderArr);
                Nd4j.getExecutioner().exec(new BroadcastMulOp(result01, bc01, result01, 0, 1));

                for (int d2 = 0; d2 < 5; d2++) {
                    for (int d3 = 0; d3 < 6; d3++) {
                        INDArray subset = result01.get(NDArrayIndex.all(), NDArrayIndex.all(), NDArrayIndex.point(d2),
                                NDArrayIndex.point(d3));
                        assertEquals(bc01, subset);
                    }
                }

                //Broadcast on dimensions 0,2
                INDArray bc02 = Nd4j.create(new double[][] {{1, 1, 1, 1, 1}, {1, 0, 0, 1, 1}, {1, 1, 1, 0, 0}})
                        .dup(orderbc);

                INDArray result02 = arrOrig.dup(orderArr);
                Nd4j.getExecutioner().exec(new BroadcastMulOp(result02, bc02, result02, 0, 2));

                for (int d1 = 0; d1 < 4; d1++) {
                    for (int d3 = 0; d3 < 6; d3++) {
                        INDArray subset = result02.get(NDArrayIndex.all(), NDArrayIndex.point(d1), NDArrayIndex.all(),
                                NDArrayIndex.point(d3));
                        assertEquals(bc02, subset);
                    }
                }

                //Broadcast on dimensions 0,3
                INDArray bc03 = Nd4j.create(new double[][] {{1, 1, 1, 1, 1, 1}, {1, 0, 0, 1, 1, 1}, {1, 1, 1, 0, 0, 0}})
                        .dup(orderbc);

                INDArray result03 = arrOrig.dup(orderArr);
                Nd4j.getExecutioner().exec(new BroadcastMulOp(result03, bc03, result03, 0, 3));

                for (int d1 = 0; d1 < 4; d1++) {
                    for (int d2 = 0; d2 < 5; d2++) {
                        INDArray subset = result03.get(NDArrayIndex.all(), NDArrayIndex.point(d1),
                                NDArrayIndex.point(d2), NDArrayIndex.all());
                        assertEquals(bc03, subset);
                    }
                }

                //Broadcast on dimensions 1,2
                INDArray bc12 = Nd4j.create(
                        new double[][] {{1, 1, 1, 1, 1}, {0, 1, 1, 1, 1}, {1, 0, 0, 1, 1}, {1, 1, 1, 0, 0}})
                        .dup(orderbc);

                INDArray result12 = arrOrig.dup(orderArr);
                Nd4j.getExecutioner().exec(new BroadcastMulOp(result12, bc12, result12, 1, 2));

                for (int d0 = 0; d0 < 3; d0++) {
                    for (int d3 = 0; d3 < 6; d3++) {
                        INDArray subset = result12.get(NDArrayIndex.point(d0), NDArrayIndex.all(), NDArrayIndex.all(),
                                NDArrayIndex.point(d3));
                        assertEquals(bc12, subset);
                    }
                }

                //Broadcast on dimensions 1,3
                INDArray bc13 = Nd4j.create(new double[][] {{1, 1, 1, 1, 1, 1}, {0, 1, 1, 1, 1, 1}, {1, 0, 0, 1, 1, 1},
                        {1, 1, 1, 0, 0, 1}}).dup(orderbc);

                INDArray result13 = arrOrig.dup(orderArr);
                Nd4j.getExecutioner().exec(new BroadcastMulOp(result13, bc13, result13, 1, 3));

                for (int d0 = 0; d0 < 3; d0++) {
                    for (int d2 = 0; d2 < 5; d2++) {
                        INDArray subset = result13.get(NDArrayIndex.point(d0), NDArrayIndex.all(),
                                NDArrayIndex.point(d2), NDArrayIndex.all());
                        assertEquals(bc13, subset);
                    }
                }

                //Broadcast on dimensions 2,3
                INDArray bc23 = Nd4j.create(new double[][] {{1, 1, 1, 1, 1, 1}, {1, 0, 0, 1, 1, 1}, {1, 1, 1, 0, 0, 0},
                        {1, 1, 1, 0, 0, 0}, {1, 1, 1, 0, 0, 0}}).dup(orderbc);

                INDArray result23 = arrOrig.dup(orderArr);
                Nd4j.getExecutioner().exec(new BroadcastMulOp(result23, bc23, result23, 2, 3));

                for (int d0 = 0; d0 < 3; d0++) {
                    for (int d1 = 0; d1 < 4; d1++) {
                        INDArray subset = result23.get(NDArrayIndex.point(d0), NDArrayIndex.point(d1),
                                NDArrayIndex.all(), NDArrayIndex.all());
                        assertEquals(bc23, subset);
                    }
                }

            }
        }
    }

    protected static boolean arrayNotEquals(float[] arrayX, float[] arrayY, float delta) {
        if (arrayX.length != arrayY.length)
            return false;

        // on 2d arrays first & last elements will match regardless of order
        for (int i = 1; i < arrayX.length - 1; i++) {
            if (Math.abs(arrayX[i] - arrayY[i]) < delta) {
                log.info("ArrX[{}]: {}; ArrY[{}]: {}", i, arrayX[i], i, arrayY[i]);
                return false;
            }
        }

        return true;
    }


    @Test
    public void testIsMax2Of3d() {
        double[][][] slices = new double[3][][];
        boolean[][][] isMax = new boolean[3][][];

        slices[0] = new double[][] {{1, 10, 2}, {3, 4, 5}};
        slices[1] = new double[][] {{-10, -9, -8}, {-7, -6, -5}};
        slices[2] = new double[][] {{4, 3, 2}, {1, 0, -1}};

        isMax[0] = new boolean[][] {{false, true, false}, {false, false, false}};
        isMax[1] = new boolean[][] {{false, false, false}, {false, false, true}};
        isMax[2] = new boolean[][] {{true, false, false}, {false, false, false}};

        INDArray arr = Nd4j.create(3, 2, 3);
        INDArray expected = Nd4j.create(DataType.BOOL, 3, 2, 3);
        for (int i = 0; i < 3; i++) {
            arr.get(NDArrayIndex.point(i), NDArrayIndex.all(), NDArrayIndex.all()).assign(Nd4j.create(slices[i]));
            val t = Nd4j.create(ArrayUtil.flatten(isMax[i]), new long[]{2, 3}, DataType.BOOL);
            val v = expected.get(NDArrayIndex.point(i), NDArrayIndex.all(), NDArrayIndex.all());
            v.assign(t);
        }

        val result = Nd4j.getExecutioner().exec(new IsMax(arr, Nd4j.createUninitialized(DataType.BOOL, arr.shape(), arr.ordering()), 1, 2));

        assertEquals(expected, result);
    }

    @Test
    public void testIsMax2of4d() {

        Nd4j.getRandom().setSeed(12345);
        val s = new long[] {2, 3, 4, 5};
        INDArray arr = Nd4j.rand(s);

        //Test 0,1
        INDArray exp = Nd4j.create(DataType.BOOL, s);
        for (int i = 0; i < 4; i++) {
            for (int j = 0; j < 5; j++) {
                INDArray subset = arr.get(NDArrayIndex.all(), NDArrayIndex.all(), NDArrayIndex.point(i),
                        NDArrayIndex.point(j));
                INDArray subsetExp = exp.get(NDArrayIndex.all(), NDArrayIndex.all(), NDArrayIndex.point(i),
                        NDArrayIndex.point(j));
                assertArrayEquals(new long[] {2, 3}, subset.shape());

                NdIndexIterator iter = new NdIndexIterator(2, 3);
                val maxIdx = new long[]{0, 0};
                double max = -Double.MAX_VALUE;
                while (iter.hasNext()) {
                    val next = iter.next();
                    double d = subset.getDouble(next);
                    if (d > max) {
                        max = d;
                        maxIdx[0] = next[0];
                        maxIdx[1] = next[1];
                    }
                }

                subsetExp.putScalar(maxIdx, 1);
            }
        }

        INDArray actC = Nd4j.getExecutioner().exec(new IsMax(arr.dup('c'), Nd4j.createUninitialized(DataType.BOOL, arr.shape()),0, 1));
        INDArray actF = Nd4j.getExecutioner().exec(new IsMax(arr.dup('f'), Nd4j.createUninitialized(DataType.BOOL, arr.shape(), 'f'), 0, 1));

        assertEquals(exp, actC);
        assertEquals(exp, actF);



        //Test 2,3
        exp = Nd4j.create(s);
        for (int i = 0; i < 2; i++) {
            for (int j = 0; j < 3; j++) {
                INDArray subset = arr.get(NDArrayIndex.point(i), NDArrayIndex.point(j), NDArrayIndex.all(),
                        NDArrayIndex.all());
                INDArray subsetExp = exp.get(NDArrayIndex.point(i), NDArrayIndex.point(j), NDArrayIndex.all(),
                        NDArrayIndex.all());
                assertArrayEquals(new long[] {4, 5}, subset.shape());

                NdIndexIterator iter = new NdIndexIterator(4, 5);
                val maxIdx = new long[]{0, 0};
                double max = -Double.MAX_VALUE;
                while (iter.hasNext()) {
                    val next = iter.next();
                    double d = subset.getDouble(next);
                    if (d > max) {
                        max = d;
                        maxIdx[0] = next[0];
                        maxIdx[1] = next[1];
                    }
                }

                subsetExp.putScalar(maxIdx, 1.0);
            }
        }

        actC = Nd4j.getExecutioner().exec(new IsMax(arr.dup('c'), 2, 3));
        actF = Nd4j.getExecutioner().exec(new IsMax(arr.dup('f'), 2, 3));

        assertEquals(exp, actC);
        assertEquals(exp, actF);
    }

    @Test
    public void testIMax2Of3d() {
        double[][][] slices = new double[3][][];

        slices[0] = new double[][] {{1, 10, 2}, {3, 4, 5}};
        slices[1] = new double[][] {{-10, -9, -8}, {-7, -6, -5}};
        slices[2] = new double[][] {{4, 3, 2}, {1, 0, -1}};

        //Based on a c-order traversal of each tensor
        val imax = new long[] {1, 5, 0};

        INDArray arr = Nd4j.create(3, 2, 3);
        for (int i = 0; i < 3; i++) {
            arr.get(NDArrayIndex.point(i), NDArrayIndex.all(), NDArrayIndex.all()).assign(Nd4j.create(slices[i]));
        }

        INDArray out = Nd4j.getExecutioner().exec(new IMax(arr, 1,2));

        assertEquals(DataType.LONG, out.dataType());

        INDArray exp = Nd4j.create(imax, new long[]{3}, DataType.LONG);

        assertEquals(exp, out);
    }


    @Test
    public void testIMax2of4d() {
        Nd4j.getRandom().setSeed(12345);
        val s = new long[] {2, 3, 4, 5};
        INDArray arr = Nd4j.rand(s);

        //Test 0,1
        INDArray exp = Nd4j.create(DataType.LONG, 4, 5);
        for (int i = 0; i < 4; i++) {
            for (int j = 0; j < 5; j++) {
                INDArray subset = arr.get(NDArrayIndex.all(), NDArrayIndex.all(), NDArrayIndex.point(i),
                        NDArrayIndex.point(j));
                assertArrayEquals(new long[] {2, 3}, subset.shape());

                NdIndexIterator iter = new NdIndexIterator('c', 2, 3);
                double max = -Double.MAX_VALUE;
                int maxIdxPos = -1;
                int count = 0;
                while (iter.hasNext()) {
                    val next = iter.next();
                    double d = subset.getDouble(next);
                    if (d > max) {
                        max = d;
                        maxIdxPos = count;
                    }
                    count++;
                }

                exp.putScalar(i, j, maxIdxPos);
            }
        }

        INDArray actC = Nd4j.getExecutioner().exec(new IMax(arr.dup('c'), 0,1));
        INDArray actF = Nd4j.getExecutioner().exec(new IMax(arr.dup('f'),  0,1));
        //
        assertEquals(exp, actC);
        assertEquals(exp, actF);



        //Test 2,3
        exp = Nd4j.create(DataType.LONG, 2, 3);
        for (int i = 0; i < 2; i++) {
            for (int j = 0; j < 3; j++) {
                INDArray subset = arr.get(NDArrayIndex.point(i), NDArrayIndex.point(j), NDArrayIndex.all(),
                        NDArrayIndex.all());
                assertArrayEquals(new long[] {4, 5}, subset.shape());

                NdIndexIterator iter = new NdIndexIterator('c', 4, 5);
                int maxIdxPos = -1;
                double max = -Double.MAX_VALUE;
                int count = 0;
                while (iter.hasNext()) {
                    val next = iter.next();
                    double d = subset.getDouble(next);
                    if (d > max) {
                        max = d;
                        maxIdxPos = count;
                    }
                    count++;
                }

                exp.putScalar(i, j, maxIdxPos);
            }
        }

        actC = Nd4j.getExecutioner().exec(new IMax(arr.dup('c'), 2, 3));
        actF = Nd4j.getExecutioner().exec(new IMax(arr.dup('f'), 2, 3));

        assertEquals(exp, actC);
        assertEquals(exp, actF);
    }

    @Test
    public void testTadPermuteEquals() {
        INDArray d3c = Nd4j.linspace(1, 5, 5, DataType.DOUBLE).reshape('c', 1, 5, 1);
        INDArray d3f = d3c.dup('f');

        INDArray tadCi = d3c.tensorAlongDimension(0, 1, 2).permutei(1, 0);
        INDArray tadFi = d3f.tensorAlongDimension(0, 1, 2).permutei(1, 0);

        INDArray tadC = d3c.tensorAlongDimension(0, 1, 2).permute(1, 0);
        INDArray tadF = d3f.tensorAlongDimension(0, 1, 2).permute(1, 0);

        assertArrayEquals(tadCi.shape(), tadC.shape());
        assertArrayEquals(tadCi.stride(), tadC.stride());
        assertArrayEquals(tadCi.data().asDouble(), tadC.data().asDouble(), 1e-8);
        assertEquals(tadC, tadCi.dup());
        assertEquals(tadC, tadCi);

        assertArrayEquals(tadFi.shape(), tadF.shape());
        assertArrayEquals(tadFi.stride(), tadF.stride());
        assertArrayEquals(tadFi.data().asDouble(), tadF.data().asDouble(), 1e-8);

        assertEquals(tadF, tadFi.dup());
        assertEquals(tadF, tadFi);
    }

    @Test
    public void testRemainder1() {
        INDArray x = Nd4j.create(10).assign(5.3);
        INDArray y = Nd4j.create(10).assign(2.0);
        INDArray exp = Nd4j.create(10).assign(-0.7);

        INDArray result = x.remainder(2.0);
        assertEquals(exp, result);

        result = x.remainder(y);
        assertEquals(exp, result);
    }

    @Test
    public void testFMod1() {
        INDArray x = Nd4j.create(10).assign(5.3);
        INDArray y = Nd4j.create(10).assign(2.0);
        INDArray exp = Nd4j.create(10).assign(1.3);

        INDArray result = x.fmod(2.0);
        assertEquals(exp, result);

        result = x.fmod(y);
        assertEquals(exp, result);
    }

    @Test
    public void testStrangeDups1() {
        INDArray array = Nd4j.create(10).assign(0);
        INDArray exp = Nd4j.create(10).assign(1.0f);
        INDArray copy = null;

        for (int x = 0; x < array.length(); x++) {
            array.putScalar(x, 1f);
            copy = array.dup();
        }

        assertEquals(exp, array);
        assertEquals(exp, copy);
    }

    @Test
    public void testStrangeDups2() {
        INDArray array = Nd4j.create(10).assign(0);
        INDArray exp1 = Nd4j.create(10).assign(1.0f);
        INDArray exp2 = Nd4j.create(10).assign(1.0f).putScalar(9, 0f);
        INDArray copy = null;

        for (int x = 0; x < array.length(); x++) {
            copy = array.dup();
            array.putScalar(x, 1f);
        }

        assertEquals(exp1, array);
        assertEquals(exp2, copy);
    }

    @Test
    public void testReductionAgreement1() {
        INDArray row = Nd4j.linspace(1, 3, 3, DataType.DOUBLE).reshape(1, 3);
        INDArray mean0 = row.mean(0);
        assertFalse(mean0 == row); //True: same object (should be a copy)

        INDArray col = Nd4j.linspace(1, 3, 3, DataType.DOUBLE).reshape(1, -1).transpose();
        INDArray mean1 = col.mean(1);
        assertFalse(mean1 == col);
    }


    @Test
    public void testSpecialConcat1() {
        for (int i = 0; i < 10; i++) {
            List<INDArray> arrays = new ArrayList<>();
            for (int x = 0; x < 10; x++) {
                arrays.add(Nd4j.create(1, 100).assign(x));
            }

            INDArray matrix = Nd4j.specialConcat(0, arrays.toArray(new INDArray[0]));
            assertEquals(10, matrix.rows());
            assertEquals(100, matrix.columns());

            for (int x = 0; x < 10; x++) {
                assertEquals((double) x, matrix.getRow(x).meanNumber().doubleValue(), 0.1);
                assertEquals(arrays.get(x), matrix.getRow(x));
            }
        }
    }


    @Test
    public void testSpecialConcat2() {
        List<INDArray> arrays = new ArrayList<>();
        for (int x = 0; x < 10; x++) {
            arrays.add(Nd4j.create(new double[] {x, x, x, x, x, x}).reshape(1, 6));
        }

        INDArray matrix = Nd4j.specialConcat(0, arrays.toArray(new INDArray[0]));
        assertEquals(10, matrix.rows());
        assertEquals(6, matrix.columns());

        for (int x = 0; x < 10; x++) {
            assertEquals((double) x, matrix.getRow(x).meanNumber().doubleValue(), 0.1);
            assertEquals(arrays.get(x), matrix.getRow(x));
        }
    }

    @Test
    public void testPutScalar1() {
        INDArray array = Nd4j.create(10, 3, 96, 96);

        for (int i = 0; i < 10; i++) {
            log.info("Trying i: {}", i);
            array.tensorAlongDimension(i, 1, 2, 3).putScalar(1, 2, 3, 1);
        }
    }

    @Test
    public void testAveraging1() {
        Nd4j.getAffinityManager().allowCrossDeviceAccess(false);

        List<INDArray> arrays = new ArrayList<>();
        for (int i = 0; i < 10; i++) {
            arrays.add(Nd4j.create(100).assign((double) i));
        }

        INDArray result = Nd4j.averageAndPropagate(arrays);

        assertEquals(4.5, result.meanNumber().doubleValue(), 0.01);

        for (int i = 0; i < 10; i++) {
            assertEquals(result, arrays.get(i));
        }
    }

    @Test
    public void testAveraging2() {

        List<INDArray> arrays = new ArrayList<>();
        for (int i = 0; i < 10; i++) {
            arrays.add(Nd4j.create(100).assign((double) i));
        }

        Nd4j.averageAndPropagate(null, arrays);

        INDArray result = arrays.get(0);

        assertEquals(4.5, result.meanNumber().doubleValue(), 0.01);

        for (int i = 0; i < 10; i++) {
            assertEquals("Failed on iteration " + i, result, arrays.get(i));
        }
    }

    @Test
    public void testAveraging3() {
        Nd4j.getAffinityManager().allowCrossDeviceAccess(false);

        List<INDArray> arrays = new ArrayList<>();
        for (int i = 0; i < 10; i++) {
            arrays.add(Nd4j.create(100).assign((double) i));
        }

        Nd4j.averageAndPropagate(null, arrays);

        INDArray result = arrays.get(0);

        assertEquals(4.5, result.meanNumber().doubleValue(), 0.01);

        for (int i = 0; i < 10; i++) {
            assertEquals("Failed on iteration " + i, result, arrays.get(i));
        }
    }

    @Test
    public void testZ1() {
        INDArray matrix = Nd4j.create(10, 10).assign(1.0);

        INDArray exp = Nd4j.create(10).assign(10.0);

        INDArray res = Nd4j.create(10);
        INDArray sums = matrix.sum(res, 0);

        assertTrue(res == sums);

        assertEquals(exp, res);
    }

    @Test
    public void testDupDelayed() {
        if (!(Nd4j.getExecutioner() instanceof GridExecutioner))
            return;

//        Nd4j.getExecutioner().commit();
        val executioner = (GridExecutioner) Nd4j.getExecutioner();

        log.info("Starting: -------------------------------");

        //log.info("Point A: [{}]", executioner.getQueueLength());

        INDArray in = Nd4j.zeros(10);

        List<INDArray> out = new ArrayList<>();
        List<INDArray> comp = new ArrayList<>();

        //log.info("Point B: [{}]", executioner.getQueueLength());
        //log.info("\n\n");

        for (int i = 0; i < in.length(); i++) {
//            log.info("Point C: [{}]", executioner.getQueueLength());

            in.putScalar(i, 1);

//            log.info("Point D: [{}]", executioner.getQueueLength());

            out.add(in.dup());

//            log.info("Point E: [{}]", executioner.getQueueLength());

            //Nd4j.getExecutioner().commit();
            in.putScalar(i, 0);
            //Nd4j.getExecutioner().commit();

//            log.info("Point F: [{}]\n\n", executioner.getQueueLength());
        }

        for (int i = 0; i < in.length(); i++) {
            in.putScalar(i, 1);
            comp.add(Nd4j.create(in.data().dup()));
            //Nd4j.getExecutioner().commit();
            in.putScalar(i, 0);
        }

        for (int i = 0; i < out.size(); i++) {
            assertEquals("Failed at iteration: [" + i + "]", out.get(i), comp.get(i));
        }
    }

    @Test
    public void testScalarReduction1() {
        val op = new Norm2(Nd4j.create(1).assign(1.0));
        double norm2 = Nd4j.getExecutioner().execAndReturn(op).getFinalResult().doubleValue();
        double norm1 = Nd4j.getExecutioner().execAndReturn(new Norm1(Nd4j.create(1).assign(1.0))).getFinalResult()
                .doubleValue();
        double sum = Nd4j.getExecutioner().execAndReturn(new Sum(Nd4j.create(1).assign(1.0))).getFinalResult()
                .doubleValue();

        assertEquals(1.0, norm2, 0.001);
        assertEquals(1.0, norm1, 0.001);
        assertEquals(1.0, sum, 0.001);
    }

    @Test
    public void sumResultArrayEdgeCase() {
        INDArray delta = Nd4j.create(1, 3);
        delta.assign(Nd4j.rand(delta.shape()));

        INDArray out = delta.sum(0);

        INDArray out2 = Nd4j.zeros(new long[] {1, 3}, 'c');
        INDArray res = delta.sum(out2, 0);

        assertEquals(out, out2);
        assertTrue(res == out2);
    }


    @Test
    public void tesAbsReductions1() {
        INDArray array = Nd4j.create(new double[] {-1, -2, -3, -4});

        assertEquals(4, array.amaxNumber().intValue());
    }


    @Test
    public void tesAbsReductions2() {
        INDArray array = Nd4j.create(new double[] {-1, -2, -3, -4});

        assertEquals(1, array.aminNumber().intValue());
    }


    @Test
    public void tesAbsReductions3() {
        INDArray array = Nd4j.create(new double[] {-2, -2, 2, 2});

        assertEquals(2, array.ameanNumber().intValue());
    }


    @Test
    public void tesAbsReductions4() {
        INDArray array = Nd4j.create(new double[] {-2, -2, 2, 3});
        assertEquals(1.0, array.sumNumber().doubleValue(), 1e-5);

        assertEquals(4, array.scan(Conditions.absGreaterThanOrEqual(0.0)).intValue());
    }

    @Test
    public void tesAbsReductions5() {
        INDArray array = Nd4j.create(new double[] {-2, 0.0, 2, 2});

        assertEquals(3, array.scan(Conditions.absGreaterThan(0.0)).intValue());
    }

    @Test
    public void testNewBroadcastComparison1() {
        val initial = Nd4j.create(3, 5);
        val mask = Nd4j.create(new double[] {5, 4, 3, 2, 1});
        val result = Nd4j.createUninitialized(DataType.BOOL, initial.shape());
        val exp = Nd4j.create(new boolean[] {true, true, true, false, false}).reshape(1, -1);

        for (int i = 0; i < initial.columns(); i++) {
            initial.getColumn(i).assign(i);
        }

        Nd4j.getExecutioner().commit();
        log.info("original: \n{}", initial);

        Nd4j.getExecutioner().exec(new BroadcastLessThan(initial, mask, result, 1));

        Nd4j.getExecutioner().commit();
        log.info("Comparison ----------------------------------------------");
        for (int i = 0; i < initial.rows(); i++) {
            val row = result.getRow(i);
            assertEquals("Failed at row " + i, exp, row);
            log.info("-------------------");
        }
    }



    @Test
    public void testNewBroadcastComparison2() {
        val initial = Nd4j.create(3, 5);
        val mask = Nd4j.create(new double[] {5, 4, 3, 2, 1});
        val result = Nd4j.createUninitialized(DataType.BOOL, initial.shape());
        val exp = Nd4j.create(new boolean[] {false, false, false, true, true});

        for (int i = 0; i < initial.columns(); i++) {
            initial.getColumn(i).assign(i);
        }

        Nd4j.getExecutioner().commit();


        Nd4j.getExecutioner().exec(new BroadcastGreaterThan(initial, mask, result, 1));



        for (int i = 0; i < initial.rows(); i++) {
            assertEquals("Failed at row " + i, exp, result.getRow(i));
        }
    }


    @Test
    public void testNewBroadcastComparison3() {
        val initial = Nd4j.create(3, 5);
        val mask = Nd4j.create(new double[] {5, 4, 3, 2, 1});
        val result = Nd4j.createUninitialized(DataType.BOOL, initial.shape());
        val exp = Nd4j.create(new boolean[] {false, false, true, true, true});

        for (int i = 0; i < initial.columns(); i++) {
            initial.getColumn(i).assign(i + 1);
        }

        Nd4j.getExecutioner().commit();


        Nd4j.getExecutioner().exec(new BroadcastGreaterThanOrEqual(initial, mask, result, 1));


        for (int i = 0; i < initial.rows(); i++) {
            assertEquals("Failed at row " + i,exp, result.getRow(i));
        }
    }

    @Test
    public void testNewBroadcastComparison4() {
        val initial = Nd4j.create(3, 5);
        val mask = Nd4j.create(new double[] {5, 4, 3, 2, 1});
        val result = Nd4j.createUninitialized(DataType.BOOL, initial.shape());
        val exp = Nd4j.create(new boolean[] {false, false, true, false, false});

        for (int i = 0; i < initial.columns(); i++) {
            initial.getColumn(i).assign(i+1);
        }

        Nd4j.getExecutioner().commit();


        Nd4j.getExecutioner().exec(new BroadcastEqualTo(initial, mask, result, 1 ));


        for (int i = 0; i < initial.rows(); i++) {
            assertEquals("Failed at row " + i, exp, result.getRow(i));
        }
    }

    @Test
    public void testTadDup_1() {
        INDArray haystack = Nd4j.create(new double[] {-0.84443557262, -0.06822254508, 0.74266910552, 0.61765557527, -0.77555125951,
                -0.99536740779, -0.0257304441183, -0.6512106060, -0.345789492130, -1.25485503673,
                0.62955373525, -0.31357592344, 1.03362500667, -0.59279078245, 1.1914824247})
                .reshape(3, 5);
        INDArray needle = Nd4j.create(new double[] {-0.99536740779, -0.0257304441183, -0.6512106060, -0.345789492130, -1.25485503673});

        val row = haystack.getRow(1);
        val drow = row.dup();

        log.info("row shape: {}", row.shapeInfoDataBuffer());
        assertEquals(needle, drow);
    }

    @Test
    public void testTadReduce3_0() {
        INDArray haystack = Nd4j.create(new double[] {-0.84443557262, -0.06822254508, 0.74266910552, 0.61765557527,
                -0.77555125951, -0.99536740779, -0.0257304441183, -0.6512106060, -0.345789492130,
                -1.25485503673, 0.62955373525, -0.31357592344, 1.03362500667, -0.59279078245, 1.1914824247})
                .reshape(3, 5);
        INDArray needle = Nd4j.create(new double[] {-0.99536740779, -0.0257304441183, -0.6512106060, -0.345789492130,
                -1.25485503673});

        INDArray reduced = Nd4j.getExecutioner().exec(new CosineDistance(haystack, needle, 1));
        log.info("Reduced: {}", reduced);


        INDArray exp = Nd4j.create(new double[] {0.577452, 0.0, 1.80182});
        assertEquals(exp, reduced);

        for (int i = 0; i < haystack.rows(); i++) {
            val row = haystack.getRow(i).dup();
            double res = Nd4j.getExecutioner().execAndReturn(new CosineDistance(row, needle)).z().getDouble(0);
            assertEquals("Failed at " + i, reduced.getDouble(i), res, 1e-5);
        }
        //cosinedistance([-0.84443557262, -0.06822254508, 0.74266910552, 0.61765557527, -0.77555125951], [-0.99536740779, -0.0257304441183, -0.6512106060, -0.345789492130, -1.25485503673)
        //cosinedistance([.62955373525, -0.31357592344, 1.03362500667, -0.59279078245, 1.1914824247], [-0.99536740779, -0.0257304441183, -0.6512106060, -0.345789492130, -1.25485503673)

    }

    @Test
    public void testTadReduce3_1() {
        INDArray initial = Nd4j.create(5, 10);
        for (int i = 0; i < initial.rows(); i++) {
            initial.getRow(i).assign(i + 1);
        }
        INDArray needle = Nd4j.create(new double[] {0.01, 0.1, 0.2, 0.3, 0.4, 0.5, 0.6, 0.7, 0.8, 0.9});
        INDArray reduced = Nd4j.getExecutioner().exec(new CosineSimilarity(initial, needle, 1));

        log.warn("Reduced: {}", reduced);

        for (int i = 0; i < initial.rows(); i++) {
            double res = Nd4j.getExecutioner().execAndReturn(new CosineSimilarity(initial.getRow(i).dup(), needle))
                    .getFinalResult().doubleValue();
            assertEquals("Failed at " + i, reduced.getDouble(i), res, 0.001);
        }
    }

    @Test
    public void testTadReduce3_2() {
        INDArray initial = Nd4j.create(5, 10);
        for (int i = 0; i < initial.rows(); i++) {
            initial.getRow(i).assign(i + 1);
        }
        INDArray needle = Nd4j.create(10).assign(1.0);
        INDArray reduced = Nd4j.getExecutioner().exec(new ManhattanDistance(initial, needle, 1));

        log.warn("Reduced: {}", reduced);

        for (int i = 0; i < initial.rows(); i++) {
            double res = Nd4j.getExecutioner().execAndReturn(new ManhattanDistance(initial.getRow(i).dup(), needle))
                    .getFinalResult().doubleValue();
            assertEquals("Failed at " + i, reduced.getDouble(i), res, 0.001);
        }
    }

    @Test
    public void testTadReduce3_3() {
        INDArray initial = Nd4j.create(5, 10);
        for (int i = 0; i < initial.rows(); i++) {
            initial.getRow(i).assign(i + 1);
        }
        INDArray needle = Nd4j.create(10).assign(1.0);
        INDArray reduced = Nd4j.getExecutioner().exec(new EuclideanDistance(initial, needle, 1));

        log.warn("Reduced: {}", reduced);

        for (int i = 0; i < initial.rows(); i++) {
            INDArray x = initial.getRow(i).dup();
            double res = Nd4j.getExecutioner().execAndReturn(new EuclideanDistance(x, needle)).getFinalResult()
                    .doubleValue();
            assertEquals("Failed at " + i, reduced.getDouble(i), res, 0.001);

            log.info("Euclidean: {} vs {} is {}", x, needle, res);
        }
    }

    @Test
    public void testTadReduce3_3_NEG() {
        INDArray initial = Nd4j.create(5, 10);
        for (int i = 0; i < initial.rows(); i++) {
            initial.getRow(i).assign(i + 1);
        }
        INDArray needle = Nd4j.create(10).assign(1.0);
        INDArray reduced = Nd4j.getExecutioner().exec(new EuclideanDistance(initial, needle, -1));

        log.warn("Reduced: {}", reduced);

        for (int i = 0; i < initial.rows(); i++) {
            INDArray x = initial.getRow(i).dup();
            double res = Nd4j.getExecutioner().execAndReturn(new EuclideanDistance(x, needle)).getFinalResult()
                    .doubleValue();
            assertEquals("Failed at " + i, reduced.getDouble(i), res, 0.001);

            log.info("Euclidean: {} vs {} is {}", x, needle, res);
        }
    }

    @Test
    public void testTadReduce3_3_NEG_2() {
        INDArray initial = Nd4j.create(5, 10);
        for (int i = 0; i < initial.rows(); i++) {
            initial.getRow(i).assign(i + 1);
        }
        INDArray needle = Nd4j.create(10).assign(1.0);
        INDArray reduced = Nd4j.create(5);
        Nd4j.getExecutioner().exec(new CosineSimilarity(initial, needle, reduced, -1));

        log.warn("Reduced: {}", reduced);

        for (int i = 0; i < initial.rows(); i++) {
            INDArray x = initial.getRow(i).dup();
            double res = Nd4j.getExecutioner().execAndReturn(new CosineSimilarity(x, needle)).getFinalResult()
                    .doubleValue();
            assertEquals("Failed at " + i, reduced.getDouble(i), res, 0.001);

            log.info("Cosine: {} vs {} is {}", x, needle, res);
        }
    }

    @Test(expected = ND4JIllegalStateException.class)
    public void testTadReduce3_5() {
        INDArray initial = Nd4j.create(5, 10);
        for (int i = 0; i < initial.rows(); i++) {
            initial.getRow(i).assign(i + 1);
        }
        INDArray needle = Nd4j.create(2, 10).assign(1.0);
        INDArray reduced = Nd4j.getExecutioner().exec(new EuclideanDistance(initial, needle, 1));

    }

    @Test
    public void testTadReduce3_4() {
        INDArray initial = Nd4j.create(5, 6, 7);
        for (int i = 0; i < 5; i++) {
            initial.tensorAlongDimension(i, 1, 2).assign(i + 1);
        }
        INDArray needle = Nd4j.create(6, 7).assign(1.0);
        INDArray reduced = Nd4j.getExecutioner().exec(new ManhattanDistance(initial, needle,  1,2));

        log.warn("Reduced: {}", reduced);

        for (int i = 0; i < 5; i++) {
            double res = Nd4j.getExecutioner()
                    .execAndReturn(new ManhattanDistance(initial.tensorAlongDimension(i, 1, 2).dup(), needle))
                    .getFinalResult().doubleValue();
            assertEquals("Failed at " + i, reduced.getDouble(i), res, 0.001);
        }
    }


    @Test
    public void testAtan2_1() {
        INDArray x = Nd4j.create(10).assign(-1.0);
        INDArray y = Nd4j.create(10).assign(0.0);
        INDArray exp = Nd4j.create(10).assign(Math.PI);

        INDArray z = Transforms.atan2(x, y);

        assertEquals(exp, z);
    }


    @Test
    public void testAtan2_2() {
        INDArray x = Nd4j.create(10).assign(1.0);
        INDArray y = Nd4j.create(10).assign(0.0);
        INDArray exp = Nd4j.create(10).assign(0.0);

        INDArray z = Transforms.atan2(x, y);

        assertEquals(exp, z);
    }


    @Test
    public void testJaccardDistance1() {
        INDArray x = Nd4j.create(new double[] {0, 1, 0, 0, 1, 0});
        INDArray y = Nd4j.create(new double[] {1, 1, 0, 1, 0, 0});

        double val = Transforms.jaccardDistance(x, y);

        assertEquals(0.75, val, 1e-5);
    }


    @Test
    public void testJaccardDistance2() {
        INDArray x = Nd4j.create(new double[] {0, 1, 0, 0, 1, 1});
        INDArray y = Nd4j.create(new double[] {1, 1, 0, 1, 0, 0});

        double val = Transforms.jaccardDistance(x, y);

        assertEquals(0.8, val, 1e-5);
    }

    @Test
    public void testHammingDistance1() {
        INDArray x = Nd4j.create(new double[] {0, 0, 0, 1, 0, 0});
        INDArray y = Nd4j.create(new double[] {0, 0, 0, 0, 1, 0});

        double val = Transforms.hammingDistance(x, y);

        assertEquals(2.0 / 6, val, 1e-5);
    }


    @Test
    public void testHammingDistance2() {
        INDArray x = Nd4j.create(new double[] {0, 0, 0, 1, 0, 0});
        INDArray y = Nd4j.create(new double[] {0, 1, 0, 0, 1, 0});

        double val = Transforms.hammingDistance(x, y);

        assertEquals(3.0 / 6, val, 1e-5);
    }


    @Test
    public void testHammingDistance3() {
        INDArray x = Nd4j.create(DataType.DOUBLE, 10, 6);
        for (int r = 0; r < x.rows(); r++) {
            val p = r % x.columns();
            x.getRow(r).putScalar(p, 1);
        }

        log.info("X: {}", x);
        INDArray y = Nd4j.create(new double[] {0, 0, 0, 0, 1, 0});

        INDArray res = Nd4j.getExecutioner().exec(new HammingDistance(x, y, 1));
        assertEquals(10, res.length());

        for (int r = 0; r < x.rows(); r++) {
            if (r == 4) {
                assertEquals("Failed at " + r, 0.0, res.getDouble(r), 1e-5);
            } else {
                assertEquals("Failed at " + r, 2.0 / 6, res.getDouble(r), 1e-5);
            }
        }
    }


    @Test
    public void testAllDistances1() {
        INDArray initialX = Nd4j.create(5, 10);
        INDArray initialY = Nd4j.create(7, 10);
        for (int i = 0; i < initialX.rows(); i++) {
            initialX.getRow(i).assign(i + 1);
        }

        for (int i = 0; i < initialY.rows(); i++) {
            initialY.getRow(i).assign(i + 101);
        }

        INDArray result = Transforms.allEuclideanDistances(initialX, initialY, 1);

        Nd4j.getExecutioner().commit();

        assertEquals(5 * 7, result.length());

        for (int x = 0; x < initialX.rows(); x++) {

            INDArray rowX = initialX.getRow(x).dup();

            for (int y = 0; y < initialY.rows(); y++) {

                double res = result.getDouble(x, y);
                double exp = Transforms.euclideanDistance(rowX, initialY.getRow(y).dup());

                assertEquals("Failed for [" + x + ", " + y + "]", exp, res, 0.001);
            }
        }
    }


    @Test
    public void testAllDistances2() {
        INDArray initialX = Nd4j.create(5, 10);
        INDArray initialY = Nd4j.create(7, 10);
        for (int i = 0; i < initialX.rows(); i++) {
            initialX.getRow(i).assign(i + 1);
        }

        for (int i = 0; i < initialY.rows(); i++) {
            initialY.getRow(i).assign(i + 101);
        }

        INDArray result = Transforms.allManhattanDistances(initialX, initialY, 1);

        assertEquals(5 * 7, result.length());

        for (int x = 0; x < initialX.rows(); x++) {

            INDArray rowX = initialX.getRow(x).dup();

            for (int y = 0; y < initialY.rows(); y++) {

                double res = result.getDouble(x, y);
                double exp = Transforms.manhattanDistance(rowX, initialY.getRow(y).dup());

                assertEquals("Failed for [" + x + ", " + y + "]", exp, res, 0.001);
            }
        }
    }

    @Test
    public void testAllDistances2_Large() {
        INDArray initialX = Nd4j.create(5, 2000);
        INDArray initialY = Nd4j.create(7, 2000);
        for (int i = 0; i < initialX.rows(); i++) {
            initialX.getRow(i).assign(i + 1);
        }

        for (int i = 0; i < initialY.rows(); i++) {
            initialY.getRow(i).assign(i + 101);
        }

        INDArray result = Transforms.allManhattanDistances(initialX, initialY, 1);

        assertEquals(5 * 7, result.length());

        for (int x = 0; x < initialX.rows(); x++) {

            INDArray rowX = initialX.getRow(x).dup();

            for (int y = 0; y < initialY.rows(); y++) {

                double res = result.getDouble(x, y);
                double exp = Transforms.manhattanDistance(rowX, initialY.getRow(y).dup());

                assertEquals("Failed for [" + x + ", " + y + "]", exp, res, 0.001);
            }
        }
    }


    @Test
    public void testAllDistances3_Large() {
        INDArray initialX = Nd4j.create(5, 2000);
        INDArray initialY = Nd4j.create(7, 2000);
        for (int i = 0; i < initialX.rows(); i++) {
            initialX.getRow(i).assign(i + 1);
        }

        for (int i = 0; i < initialY.rows(); i++) {
            initialY.getRow(i).assign(i + 101);
        }

        INDArray result = Transforms.allEuclideanDistances(initialX, initialY, 1);

        Nd4j.getExecutioner().commit();

        assertEquals(5 * 7, result.length());

        for (int x = 0; x < initialX.rows(); x++) {

            INDArray rowX = initialX.getRow(x).dup();

            for (int y = 0; y < initialY.rows(); y++) {

                double res = result.getDouble(x, y);
                double exp = Transforms.euclideanDistance(rowX, initialY.getRow(y).dup());

                //log.info("Expected [{}, {}]: {}",x, y, exp);
                assertEquals("Failed for [" + x + ", " + y + "]", exp, res, 0.001);
            }
        }
    }


    @Test
    public void testAllDistances3_Large_Columns() {
        INDArray initialX = Nd4j.create(2000, 5);
        INDArray initialY = Nd4j.create(2000, 7);
        for (int i = 0; i < initialX.columns(); i++) {
            initialX.getColumn(i).assign(i + 1);
        }

        for (int i = 0; i < initialY.columns(); i++) {
            initialY.getColumn(i).assign(i + 101);
        }

        INDArray result = Transforms.allEuclideanDistances(initialX, initialY, 0);

        assertEquals(5 * 7, result.length());

        for (int x = 0; x < initialX.columns(); x++) {

            INDArray colX = initialX.getColumn(x).dup();

            for (int y = 0; y < initialY.columns(); y++) {

                double res = result.getDouble(x, y);
                double exp = Transforms.euclideanDistance(colX, initialY.getColumn(y).dup());

                assertEquals("Failed for [" + x + ", " + y + "]", exp, res, 0.001);
            }
        }
    }


    @Test
    public void testAllDistances4_Large_Columns() {
        INDArray initialX = Nd4j.create(2000, 5);
        INDArray initialY = Nd4j.create(2000, 7);
        for (int i = 0; i < initialX.columns(); i++) {
            initialX.getColumn(i).assign(i + 1);
        }

        for (int i = 0; i < initialY.columns(); i++) {
            initialY.getColumn(i).assign(i + 101);
        }

        INDArray result = Transforms.allManhattanDistances(initialX, initialY, 0);

        assertEquals(5 * 7, result.length());

        for (int x = 0; x < initialX.columns(); x++) {

            INDArray colX = initialX.getColumn(x).dup();

            for (int y = 0; y < initialY.columns(); y++) {

                double res = result.getDouble(x, y);
                double exp = Transforms.manhattanDistance(colX, initialY.getColumn(y).dup());

                assertEquals("Failed for [" + x + ", " + y + "]", exp, res, 0.001);
            }
        }
    }

    @Test
    public void testAllDistances5_Large_Columns() {
        INDArray initialX = Nd4j.create(2000, 5);
        INDArray initialY = Nd4j.create(2000, 7);
        for (int i = 0; i < initialX.columns(); i++) {
            initialX.getColumn(i).assign(i + 1);
        }

        for (int i = 0; i < initialY.columns(); i++) {
            initialY.getColumn(i).assign(i + 101);
        }

        INDArray result = Transforms.allCosineDistances(initialX, initialY, 0);

        assertEquals(5 * 7, result.length());

        for (int x = 0; x < initialX.columns(); x++) {

            INDArray colX = initialX.getColumn(x).dup();

            for (int y = 0; y < initialY.columns(); y++) {

                double res = result.getDouble(x, y);
                double exp = Transforms.cosineDistance(colX, initialY.getColumn(y).dup());

                assertEquals("Failed for [" + x + ", " + y + "]", exp, res, 0.001);
            }
        }
    }

    @Test
    public void testAllDistances3_Small_Columns() {
        INDArray initialX = Nd4j.create(200, 5);
        INDArray initialY = Nd4j.create(200, 7);
        for (int i = 0; i < initialX.columns(); i++) {
            initialX.getColumn(i).assign(i + 1);
        }

        for (int i = 0; i < initialY.columns(); i++) {
            initialY.getColumn(i).assign(i + 101);
        }

        INDArray result = Transforms.allManhattanDistances(initialX, initialY, 0);

        assertEquals(5 * 7, result.length());

        for (int x = 0; x < initialX.columns(); x++) {
            INDArray colX = initialX.getColumn(x).dup();

            for (int y = 0; y < initialY.columns(); y++) {

                double res = result.getDouble(x, y);
                double exp = Transforms.manhattanDistance(colX, initialY.getColumn(y).dup());

                assertEquals("Failed for [" + x + ", " + y + "]", exp, res, 0.001);
            }
        }
    }



    @Test
    public void testAllDistances3() {
        Nd4j.getRandom().setSeed(123);

        INDArray initialX = Nd4j.rand(5, 10);
        INDArray initialY = initialX.mul(-1);

        INDArray result = Transforms.allCosineSimilarities(initialX, initialY, 1);

        assertEquals(5 * 5, result.length());

        for (int x = 0; x < initialX.rows(); x++) {

            INDArray rowX = initialX.getRow(x).dup();

            for (int y = 0; y < initialY.rows(); y++) {

                double res = result.getDouble(x, y);
                double exp = Transforms.cosineSim(rowX, initialY.getRow(y).dup());

                assertEquals("Failed for [" + x + ", " + y + "]", exp, res, 0.001);
            }
        }
    }


    @Test
    public void testStridedTransforms1() {
        //output: Rank: 2,Offset: 0
        //Order: c Shape: [5,2],  stride: [2,1]
        //output: [0.5086864, 0.49131358, 0.50720876, 0.4927912, 0.46074104, 0.53925896, 0.49314, 0.50686, 0.5217741, 0.4782259]

        double[] d = {0.5086864, 0.49131358, 0.50720876, 0.4927912, 0.46074104, 0.53925896, 0.49314, 0.50686, 0.5217741,
                0.4782259};

        INDArray in = Nd4j.create(d, new long[] {5, 2}, 'c');

        INDArray col0 = in.getColumn(0);
        INDArray col1 = in.getColumn(1);

        float[] exp0 = new float[d.length / 2];
        float[] exp1 = new float[d.length / 2];
        for (int i = 0; i < col0.length(); i++) {
            exp0[i] = (float) Math.log(col0.getDouble(i));
            exp1[i] = (float) Math.log(col1.getDouble(i));
        }

        INDArray out0 = Transforms.log(col0, true);
        INDArray out1 = Transforms.log(col1, true);

        assertArrayEquals(exp0, out0.data().asFloat(), 1e-4f);
        assertArrayEquals(exp1, out1.data().asFloat(), 1e-4f);
    }

    @Test
    public void testEntropy1() {
        INDArray x = Nd4j.rand(1, 100);

        double exp = MathUtils.entropy(x.data().asDouble());
        double res = x.entropyNumber().doubleValue();

        assertEquals(exp, res, 1e-5);
    }

    @Test
    public void testEntropy2() {
        INDArray x = Nd4j.rand(10, 100);

        INDArray res = x.entropy(1);

        assertEquals(10, res.lengthLong());

        for (int t = 0; t < x.rows(); t++) {
            double exp = MathUtils.entropy(x.getRow(t).dup().data().asDouble());

            assertEquals(exp, res.getDouble(t), 1e-5);
        }
    }


    @Test
    public void testEntropy3() {
        INDArray x = Nd4j.rand(1, 100);

        double exp = getShannonEntropy(x.data().asDouble());
        double res = x.shannonEntropyNumber().doubleValue();

        assertEquals(exp, res, 1e-5);
    }

    @Test
    public void testEntropy4() {
        INDArray x = Nd4j.rand(1, 100);

        double exp = getLogEntropy(x.data().asDouble());
        double res = x.logEntropyNumber().doubleValue();

        assertEquals(exp, res, 1e-5);
    }


    protected double getShannonEntropy(double[] array) {
        double ret = 0;
        for (double x : array) {
            ret += FastMath.pow(x, 2) * FastMath.log(FastMath.pow(x, 2));
        }

        return -ret;
    }


    protected double getLogEntropy(double[] array) {
        return Math.log(MathUtils.entropy(array));
    }


    @Test
    public void testReverse1() {
        INDArray array = Nd4j.create(new double[] {9, 8, 7, 6, 5, 4, 3, 2, 1, 0});
        INDArray exp = Nd4j.create(new double[] {0, 1, 2, 3, 4, 5, 6, 7, 8, 9});

        INDArray rev = Nd4j.reverse(array);

        assertEquals(exp, rev);
    }

    @Test
    public void testReverse2() {
        INDArray array = Nd4j.create(new double[] {10, 9, 8, 7, 6, 5, 4, 3, 2, 1, 0});
        INDArray exp = Nd4j.create(new double[] {0, 1, 2, 3, 4, 5, 6, 7, 8, 9, 10});

        INDArray rev = Nd4j.reverse(array);

        assertEquals(exp, rev);
    }

    @Test
    public void testReverse3() {
        INDArray array = Nd4j.create(new double[] {9, 8, 7, 6, 5, 4, 3, 2, 1, 0});
        INDArray exp = Nd4j.create(new double[] {0, 1, 2, 3, 4, 5, 6, 7, 8, 9});

        INDArray rev = Nd4j.getExecutioner().exec(new OldReverse(array, Nd4j.createUninitialized(array.length())));

        assertEquals(exp, rev);
    }

    @Test
    public void testReverse4() {
        INDArray array = Nd4j.create(new double[] {10, 9, 8, 7, 6, 5, 4, 3, 2, 1, 0});
        INDArray exp = Nd4j.create(new double[] {0, 1, 2, 3, 4, 5, 6, 7, 8, 9, 10});

        INDArray rev = Nd4j.getExecutioner().exec(new OldReverse(array, Nd4j.createUninitialized(array.length())));

        assertEquals(exp, rev);
    }

    @Test
    public void testReverse5() {
        INDArray array = Nd4j.create(new double[] {10, 9, 8, 7, 6, 5, 4, 3, 2, 1, 0});
        INDArray exp = Nd4j.create(new double[] {0, 1, 2, 3, 4, 5, 6, 7, 8, 9, 10});

        INDArray rev = Transforms.reverse(array, true);

        assertEquals(exp, rev);
        assertFalse(rev == array);
    }


    @Test
    public void testReverse6() {
        INDArray array = Nd4j.create(new double[] {10, 9, 8, 7, 6, 5, 4, 3, 2, 1, 0});
        INDArray exp = Nd4j.create(new double[] {0, 1, 2, 3, 4, 5, 6, 7, 8, 9, 10});

        INDArray rev = Transforms.reverse(array, false);

        assertEquals(exp, rev);
        assertTrue(rev == array);
    }


    @Test
    public void testNativeSortView1() {
        INDArray matrix = Nd4j.create(10, 10);
        INDArray exp = Nd4j.linspace(0, 9, 10, DataType.DOUBLE);
        int cnt = 0;
        for (long i = matrix.rows() - 1; i >= 0; i--) {
            // FIXME: int cast
            matrix.getRow((int) i).assign(cnt);
            cnt++;
        }

        Nd4j.sort(matrix.getColumn(0), true);


        log.info("Matrix: {}", matrix);

        assertEquals(exp, matrix.getColumn(0));
    }

    @Test
    public void testNativeSort1() {
        INDArray array = Nd4j.create(new double[] {9, 2, 1, 7, 6, 5, 4, 3, 8, 0});
        INDArray exp1 = Nd4j.create(new double[] {0, 1, 2, 3, 4, 5, 6, 7, 8, 9});
        INDArray exp2 = Nd4j.create(new double[] {9, 8, 7, 6, 5, 4, 3, 2, 1, 0});

        INDArray res = Nd4j.sort(array, true);

        assertEquals(exp1, res);

        res = Nd4j.sort(res, false);

        assertEquals(exp2, res);
    }

    @Test
    public void testNativeSort2() {
        INDArray array = Nd4j.rand(1, 10000);

        INDArray res = Nd4j.sort(array, true);
        INDArray exp = res.dup();

        res = Nd4j.sort(res, false);
        res = Nd4j.sort(res, true);

        assertEquals(exp, res);
    }

    @Test
    public void testNativeSort3() {
        INDArray array = Nd4j.linspace(1, 1048576, 1048576, DataType.DOUBLE).reshape(1, -1);
        INDArray exp = array.dup();
        Nd4j.shuffle(array, 0);

        long time1 = System.currentTimeMillis();
        INDArray res = Nd4j.sort(array, true);
        long time2 = System.currentTimeMillis();
        log.info("Time spent: {} ms", time2 - time1);

        assertEquals(exp, res);
    }

    @Test
    public void testNativeSort3_1() {
        INDArray array = Nd4j.linspace(1, 2017152, 2017152, DataType.DOUBLE).reshape(1, -1);
        INDArray exp = array.dup();
        Transforms.reverse(array, false);


        long time1 = System.currentTimeMillis();
        INDArray res = Nd4j.sort(array, true);
        long time2 = System.currentTimeMillis();
        log.info("Time spent: {} ms", time2 - time1);

        assertEquals(exp, res);
    }

    @Test
    public void testNativeSortAlongDimension1() {
        INDArray array = Nd4j.create(1000, 1000);
        INDArray exp1 = Nd4j.linspace(1, 1000, 1000, DataType.DOUBLE).reshape(1, -1);
        INDArray dps = exp1.dup();
        Nd4j.shuffle(dps, 0);

        assertNotEquals(exp1, dps);


        for (int r = 0; r < array.rows(); r++) {
            array.getRow(r).assign(dps);
        }

        long time1 = System.currentTimeMillis();
        INDArray res = Nd4j.sort(array, 1, true);
        long time2 = System.currentTimeMillis();

        log.info("Time spent: {} ms", time2 - time1);

        for (int r = 0; r < array.rows(); r++) {
            assertEquals("Failed at " + r, exp1, res.getRow(r).dup());
        }
    }

    @Test
    public void testNativeSortAlongDimension3() {
        INDArray array = Nd4j.create(2000, 2000);
        INDArray exp1 = Nd4j.linspace(1, 2000, 2000, DataType.DOUBLE).reshape(1, -1);
        INDArray dps = exp1.dup();

        Nd4j.getExecutioner().commit();
        Nd4j.shuffle(dps, 0);

        assertNotEquals(exp1, dps);


        for (int r = 0; r < array.rows(); r++) {
            array.getRow(r).assign(dps);
        }

        long time1 = System.currentTimeMillis();
        INDArray res = Nd4j.sort(array, 1, true);
        long time2 = System.currentTimeMillis();

        log.info("Time spent: {} ms", time2 - time1);

        for (int r = 0; r < array.rows(); r++) {
            assertEquals("Failed at " + r, exp1, res.getRow(r));
            //assertArrayEquals("Failed at " + r, exp1.data().asDouble(), res.getRow(r).dup().data().asDouble(), 1e-5);
        }
    }

    @Test
    public void testNativeSortAlongDimension2() {
        INDArray array = Nd4j.create(100, 10);
        INDArray exp1 = Nd4j.create(new double[] {9, 8, 7, 6, 5, 4, 3, 2, 1, 0});

        for (int r = 0; r < array.rows(); r++) {
            array.getRow(r).assign(Nd4j.create(new double[] {3, 8, 2, 7, 5, 6, 4, 9, 1, 0}));
        }

        INDArray res = Nd4j.sort(array, 1, false);

        for (int r = 0; r < array.rows(); r++) {
            assertEquals("Failed at " + r, exp1, res.getRow(r).dup());
        }
    }


    @Test
    public void testPercentile1() {
        INDArray array = Nd4j.linspace(1, 10, 10, DataType.DOUBLE);
        Percentile percentile = new Percentile(50);
        double exp = percentile.evaluate(array.data().asDouble());

        assertEquals(exp, array.percentileNumber(50));
    }

    @Test
    public void testPercentile2() {
        INDArray array = Nd4j.linspace(1, 9, 9, DataType.DOUBLE);
        Percentile percentile = new Percentile(50);
        double exp = percentile.evaluate(array.data().asDouble());

        assertEquals(exp, array.percentileNumber(50));
    }


    @Test
    public void testPercentile3() {
        INDArray array = Nd4j.linspace(1, 9, 9, DataType.DOUBLE);
        Percentile percentile = new Percentile(75);
        double exp = percentile.evaluate(array.data().asDouble());

        assertEquals(exp, array.percentileNumber(75));
    }

    @Test
    public void testPercentile4() {
        INDArray array = Nd4j.linspace(1, 10, 10, DataType.DOUBLE);
        Percentile percentile = new Percentile(75);
        double exp = percentile.evaluate(array.data().asDouble());

        assertEquals(exp, array.percentileNumber(75));
    }

    @Test
    public void testTadPercentile1() {
        INDArray array = Nd4j.linspace(1, 10, 10, DataType.DOUBLE);
        Transforms.reverse(array, false);
        Percentile percentile = new Percentile(75);
        double exp = percentile.evaluate(array.data().asDouble());

        INDArray matrix = Nd4j.create(10, 10);
        for (int i = 0; i < matrix.rows(); i++)
            matrix.getRow(i).assign(array);

        INDArray res = matrix.percentile(75, 1);

        for (int i = 0; i < matrix.rows(); i++)
            assertEquals(exp, res.getDouble(i), 1e-5);
    }

    @Test
    public void testPutiRowVector() {
        INDArray matrix = Nd4j.createUninitialized(10, 10);
        INDArray exp = Nd4j.create(10, 10).assign(1.0);
        INDArray row = Nd4j.create(10).assign(1.0);

        matrix.putiRowVector(row);

        assertEquals(exp, matrix);
    }

    @Test
    public void testPutiColumnsVector() {
        INDArray matrix = Nd4j.createUninitialized(5, 10);
        INDArray exp = Nd4j.create(5, 10).assign(1.0);
        INDArray row = Nd4j.create(5, 1).assign(1.0);

        matrix.putiColumnVector(row);

        Nd4j.getExecutioner().commit();

        assertEquals(exp, matrix);
    }

    @Test
    public void testRsub1() {
        INDArray arr = Nd4j.ones(5).assign(2.0);
        INDArray exp_0 = Nd4j.ones(5).assign(2.0);
        INDArray exp_1 = Nd4j.create(5).assign(-1);

        Nd4j.getExecutioner().commit();

        INDArray res = arr.rsub(1.0);

        assertEquals(exp_0, arr);
        assertEquals(exp_1, res);
    }

    @Test
    public void testBroadcastMin() {
        INDArray matrix = Nd4j.create(5, 5);
        for (int r = 0; r < matrix.rows(); r++) {
            matrix.getRow(r).assign(Nd4j.create(new double[]{2, 3, 3, 4, 5}));
        }

        INDArray row = Nd4j.create(new double[]{1, 2, 3, 4, 5});

        Nd4j.getExecutioner().exec(new BroadcastMin(matrix, row, matrix, 1));

        for (int r = 0; r < matrix.rows(); r++) {
            assertEquals(Nd4j.create(new double[] {1, 2, 3, 4, 5}), matrix.getRow(r));
        }
    }

    @Test
    public void testBroadcastMax() {
        INDArray matrix = Nd4j.create(5, 5);
        for (int r = 0; r < matrix.rows(); r++) {
            matrix.getRow(r).assign(Nd4j.create(new double[]{1, 2, 3, 2, 1}));
        }

        INDArray row = Nd4j.create(new double[]{1, 2, 3, 4, 5});

        Nd4j.getExecutioner().exec(new BroadcastMax(matrix, row, matrix, 1));

        for (int r = 0; r < matrix.rows(); r++) {
            assertEquals(Nd4j.create(new double[] {1, 2, 3, 4, 5}), matrix.getRow(r));
        }
    }


    @Test
    public void testBroadcastAMax() {
        INDArray matrix = Nd4j.create(5, 5);
        for (int r = 0; r < matrix.rows(); r++) {
            matrix.getRow(r).assign(Nd4j.create(new double[]{1, 2, 3, 2, 1}));
        }

        INDArray row = Nd4j.create(new double[]{1, 2, 3, -4, -5});

        Nd4j.getExecutioner().exec(new BroadcastAMax(matrix, row, matrix, 1));

        for (int r = 0; r < matrix.rows(); r++) {
            assertEquals(Nd4j.create(new double[] {1, 2, 3, -4, -5}), matrix.getRow(r));
        }
    }


    @Test
    public void testBroadcastAMin() {
        INDArray matrix = Nd4j.create(5, 5);
        for (int r = 0; r < matrix.rows(); r++) {
            matrix.getRow(r).assign(Nd4j.create(new double[]{2, 3, 3, 4, 1}));
        }

        INDArray row = Nd4j.create(new double[]{1, 2, 3, 4, -5});

        Nd4j.getExecutioner().exec(new BroadcastAMin(matrix, row, matrix, 1));

        for (int r = 0; r < matrix.rows(); r++) {
            assertEquals(Nd4j.create(new double[] {1, 2, 3, 4, 1}), matrix.getRow(r));
        }
    }

    @Test
    @Ignore
    public void testLogExpSum1() {
        INDArray matrix = Nd4j.create(3, 3);
        for (int r = 0; r < matrix.rows(); r++) {
            matrix.getRow(r).assign(Nd4j.create(new double[]{1, 2, 3}));
        }

        INDArray res = Nd4j.getExecutioner().exec(new LogSumExp(matrix, 1));

        for (int e = 0; e < res.length(); e++) {
            assertEquals(3.407605, res.getDouble(e), 1e-5);
        }
    }

    @Test
    @Ignore
    public void testLogExpSum2() {
        INDArray row = Nd4j.create(new double[]{1, 2, 3});

        double res = Nd4j.getExecutioner().exec(new LogSumExp(row)).getDouble(0);

        assertEquals(3.407605, res, 1e-5);
    }

    @Test
    public void testPow1() {
        val argX = Nd4j.create(3).assign(2.0);
        val argY = Nd4j.create(new double[]{1.0, 2.0, 3.0});
        val exp = Nd4j.create(new double[] {2.0, 4.0, 8.0});
        val res = Transforms.pow(argX, argY);

        assertEquals(exp, res);
    }


    @Test
    public void testRDiv1() {
        val argX = Nd4j.create(3).assign(2.0);
        val argY = Nd4j.create(new double[]{1.0, 2.0, 3.0});
        val exp = Nd4j.create(new double[] {0.5, 1.0, 1.5});
        val res = argX.rdiv(argY);

        assertEquals(exp, res);
    }

    @Test
    public void testEqualOrder1() {
        val array = Nd4j.linspace(1, 6, 6, DataType.DOUBLE).reshape(2, 3);
        val arrayC = array.dup('c');
        val arrayF = array.dup('f');

        assertEquals(array, arrayC);
        assertEquals(array, arrayF);
        assertEquals(arrayC, arrayF);
    }


    @Test
    public void testMatchTransform() {
        val array = Nd4j.create(new double[] {1, 1, 1, 0, 1, 1},'c');
        val result = Nd4j.createUninitialized(DataType.BOOL, array.shape());
        val exp = Nd4j.create(new boolean[] {false, false, false, true, false, false});
        Op op = new MatchConditionTransform(array, result, 1e-5, Conditions.epsEquals(0.0));

        Nd4j.getExecutioner().exec(op);

        assertEquals(exp, result);
    }

    @Test
    public void test4DSumView() {
        INDArray labels = Nd4j.linspace(1, 160, 160, DataType.DOUBLE).reshape(2, 5, 4, 4);
        //INDArray labels = Nd4j.linspace(1, 192, 192).reshape(new long[]{2, 6, 4, 4});

        val size1 = labels.size(1);
        INDArray classLabels = labels.get(NDArrayIndex.all(), NDArrayIndex.interval(4, size1), NDArrayIndex.all(), NDArrayIndex.all());

        /*
        Should be 0s and 1s only in the "classLabels" subset - specifically a 1-hot vector, or all 0s
        double minNumber = classLabels.minNumber().doubleValue();
        double maxNumber = classLabels.maxNumber().doubleValue();
        System.out.println("Min/max: " + minNumber + "\t" + maxNumber);
        System.out.println(sum1);
        */


        assertEquals(classLabels, classLabels.dup());

        //Expect 0 or 1 for each entry (sum of all 0s, or 1-hot vector = 0 or 1)
        INDArray sum1 = classLabels.max(1);
        INDArray sum1_dup = classLabels.dup().max(1);

        assertEquals(sum1_dup, sum1 );
    }

    @Test
    public void testMatMul1() {
        val x = 2;
        val A1 = 3;
        val A2 = 4;
        val B1 = 4;
        val B2 = 3;

        val a = Nd4j.linspace(1, x * A1 * A2, x * A1 * A2, DataType.DOUBLE).reshape(x, A1, A2);
        val b = Nd4j.linspace(1, x * B1 * B2, x * B1 * B2, DataType.DOUBLE).reshape(x, B1, B2);

        //

        //log.info("C shape: {}", Arrays.toString(c.shapeInfoDataBuffer().asInt()));
    }

    @Test
    public void testReduction_Z1() {
        val arrayX = Nd4j.create(10, 10, 10);

        val res = arrayX.max(1, 2);

        Nd4j.getExecutioner().commit();
    }

    @Test
    public void testReduction_Z2() {
        val arrayX = Nd4j.create(10, 10);

        val res = arrayX.max(0);

        Nd4j.getExecutioner().commit();
    }

    @Test
    public void testReduction_Z3() {
        val arrayX = Nd4j.create(200, 300);

        val res = arrayX.maxNumber().doubleValue();

        Nd4j.getExecutioner().commit();
    }

    @Test
    public void testSoftmaxZ1() {
        val original = Nd4j.linspace(1, 100, 100, DataType.DOUBLE).reshape(10, 10);
        val reference = original.dup(original.ordering());
        val expected = original.dup(original.ordering());

        Nd4j.getExecutioner().execAndReturn(new OldSoftMax(expected));

        val result = Nd4j.getExecutioner().exec(new OldSoftMax(original, original.dup(original.ordering())));

        assertEquals(reference, original);
        assertEquals(expected, result);
    }

    @Test
    public void testRDiv() {
        val x = Nd4j.create(new double[]{2,2,2});
        val y = Nd4j.create(new double[]{4,6,8});
        val result = Nd4j.createUninitialized(DataType.DOUBLE, 3);

        assertEquals(DataType.DOUBLE, x.dataType());
        assertEquals(DataType.DOUBLE, y.dataType());
        assertEquals(DataType.DOUBLE, result.dataType());

        val op = DynamicCustomOp.builder("RDiv")
                .addInputs(x,y)
                .addOutputs(result)
                .callInplace(false)
                .build();

        Nd4j.getExecutioner().exec(op);

        assertEquals(Nd4j.create(new double[]{2, 3, 4}), result);
    }


    @Test
    public void testIm2Col() {
        int kY = 5;
        int kX = 5;
        int sY = 1;
        int sX = 1;
        int pY = 0;
        int pX = 0;
        int dY = 1;
        int dX = 1;
        int inY = 28;
        int inX = 28;

        boolean isSameMode = true;

        val input = Nd4j.linspace(1, 2 * inY * inX, 2 * inY * inX, DataType.DOUBLE).reshape(2, 1, inY, inX);
        val output = Nd4j.create(2, 1, 5, 5, 28, 28);

        val im2colOp = Im2col.builder()
                .inputArrays(new INDArray[]{input})
                .outputs(new INDArray[]{output})
                .conv2DConfig(Conv2DConfig.builder()
                        .kH(kY)
                        .kW(kX)
                        .kH(kY)
                        .kW(kX)
                        .sH(sY)
                        .sW(sX)
                        .pH(pY)
                        .pW(pX)
                        .dH(dY)
                        .dW(dX)
                        .isSameMode(isSameMode)
                        .build())

                .build();

        Nd4j.getExecutioner().exec(im2colOp);

        log.info("result: {}", output);
    }


    @Test
    public void testGemmStrides() {
        // 4x5 matrix from arange(20)
        final INDArray X = Nd4j.arange(20).reshape(4,5);
        for (int i=0; i<5; i++){
            // Get i-th column vector
            final INDArray xi = X.get(NDArrayIndex.all(), NDArrayIndex.point(i));
            // Build outer product
            val trans = xi.transpose();
            final INDArray outerProduct = xi.mmul(trans);
            // Build outer product from duplicated column vectors
            final INDArray outerProductDuped = xi.dup().mmul(xi.transpose().dup());
            // Matrices should equal
            //final boolean eq = outerProduct.equalsWithEps(outerProductDuped, 1e-5);
            //assertTrue(eq);
            assertEquals(outerProductDuped, outerProduct);
        }
    }

    @Test(expected = ND4JIllegalStateException.class)
    public void testReshapeFailure() {
        val a = Nd4j.linspace(1, 4, 4, DataType.DOUBLE).reshape(2,2);
        val b = Nd4j.linspace(1, 4, 4, DataType.DOUBLE).reshape(2,2);
        val score = a.mmul(b);
        val reshaped1 = score.reshape(2,100);
        val reshaped2 = score.reshape(2,1);
    }


    @Test
    public void testScalar_1() {
        val scalar = Nd4j.create(new float[]{2.0f}, new long[]{});

        assertTrue(scalar.isScalar());
        assertEquals(1, scalar.length());
        assertFalse(scalar.isMatrix());
        assertFalse(scalar.isVector());
        assertFalse(scalar.isRowVector());
        assertFalse(scalar.isColumnVector());

        assertEquals(2.0f, scalar.getFloat(0), 1e-5);
    }

    @Test
    public void testScalar_2() {
        val scalar = Nd4j.trueScalar(2.0f);
        val scalar2 = Nd4j.trueScalar(2.0f);
        val scalar3 = Nd4j.trueScalar(3.0f);

        assertTrue(scalar.isScalar());
        assertEquals(1, scalar.length());
        assertFalse(scalar.isMatrix());
        assertFalse(scalar.isVector());
        assertFalse(scalar.isRowVector());
        assertFalse(scalar.isColumnVector());

        assertEquals(2.0f, scalar.getFloat(0), 1e-5);

        assertEquals(scalar, scalar2);
        assertNotEquals(scalar, scalar3);
    }

    @Test
    public void testVector_1() {
        val vector = Nd4j.trueVector(new float[] {1, 2, 3, 4, 5});
        val vector2 = Nd4j.trueVector(new float[] {1, 2, 3, 4, 5});
        val vector3 = Nd4j.trueVector(new float[] {1, 2, 3, 4, 6});

        assertFalse(vector.isScalar());
        assertEquals(5, vector.length());
        assertFalse(vector.isMatrix());
        assertTrue(vector.isVector());
        assertTrue(vector.isRowVector());
        assertFalse(vector.isColumnVector());

        assertEquals(vector, vector2);
        assertNotEquals(vector, vector3);
    }

    @Test
    public void testVectorScalar_2() {
        val vector = Nd4j.trueVector(new float[]{1, 2, 3, 4, 5});
        val scalar = Nd4j.trueScalar(2.0f);
        val exp = Nd4j.trueVector(new float[]{3, 4, 5, 6, 7});

        vector.addi(scalar);

        assertEquals(exp, vector);
    }

    @Test
    public void testReshapeScalar() {
        val scalar = Nd4j.trueScalar(2.0f);
        val newShape = scalar.reshape(1, 1, 1, 1);

        assertEquals(4, newShape.rank());
        assertArrayEquals(new long[]{1, 1, 1, 1}, newShape.shape());
    }


    @Test
    public void testReshapeVector() {
        val vector = Nd4j.trueVector(new float[]{1, 2, 3, 4, 5, 6});
        val newShape = vector.reshape(3, 2);

        assertEquals(2, newShape.rank());
        assertArrayEquals(new long[]{3, 2}, newShape.shape());
    }

    @Test(expected = IllegalStateException.class)
    public void testTranspose1() {
        val vector = Nd4j.trueVector(new float[]{1, 2, 3, 4, 5, 6});

        assertArrayEquals(new long[]{6}, vector.shape());
        assertArrayEquals(new long[]{1}, vector.stride());

        val transposed = vector.transpose();

        assertArrayEquals(vector.shape(), transposed.shape());
    }

    @Test(expected = IllegalStateException.class)
    public void testTranspose2() {
        val scalar = Nd4j.trueScalar(2.f);

        assertArrayEquals(new long[]{}, scalar.shape());
        assertArrayEquals(new long[]{}, scalar.stride());

        val transposed = scalar.transpose();

        assertArrayEquals(scalar.shape(), transposed.shape());
    }

    @Test
    public void testMatmul_128by256() {
        val mA = Nd4j.create(128, 156).assign(1.0f);
        val mB = Nd4j.create(156, 256).assign(1.0f);

        val mC = Nd4j.create(128, 256);
        val mE = Nd4j.create(128, 256).assign(156.0f);
        val mL = mA.mmul(mB);

        val op = DynamicCustomOp.builder("matmul")
                .addInputs(mA, mB)
                .addOutputs(mC)
                .build();

        Nd4j.getExecutioner().exec(op);

        assertEquals(mE, mC);
    }


    @Test
    public void testScalarSqueeze() {
        val scalar = Nd4j.create(new float[]{2.0f}, new long[]{1, 1});
        val output = Nd4j.trueScalar(0.0f);
        val exp = Nd4j.trueScalar(2.0f);
        val op = DynamicCustomOp.builder("squeeze")
                .addInputs(scalar)
                .addOutputs(output)
                .build();

        val shape = Nd4j.getExecutioner().calculateOutputShape(op).get(0);
        assertArrayEquals(new long[]{}, shape.getShape());

        Nd4j.getExecutioner().exec(op);

        assertEquals(exp, output);
    }

    @Test
    public void testScalarVectorSqueeze() {
        val scalar = Nd4j.create(new float[]{2.0f}, new long[]{1});

        assertArrayEquals(new long[]{1}, scalar.shape());

        val output = Nd4j.trueScalar(0.0f);
        val exp = Nd4j.trueScalar(2.0f);
        val op = DynamicCustomOp.builder("squeeze")
                .addInputs(scalar)
                .addOutputs(output)
                .build();

        val shape = Nd4j.getExecutioner().calculateOutputShape(op).get(0);
        assertArrayEquals(new long[]{}, shape.getShape());

        Nd4j.getExecutioner().exec(op);

        assertEquals(exp, output);
    }

    @Test
    public void testVectorSqueeze() {
        val vector = Nd4j.create(new float[]{1, 2, 3, 4, 5, 6}, new long[]{1, 6});
        val output = Nd4j.trueVector(new float[] {0, 0, 0, 0, 0, 0});
        val exp = Nd4j.trueVector(new float[]{1, 2, 3, 4, 5, 6});

        val op = DynamicCustomOp.builder("squeeze")
                .addInputs(vector)
                .addOutputs(output)
                .build();

        val shape = Nd4j.getExecutioner().calculateOutputShape(op).get(0);
        assertArrayEquals(new long[]{6}, shape.getShape());

        Nd4j.getExecutioner().exec(op);

        assertEquals(exp, output);
    }

    @Test
    public void testVectorGemv() {
        val vectorL = Nd4j.create(new float[]{1, 2, 3}, new long[]{3, 1});
        val vectorN = Nd4j.create(new float[]{1, 2, 3}, new long[]{3});
        val matrix = Nd4j.create(new float[]{1, 2, 3, 4, 5, 6, 7, 8, 9}, new long[] {3, 3});

        log.info("vectorN: {}", vectorN);
        log.info("vectorL: {}", vectorL);

        val outN = matrix.mmul(vectorN);
        val outL = matrix.mmul(vectorL);

        assertEquals(outL, outN);

        assertEquals(1, outN.rank());
    }


    @Test
    public void testMatrixReshape() {
        val matrix = Nd4j.create(new float[]{1, 2, 3, 4, 5, 6, 7, 8, 9}, new long[] {3, 3});
        val exp = Nd4j.create(new float[]{1, 2, 3, 4, 5, 6, 7, 8, 9}, new long[] {9});

        val reshaped = matrix.reshape(-1);

        assertArrayEquals(exp.shape(), reshaped.shape());
        assertEquals(exp, reshaped);
    }


    @Test
    public void testVectorScalarConcat() {
        val vector = Nd4j.trueVector(new float[] {1, 2});
        val scalar = Nd4j.scalar(3.0f);

        val output = Nd4j.trueVector(new float[]{0, 0, 0});
        val exp = Nd4j.trueVector(new float[]{1, 2, 3});

        val op = DynamicCustomOp.builder("concat")
                .addInputs(vector, scalar)
                .addOutputs(output)
                .addIntegerArguments(0) // axis
                .build();

        val shape = Nd4j.getExecutioner().calculateOutputShape(op).get(0);
        assertArrayEquals(exp.shape(), shape.getShape());

        Nd4j.getExecutioner().exec(op);

        assertArrayEquals(exp.shape(), output.shape());
        assertEquals(exp, output);
    }


    @Test
    public void testValueArrayOf_1() {
        val vector = Nd4j.valueArrayOf(new long[] {5}, 2f, DataType.FLOAT);
        val exp = Nd4j.trueVector(new float[]{2, 2, 2, 2, 2});

        assertArrayEquals(exp.shape(), vector.shape());
        assertEquals(exp, vector);
    }


    @Test
    public void testValueArrayOf_2() {
        val scalar = Nd4j.valueArrayOf(new long[] {}, 2f);
        val exp = Nd4j.trueScalar(2f);

        assertArrayEquals(exp.shape(), scalar.shape());
        assertEquals(exp, scalar);
    }


    @Test
    public void testArrayCreation() {
        val vector = Nd4j.create(new float[]{1, 2, 3}, new long[] {3}, 'c');
        val exp = Nd4j.trueVector(new float[]{1, 2, 3});

        assertArrayEquals(exp.shape(), vector.shape());
        assertEquals(exp, vector);
    }

    @Test
    public void testACosh(){
        //http://www.wolframalpha.com/input/?i=acosh(x)

        INDArray in = Nd4j.linspace(1, 3, 20, DataType.DOUBLE);
        INDArray out = Nd4j.getExecutioner().exec(new ACosh(in.dup()));

        INDArray exp = Nd4j.create(in.shape());
        for( int i=0; i<in.length(); i++ ){
            double x = in.getDouble(i);
            double y = Math.log(x + Math.sqrt(x-1) * Math.sqrt(x+1));
            exp.putScalar(i, y);
        }

        assertEquals(exp, out);
    }

    @Test
    public void testCosh(){
        //http://www.wolframalpha.com/input/?i=cosh(x)

        INDArray in = Nd4j.linspace(-2, 2, 20, DataType.DOUBLE);
        INDArray out = Transforms.cosh(in, true);

        INDArray exp = Nd4j.create(in.shape());
        for( int i=0; i<in.length(); i++ ){
            double x = in.getDouble(i);
            double y = 0.5 * (Math.exp(-x) + Math.exp(x));
            exp.putScalar(i, y);
        }

        assertEquals(exp, out);
    }

    @Test
    public void testAtanh(){
        //http://www.wolframalpha.com/input/?i=atanh(x)

        INDArray in = Nd4j.linspace(-0.9, 0.9, 10, DataType.DOUBLE);
        INDArray out = Transforms.atanh(in, true);

        INDArray exp = Nd4j.create(in.shape());
        for( int i=0; i<10; i++ ){
            double x = in.getDouble(i);
            //Using "alternative form" from: http://www.wolframalpha.com/input/?i=atanh(x)
            double y = 0.5 * Math.log(x+1.0) - 0.5 * Math.log(1.0-x);
            exp.putScalar(i, y);
        }

        assertEquals(exp, out);
    }

    @Test
    public void testLastIndex(){

        INDArray in = Nd4j.create(new double[][]{
                {1,1,1,0},
                {1,1,0,0}});

        INDArray exp0 = Nd4j.create(new long[]{1,1,0,-1}, new long[]{4}, DataType.LONG);
        INDArray exp1 = Nd4j.create(new long[]{2,1}, new long[]{2}, DataType.LONG);

        INDArray out0 = BooleanIndexing.lastIndex(in, Conditions.equals(1), 0);
        INDArray out1 = BooleanIndexing.lastIndex(in, Conditions.equals(1), 1);

        assertEquals(exp0, out0);
        assertEquals(exp1, out1);
    }

    @Test(expected = ND4JIllegalStateException.class)
    public void testBadReduce3Call() {
        val x = Nd4j.create(400,20);
        val y = Nd4j.ones(1, 20);
        x.distance2(y);
    }


    @Test
    public void testReduce3AlexBug() {
        val arr = Nd4j.linspace(1,100,100, DataType.DOUBLE).reshape('f', 10, 10).dup('c');
        val arr2 = Nd4j.linspace(1,100,100, DataType.DOUBLE).reshape('c', 10, 10);
        val out = Nd4j.getExecutioner().exec(new EuclideanDistance(arr, arr2, 1));
        val exp = Nd4j.create(new double[] {151.93748, 128.86038, 108.37435, 92.22256, 82.9759, 82.9759, 92.22256, 108.37435, 128.86038, 151.93748});

        assertEquals(exp, out);
    }

    @Test
    public void testAllDistancesEdgeCase1() {
        val x = Nd4j.create(400, 20).assign(2.0);
        val y = Nd4j.ones(1, 20);
        val z = Transforms.allEuclideanDistances(x, y, 1);

        val exp = Nd4j.create(400, 1).assign(4.47214);

        assertEquals(exp, z);
    }

    @Test
    public void testConcat_1() {
        for(char order : new char[]{'c', 'f'}) {

            INDArray arr1 = Nd4j.create(new double[]{1, 2}, new long[]{1, 2}, order);
            INDArray arr2 = Nd4j.create(new double[]{3, 4}, new long[]{1, 2}, order);

            INDArray out = Nd4j.concat(0, arr1, arr2);
            Nd4j.getExecutioner().commit();
            INDArray exp = Nd4j.create(new double[][]{{1, 2}, {3, 4}});
            assertEquals(String.valueOf(order), exp, out);
        }
    }

    @Test
    public void testRdiv()    {
        final INDArray a = Nd4j.create(new double[]{2.0, 2.0, 2.0, 2.0});
        final INDArray b = Nd4j.create(new double[]{1.0, 2.0, 4.0, 8.0});
        final INDArray c = Nd4j.create(new double[]{2.0, 2.0}).reshape(2, 1);
        final INDArray d = Nd4j.create(new double[]{1.0, 2.0, 4.0, 8.0}).reshape(2, 2);

        final INDArray expected = Nd4j.create(new double[]{2.0, 1.0, 0.5, 0.25});
        final INDArray expected2 = Nd4j.create(new double[]{2.0, 1.0, 0.5, 0.25}).reshape(2, 2);

        assertEquals(expected, a.div(b));
        assertEquals(expected, b.rdiv(a));
        assertEquals(expected, b.rdiv(2));
        assertEquals(expected2, d.rdivColumnVector(c));

        assertEquals(expected, b.rdiv(Nd4j.scalar(2)));
        assertEquals(expected, b.rdivColumnVector(Nd4j.scalar(2)));
    }

    @Test
    public void testRsub()    {
        final INDArray a = Nd4j.create(new double[]{2.0, 2.0, 2.0, 2.0});
        final INDArray b = Nd4j.create(new double[]{1.0, 2.0, 4.0, 8.0});
        final INDArray c = Nd4j.create(new double[]{2.0, 2.0}).reshape(2, 1);
        final INDArray d = Nd4j.create(new double[]{1.0, 2.0, 4.0, 8.0}).reshape('c',2, 2);

        final INDArray expected = Nd4j.create(new double[]{1.0, 0.0, -2.0, -6.0});
        final INDArray expected2 = Nd4j.create(new double[]{1, 0, -2.0, -6.0}).reshape('c',2, 2);

        assertEquals(expected, a.sub(b));
        assertEquals(expected, b.rsub(a));
        assertEquals(expected, b.rsub(2));
        assertEquals(expected2, d.rsubColumnVector(c));

        assertEquals(expected, b.rsub(Nd4j.scalar(2)));
        assertEquals(expected, b.rsubColumnVector(Nd4j.scalar(2)));
    }


    @Test
    public void testHalfStuff() {
        if (!Nd4j.getExecutioner().getClass().getSimpleName().toLowerCase().contains("cuda"))
            return;

        val dtype = Nd4j.dataType();
        Nd4j.setDataType(DataType.HALF);

        val arr = Nd4j.ones(3, 3);
        arr.addi(2.0f);

        val exp = Nd4j.create(3, 3).assign(3.0f);

        assertEquals(exp, arr);

        Nd4j.setDataType(dtype);
    }


    @Test
    public void testInconsistentOutput(){
        INDArray in = Nd4j.rand(1, 802816);
        INDArray W = Nd4j.rand(802816, 1);
        INDArray b = Nd4j.create(1);
        INDArray out = fwd(in, W, b);

        for(int i=0;i<100;i++){
            INDArray out2 = fwd(in, W, b);  //l.activate(inToLayer1, false, LayerWorkspaceMgr.noWorkspaces());
            assertEquals("Failed at iteration [" + String.valueOf(i) + "]", out, out2);
        }
    }

    @Test
    public void test3D_create_1() {
        val jArray = new float[2][3][4];

        fillJvmArray3D(jArray);

        val iArray = Nd4j.create(jArray);
        val fArray = ArrayUtil.flatten(jArray);

        assertArrayEquals(new long[]{2, 3, 4}, iArray.shape());

        assertArrayEquals(fArray, iArray.data().asFloat(), 1e-5f);

        int cnt = 0;
        for (val f : fArray)
            assertTrue("Failed for element [" + cnt++ +"]",f > 0.0f);
    }


    @Test
    public void test4D_create_1() {
        val jArray = new float[2][3][4][5];

        fillJvmArray4D(jArray);

        val iArray = Nd4j.create(jArray);
        val fArray = ArrayUtil.flatten(jArray);

        assertArrayEquals(new long[]{2, 3, 4, 5}, iArray.shape());

        assertArrayEquals(fArray, iArray.data().asFloat(), 1e-5f);

        int cnt = 0;
        for (val f : fArray)
            assertTrue("Failed for element [" + cnt++ +"]",f > 0.0f);
    }

    @Test
    public void testBroadcast_1() {
        val array1 = Nd4j.linspace(1, 10, 10, DataType.DOUBLE).reshape(5, 1, 2).broadcast(5, 4, 2);
        val array2 = Nd4j.linspace(1, 20, 20, DataType.DOUBLE).reshape(5, 4, 1).broadcast(5, 4, 2);
        val exp = Nd4j.create(new double[] {2.0f, 3.0f, 3.0f, 4.0f, 4.0f, 5.0f, 5.0f, 6.0f, 8.0f, 9.0f, 9.0f, 10.0f, 10.0f, 11.0f, 11.0f, 12.0f, 14.0f, 15.0f, 15.0f, 16.0f, 16.0f, 17.0f, 17.0f, 18.0f, 20.0f, 21.0f, 21.0f, 22.0f, 22.0f, 23.0f, 23.0f, 24.0f, 26.0f, 27.0f, 27.0f, 28.0f, 28.0f, 29.0f, 29.0f, 30.0f}).reshape(5,4,2);

        array1.addi(array2);

        assertEquals(exp, array1);
    }


    @Test
    public void testAddiColumnEdge(){
        INDArray arr1 = Nd4j.create(1, 5);
        arr1.addiColumnVector(Nd4j.ones(1));
        assertEquals(Nd4j.ones(1,5), arr1);
    }


    @Test
    public void testMmulViews_1() {
        val arrayX = Nd4j.linspace(1, 27, 27, DataType.DOUBLE).reshape(3, 3, 3);

        val arrayA = Nd4j.linspace(1, 9, 9, DataType.DOUBLE).reshape(3, 3);

        val arrayB = arrayX.dup('f');

        val arraya = arrayX.slice(0);
        val arrayb = arrayB.slice(0);

        val exp = arrayA.mmul(arrayA);

        assertEquals(exp, arraya.mmul(arrayA));
        assertEquals(exp, arraya.mmul(arraya));

        assertEquals(exp, arrayb.mmul(arrayb));
    }

    @Test
    public void testTile_1() {
        val array = Nd4j.linspace(1, 6, 6, DataType.DOUBLE).reshape(2, 3);
        val exp = Nd4j.create(new double[] {1.000000, 2.000000, 3.000000, 1.000000, 2.000000, 3.000000, 4.000000, 5.000000, 6.000000, 4.000000, 5.000000, 6.000000, 1.000000, 2.000000, 3.000000, 1.000000, 2.000000, 3.000000, 4.000000, 5.000000, 6.000000, 4.000000, 5.000000, 6.000000}, new int[] {4, 6});
        val output = Nd4j.create(4, 6);

        val op = DynamicCustomOp.builder("tile")
                .addInputs(array)
                .addIntegerArguments(2, 2)
                .addOutputs(output)
                .build();

        Nd4j.getExecutioner().exec(op);

        assertEquals(exp, output);
    }

    @Test
    public void testRelativeError_1() {
        val arrayX = Nd4j.create(10, 10);
        val arrayY = Nd4j.ones(10, 10);
        val exp = Nd4j.ones(10, 10);

        Nd4j.getExecutioner().exec(new BinaryRelativeError(arrayX, arrayY, arrayX, 0.1));

        assertEquals(exp, arrayX);
    }


    @Test
    public void testMeshGrid(){

        INDArray x1 = Nd4j.create(new double[]{1,2,3,4}).reshape(1, -1);
        INDArray y1 = Nd4j.create(new double[]{5,6,7}).reshape(1, -1);

        INDArray expX = Nd4j.create(new double[][]{
                {1,2,3,4},
                {1,2,3,4},
                {1,2,3,4}});
        INDArray expY = Nd4j.create(new double[][]{
                {5,5,5,5},
                {6,6,6,6},
                {7,7,7,7}});
        INDArray[] exp = new INDArray[]{expX, expY};

        INDArray[] out1 = Nd4j.meshgrid(x1, y1);
        assertArrayEquals(exp, out1);

        INDArray[] out2 = Nd4j.meshgrid(x1.transpose(), y1.transpose());
        assertArrayEquals(exp, out2);

        INDArray[] out3 = Nd4j.meshgrid(x1, y1.transpose());
        assertArrayEquals(exp, out3);

        INDArray[] out4 = Nd4j.meshgrid(x1.transpose(), y1);
        assertArrayEquals(exp, out4);

        //Test views:
        INDArray x2 = Nd4j.create(1,9).get(NDArrayIndex.all(), NDArrayIndex.interval(1,2,7, true))
                .assign(x1);
        INDArray y2 = Nd4j.create(1,7).get(NDArrayIndex.all(), NDArrayIndex.interval(1,2,5, true))
                .assign(y1);

        INDArray[] out5 = Nd4j.meshgrid(x2, y2);
        assertArrayEquals(exp, out5);
    }

    @Test
    public void testAccumuationWithoutAxis_1() {
        val array = Nd4j.create(3, 3).assign(1.0);

        val result = array.sum();

        assertEquals(1, result.length());
        assertEquals(9.0, result.getDouble(0), 1e-5);
    }

    @Test
    public void testSummaryStatsEquality_1() {
        log.info("Datatype: {}", Nd4j.dataType());

        for(boolean biasCorrected : new boolean[]{false, true}) {

            INDArray indArray1 = Nd4j.rand(1, 4, 10);
            double std = indArray1.stdNumber(biasCorrected).doubleValue();

            val standardDeviation = new org.apache.commons.math3.stat.descriptive.moment.StandardDeviation(biasCorrected);
            double std2 = standardDeviation.evaluate(indArray1.data().asDouble());
            log.info("Bias corrected = {}", biasCorrected);
            log.info("nd4j std: {}", std);
            log.info("apache math3 std: {}", std2);

            assertEquals(std, std2, 1e-5);
        }
    }

    @Test
    public void testMeanEdgeCase_C(){
        INDArray arr = Nd4j.linspace(1, 30,30, DataType.DOUBLE).reshape(new int[]{3,10,1}).dup('c');
        INDArray arr2 = arr.mean(2);

        INDArray exp = arr.get(NDArrayIndex.all(), NDArrayIndex.all(), NDArrayIndex.point(0));

        assertEquals(exp, arr2);
    }

    @Test
    public void testMeanEdgeCase_F(){
        INDArray arr = Nd4j.linspace(1, 30,30, DataType.DOUBLE).reshape(new int[]{3,10,1}).dup('f');
        INDArray arr2 = arr.mean(2);

        INDArray exp = arr.get(NDArrayIndex.all(), NDArrayIndex.all(), NDArrayIndex.point(0));

        assertEquals(exp, arr2);
    }

    @Test
    public void testMeanEdgeCase2_C(){
        INDArray arr = Nd4j.linspace(1, 60,60, DataType.DOUBLE).reshape(new int[]{3,10,2}).dup('c');
        INDArray arr2 = arr.mean(2);

        INDArray exp = arr.get(NDArrayIndex.all(), NDArrayIndex.all(), NDArrayIndex.point(0));
        exp.addi(arr.get(NDArrayIndex.all(), NDArrayIndex.all(), NDArrayIndex.point(1)));
        exp.divi(2);


        assertEquals(exp, arr2);
    }

    @Test
    public void testMeanEdgeCase2_F(){
        INDArray arr = Nd4j.linspace(1, 60,60, DataType.DOUBLE).reshape(new int[]{3,10,2}).dup('f');
        INDArray arr2 = arr.mean(2);

        INDArray exp = arr.get(NDArrayIndex.all(), NDArrayIndex.all(), NDArrayIndex.point(0));
        exp.addi(arr.get(NDArrayIndex.all(), NDArrayIndex.all(), NDArrayIndex.point(1)));
        exp.divi(2);


        assertEquals(exp, arr2);
    }

    @Test
    public void testLegacyDeserialization_1() throws Exception {
        val f = new ClassPathResource("legacy/NDArray_javacpp.bin").getFile();

        val array = Nd4j.read(new FileInputStream(f));
        val exp = Nd4j.linspace(1, 120, 120, DataType.DOUBLE).reshape(2, 3, 4, 5);

        assertEquals(120, array.length());
        assertArrayEquals(new long[]{2, 3, 4, 5}, array.shape());
        assertEquals(exp, array);

        val bos = new ByteArrayOutputStream();
        Nd4j.write(bos, array);

        val bis = new ByteArrayInputStream(bos.toByteArray());
        val array2 = Nd4j.read(bis);

        assertEquals(exp, array2);
    }

    @Test
    public void testLegacyDeserialization_2() throws Exception {
        val f = new ClassPathResource("legacy/NDArray_longshape_float.bin").getFile();

        val array = Nd4j.read(new FileInputStream(f));
        val exp = Nd4j.linspace(1, 5, 5, DataType.FLOAT).reshape(1, -1);

        assertEquals(5, array.length());
        assertArrayEquals(new long[]{1, 5}, array.shape());
        assertEquals(exp.dataType(), array.dataType());
        assertEquals(exp, array);

        val bos = new ByteArrayOutputStream();
        Nd4j.write(bos, array);

        val bis = new ByteArrayInputStream(bos.toByteArray());
        val array2 = Nd4j.read(bis);

        assertEquals(exp, array2);
    }

    @Test
    public void testLegacyDeserialization_3() throws Exception {
        val f = new ClassPathResource("legacy/NDArray_longshape_double.bin").getFile();

        val array = Nd4j.read(new FileInputStream(f));
        val exp = Nd4j.linspace(1, 5, 5, DataType.DOUBLE).reshape(1, -1);

        assertEquals(5, array.length());
        assertArrayEquals(new long[]{1, 5}, array.shape());
        assertEquals(exp, array);

        val bos = new ByteArrayOutputStream();
        Nd4j.write(bos, array);

        val bis = new ByteArrayInputStream(bos.toByteArray());
        val array2 = Nd4j.read(bis);

        assertEquals(exp, array2);
    }

    @Test
    public void testTearPile_1() {
        val source = Nd4j.rand(new int[]{10, 15});

        val list = Nd4j.tear(source, 1);

        // just want to ensure that axis is right one
        assertEquals(10, list.length);

        val result = Nd4j.pile(list);

        assertEquals(source.shapeInfoDataBuffer(), result.shapeInfoDataBuffer());
        assertEquals(source, result);
    }

    @Test
    public void testVariance_4D_1() {
        val dtype = Nd4j.dataType();

        Nd4j.setDataType(DataType.FLOAT);

        val x = Nd4j.ones(10, 20, 30, 40);
        val result = x.var(false, 0, 2, 3);

        Nd4j.getExecutioner().commit();

        log.info("Result shape: {}", result.shapeInfoDataBuffer().asLong());

        Nd4j.setDataType(dtype);
    }

    @Test
    public void testSomething() {
        val a = Nd4j.create(10, 20);

        log.info("Shape: {}", a.mean(0).shape());
    }

    @Test
    public void testTranspose_Custom(){

        INDArray arr = Nd4j.linspace(1,15, 15, DataType.DOUBLE).reshape(5,3);
        INDArray out = Nd4j.create(3,5);

        val op = DynamicCustomOp.builder("transpose")
                .addInputs(arr)
                .addOutputs(out)
                .build();

        Nd4j.getExecutioner().exec(op);

        val exp = arr.transpose();
        assertEquals(exp, out);
    }

    @Test
    public void testRowColumnOpsRank1(){

        for( int i=0; i<6; i++ ) {
            INDArray orig = Nd4j.linspace(1, 12, 12, DataType.DOUBLE).reshape('c', 3, 4);
            INDArray in1r = orig.dup();
            INDArray in2r = orig.dup();
            INDArray in1c = orig.dup();
            INDArray in2c = orig.dup();

            INDArray rv1 = Nd4j.create(new double[]{1, 2, 3, 4}, new long[]{1, 4});
            INDArray rv2 = Nd4j.create(new double[]{1, 2, 3, 4}, new long[]{4});
            INDArray cv1 = Nd4j.create(new double[]{1, 2, 3}, new long[]{3, 1});
            INDArray cv2 = Nd4j.create(new double[]{1, 2, 3}, new long[]{3});

            switch (i){
                case 0:
                    in1r.addiRowVector(rv1);
                    in2r.addiRowVector(rv2);
                    in1c.addiColumnVector(cv1);
                    in2c.addiColumnVector(cv2);
                    break;
                case 1:
                    in1r.subiRowVector(rv1);
                    in2r.subiRowVector(rv2);
                    in1c.subiColumnVector(cv1);
                    in2c.subiColumnVector(cv2);
                    break;
                case 2:
                    in1r.muliRowVector(rv1);
                    in2r.muliRowVector(rv2);
                    in1c.muliColumnVector(cv1);
                    in2c.muliColumnVector(cv2);
                    break;
                case 3:
                    in1r.diviRowVector(rv1);
                    in2r.diviRowVector(rv2);
                    in1c.diviColumnVector(cv1);
                    in2c.diviColumnVector(cv2);
                    break;
                case 4:
                    in1r.rsubiRowVector(rv1);
                    in2r.rsubiRowVector(rv2);
                    in1c.rsubiColumnVector(cv1);
                    in2c.rsubiColumnVector(cv2);
                    break;
                case 5:
                    in1r.rdiviRowVector(rv1);
                    in2r.rdiviRowVector(rv2);
                    in1c.rdiviColumnVector(cv1);
                    in2c.rdiviColumnVector(cv2);
                    break;
                default:
                    throw new RuntimeException();
            }


            assertEquals(in1r, in2r);
            assertEquals(in1c, in2c);

        }
    }

    @Test
    public void testEmptyShapeRank0(){
        Nd4j.getRandom().setSeed(12345);
        int[] s = new int[0];
        INDArray create = Nd4j.create(s);
        INDArray zeros = Nd4j.zeros(s);
        INDArray ones = Nd4j.ones(s);
        INDArray uninit = Nd4j.createUninitialized(s).assign(0);
        INDArray rand = Nd4j.rand(s);

        INDArray tsZero = Nd4j.scalar(0.0);
        INDArray tsOne = Nd4j.scalar(1.0);
        Nd4j.getRandom().setSeed(12345);
        INDArray tsRand = Nd4j.scalar(Nd4j.rand(new int[]{1,1}).getDouble(0));
        assertEquals(tsZero, create);
        assertEquals(tsZero, zeros);
        assertEquals(tsOne, ones);
        assertEquals(tsZero, uninit);
        assertEquals(tsRand, rand);


        Nd4j.getRandom().setSeed(12345);
        long[] s2 = new long[0];
        create = Nd4j.create(s2);
        zeros = Nd4j.zeros(s2);
        ones = Nd4j.ones(s2);
        uninit = Nd4j.createUninitialized(s2).assign(0);
        rand = Nd4j.rand(s2);

        assertEquals(tsZero, create);
        assertEquals(tsZero, zeros);
        assertEquals(tsOne, ones);
        assertEquals(tsZero, uninit);
        assertEquals(tsRand, rand);
    }

    @Test
    public void testScalarView_1() {
        val array = Nd4j.linspace(1, 5, 5, DataType.DOUBLE);
        val exp = Nd4j.create(new double[]{1.0, 2.0, 5.0, 4.0, 5.0});
        val scalar = array.getScalar(2);

        assertEquals(3.0, scalar.getDouble(0), 1e-5);
        scalar.addi(2.0);

        assertEquals(exp, array);
    }

    @Test
    public void testScalarView_2() {
        val array = Nd4j.linspace(1, 4, 4, DataType.DOUBLE).reshape(2, 2);
        val exp = Nd4j.create(new double[]{1.0, 2.0, 5.0, 4.0}).reshape(2, 2);
        val scalar = array.getScalar(1, 0);

        assertEquals(3.0, scalar.getDouble(0), 1e-5);
        scalar.addi(2.0);

        assertEquals(exp, array);
    }

    @Test
    public void testSomething_1() {
        val arrayX = Nd4j.create(128, 128, 'f');
        val arrayY = Nd4j.create(128, 128, 'f');
        val arrayZ = Nd4j.create(128, 128, 'f');

        int iterations = 10000;
        // warmup
        for (int e = 0; e < 1000; e++)
            arrayX.addi(arrayY);

        for (int e = 0; e < iterations; e++) {
            val c = new GemmParams(arrayX, arrayY, arrayZ);
        }

        val tS = System.nanoTime();
        for (int e = 0; e < iterations; e++) {
            //val c = new GemmParams(arrayX, arrayY, arrayZ);
            arrayX.mmuli(arrayY, arrayZ);
        }

        val tE = System.nanoTime();

        log.info("Average time: {}", ((tE - tS) / iterations));
    }


    @Test
    public void testIndexesIteration_1() {
        val arrayC = Nd4j.linspace(1,  60,  60, DataType.DOUBLE).reshape(3, 4, 5);
        val arrayF = arrayC.dup('f');

        val iter = new NdIndexIterator(arrayC.ordering(), arrayC.shape());
        while (iter.hasNext()) {
            val idx = iter.next();

            val c = arrayC.getDouble(idx);
            val f = arrayF.getDouble(idx);

            assertEquals(c, f, 1e-5);
        }
    }


    @Test
    public void testIndexesIteration_2() {
        val arrayC = Nd4j.linspace(1,  60,  60, DataType.DOUBLE).reshape(3, 4, 5);
        val arrayF = arrayC.dup('f');

        val iter = new NdIndexIterator(arrayC.ordering(), arrayC.shape());
        while (iter.hasNext()) {
            val idx = iter.next();

            var c = arrayC.getDouble(idx);
            var f = arrayF.getDouble(idx);

            arrayC.putScalar(idx,  c + 1.0);
            arrayF.putScalar(idx, f + 1.0);

            c = arrayC.getDouble(idx);
            f = arrayF.getDouble(idx);

            assertEquals(c, f, 1e-5);
        }
    }

    @Test
    public void testMatmul_vs_tf() throws Exception {

        // uncomment this line to initialize & propagate sgemm/dgemm pointer
        //Nd4j.getBlasWrapper().level3();

        val arrayA = NodeReader.readArray("mnist_00", "input.placeholder");
        val arrayB = NodeReader.readArray("mnist_00", "Variable.0");
        val arrayC = Nd4j.create(100, 10);
        val exp = NodeReader.readArray("mnist_00", "MatMul.0");
        val badExp = Nd4j.create(100, 10);

        Mmul op = new Mmul(arrayA, arrayB, arrayC, null);
        Nd4j.getExecutioner().exec(op);

        assertEquals(exp, arrayC);
        assertNotEquals(badExp, arrayC);
    }

    @Test
    public void testPairwiseScalar_1() {
        val exp_1 = Nd4j.create(new double[]{2.0, 3.0, 4.0}, new long[]{3});
        val exp_2 = Nd4j.create(new double[]{0.0, 1.0, 2.0}, new long[]{3});
        val exp_3 = Nd4j.create(new double[]{1.0, 2.0, 3.0}, new long[]{3});
        val arrayX = Nd4j.create(new double[]{1.0, 2.0, 3.0}, new long[]{3});
        val arrayY = Nd4j.trueScalar(1.0);

        val arrayZ_1 = arrayX.add(arrayY);
        assertEquals(exp_1, arrayZ_1);

        val arrayZ_2 = arrayX.sub(arrayY);
        assertEquals(exp_2, arrayZ_2);

        val arrayZ_3 = arrayX.div(arrayY);
        assertEquals(exp_3, arrayZ_3);

        val arrayZ_4 = arrayX.mul(arrayY);
        assertEquals(exp_3, arrayZ_4);
    }

    @Test
    public void testLTOE_1() {
        val x = Nd4j.create(new double[]{1.0, 2.0, 3.0, -1.0});
        val y = Nd4j.create(new double[]{2.0, 2.0, 3.0, -2.0});

        val ex = Nd4j.create(new double[]{1.0, 2.0, 3.0, -1.0});
        val ey = Nd4j.create(new double[]{2.0, 2.0, 3.0, -2.0});

        val ez = Nd4j.create(new boolean[]{true, true, true, false});
        val z = Transforms.lessThanOrEqual(x, y, true);

        assertEquals(ex, x);
        assertEquals(ey, y);

        assertEquals(ez, z);
    }

    @Test
    public void testGTOE_1() {
        val x = Nd4j.create(new double[]{1.0, 2.0, 3.0, -1.0});
        val y = Nd4j.create(new double[]{2.0, 2.0, 3.0, -2.0});

        val ex = Nd4j.create(new double[]{1.0, 2.0, 3.0, -1.0});
        val ey = Nd4j.create(new double[]{2.0, 2.0, 3.0, -2.0});

        val ez = Nd4j.create(new boolean[]{false, true, true, true}, new long[]{4}, DataType.BOOL);
        val z = Transforms.greaterThanOrEqual(x, y, true);

        val str = ez.toString();
        log.info("exp: {}", str);

        assertEquals(ex, x);
        assertEquals(ey, y);

        assertEquals(ez, z);
    }

    @Test(expected = IllegalStateException.class)
    public void testBroadcastInvalid(){
        INDArray arr1 = Nd4j.ones(3,4,1);

        //Invalid op: y must match x/z dimensions 0 and 2
        INDArray arrInvalid = Nd4j.create(3,12);
        Nd4j.getExecutioner().exec(new BroadcastMulOp(arr1, arrInvalid, arr1, 0, 2));
        fail("Excepted exception on invalid input");
    }

    @Test
    public void testGet(){
        //https://github.com/deeplearning4j/deeplearning4j/issues/6133
        INDArray m = Nd4j.linspace(0,99,100, DataType.DOUBLE).reshape('c', 10,10);
        INDArray exp = Nd4j.create(new double[]{5, 15, 25, 35, 45, 55, 65, 75, 85, 95}, new int[]{10,1});
        INDArray col = m.getColumn(5);

        for(int i=0; i<10; i++ ){
            System.out.println(i + "\t" + col.slice(i));
        }

        //First element: index 5
        //Last element: index 95
        //91 total elements
        assertEquals(5, m.getDouble(5), 1e-6);
        assertEquals(95, m.getDouble(95), 1e-6);
        assertEquals(91, col.data().length());

        assertEquals(exp, col);
        assertEquals(exp.toString(), col.toString());
        assertArrayEquals(exp.toDoubleVector(), col.toDoubleVector(), 1e-6);
    }

    @Test
    public void testWhere1(){

        INDArray arr = Nd4j.create(new boolean[][]{{false,true,false},{false,false,true},{false,false,true}});
        INDArray[] exp = new INDArray[]{
                Nd4j.trueVector(new long[]{0,1,2}),
                Nd4j.trueVector(new long[]{1,2,2})};

        INDArray[] act = Nd4j.where(arr, null, null);

        assertArrayEquals(exp, act);
    }

    @Test
    public void testWhere2(){

        INDArray arr = Nd4j.create(DataType.BOOL, 3,3,3);
        arr.putScalar(0,1,0,1.0);
        arr.putScalar(1,2,1,1.0);
        arr.putScalar(2,2,1,1.0);
        INDArray[] exp = new INDArray[]{
                Nd4j.trueVector(new long[]{0,1,2}),
                Nd4j.trueVector(new long[]{1,2,2}),
                Nd4j.trueVector(new long[]{0,1,1})
        };

        INDArray[] act = Nd4j.where(arr, null, null);

        assertArrayEquals(exp, act);
    }

    @Test
    public void testWhere3(){
        INDArray arr = Nd4j.create(new boolean[][]{{false,true,false},{false,false,true},{false,false,true}});
        INDArray x = Nd4j.valueArrayOf(3, 3, 1.0);
        INDArray y = Nd4j.valueArrayOf(3, 3, 2.0);
        INDArray exp = Nd4j.create(new double[][]{
                {1,2,1},
                {1,1,2},
                {1,1,2}});

        INDArray[] act = Nd4j.where(arr, x, y);
        assertEquals(1, act.length);

        assertEquals(exp, act[0]);
    }

    @Test
    public void testWhereEmpty(){
        INDArray inArray = Nd4j.zeros(2, 3);
        inArray.putScalar(0, 0, 10.0f);
        inArray.putScalar(1, 2, 10.0f);

        INDArray mask1 = inArray.match(1, Conditions.greaterThanOrEqual(1));

        assertEquals(1, mask1.maxNumber().intValue()); // ! Not Empty Match

        INDArray[] matchIndexes = Nd4j.where(mask1, null, null);

        assertArrayEquals(new int[] {0, 1}, matchIndexes[0].toIntVector());
        assertArrayEquals(new int[] {0, 2}, matchIndexes[1].toIntVector());

        INDArray mask2 = inArray.match(1, Conditions.greaterThanOrEqual(11));

        assertEquals(0, mask2.maxNumber().intValue());

        INDArray[] matchIndexes2 = Nd4j.where(mask2, null, null);
        for( int i=0; i<matchIndexes2.length; i++ ){
            assertTrue(matchIndexes2[i].isEmpty());
        }
    }

    @Test
    public void testStack(){
        INDArray in = Nd4j.linspace(1,12,12, DataType.DOUBLE).reshape(3,4);
        INDArray in2 = in.add(100);

        for( int i=-3; i<3; i++ ){
            INDArray out = Nd4j.stack(i, in, in2);
            int[] expShape;
            switch (i){
                case -3:
                case 0:
                    expShape = new int[]{2,3,4};
                    break;
                case -2:
                case 1:
                    expShape = new int[]{3,2,4};
                    break;
                case -1:
                case 2:
                    expShape = new int[]{3,4,2};
                    break;
                default:
                    throw new RuntimeException(String.valueOf(i));
            }
            assertArrayEquals(String.valueOf(i), expShape, out.shape());
        }
    }

    @Test
    public void testPutSpecifiedIndex(){
        long[][] ss = new long[][]{{3,4}, {3,4,5}, {3,4,5,6}};
        long[][] st = new long[][]{{4,4}, {4,4,5}, {4,4,5,6}};
        long[][] ds = new long[][]{{1,4}, {1,4,5}, {1,4,5,6}};

        for( int test=0; test<ss.length; test++ ) {
            long[] shapeSource = ss[test];
            long[] shapeTarget = st[test];
            long[] diffShape = ds[test];

            final INDArray source = Nd4j.ones(shapeSource);
            final INDArray target = Nd4j.zeros(shapeTarget);

            final INDArrayIndex[] targetIndexes = new INDArrayIndex[shapeTarget.length];
            Arrays.fill(targetIndexes, NDArrayIndex.all());
            int[] arr = new int[(int) shapeSource[0]];
            for (int i = 0; i < arr.length; i++) {
                arr[i] = i;
            }
            targetIndexes[0] = new SpecifiedIndex(arr);

            // Works
            //targetIndexes[0] = NDArrayIndex.interval(0, shapeSource[0]);

            target.put(targetIndexes, source);
            final INDArray expected = Nd4j.concat(0, Nd4j.ones(shapeSource), Nd4j.zeros(diffShape));
            assertEquals("Expected array to be set!", expected, target);
        }
    }

    @Test
    public void testPutSpecifiedIndices2d(){

        INDArray arr = Nd4j.create(3,4);
        INDArray toPut = Nd4j.create(new double[]{1,2,3,4}, new int[]{2,2}, 'c');
        INDArrayIndex[] indices = new INDArrayIndex[]{
                NDArrayIndex.indices(0,2),
                NDArrayIndex.indices(1,3)} ;

        INDArray exp = Nd4j.create(new double[][]{
                {0,1,0,2},
                {0,0,0,0},
                {0,3,0,4}});

        arr.put(indices, toPut);
        assertEquals(exp, arr);
    }

    @Test
    public void testPutSpecifiedIndices3d(){

        INDArray arr = Nd4j.create(2,3,4);
        INDArray toPut = Nd4j.create(new double[]{1,2,3,4}, new int[]{1,2,2}, 'c');
        INDArrayIndex[] indices = new INDArrayIndex[]{
                NDArrayIndex.point(1),
                NDArrayIndex.indices(0,2),
                NDArrayIndex.indices(1,3)} ;

        INDArray exp = Nd4j.create(2,3,4);
        exp.putScalar(1, 0, 1, 1);
        exp.putScalar(1, 0, 3, 2);
        exp.putScalar(1, 2, 1, 3);
        exp.putScalar(1, 2, 3, 4);

        arr.put(indices, toPut);
        assertEquals(exp, arr);
    }

    @Test
    public void testSpecifiedIndexArraySize1() {
        long[] shape = {2, 2, 2, 2};
        INDArray in = Nd4j.create(shape);
        INDArrayIndex[] idx1 = new INDArrayIndex[]{NDArrayIndex.all(), new SpecifiedIndex(0), NDArrayIndex.all(), NDArrayIndex.all()};

        INDArray arr = in.get(idx1);
        long[] expShape = new long[]{2,1,2,2};
        assertArrayEquals(expShape, arr.shape());
    }

    @Test
    public void testTransposei(){
        INDArray arr = Nd4j.linspace(1,12,12).reshape('c',3,4);

        INDArray ti = arr.transposei();
        assertArrayEquals(new long[]{4,3}, ti.shape());
        assertArrayEquals(new long[]{4,3}, arr.shape());

        assertTrue(arr == ti);  //Should be same object
    }

    @Test
    public void testINDArrayMmulWithTranspose(){
        Nd4j.getRandom().setSeed(12345);
        INDArray a = Nd4j.rand(2,5);
        INDArray b = Nd4j.rand(5,3);
        INDArray exp = a.mmul(b).transpose();
        INDArray act = a.mmul(b, MMulTranspose.builder().transposeResult(true).build());

        assertEquals(exp, act);

        a = Nd4j.rand(5,2);
        b = Nd4j.rand(5,3);
        exp = a.transpose().mmul(b);
        act = a.mmul(b, MMulTranspose.builder().transposeA(true).build());
        assertEquals(exp, act);

        a = Nd4j.rand(2,5);
        b = Nd4j.rand(3,5);
        exp = a.mmul(b.transpose());
        act = a.mmul(b, MMulTranspose.builder().transposeB(true).build());
        assertEquals(exp, act);

        a = Nd4j.rand(5,2);
        b = Nd4j.rand(3,5);
        exp = a.transpose().mmul(b.transpose());
        act = a.mmul(b, MMulTranspose.builder().transposeA(true).transposeB(true).build());
        assertEquals(exp, act);

        a = Nd4j.rand(5,2);
        b = Nd4j.rand(3,5);
        exp = a.transpose().mmul(b.transpose()).transpose();
        act = a.mmul(b, MMulTranspose.builder().transposeA(true).transposeB(true).transposeResult(true).build());
        assertEquals(exp, act);
    }

    @Test
    public void testInvalidOrder(){

        try {
            Nd4j.create(new int[]{1}, 'z');
            fail("Expected failure");
        } catch (IllegalArgumentException e){
            assertTrue(e.getMessage().toLowerCase().contains("order"));
        }

        try {
            Nd4j.zeros(1, 'z');
            fail("Expected failure");
        } catch (IllegalArgumentException e){
            assertTrue(e.getMessage().toLowerCase().contains("order"));
        }

        try {
            Nd4j.zeros(new int[]{1}, 'z');
            fail("Expected failure");
        } catch (IllegalArgumentException e){
            assertTrue(e.getMessage().toLowerCase().contains("order"));
        }

        try {
            Nd4j.create(new long[]{1}, 'z');
            fail("Expected failure");
        } catch (IllegalArgumentException e){
            assertTrue(e.getMessage().toLowerCase().contains("order"));
        }

        try {
            Nd4j.rand('z', 1, 1);
            fail("Expected failure");
        } catch (IllegalArgumentException e){
            assertTrue(e.getMessage().toLowerCase().contains("order"));
        }

        try {
            Nd4j.createUninitialized(new int[]{1}, 'z');
            fail("Expected failure");
        } catch (IllegalArgumentException e){
            assertTrue(e.getMessage().toLowerCase().contains("order"));
        }

        try {
            Nd4j.createUninitialized(new long[]{1}, 'z');
            fail("Expected failure");
        } catch (IllegalArgumentException e){
            assertTrue(e.getMessage().toLowerCase().contains("order"));
        }
    }

    @Test
    public void testAssignValid(){
        INDArray arr1 = Nd4j.linspace(1, 12, 12).reshape('c', 3, 4);
        INDArray arr2 = Nd4j.create(3,4);
        arr2.assign(arr1);
        assertEquals(arr1, arr2);
    }

    @Test
    public void testAssignInvalid(){
        INDArray arr1 = Nd4j.linspace(1, 12, 12).reshape('c', 3, 4);
        INDArray arr2 = Nd4j.create(4,3);
        try {
            arr2.assign(arr1);
            fail("Expected exception");
        } catch (IllegalStateException e){
            assertTrue(e.getMessage(), e.getMessage().contains("shape"));
        }
    }


    @Test
    public void testInvalidTransformsSoftmax(){
        INDArray arr = Nd4j.zeros(2,3,4);
        try{
            Transforms.softmax(arr);
            fail("Expected exception");
        } catch (IllegalArgumentException e){
            //OK
            assertTrue(e.getMessage().contains("rank 2"));
        }
    }

    @Test
    public void testEmptyCasting(){
        for(val from : DataType.values()) {
            if (from == DataType.UTF8 || from == DataType.UNKNOWN || from == DataType.COMPRESSED)
                continue;

            for(val to : DataType.values()){
                if (to == DataType.UTF8 || to == DataType.UNKNOWN || to == DataType.COMPRESSED)
                    continue;

                INDArray emptyFrom = Nd4j.empty(from);
                INDArray emptyTo = emptyFrom.castTo(to);

                String str = from + " -> " + to;

                assertEquals(str, from, emptyFrom.dataType());
                assertTrue(str, emptyFrom.isEmpty());
                assertEquals(str,0, emptyFrom.length());

                assertEquals(str, to, emptyTo.dataType());
                assertTrue(str, emptyTo.isEmpty());
                assertEquals(str,0, emptyTo.length());
            }
        }
    }

    @Test
    public void testVStackRank1(){
        List<INDArray> list = new ArrayList<>();
        list.add(Nd4j.linspace(1,3,3, DataType.DOUBLE));
        list.add(Nd4j.linspace(4,6,3, DataType.DOUBLE));
        list.add(Nd4j.linspace(7,9,3, DataType.DOUBLE));

        INDArray out = Nd4j.vstack(list);
        INDArray exp = Nd4j.createFromArray(new double[][]{
                {1,2,3},
                {4,5,6},
                {7,8,9}});
        assertEquals(exp, out);
    }

    @Test
    public void testAxpyOpRows(){
        INDArray arr = Nd4j.create(1,4).assign(2.0f);
        INDArray ones = Nd4j.ones(1,4).assign(3.0f);

        Nd4j.exec(new Axpy(arr, ones, arr, 10.0, 4));

        INDArray exp = Nd4j.valueArrayOf(new long[]{1,4}, 23.0);

        assertEquals(exp, arr);
    }

    @Test
<<<<<<< HEAD
    public void testEmptyArray() {
        INDArray empty = Nd4j.empty(DataType.INT);
        assertEquals(empty.toString(), "[]");
    }

    @Test
    public void testLinspaceWithStep(){

        double lower = -0.9, upper = 0.9, step = 0.2;
        INDArray in = Nd4j.linspace(lower, upper, 10, DataType.DOUBLE);
        for (int i = 0; i < 10; ++i) {
            assertEquals(lower + step * i, in.getDouble(i), 1e-5);
        }

        step = 0.3;
        INDArray stepped = Nd4j.linspace(lower, 10, step, DataType.DOUBLE);
        for (int i = 0; i < 10; ++i) {
            assertEquals(lower + i * step, stepped.getDouble(i),1e-5);
        }

        lower = 0.9;
        upper = -0.9;
        step = -0.2;
        in = Nd4j.linspace(lower, upper, 10, DataType.DOUBLE);
        for (int i = 0; i < 10; ++i) {
            assertEquals(lower + i * step, in.getDouble(i),  1e-5);
        }

        stepped = Nd4j.linspace(lower, 10, step, DataType.DOUBLE);
        for (int i = 0; i < 10; ++i) {
             assertEquals(lower + i * step, stepped.getDouble(i),  1e-5);
        }

    }

    @Test
    public void testArangeWithStep() {
        int begin = -9, end = 9, step = 2;
        INDArray in = Nd4j.arange(begin, end, step);
        assertEquals(in.getInt(0),  -9);
        assertEquals(in.getInt(1),  -7);
        assertEquals(in.getInt(2),  -5);
        assertEquals(in.getInt(3),  -3);
        assertEquals(in.getInt(4),  -1);
        assertEquals(in.getInt(5),  1);
        assertEquals(in.getInt(6),  3);
        assertEquals(in.getInt(7),  5);
        assertEquals(in.getInt(8),  7);
=======
    public void testRollingMean() {
        val wsconf = WorkspaceConfiguration.builder()
                .initialSize(1500L * 1024L * 1024L)
                .policyLearning(LearningPolicy.FIRST_LOOP)
                .build();

        for (int e = 0; e < 5; e++) {
            try (val ws = Nd4j.getWorkspaceManager().getAndActivateWorkspace(wsconf, "kjmnf,ndsfhnsdjhflljkl131334")) {
                val array = Nd4j.create(DataType.FLOAT, 32, 128, 256, 256);
                array.mean(2, 3);
            }
        }

        int iterations = 100;
        val timeStart = System.nanoTime();
        for (int e = 0; e < iterations; e++) {
            try (val ws = Nd4j.getWorkspaceManager().getAndActivateWorkspace(wsconf, "kjmnf,ndsfhnsdjhflljkl131334")) {
                val array = Nd4j.create(DataType.FLOAT, 32, 128, 256, 256);
                array.mean(2, 3);
            }
        }
        val timeEnd = System.nanoTime();
        log.info("Average time: {} ms", (timeEnd - timeStart) / (double) iterations / (double) 1000 / (double) 1000);
>>>>>>> b48f8286
    }

    ///////////////////////////////////////////////////////
    protected static void fillJvmArray3D(float[][][] arr) {
        int cnt = 1;
        for (int i = 0; i < arr.length; i++)
            for (int j = 0; j < arr[0].length; j++)
                for (int k = 0; k < arr[0][0].length; k++)
                    arr[i][j][k] = (float) cnt++;
    }


    protected static void fillJvmArray4D(float[][][][] arr) {
        int cnt = 1;
        for (int i = 0; i < arr.length; i++)
            for (int j = 0; j < arr[0].length; j++)
                for (int k = 0; k < arr[0][0].length; k++)
                    for (int m = 0; m < arr[0][0][0].length; m++)
                        arr[i][j][k][m] = (float) cnt++;
    }


    private static INDArray fwd(INDArray input, INDArray W, INDArray b){
        INDArray ret = Nd4j.createUninitialized(input.size(0), W.size(1));
        input.mmuli(W, ret);
        ret.addiRowVector(b);
        return ret;
    }

    @Override
    public char ordering() {
        return 'c';
    }
}<|MERGE_RESOLUTION|>--- conflicted
+++ resolved
@@ -38,12 +38,8 @@
 import org.nd4j.linalg.api.environment.Nd4jEnvironment;
 import org.nd4j.linalg.api.iter.INDArrayIterator;
 import org.nd4j.linalg.api.iter.NdIndexIterator;
-<<<<<<< HEAD
-import org.nd4j.linalg.api.ndarray.BaseNDArray;
-=======
 import org.nd4j.linalg.api.memory.conf.WorkspaceConfiguration;
 import org.nd4j.linalg.api.memory.enums.LearningPolicy;
->>>>>>> b48f8286
 import org.nd4j.linalg.api.ndarray.INDArray;
 import org.nd4j.linalg.api.ops.BroadcastOp;
 import org.nd4j.linalg.api.ops.DynamicCustomOp;
@@ -7221,7 +7217,6 @@
     }
 
     @Test
-<<<<<<< HEAD
     public void testEmptyArray() {
         INDArray empty = Nd4j.empty(DataType.INT);
         assertEquals(empty.toString(), "[]");
@@ -7261,16 +7256,18 @@
     public void testArangeWithStep() {
         int begin = -9, end = 9, step = 2;
         INDArray in = Nd4j.arange(begin, end, step);
-        assertEquals(in.getInt(0),  -9);
-        assertEquals(in.getInt(1),  -7);
-        assertEquals(in.getInt(2),  -5);
-        assertEquals(in.getInt(3),  -3);
-        assertEquals(in.getInt(4),  -1);
-        assertEquals(in.getInt(5),  1);
-        assertEquals(in.getInt(6),  3);
-        assertEquals(in.getInt(7),  5);
-        assertEquals(in.getInt(8),  7);
-=======
+        assertEquals(in.getInt(0), -9);
+        assertEquals(in.getInt(1), -7);
+        assertEquals(in.getInt(2), -5);
+        assertEquals(in.getInt(3), -3);
+        assertEquals(in.getInt(4), -1);
+        assertEquals(in.getInt(5), 1);
+        assertEquals(in.getInt(6), 3);
+        assertEquals(in.getInt(7), 5);
+        assertEquals(in.getInt(8), 7);
+    }
+
+    @Test
     public void testRollingMean() {
         val wsconf = WorkspaceConfiguration.builder()
                 .initialSize(1500L * 1024L * 1024L)
@@ -7294,7 +7291,6 @@
         }
         val timeEnd = System.nanoTime();
         log.info("Average time: {} ms", (timeEnd - timeStart) / (double) iterations / (double) 1000 / (double) 1000);
->>>>>>> b48f8286
     }
 
     ///////////////////////////////////////////////////////
