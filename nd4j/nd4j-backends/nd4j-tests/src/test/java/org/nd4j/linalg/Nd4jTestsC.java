/*******************************************************************************
 * Copyright (c) 2015-2018 Skymind, Inc.
 *
 * This program and the accompanying materials are made available under the
 * terms of the Apache License, Version 2.0 which is available at
 * https://www.apache.org/licenses/LICENSE-2.0.
 *
 * Unless required by applicable law or agreed to in writing, software
 * distributed under the License is distributed on an "AS IS" BASIS, WITHOUT
 * WARRANTIES OR CONDITIONS OF ANY KIND, either express or implied. See the
 * License for the specific language governing permissions and limitations
 * under the License.
 *
 * SPDX-License-Identifier: Apache-2.0
 ******************************************************************************/

package org.nd4j.linalg;


import lombok.extern.slf4j.Slf4j;
import lombok.val;
import lombok.var;
import org.apache.commons.io.FilenameUtils;
import org.apache.commons.math3.stat.descriptive.rank.Percentile;
import org.apache.commons.math3.util.FastMath;
import org.junit.*;
import org.junit.runner.RunWith;
import org.junit.runners.Parameterized;
import org.nd4j.imports.TFGraphs.NodeReader;
import org.nd4j.linalg.api.blas.params.GemmParams;
import org.nd4j.linalg.api.blas.params.MMulTranspose;
import org.nd4j.linalg.api.buffer.DataBuffer;
import org.nd4j.linalg.api.buffer.DataType;
import org.nd4j.linalg.api.environment.Nd4jEnvironment;
import org.nd4j.linalg.api.iter.INDArrayIterator;
import org.nd4j.linalg.api.iter.NdIndexIterator;
import org.nd4j.linalg.api.memory.conf.WorkspaceConfiguration;
import org.nd4j.linalg.api.memory.enums.LearningPolicy;
import org.nd4j.linalg.api.memory.enums.SpillPolicy;
import org.nd4j.linalg.api.ndarray.INDArray;
import org.nd4j.linalg.api.ops.BroadcastOp;
import org.nd4j.linalg.api.ops.DynamicCustomOp;
import org.nd4j.linalg.api.ops.Op;
import org.nd4j.linalg.api.ops.custom.Flatten;
import org.nd4j.linalg.api.ops.executioner.GridExecutioner;
import org.nd4j.linalg.api.ops.executioner.OpExecutioner;
import org.nd4j.linalg.api.ops.impl.broadcast.*;
import org.nd4j.linalg.api.ops.impl.broadcast.bool.BroadcastEqualTo;
import org.nd4j.linalg.api.ops.impl.broadcast.bool.BroadcastGreaterThan;
import org.nd4j.linalg.api.ops.impl.broadcast.bool.BroadcastGreaterThanOrEqual;
import org.nd4j.linalg.api.ops.impl.broadcast.bool.BroadcastLessThan;
import org.nd4j.linalg.api.ops.impl.indexaccum.IAMax;
import org.nd4j.linalg.api.ops.impl.indexaccum.IAMin;
import org.nd4j.linalg.api.ops.impl.indexaccum.IMax;
import org.nd4j.linalg.api.ops.impl.indexaccum.IMin;
import org.nd4j.linalg.api.ops.impl.layers.convolution.Im2col;
import org.nd4j.linalg.api.ops.impl.layers.convolution.config.Conv2DConfig;
import org.nd4j.linalg.api.ops.impl.reduce.Mmul;
import org.nd4j.linalg.api.ops.impl.reduce.bool.All;
import org.nd4j.linalg.api.ops.impl.reduce.custom.LogSumExp;
import org.nd4j.linalg.api.ops.impl.reduce.floating.Norm1;
import org.nd4j.linalg.api.ops.impl.reduce.floating.Norm2;
import org.nd4j.linalg.api.ops.impl.reduce.same.Sum;
import org.nd4j.linalg.api.ops.impl.reduce3.*;
import org.nd4j.linalg.api.ops.impl.scalar.LeakyReLU;
import org.nd4j.linalg.api.ops.impl.scalar.ReplaceNans;
import org.nd4j.linalg.api.ops.impl.scatter.ScatterUpdate;
import org.nd4j.linalg.api.ops.impl.transforms.any.IsMax;
import org.nd4j.linalg.api.ops.impl.transforms.bool.MatchConditionTransform;
import org.nd4j.linalg.api.ops.impl.transforms.comparison.CompareAndSet;
import org.nd4j.linalg.api.ops.impl.transforms.comparison.Eps;
import org.nd4j.linalg.api.ops.impl.transforms.pairwise.BinaryRelativeError;
import org.nd4j.linalg.api.ops.impl.transforms.pairwise.Set;
import org.nd4j.linalg.api.ops.impl.transforms.pairwise.arithmetic.Axpy;
import org.nd4j.linalg.api.ops.impl.transforms.same.OldReverse;
import org.nd4j.linalg.api.ops.impl.transforms.same.Sign;
import org.nd4j.linalg.api.ops.impl.transforms.strict.ACosh;
import org.nd4j.linalg.api.ops.impl.transforms.strict.OldSoftMax;
import org.nd4j.linalg.api.ops.impl.transforms.strict.SoftMaxDerivative;
import org.nd4j.linalg.api.ops.impl.transforms.strict.Tanh;
import org.nd4j.linalg.api.shape.Shape;
import org.nd4j.linalg.checkutil.NDArrayCreationUtil;
import org.nd4j.linalg.exception.ND4JIllegalStateException;
import org.nd4j.linalg.factory.Nd4j;
import org.nd4j.linalg.factory.Nd4jBackend;
import org.nd4j.linalg.indexing.BooleanIndexing;
import org.nd4j.linalg.indexing.INDArrayIndex;
import org.nd4j.linalg.indexing.NDArrayIndex;
import org.nd4j.linalg.indexing.SpecifiedIndex;
import org.nd4j.linalg.indexing.conditions.Conditions;
import org.nd4j.linalg.io.ClassPathResource;
import org.nd4j.linalg.ops.transforms.Transforms;
import org.nd4j.linalg.primitives.Pair;
import org.nd4j.linalg.profiler.OpProfiler;
import org.nd4j.linalg.profiler.ProfilerConfig;
import org.nd4j.linalg.util.ArrayUtil;
import org.nd4j.linalg.util.MathUtils;

import java.io.*;
import java.nio.ByteBuffer;
import java.nio.ByteOrder;
import java.nio.file.Files;
import java.nio.file.Paths;
import java.util.*;

import static org.junit.Assert.*;
import static org.junit.Assert.assertArrayEquals;

/**
 * NDArrayTests
 *
 * @author Adam Gibson
 */
@Slf4j
@RunWith(Parameterized.class)
public class Nd4jTestsC extends BaseNd4jTest {

    DataType initialType;

    public Nd4jTestsC(Nd4jBackend backend) {
        super(backend);
        this.initialType = Nd4j.dataType();
    }


    @Before
    public void before() throws Exception {
        super.before();
        Nd4j.setDataType(DataType.DOUBLE);
        Nd4j.getRandom().setSeed(123);
        Nd4j.getExecutioner().enableDebugMode(false);
        Nd4j.getExecutioner().enableVerboseMode(false);
    }

    @After
    public void after() throws Exception {
        super.after();
        Nd4j.setDataType(initialType);
    }



    @Test
    public void testArangeNegative() {
      INDArray arr = Nd4j.arange(-2,2);
      INDArray assertion = Nd4j.create(new double[]{-2, -1,  0,  1});
      assertEquals(assertion,arr);
    }

    @Test
    public void testTri() {
       INDArray assertion = Nd4j.create(new double[][]{
               {1,1,1,0,0},
               {1,1,1,1,0},
               {1,1,1,1,1}
       });

       INDArray tri = Nd4j.tri(3,5,2);
       assertEquals(assertion,tri);
    }


    @Test
    public void testTriu() {
        INDArray input = Nd4j.linspace(1,12,12, DataType.DOUBLE).reshape(4,3);
        int k = -1;
        INDArray test = Nd4j.triu(input,k);
        INDArray create = Nd4j.create(new double[][]{
                {1,2,3},
                {4,5,6},
                {0,8,9},
                {0,0,12}
        });

        assertEquals(test,create);
    }

    @Test
    public void testDiag() {
      INDArray diag = Nd4j.diag(Nd4j.linspace(1,4,4, DataType.DOUBLE).reshape(4,1));
      assertArrayEquals(new long[] {4,4},diag.shape());
    }

    @Test
    public void testGetRowEdgeCase() {
        INDArray orig = Nd4j.linspace(1,300,300, DataType.DOUBLE).reshape('c', 100, 3);
        INDArray col = orig.getColumn(0).reshape(100, 1);

        for( int i = 0; i < 100; i++) {
            INDArray row = col.getRow(i);
            INDArray rowDup = row.dup();
            double d = orig.getDouble(i, 0);
            double d2 = col.getDouble(i);
            double dRowDup = rowDup.getDouble(0);
            double dRow = row.getDouble(0);

            String s = String.valueOf(i);
            assertEquals(s, d, d2, 0.0);
            assertEquals(s, d, dRowDup, 0.0);   //Fails
            assertEquals(s, d, dRow, 0.0);      //Fails
        }
    }

    @Test
    public void testNd4jEnvironment() {
        System.out.println(Nd4j.getExecutioner().getEnvironmentInformation());
        int manualNumCores = Integer.parseInt(Nd4j.getExecutioner().getEnvironmentInformation()
                .get(Nd4jEnvironment.CPU_CORES_KEY).toString());
        assertEquals(Runtime.getRuntime().availableProcessors(), manualNumCores);
        assertEquals(Runtime.getRuntime().availableProcessors(), Nd4jEnvironment.getEnvironment().getNumCores());
        System.out.println(Nd4jEnvironment.getEnvironment());
    }

    @Test
    public void testSerialization() throws Exception {
        Nd4j.getRandom().setSeed(12345);
        INDArray arr = Nd4j.rand(1, 20);

        String temp = System.getProperty("java.io.tmpdir");

        String outPath = FilenameUtils.concat(temp, "dl4jtestserialization.bin");

        try (DataOutputStream dos = new DataOutputStream(Files.newOutputStream(Paths.get(outPath)))) {
            Nd4j.write(arr, dos);
        }

        INDArray in;
        try (DataInputStream dis = new DataInputStream(new FileInputStream(outPath))) {
            in = Nd4j.read(dis);
        }

        INDArray inDup = in.dup();

        System.out.println(in);
        System.out.println(inDup);

        assertEquals(arr, in); //Passes:   Original array "in" is OK, but array "inDup" is not!?
        assertEquals(in, inDup); //Fails
    }

    @Test
    public void testTensorAlongDimension2() {
        INDArray array = Nd4j.create(new float[100], new long[] {50, 1, 2});
        assertArrayEquals(new long[] {1, 2}, array.slice(0, 0).shape());

    }

    @Ignore // with broadcastables mechanic it'll be ok
    @Test(expected = IllegalStateException.class)
    public void testShapeEqualsOnElementWise() {
        Nd4j.ones(10000, 1).sub(Nd4j.ones(1, 2));
    }

    @Test
    public void testIsMaxVectorCase() {
        INDArray arr = Nd4j.create(new double[] {1, 2, 4, 3}, new long[] {2, 2});
        INDArray assertion = Nd4j.create(new boolean[] {false, false, true, false}, new long[] {2, 2}, DataType.BOOL);
        INDArray test = Nd4j.getExecutioner().exec(new IsMax(arr));
        assertEquals(assertion, test);
    }

    @Test
    public void testArgMax() {
        INDArray toArgMax = Nd4j.linspace(1, 24, 24, DataType.DOUBLE).reshape(4, 3, 2);
        INDArray argMaxZero = Nd4j.argMax(toArgMax, 0);
        INDArray argMax = Nd4j.argMax(toArgMax, 1);
        INDArray argMaxTwo = Nd4j.argMax(toArgMax, 2);
        INDArray valueArray = Nd4j.valueArrayOf(new long[] {4, 2}, 2, DataType.LONG);
        INDArray valueArrayTwo = Nd4j.valueArrayOf(new long[] {3, 2}, 3, DataType.LONG);
        INDArray valueArrayThree = Nd4j.valueArrayOf(new long[] {4, 3}, 1, DataType.LONG);
        assertEquals(valueArrayTwo, argMaxZero);
        assertEquals(valueArray, argMax);

        assertEquals(valueArrayThree, argMaxTwo);
    }

    @Test
    public void testArgMax_119() {
        val array = Nd4j.create(new double[]{1, 2, 119, 2});
        val max = array.argMax();

        assertTrue(max.isScalar());
        assertEquals(2L, max.getInt(0));
    }

    @Test
    public void testAutoBroadcastShape() {
        val assertion = new long[]{2,2,2,5};
        val shapeTest = Shape.broadcastOutputShape(new long[]{2,1,2,1},new long[]{2,1,5});
        assertArrayEquals(assertion,shapeTest);
    }

    @Test
    @Ignore //temporary till libnd4j implements general broadcasting
    public void testAutoBroadcastAdd() {
        INDArray left = Nd4j.linspace(1,4,4, DataType.DOUBLE).reshape(2,1,2,1);
        INDArray right = Nd4j.linspace(1,10,10, DataType.DOUBLE).reshape(2,1,5);
        INDArray assertion = Nd4j.create(new double[]{2,3,4,5,6,3,4,5,6,7,7,8,9,10,11,8,9,10,11,12,4,5,6,7,8,5,6,7,8,9,9,10,11,12,13,10,11,12,13,14}).reshape(2,2,2,5);
        INDArray test = left.add(right);
        assertEquals(assertion,test);
    }


    @Test
    public void testAudoBroadcastAddMatrix() {
        INDArray arr = Nd4j.linspace(1,4,4, DataType.DOUBLE).reshape(2,2);
        INDArray row = Nd4j.ones(1, 2);
        INDArray assertion = arr.add(1.0);
        INDArray test = arr.add(row);
        assertEquals(assertion,test);
    }

    @Test
    public void testScalarOps() {
        INDArray n = Nd4j.create(Nd4j.ones(27).data(), new long[] {3, 3, 3});
        assertEquals(27d, n.length(), 1e-1);
        n.addi(Nd4j.scalar(1d));
        n.subi(Nd4j.scalar(1.0d));
        n.muli(Nd4j.scalar(1.0d));
        n.divi(Nd4j.scalar(1.0d));

        n = Nd4j.create(Nd4j.ones(27).data(), new long[] {3, 3, 3});
        assertEquals(getFailureMessage(), 27, n.sumNumber().doubleValue(), 1e-1);
        INDArray a = n.slice(2);
        assertEquals(getFailureMessage(), true, Arrays.equals(new long[] {3, 3}, a.shape()));

    }


    @Test
    public void testTensorAlongDimension() {
        val shape = new long[] {4, 5, 7};
        int length = ArrayUtil.prod(shape);
        INDArray arr = Nd4j.linspace(1, length, length, DataType.DOUBLE).reshape(shape);


        int[] dim0s = {0, 1, 2, 0, 1, 2};
        int[] dim1s = {1, 0, 0, 2, 2, 1};

        double[] sums = {1350., 1350., 1582, 1582, 630, 630};

        for (int i = 0; i < dim0s.length; i++) {
            int firstDim = dim0s[i];
            int secondDim = dim1s[i];
            INDArray tad = arr.tensorAlongDimension(0, firstDim, secondDim);
            tad.sumNumber();
            //            assertEquals("I " + i + " failed ",sums[i],tad.sumNumber().doubleValue(),1e-1);
        }

        INDArray testMem = Nd4j.create(10, 10);
    }


    @Test
    public void testMmulWithTranspose() {
        INDArray arr = Nd4j.linspace(1,4,4, DataType.DOUBLE).reshape(2,2);
        INDArray arr2 = Nd4j.linspace(1,4,4, DataType.DOUBLE).reshape(2,2).transpose();
        INDArray arrTransposeAssertion = arr.transpose().mmul(arr2);
        MMulTranspose mMulTranspose = MMulTranspose.builder()
                .transposeA(true)
                .build();

        INDArray testResult = arr.mmul(arr2,mMulTranspose);
        assertEquals(arrTransposeAssertion,testResult);


        INDArray bTransposeAssertion = arr.mmul(arr2.transpose());
        mMulTranspose = MMulTranspose.builder()
                .transposeB(true)
                .build();

        INDArray bTest = arr.mmul(arr2,mMulTranspose);
        assertEquals(bTransposeAssertion,bTest);
    }


    @Test
    public void testGetDouble() {
        INDArray n2 = Nd4j.create(Nd4j.linspace(1, 30, 30, DataType.DOUBLE).data(), new long[] {3, 5, 2});
        INDArray swapped = n2.swapAxes(n2.shape().length - 1, 1);
        INDArray slice0 = swapped.slice(0).slice(1);
        INDArray assertion = Nd4j.create(new double[] {2, 4, 6, 8, 10});
        assertEquals(assertion, slice0);
    }

    @Test
    public void testWriteTxt() throws Exception {
        INDArray row = Nd4j.create(new double[][] {{1, 2}, {3, 4}});
        ByteArrayOutputStream bos = new ByteArrayOutputStream();
        Nd4j.write(row, new DataOutputStream(bos));
        ByteArrayInputStream bis = new ByteArrayInputStream(bos.toByteArray());
        INDArray ret = Nd4j.read(bis);
        assertEquals(row, ret);

    }

    @Test
    public void test2dMatrixOrderingSwitch() {
        char order = Nd4j.order();
        INDArray c = Nd4j.create(new double[][] {{1, 2}, {3, 4}}, 'c');
        assertEquals('c', c.ordering());
        assertEquals(order, Nd4j.order().charValue());
        INDArray f = Nd4j.create(new double[][] {{1, 2}, {3, 4}}, 'f');
        assertEquals('f', f.ordering());
        assertEquals(order, Nd4j.order().charValue());
    }

    @Test
    public void testMatrix() {
        INDArray arr = Nd4j.create(new float[] {1, 2, 3, 4}, new long[] {2, 2});
        INDArray brr = Nd4j.create(new float[] {5, 6}, new long[] {1, 2});
        INDArray row = arr.getRow(0);
        row.subi(brr);
        assertEquals(Nd4j.create(new float[] {-4, -4}), arr.getRow(0));

    }

    @Test
    public void testMMul() {
        INDArray arr = Nd4j.create(new double[][] {{1, 2, 3}, {4, 5, 6}});

        INDArray assertion = Nd4j.create(new double[][] {{14, 32}, {32, 77}});

        INDArray test = arr.mmul(arr.transpose());
        assertEquals(getFailureMessage(), assertion, test);
    }

    @Test
    public void testMmulOp() {
        INDArray arr = Nd4j.create(new double[][] {{1, 2, 3}, {4, 5, 6}});
        INDArray z = Nd4j.create(2, 2);
        INDArray assertion = Nd4j.create(new double[][] {{14, 32}, {32, 77}});
        MMulTranspose mMulTranspose = MMulTranspose.builder()
          .transposeB(true)
          .build();

        DynamicCustomOp op = new Mmul(arr, arr, z, mMulTranspose);
        Nd4j.getExecutioner().execAndReturn(op);
        
        assertEquals(getFailureMessage(), assertion, z);
    }


    @Test
    public void testSubiRowVector() {
        INDArray oneThroughFour = Nd4j.linspace(1, 4, 4, DataType.DOUBLE).reshape('c', 2, 2);
        INDArray row1 = oneThroughFour.getRow(1);
        oneThroughFour.subiRowVector(row1);
        INDArray result = Nd4j.create(new double[] {-2, -2, 0, 0}, new long[] {2, 2});
        assertEquals(getFailureMessage(), result, oneThroughFour);

    }


    @Test
    public void testAddiRowVectorWithScalar() {
        INDArray colVector = Nd4j.create(5, 1).assign(0.0);
        INDArray scalar = Nd4j.create(1, 1).assign(0.0);
        scalar.putScalar(0, 1);

        assertEquals(scalar.getDouble(0), 1.0, 0.0);

        colVector.addiRowVector(scalar); //colVector is all zeros after this
        for (int i = 0; i < 5; i++)
            assertEquals(colVector.getDouble(i), 1.0, 0.0);
    }

    @Test
    public void testTADOnVector() {

        Nd4j.getRandom().setSeed(12345);
        INDArray rowVec = Nd4j.rand(1, 10);
        INDArray thirdElem = rowVec.tensorAlongDimension(2, 0);

        assertEquals(rowVec.getDouble(2), thirdElem.getDouble(0), 0.0);

        thirdElem.putScalar(0, 5);
        assertEquals(5, thirdElem.getDouble(0), 0.0);

        assertEquals(5, rowVec.getDouble(2), 0.0); //Both should be modified if thirdElem is a view

        //Same thing for column vector:
        INDArray colVec = Nd4j.rand(10, 1);
        thirdElem = colVec.tensorAlongDimension(2, 1);

        assertEquals(colVec.getDouble(2), thirdElem.getDouble(0), 0.0);

        thirdElem.putScalar(0, 5);
        assertEquals(5, thirdElem.getDouble(0), 0.0);
        assertEquals(5, colVec.getDouble(2), 0.0);
    }

    @Test
    public void testLength() {
        INDArray values = Nd4j.create(2, 2);
        INDArray values2 = Nd4j.create(2, 2);

        values.put(0, 0, 0);
        values2.put(0, 0, 2);
        values.put(1, 0, 0);
        values2.put(1, 0, 2);
        values.put(0, 1, 0);
        values2.put(0, 1, 0);
        values.put(1, 1, 2);
        values2.put(1, 1, 2);


        INDArray expected = Nd4j.repeat(Nd4j.scalar(DataType.DOUBLE, 2).reshape(1, 1), 2).reshape(2);

        val accum = new EuclideanDistance(values, values2);
        accum.setDimensions(1);

        INDArray results = Nd4j.getExecutioner().exec(accum);
        assertEquals(expected, results);
    }

    @Test
    public void testBroadCasting() {
        INDArray first = Nd4j.arange(0, 3).reshape(3, 1);
        INDArray ret = first.broadcast(3, 4);
        INDArray testRet = Nd4j.create(new double[][] {{0, 0, 0, 0}, {1, 1, 1, 1}, {2, 2, 2, 2}});
        assertEquals(testRet, ret);
        INDArray r = Nd4j.arange(0, 4).reshape(1, 4);
        INDArray r2 = r.broadcast(4, 4);
        INDArray testR2 = Nd4j.create(new double[][] {{0, 1, 2, 3}, {0, 1, 2, 3}, {0, 1, 2, 3}, {0, 1, 2, 3}});
        assertEquals(testR2, r2);

    }


    @Test
    public void testGetColumns() {
        INDArray matrix = Nd4j.linspace(1, 6, 6, DataType.DOUBLE).reshape(2, 3);
        INDArray matrixGet = matrix.getColumns(1, 2);
        INDArray matrixAssertion = Nd4j.create(new double[][] {{2, 3}, {5, 6}});
        assertEquals(matrixAssertion, matrixGet);
    }

    @Test
    public void testSort() {
        INDArray toSort = Nd4j.linspace(1, 4, 4, DataType.DOUBLE).reshape(2, 2);
        INDArray ascending = Nd4j.sort(toSort.dup(), 1, true);
        //rows are already sorted
        assertEquals(toSort, ascending);

        INDArray columnSorted = Nd4j.create(new double[] {2, 1, 4, 3}, new long[] {2, 2});
        INDArray sorted = Nd4j.sort(toSort.dup(), 1, false);
        assertEquals(columnSorted, sorted);
    }

    @Test
    public void testSortRows() {
        int nRows = 10;
        int nCols = 5;
        java.util.Random r = new java.util.Random(12345);

        for (int i = 0; i < nCols; i++) {
            INDArray in = Nd4j.linspace(1, nRows * nCols, nRows * nCols, DataType.DOUBLE).reshape(nRows, nCols);

            List<Integer> order = new ArrayList<>(nRows);
            //in.row(order(i)) should end up as out.row(i) - ascending
            //in.row(order(i)) should end up as out.row(nRows-j-1) - descending
            for (int j = 0; j < nRows; j++)
                order.add(j);
            Collections.shuffle(order, r);
            for (int j = 0; j < nRows; j++)
                in.putScalar(new long[] {j, i}, order.get(j));

            INDArray outAsc = Nd4j.sortRows(in, i, true);
            INDArray outDesc = Nd4j.sortRows(in, i, false);

            System.out.println("outDesc: " + Arrays.toString(outAsc.data().asFloat()));
            for (int j = 0; j < nRows; j++) {
                assertEquals(outAsc.getDouble(j, i), j, 1e-1);
                int origRowIdxAsc = order.indexOf(j);
                assertTrue(outAsc.getRow(j).equals(in.getRow(origRowIdxAsc)));

                assertEquals((nRows - j - 1), outDesc.getDouble(j, i), 0.001f);
                int origRowIdxDesc = order.indexOf(nRows - j - 1);
                assertTrue(outDesc.getRow(j).equals(in.getRow(origRowIdxDesc)));
            }
        }
    }

    @Test
    public void testToFlattenedOrder() {
        INDArray concatC = Nd4j.linspace(1, 4, 4, DataType.DOUBLE).reshape('c', 2, 2);
        INDArray concatF = Nd4j.create(new long[] {2, 2}, 'f');
        concatF.assign(concatC);
        INDArray assertionC = Nd4j.create(new double[] {1, 2, 3, 4, 1, 2, 3, 4});
        INDArray testC = Nd4j.toFlattened('c', concatC, concatF);
        assertEquals(assertionC, testC);
        INDArray test = Nd4j.toFlattened('f', concatC, concatF);
        INDArray assertion = Nd4j.create(new double[] {1, 3, 2, 4, 1, 3, 2, 4});
        assertEquals(assertion, test);


    }

    @Test
    public void testZero() {
        Nd4j.ones(11).sumNumber();
        Nd4j.ones(12).sumNumber();
        Nd4j.ones(2).sumNumber();
    }


    @Test
    public void testSumNumberRepeatability() {
        INDArray arr = Nd4j.ones(1, 450).reshape('c', 150, 3);

        double first = arr.sumNumber().doubleValue();
        double assertion = 450;
        assertEquals(assertion, first, 1e-1);
        for (int i = 0; i < 50; i++) {
            double second = arr.sumNumber().doubleValue();
            assertEquals(assertion, second, 1e-1);
            assertEquals(String.valueOf(i), first, second, 1e-2);
        }
    }

    @Test
    public void testToFlattened2() {
        int rows = 3;
        int cols = 4;
        int dim2 = 5;
        int dim3 = 6;

        int length2d = rows * cols;
        int length3d = rows * cols * dim2;
        int length4d = rows * cols * dim2 * dim3;

        INDArray c2d = Nd4j.linspace(1, length2d, length2d, DataType.DOUBLE).reshape('c', rows, cols);
        INDArray f2d = Nd4j.create(new long[] {rows, cols}, 'f').assign(c2d).addi(0.1);

        INDArray c3d = Nd4j.linspace(1, length3d, length3d, DataType.DOUBLE).reshape('c', rows, cols, dim2);
        INDArray f3d = Nd4j.create(new long[] {rows, cols, dim2}).assign(c3d).addi(0.3);
        c3d.addi(0.2);

        INDArray c4d = Nd4j.linspace(1, length4d, length4d, DataType.DOUBLE).reshape('c', rows, cols, dim2, dim3);
        INDArray f4d = Nd4j.create(new long[] {rows, cols, dim2, dim3}).assign(c4d).addi(0.3);
        c4d.addi(0.4);


        assertEquals(toFlattenedViaIterator('c', c2d, f2d), Nd4j.toFlattened('c', c2d, f2d));
        assertEquals(toFlattenedViaIterator('f', c2d, f2d), Nd4j.toFlattened('f', c2d, f2d));
        assertEquals(toFlattenedViaIterator('c', f2d, c2d), Nd4j.toFlattened('c', f2d, c2d));
        assertEquals(toFlattenedViaIterator('f', f2d, c2d), Nd4j.toFlattened('f', f2d, c2d));

        assertEquals(toFlattenedViaIterator('c', c3d, f3d), Nd4j.toFlattened('c', c3d, f3d));
        assertEquals(toFlattenedViaIterator('f', c3d, f3d), Nd4j.toFlattened('f', c3d, f3d));
        assertEquals(toFlattenedViaIterator('c', c2d, f2d, c3d, f3d), Nd4j.toFlattened('c', c2d, f2d, c3d, f3d));
        assertEquals(toFlattenedViaIterator('f', c2d, f2d, c3d, f3d), Nd4j.toFlattened('f', c2d, f2d, c3d, f3d));

        assertEquals(toFlattenedViaIterator('c', c4d, f4d), Nd4j.toFlattened('c', c4d, f4d));
        assertEquals(toFlattenedViaIterator('f', c4d, f4d), Nd4j.toFlattened('f', c4d, f4d));
        assertEquals(toFlattenedViaIterator('c', c2d, f2d, c3d, f3d, c4d, f4d),
                Nd4j.toFlattened('c', c2d, f2d, c3d, f3d, c4d, f4d));
        assertEquals(toFlattenedViaIterator('f', c2d, f2d, c3d, f3d, c4d, f4d),
                Nd4j.toFlattened('f', c2d, f2d, c3d, f3d, c4d, f4d));
    }

    @Test
    public void testToFlattenedOnViews() {
        int rows = 8;
        int cols = 8;
        int dim2 = 4;
        int length = rows * cols;
        int length3d = rows * cols * dim2;

        INDArray first = Nd4j.linspace(1, length, length, DataType.DOUBLE).reshape('c', rows, cols);
        INDArray second = Nd4j.create(new long[] {rows, cols}, 'f').assign(first);
        INDArray third = Nd4j.linspace(1, length3d, length3d, DataType.DOUBLE).reshape('c', rows, cols, dim2);
        first.addi(0.1);
        second.addi(0.2);
        third.addi(0.3);

        first = first.get(NDArrayIndex.interval(4, 8), NDArrayIndex.interval(0, 2, 8));
        second = second.get(NDArrayIndex.interval(3, 7), NDArrayIndex.all());
        third = third.permute(0, 2, 1);
        INDArray noViewC = Nd4j.toFlattened('c', first.dup('c'), second.dup('c'), third.dup('c'));
        INDArray noViewF = Nd4j.toFlattened('f', first.dup('f'), second.dup('f'), third.dup('f'));

        assertEquals(noViewC, Nd4j.toFlattened('c', first, second, third));

        //val result = Nd4j.exec(new Flatten('f', first, second, third))[0];
        //assertEquals(noViewF, result);
        assertEquals(noViewF, Nd4j.toFlattened('f', first, second, third));
    }

    private static INDArray toFlattenedViaIterator(char order, INDArray... toFlatten) {
        int length = 0;
        for (INDArray i : toFlatten)
            length += i.length();

        INDArray out = Nd4j.create(length);
        int i = 0;
        for (INDArray arr : toFlatten) {
            NdIndexIterator iter = new NdIndexIterator(order, arr.shape());
            while (iter.hasNext()) {
                double next = arr.getDouble(iter.next());
                out.putScalar(i++, next);
            }
        }

        return out;
    }



    @Test
    public void testIsMax2() {
        //Tests: full buffer...
        //1d
        INDArray arr1 = Nd4j.create(new double[] {1, 2, 3, 1});
        val res1 = Nd4j.getExecutioner().exec(new IsMax(arr1));
        INDArray exp1 = Nd4j.create(new boolean[] {false, false, true, false});

        assertEquals(exp1, res1);

        arr1 = Nd4j.create(new double[] {1, 2, 3, 1});
        INDArray result = Nd4j.createUninitialized(DataType.BOOL, 4);
        Nd4j.getExecutioner().execAndReturn(new IsMax(arr1, result));

        assertEquals(Nd4j.create(new double[] {1, 2, 3, 1}), arr1);
        assertEquals(exp1, result);

        //2d
        INDArray arr2d = Nd4j.create(new double[][] {{0, 1, 2}, {2, 9, 1}});
        INDArray exp2d = Nd4j.create(new boolean[][] {{false, false, false}, {false, true, false}});

        INDArray f = arr2d.dup('f');
        INDArray out2dc = Nd4j.getExecutioner().exec(new IsMax(arr2d.dup('c')));
        INDArray out2df = Nd4j.getExecutioner().exec(new IsMax(arr2d.dup('f')));
        assertEquals(exp2d, out2dc);
        assertEquals(exp2d, out2df);
    }

    @Test
    public void testToFlattened3() {
        INDArray inC1 = Nd4j.create(new long[] {10, 100}, 'c');
        INDArray inC2 = Nd4j.create(new long[] {1, 100}, 'c');

        INDArray inF1 = Nd4j.create(new long[] {10, 100}, 'f');
        //        INDArray inF1 = Nd4j.create(new long[]{784,1000},'f');
        INDArray inF2 = Nd4j.create(new long[] {1, 100}, 'f');

        Nd4j.toFlattened('f', inF1); //ok
        Nd4j.toFlattened('f', inF2); //ok

        Nd4j.toFlattened('f', inC1); //crash
        Nd4j.toFlattened('f', inC2); //crash

        Nd4j.toFlattened('c', inF1); //crash on shape [784,1000]. infinite loop on shape [10,100]
        Nd4j.toFlattened('c', inF2); //ok

        Nd4j.toFlattened('c', inC1); //ok
        Nd4j.toFlattened('c', inC2); //ok
    }

    @Test
    public void testIsMaxEqualValues() {
        //Assumption here: should only have a 1 for *first* maximum value, if multiple values are exactly equal

        //[1 1 1] -> [1 0 0]
        //Loop to double check against any threading weirdness...
        for (int i = 0; i < 10; i++) {
            val res = Transforms.isMax(Nd4j.ones(3), DataType.BOOL);
            assertEquals(Nd4j.create(new boolean[] {true, false, false}), res);
        }

        //[0 0 0 2 2 0] -> [0 0 0 1 0 0]
        assertEquals(Nd4j.create(new boolean[] {false, false, false, true, false, false}), Transforms.isMax(Nd4j.create(new double[] {0, 0, 0, 2, 2, 0}), DataType.BOOL));
    }

    @Test
    public void testIsMaxEqualValues_2() {
        //[0 2]    [0 1]
        //[2 1] -> [0 0]
        INDArray orig = Nd4j.create(new double[][] {{0, 2}, {2, 1}});
        INDArray exp = Nd4j.create(new double[][] {{0, 1}, {0, 0}});
        INDArray outc = Transforms.isMax(orig.dup('c'));
        assertEquals(exp, outc);

        INDArray outf = Transforms.isMax(orig.dup('f'));
        assertEquals(exp, outf);
    }

    @Test
    public void testAssign_CF() {
        val orig = Nd4j.create(new double[][] {{0, 2}, {2, 1}});
        val oc = orig.dup('c');
        val of = orig.dup('f');

        assertEquals(orig, oc);
        assertEquals(orig, of);
    }

    @Test
    public void testIsMaxAlongDimension() {
        //1d: row vector
        INDArray orig = Nd4j.create(new double[] {1, 2, 3, 1}).reshape(1,4 );

        INDArray alongDim0 = Nd4j.getExecutioner().exec(new IsMax(orig.dup(), Nd4j.createUninitialized(DataType.BOOL, orig.shape()), 0));
        INDArray alongDim1 = Nd4j.getExecutioner().exec(new IsMax(orig.dup(), Nd4j.createUninitialized(DataType.BOOL, orig.shape()), 1));

        INDArray expAlong0 = Nd4j.create(new boolean[]{true, true, true, true}).reshape(1,4);
        INDArray expAlong1 = Nd4j.create(new boolean[] {false, false, true, false}).reshape(1,4);

        assertEquals(expAlong0, alongDim0);
        assertEquals(expAlong1, alongDim1);


        //1d: col vector
        System.out.println("----------------------------------");
        INDArray col = Nd4j.create(new double[] {1, 2, 3, 1}, new long[] {4, 1});
        INDArray alongDim0col = Nd4j.getExecutioner().exec(new IsMax(col.dup(), Nd4j.createUninitialized(DataType.BOOL, col.shape()), 0));
        INDArray alongDim1col = Nd4j.getExecutioner().exec(new IsMax(col.dup(), Nd4j.createUninitialized(DataType.BOOL, col.shape()),1));

        INDArray expAlong0col = Nd4j.create(new boolean[] {false, false, true, false}).reshape(4,1);
        INDArray expAlong1col = Nd4j.create(new boolean[] {true, true, true, true}).reshape(4,1);



        assertEquals(expAlong1col, alongDim1col);
        assertEquals(expAlong0col, alongDim0col);



        /*
        if (blockIdx.x == 0) {
            printf("original Z shape: \n");
            shape::printShapeInfoLinear(zShapeInfo);

            printf("Target dimension: [%i], dimensionLength: [%i]\n", dimension[0], dimensionLength);

            printf("TAD shape: \n");
            shape::printShapeInfoLinear(tad->tadOnlyShapeInfo);
        }
        */

        //2d:
        //[1 0 2]
        //[2 3 1]
        //Along dim 0:
        //[0 0 1]
        //[1 1 0]
        //Along dim 1:
        //[0 0 1]
        //[0 1 0]
        System.out.println("---------------------");
        INDArray orig2d = Nd4j.create(new double[][] {{1, 0, 2}, {2, 3, 1}});
        INDArray alongDim0c_2d = Nd4j.getExecutioner().exec(new IsMax(orig2d.dup('c'), Nd4j.createUninitialized(DataType.BOOL, orig2d.shape()), 0));
        INDArray alongDim0f_2d = Nd4j.getExecutioner().exec(new IsMax(orig2d.dup('f'), Nd4j.createUninitialized(DataType.BOOL, orig2d.shape(), 'f'), 0));
        INDArray alongDim1c_2d = Nd4j.getExecutioner().exec(new IsMax(orig2d.dup('c'), Nd4j.createUninitialized(DataType.BOOL, orig2d.shape()), 1));
        INDArray alongDim1f_2d = Nd4j.getExecutioner().exec(new IsMax(orig2d.dup('f'), Nd4j.createUninitialized(DataType.BOOL, orig2d.shape(), 'f'), 1));

        INDArray expAlong0_2d = Nd4j.create(new boolean[][] {{false, false, true}, {true, true, false}});
        INDArray expAlong1_2d = Nd4j.create(new boolean[][] {{false, false, true}, {false, true, false}});

        assertEquals(expAlong0_2d, alongDim0c_2d);
        assertEquals(expAlong0_2d, alongDim0f_2d);
        assertEquals(expAlong1_2d, alongDim1c_2d);
        assertEquals(expAlong1_2d, alongDim1f_2d);

    }

    @Test
    public void testIMaxSingleDim1() {
        INDArray orig2d = Nd4j.create(new double[][] {{1, 0, 2}, {2, 3, 1}});

        INDArray result = Nd4j.argMax(orig2d.dup('c'), 0);

        System.out.println("IMAx result: " + result);
    }

    @Test
    public void testIsMaxSingleDim1() {
        INDArray orig2d = Nd4j.create(new double[][] {{1, 0, 2}, {2, 3, 1}});
        INDArray alongDim0c_2d = Nd4j.getExecutioner().exec(new IsMax(orig2d.dup('c'), Nd4j.createUninitialized(DataType.BOOL, orig2d.shape()), 0));
        INDArray expAlong0_2d = Nd4j.create(new boolean[][] {{false, false, true}, {true, true, false}});

        System.out.println("Original shapeInfo: " + orig2d.dup('c').shapeInfoDataBuffer());

        System.out.println("Expected: " + Arrays.toString(expAlong0_2d.data().asFloat()));
        System.out.println("Actual: " + Arrays.toString(alongDim0c_2d.data().asFloat()));
        assertEquals(expAlong0_2d, alongDim0c_2d);
    }

    @Test
    public void testBroadcastRepeated() {
        INDArray z = Nd4j.create(1, 4, 4, 3);
        INDArray bias = Nd4j.create(1, 3);
        BroadcastOp op = new BroadcastAddOp(z, bias, z, 3);
        Nd4j.getExecutioner().exec(op);
        System.out.println("First: OK");
        //OK at this point: executes successfully


        z = Nd4j.create(1, 4, 4, 3);
        bias = Nd4j.create(1, 3);
        op = new BroadcastAddOp(z, bias, z, 3);
        Nd4j.getExecutioner().exec(op); //Crashing here, when we are doing exactly the same thing as before...
        System.out.println("Second: OK");
    }

    @Test
    public void testSoftmaxDerivative() {
        INDArray input = Nd4j.create(new double[] {-1.07, -0.01, 0.45, 0.95, 0.45, 0.16, 0.20, 0.80, 0.89, 0.25}).reshape(1, -1).transpose();
        INDArray output = Nd4j.create(10, 1);
        Nd4j.getExecutioner().exec(new SoftMaxDerivative(input, output));
    }


    @Test
    public void testVStackDifferentOrders() {
        INDArray expected = Nd4j.linspace(1, 9, 9, DataType.DOUBLE).reshape(3, 3);

        for (char order : new char[] {'c', 'f'}) {
            System.out.println(order);

            INDArray arr1 = Nd4j.linspace(1, 6, 6, DataType.DOUBLE).reshape( 2, 3).dup('c');
            INDArray arr2 = Nd4j.linspace(7, 9, 3, DataType.DOUBLE).reshape(1, 3).dup('c');

            Nd4j.factory().setOrder(order);

            log.info("arr1: {}", arr1.data());
            log.info("arr2: {}", arr2.data());

            INDArray merged = Nd4j.vstack(arr1, arr2);
            System.out.println(merged.data());
            System.out.println(expected);

            assertEquals("Failed for [" + order + "] order", expected, merged);
        }
    }

    @Test
    public void testVStackEdgeCase() {
        INDArray arr = Nd4j.linspace(1, 4, 4, DataType.DOUBLE);
        INDArray vstacked = Nd4j.vstack(arr);
        assertEquals(arr.reshape(1,4), vstacked);
    }


    @Test
    public void testEps3() {

        INDArray first = Nd4j.linspace(1, 10, 10, DataType.DOUBLE);
        INDArray second = Nd4j.linspace(20, 30, 10, DataType.DOUBLE);

        INDArray expAllZeros = Nd4j.getExecutioner().exec(new Eps(first, second, Nd4j.create(DataType.BOOL, 10)));
        INDArray expAllOnes = Nd4j.getExecutioner().exec(new Eps(first, first, Nd4j.create(DataType.BOOL, 10)));

        System.out.println(expAllZeros);
        System.out.println(expAllOnes);

        val allones = Nd4j.getExecutioner().exec(new All(expAllOnes)).getDouble(0);

        assertTrue(expAllZeros.none());
        assertTrue(expAllOnes.all());
    }

    @Test
    @Ignore
    public void testSumAlongDim1sEdgeCases() {
        val shapes = new long[][] {
                //Standard case:
                {2, 2, 3, 4},
                //Leading 1s:
                {1, 2, 3, 4}, {1, 1, 2, 3},
                //Trailing 1s:
                {4, 3, 2, 1}, {4, 3, 1, 1},
                //1s for non-leading/non-trailing dimensions
                {4, 1, 3, 2}, {4, 3, 1, 2}, {4, 1, 1, 2}};

        int[][] sumDims = {{0}, {1}, {2}, {3}, {0, 1}, {0, 2}, {0, 3}, {1, 2}, {1, 3}, {0, 1, 2}, {0, 1, 3}, {0, 2, 3},
                {0, 1, 2, 3}};
        /*        for( int[] shape : shapes) {
            for (int[] dims : sumDims) {
                System.out.println("Shape");
                System.out.println(Arrays.toString(shape));
                System.out.println("Dimensions");
                System.out.println(Arrays.toString(dims));
                int length = ArrayUtil.prod(shape);
                INDArray inC = Nd4j.linspace(1, length, length).reshape('c', shape);
                System.out.println("TAD shape");
                System.out.println(Arrays.toString((inC.tensorAlongDimension(0,dims).shape())));

                INDArray inF = inC.dup('f');
                System.out.println("C stride " + Arrays.toString(inC.tensorAlongDimension(0,dims).stride()) + " and f stride " + Arrays.toString(inF.tensorAlongDimension(0,dims).stride()));
                for(int i = 0; i < inC.tensorsAlongDimension(dims); i++) {
                    System.out.println(inC.tensorAlongDimension(i,dims).ravel());
                }
                for(int i = 0; i < inF.tensorsAlongDimension(dims); i++) {
                    System.out.println(inF.tensorAlongDimension(i,dims).ravel());
                }
            }
        }*/
        for (val shape : shapes) {
            for (int[] dims : sumDims) {
                System.out.println("Shape: " + Arrays.toString(shape) + ", sumDims=" + Arrays.toString(dims));
                int length = ArrayUtil.prod(shape);
                INDArray inC = Nd4j.linspace(1, length, length, DataType.DOUBLE).reshape('c', shape);
                INDArray inF = inC.dup('f');
                assertEquals(inC, inF);

                INDArray sumC = inC.sum(dims);
                INDArray sumF = inF.sum(dims);
                assertEquals(sumC, sumF);

                //Multiple runs: check for consistency between runs (threading issues, etc)
                for (int i = 0; i < 100; i++) {
                    assertEquals(sumC, inC.sum(dims));
                    assertEquals(sumF, inF.sum(dims));
                }
            }
        }
    }

    @Test
    public void testIsMaxAlongDimensionSimple() {
        //Simple test: when doing IsMax along a dimension, we expect all values to be either 0 or 1
        //Do IsMax along dims 0&1 for rank 2, along 0,1&2 for rank 3, etc

        for (int rank = 2; rank <= 6; rank++) {

            int[] shape = new int[rank];
            for (int i = 0; i < rank; i++)
                shape[i] = 2;
            int length = ArrayUtil.prod(shape);


            for (int alongDimension = 0; alongDimension < rank; alongDimension++) {
                System.out.println("Testing rank " + rank + " along dimension " + alongDimension + ", (shape="
                        + Arrays.toString(shape) + ")");
                INDArray arrC = Nd4j.linspace(1, length, length, DataType.DOUBLE).reshape('c', shape);
                INDArray arrF = arrC.dup('f');
                val resC = Nd4j.getExecutioner().exec(new IsMax(arrC, alongDimension));
                val resF = Nd4j.getExecutioner().exec(new IsMax(arrF, alongDimension));


                double[] cBuffer = resC.data().asDouble();
                double[] fBuffer = resF.data().asDouble();
                for (int i = 0; i < length; i++) {
                    assertTrue("c buffer value at [" + i + "]=" + cBuffer[i] + ", expected 0 or 1; dimension = "
                                    + alongDimension + ", rank = " + rank + ", shape=" + Arrays.toString(shape),
                            cBuffer[i] == 0.0 || cBuffer[i] == 1.0);
                }
                for (int i = 0; i < length; i++) {
                    assertTrue("f buffer value at [" + i + "]=" + fBuffer[i] + ", expected 0 or 1; dimension = "
                                    + alongDimension + ", rank = " + rank + ", shape=" + Arrays.toString(shape),
                            fBuffer[i] == 0.0 || fBuffer[i] == 1.0);
                }
            }
        }
    }

    @Test
    public void testSortColumns() {
        int nRows = 5;
        int nCols = 10;
        java.util.Random r = new java.util.Random(12345);

        for (int i = 0; i < nRows; i++) {
            INDArray in = Nd4j.rand(new long[] {nRows, nCols});

            List<Integer> order = new ArrayList<>(nRows);
            for (int j = 0; j < nCols; j++)
                order.add(j);
            Collections.shuffle(order, r);
            for (int j = 0; j < nCols; j++)
                in.putScalar(new long[] {i, j}, order.get(j));

            INDArray outAsc = Nd4j.sortColumns(in, i, true);
            INDArray outDesc = Nd4j.sortColumns(in, i, false);

            for (int j = 0; j < nCols; j++) {
                assertTrue(outAsc.getDouble(i, j) == j);
                int origColIdxAsc = order.indexOf(j);
                assertTrue(outAsc.getColumn(j).equals(in.getColumn(origColIdxAsc)));

                assertTrue(outDesc.getDouble(i, j) == (nCols - j - 1));
                int origColIdxDesc = order.indexOf(nCols - j - 1);
                assertTrue(outDesc.getColumn(j).equals(in.getColumn(origColIdxDesc)));
            }
        }
    }


    @Test
    public void testAddVectorWithOffset() {
        INDArray oneThroughFour = Nd4j.linspace(1, 4, 4, DataType.DOUBLE).reshape(2, 2);
        INDArray row1 = oneThroughFour.getRow(1);
        row1.addi(1);
        INDArray result = Nd4j.create(new double[] {1, 2, 4, 5}, new long[] {2, 2});
        assertEquals(getFailureMessage(), result, oneThroughFour);


    }



    @Test
    public void testLinearViewGetAndPut() {
        INDArray test = Nd4j.linspace(1, 4, 4, DataType.DOUBLE).reshape(2, 2);
        INDArray linear = test.reshape(-1);
        linear.putScalar(2, 6);
        linear.putScalar(3, 7);
        assertEquals(getFailureMessage(), 6, linear.getFloat(2), 1e-1);
        assertEquals(getFailureMessage(), 7, linear.getFloat(3), 1e-1);
    }



    @Test
    public void testRowVectorGemm() {
        INDArray linspace = Nd4j.linspace(1, 4, 4, DataType.DOUBLE).reshape(1, 4);
        INDArray other = Nd4j.linspace(1, 16, 16, DataType.DOUBLE).reshape(4, 4);
        INDArray result = linspace.mmul(other);
        INDArray assertion = Nd4j.create(new double[] {90, 100, 110, 120}).reshape(4, 1);
        assertEquals(assertion, result);
    }

    @Test
    public void testGemmStrided(){

        for( val x : new int[]{5, 1}) {

            List<Pair<INDArray, String>> la = NDArrayCreationUtil.getAllTestMatricesWithShape(5, x, 12345, DataType.DOUBLE);
            List<Pair<INDArray, String>> lb = NDArrayCreationUtil.getAllTestMatricesWithShape(x, 4, 12345, DataType.DOUBLE);

            for (int i = 0; i < la.size(); i++) {
                for (int j = 0; j < lb.size(); j++) {

                    String msg = "x=" + x + ", i=" + i + ", j=" + j;

                    INDArray a = la.get(i).getFirst();
                    INDArray b = lb.get(i).getFirst();

                    INDArray result1 = Nd4j.createUninitialized(DataType.DOUBLE, new long[]{5, 4}, 'f');
                    INDArray result2 = Nd4j.createUninitialized(DataType.DOUBLE, new long[]{5, 4}, 'f');
                    INDArray result3 = Nd4j.createUninitialized(DataType.DOUBLE, new long[]{5, 4}, 'f');

                    Nd4j.gemm(a.dup('c'), b.dup('c'), result1, false, false, 1.0, 0.0);
                    Nd4j.gemm(a.dup('f'), b.dup('f'), result2, false, false, 1.0, 0.0);
                    Nd4j.gemm(a, b, result3, false, false, 1.0, 0.0);

                    assertEquals(msg, result1, result2);
                    assertEquals(msg, result1, result3);     // Fails here
                }
            }
        }
    }


    @Test
    public void testMultiSum() {
        /**
         * ([[[ 0.,  1.],
         [ 2.,  3.]],

         [[ 4.,  5.],
         [ 6.,  7.]]])

         [0.0,1.0,2.0,3.0,4.0,5.0,6.0,7.0]


         Rank: 3,Offset: 0
         Order: c shape: [2,2,2], stride: [4,2,1]
         */
        /* */
        INDArray arr = Nd4j.linspace(0, 7, 8, DataType.DOUBLE).reshape('c', 2, 2, 2);
        /* [0.0,4.0,2.0,6.0,1.0,5.0,3.0,7.0]
        *
        * Rank: 3,Offset: 0
            Order: f shape: [2,2,2], stride: [1,2,4]*/
        INDArray arrF = Nd4j.create(new long[] {2, 2, 2}, 'f').assign(arr);

        assertEquals(arr, arrF);
        //0,2,4,6 and 1,3,5,7
        assertEquals(Nd4j.create(new double[] {12, 16}), arr.sum(0, 1));
        //0,1,4,5 and 2,3,6,7
        assertEquals(Nd4j.create(new double[] {10, 18}), arr.sum(0, 2));
        //0,2,4,6 and 1,3,5,7
        assertEquals(Nd4j.create(new double[] {12, 16}), arrF.sum(0, 1));
        //0,1,4,5 and 2,3,6,7
        assertEquals(Nd4j.create(new double[] {10, 18}), arrF.sum(0, 2));

        //0,1,2,3 and 4,5,6,7
        assertEquals(Nd4j.create(new double[] {6, 22}), arr.sum(1, 2));
        //0,1,2,3 and 4,5,6,7
        assertEquals(Nd4j.create(new double[] {6, 22}), arrF.sum(1, 2));


        double[] data = new double[] {10, 26, 42};
        INDArray assertion = Nd4j.create(data);
        for (int i = 0; i < data.length; i++) {
            assertEquals(data[i], assertion.getDouble(i), 1e-1);
        }

        INDArray twoTwoByThree = Nd4j.linspace(1, 12, 12, DataType.DOUBLE).reshape('f', 2, 2, 3);
        INDArray multiSum = twoTwoByThree.sum(0, 1);
        assertEquals(assertion, multiSum);
    }


    @Test
    public void testSum2dv2() {
        INDArray in = Nd4j.linspace(1, 8, 8, DataType.DOUBLE).reshape('c', 2, 2, 2);

        val dims = new int[][] {{0, 1}, {1, 0}, {0, 2}, {2, 0}, {1, 2}, {2, 1}};
        double[][] exp = new double[][] {{16, 20}, {16, 20}, {14, 22}, {14, 22}, {10, 26}, {10, 26}};

        System.out.println("dims\texpected\t\tactual");
        for (int i = 0; i < dims.length; i++) {
            val d = dims[i];
            double[] e = exp[i];

            INDArray out = in.sum(d);

            System.out.println(Arrays.toString(d) + "\t" + Arrays.toString(e) + "\t" + out);
            assertEquals(Nd4j.create(e, out.shape()), out);
        }
    }


    //Passes on 3.9:
    @Test
    public void testSum3Of4_2222() {
        int[] shape = {2, 2, 2, 2};
        int length = ArrayUtil.prod(shape);
        INDArray arrC = Nd4j.linspace(1, length, length, DataType.DOUBLE).reshape('c', shape);
        INDArray arrF = Nd4j.create(arrC.shape()).assign(arrC);

        int[][] dimsToSum = new int[][] {{0, 1, 2}, {0, 1, 3}, {0, 2, 3}, {1, 2, 3}};
        double[][] expD = new double[][] {{64, 72}, {60, 76}, {52, 84}, {36, 100}};

        for (int i = 0; i < dimsToSum.length; i++) {
            int[] d = dimsToSum[i];

            INDArray outC = arrC.sum(d);
            INDArray outF = arrF.sum(d);
            INDArray exp = Nd4j.create(expD[i], outC.shape());

            assertEquals(exp, outC);
            assertEquals(exp, outF);

            System.out.println(Arrays.toString(d) + "\t" + outC + "\t" + outF);
        }
    }

    @Test
    public void testBroadcast1d() {
        int[] shape = {4, 3, 2};
        int[] toBroadcastDims = new int[] {0, 1, 2};
        int[][] toBroadcastShapes = new int[][] {{1, 4}, {1, 3}, {1, 2}};

        //Expected result values in buffer: c order, need to reshape to {4,3,2}. Values taken from 0.4-rc3.8
        double[][] expFlat = new double[][] {
                {1.0, 1.0, 1.0, 1.0, 1.0, 1.0, 2.0, 2.0, 2.0, 2.0, 2.0, 2.0, 3.0, 3.0, 3.0, 3.0, 3.0, 3.0, 4.0,
                        4.0, 4.0, 4.0, 4.0, 4.0},
                {1.0, 1.0, 2.0, 2.0, 3.0, 3.0, 1.0, 1.0, 2.0, 2.0, 3.0, 3.0, 1.0, 1.0, 2.0, 2.0, 3.0, 3.0, 1.0,
                        1.0, 2.0, 2.0, 3.0, 3.0},
                {1.0, 2.0, 1.0, 2.0, 1.0, 2.0, 1.0, 2.0, 1.0, 2.0, 1.0, 2.0, 1.0, 2.0, 1.0, 2.0, 1.0, 2.0, 1.0,
                        2.0, 1.0, 2.0, 1.0, 2.0}};

        double[][] expLinspaced = new double[][] {
                {2.0, 3.0, 4.0, 5.0, 6.0, 7.0, 9.0, 10.0, 11.0, 12.0, 13.0, 14.0, 16.0, 17.0, 18.0, 19.0, 20.0,
                        21.0, 23.0, 24.0, 25.0, 26.0, 27.0, 28.0},
                {2.0, 3.0, 5.0, 6.0, 8.0, 9.0, 8.0, 9.0, 11.0, 12.0, 14.0, 15.0, 14.0, 15.0, 17.0, 18.0, 20.0,
                        21.0, 20.0, 21.0, 23.0, 24.0, 26.0, 27.0},
                {2.0, 4.0, 4.0, 6.0, 6.0, 8.0, 8.0, 10.0, 10.0, 12.0, 12.0, 14.0, 14.0, 16.0, 16.0, 18.0, 18.0,
                        20.0, 20.0, 22.0, 22.0, 24.0, 24.0, 26.0}};

        for (int i = 0; i < toBroadcastDims.length; i++) {
            int dim = toBroadcastDims[i];
            int[] vectorShape = toBroadcastShapes[i];
            int length = ArrayUtil.prod(vectorShape);

            INDArray zC = Nd4j.create(shape, 'c');
            zC.setData(Nd4j.linspace(1, 24, 24, DataType.DOUBLE).data());
            for (int tad = 0; tad < zC.tensorsAlongDimension(dim); tad++) {
                INDArray javaTad = zC.javaTensorAlongDimension(tad, dim);
                System.out.println("Tad " + tad + " is " + zC.tensorAlongDimension(tad, dim));
            }

            INDArray zF = Nd4j.create(shape, 'f');
            zF.assign(zC);
            INDArray toBroadcast = Nd4j.linspace(1, length, length, DataType.DOUBLE);

            Op opc = new BroadcastAddOp(zC, toBroadcast, zC, dim);
            Op opf = new BroadcastAddOp(zF, toBroadcast, zF, dim);
            INDArray exp = Nd4j.create(expLinspaced[i], shape, 'c');
            INDArray expF = Nd4j.create(shape, 'f');
            expF.assign(exp);
            for (int tad = 0; tad < zC.tensorsAlongDimension(dim); tad++) {
                System.out.println(zC.tensorAlongDimension(tad, dim).offset() + " and f offset is "
                        + zF.tensorAlongDimension(tad, dim).offset());
            }

            Nd4j.getExecutioner().exec(opc);
            Nd4j.getExecutioner().exec(opf);

            assertEquals(exp, zC);
            assertEquals(exp, zF);
        }
    }

    @Test
    public void testSum3Of4_3322() {
        int[] shape = {3, 3, 2, 2};
        int length = ArrayUtil.prod(shape);
        INDArray arrC = Nd4j.linspace(1, length, length, DataType.DOUBLE).reshape('c', shape);
        INDArray arrF = Nd4j.create(arrC.shape()).assign(arrC);

        int[][] dimsToSum = new int[][] {{0, 1, 2}, {0, 1, 3}, {0, 2, 3}, {1, 2, 3}};
        double[][] expD = new double[][] {{324, 342}, {315, 351}, {174, 222, 270}, {78, 222, 366}};

        for (int i = 0; i < dimsToSum.length; i++) {
            int[] d = dimsToSum[i];

            INDArray outC = arrC.sum(d);
            INDArray outF = arrF.sum(d);
            INDArray exp = Nd4j.create(expD[i], outC.shape());

            assertEquals(exp, outC);
            assertEquals(exp, outF);

            //System.out.println(Arrays.toString(d) + "\t" + outC + "\t" + outF);
        }
    }

    @Test
    public void testToFlattened() {
        INDArray arr = Nd4j.linspace(1, 4, 4, DataType.DOUBLE).reshape(2, 2);
        List<INDArray> concat = new ArrayList<>();
        for (int i = 0; i < 3; i++) {
            concat.add(arr.dup());
        }

        INDArray assertion = Nd4j.create(new double[] {1, 2, 3, 4, 1, 2, 3, 4, 1, 2, 3, 4}, new int[]{12});
        INDArray flattened = Nd4j.toFlattened(concat);
        assertEquals(assertion, flattened);
    }



    @Test
    public void testDup() {
        for (int x = 0; x < 100; x++) {
            INDArray orig = Nd4j.linspace(1, 4, 4, DataType.DOUBLE);
            INDArray dup = orig.dup();
            assertEquals(orig, dup);

            INDArray matrix = Nd4j.create(new float[] {1, 2, 3, 4}, new long[] {2, 2});
            INDArray dup2 = matrix.dup();
            assertEquals(matrix, dup2);

            INDArray row1 = matrix.getRow(1);
            INDArray dupRow = row1.dup();
            assertEquals(row1, dupRow);


            INDArray columnSorted = Nd4j.create(new float[] {2, 1, 4, 3}, new long[] {2, 2});
            INDArray dup3 = columnSorted.dup();
            assertEquals(columnSorted, dup3);
        }
    }

    @Test
    public void testSortWithIndicesDescending() {
        INDArray toSort = Nd4j.linspace(1, 4, 4, DataType.DOUBLE).reshape(2, 2);
        //indices,data
        INDArray[] sorted = Nd4j.sortWithIndices(toSort.dup(), 1, false);
        INDArray sorted2 = Nd4j.sort(toSort.dup(), 1, false);
        assertEquals(sorted[1], sorted2);
        INDArray shouldIndex = Nd4j.create(new double[] {1, 0, 1, 0}, new long[] {2, 2});
        assertEquals(shouldIndex, sorted[0]);


    }

    @Test
    public void testGetFromRowVector() {
        INDArray matrix = Nd4j.linspace(1, 4, 4, DataType.DOUBLE).reshape(2, 2);
        INDArray rowGet = matrix.get(NDArrayIndex.point(0), NDArrayIndex.interval(0, 2));
        assertArrayEquals(new long[] {2}, rowGet.shape());
    }

    @Test
    public void testSubRowVector() {
        INDArray matrix = Nd4j.linspace(1, 6, 6, DataType.DOUBLE).reshape(2, 3);
        INDArray row = Nd4j.linspace(1, 3, 3, DataType.DOUBLE);
        INDArray test = matrix.subRowVector(row);
        INDArray assertion = Nd4j.create(new double[][] {{0, 0, 0}, {3, 3, 3}});
        assertEquals(assertion, test);

        INDArray threeByThree = Nd4j.linspace(1, 9, 9, DataType.DOUBLE).reshape(3, 3);
        INDArray offsetTest = threeByThree.get(NDArrayIndex.interval(1, 3), NDArrayIndex.all());
        assertEquals(2, offsetTest.rows());
        INDArray offsetAssertion = Nd4j.create(new double[][] {{3, 3, 3}, {6, 6, 6}});
        INDArray offsetSub = offsetTest.subRowVector(row);
        assertEquals(offsetAssertion, offsetSub);

    }



    @Test
    public void testDimShuffle() {
        INDArray n = Nd4j.linspace(1, 4, 4, DataType.DOUBLE).reshape(2, 2);
        INDArray twoOneTwo = n.dimShuffle(new Object[] {0, 'x', 1}, new int[] {0, 1}, new boolean[] {false, false});
        assertTrue(Arrays.equals(new long[] {2, 1, 2}, twoOneTwo.shape()));

        INDArray reverse = n.dimShuffle(new Object[] {1, 'x', 0}, new int[] {1, 0}, new boolean[] {false, false});
        assertTrue(Arrays.equals(new long[] {2, 1, 2}, reverse.shape()));

    }

    @Test
    public void testGetVsGetScalar() {
        INDArray a = Nd4j.linspace(1, 4, 4, DataType.DOUBLE).reshape(2, 2);
        float element = a.getFloat(0, 1);
        double element2 = a.getDouble(0, 1);
        assertEquals(element, element2, 1e-1);
        INDArray a2 = Nd4j.linspace(1, 4, 4, DataType.DOUBLE).reshape(2, 2);
        float element23 = a2.getFloat(0, 1);
        double element22 = a2.getDouble(0, 1);
        assertEquals(element23, element22, 1e-1);

    }

    @Test
    public void testDivide() {
        INDArray two = Nd4j.create(new double[] {2, 2, 2, 2});
        INDArray div = two.div(two);
        assertEquals(Nd4j.ones(4), div);

        INDArray half = Nd4j.create(new double[] {0.5f, 0.5f, 0.5f, 0.5f}, new long[] {2, 2});
        INDArray divi = Nd4j.create(new double[] {0.3f, 0.6f, 0.9f, 0.1f}, new long[] {2, 2});
        INDArray assertion = Nd4j.create(new double[] {1.6666666f, 0.8333333f, 0.5555556f, 5}, new long[] {2, 2});
        INDArray result = half.div(divi);
        assertEquals(assertion, result);
    }


    @Test
    public void testSigmoid() {
        INDArray n = Nd4j.create(new float[] {1, 2, 3, 4});
        INDArray assertion = Nd4j.create(new float[] {0.73105858f, 0.88079708f, 0.95257413f, 0.98201379f});
        INDArray sigmoid = Transforms.sigmoid(n, false);
        assertEquals(assertion, sigmoid);
    }

    @Test
    public void testNeg() {
        INDArray n = Nd4j.create(new float[] {1, 2, 3, 4});
        INDArray assertion = Nd4j.create(new float[] {-1, -2, -3, -4});
        INDArray neg = Transforms.neg(n);
        assertEquals(getFailureMessage(), assertion, neg);

    }

    @Test
    public void testNorm2Double() {
        DataType initialType = Nd4j.dataType();
        Nd4j.setDataType(DataType.DOUBLE);

        INDArray n = Nd4j.create(new double[] {1, 2, 3, 4});
        double assertion = 5.47722557505;
        double norm3 = n.norm2Number().doubleValue();
        assertEquals(getFailureMessage(), assertion, norm3, 1e-1);

        INDArray row = Nd4j.create(new double[] {1, 2, 3, 4}, new long[] {2, 2});
        INDArray row1 = row.getRow(1);
        double norm2 = row1.norm2Number().doubleValue();
        double assertion2 = 5.0f;
        assertEquals(getFailureMessage(), assertion2, norm2, 1e-1);

        Nd4j.setDataType(initialType);
    }


    @Test
    public void testNorm2() {
        INDArray n = Nd4j.create(new float[] {1, 2, 3, 4});
        float assertion = 5.47722557505f;
        float norm3 = n.norm2Number().floatValue();
        assertEquals(getFailureMessage(), assertion, norm3, 1e-1);


        INDArray row = Nd4j.create(new float[] {1, 2, 3, 4}, new long[] {2, 2});
        INDArray row1 = row.getRow(1);
        float norm2 = row1.norm2Number().floatValue();
        float assertion2 = 5.0f;
        assertEquals(getFailureMessage(), assertion2, norm2, 1e-1);

    }



    @Test
    public void testCosineSim() {
        INDArray vec1 = Nd4j.create(new double[] {1, 2, 3, 4});
        INDArray vec2 = Nd4j.create(new double[] {1, 2, 3, 4});
        double sim = Transforms.cosineSim(vec1, vec2);
        assertEquals(getFailureMessage(), 1, sim, 1e-1);

        INDArray vec3 = Nd4j.create(new float[] {0.2f, 0.3f, 0.4f, 0.5f});
        INDArray vec4 = Nd4j.create(new float[] {0.6f, 0.7f, 0.8f, 0.9f});
        sim = Transforms.cosineSim(vec3, vec4);
        assertEquals(0.98, sim, 1e-1);

    }


    @Test
    public void testScal() {
        double assertion = 2;
        INDArray answer = Nd4j.create(new double[] {2, 4, 6, 8});
        INDArray scal = Nd4j.getBlasWrapper().scal(assertion, answer);
        assertEquals(getFailureMessage(), answer, scal);

        INDArray row = Nd4j.create(new double[] {1, 2, 3, 4}, new long[] {2, 2});
        INDArray row1 = row.getRow(1);
        double assertion2 = 5.0;
        INDArray answer2 = Nd4j.create(new double[] {15, 20});
        INDArray scal2 = Nd4j.getBlasWrapper().scal(assertion2, row1);
        assertEquals(getFailureMessage(), answer2, scal2);

    }

    @Test
    public void testExp() {
        INDArray n = Nd4j.create(new double[] {1, 2, 3, 4});
        INDArray assertion = Nd4j.create(new double[] {2.71828183f, 7.3890561f, 20.08553692f, 54.59815003f});
        INDArray exped = Transforms.exp(n);
        assertEquals(assertion, exped);

        assertArrayEquals(new double[] {2.71828183f, 7.3890561f, 20.08553692f, 54.59815003f}, exped.toDoubleVector(), 1e-5);
        assertArrayEquals(new double[] {2.71828183f, 7.3890561f, 20.08553692f, 54.59815003f}, assertion.toDoubleVector(), 1e-5);
    }


    @Test
    public void testSlices() {
        INDArray arr = Nd4j.create(Nd4j.linspace(1, 24, 24, DataType.DOUBLE).data(), new long[] {4, 3, 2});
        for (int i = 0; i < arr.slices(); i++) {
            assertEquals(2, arr.slice(i).slice(1).slices());
        }

    }


    @Test
    public void testScalar() {
        INDArray a = Nd4j.scalar(1.0f);
        assertEquals(true, a.isScalar());

        INDArray n = Nd4j.create(new float[] {1.0f}, new long[0]);
        assertEquals(n, a);
        assertTrue(n.isScalar());
    }

    @Test
    public void testWrap() {
        int[] shape = {2, 4};
        INDArray d = Nd4j.linspace(1, 8, 8, DataType.DOUBLE).reshape(shape[0], shape[1]);
        INDArray n = d;
        assertEquals(d.rows(), n.rows());
        assertEquals(d.columns(), n.columns());

        INDArray vector = Nd4j.linspace(1, 3, 3, DataType.DOUBLE);
        INDArray testVector = vector;
        for (int i = 0; i < vector.length(); i++)
            assertEquals(vector.getDouble(i), testVector.getDouble(i), 1e-1);
        assertEquals(3, testVector.length());
        assertEquals(true, testVector.isVector());
        assertEquals(true, Shape.shapeEquals(new long[] {3}, testVector.shape()));

        INDArray row12 = Nd4j.linspace(1, 2, 2, DataType.DOUBLE).reshape(2, 1);
        INDArray row22 = Nd4j.linspace(3, 4, 2, DataType.DOUBLE).reshape(1, 2);

        assertEquals(row12.rows(), 2);
        assertEquals(row12.columns(), 1);
        assertEquals(row22.rows(), 1);
        assertEquals(row22.columns(), 2);
    }



    @Test
    public void testVectorInit() {
        DataBuffer data = Nd4j.linspace(1, 4, 4, DataType.DOUBLE).data();
        INDArray arr = Nd4j.create(data, new long[] {1, 4});
        assertEquals(true, arr.isRowVector());
        INDArray arr2 = Nd4j.create(data, new long[] {1, 4});
        assertEquals(true, arr2.isRowVector());

        INDArray columnVector = Nd4j.create(data, new long[] {4, 1});
        assertEquals(true, columnVector.isColumnVector());
    }


    @Test
    public void testColumns() {
        INDArray arr = Nd4j.create(new long[] {3, 2});
        INDArray column2 = arr.getColumn(0);
        //assertEquals(true, Shape.shapeEquals(new long[]{3, 1}, column2.shape()));
        INDArray column = Nd4j.create(new double[] {1, 2, 3}, new long[] {3});
        arr.putColumn(0, column);

        INDArray firstColumn = arr.getColumn(0);

        assertEquals(column, firstColumn);


        INDArray column1 = Nd4j.create(new double[] {4, 5, 6}, new long[] {3});
        arr.putColumn(1, column1);
        //assertEquals(true, Shape.shapeEquals(new long[]{3, 1}, arr.getColumn(1).shape()));
        INDArray testRow1 = arr.getColumn(1);
        assertEquals(column1, testRow1);


        INDArray evenArr = Nd4j.create(new double[] {1, 2, 3, 4}, new long[] {2, 2});
        INDArray put = Nd4j.create(new double[] {5, 6}, new long[] {2});
        evenArr.putColumn(1, put);
        INDArray testColumn = evenArr.getColumn(1);
        assertEquals(put, testColumn);


        INDArray n = Nd4j.create(Nd4j.linspace(1, 4, 4, DataType.DOUBLE).data(), new long[] {2, 2});
        INDArray column23 = n.getColumn(0);
        INDArray column12 = Nd4j.create(new double[] {1, 3}, new long[] {2});
        assertEquals(column23, column12);


        INDArray column0 = n.getColumn(1);
        INDArray column01 = Nd4j.create(new double[] {2, 4}, new long[] {2});
        assertEquals(column0, column01);


    }


    @Test
    public void testPutRow() {
        INDArray d = Nd4j.linspace(1, 4, 4, DataType.DOUBLE).reshape(2, 2);
        INDArray slice1 = d.slice(1);
        INDArray n = d.dup();

        //works fine according to matlab, let's go with it..
        //reproduce with:  A = newShapeNoCopy(linspace(1,4,4),[2 2 ]);
        //A(1,2) % 1 index based
        float nFirst = 2;
        float dFirst = d.getFloat(0, 1);
        assertEquals(nFirst, dFirst, 1e-1);
        assertEquals(d, n);
        assertEquals(true, Arrays.equals(new long[] {2, 2}, n.shape()));

        INDArray newRow = Nd4j.linspace(5, 6, 2, DataType.DOUBLE);
        n.putRow(0, newRow);
        d.putRow(0, newRow);


        INDArray testRow = n.getRow(0);
        assertEquals(newRow.length(), testRow.length());
        assertEquals(true, Shape.shapeEquals(new long[] {1, 2}, testRow.shape()));


        INDArray nLast = Nd4j.create(Nd4j.linspace(1, 4, 4, DataType.DOUBLE).data(), new long[] {2, 2});
        INDArray row = nLast.getRow(1);
        INDArray row1 = Nd4j.create(new double[] {3, 4});
        assertEquals(row, row1);


        INDArray arr = Nd4j.create(new long[] {3, 2});
        INDArray evenRow = Nd4j.create(new double[] {1, 2});
        arr.putRow(0, evenRow);
        INDArray firstRow = arr.getRow(0);
        assertEquals(true, Shape.shapeEquals(new long[] {2}, firstRow.shape()));
        INDArray testRowEven = arr.getRow(0);
        assertEquals(evenRow, testRowEven);


        INDArray row12 = Nd4j.create(new double[] {5, 6}, new long[] {2});
        arr.putRow(1, row12);
        assertEquals(true, Shape.shapeEquals(new long[] {2}, arr.getRow(0).shape()));
        INDArray testRow1 = arr.getRow(1);
        assertEquals(row12, testRow1);


        INDArray multiSliceTest = Nd4j.create(Nd4j.linspace(1, 16, 16, DataType.DOUBLE).data(), new long[] {4, 2, 2});
        INDArray test = Nd4j.create(new double[] {5, 6}, new long[] {2});
        INDArray test2 = Nd4j.create(new double[] {7, 8}, new long[] {2});

        INDArray multiSliceRow1 = multiSliceTest.slice(1).getRow(0);
        INDArray multiSliceRow2 = multiSliceTest.slice(1).getRow(1);

        assertEquals(test, multiSliceRow1);
        assertEquals(test2, multiSliceRow2);



        INDArray threeByThree = Nd4j.create(3, 3);
        INDArray threeByThreeRow1AndTwo = threeByThree.get(NDArrayIndex.interval(1, 3), NDArrayIndex.all());
        threeByThreeRow1AndTwo.putRow(1, Nd4j.ones(3));
        assertEquals(Nd4j.ones(3), threeByThreeRow1AndTwo.getRow(1));

    }


    @Test
    public void testMulRowVector() {
        INDArray arr = Nd4j.linspace(1, 4, 4, DataType.DOUBLE).reshape(2, 2);
        arr.muliRowVector(Nd4j.linspace(1, 2, 2, DataType.DOUBLE));
        INDArray assertion = Nd4j.create(new double[][] {{1, 4}, {3, 8}});

        assertEquals(assertion, arr);
    }



    @Test
    public void testSum() {
        INDArray n = Nd4j.create(Nd4j.linspace(1, 8, 8, DataType.DOUBLE).data(), new long[] {2, 2, 2});
        INDArray test = Nd4j.create(new double[] {3, 7, 11, 15}, new long[] {2, 2});
        INDArray sum = n.sum(-1);
        assertEquals(test, sum);

    }



    @Test
    public void testInplaceTranspose() {
        INDArray test = Nd4j.rand(3, 4);
        INDArray orig = test.dup();
        INDArray transposei = test.transposei();

        for (int i = 0; i < orig.rows(); i++) {
            for (int j = 0; j < orig.columns(); j++) {
                assertEquals(orig.getDouble(i, j), transposei.getDouble(j, i), 1e-1);
            }
        }
    }

    @Test
    public void testTADMMul() {
        Nd4j.getRandom().setSeed(12345);
        val shape = new long[] {4, 5, 7};
        INDArray arr = Nd4j.rand(shape);

        INDArray tad = arr.tensorAlongDimension(0, 1, 2);
        assertArrayEquals(tad.shape(), new long[] {5, 7});


        INDArray copy = Nd4j.zeros(5, 7).assign(0.0);
        for (int i = 0; i < 5; i++) {
            for (int j = 0; j < 7; j++) {
                copy.putScalar(new long[] {i, j}, tad.getDouble(i, j));
            }
        }


        assertTrue(tad.equals(copy));
        tad = tad.reshape(7, 5);
        copy = copy.reshape(7, 5);
        INDArray first = Nd4j.rand(new long[] {2, 7});
        INDArray mmul = first.mmul(tad);
        INDArray mmulCopy = first.mmul(copy);

        assertEquals(mmul, mmulCopy);
    }

    @Test
    public void testTADMMulLeadingOne() {
        Nd4j.getRandom().setSeed(12345);
        val shape = new long[] {1, 5, 7};
        INDArray arr = Nd4j.rand(shape);

        INDArray tad = arr.tensorAlongDimension(0, 1, 2);
        boolean order = Shape.cOrFortranOrder(tad.shape(), tad.stride(), 1);
        assertArrayEquals(tad.shape(), new long[] {5, 7});


        INDArray copy = Nd4j.zeros(5, 7);
        for (int i = 0; i < 5; i++) {
            for (int j = 0; j < 7; j++) {
                copy.putScalar(new long[] {i, j}, tad.getDouble(i, j));
            }
        }

        assertTrue(tad.equals(copy));

        tad = tad.reshape(7, 5);
        copy = copy.reshape(7, 5);
        INDArray first = Nd4j.rand(new long[] {2, 7});
        INDArray mmul = first.mmul(tad);
        INDArray mmulCopy = first.mmul(copy);

        assertTrue(mmul.equals(mmulCopy));
    }


    @Test
    public void testSum2() {
        INDArray test = Nd4j.create(new float[] {1, 2, 3, 4}, new long[] {2, 2});
        INDArray sum = test.sum(1);
        INDArray assertion = Nd4j.create(new float[] {3, 7});
        assertEquals(assertion, sum);
        INDArray sum0 = Nd4j.create(new float[] {4, 6});
        assertEquals(sum0, test.sum(0));
    }


    @Test
    public void testGetIntervalEdgeCase() {
        Nd4j.getRandom().setSeed(12345);

        int[] shape = {3, 2, 4};
        INDArray arr3d = Nd4j.rand(shape);

        INDArray get0 = arr3d.get(NDArrayIndex.all(), NDArrayIndex.all(), NDArrayIndex.interval(0, 1));
        INDArray getPoint0 = arr3d.get(NDArrayIndex.all(), NDArrayIndex.all(), NDArrayIndex.point(0));
        get0 = get0.reshape(getPoint0.shape());
        INDArray tad0 = arr3d.tensorAlongDimension(0, 1, 0);

        assertTrue(get0.equals(getPoint0)); //OK
        assertTrue(getPoint0.equals(tad0)); //OK

        INDArray get1 = arr3d.get(NDArrayIndex.all(), NDArrayIndex.all(), NDArrayIndex.interval(1, 2));
        INDArray getPoint1 = arr3d.get(NDArrayIndex.all(), NDArrayIndex.all(), NDArrayIndex.point(1));
        get1 = get1.reshape(getPoint1.shape());
        INDArray tad1 = arr3d.tensorAlongDimension(1, 1, 0);

        assertTrue(getPoint1.equals(tad1)); //OK
        assertTrue(get1.equals(getPoint1)); //Fails
        assertTrue(get1.equals(tad1));

        INDArray get2 = arr3d.get(NDArrayIndex.all(), NDArrayIndex.all(), NDArrayIndex.interval(2, 3));
        INDArray getPoint2 = arr3d.get(NDArrayIndex.all(), NDArrayIndex.all(), NDArrayIndex.point(2));
        get2 = get2.reshape(getPoint2.shape());
        INDArray tad2 = arr3d.tensorAlongDimension(2, 1, 0);

        assertTrue(getPoint2.equals(tad2)); //OK
        assertTrue(get2.equals(getPoint2)); //Fails
        assertTrue(get2.equals(tad2));

        INDArray get3 = arr3d.get(NDArrayIndex.all(), NDArrayIndex.all(), NDArrayIndex.interval(3, 4));
        INDArray getPoint3 = arr3d.get(NDArrayIndex.all(), NDArrayIndex.all(), NDArrayIndex.point(3));
        get3 = get3.reshape(getPoint3.shape());
        INDArray tad3 = arr3d.tensorAlongDimension(3, 1, 0);

        assertTrue(getPoint3.equals(tad3)); //OK
        assertTrue(get3.equals(getPoint3)); //Fails
        assertTrue(get3.equals(tad3));
    }


    @Test
    public void testGetIntervalEdgeCase2() {
        Nd4j.getRandom().setSeed(12345);

        int[] shape = {3, 2, 4};
        INDArray arr3d = Nd4j.rand(shape);

        for (int x = 0; x < 4; x++) {
            INDArray getInterval = arr3d.get(NDArrayIndex.all(), NDArrayIndex.all(), NDArrayIndex.interval(x, x + 1)); //3d
            INDArray getPoint = arr3d.get(NDArrayIndex.all(), NDArrayIndex.all(), NDArrayIndex.point(x)); //2d
            INDArray tad = arr3d.tensorAlongDimension(x, 1, 0); //2d

            assertEquals(getPoint, tad);
            //assertTrue(getPoint.equals(tad));   //OK, comparing 2d with 2d
            assertArrayEquals(getInterval.shape(), new long[] {3, 2, 1});
            for (int i = 0; i < 3; i++) {
                for (int j = 0; j < 2; j++) {
                    assertEquals(getInterval.getDouble(i, j, 0), getPoint.getDouble(i, j), 1e-1);
                }
            }
        }
    }


    @Test
    public void testMmul() {
        DataBuffer data = Nd4j.linspace(1, 10, 10, DataType.DOUBLE).data();
        INDArray n = Nd4j.create(data, new long[] {1, 10});
        INDArray transposed = n.transpose();
        assertEquals(true, n.isRowVector());
        assertEquals(true, transposed.isColumnVector());

        INDArray d = Nd4j.create(n.rows(), n.columns());
        d.setData(n.data());


        INDArray d3 = Nd4j.create(new double[] {1, 2}).reshape(2, 1);
        INDArray d4 = Nd4j.create(new double[] {3, 4}).reshape(1, 2);
        INDArray resultNDArray = d3.mmul(d4);
        INDArray result = Nd4j.create(new double[][] {{3, 4}, {6, 8}});
        assertEquals(result, resultNDArray);


        INDArray innerProduct = n.mmul(transposed);

        INDArray scalar = Nd4j.scalar(385.0).reshape(1,1);
        assertEquals(getFailureMessage(), scalar, innerProduct);

        INDArray outerProduct = transposed.mmul(n);
        assertEquals(getFailureMessage(), true, Shape.shapeEquals(new long[] {10, 10}, outerProduct.shape()));



        INDArray three = Nd4j.create(new double[] {3, 4});
        INDArray test = Nd4j.create(Nd4j.linspace(1, 30, 30, DataType.DOUBLE).data(), new long[] {3, 5, 2});
        INDArray sliceRow = test.slice(0).getRow(1);
        assertEquals(getFailureMessage(), three, sliceRow);

        INDArray twoSix = Nd4j.create(new double[] {2, 6}, new long[] {2, 1});
        INDArray threeTwoSix = three.mmul(twoSix);

        INDArray sliceRowTwoSix = sliceRow.mmul(twoSix);

        assertEquals(threeTwoSix, sliceRowTwoSix);


        INDArray vectorVector = Nd4j.create(new double[] {0, 0, 0, 0, 0, 0, 0, 0, 0, 0, 0, 0, 0, 0, 0, 0, 0, 1, 2, 3, 4,
                5, 6, 7, 8, 9, 10, 11, 12, 13, 14, 15, 0, 2, 4, 6, 8, 10, 12, 14, 16, 18, 20, 22, 24, 26, 28,
                30, 0, 3, 6, 9, 12, 15, 18, 21, 24, 27, 30, 33, 36, 39, 42, 45, 0, 4, 8, 12, 16, 20, 24, 28, 32,
                36, 40, 44, 48, 52, 56, 60, 0, 5, 10, 15, 20, 25, 30, 35, 40, 45, 50, 55, 60, 65, 70, 75, 0, 6,
                12, 18, 24, 30, 36, 42, 48, 54, 60, 66, 72, 78, 84, 90, 0, 7, 14, 21, 28, 35, 42, 49, 56, 63,
                70, 77, 84, 91, 98, 105, 0, 8, 16, 24, 32, 40, 48, 56, 64, 72, 80, 88, 96, 104, 112, 120, 0, 9,
                18, 27, 36, 45, 54, 63, 72, 81, 90, 99, 108, 117, 126, 135, 0, 10, 20, 30, 40, 50, 60, 70, 80,
                90, 100, 110, 120, 130, 140, 150, 0, 11, 22, 33, 44, 55, 66, 77, 88, 99, 110, 121, 132, 143,
                154, 165, 0, 12, 24, 36, 48, 60, 72, 84, 96, 108, 120, 132, 144, 156, 168, 180, 0, 13, 26, 39,
                52, 65, 78, 91, 104, 117, 130, 143, 156, 169, 182, 195, 0, 14, 28, 42, 56, 70, 84, 98, 112, 126,
                140, 154, 168, 182, 196, 210, 0, 15, 30, 45, 60, 75, 90, 105, 120, 135, 150, 165, 180, 195, 210,
                225}, new long[] {16, 16});


        INDArray n1 = Nd4j.create(Nd4j.linspace(0, 15, 16, DataType.DOUBLE).data(), new long[] {1, 16});
        INDArray k1 = n1.transpose();

        INDArray testVectorVector = k1.mmul(n1);
        assertEquals(getFailureMessage(), vectorVector, testVectorVector);


    }



    @Test
    public void testRowsColumns() {
        DataBuffer data = Nd4j.linspace(1, 6, 6, DataType.DOUBLE).data();
        INDArray rows = Nd4j.create(data, new long[] {2, 3});
        assertEquals(2, rows.rows());
        assertEquals(3, rows.columns());

        INDArray columnVector = Nd4j.create(data, new long[] {6, 1});
        assertEquals(6, columnVector.rows());
        assertEquals(1, columnVector.columns());
        INDArray rowVector = Nd4j.create(data, new long[] {1, 6});
        assertEquals(1, rowVector.rows());
        assertEquals(6, rowVector.columns());
    }


    @Test
    public void testTranspose() {
        INDArray n = Nd4j.create(Nd4j.ones(100).data(), new long[] {5, 5, 4}).castTo(DataType.DOUBLE);
        INDArray transpose = n.transpose();
        assertEquals(n.length(), transpose.length());
        assertEquals(true, Arrays.equals(new long[] {4, 5, 5}, transpose.shape()));

        INDArray rowVector = Nd4j.linspace(1, 10, 10, DataType.DOUBLE).reshape(1, -1);
        assertTrue(rowVector.isRowVector());
        INDArray columnVector = rowVector.transpose();
        assertTrue(columnVector.isColumnVector());


        INDArray linspaced = Nd4j.linspace(1, 4, 4, DataType.DOUBLE).reshape(2, 2);
        INDArray transposed = Nd4j.create(new double[] {1, 3, 2, 4}, new long[] {2, 2});
        INDArray linSpacedT = linspaced.transpose();
        assertEquals(transposed, linSpacedT);



    }


    @Test
    public void testLogX1() {
        INDArray x = Nd4j.create(10).assign(7);

        INDArray logX5 = Transforms.log(x, 5, true);

        INDArray exp = Transforms.log(x, true).div(Transforms.log(Nd4j.create(10).assign(5)));

        assertEquals(exp, logX5);
    }

    @Test
    public void testAddMatrix() {
        INDArray five = Nd4j.ones(5);
        five.addi(five);
        INDArray twos = Nd4j.valueArrayOf(5, 2);
        assertEquals(twos, five);
    }



    @Test
    public void testPutSlice() {
        INDArray n = Nd4j.linspace(1, 27, 27, DataType.DOUBLE).reshape(3, 3, 3);
        INDArray newSlice = Nd4j.zeros(3, 3);
        n.putSlice(0, newSlice);
        assertEquals(newSlice, n.slice(0));
    }



    @Test
    public void testRowVectorMultipleIndices() {
        INDArray linear = Nd4j.create(1, 4);
        linear.putScalar(new long[] {0, 1}, 1);
        assertEquals(linear.getDouble(0, 1), 1, 1e-1);
    }

    @Test(expected = IllegalArgumentException.class)
    public void testSize() {
        INDArray arr = Nd4j.create(4, 5);

        for (int i = 0; i < 6; i++) {
            //This should fail for i >= 2, but doesn't
            System.out.println(arr.size(i));
        }
    }

    @Test
    public void testNullPointerDataBuffer() {
        DataType initialType = Nd4j.dataType();

        Nd4j.setDataType(DataType.FLOAT);

        ByteBuffer allocate = ByteBuffer.allocateDirect(10 * 4).order(ByteOrder.nativeOrder());
        allocate.asFloatBuffer().put(new float[] {1, 2, 3, 4, 5, 6, 7, 8, 9, 10});
        DataBuffer buff = Nd4j.createBuffer(allocate, DataType.FLOAT, 10);
        float sum = Nd4j.create(buff).sumNumber().floatValue();
        System.out.println(sum);
        assertEquals(55f, sum, 0.001f);

        Nd4j.setDataType(initialType);
    }

    @Test
    public void testEps() {
        INDArray ones = Nd4j.ones(5);
        val res = Nd4j.create(DataType.BOOL, 5);
        Nd4j.getExecutioner().exec(new Eps(ones, ones, res));

        log.info("Result: {}", res);
        assertTrue(res.all());
    }

    @Test
    public void testEps2() {

        INDArray first = Nd4j.valueArrayOf(10, 1e-2); //0.01
        INDArray second = Nd4j.zeros(10); //0.0

        INDArray expAllZeros1 = Nd4j.getExecutioner().exec(new Eps(first, second, Nd4j.create(DataType.BOOL, new long[] {1, 10}, 'f')));
        INDArray expAllZeros2 = Nd4j.getExecutioner().exec(new Eps(second, first, Nd4j.create(DataType.BOOL, new long[] {1, 10}, 'f')));

        System.out.println(expAllZeros1);
        System.out.println(expAllZeros2);

        assertTrue(expAllZeros1.none());
        assertTrue(expAllZeros2.none());
    }

    @Test
    public void testLogDouble() {
        INDArray linspace = Nd4j.linspace(1, 6, 6, DataType.DOUBLE);
        INDArray log = Transforms.log(linspace);
        INDArray assertion = Nd4j.create(new double[] {0, 0.6931471805599453, 1.0986122886681098, 1.3862943611198906,
                1.6094379124341005, 1.791759469228055});
        assertEquals(assertion, log);
    }

    @Test
    public void testDupDimension() {
        INDArray arr = Nd4j.linspace(1, 4, 4, DataType.DOUBLE).reshape(2, 2);
        assertEquals(arr.tensorAlongDimension(0, 1), arr.tensorAlongDimension(0, 1));
    }


    @Test
    public void testIterator() {
        INDArray x = Nd4j.linspace(1, 4, 4, DataType.DOUBLE).reshape(2, 2);
        INDArray repeated = x.repeat(1, 2);
        assertEquals(8, repeated.length());
        Iterator<Double> arrayIter = new INDArrayIterator(x);
        double[] vals = Nd4j.linspace(1, 4, 4, DataType.DOUBLE).data().asDouble();
        for (int i = 0; i < vals.length; i++)
            assertEquals(vals[i], arrayIter.next().doubleValue(), 1e-1);
    }

    @Test
    public void testTile() {
        INDArray x = Nd4j.linspace(1, 4, 4, DataType.DOUBLE).reshape(2, 2);
        INDArray repeated = x.repeat(0, 2);
        assertEquals(8, repeated.length());
        INDArray repeatAlongDimension = x.repeat(1, new long[] {2});
        INDArray assertionRepeat = Nd4j.create(new double[][] {{1, 1, 2, 2}, {3, 3, 4, 4}});
        assertArrayEquals(new long[] {2, 4}, assertionRepeat.shape());
        assertEquals(assertionRepeat, repeatAlongDimension);
        System.out.println(repeatAlongDimension);
        INDArray ret = Nd4j.create(new double[] {0, 1, 2}).reshape(1, 3);
        INDArray tile = Nd4j.tile(ret, 2, 2);
        INDArray assertion = Nd4j.create(new double[][] {{0, 1, 2, 0, 1, 2}, {0, 1, 2, 0, 1, 2}});
        assertEquals(assertion, tile);
    }

    @Test
    public void testNegativeOneReshape() {
        INDArray arr = Nd4j.create(new double[] {0, 1, 2});
        INDArray newShape = arr.reshape(-1);
        assertEquals(newShape, arr);
    }


    @Test
    public void testSmallSum() {
        INDArray base = Nd4j.create(new double[] {5.843333333333335, 3.0540000000000007});
        base.addi(1e-12);
        INDArray assertion = Nd4j.create(new double[] {5.84333433, 3.054001});
        assertEquals(assertion, base);

    }


    @Test
    public void test2DArraySlice() {
        INDArray array2D = Nd4j.ones(5, 7);
        /**
         * This should be reverse.
         * This is compatibility with numpy.
         *
         * If you do numpy.sum along dimension
         * 1 you will find its row sums.
         *
         * 0 is columns sums.
         *
         * slice(0,axis)
         * should be consistent with this behavior
         */
        for (int i = 0; i < 7; i++) {
            INDArray slice = array2D.slice(i, 1);
            assertArrayEquals(slice.shape(), new long[] {5});
        }

        for (int i = 0; i < 5; i++) {
            INDArray slice = array2D.slice(i, 0);
            assertArrayEquals(slice.shape(), new long[]{7});
        }
    }

    @Test
    public void testTensorDot() {
        INDArray oneThroughSixty = Nd4j.arange(60).reshape(3, 4, 5).castTo(DataType.DOUBLE);
        INDArray oneThroughTwentyFour = Nd4j.arange(24).reshape(4, 3, 2).castTo(DataType.DOUBLE);
        INDArray result = Nd4j.tensorMmul(oneThroughSixty, oneThroughTwentyFour, new int[][] {{1, 0}, {0, 1}});
        assertArrayEquals(new long[] {5, 2}, result.shape());
        INDArray assertion = Nd4j.create(new double[][] {{4400, 4730}, {4532, 4874}, {4664, 5018}, {4796, 5162}, {4928, 5306}});
        assertEquals(assertion, result);

        INDArray w = Nd4j.valueArrayOf(new long[] {2, 1, 2, 2}, 0.5);
        INDArray col = Nd4j.create(new double[] {1, 1, 1, 1, 3, 3, 3, 3, 1, 1, 1, 1, 3, 3, 3, 3, 1, 1, 1, 1, 3, 3, 3, 3,
                1, 1, 1, 1, 3, 3, 3, 3, 2, 2, 2, 2, 4, 4, 4, 4, 2, 2, 2, 2, 4, 4, 4, 4, 2, 2, 2, 2, 4, 4, 4, 4,
                2, 2, 2, 2, 4, 4, 4, 4}, new long[] {1, 1, 2, 2, 4, 4});

        INDArray test = Nd4j.tensorMmul(col, w, new int[][] {{1, 2, 3}, {1, 2, 3}});
        INDArray assertion2 = Nd4j.create(
                new double[] {3., 3., 3., 3., 3., 3., 3., 3., 7., 7., 7., 7., 7., 7., 7., 7., 3., 3., 3., 3.,
                        3., 3., 3., 3., 7., 7., 7., 7., 7., 7., 7., 7.},
                new long[] {1, 4, 4, 2}, new long[] {16, 8, 2, 1}, 0, 'f');
        //        assertion2.setOrder('f');
        assertEquals(assertion2, test);
    }



    @Test
    public void testGetRow() {
        INDArray arr = Nd4j.ones(10, 4);
        for (int i = 0; i < 10; i++) {
            INDArray row = arr.getRow(i);
            assertArrayEquals(row.shape(), new long[] {4});
        }
    }


    @Test
    public void testGetPermuteReshapeSub() {
        Nd4j.getRandom().setSeed(12345);

        INDArray first = Nd4j.rand(new long[] {10, 4});

        //Reshape, as per RnnOutputLayer etc on labels
        INDArray orig3d = Nd4j.rand(new long[] {2, 4, 15});
        INDArray subset3d = orig3d.get(NDArrayIndex.all(), NDArrayIndex.all(), NDArrayIndex.interval(5, 10));
        INDArray permuted = subset3d.permute(0, 2, 1);
        val newShape = new long []{subset3d.size(0) * subset3d.size(2), subset3d.size(1)};
        INDArray second = permuted.reshape(newShape);

        assertArrayEquals(first.shape(), second.shape());
        assertEquals(first.length(), second.length());
        assertArrayEquals(first.stride(), second.stride());

        first.sub(second); //Exception
    }


    @Test
    public void testPutAtIntervalIndexWithStride() {
        INDArray n1 = Nd4j.create(3, 3).assign(0.0);
        INDArrayIndex[] indices = {NDArrayIndex.interval(0, 2, 3), NDArrayIndex.all()};
        n1.put(indices, 1);
        INDArray expected = Nd4j.create(new double[][] {{1d, 1d, 1d}, {0d, 0d, 0d}, {1d, 1d, 1d}});
        assertEquals(expected, n1);
    }

    @Test
    public void testMMulMatrixTimesColVector() {
        //[1 1 1 1 1; 10 10 10 10 10; 100 100 100 100 100] x [1; 1; 1; 1; 1] = [5; 50; 500]
        INDArray matrix = Nd4j.ones(3, 5);
        matrix.getRow(1).muli(10);
        matrix.getRow(2).muli(100);

        INDArray colVector = Nd4j.ones(5, 1);
        INDArray out = matrix.mmul(colVector);

        INDArray expected = Nd4j.create(new double[] {5, 50, 500}, new long[] {3, 1});
        assertEquals(expected, out);
    }


    @Test
    public void testMMulMixedOrder() {
        INDArray first = Nd4j.ones(5, 2);
        INDArray second = Nd4j.ones(2, 3);
        INDArray out = first.mmul(second);
        assertArrayEquals(out.shape(), new long[] {5, 3});
        assertTrue(out.equals(Nd4j.ones(5, 3).muli(2)));
        //Above: OK

        INDArray firstC = Nd4j.create(new long[] {5, 2}, 'c');
        INDArray secondF = Nd4j.create(new long[] {2, 3}, 'f');
        for (int i = 0; i < firstC.length(); i++)
            firstC.putScalar(i, 1.0);
        for (int i = 0; i < secondF.length(); i++)
            secondF.putScalar(i, 1.0);
        assertTrue(first.equals(firstC));
        assertTrue(second.equals(secondF));

        INDArray outCF = firstC.mmul(secondF);
        assertArrayEquals(outCF.shape(), new long[] {5, 3});
        assertEquals(outCF, Nd4j.ones(5, 3).muli(2));
    }


    @Test
    public void testFTimesCAddiRow() {

        INDArray arrF = Nd4j.create(2, 3, 'f').assign(1.0);
        INDArray arrC = Nd4j.create(2, 3, 'c').assign(1.0);
        INDArray arr2 = Nd4j.create(new long[] {3, 4}, 'c').assign(1.0);

        INDArray mmulC = arrC.mmul(arr2); //[2,4] with elements 3.0
        INDArray mmulF = arrF.mmul(arr2); //[2,4] with elements 3.0
        assertArrayEquals(mmulC.shape(), new long[] {2, 4});
        assertArrayEquals(mmulF.shape(), new long[] {2, 4});
        assertTrue(arrC.equals(arrF));

        INDArray row = Nd4j.zeros(1, 4).assign(0.0).addi(0.5);
        mmulC.addiRowVector(row); //OK
        mmulF.addiRowVector(row); //Exception

        assertTrue(mmulC.equals(mmulF));

        for (int i = 0; i < mmulC.length(); i++)
            assertEquals(mmulC.getDouble(i), 3.5, 1e-1); //OK
        for (int i = 0; i < mmulF.length(); i++)
            assertEquals(mmulF.getDouble(i), 3.5, 1e-1); //Exception
    }



    @Test
    public void testMmulGet() {
        Nd4j.getRandom().setSeed(12345L);
        INDArray elevenByTwo = Nd4j.rand(new long[] {11, 2});
        INDArray twoByEight = Nd4j.rand(new long[] {2, 8});

        INDArray view = twoByEight.get(NDArrayIndex.all(), NDArrayIndex.interval(0, 2));
        INDArray viewCopy = view.dup();
        assertTrue(view.equals(viewCopy));

        INDArray mmul1 = elevenByTwo.mmul(view);
        INDArray mmul2 = elevenByTwo.mmul(viewCopy);

        assertTrue(mmul1.equals(mmul2));
    }


    @Test
    public void testMMulRowColVectorMixedOrder() {
        INDArray colVec = Nd4j.ones(5, 1);
        INDArray rowVec = Nd4j.ones(1, 3);
        INDArray out = colVec.mmul(rowVec);
        assertArrayEquals(out.shape(), new long[] {5, 3});
        assertTrue(out.equals(Nd4j.ones(5, 3)));
        //Above: OK

        INDArray colVectorC = Nd4j.create(new long[] {5, 1}, 'c');
        INDArray rowVectorF = Nd4j.create(new long[] {1, 3}, 'f');
        for (int i = 0; i < colVectorC.length(); i++)
            colVectorC.putScalar(i, 1.0);
        for (int i = 0; i < rowVectorF.length(); i++)
            rowVectorF.putScalar(i, 1.0);
        assertTrue(colVec.equals(colVectorC));
        assertTrue(rowVec.equals(rowVectorF));

        INDArray outCF = colVectorC.mmul(rowVectorF);
        assertArrayEquals(outCF.shape(), new long[] {5, 3});
        assertEquals(outCF, Nd4j.ones(5, 3));
    }

    @Test
    public void testMMulFTimesC() {
        int nRows = 3;
        int nCols = 3;
        java.util.Random r = new java.util.Random(12345);

        INDArray arrC = Nd4j.create(new long[] {nRows, nCols}, 'c');
        INDArray arrF = Nd4j.create(new long[] {nRows, nCols}, 'f');
        INDArray arrC2 = Nd4j.create(new long[] {nRows, nCols}, 'c');
        for (int i = 0; i < nRows; i++) {
            for (int j = 0; j < nCols; j++) {
                double rv = r.nextDouble();
                arrC.putScalar(new long[] {i, j}, rv);
                arrF.putScalar(new long[] {i, j}, rv);
                arrC2.putScalar(new long[] {i, j}, r.nextDouble());
            }
        }
        assertTrue(arrF.equals(arrC));

        INDArray fTimesC = arrF.mmul(arrC2);
        INDArray cTimesC = arrC.mmul(arrC2);

        assertEquals(fTimesC, cTimesC);
    }

    @Test
    public void testMMulColVectorRowVectorMixedOrder() {
        INDArray colVec = Nd4j.ones(5, 1);
        INDArray rowVec = Nd4j.ones(1, 5);
        INDArray out = rowVec.mmul(colVec);
        assertArrayEquals(new long[] {1, 1}, out.shape());
        assertTrue(out.equals(Nd4j.ones(1, 1).muli(5)));

        INDArray colVectorC = Nd4j.create(new long[] {5, 1}, 'c');
        INDArray rowVectorF = Nd4j.create(new long[] {1, 5}, 'f');
        for (int i = 0; i < colVectorC.length(); i++)
            colVectorC.putScalar(i, 1.0);
        for (int i = 0; i < rowVectorF.length(); i++)
            rowVectorF.putScalar(i, 1.0);
        assertTrue(colVec.equals(colVectorC));
        assertTrue(rowVec.equals(rowVectorF));

        INDArray outCF = rowVectorF.mmul(colVectorC);
        assertArrayEquals(outCF.shape(), new long[] {1, 1});
        assertTrue(outCF.equals(Nd4j.ones(1, 1).muli(5)));
    }

    @Test
    public void testPermute() {
        INDArray n = Nd4j.create(Nd4j.linspace(1, 20, 20, DataType.DOUBLE).data(), new long[] {5, 4});
        INDArray transpose = n.transpose();
        INDArray permute = n.permute(1, 0);
        assertEquals(permute, transpose);
        assertEquals(transpose.length(), permute.length(), 1e-1);


        INDArray toPermute = Nd4j.create(Nd4j.linspace(0, 7, 8, DataType.DOUBLE).data(), new long[] {2, 2, 2});
        INDArray permuted = toPermute.permute(2, 1, 0);
        INDArray assertion = Nd4j.create(new double[] {0, 4, 2, 6, 1, 5, 3, 7}, new long[] {2, 2, 2});
        assertEquals(permuted, assertion);
    }

    @Test
    public void testPermutei() {
        //Check in-place permute vs. copy array permute

        //2d:
        INDArray orig = Nd4j.linspace(1, 3 * 4, 3 * 4, DataType.DOUBLE).reshape('c', 3, 4);
        INDArray exp01 = orig.permute(0, 1);
        INDArray exp10 = orig.permute(1, 0);
        List<Pair<INDArray, String>> list1 = NDArrayCreationUtil.getAllTestMatricesWithShape(3, 4, 12345, DataType.DOUBLE);
        List<Pair<INDArray, String>> list2 = NDArrayCreationUtil.getAllTestMatricesWithShape(3, 4, 12345, DataType.DOUBLE);
        for (int i = 0; i < list1.size(); i++) {
            INDArray p1 = list1.get(i).getFirst().assign(orig).permutei(0, 1);
            INDArray p2 = list2.get(i).getFirst().assign(orig).permutei(1, 0);

            assertEquals(exp01, p1);
            assertEquals(exp10, p2);

            assertEquals(3, p1.rows());
            assertEquals(4, p1.columns());

            assertEquals(4, p2.rows());
            assertEquals(3, p2.columns());
        }

        //2d, v2
        orig = Nd4j.linspace(1, 4, 4, DataType.DOUBLE).reshape('c', 1, 4);
        exp01 = orig.permute(0, 1);
        exp10 = orig.permute(1, 0);
        list1 = NDArrayCreationUtil.getAllTestMatricesWithShape(1, 4, 12345, DataType.DOUBLE);
        list2 = NDArrayCreationUtil.getAllTestMatricesWithShape(1, 4, 12345, DataType.DOUBLE);
        for (int i = 0; i < list1.size(); i++) {
            INDArray p1 = list1.get(i).getFirst().assign(orig).permutei(0, 1);
            INDArray p2 = list2.get(i).getFirst().assign(orig).permutei(1, 0);

            assertEquals(exp01, p1);
            assertEquals(exp10, p2);

            assertEquals(1, p1.rows());
            assertEquals(4, p1.columns());
            assertEquals(4, p2.rows());
            assertEquals(1, p2.columns());
            assertTrue(p1.isRowVector());
            assertFalse(p1.isColumnVector());
            assertFalse(p2.isRowVector());
            assertTrue(p2.isColumnVector());
        }

        //3d:
        INDArray orig3d = Nd4j.linspace(1, 3 * 4 * 5, 3 * 4 * 5, DataType.DOUBLE).reshape('c', 3, 4, 5);
        INDArray exp012 = orig3d.permute(0, 1, 2);
        INDArray exp021 = orig3d.permute(0, 2, 1);
        INDArray exp120 = orig3d.permute(1, 2, 0);
        INDArray exp102 = orig3d.permute(1, 0, 2);
        INDArray exp201 = orig3d.permute(2, 0, 1);
        INDArray exp210 = orig3d.permute(2, 1, 0);

        List<Pair<INDArray, String>> list012 = NDArrayCreationUtil.getAll3dTestArraysWithShape(12345, new long[]{3, 4, 5}, DataType.DOUBLE);
        List<Pair<INDArray, String>> list021 = NDArrayCreationUtil.getAll3dTestArraysWithShape(12345, new long[]{3, 4, 5}, DataType.DOUBLE);
        List<Pair<INDArray, String>> list120 = NDArrayCreationUtil.getAll3dTestArraysWithShape(12345, new long[]{3, 4, 5}, DataType.DOUBLE);
        List<Pair<INDArray, String>> list102 = NDArrayCreationUtil.getAll3dTestArraysWithShape(12345, new long[]{3, 4, 5}, DataType.DOUBLE);
        List<Pair<INDArray, String>> list201 = NDArrayCreationUtil.getAll3dTestArraysWithShape(12345, new long[]{3, 4, 5}, DataType.DOUBLE);
        List<Pair<INDArray, String>> list210 = NDArrayCreationUtil.getAll3dTestArraysWithShape(12345, new long[]{3, 4, 5}, DataType.DOUBLE);

        for (int i = 0; i < list012.size(); i++) {
            INDArray p1 = list012.get(i).getFirst().assign(orig3d).permutei(0, 1, 2);
            INDArray p2 = list021.get(i).getFirst().assign(orig3d).permutei(0, 2, 1);
            INDArray p3 = list120.get(i).getFirst().assign(orig3d).permutei(1, 2, 0);
            INDArray p4 = list102.get(i).getFirst().assign(orig3d).permutei(1, 0, 2);
            INDArray p5 = list201.get(i).getFirst().assign(orig3d).permutei(2, 0, 1);
            INDArray p6 = list210.get(i).getFirst().assign(orig3d).permutei(2, 1, 0);

            assertEquals(exp012, p1);
            assertEquals(exp021, p2);
            assertEquals(exp120, p3);
            assertEquals(exp102, p4);
            assertEquals(exp201, p5);
            assertEquals(exp210, p6);
        }
    }


    @Test
    public void testPermuteiShape() {

        INDArray row = Nd4j.create(1, 10);

        INDArray permutedCopy = row.permute(1, 0);
        INDArray permutedInplace = row.permutei(1, 0);

        assertArrayEquals(new long[] {10, 1}, permutedCopy.shape());
        assertArrayEquals(new long[] {10, 1}, permutedInplace.shape());

        assertEquals(10, permutedCopy.rows());
        assertEquals(10, permutedInplace.rows());

        assertEquals(1, permutedCopy.columns());
        assertEquals(1, permutedInplace.columns());


        INDArray col = Nd4j.create(10, 1);
        INDArray cPermutedCopy = col.permute(1, 0);
        INDArray cPermutedInplace = col.permutei(1, 0);

        assertArrayEquals(new long[] {1, 10}, cPermutedCopy.shape());
        assertArrayEquals(new long[] {1, 10}, cPermutedInplace.shape());

        assertEquals(1, cPermutedCopy.rows());
        assertEquals(1, cPermutedInplace.rows());

        assertEquals(10, cPermutedCopy.columns());
        assertEquals(10, cPermutedInplace.columns());
    }



    @Test
    public void testSwapAxes() {
        INDArray n = Nd4j.create(Nd4j.linspace(0, 7, 8, DataType.DOUBLE).data(), new long[] {2, 2, 2});
        INDArray assertion = n.permute(2, 1, 0);
        INDArray permuteTranspose = assertion.slice(1).slice(1);
        INDArray validate = Nd4j.create(new double[] {0, 4, 2, 6, 1, 5, 3, 7}, new long[] {2, 2, 2});
        assertEquals(validate, assertion);

        INDArray thirty = Nd4j.linspace(1, 30, 30, DataType.DOUBLE).reshape(3, 5, 2);
        INDArray swapped = thirty.swapAxes(2, 1);
        INDArray slice = swapped.slice(0).slice(0);
        INDArray assertion2 = Nd4j.create(new double[] {1, 3, 5, 7, 9});
        assertEquals(assertion2, slice);


    }


    @Test
    public void testMuliRowVector() {
        INDArray arrC = Nd4j.linspace(1, 6, 6, DataType.DOUBLE).reshape('c', 3, 2);
        INDArray arrF = Nd4j.create(new long[] {3, 2}, 'f').assign(arrC);

        INDArray temp = Nd4j.create(new long[] {2, 11}, 'c');
        INDArray vec = temp.get(NDArrayIndex.all(), NDArrayIndex.interval(9, 10)).transpose();
        vec.assign(Nd4j.linspace(1, 2, 2, DataType.DOUBLE));

        //Passes if we do one of these...
        //        vec = vec.dup('c');
        //        vec = vec.dup('f');

        System.out.println("Vec: " + vec);

        INDArray outC = arrC.muliRowVector(vec);
        INDArray outF = arrF.muliRowVector(vec);

        double[][] expD = new double[][] {{1, 4}, {3, 8}, {5, 12}};
        INDArray exp = Nd4j.create(expD);

        assertEquals(exp, outC);
        assertEquals(exp, outF);
    }

    @Test
    public void testSliceConstructor() {
        List<INDArray> testList = new ArrayList<>();
        for (int i = 0; i < 5; i++)
            testList.add(Nd4j.scalar(i + 1.0f));

        INDArray test = Nd4j.create(testList, new long[] {1, testList.size()}).reshape(1, 5);
        INDArray expected = Nd4j.create(new float[] {1, 2, 3, 4, 5}, new long[] {1, 5});
        assertEquals(expected, test);
    }



    @Test
    public void testStdev0() {
        double[][] ind = {{5.1, 3.5, 1.4}, {4.9, 3.0, 1.4}, {4.7, 3.2, 1.3}};
        INDArray in = Nd4j.create(ind);
        INDArray stdev = in.std(0);
        INDArray exp = Nd4j.create(new double[] {0.19999999999999973, 0.2516611478423583, 0.057735026918962505});

        assertEquals(exp, stdev);
    }

    @Test
    public void testStdev1() {
        double[][] ind = {{5.1, 3.5, 1.4}, {4.9, 3.0, 1.4}, {4.7, 3.2, 1.3}};
        INDArray in = Nd4j.create(ind);
        INDArray stdev = in.std(1);
        log.info("StdDev: {}", stdev.toDoubleVector());
        INDArray exp = Nd4j.create(new double[] {1.8556220879622372, 1.7521415467935233, 1.7039170558842744});
        assertEquals(exp, stdev);
    }


    @Test
    public void testSignXZ() {
        double[] d = {1.0, -1.1, 1.2, 1.3, -1.4, -1.5, 1.6, -1.7, -1.8, -1.9, -1.01, -1.011};
        double[] e = {1.0, -1.0, 1.0, 1.0, -1.0, -1.0, 1.0, -1.0, -1.0, -1.0, -1.0, -1.0};

        INDArray arrF = Nd4j.create(d, new long[] {4, 3}, 'f');
        INDArray arrC = Nd4j.create(new long[] {4, 3}, 'c').assign(arrF);

        INDArray exp = Nd4j.create(e, new long[] {4, 3}, 'f');

        //First: do op with just x (inplace)
        INDArray arrFCopy = arrF.dup('f');
        INDArray arrCCopy = arrC.dup('c');
        Nd4j.getExecutioner().exec(new Sign(arrFCopy));
        Nd4j.getExecutioner().exec(new Sign(arrCCopy));
        assertEquals(exp, arrFCopy);
        assertEquals(exp, arrCCopy);

        //Second: do op with both x and z:
        INDArray zOutFC = Nd4j.create(new long[] {4, 3}, 'c');
        INDArray zOutFF = Nd4j.create(new long[] {4, 3}, 'f');
        INDArray zOutCC = Nd4j.create(new long[] {4, 3}, 'c');
        INDArray zOutCF = Nd4j.create(new long[] {4, 3}, 'f');
        Nd4j.getExecutioner().exec(new Sign(arrF, zOutFC));
        Nd4j.getExecutioner().exec(new Sign(arrF, zOutFF));
        Nd4j.getExecutioner().exec(new Sign(arrC, zOutCC));
        Nd4j.getExecutioner().exec(new Sign(arrC, zOutCF));

        assertEquals(exp, zOutFC); //fails
        assertEquals(exp, zOutFF); //pass
        assertEquals(exp, zOutCC); //pass
        assertEquals(exp, zOutCF); //fails
    }

    @Test
    public void testTanhXZ() {
        INDArray arrC = Nd4j.linspace(-6, 6, 12, DataType.DOUBLE).reshape('c', 4, 3);
        INDArray arrF = Nd4j.create(new long[] {4, 3}, 'f').assign(arrC);
        double[] d = arrC.data().asDouble();
        double[] e = new double[d.length];
        for (int i = 0; i < e.length; i++)
            e[i] = Math.tanh(d[i]);

        INDArray exp = Nd4j.create(e, new long[] {4, 3}, 'c');

        //First: do op with just x (inplace)
        INDArray arrFCopy = arrF.dup('f');
        INDArray arrCCopy = arrF.dup('c');
        Nd4j.getExecutioner().exec(new Tanh(arrFCopy));
        Nd4j.getExecutioner().exec(new Tanh(arrCCopy));
        assertEquals(exp, arrFCopy);
        assertEquals(exp, arrCCopy);

        //Second: do op with both x and z:
        INDArray zOutFC = Nd4j.create(new long[] {4, 3}, 'c');
        INDArray zOutFF = Nd4j.create(new long[] {4, 3}, 'f');
        INDArray zOutCC = Nd4j.create(new long[] {4, 3}, 'c');
        INDArray zOutCF = Nd4j.create(new long[] {4, 3}, 'f');
        Nd4j.getExecutioner().exec(new Tanh(arrF, zOutFC));
        Nd4j.getExecutioner().exec(new Tanh(arrF, zOutFF));
        Nd4j.getExecutioner().exec(new Tanh(arrC, zOutCC));
        Nd4j.getExecutioner().exec(new Tanh(arrC, zOutCF));

        assertEquals(exp, zOutFC); //fails
        assertEquals(exp, zOutFF); //pass
        assertEquals(exp, zOutCC); //pass
        assertEquals(exp, zOutCF); //fails
    }


    @Test
    public void testBroadcastDiv() {
        INDArray num = Nd4j.create(new double[] {1.00, 1.00, 1.00, 1.00, 2.00, 2.00, 2.00, 2.00, 1.00, 1.00, 1.00, 1.00,
                2.00, 2.00, 2.00, 2.00, -1.00, -1.00, -1.00, -1.00, -2.00, -2.00, -2.00, -2.00, -1.00, -1.00,
                -1.00, -1.00, -2.00, -2.00, -2.00, -2.00}).reshape(2, 16);

        INDArray denom = Nd4j.create(new double[] {1.00, 1.00, 1.00, 1.00, 2.00, 2.00, 2.00, 2.00, 1.00, 1.00, 1.00,
                1.00, 2.00, 2.00, 2.00, 2.00});

        INDArray expected = Nd4j.create(
                new double[] {1., 1., 1., 1., 1., 1., 1., 1., 1., 1., 1., 1., 1., 1., 1., 1., -1., -1., -1.,
                        -1., -1., -1., -1., -1., -1., -1., -1., -1., -1., -1., -1., -1.,},
                new long[] {2, 16});

        INDArray actual = Nd4j.getExecutioner().exec(new BroadcastDivOp(num, denom, num.dup(), -1));
        assertEquals(expected, actual);
    }


    @Test
    public void testBroadcastMult() {
        INDArray num = Nd4j.create(new double[] {1.00, 2.00, 3.00, 4.00, 5.00, 6.00, 7.00, 8.00, -1.00, -2.00, -3.00,
                -4.00, -5.00, -6.00, -7.00, -8.00}).reshape(2, 8);

        INDArray denom = Nd4j.create(new double[] {1.00, 2.00, 3.00, 4.00, 5.00, 6.00, 7.00, 8.00});

        INDArray expected = Nd4j.create(new double[] {1, 4, 9, 16, 25, 36, 49, 64, -1, -4, -9, -16, -25, -36, -49, -64},
                new long[] {2, 8});

        INDArray actual = Nd4j.getExecutioner().exec(new BroadcastMulOp(num, denom, num.dup(), -1));
        assertEquals(expected, actual);
    }

    @Test
    public void testBroadcastSub() {
        INDArray num = Nd4j.create(new double[] {1.00, 2.00, 3.00, 4.00, 5.00, 6.00, 7.00, 8.00, -1.00, -2.00, -3.00,
                -4.00, -5.00, -6.00, -7.00, -8.00}).reshape(2, 8);

        INDArray denom = Nd4j.create(new double[] {1.00, 2.00, 3.00, 4.00, 5.00, 6.00, 7.00, 8.00});

        INDArray expected = Nd4j.create(new double[] {0, 0, 0, 0, 0, 0, 0, 0, -2, -4, -6, -8, -10, -12, -14, -16},
                new long[] {2, 8});

        INDArray actual = Nd4j.getExecutioner().exec(new BroadcastSubOp(num, denom, num.dup(), -1));
        assertEquals(expected, actual);
    }

    @Test
    public void testBroadcastAdd() {
        INDArray num = Nd4j.create(new double[] {1.00, 2.00, 3.00, 4.00, 5.00, 6.00, 7.00, 8.00, -1.00, -2.00, -3.00,
                -4.00, -5.00, -6.00, -7.00, -8.00}).reshape(2, 8);

        INDArray denom = Nd4j.create(new double[] {1.00, 2.00, 3.00, 4.00, 5.00, 6.00, 7.00, 8.00});

        INDArray expected = Nd4j.create(new double[] {2, 4, 6, 8, 10, 12, 14, 16, 0, 0, 0, 0, 0, 0, 0, 0,},
                new long[] {2, 8});
        INDArray dup = num.dup();
        INDArray actual = Nd4j.getExecutioner().exec(new BroadcastAddOp(num, denom, dup, -1));
        assertEquals(expected, actual);
    }


    @Test
    public void testDimension() {
        INDArray test = Nd4j.create(Nd4j.linspace(1, 4, 4, DataType.DOUBLE).data(), new long[] {2, 2});
        //row
        INDArray slice0 = test.slice(0, 1);
        INDArray slice02 = test.slice(1, 1);

        INDArray assertSlice0 = Nd4j.create(new double[] {1, 3});
        INDArray assertSlice02 = Nd4j.create(new double[] {2, 4});
        assertEquals(assertSlice0, slice0);
        assertEquals(assertSlice02, slice02);

        //column
        INDArray assertSlice1 = Nd4j.create(new double[] {1, 2});
        INDArray assertSlice12 = Nd4j.create(new double[] {3, 4});


        INDArray slice1 = test.slice(0, 0);
        INDArray slice12 = test.slice(1, 0);


        assertEquals(assertSlice1, slice1);
        assertEquals(assertSlice12, slice12);


        INDArray arr = Nd4j.create(Nd4j.linspace(1, 24, 24, DataType.DOUBLE).data(), new long[] {4, 3, 2});
        INDArray secondSliceFirstDimension = arr.slice(1, 1);
        assertEquals(secondSliceFirstDimension, secondSliceFirstDimension);


    }



    @Test
    public void testReshape() {
        INDArray arr = Nd4j.create(Nd4j.linspace(1, 24, 24, DataType.DOUBLE).data(), new long[] {4, 3, 2});
        INDArray reshaped = arr.reshape(2, 3, 4);
        assertEquals(arr.length(), reshaped.length());
        assertEquals(true, Arrays.equals(new long[] {4, 3, 2}, arr.shape()));
        assertEquals(true, Arrays.equals(new long[] {2, 3, 4}, reshaped.shape()));

    }



    @Test
    public void testDot() {
        INDArray vec1 = Nd4j.create(new float[] {1, 2, 3, 4});
        INDArray vec2 = Nd4j.create(new float[] {1, 2, 3, 4});
        assertEquals(30, Nd4j.getBlasWrapper().dot(vec1, vec2), 1e-1);

        INDArray matrix = Nd4j.linspace(1, 4, 4, DataType.DOUBLE).reshape(2, 2);
        INDArray row = matrix.getRow(1);
        assertEquals(25, Nd4j.getBlasWrapper().dot(row, row), 1e-1);

    }


    @Test
    public void testIdentity() {
        INDArray eye = Nd4j.eye(5);
        assertTrue(Arrays.equals(new long[] {5, 5}, eye.shape()));
        eye = Nd4j.eye(5);
        assertTrue(Arrays.equals(new long[] {5, 5}, eye.shape()));


    }

    @Test
    public void testTemp() {
        Nd4j.getRandom().setSeed(12345);
        INDArray in = Nd4j.rand(new long[] {2, 2, 2});
        System.out.println("In:\n" + in);
        INDArray permuted = in.permute(0, 2, 1); //Permute, so we get correct order after reshaping
        INDArray out = permuted.reshape(4, 2);
        System.out.println("Out:\n" + out);

        int countZero = 0;
        for (int i = 0; i < 8; i++)
            if (out.getDouble(i) == 0.0)
                countZero++;
        assertEquals(countZero, 0);
    }


    @Test
    public void testMeans() {
        INDArray a = Nd4j.linspace(1, 4, 4, DataType.DOUBLE).reshape(2, 2);
        INDArray mean1 = a.mean(1);
        assertEquals(getFailureMessage(), Nd4j.create(new double[] {1.5, 3.5}), mean1);
        assertEquals(getFailureMessage(), Nd4j.create(new double[] {2, 3}), a.mean(0));
        assertEquals(getFailureMessage(), 2.5, Nd4j.linspace(1, 4, 4, DataType.DOUBLE).meanNumber().doubleValue(), 1e-1);
        assertEquals(getFailureMessage(), 2.5, a.meanNumber().doubleValue(), 1e-1);

    }


    @Test
    public void testSums() {
        INDArray a = Nd4j.linspace(1, 4, 4, DataType.DOUBLE).reshape(2, 2);
        assertEquals(getFailureMessage(), Nd4j.create(new double[] {3, 7}), a.sum(1));
        assertEquals(getFailureMessage(), Nd4j.create(new double[] {4, 6}), a.sum(0));
        assertEquals(getFailureMessage(), 10, a.sumNumber().doubleValue(), 1e-1);


    }

    @Test
    public void testRSubi() {
        INDArray n2 = Nd4j.ones(2);
        INDArray n2Assertion = Nd4j.zeros(2);
        INDArray nRsubi = n2.rsubi(1);
        assertEquals(n2Assertion, nRsubi);
    }


    @Test
    public void testConcat() {
        INDArray A = Nd4j.linspace(1, 8, 8, DataType.DOUBLE).reshape(2, 2, 2);
        INDArray B = Nd4j.linspace(1, 12, 12, DataType.DOUBLE).reshape(3, 2, 2);
        INDArray concat = Nd4j.concat(0, A, B);
        assertTrue(Arrays.equals(new long[] {5, 2, 2}, concat.shape()));

        INDArray columnConcat = Nd4j.linspace(1, 6, 6, DataType.DOUBLE).reshape(2, 3);
        INDArray concatWith = Nd4j.zeros(2, 3);
        INDArray columnWiseConcat = Nd4j.concat(0, columnConcat, concatWith);
        System.out.println(columnConcat);

    }

    @Test
    public void testConcatHorizontally() {
        INDArray rowVector = Nd4j.ones(1, 5);
        INDArray other = Nd4j.ones(1, 5);
        INDArray concat = Nd4j.hstack(other, rowVector);
        assertEquals(rowVector.rows(), concat.rows());
        assertEquals(rowVector.columns() * 2, concat.columns());
    }



    @Test
    public void testArgMaxSameValues() {
        //Here: assume that by convention, argmax returns the index of the FIRST maximum value
        //Thus, argmax(ones(...)) = 0 by convention
        INDArray arr = Nd4j.ones(DataType.DOUBLE,1,10);

        for (int i = 0; i < 10; i++) {
            double argmax = Nd4j.argMax(arr, 1).getDouble(0);
            //System.out.println(argmax);
            assertEquals(0.0, argmax, 0.0);
        }
    }


    @Test
    public void testSoftmaxStability() {
        INDArray input = Nd4j.create(new double[] {-0.75, 0.58, 0.42, 1.03, -0.61, 0.19, -0.37, -0.40, -1.42, -0.04}).reshape(1, -1).transpose();
        System.out.println("Input transpose " + Shape.shapeToString(input.shapeInfo()));
        INDArray output = Nd4j.create(10, 1);
        System.out.println("Element wise stride of output " + output.elementWiseStride());
        Nd4j.getExecutioner().exec(new OldSoftMax(input, output));
    }

    @Test
    public void testAssignOffset() {
        INDArray arr = Nd4j.ones(5, 5);
        INDArray row = arr.slice(1);
        row.assign(1);
        assertEquals(Nd4j.ones(5), row);
    }

    @Test
    public void testAddScalar() {
        INDArray div = Nd4j.valueArrayOf(new long[] {1, 4}, 4);
        INDArray rdiv = div.add(1);
        INDArray answer = Nd4j.valueArrayOf(new long[] {1, 4}, 5);
        assertEquals(answer, rdiv);
    }

    @Test
    public void testRdivScalar() {
        INDArray div = Nd4j.valueArrayOf(new long[] {1, 4}, 4).castTo(DataType.DOUBLE);
        INDArray rdiv = div.rdiv(1);
        INDArray answer = Nd4j.valueArrayOf(new long[] {1, 4}, 0.25).castTo(DataType.DOUBLE);
        assertEquals(rdiv, answer);
    }

    @Test
    public void testRDivi() {
        INDArray n2 = Nd4j.valueArrayOf(new long[] {1, 2}, 4).castTo(DataType.DOUBLE);
        INDArray n2Assertion = Nd4j.valueArrayOf(new long[] {1, 2}, 0.5).castTo(DataType.DOUBLE);
        INDArray nRsubi = n2.rdivi(2);
        assertEquals(n2Assertion, nRsubi);
    }



    @Test
    public void testElementWiseAdd() {
        INDArray linspace = Nd4j.linspace(1, 4, 4, DataType.DOUBLE).reshape(2, 2);
        INDArray linspace2 = linspace.dup();
        INDArray assertion = Nd4j.create(new double[][] {{2, 4}, {6, 8}});
        linspace.addi(linspace2);
        assertEquals(assertion, linspace);
    }

    @Test
    public void testSquareMatrix() {
        INDArray n = Nd4j.create(Nd4j.linspace(1, 8, 8, DataType.DOUBLE).data(), new long[] {2, 2, 2});
        INDArray eightFirstTest = n.vectorAlongDimension(0, 2);
        INDArray eightFirstAssertion = Nd4j.create(new double[] {1, 2});
        assertEquals(eightFirstAssertion, eightFirstTest);

        INDArray eightFirstTestSecond = n.vectorAlongDimension(1, 2);
        INDArray eightFirstTestSecondAssertion = Nd4j.create(new double[] {3, 4});
        assertEquals(eightFirstTestSecondAssertion, eightFirstTestSecond);

    }

    @Test
    public void testNumVectorsAlongDimension() {
        INDArray arr = Nd4j.linspace(1, 24, 24, DataType.DOUBLE).reshape(4, 3, 2);
        assertEquals(12, arr.vectorsAlongDimension(2));
    }



    @Test
    public void testBroadCast() {
        INDArray n = Nd4j.linspace(1, 4, 4, DataType.DOUBLE);
        INDArray broadCasted = n.broadcast(5, 4);
        for (int i = 0; i < broadCasted.rows(); i++) {
            INDArray row = broadCasted.getRow(i);
            assertEquals(n, broadCasted.getRow(i));
        }

        INDArray broadCast2 = broadCasted.getRow(0).broadcast(5, 4);
        assertEquals(broadCasted, broadCast2);


        INDArray columnBroadcast = n.reshape(4,1).broadcast(4, 5);
        for (int i = 0; i < columnBroadcast.columns(); i++) {
            INDArray column = columnBroadcast.getColumn(i);
            assertEquals(column, n);
        }

        INDArray fourD = Nd4j.create(1, 2, 1, 1);
        INDArray broadCasted3 = fourD.broadcast(1, 2, 36, 36);
        assertTrue(Arrays.equals(new long[] {1, 2, 36, 36}, broadCasted3.shape()));



        INDArray ones = Nd4j.ones(1, 1, 1).broadcast(2, 1, 1);
        assertArrayEquals(new long[] {2, 1, 1}, ones.shape());
    }

    @Test
    public void testScalarBroadcast() {
        INDArray fiveThree = Nd4j.ones(5, 3);
        INDArray fiveThreeTest = Nd4j.scalar(1.0).broadcast(5, 3);
        assertEquals(fiveThree, fiveThreeTest);

    }


    @Test
    public void testPutRowGetRowOrdering() {
        INDArray row1 = Nd4j.linspace(1, 4, 4, DataType.DOUBLE).reshape(2, 2);
        INDArray put = Nd4j.create(new double[] {5, 6});
        row1.putRow(1, put);


        INDArray row1Fortran = Nd4j.linspace(1, 4, 4, DataType.DOUBLE).reshape(2, 2);
        INDArray putFortran = Nd4j.create(new double[] {5, 6});
        row1Fortran.putRow(1, putFortran);
        assertEquals(row1, row1Fortran);
        INDArray row1CTest = row1.getRow(1);
        INDArray row1FortranTest = row1Fortran.getRow(1);
        assertEquals(row1CTest, row1FortranTest);



    }



    @Test
    public void testElementWiseOps() {
        INDArray n1 = Nd4j.scalar(1.0);
        INDArray n2 = Nd4j.scalar(2.0);
        INDArray nClone = n1.add(n2);
        assertEquals(Nd4j.scalar(3.0), nClone);
        assertFalse(n1.add(n2).equals(n1));

        INDArray n3 = Nd4j.scalar(3.0);
        INDArray n4 = Nd4j.scalar(4.0);
        INDArray subbed = n4.sub(n3);
        INDArray mulled = n4.mul(n3);
        INDArray div = n4.div(n3);

        assertFalse(subbed.equals(n4));
        assertFalse(mulled.equals(n4));
        assertEquals(Nd4j.scalar(1.0), subbed);
        assertEquals(Nd4j.scalar(12.0), mulled);
        assertEquals(Nd4j.scalar(1.333333333333333333333), div);
    }

    @Test
    public void testNdArrayCreation() {
        double delta = 1e-1;
        INDArray n1 = Nd4j.create(new double[] {0d, 1d, 2d, 3d}, new long[] {2, 2}, 'c');
        INDArray lv = n1.reshape(-1);
        assertEquals(0d, lv.getDouble(0), delta);
        assertEquals(1d, lv.getDouble(1), delta);
        assertEquals(2d, lv.getDouble(2), delta);
        assertEquals(3d, lv.getDouble(3), delta);
    }

    @Test
    public void testToFlattenedWithOrder() {
        int[] firstShape = {10, 3};
        int firstLen = ArrayUtil.prod(firstShape);
        int[] secondShape = {2, 7};
        int secondLen = ArrayUtil.prod(secondShape);
        int[] thirdShape = {3, 3};
        int thirdLen = ArrayUtil.prod(thirdShape);
        INDArray firstC = Nd4j.linspace(1, firstLen, firstLen, DataType.DOUBLE).reshape('c', firstShape);
        INDArray firstF = Nd4j.create(firstShape, 'f').assign(firstC);
        INDArray secondC = Nd4j.linspace(1, secondLen, secondLen, DataType.DOUBLE).reshape('c', secondShape);
        INDArray secondF = Nd4j.create(secondShape, 'f').assign(secondC);
        INDArray thirdC = Nd4j.linspace(1, thirdLen, thirdLen, DataType.DOUBLE).reshape('c', thirdShape);
        INDArray thirdF = Nd4j.create(thirdShape, 'f').assign(thirdC);


        assertEquals(firstC, firstF);
        assertEquals(secondC, secondF);
        assertEquals(thirdC, thirdF);

        INDArray cc = Nd4j.toFlattened('c', firstC, secondC, thirdC);
        INDArray cf = Nd4j.toFlattened('c', firstF, secondF, thirdF);
        assertEquals(cc, cf);

        INDArray cmixed = Nd4j.toFlattened('c', firstC, secondF, thirdF);
        assertEquals(cc, cmixed);

        INDArray fc = Nd4j.toFlattened('f', firstC, secondC, thirdC);
        assertNotEquals(cc, fc);

        INDArray ff = Nd4j.toFlattened('f', firstF, secondF, thirdF);
        assertEquals(fc, ff);

        INDArray fmixed = Nd4j.toFlattened('f', firstC, secondF, thirdF);
        assertEquals(fc, fmixed);
    }


    @Test
    public void testLeakyRelu() {
        INDArray arr = Nd4j.linspace(-1, 1, 10, DataType.DOUBLE);
        double[] expected = new double[10];
        for (int i = 0; i < 10; i++) {
            double in = arr.getDouble(i);
            expected[i] = (in <= 0.0 ? 0.01 * in : in);
        }

        INDArray out = Nd4j.getExecutioner().exec(new LeakyReLU(arr, 0.01));

        INDArray exp = Nd4j.create(expected);
        assertEquals(exp, out);
    }

    @Test
    public void testSoftmaxRow() {
        for (int i = 0; i < 20; i++) {
            INDArray arr1 = Nd4j.zeros(1, 100);
            Nd4j.getExecutioner().execAndReturn(new OldSoftMax(arr1));
            System.out.println(Arrays.toString(arr1.data().asFloat()));
        }
    }

    @Test
    public void testLeakyRelu2() {
        INDArray arr = Nd4j.linspace(-1, 1, 10, DataType.DOUBLE);
        double[] expected = new double[10];
        for (int i = 0; i < 10; i++) {
            double in = arr.getDouble(i);
            expected[i] = (in <= 0.0 ? 0.01 * in : in);
        }

        INDArray out = Nd4j.getExecutioner().exec(new LeakyReLU(arr, 0.01));

        System.out.println("Expected: " + Arrays.toString(expected));
        System.out.println("Actual:   " + Arrays.toString(out.data().asDouble()));

        INDArray exp = Nd4j.create(expected);
        assertEquals(exp, out);
    }

    @Test
    public void testDupAndDupWithOrder() {
        List<Pair<INDArray, String>> testInputs =
                NDArrayCreationUtil.getAllTestMatricesWithShape(ordering(), 4, 5, 123, DataType.DOUBLE);
        for (Pair<INDArray, String> pair : testInputs) {

            String msg = pair.getSecond();
            INDArray in = pair.getFirst();
            INDArray dup = in.dup();
            INDArray dupc = in.dup('c');
            INDArray dupf = in.dup('f');

            assertEquals(dup.ordering(), ordering());
            assertEquals(dupc.ordering(), 'c');
            assertEquals(dupf.ordering(), 'f');
            assertEquals(msg, in, dupc);
            assertEquals(msg, in, dupf);
        }
    }

    @Test
    public void testToOffsetZeroCopy() {
        List<Pair<INDArray, String>> testInputs =
                NDArrayCreationUtil.getAllTestMatricesWithShape(ordering(), 4, 5, 123, DataType.DOUBLE);

        for (int i = 0; i < testInputs.size(); i++) {
            Pair<INDArray, String> pair = testInputs.get(i);
            String msg = pair.getSecond();
            msg += "Failed on " + i;
            INDArray in = pair.getFirst();
            INDArray dup = Shape.toOffsetZeroCopy(in, ordering());
            INDArray dupc = Shape.toOffsetZeroCopy(in, 'c');
            INDArray dupf = Shape.toOffsetZeroCopy(in, 'f');
            INDArray dupany = Shape.toOffsetZeroCopyAnyOrder(in);

            assertEquals(msg, in, dup);
            assertEquals(msg, in, dupc);
            assertEquals(msg, in, dupf);
            assertEquals(msg, dupc.ordering(), 'c');
            assertEquals(msg, dupf.ordering(), 'f');
            assertEquals(msg, in, dupany);

            assertEquals(dup.offset(), 0);
            assertEquals(dupc.offset(), 0);
            assertEquals(dupf.offset(), 0);
            assertEquals(dupany.offset(), 0);
            assertEquals(dup.length(), dup.data().length());
            assertEquals(dupc.length(), dupc.data().length());
            assertEquals(dupf.length(), dupf.data().length());
            assertEquals(dupany.length(), dupany.data().length());
        }
    }

    @Test
    @Ignore
    public void largeInstantiation() {
        Nd4j.ones((1024 * 1024 * 511) + (1024 * 1024 - 1)); // Still works; this can even be called as often as I want, allowing me even to spill over on disk
        Nd4j.ones((1024 * 1024 * 511) + (1024 * 1024)); // Crashes
    }

    @Test
    public void testAssignNumber() {
        int nRows = 10;
        int nCols = 20;
        INDArray in = Nd4j.linspace(1, nRows * nCols, nRows * nCols, DataType.DOUBLE).reshape('c', new long[] {nRows, nCols});

        INDArray subset1 = in.get(NDArrayIndex.interval(0, 1), NDArrayIndex.interval(0, nCols / 2));
        subset1.assign(1.0);

        INDArray subset2 = in.get(NDArrayIndex.interval(5, 8), NDArrayIndex.interval(nCols / 2, nCols));
        subset2.assign(2.0);
        INDArray assertion = Nd4j.create(new double[] {1.0, 1.0, 1.0, 1.0, 1.0, 1.0, 1.0, 1.0, 1.0, 1.0, 11.0, 12.0,
                13.0, 14.0, 15.0, 16.0, 17.0, 18.0, 19.0, 20.0, 21.0, 22.0, 23.0, 24.0, 25.0, 26.0, 27.0, 28.0,
                29.0, 30.0, 31.0, 32.0, 33.0, 34.0, 35.0, 36.0, 37.0, 38.0, 39.0, 40.0, 41.0, 42.0, 43.0, 44.0,
                45.0, 46.0, 47.0, 48.0, 49.0, 50.0, 51.0, 52.0, 53.0, 54.0, 55.0, 56.0, 57.0, 58.0, 59.0, 60.0,
                61.0, 62.0, 63.0, 64.0, 65.0, 66.0, 67.0, 68.0, 69.0, 70.0, 71.0, 72.0, 73.0, 74.0, 75.0, 76.0,
                77.0, 78.0, 79.0, 80.0, 81.0, 82.0, 83.0, 84.0, 85.0, 86.0, 87.0, 88.0, 89.0, 90.0, 91.0, 92.0,
                93.0, 94.0, 95.0, 96.0, 97.0, 98.0, 99.0, 100.0, 101.0, 102.0, 103.0, 104.0, 105.0, 106.0,
                107.0, 108.0, 109.0, 110.0, 2.0, 2.0, 2.0, 2.0, 2.0, 2.0, 2.0, 2.0, 2.0, 2.0, 121.0, 122.0,
                123.0, 124.0, 125.0, 126.0, 127.0, 128.0, 129.0, 130.0, 2.0, 2.0, 2.0, 2.0, 2.0, 2.0, 2.0, 2.0,
                2.0, 2.0, 141.0, 142.0, 143.0, 144.0, 145.0, 146.0, 147.0, 148.0, 149.0, 150.0, 2.0, 2.0, 2.0,
                2.0, 2.0, 2.0, 2.0, 2.0, 2.0, 2.0, 161.0, 162.0, 163.0, 164.0, 165.0, 166.0, 167.0, 168.0,
                169.0, 170.0, 171.0, 172.0, 173.0, 174.0, 175.0, 176.0, 177.0, 178.0, 179.0, 180.0, 181.0,
                182.0, 183.0, 184.0, 185.0, 186.0, 187.0, 188.0, 189.0, 190.0, 191.0, 192.0, 193.0, 194.0,
                195.0, 196.0, 197.0, 198.0, 199.0, 200.0}, in.shape(), 0, 'c');
        assertEquals(assertion, in);
    }


    @Test
    public void testSumDifferentOrdersSquareMatrix() {
        INDArray arrc = Nd4j.linspace(1, 4, 4, DataType.DOUBLE).reshape(2, 2);
        INDArray arrf = Nd4j.create(new long[] {2, 2}, 'f').assign(arrc);

        INDArray cSum = arrc.sum(0);
        INDArray fSum = arrf.sum(0);
        assertEquals(arrc, arrf);
        assertEquals(cSum, fSum); //Expect: 4,6. Getting [4, 4] for f order
    }

    @Test
    @Ignore //not relevant anymore
    public void testAssignMixedC() {
        int[] shape1 = {3, 2, 2, 2, 2, 2};
        int[] shape2 = {12, 8};
        int length = ArrayUtil.prod(shape1);

        assertEquals(ArrayUtil.prod(shape1), ArrayUtil.prod(shape2));

        INDArray arr = Nd4j.linspace(1, length, length, DataType.DOUBLE).reshape('c', shape1);
        INDArray arr2c = Nd4j.create(shape2, 'c');
        INDArray arr2f = Nd4j.create(shape2, 'f');

        log.info("2f data: {}", Arrays.toString(arr2f.data().asFloat()));

        arr2c.assign(arr);
        System.out.println("--------------");
        arr2f.assign(arr);

        INDArray exp = Nd4j.linspace(1, length, length, DataType.DOUBLE).reshape('c', shape2);

        log.info("arr data: {}", Arrays.toString(arr.data().asFloat()));
        log.info("2c data: {}", Arrays.toString(arr2c.data().asFloat()));
        log.info("2f data: {}", Arrays.toString(arr2f.data().asFloat()));
        log.info("2c shape: {}", Arrays.toString(arr2c.shapeInfoDataBuffer().asInt()));
        log.info("2f shape: {}", Arrays.toString(arr2f.shapeInfoDataBuffer().asInt()));
        assertEquals(exp, arr2c);
        assertEquals(exp, arr2f);
    }

    @Test
    public void testDummy() {
        INDArray arr2f = Nd4j.create(new double[] {1.0, 13.0, 25.0, 37.0, 49.0, 61.0, 73.0, 85.0, 2.0, 14.0, 26.0, 38.0,
                50.0, 62.0, 74.0, 86.0, 3.0, 15.0, 27.0, 39.0, 51.0, 63.0, 75.0, 87.0, 4.0, 16.0, 28.0, 40.0,
                52.0, 64.0, 76.0, 88.0, 5.0, 17.0, 29.0, 41.0, 53.0, 65.0, 77.0, 89.0, 6.0, 18.0, 30.0, 42.0,
                54.0, 66.0, 78.0, 90.0, 7.0, 19.0, 31.0, 43.0, 55.0, 67.0, 79.0, 91.0, 8.0, 20.0, 32.0, 44.0,
                56.0, 68.0, 80.0, 92.0, 9.0, 21.0, 33.0, 45.0, 57.0, 69.0, 81.0, 93.0, 10.0, 22.0, 34.0, 46.0,
                58.0, 70.0, 82.0, 94.0, 11.0, 23.0, 35.0, 47.0, 59.0, 71.0, 83.0, 95.0, 12.0, 24.0, 36.0, 48.0,
                60.0, 72.0, 84.0, 96.0}, new long[] {12, 8}, 'f');
        log.info("arr2f shape: {}", Arrays.toString(arr2f.shapeInfoDataBuffer().asInt()));
        log.info("arr2f data: {}", Arrays.toString(arr2f.data().asFloat()));
        log.info("render: {}", arr2f);

        log.info("----------------------");

        INDArray array = Nd4j.linspace(1, 96, 96, DataType.DOUBLE).reshape('c', 12, 8);
        log.info("array render: {}", array);

        log.info("----------------------");

        INDArray arrayf = array.dup('f');
        log.info("arrayf render: {}", arrayf);
        log.info("arrayf shape: {}", Arrays.toString(arrayf.shapeInfoDataBuffer().asInt()));
        log.info("arrayf data: {}", Arrays.toString(arrayf.data().asFloat()));
    }

    @Test
    public void testPairwiseMixedC() {
        int[] shape2 = {12, 8};
        int length = ArrayUtil.prod(shape2);


        INDArray arr = Nd4j.linspace(1, length, length, DataType.DOUBLE).reshape('c', shape2);
        INDArray arr2c = arr.dup('c');
        INDArray arr2f = arr.dup('f');

        arr2c.addi(arr);
        System.out.println("--------------");
        arr2f.addi(arr);

        INDArray exp = Nd4j.linspace(1, length, length, DataType.DOUBLE).reshape('c', shape2).mul(2.0);

        assertEquals(exp, arr2c);
        assertEquals(exp, arr2f);

        log.info("2c data: {}", Arrays.toString(arr2c.data().asFloat()));
        log.info("2f data: {}", Arrays.toString(arr2f.data().asFloat()));

        assertTrue(arrayNotEquals(arr2c.data().asFloat(), arr2f.data().asFloat(), 1e-5f));
    }

    @Test
    public void testPairwiseMixedF() {
        int[] shape2 = {12, 8};
        int length = ArrayUtil.prod(shape2);


        INDArray arr = Nd4j.linspace(1, length, length, DataType.DOUBLE).reshape('c', shape2).dup('f');
        INDArray arr2c = arr.dup('c');
        INDArray arr2f = arr.dup('f');

        arr2c.addi(arr);
        System.out.println("--------------");
        arr2f.addi(arr);

        INDArray exp = Nd4j.linspace(1, length, length, DataType.DOUBLE).reshape('c', shape2).dup('f').mul(2.0);

        assertEquals(exp, arr2c);
        assertEquals(exp, arr2f);

        log.info("2c data: {}", Arrays.toString(arr2c.data().asFloat()));
        log.info("2f data: {}", Arrays.toString(arr2f.data().asFloat()));

        assertTrue(arrayNotEquals(arr2c.data().asFloat(), arr2f.data().asFloat(), 1e-5f));
    }

    @Test
    public void testAssign2D() {
        int[] shape2 = {8, 4};

        int length = ArrayUtil.prod(shape2);

        INDArray arr = Nd4j.linspace(1, length, length, DataType.DOUBLE).reshape('c', shape2);
        INDArray arr2c = Nd4j.create(shape2, 'c');
        INDArray arr2f = Nd4j.create(shape2, 'f');

        arr2c.assign(arr);
        System.out.println("--------------");
        arr2f.assign(arr);

        INDArray exp = Nd4j.linspace(1, length, length, DataType.DOUBLE).reshape('c', shape2);

        assertEquals(exp, arr2c);
        assertEquals(exp, arr2f);
    }

    @Test
    public void testAssign2D_2() {
        int[] shape2 = {8, 4};

        int length = ArrayUtil.prod(shape2);

        INDArray arr = Nd4j.linspace(1, length, length, DataType.DOUBLE).reshape('c', shape2);
        INDArray arr2c = Nd4j.create(shape2, 'c');
        INDArray arr2f = Nd4j.create(shape2, 'f');
        INDArray z_f = Nd4j.create(shape2, 'f');
        INDArray z_c = Nd4j.create(shape2, 'c');

        Nd4j.getExecutioner().exec(new Set(arr2f, arr, z_f));

        Nd4j.getExecutioner().commit();

        Nd4j.getExecutioner().exec(new Set(arr2f, arr, z_c));

        INDArray exp = Nd4j.linspace(1, length, length, DataType.DOUBLE).reshape('c', shape2);


        System.out.println("Zf data: " + Arrays.toString(z_f.data().asFloat()));
        System.out.println("Zc data: " + Arrays.toString(z_c.data().asFloat()));

        assertEquals(exp, z_f);
        assertEquals(exp, z_c);
    }

    @Test
    public void testAssign3D_2() {
        int[] shape3 = {8, 4, 8};

        int length = ArrayUtil.prod(shape3);

        INDArray arr = Nd4j.linspace(1, length, length, DataType.DOUBLE).reshape('c', shape3).dup('f');
        INDArray arr3c = Nd4j.create(shape3, 'c');
        INDArray arr3f = Nd4j.create(shape3, 'f');

        Nd4j.getExecutioner().exec(new Set(arr3c, arr, arr3f));

        Nd4j.getExecutioner().commit();

        Nd4j.getExecutioner().exec(new Set(arr3f, arr, arr3c));

        INDArray exp = Nd4j.linspace(1, length, length, DataType.DOUBLE).reshape('c', shape3);

        assertEquals(exp, arr3c);
        assertEquals(exp, arr3f);
    }

    @Test
    public void testSumDifferentOrders() {
        INDArray arrc = Nd4j.linspace(1, 6, 6, DataType.DOUBLE).reshape('c', 3, 2);
        INDArray arrf = Nd4j.create(new double[6], new long[] {3, 2}, 'f').assign(arrc);

        assertEquals(arrc, arrf);
        INDArray cSum = arrc.sum(0);
        INDArray fSum = arrf.sum(0);
        assertEquals(cSum, fSum); //Expect: 0.51, 1.79; getting [0.51,1.71] for f order
    }

    @Test
    public void testCreateUnitialized() {

        INDArray arrC = Nd4j.createUninitialized(new long[] {10, 10}, 'c');
        INDArray arrF = Nd4j.createUninitialized(new long[] {10, 10}, 'f');

        assertEquals('c', arrC.ordering());
        assertArrayEquals(new long[] {10, 10}, arrC.shape());
        assertEquals('f', arrF.ordering());
        assertArrayEquals(new long[] {10, 10}, arrF.shape());

        //Can't really test that it's *actually* uninitialized...
        arrC.assign(0);
        arrF.assign(0);

        assertEquals(Nd4j.create(new long[] {10, 10}), arrC);
        assertEquals(Nd4j.create(new long[] {10, 10}), arrF);
    }

    @Test
    public void testVarConst() {
        INDArray x = Nd4j.linspace(1, 100, 100, DataType.DOUBLE).reshape(10, 10);
        System.out.println(x);
        assertFalse(Double.isNaN(x.var(0).sumNumber().doubleValue()));
        System.out.println(x.var(0));
        assertFalse(Double.isNaN(x.var(1).sumNumber().doubleValue()));
        System.out.println(x.var(1));

        System.out.println("=================================");
        // 2d array - all elements are the same
        INDArray a = Nd4j.ones(10, 10).mul(10);
        System.out.println(a);
        assertFalse(Double.isNaN(a.var(0).sumNumber().doubleValue()));
        System.out.println(a.var(0));
        assertFalse(Double.isNaN(a.var(1).sumNumber().doubleValue()));
        System.out.println(a.var(1));

        // 2d array - constant in one dimension
        System.out.println("=================================");
        INDArray nums = Nd4j.linspace(1, 10, 10, DataType.DOUBLE);
        INDArray b = Nd4j.ones(10, 10).mulRowVector(nums);
        System.out.println(b);
        assertFalse(Double.isNaN((Double) b.var(0).sumNumber()));
        System.out.println(b.var(0));
        assertFalse(Double.isNaN((Double) b.var(1).sumNumber()));
        System.out.println(b.var(1));

        System.out.println("=================================");
        System.out.println(b.transpose());
        assertFalse(Double.isNaN((Double) b.transpose().var(0).sumNumber()));
        System.out.println(b.transpose().var(0));
        assertFalse(Double.isNaN((Double) b.transpose().var(1).sumNumber()));
        System.out.println(b.transpose().var(1));
    }

    @Test
    public void testVPull1() {
        int indexes[] = new int[] {0, 2, 4};
        INDArray array = Nd4j.linspace(1, 25, 25, DataType.DOUBLE).reshape(5, 5);
        INDArray assertion = Nd4j.createUninitialized(new long[] {3, 5}, 'f');
        for (int i = 0; i < 3; i++) {
            assertion.putRow(i, array.getRow(indexes[i]));
        }

        INDArray result = Nd4j.pullRows(array, 1, indexes, 'f');

        assertEquals(3, result.rows());
        assertEquals(5, result.columns());
        assertEquals(assertion, result);
    }

    @Test(expected = IllegalStateException.class)
    public void testPullRowsValidation1() {
        Nd4j.pullRows(Nd4j.create(10, 10), 2, new int[] {0, 1, 2});
    }

    @Test(expected = IllegalStateException.class)
    public void testPullRowsValidation2() {
        Nd4j.pullRows(Nd4j.create(10, 10), 1, new int[] {0, -1, 2});
    }

    @Test(expected = IllegalStateException.class)
    public void testPullRowsValidation3() {
        Nd4j.pullRows(Nd4j.create(10, 10), 1, new int[] {0, 1, 10});
    }

    @Test(expected = IllegalStateException.class)
    public void testPullRowsValidation4() {
        Nd4j.pullRows(Nd4j.create(3, 10), 1, new int[] {0, 1, 2, 3});
    }

    @Test(expected = IllegalStateException.class)
    public void testPullRowsValidation5() {
        Nd4j.pullRows(Nd4j.create(3, 10), 1, new int[] {0, 1, 2}, 'e');
    }



    @Test
    public void testVPull2() {
        val indexes = new int[] {0, 2, 4};
        INDArray array = Nd4j.linspace(1, 25, 25, DataType.DOUBLE).reshape(5, 5);
        INDArray assertion = Nd4j.createUninitialized(new long[] {3, 5}, 'c');
        for (int i = 0; i < 3; i++) {
            assertion.putRow(i, array.getRow(indexes[i]));
        }

        INDArray result = Nd4j.pullRows(array, 1, indexes, 'c');

        assertEquals(3, result.rows());
        assertEquals(5, result.columns());
        assertEquals(assertion, result);

        System.out.println(assertion.toString());
        System.out.println(result.toString());
    }


    @Test
    public void testCompareAndSet1() {
        INDArray array = Nd4j.zeros(25);

        INDArray assertion = Nd4j.zeros(25);

        array.putScalar(0, 0.1f);
        array.putScalar(10, 0.1f);
        array.putScalar(20, 0.1f);

        Nd4j.getExecutioner().exec(new CompareAndSet(array, 0.1, 0.0, 0.01));

        assertEquals(assertion, array);
    }

    @Test
    public void testReplaceNaNs() {
        INDArray array = Nd4j.zeros(25);
        INDArray assertion = Nd4j.zeros(25);

        array.putScalar(0, Float.NaN);
        array.putScalar(10, Float.NaN);
        array.putScalar(20, Float.NaN);

        assertNotEquals(assertion, array);

        Nd4j.getExecutioner().exec(new ReplaceNans(array, 0.0));

        System.out.println("Array After: " + array);

        assertEquals(assertion, array);
    }

    @Test
    public void testNaNEquality() {
        INDArray array = Nd4j.zeros(25);
        INDArray assertion = Nd4j.zeros(25);

        array.putScalar(0, Float.NaN);
        array.putScalar(10, Float.NaN);
        array.putScalar(20, Float.NaN);

        assertNotEquals(assertion, array);
    }


    @Test
    public void testSingleDeviceAveraging() {
        int LENGTH = 512 * 1024 * 2;
        INDArray array1 = Nd4j.valueArrayOf(LENGTH, 1.0);
        INDArray array2 = Nd4j.valueArrayOf(LENGTH, 2.0);
        INDArray array3 = Nd4j.valueArrayOf(LENGTH, 3.0);
        INDArray array4 = Nd4j.valueArrayOf(LENGTH, 4.0);
        INDArray array5 = Nd4j.valueArrayOf(LENGTH, 5.0);
        INDArray array6 = Nd4j.valueArrayOf(LENGTH, 6.0);
        INDArray array7 = Nd4j.valueArrayOf(LENGTH, 7.0);
        INDArray array8 = Nd4j.valueArrayOf(LENGTH, 8.0);
        INDArray array9 = Nd4j.valueArrayOf(LENGTH, 9.0);
        INDArray array10 = Nd4j.valueArrayOf(LENGTH, 10.0);
        INDArray array11 = Nd4j.valueArrayOf(LENGTH, 11.0);
        INDArray array12 = Nd4j.valueArrayOf(LENGTH, 12.0);
        INDArray array13 = Nd4j.valueArrayOf(LENGTH, 13.0);
        INDArray array14 = Nd4j.valueArrayOf(LENGTH, 14.0);
        INDArray array15 = Nd4j.valueArrayOf(LENGTH, 15.0);
        INDArray array16 = Nd4j.valueArrayOf(LENGTH, 16.0);


        long time1 = System.currentTimeMillis();
        INDArray arrayMean = Nd4j.averageAndPropagate(new INDArray[] {array1, array2, array3, array4, array5, array6,
                array7, array8, array9, array10, array11, array12, array13, array14, array15, array16});
        long time2 = System.currentTimeMillis();
        System.out.println("Execution time: " + (time2 - time1));

        assertNotEquals(null, arrayMean);

        assertEquals(8.5f, arrayMean.getFloat(12), 0.1f);
        assertEquals(8.5f, arrayMean.getFloat(150), 0.1f);
        assertEquals(8.5f, arrayMean.getFloat(475), 0.1f);


        assertEquals(8.5f, array1.getFloat(475), 0.1f);
        assertEquals(8.5f, array2.getFloat(475), 0.1f);
        assertEquals(8.5f, array3.getFloat(475), 0.1f);
        assertEquals(8.5f, array5.getFloat(475), 0.1f);
        assertEquals(8.5f, array16.getFloat(475), 0.1f);
    }


    @Test
    public void testDistance1and2() {
        double[] d1 = new double[] {-1, 3, 2};
        double[] d2 = new double[] {0, 1.5, -3.5};
        INDArray arr1 = Nd4j.create(d1);
        INDArray arr2 = Nd4j.create(d2);

        double expD1 = 0.0;
        double expD2 = 0.0;
        for (int i = 0; i < d1.length; i++) {
            double diff = d1[i] - d2[i];
            expD1 += Math.abs(diff);
            expD2 += diff * diff;
        }
        expD2 = Math.sqrt(expD2);

        assertEquals(expD1, arr1.distance1(arr2), 1e-5);
        assertEquals(expD2, arr1.distance2(arr2), 1e-5);
        assertEquals(expD2 * expD2, arr1.squaredDistance(arr2), 1e-5);
    }

    @Test
    public void testEqualsWithEps1() {
        INDArray array1 = Nd4j.create(new double[] {0.5f, 1.5f, 2.5f, 3.5f, 4.5f});
        INDArray array2 = Nd4j.create(new double[] {0f, 1f, 2f, 3f, 4f});
        INDArray array3 = Nd4j.create(new double[] {0f, 1.000001f, 2f, 3f, 4f});


        assertFalse(array1.equalsWithEps(array2, Nd4j.EPS_THRESHOLD));
        assertTrue(array2.equalsWithEps(array3, Nd4j.EPS_THRESHOLD));
        assertTrue(array1.equalsWithEps(array2, 0.7f));
        assertEquals(array2, array3);
    }

    @Test
    public void testIMaxIAMax() {
        Nd4j.getExecutioner().setProfilingMode(OpExecutioner.ProfilingMode.ALL);

        INDArray arr = Nd4j.create(new double[] {-0.24, -0.26, -0.07, -0.01});
        IMax iMax = new IMax(arr);
        IAMax iaMax = new IAMax(arr.dup());
        val imax = Nd4j.getExecutioner().execAndReturn(iMax).getFinalResult().intValue();
        val iamax = Nd4j.getExecutioner().execAndReturn(iaMax).getFinalResult().intValue();
        System.out.println("IMAX: " + imax);
        System.out.println("IAMAX: " + iamax);
        assertEquals(1, iamax);
        assertEquals(3, imax);
    }


    @Test
    public void testIMinIAMin() {
        INDArray arr = Nd4j.create(new double[] {-0.24, -0.26, -0.07, -0.01});
        INDArray abs = Transforms.abs(arr);
        IAMin iaMin = new IAMin(abs);
        IMin iMin = new IMin(arr.dup());
        double imin = Nd4j.getExecutioner().execAndReturn(iMin).getFinalResult().doubleValue();
        double iamin = Nd4j.getExecutioner().execAndReturn(iaMin).getFinalResult().doubleValue();
        System.out.println("IMin: " + imin);
        System.out.println("IAMin: " + iamin);
        assertEquals(3, iamin, 1e-12);
        assertEquals(1, imin, 1e-12);
    }


    @Test
    public void testBroadcast3d2d() {
        char[] orders = {'c', 'f'};

        for (char orderArr : orders) {
            for (char orderbc : orders) {
                System.out.println(orderArr + "\t" + orderbc);
                INDArray arrOrig = Nd4j.ones(3, 4, 5).dup(orderArr);

                //Broadcast on dimensions 0,1
                INDArray bc01 = Nd4j.create(new double[][] {{1, 1, 1, 1}, {1, 0, 1, 1}, {1, 1, 0, 0}}).dup(orderbc);

                INDArray result01 = arrOrig.dup(orderArr);
                Nd4j.getExecutioner().exec(new BroadcastMulOp(arrOrig, bc01, result01, 0, 1));

                for (int i = 0; i < 5; i++) {
                    INDArray subset = result01.tensorAlongDimension(i, 0, 1);//result01.get(NDArrayIndex.all(), NDArrayIndex.all(), NDArrayIndex.point(i));
                    assertEquals(bc01, subset);
                }

                //Broadcast on dimensions 0,2
                INDArray bc02 = Nd4j.create(new double[][] {{1, 1, 1, 1, 1}, {1, 0, 0, 1, 1}, {1, 1, 1, 0, 0}})
                        .dup(orderbc);

                INDArray result02 = arrOrig.dup(orderArr);
                Nd4j.getExecutioner().exec(new BroadcastMulOp(arrOrig, bc02, result02, 0, 2));

                for (int i = 0; i < 4; i++) {
                    INDArray subset = result02.tensorAlongDimension(i, 0, 2); //result02.get(NDArrayIndex.all(), NDArrayIndex.point(i), NDArrayIndex.all());
                    assertEquals(bc02, subset);
                }

                //Broadcast on dimensions 1,2
                INDArray bc12 = Nd4j.create(
                        new double[][] {{1, 1, 1, 1, 1}, {0, 1, 1, 1, 1}, {1, 0, 0, 1, 1}, {1, 1, 1, 0, 0}})
                        .dup(orderbc);

                INDArray result12 = arrOrig.dup(orderArr);
                Nd4j.getExecutioner().exec(new BroadcastMulOp(arrOrig, bc12, result12, 1, 2));

                for (int i = 0; i < 3; i++) {
                    INDArray subset = result12.tensorAlongDimension(i, 1, 2);//result12.get(NDArrayIndex.point(i), NDArrayIndex.all(), NDArrayIndex.all());
                    assertEquals("Failed for subset " + i, bc12, subset);
                }
            }
        }
    }

    @Test
    public void testBroadcast4d2d() {
        char[] orders = {'c', 'f'};

        for (char orderArr : orders) {
            for (char orderbc : orders) {
                System.out.println(orderArr + "\t" + orderbc);
                INDArray arrOrig = Nd4j.ones(3, 4, 5, 6).dup(orderArr);

                //Broadcast on dimensions 0,1
                INDArray bc01 = Nd4j.create(new double[][] {{1, 1, 1, 1}, {1, 0, 1, 1}, {1, 1, 0, 0}}).dup(orderbc);

                INDArray result01 = arrOrig.dup(orderArr);
                Nd4j.getExecutioner().exec(new BroadcastMulOp(result01, bc01, result01, 0, 1));

                for (int d2 = 0; d2 < 5; d2++) {
                    for (int d3 = 0; d3 < 6; d3++) {
                        INDArray subset = result01.get(NDArrayIndex.all(), NDArrayIndex.all(), NDArrayIndex.point(d2),
                                NDArrayIndex.point(d3));
                        assertEquals(bc01, subset);
                    }
                }

                //Broadcast on dimensions 0,2
                INDArray bc02 = Nd4j.create(new double[][] {{1, 1, 1, 1, 1}, {1, 0, 0, 1, 1}, {1, 1, 1, 0, 0}})
                        .dup(orderbc);

                INDArray result02 = arrOrig.dup(orderArr);
                Nd4j.getExecutioner().exec(new BroadcastMulOp(result02, bc02, result02, 0, 2));

                for (int d1 = 0; d1 < 4; d1++) {
                    for (int d3 = 0; d3 < 6; d3++) {
                        INDArray subset = result02.get(NDArrayIndex.all(), NDArrayIndex.point(d1), NDArrayIndex.all(),
                                NDArrayIndex.point(d3));
                        assertEquals(bc02, subset);
                    }
                }

                //Broadcast on dimensions 0,3
                INDArray bc03 = Nd4j.create(new double[][] {{1, 1, 1, 1, 1, 1}, {1, 0, 0, 1, 1, 1}, {1, 1, 1, 0, 0, 0}})
                        .dup(orderbc);

                INDArray result03 = arrOrig.dup(orderArr);
                Nd4j.getExecutioner().exec(new BroadcastMulOp(result03, bc03, result03, 0, 3));

                for (int d1 = 0; d1 < 4; d1++) {
                    for (int d2 = 0; d2 < 5; d2++) {
                        INDArray subset = result03.get(NDArrayIndex.all(), NDArrayIndex.point(d1),
                                NDArrayIndex.point(d2), NDArrayIndex.all());
                        assertEquals(bc03, subset);
                    }
                }

                //Broadcast on dimensions 1,2
                INDArray bc12 = Nd4j.create(
                        new double[][] {{1, 1, 1, 1, 1}, {0, 1, 1, 1, 1}, {1, 0, 0, 1, 1}, {1, 1, 1, 0, 0}})
                        .dup(orderbc);

                INDArray result12 = arrOrig.dup(orderArr);
                Nd4j.getExecutioner().exec(new BroadcastMulOp(result12, bc12, result12, 1, 2));

                for (int d0 = 0; d0 < 3; d0++) {
                    for (int d3 = 0; d3 < 6; d3++) {
                        INDArray subset = result12.get(NDArrayIndex.point(d0), NDArrayIndex.all(), NDArrayIndex.all(),
                                NDArrayIndex.point(d3));
                        assertEquals(bc12, subset);
                    }
                }

                //Broadcast on dimensions 1,3
                INDArray bc13 = Nd4j.create(new double[][] {{1, 1, 1, 1, 1, 1}, {0, 1, 1, 1, 1, 1}, {1, 0, 0, 1, 1, 1},
                        {1, 1, 1, 0, 0, 1}}).dup(orderbc);

                INDArray result13 = arrOrig.dup(orderArr);
                Nd4j.getExecutioner().exec(new BroadcastMulOp(result13, bc13, result13, 1, 3));

                for (int d0 = 0; d0 < 3; d0++) {
                    for (int d2 = 0; d2 < 5; d2++) {
                        INDArray subset = result13.get(NDArrayIndex.point(d0), NDArrayIndex.all(),
                                NDArrayIndex.point(d2), NDArrayIndex.all());
                        assertEquals(bc13, subset);
                    }
                }

                //Broadcast on dimensions 2,3
                INDArray bc23 = Nd4j.create(new double[][] {{1, 1, 1, 1, 1, 1}, {1, 0, 0, 1, 1, 1}, {1, 1, 1, 0, 0, 0},
                        {1, 1, 1, 0, 0, 0}, {1, 1, 1, 0, 0, 0}}).dup(orderbc);

                INDArray result23 = arrOrig.dup(orderArr);
                Nd4j.getExecutioner().exec(new BroadcastMulOp(result23, bc23, result23, 2, 3));

                for (int d0 = 0; d0 < 3; d0++) {
                    for (int d1 = 0; d1 < 4; d1++) {
                        INDArray subset = result23.get(NDArrayIndex.point(d0), NDArrayIndex.point(d1),
                                NDArrayIndex.all(), NDArrayIndex.all());
                        assertEquals(bc23, subset);
                    }
                }

            }
        }
    }

    protected static boolean arrayNotEquals(float[] arrayX, float[] arrayY, float delta) {
        if (arrayX.length != arrayY.length)
            return false;

        // on 2d arrays first & last elements will match regardless of order
        for (int i = 1; i < arrayX.length - 1; i++) {
            if (Math.abs(arrayX[i] - arrayY[i]) < delta) {
                log.info("ArrX[{}]: {}; ArrY[{}]: {}", i, arrayX[i], i, arrayY[i]);
                return false;
            }
        }

        return true;
    }


    @Test
    public void testIsMax2Of3d() {
        double[][][] slices = new double[3][][];
        boolean[][][] isMax = new boolean[3][][];

        slices[0] = new double[][] {{1, 10, 2}, {3, 4, 5}};
        slices[1] = new double[][] {{-10, -9, -8}, {-7, -6, -5}};
        slices[2] = new double[][] {{4, 3, 2}, {1, 0, -1}};

        isMax[0] = new boolean[][] {{false, true, false}, {false, false, false}};
        isMax[1] = new boolean[][] {{false, false, false}, {false, false, true}};
        isMax[2] = new boolean[][] {{true, false, false}, {false, false, false}};

        INDArray arr = Nd4j.create(3, 2, 3);
        INDArray expected = Nd4j.create(DataType.BOOL, 3, 2, 3);
        for (int i = 0; i < 3; i++) {
            arr.get(NDArrayIndex.point(i), NDArrayIndex.all(), NDArrayIndex.all()).assign(Nd4j.create(slices[i]));
            val t = Nd4j.create(ArrayUtil.flatten(isMax[i]), new long[]{2, 3}, DataType.BOOL);
            val v = expected.get(NDArrayIndex.point(i), NDArrayIndex.all(), NDArrayIndex.all());
            v.assign(t);
        }

        val result = Nd4j.getExecutioner().exec(new IsMax(arr, Nd4j.createUninitialized(DataType.BOOL, arr.shape(), arr.ordering()), 1, 2));

        assertEquals(expected, result);
    }

    @Test
    public void testIsMax2of4d() {

        Nd4j.getRandom().setSeed(12345);
        val s = new long[] {2, 3, 4, 5};
        INDArray arr = Nd4j.rand(s);

        //Test 0,1
        INDArray exp = Nd4j.create(DataType.BOOL, s);
        for (int i = 0; i < 4; i++) {
            for (int j = 0; j < 5; j++) {
                INDArray subset = arr.get(NDArrayIndex.all(), NDArrayIndex.all(), NDArrayIndex.point(i),
                        NDArrayIndex.point(j));
                INDArray subsetExp = exp.get(NDArrayIndex.all(), NDArrayIndex.all(), NDArrayIndex.point(i),
                        NDArrayIndex.point(j));
                assertArrayEquals(new long[] {2, 3}, subset.shape());

                NdIndexIterator iter = new NdIndexIterator(2, 3);
                val maxIdx = new long[]{0, 0};
                double max = -Double.MAX_VALUE;
                while (iter.hasNext()) {
                    val next = iter.next();
                    double d = subset.getDouble(next);
                    if (d > max) {
                        max = d;
                        maxIdx[0] = next[0];
                        maxIdx[1] = next[1];
                    }
                }

                subsetExp.putScalar(maxIdx, 1);
            }
        }

        INDArray actC = Nd4j.getExecutioner().exec(new IsMax(arr.dup('c'), Nd4j.createUninitialized(DataType.BOOL, arr.shape()),0, 1));
        INDArray actF = Nd4j.getExecutioner().exec(new IsMax(arr.dup('f'), Nd4j.createUninitialized(DataType.BOOL, arr.shape(), 'f'), 0, 1));

        assertEquals(exp, actC);
        assertEquals(exp, actF);



        //Test 2,3
        exp = Nd4j.create(s);
        for (int i = 0; i < 2; i++) {
            for (int j = 0; j < 3; j++) {
                INDArray subset = arr.get(NDArrayIndex.point(i), NDArrayIndex.point(j), NDArrayIndex.all(),
                        NDArrayIndex.all());
                INDArray subsetExp = exp.get(NDArrayIndex.point(i), NDArrayIndex.point(j), NDArrayIndex.all(),
                        NDArrayIndex.all());
                assertArrayEquals(new long[] {4, 5}, subset.shape());

                NdIndexIterator iter = new NdIndexIterator(4, 5);
                val maxIdx = new long[]{0, 0};
                double max = -Double.MAX_VALUE;
                while (iter.hasNext()) {
                    val next = iter.next();
                    double d = subset.getDouble(next);
                    if (d > max) {
                        max = d;
                        maxIdx[0] = next[0];
                        maxIdx[1] = next[1];
                    }
                }

                subsetExp.putScalar(maxIdx, 1.0);
            }
        }

        actC = Nd4j.getExecutioner().exec(new IsMax(arr.dup('c'), 2, 3));
        actF = Nd4j.getExecutioner().exec(new IsMax(arr.dup('f'), 2, 3));

        assertEquals(exp, actC);
        assertEquals(exp, actF);
    }

    @Test
    public void testIMax2Of3d() {
        double[][][] slices = new double[3][][];

        slices[0] = new double[][] {{1, 10, 2}, {3, 4, 5}};
        slices[1] = new double[][] {{-10, -9, -8}, {-7, -6, -5}};
        slices[2] = new double[][] {{4, 3, 2}, {1, 0, -1}};

        //Based on a c-order traversal of each tensor
        val imax = new long[] {1, 5, 0};

        INDArray arr = Nd4j.create(3, 2, 3);
        for (int i = 0; i < 3; i++) {
            arr.get(NDArrayIndex.point(i), NDArrayIndex.all(), NDArrayIndex.all()).assign(Nd4j.create(slices[i]));
        }

        INDArray out = Nd4j.getExecutioner().exec(new IMax(arr, 1,2));

        assertEquals(DataType.LONG, out.dataType());

        INDArray exp = Nd4j.create(imax, new long[]{3}, DataType.LONG);

        assertEquals(exp, out);
    }


    @Test
    public void testIMax2of4d() {
        Nd4j.getRandom().setSeed(12345);
        val s = new long[] {2, 3, 4, 5};
        INDArray arr = Nd4j.rand(s);

        //Test 0,1
        INDArray exp = Nd4j.create(DataType.LONG, 4, 5);
        for (int i = 0; i < 4; i++) {
            for (int j = 0; j < 5; j++) {
                INDArray subset = arr.get(NDArrayIndex.all(), NDArrayIndex.all(), NDArrayIndex.point(i),
                        NDArrayIndex.point(j));
                assertArrayEquals(new long[] {2, 3}, subset.shape());

                NdIndexIterator iter = new NdIndexIterator('c', 2, 3);
                double max = -Double.MAX_VALUE;
                int maxIdxPos = -1;
                int count = 0;
                while (iter.hasNext()) {
                    val next = iter.next();
                    double d = subset.getDouble(next);
                    if (d > max) {
                        max = d;
                        maxIdxPos = count;
                    }
                    count++;
                }

                exp.putScalar(i, j, maxIdxPos);
            }
        }

        INDArray actC = Nd4j.getExecutioner().exec(new IMax(arr.dup('c'), 0,1));
        INDArray actF = Nd4j.getExecutioner().exec(new IMax(arr.dup('f'),  0,1));
        //
        assertEquals(exp, actC);
        assertEquals(exp, actF);



        //Test 2,3
        exp = Nd4j.create(DataType.LONG, 2, 3);
        for (int i = 0; i < 2; i++) {
            for (int j = 0; j < 3; j++) {
                INDArray subset = arr.get(NDArrayIndex.point(i), NDArrayIndex.point(j), NDArrayIndex.all(),
                        NDArrayIndex.all());
                assertArrayEquals(new long[] {4, 5}, subset.shape());

                NdIndexIterator iter = new NdIndexIterator('c', 4, 5);
                int maxIdxPos = -1;
                double max = -Double.MAX_VALUE;
                int count = 0;
                while (iter.hasNext()) {
                    val next = iter.next();
                    double d = subset.getDouble(next);
                    if (d > max) {
                        max = d;
                        maxIdxPos = count;
                    }
                    count++;
                }

                exp.putScalar(i, j, maxIdxPos);
            }
        }

        actC = Nd4j.getExecutioner().exec(new IMax(arr.dup('c'), 2, 3));
        actF = Nd4j.getExecutioner().exec(new IMax(arr.dup('f'), 2, 3));

        assertEquals(exp, actC);
        assertEquals(exp, actF);
    }

    @Test
    public void testTadPermuteEquals() {
        INDArray d3c = Nd4j.linspace(1, 5, 5, DataType.DOUBLE).reshape('c', 1, 5, 1);
        INDArray d3f = d3c.dup('f');

        INDArray tadCi = d3c.tensorAlongDimension(0, 1, 2).permutei(1, 0);
        INDArray tadFi = d3f.tensorAlongDimension(0, 1, 2).permutei(1, 0);

        INDArray tadC = d3c.tensorAlongDimension(0, 1, 2).permute(1, 0);
        INDArray tadF = d3f.tensorAlongDimension(0, 1, 2).permute(1, 0);

        assertArrayEquals(tadCi.shape(), tadC.shape());
        assertArrayEquals(tadCi.stride(), tadC.stride());
        assertArrayEquals(tadCi.data().asDouble(), tadC.data().asDouble(), 1e-8);
        assertEquals(tadC, tadCi.dup());
        assertEquals(tadC, tadCi);

        assertArrayEquals(tadFi.shape(), tadF.shape());
        assertArrayEquals(tadFi.stride(), tadF.stride());
        assertArrayEquals(tadFi.data().asDouble(), tadF.data().asDouble(), 1e-8);

        assertEquals(tadF, tadFi.dup());
        assertEquals(tadF, tadFi);
    }

    @Test
    public void testRemainder1() {
        INDArray x = Nd4j.create(10).assign(5.3);
        INDArray y = Nd4j.create(10).assign(2.0);
        INDArray exp = Nd4j.create(10).assign(-0.7);

        INDArray result = x.remainder(2.0);
        assertEquals(exp, result);

        result = x.remainder(y);
        assertEquals(exp, result);
    }

    @Test
    public void testFMod1() {
        INDArray x = Nd4j.create(10).assign(5.3);
        INDArray y = Nd4j.create(10).assign(2.0);
        INDArray exp = Nd4j.create(10).assign(1.3);

        INDArray result = x.fmod(2.0);
        assertEquals(exp, result);

        result = x.fmod(y);
        assertEquals(exp, result);
    }

    @Test
    public void testStrangeDups1() {
        INDArray array = Nd4j.create(10).assign(0);
        INDArray exp = Nd4j.create(10).assign(1.0f);
        INDArray copy = null;

        for (int x = 0; x < array.length(); x++) {
            array.putScalar(x, 1f);
            copy = array.dup();
        }

        assertEquals(exp, array);
        assertEquals(exp, copy);
    }

    @Test
    public void testStrangeDups2() {
        INDArray array = Nd4j.create(10).assign(0);
        INDArray exp1 = Nd4j.create(10).assign(1.0f);
        INDArray exp2 = Nd4j.create(10).assign(1.0f).putScalar(9, 0f);
        INDArray copy = null;

        for (int x = 0; x < array.length(); x++) {
            copy = array.dup();
            array.putScalar(x, 1f);
        }

        assertEquals(exp1, array);
        assertEquals(exp2, copy);
    }

    @Test
    public void testReductionAgreement1() {
        INDArray row = Nd4j.linspace(1, 3, 3, DataType.DOUBLE).reshape(1, 3);
        INDArray mean0 = row.mean(0);
        assertFalse(mean0 == row); //True: same object (should be a copy)

        INDArray col = Nd4j.linspace(1, 3, 3, DataType.DOUBLE).reshape(1, -1).transpose();
        INDArray mean1 = col.mean(1);
        assertFalse(mean1 == col);
    }


    @Test
    public void testSpecialConcat1() {
        for (int i = 0; i < 10; i++) {
            List<INDArray> arrays = new ArrayList<>();
            for (int x = 0; x < 10; x++) {
                arrays.add(Nd4j.create(1, 100).assign(x));
            }

            INDArray matrix = Nd4j.specialConcat(0, arrays.toArray(new INDArray[0]));
            assertEquals(10, matrix.rows());
            assertEquals(100, matrix.columns());

            for (int x = 0; x < 10; x++) {
                assertEquals((double) x, matrix.getRow(x).meanNumber().doubleValue(), 0.1);
                assertEquals(arrays.get(x), matrix.getRow(x).reshape(1,matrix.size(1)));
            }
        }
    }


    @Test
    public void testSpecialConcat2() {
        List<INDArray> arrays = new ArrayList<>();
        for (int x = 0; x < 10; x++) {
            arrays.add(Nd4j.create(new double[] {x, x, x, x, x, x}).reshape(1, 6));
        }

        INDArray matrix = Nd4j.specialConcat(0, arrays.toArray(new INDArray[0]));
        assertEquals(10, matrix.rows());
        assertEquals(6, matrix.columns());

        for (int x = 0; x < 10; x++) {
            assertEquals((double) x, matrix.getRow(x).meanNumber().doubleValue(), 0.1);
            assertEquals(arrays.get(x), matrix.getRow(x).reshape(1, matrix.size(1)));
        }
    }

    @Test
    public void testPutScalar1() {
        INDArray array = Nd4j.create(10, 3, 96, 96);

        for (int i = 0; i < 10; i++) {
            log.info("Trying i: {}", i);
            array.tensorAlongDimension(i, 1, 2, 3).putScalar(1, 2, 3, 1);
        }
    }

    @Test
    public void testAveraging1() {
        Nd4j.getAffinityManager().allowCrossDeviceAccess(false);

        List<INDArray> arrays = new ArrayList<>();
        for (int i = 0; i < 10; i++) {
            arrays.add(Nd4j.create(100).assign((double) i));
        }

        INDArray result = Nd4j.averageAndPropagate(arrays);

        assertEquals(4.5, result.meanNumber().doubleValue(), 0.01);

        for (int i = 0; i < 10; i++) {
            assertEquals(result, arrays.get(i));
        }
    }

    @Test
    public void testAveraging2() {

        List<INDArray> arrays = new ArrayList<>();
        for (int i = 0; i < 10; i++) {
            arrays.add(Nd4j.create(100).assign((double) i));
        }

        Nd4j.averageAndPropagate(null, arrays);

        INDArray result = arrays.get(0);

        assertEquals(4.5, result.meanNumber().doubleValue(), 0.01);

        for (int i = 0; i < 10; i++) {
            assertEquals("Failed on iteration " + i, result, arrays.get(i));
        }
    }

    @Test
    public void testAveraging3() {
        Nd4j.getAffinityManager().allowCrossDeviceAccess(false);

        List<INDArray> arrays = new ArrayList<>();
        for (int i = 0; i < 10; i++) {
            arrays.add(Nd4j.create(100).assign((double) i));
        }

        Nd4j.averageAndPropagate(null, arrays);

        INDArray result = arrays.get(0);

        assertEquals(4.5, result.meanNumber().doubleValue(), 0.01);

        for (int i = 0; i < 10; i++) {
            assertEquals("Failed on iteration " + i, result, arrays.get(i));
        }
    }

    @Test
    public void testZ1() {
        INDArray matrix = Nd4j.create(10, 10).assign(1.0);

        INDArray exp = Nd4j.create(10).assign(10.0);

        INDArray res = Nd4j.create(10);
        INDArray sums = matrix.sum(res, 0);

        assertTrue(res == sums);

        assertEquals(exp, res);
    }

    @Test
    public void testDupDelayed() {
        if (!(Nd4j.getExecutioner() instanceof GridExecutioner))
            return;

//        Nd4j.getExecutioner().commit();
        val executioner = (GridExecutioner) Nd4j.getExecutioner();

        log.info("Starting: -------------------------------");

        //log.info("Point A: [{}]", executioner.getQueueLength());

        INDArray in = Nd4j.zeros(10);

        List<INDArray> out = new ArrayList<>();
        List<INDArray> comp = new ArrayList<>();

        //log.info("Point B: [{}]", executioner.getQueueLength());
        //log.info("\n\n");

        for (int i = 0; i < in.length(); i++) {
//            log.info("Point C: [{}]", executioner.getQueueLength());

            in.putScalar(i, 1);

//            log.info("Point D: [{}]", executioner.getQueueLength());

            out.add(in.dup());

//            log.info("Point E: [{}]", executioner.getQueueLength());

            //Nd4j.getExecutioner().commit();
            in.putScalar(i, 0);
            //Nd4j.getExecutioner().commit();

//            log.info("Point F: [{}]\n\n", executioner.getQueueLength());
        }

        for (int i = 0; i < in.length(); i++) {
            in.putScalar(i, 1);
            comp.add(Nd4j.create(in.data().dup()));
            //Nd4j.getExecutioner().commit();
            in.putScalar(i, 0);
        }

        for (int i = 0; i < out.size(); i++) {
            assertEquals("Failed at iteration: [" + i + "]", out.get(i), comp.get(i));
        }
    }

    @Test
    public void testScalarReduction1() {
        val op = new Norm2(Nd4j.create(1).assign(1.0));
        double norm2 = Nd4j.getExecutioner().execAndReturn(op).getFinalResult().doubleValue();
        double norm1 = Nd4j.getExecutioner().execAndReturn(new Norm1(Nd4j.create(1).assign(1.0))).getFinalResult()
                .doubleValue();
        double sum = Nd4j.getExecutioner().execAndReturn(new Sum(Nd4j.create(1).assign(1.0))).getFinalResult()
                .doubleValue();

        assertEquals(1.0, norm2, 0.001);
        assertEquals(1.0, norm1, 0.001);
        assertEquals(1.0, sum, 0.001);
    }

    @Test
    public void sumResultArrayEdgeCase() {
        INDArray delta = Nd4j.create(1, 3);
        delta.assign(Nd4j.rand(delta.shape()));

        INDArray out = delta.sum(0);

        INDArray out2 = Nd4j.zeros(new long[] {1, 3}, 'c');
        INDArray res = delta.sum(out2, 0);

        assertEquals(out, out2);
        assertTrue(res == out2);
    }


    @Test
    public void tesAbsReductions1() {
        INDArray array = Nd4j.create(new double[] {-1, -2, -3, -4});

        assertEquals(4, array.amaxNumber().intValue());
    }


    @Test
    public void tesAbsReductions2() {
        INDArray array = Nd4j.create(new double[] {-1, -2, -3, -4});

        assertEquals(1, array.aminNumber().intValue());
    }


    @Test
    public void tesAbsReductions3() {
        INDArray array = Nd4j.create(new double[] {-2, -2, 2, 2});

        assertEquals(2, array.ameanNumber().intValue());
    }


    @Test
    public void tesAbsReductions4() {
        INDArray array = Nd4j.create(new double[] {-2, -2, 2, 3});
        assertEquals(1.0, array.sumNumber().doubleValue(), 1e-5);

        assertEquals(4, array.scan(Conditions.absGreaterThanOrEqual(0.0)).intValue());
    }

    @Test
    public void tesAbsReductions5() {
        INDArray array = Nd4j.create(new double[] {-2, 0.0, 2, 2});

        assertEquals(3, array.scan(Conditions.absGreaterThan(0.0)).intValue());
    }

    @Test
    public void testNewBroadcastComparison1() {
        val initial = Nd4j.create(3, 5);
        val mask = Nd4j.create(new double[] {5, 4, 3, 2, 1});
        val result = Nd4j.createUninitialized(DataType.BOOL, initial.shape());
        val exp = Nd4j.create(new boolean[] {true, true, true, false, false});

        for (int i = 0; i < initial.columns(); i++) {
            initial.getColumn(i).assign(i);
        }

        Nd4j.getExecutioner().commit();
        log.info("original: \n{}", initial);

        Nd4j.getExecutioner().exec(new BroadcastLessThan(initial, mask, result, 1));

        Nd4j.getExecutioner().commit();
        log.info("Comparison ----------------------------------------------");
        for (int i = 0; i < initial.rows(); i++) {
            val row = result.getRow(i);
            assertEquals("Failed at row " + i, exp, row);
            log.info("-------------------");
        }
    }



    @Test
    public void testNewBroadcastComparison2() {
        val initial = Nd4j.create(3, 5);
        val mask = Nd4j.create(new double[] {5, 4, 3, 2, 1});
        val result = Nd4j.createUninitialized(DataType.BOOL, initial.shape());
        val exp = Nd4j.create(new boolean[] {false, false, false, true, true});

        for (int i = 0; i < initial.columns(); i++) {
            initial.getColumn(i).assign(i);
        }

        Nd4j.getExecutioner().commit();


        Nd4j.getExecutioner().exec(new BroadcastGreaterThan(initial, mask, result, 1));



        for (int i = 0; i < initial.rows(); i++) {
            assertEquals("Failed at row " + i, exp, result.getRow(i));
        }
    }


    @Test
    public void testNewBroadcastComparison3() {
        val initial = Nd4j.create(3, 5);
        val mask = Nd4j.create(new double[] {5, 4, 3, 2, 1});
        val result = Nd4j.createUninitialized(DataType.BOOL, initial.shape());
        val exp = Nd4j.create(new boolean[] {false, false, true, true, true});

        for (int i = 0; i < initial.columns(); i++) {
            initial.getColumn(i).assign(i + 1);
        }

        Nd4j.getExecutioner().commit();


        Nd4j.getExecutioner().exec(new BroadcastGreaterThanOrEqual(initial, mask, result, 1));


        for (int i = 0; i < initial.rows(); i++) {
            assertEquals("Failed at row " + i,exp, result.getRow(i));
        }
    }

    @Test
    public void testNewBroadcastComparison4() {
        val initial = Nd4j.create(3, 5);
        val mask = Nd4j.create(new double[] {5, 4, 3, 2, 1});
        val result = Nd4j.createUninitialized(DataType.BOOL, initial.shape());
        val exp = Nd4j.create(new boolean[] {false, false, true, false, false});

        for (int i = 0; i < initial.columns(); i++) {
            initial.getColumn(i).assign(i+1);
        }

        Nd4j.getExecutioner().commit();


        Nd4j.getExecutioner().exec(new BroadcastEqualTo(initial, mask, result, 1 ));


        for (int i = 0; i < initial.rows(); i++) {
            assertEquals("Failed at row " + i, exp, result.getRow(i));
        }
    }

    @Test
    public void testTadDup_1() {
        INDArray haystack = Nd4j.create(new double[] {-0.84443557262, -0.06822254508, 0.74266910552, 0.61765557527, -0.77555125951,
                -0.99536740779, -0.0257304441183, -0.6512106060, -0.345789492130, -1.25485503673,
                0.62955373525, -0.31357592344, 1.03362500667, -0.59279078245, 1.1914824247})
                .reshape(3, 5);
        INDArray needle = Nd4j.create(new double[] {-0.99536740779, -0.0257304441183, -0.6512106060, -0.345789492130, -1.25485503673});

        val row = haystack.getRow(1);
        val drow = row.dup();

        log.info("row shape: {}", row.shapeInfoDataBuffer());
        assertEquals(needle, drow);
    }

    @Test
    public void testTadReduce3_0() {
        INDArray haystack = Nd4j.create(new double[] {-0.84443557262, -0.06822254508, 0.74266910552, 0.61765557527,
                -0.77555125951, -0.99536740779, -0.0257304441183, -0.6512106060, -0.345789492130,
                -1.25485503673, 0.62955373525, -0.31357592344, 1.03362500667, -0.59279078245, 1.1914824247})
                .reshape(3, 5);
        INDArray needle = Nd4j.create(new double[] {-0.99536740779, -0.0257304441183, -0.6512106060, -0.345789492130,
                -1.25485503673});

        INDArray reduced = Nd4j.getExecutioner().exec(new CosineDistance(haystack, needle, 1));
        log.info("Reduced: {}", reduced);


        INDArray exp = Nd4j.create(new double[] {0.577452, 0.0, 1.80182});
        assertEquals(exp, reduced);

        for (int i = 0; i < haystack.rows(); i++) {
            val row = haystack.getRow(i).dup();
            double res = Nd4j.getExecutioner().execAndReturn(new CosineDistance(row, needle)).z().getDouble(0);
            assertEquals("Failed at " + i, reduced.getDouble(i), res, 1e-5);
        }
        //cosinedistance([-0.84443557262, -0.06822254508, 0.74266910552, 0.61765557527, -0.77555125951], [-0.99536740779, -0.0257304441183, -0.6512106060, -0.345789492130, -1.25485503673)
        //cosinedistance([.62955373525, -0.31357592344, 1.03362500667, -0.59279078245, 1.1914824247], [-0.99536740779, -0.0257304441183, -0.6512106060, -0.345789492130, -1.25485503673)

    }

    @Test
    public void testReduce3SignaturesEquality_1() {
        val x = Nd4j.rand(DataType.DOUBLE, 3, 4, 5);
        val y = Nd4j.rand(DataType.DOUBLE, 3, 4, 5);

        val reduceOp = new ManhattanDistance(x, y, 0);
        val op = (Op) reduceOp;

        val z0 = Nd4j.getExecutioner().exec(reduceOp);
        val z1 = Nd4j.getExecutioner().exec(op);

        assertEquals(z0, z1);
    }

    @Test
    public void testTadReduce3_1() {
        INDArray initial = Nd4j.create(5, 10);
        for (int i = 0; i < initial.rows(); i++) {
            initial.getRow(i).assign(i + 1);
        }
        INDArray needle = Nd4j.create(new double[] {0.01, 0.1, 0.2, 0.3, 0.4, 0.5, 0.6, 0.7, 0.8, 0.9});
        INDArray reduced = Nd4j.getExecutioner().exec(new CosineSimilarity(initial, needle, 1));

        log.warn("Reduced: {}", reduced);

        for (int i = 0; i < initial.rows(); i++) {
            double res = Nd4j.getExecutioner().execAndReturn(new CosineSimilarity(initial.getRow(i).dup(), needle))
                    .getFinalResult().doubleValue();
            assertEquals("Failed at " + i, reduced.getDouble(i), res, 0.001);
        }
    }

    @Test
    public void testTadReduce3_2() {
        INDArray initial = Nd4j.create(5, 10);
        for (int i = 0; i < initial.rows(); i++) {
            initial.getRow(i).assign(i + 1);
        }
        INDArray needle = Nd4j.create(10).assign(1.0);
        INDArray reduced = Nd4j.getExecutioner().exec(new ManhattanDistance(initial, needle, 1));

        log.warn("Reduced: {}", reduced);

        for (int i = 0; i < initial.rows(); i++) {
            double res = Nd4j.getExecutioner().execAndReturn(new ManhattanDistance(initial.getRow(i).dup(), needle))
                    .getFinalResult().doubleValue();
            assertEquals("Failed at " + i, reduced.getDouble(i), res, 0.001);
        }
    }

    @Test
    public void testTadReduce3_3() {
        INDArray initial = Nd4j.create(5, 10);
        for (int i = 0; i < initial.rows(); i++) {
            initial.getRow(i).assign(i + 1);
        }
        INDArray needle = Nd4j.create(10).assign(1.0);
        INDArray reduced = Nd4j.getExecutioner().exec(new EuclideanDistance(initial, needle, 1));

        log.warn("Reduced: {}", reduced);

        for (int i = 0; i < initial.rows(); i++) {
            INDArray x = initial.getRow(i).dup();
            double res = Nd4j.getExecutioner().execAndReturn(new EuclideanDistance(x, needle)).getFinalResult()
                    .doubleValue();
            assertEquals("Failed at " + i, reduced.getDouble(i), res, 0.001);

            log.info("Euclidean: {} vs {} is {}", x, needle, res);
        }
    }

    @Test
    public void testTadReduce3_3_NEG() {
        INDArray initial = Nd4j.create(5, 10);
        for (int i = 0; i < initial.rows(); i++) {
            initial.getRow(i).assign(i + 1);
        }
        INDArray needle = Nd4j.create(10).assign(1.0);
        INDArray reduced = Nd4j.getExecutioner().exec(new EuclideanDistance(initial, needle, -1));

        log.warn("Reduced: {}", reduced);

        for (int i = 0; i < initial.rows(); i++) {
            INDArray x = initial.getRow(i).dup();
            double res = Nd4j.getExecutioner().execAndReturn(new EuclideanDistance(x, needle)).getFinalResult()
                    .doubleValue();
            assertEquals("Failed at " + i, reduced.getDouble(i), res, 0.001);

            log.info("Euclidean: {} vs {} is {}", x, needle, res);
        }
    }

    @Test
    public void testTadReduce3_3_NEG_2() {
        INDArray initial = Nd4j.create(5, 10);
        for (int i = 0; i < initial.rows(); i++) {
            initial.getRow(i).assign(i + 1);
        }
        INDArray needle = Nd4j.create(10).assign(1.0);
        INDArray reduced = Nd4j.create(5);
        Nd4j.getExecutioner().exec(new CosineSimilarity(initial, needle, reduced, -1));

        log.warn("Reduced: {}", reduced);

        for (int i = 0; i < initial.rows(); i++) {
            INDArray x = initial.getRow(i).dup();
            double res = Nd4j.getExecutioner().execAndReturn(new CosineSimilarity(x, needle)).getFinalResult()
                    .doubleValue();
            assertEquals("Failed at " + i, reduced.getDouble(i), res, 0.001);

            log.info("Cosine: {} vs {} is {}", x, needle, res);
        }
    }

    @Test(expected = ND4JIllegalStateException.class)
    public void testTadReduce3_5() {
        INDArray initial = Nd4j.create(5, 10);
        for (int i = 0; i < initial.rows(); i++) {
            initial.getRow(i).assign(i + 1);
        }
        INDArray needle = Nd4j.create(2, 10).assign(1.0);
        INDArray reduced = Nd4j.getExecutioner().exec(new EuclideanDistance(initial, needle, 1));

    }

    @Test
    public void testTadReduce3_4() {
        INDArray initial = Nd4j.create(5, 6, 7);
        for (int i = 0; i < 5; i++) {
            initial.tensorAlongDimension(i, 1, 2).assign(i + 1);
        }
        INDArray needle = Nd4j.create(6, 7).assign(1.0);
        INDArray reduced = Nd4j.getExecutioner().exec(new ManhattanDistance(initial, needle,  1,2));

        log.warn("Reduced: {}", reduced);

        for (int i = 0; i < 5; i++) {
            double res = Nd4j.getExecutioner()
                    .execAndReturn(new ManhattanDistance(initial.tensorAlongDimension(i, 1, 2).dup(), needle))
                    .getFinalResult().doubleValue();
            assertEquals("Failed at " + i, reduced.getDouble(i), res, 0.001);
        }
    }


    @Test
    public void testAtan2_1() {
        INDArray x = Nd4j.create(10).assign(-1.0);
        INDArray y = Nd4j.create(10).assign(0.0);
        INDArray exp = Nd4j.create(10).assign(Math.PI);

        INDArray z = Transforms.atan2(x, y);

        assertEquals(exp, z);
    }


    @Test
    public void testAtan2_2() {
        INDArray x = Nd4j.create(10).assign(1.0);
        INDArray y = Nd4j.create(10).assign(0.0);
        INDArray exp = Nd4j.create(10).assign(0.0);

        INDArray z = Transforms.atan2(x, y);

        assertEquals(exp, z);
    }


    @Test
    public void testJaccardDistance1() {
        INDArray x = Nd4j.create(new double[] {0, 1, 0, 0, 1, 0});
        INDArray y = Nd4j.create(new double[] {1, 1, 0, 1, 0, 0});

        double val = Transforms.jaccardDistance(x, y);

        assertEquals(0.75, val, 1e-5);
    }


    @Test
    public void testJaccardDistance2() {
        INDArray x = Nd4j.create(new double[] {0, 1, 0, 0, 1, 1});
        INDArray y = Nd4j.create(new double[] {1, 1, 0, 1, 0, 0});

        double val = Transforms.jaccardDistance(x, y);

        assertEquals(0.8, val, 1e-5);
    }

    @Test
    public void testHammingDistance1() {
        INDArray x = Nd4j.create(new double[] {0, 0, 0, 1, 0, 0});
        INDArray y = Nd4j.create(new double[] {0, 0, 0, 0, 1, 0});

        double val = Transforms.hammingDistance(x, y);

        assertEquals(2.0 / 6, val, 1e-5);
    }


    @Test
    public void testHammingDistance2() {
        INDArray x = Nd4j.create(new double[] {0, 0, 0, 1, 0, 0});
        INDArray y = Nd4j.create(new double[] {0, 1, 0, 0, 1, 0});

        double val = Transforms.hammingDistance(x, y);

        assertEquals(3.0 / 6, val, 1e-5);
    }


    @Test
    public void testHammingDistance3() {
        INDArray x = Nd4j.create(DataType.DOUBLE, 10, 6);
        for (int r = 0; r < x.rows(); r++) {
            val p = r % x.columns();
            x.getRow(r).putScalar(p, 1);
        }

        log.info("X: {}", x);
        INDArray y = Nd4j.create(new double[] {0, 0, 0, 0, 1, 0});

        INDArray res = Nd4j.getExecutioner().exec(new HammingDistance(x, y, 1));
        assertEquals(10, res.length());

        for (int r = 0; r < x.rows(); r++) {
            if (r == 4) {
                assertEquals("Failed at " + r, 0.0, res.getDouble(r), 1e-5);
            } else {
                assertEquals("Failed at " + r, 2.0 / 6, res.getDouble(r), 1e-5);
            }
        }
    }


    @Test
    public void testAllDistances1() {
        INDArray initialX = Nd4j.create(5, 10);
        INDArray initialY = Nd4j.create(7, 10);
        for (int i = 0; i < initialX.rows(); i++) {
            initialX.getRow(i).assign(i + 1);
        }

        for (int i = 0; i < initialY.rows(); i++) {
            initialY.getRow(i).assign(i + 101);
        }

        INDArray result = Transforms.allEuclideanDistances(initialX, initialY, 1);

        Nd4j.getExecutioner().commit();

        assertEquals(5 * 7, result.length());

        for (int x = 0; x < initialX.rows(); x++) {

            INDArray rowX = initialX.getRow(x).dup();

            for (int y = 0; y < initialY.rows(); y++) {

                double res = result.getDouble(x, y);
                double exp = Transforms.euclideanDistance(rowX, initialY.getRow(y).dup());

                assertEquals("Failed for [" + x + ", " + y + "]", exp, res, 0.001);
            }
        }
    }


    @Test
    public void testAllDistances2() {
        INDArray initialX = Nd4j.create(5, 10);
        INDArray initialY = Nd4j.create(7, 10);
        for (int i = 0; i < initialX.rows(); i++) {
            initialX.getRow(i).assign(i + 1);
        }

        for (int i = 0; i < initialY.rows(); i++) {
            initialY.getRow(i).assign(i + 101);
        }

        INDArray result = Transforms.allManhattanDistances(initialX, initialY, 1);

        assertEquals(5 * 7, result.length());

        for (int x = 0; x < initialX.rows(); x++) {

            INDArray rowX = initialX.getRow(x).dup();

            for (int y = 0; y < initialY.rows(); y++) {

                double res = result.getDouble(x, y);
                double exp = Transforms.manhattanDistance(rowX, initialY.getRow(y).dup());

                assertEquals("Failed for [" + x + ", " + y + "]", exp, res, 0.001);
            }
        }
    }

    @Test
    public void testAllDistances2_Large() {
        INDArray initialX = Nd4j.create(5, 2000);
        INDArray initialY = Nd4j.create(7, 2000);
        for (int i = 0; i < initialX.rows(); i++) {
            initialX.getRow(i).assign(i + 1);
        }

        for (int i = 0; i < initialY.rows(); i++) {
            initialY.getRow(i).assign(i + 101);
        }

        INDArray result = Transforms.allManhattanDistances(initialX, initialY, 1);

        assertEquals(5 * 7, result.length());

        for (int x = 0; x < initialX.rows(); x++) {

            INDArray rowX = initialX.getRow(x).dup();

            for (int y = 0; y < initialY.rows(); y++) {

                double res = result.getDouble(x, y);
                double exp = Transforms.manhattanDistance(rowX, initialY.getRow(y).dup());

                assertEquals("Failed for [" + x + ", " + y + "]", exp, res, 0.001);
            }
        }
    }


    @Test
    public void testAllDistances3_Large() {
        INDArray initialX = Nd4j.create(5, 2000);
        INDArray initialY = Nd4j.create(7, 2000);
        for (int i = 0; i < initialX.rows(); i++) {
            initialX.getRow(i).assign(i + 1);
        }

        for (int i = 0; i < initialY.rows(); i++) {
            initialY.getRow(i).assign(i + 101);
        }

        INDArray result = Transforms.allEuclideanDistances(initialX, initialY, 1);

        Nd4j.getExecutioner().commit();

        assertEquals(5 * 7, result.length());

        for (int x = 0; x < initialX.rows(); x++) {

            INDArray rowX = initialX.getRow(x).dup();

            for (int y = 0; y < initialY.rows(); y++) {

                double res = result.getDouble(x, y);
                double exp = Transforms.euclideanDistance(rowX, initialY.getRow(y).dup());

                //log.info("Expected [{}, {}]: {}",x, y, exp);
                assertEquals("Failed for [" + x + ", " + y + "]", exp, res, 0.001);
            }
        }
    }


    @Test
    public void testAllDistances3_Large_Columns() {
        INDArray initialX = Nd4j.create(2000, 5);
        INDArray initialY = Nd4j.create(2000, 7);
        for (int i = 0; i < initialX.columns(); i++) {
            initialX.getColumn(i).assign(i + 1);
        }

        for (int i = 0; i < initialY.columns(); i++) {
            initialY.getColumn(i).assign(i + 101);
        }

        INDArray result = Transforms.allEuclideanDistances(initialX, initialY, 0);

        assertEquals(5 * 7, result.length());

        for (int x = 0; x < initialX.columns(); x++) {

            INDArray colX = initialX.getColumn(x).dup();

            for (int y = 0; y < initialY.columns(); y++) {

                double res = result.getDouble(x, y);
                double exp = Transforms.euclideanDistance(colX, initialY.getColumn(y).dup());

                assertEquals("Failed for [" + x + ", " + y + "]", exp, res, 0.001);
            }
        }
    }


    @Test
    public void testAllDistances4_Large_Columns() {
        INDArray initialX = Nd4j.create(2000, 5);
        INDArray initialY = Nd4j.create(2000, 7);
        for (int i = 0; i < initialX.columns(); i++) {
            initialX.getColumn(i).assign(i + 1);
        }

        for (int i = 0; i < initialY.columns(); i++) {
            initialY.getColumn(i).assign(i + 101);
        }

        INDArray result = Transforms.allManhattanDistances(initialX, initialY, 0);

        assertEquals(5 * 7, result.length());

        for (int x = 0; x < initialX.columns(); x++) {

            INDArray colX = initialX.getColumn(x).dup();

            for (int y = 0; y < initialY.columns(); y++) {

                double res = result.getDouble(x, y);
                double exp = Transforms.manhattanDistance(colX, initialY.getColumn(y).dup());

                assertEquals("Failed for [" + x + ", " + y + "]", exp, res, 0.001);
            }
        }
    }

    @Test
    public void testAllDistances5_Large_Columns() {
        INDArray initialX = Nd4j.create(2000, 5);
        INDArray initialY = Nd4j.create(2000, 7);
        for (int i = 0; i < initialX.columns(); i++) {
            initialX.getColumn(i).assign(i + 1);
        }

        for (int i = 0; i < initialY.columns(); i++) {
            initialY.getColumn(i).assign(i + 101);
        }

        INDArray result = Transforms.allCosineDistances(initialX, initialY, 0);

        assertEquals(5 * 7, result.length());

        for (int x = 0; x < initialX.columns(); x++) {

            INDArray colX = initialX.getColumn(x).dup();

            for (int y = 0; y < initialY.columns(); y++) {

                double res = result.getDouble(x, y);
                double exp = Transforms.cosineDistance(colX, initialY.getColumn(y).dup());

                assertEquals("Failed for [" + x + ", " + y + "]", exp, res, 0.001);
            }
        }
    }

    @Test
    public void testAllDistances3_Small_Columns() {
        INDArray initialX = Nd4j.create(200, 5);
        INDArray initialY = Nd4j.create(200, 7);
        for (int i = 0; i < initialX.columns(); i++) {
            initialX.getColumn(i).assign(i + 1);
        }

        for (int i = 0; i < initialY.columns(); i++) {
            initialY.getColumn(i).assign(i + 101);
        }

        INDArray result = Transforms.allManhattanDistances(initialX, initialY, 0);

        assertEquals(5 * 7, result.length());

        for (int x = 0; x < initialX.columns(); x++) {
            INDArray colX = initialX.getColumn(x).dup();

            for (int y = 0; y < initialY.columns(); y++) {

                double res = result.getDouble(x, y);
                double exp = Transforms.manhattanDistance(colX, initialY.getColumn(y).dup());

                assertEquals("Failed for [" + x + ", " + y + "]", exp, res, 0.001);
            }
        }
    }



    @Test
    public void testAllDistances3() {
        Nd4j.getRandom().setSeed(123);

        INDArray initialX = Nd4j.rand(5, 10);
        INDArray initialY = initialX.mul(-1);

        INDArray result = Transforms.allCosineSimilarities(initialX, initialY, 1);

        assertEquals(5 * 5, result.length());

        for (int x = 0; x < initialX.rows(); x++) {

            INDArray rowX = initialX.getRow(x).dup();

            for (int y = 0; y < initialY.rows(); y++) {

                double res = result.getDouble(x, y);
                double exp = Transforms.cosineSim(rowX, initialY.getRow(y).dup());

                assertEquals("Failed for [" + x + ", " + y + "]", exp, res, 0.001);
            }
        }
    }


    @Test
    public void testStridedTransforms1() {
        //output: Rank: 2,Offset: 0
        //Order: c Shape: [5,2],  stride: [2,1]
        //output: [0.5086864, 0.49131358, 0.50720876, 0.4927912, 0.46074104, 0.53925896, 0.49314, 0.50686, 0.5217741, 0.4782259]

        double[] d = {0.5086864, 0.49131358, 0.50720876, 0.4927912, 0.46074104, 0.53925896, 0.49314, 0.50686, 0.5217741,
                0.4782259};

        INDArray in = Nd4j.create(d, new long[] {5, 2}, 'c');

        INDArray col0 = in.getColumn(0);
        INDArray col1 = in.getColumn(1);

        float[] exp0 = new float[d.length / 2];
        float[] exp1 = new float[d.length / 2];
        for (int i = 0; i < col0.length(); i++) {
            exp0[i] = (float) Math.log(col0.getDouble(i));
            exp1[i] = (float) Math.log(col1.getDouble(i));
        }

        INDArray out0 = Transforms.log(col0, true);
        INDArray out1 = Transforms.log(col1, true);

        assertArrayEquals(exp0, out0.data().asFloat(), 1e-4f);
        assertArrayEquals(exp1, out1.data().asFloat(), 1e-4f);
    }

    @Test
    public void testEntropy1() {
        INDArray x = Nd4j.rand(1, 100);

        double exp = MathUtils.entropy(x.data().asDouble());
        double res = x.entropyNumber().doubleValue();

        assertEquals(exp, res, 1e-5);
    }

    @Test
    public void testEntropy2() {
        INDArray x = Nd4j.rand(10, 100);

        INDArray res = x.entropy(1);

        assertEquals(10, res.lengthLong());

        for (int t = 0; t < x.rows(); t++) {
            double exp = MathUtils.entropy(x.getRow(t).dup().data().asDouble());

            assertEquals(exp, res.getDouble(t), 1e-5);
        }
    }


    @Test
    public void testEntropy3() {
        INDArray x = Nd4j.rand(1, 100);

        double exp = getShannonEntropy(x.data().asDouble());
        double res = x.shannonEntropyNumber().doubleValue();

        assertEquals(exp, res, 1e-5);
    }

    @Test
    public void testEntropy4() {
        INDArray x = Nd4j.rand(1, 100);

        double exp = getLogEntropy(x.data().asDouble());
        double res = x.logEntropyNumber().doubleValue();

        assertEquals(exp, res, 1e-5);
    }


    protected double getShannonEntropy(double[] array) {
        double ret = 0;
        for (double x : array) {
            ret += FastMath.pow(x, 2) * FastMath.log(FastMath.pow(x, 2));
        }

        return -ret;
    }


    protected double getLogEntropy(double[] array) {
        return Math.log(MathUtils.entropy(array));
    }


    @Test
    public void testReverse1() {
        INDArray array = Nd4j.create(new double[] {9, 8, 7, 6, 5, 4, 3, 2, 1, 0});
        INDArray exp = Nd4j.create(new double[] {0, 1, 2, 3, 4, 5, 6, 7, 8, 9});

        INDArray rev = Nd4j.reverse(array);

        assertEquals(exp, rev);
    }

    @Test
    public void testReverse2() {
        INDArray array = Nd4j.create(new double[] {10, 9, 8, 7, 6, 5, 4, 3, 2, 1, 0});
        INDArray exp = Nd4j.create(new double[] {0, 1, 2, 3, 4, 5, 6, 7, 8, 9, 10});

        INDArray rev = Nd4j.reverse(array);

        assertEquals(exp, rev);
    }

    @Test
    public void testReverse3() {
        INDArray array = Nd4j.create(new double[] {9, 8, 7, 6, 5, 4, 3, 2, 1, 0});
        INDArray exp = Nd4j.create(new double[] {0, 1, 2, 3, 4, 5, 6, 7, 8, 9});

        INDArray rev = Nd4j.getExecutioner().exec(new OldReverse(array, Nd4j.createUninitialized(array.length())));

        assertEquals(exp, rev);
    }

    @Test
    public void testReverse4() {
        INDArray array = Nd4j.create(new double[] {10, 9, 8, 7, 6, 5, 4, 3, 2, 1, 0});
        INDArray exp = Nd4j.create(new double[] {0, 1, 2, 3, 4, 5, 6, 7, 8, 9, 10});

        INDArray rev = Nd4j.getExecutioner().exec(new OldReverse(array, Nd4j.createUninitialized(array.length())));

        assertEquals(exp, rev);
    }

    @Test
    public void testReverse5() {
        INDArray array = Nd4j.create(new double[] {10, 9, 8, 7, 6, 5, 4, 3, 2, 1, 0});
        INDArray exp = Nd4j.create(new double[] {0, 1, 2, 3, 4, 5, 6, 7, 8, 9, 10});

        INDArray rev = Transforms.reverse(array, true);

        assertEquals(exp, rev);
        assertFalse(rev == array);
    }


    @Test
    public void testReverse6() {
        INDArray array = Nd4j.create(new double[] {10, 9, 8, 7, 6, 5, 4, 3, 2, 1, 0});
        INDArray exp = Nd4j.create(new double[] {0, 1, 2, 3, 4, 5, 6, 7, 8, 9, 10});

        INDArray rev = Transforms.reverse(array, false);

        assertEquals(exp, rev);
        assertTrue(rev == array);
    }


    @Test
    public void testNativeSortView1() {
        INDArray matrix = Nd4j.create(10, 10);
        INDArray exp = Nd4j.linspace(0, 9, 10, DataType.DOUBLE);
        int cnt = 0;
        for (long i = matrix.rows() - 1; i >= 0; i--) {
            // FIXME: int cast
            matrix.getRow((int) i).assign(cnt);
            cnt++;
        }

        Nd4j.sort(matrix.getColumn(0), true);


        log.info("Matrix: {}", matrix);

        assertEquals(exp, matrix.getColumn(0));
    }

    @Test
    public void testNativeSort1() {
        INDArray array = Nd4j.create(new double[] {9, 2, 1, 7, 6, 5, 4, 3, 8, 0});
        INDArray exp1 = Nd4j.create(new double[] {0, 1, 2, 3, 4, 5, 6, 7, 8, 9});
        INDArray exp2 = Nd4j.create(new double[] {9, 8, 7, 6, 5, 4, 3, 2, 1, 0});

        INDArray res = Nd4j.sort(array, true);

        assertEquals(exp1, res);

        res = Nd4j.sort(res, false);

        assertEquals(exp2, res);
    }

    @Test
    public void testNativeSort2() {
        INDArray array = Nd4j.rand(1, 10000);

        INDArray res = Nd4j.sort(array, true);
        INDArray exp = res.dup();

        res = Nd4j.sort(res, false);
        res = Nd4j.sort(res, true);

        assertEquals(exp, res);
    }

    @Test
    public void testNativeSort3() {
        INDArray array = Nd4j.linspace(1, 1048576, 1048576, DataType.DOUBLE).reshape(1, -1);
        INDArray exp = array.dup();
        Nd4j.shuffle(array, 0);

        long time1 = System.currentTimeMillis();
        INDArray res = Nd4j.sort(array, true);
        long time2 = System.currentTimeMillis();
        log.info("Time spent: {} ms", time2 - time1);

        assertEquals(exp, res);
    }

    @Test
    public void testLongShapeDescriptor(){
        Nd4j.setDefaultDataTypes(DataType.DOUBLE, DataType.DOUBLE);
        INDArray arr = Nd4j.create(new float[]{1,2,3});

        val lsd = arr.shapeDescriptor();
        assertNotNull(lsd);     //Fails here on CUDA, OK on native/cpu
    }

    @Test
    public void testNativeSort3_1() {
        INDArray array = Nd4j.linspace(1, 2017152, 2017152, DataType.DOUBLE).reshape(1, -1);
        INDArray exp = array.dup();
        Transforms.reverse(array, false);


        long time1 = System.currentTimeMillis();
        INDArray res = Nd4j.sort(array, true);
        long time2 = System.currentTimeMillis();
        log.info("Time spent: {} ms", time2 - time1);

        assertEquals(exp, res);
    }

    @Test
    public void testNativeSortAlongDimension1() {
        INDArray array = Nd4j.create(1000, 1000);
        INDArray exp1 = Nd4j.linspace(1, 1000, 1000, DataType.DOUBLE);
        INDArray dps = exp1.dup();
        Nd4j.shuffle(dps, 0);

        assertNotEquals(exp1, dps);


        for (int r = 0; r < array.rows(); r++) {
            array.getRow(r).assign(dps);
        }

        long time1 = System.currentTimeMillis();
        INDArray res = Nd4j.sort(array, 1, true);
        long time2 = System.currentTimeMillis();

        log.info("Time spent: {} ms", time2 - time1);

        val e = exp1.toDoubleVector();
        for (int r = 0; r < array.rows(); r++) {
            val d = res.getRow(r).dup();

            assertArrayEquals(e, d.toDoubleVector(), 1e-5);
            assertEquals("Failed at " + r, exp1, d);
        }
    }


    protected boolean checkIfUnique(INDArray array, int iteration) {
        var jarray = array.data().asInt();
        var set = new HashSet<Integer>();

        for (val v : jarray) {
            if (set.contains(Integer.valueOf(v)))
                throw new IllegalStateException("Duplicate value found: [" + v + "] on iteration " + iteration);

            set.add(Integer.valueOf(v));
        }

        return true;
    }

    @Test
    public void shuffleTest() {
        for (int e = 0; e < 5; e++) {
            //log.info("---------------------");
            val array = Nd4j.linspace(1, 1011, 1011, DataType.INT);

            checkIfUnique(array, e);
            Nd4j.getExecutioner().commit();

            Nd4j.shuffle(array, 0);
            Nd4j.getExecutioner().commit();

            checkIfUnique(array, e);
        }
    }

    @Test
    public void testNativeSortAlongDimension3() {
        INDArray array = Nd4j.create(2000,  2000);
        INDArray exp1 = Nd4j.linspace(1, 2000, 2000, DataType.DOUBLE);
        INDArray dps = exp1.dup();

        Nd4j.getExecutioner().commit();
        Nd4j.shuffle(dps, 0);

        assertNotEquals(exp1, dps);


        for (int r = 0; r < array.rows(); r++) {
            array.getRow(r).assign(dps);
        }

        val arow = array.getRow(0).toFloatVector();

        long time1 = System.currentTimeMillis();
        INDArray res = Nd4j.sort(array, 1, true);
        long time2 = System.currentTimeMillis();

        log.info("Time spent: {} ms", time2 - time1);

        val jexp = exp1.toFloatVector();
        for (int r = 0; r < array.rows(); r++) {
            val jrow = res.getRow(r).toFloatVector();
            //log.info("jrow: {}", jrow);
            assertArrayEquals("Failed at " + r, jexp, jrow, 1e-5f);
            assertEquals("Failed at " + r, exp1, res.getRow(r));
            //assertArrayEquals("Failed at " + r, exp1.data().asDouble(), res.getRow(r).dup().data().asDouble(), 1e-5);
        }
    }

    @Test
    public void testNativeSortAlongDimension2() {
        INDArray array = Nd4j.create(100, 10);
        INDArray exp1 = Nd4j.create(new double[] {9, 8, 7, 6, 5, 4, 3, 2, 1, 0});

        for (int r = 0; r < array.rows(); r++) {
            array.getRow(r).assign(Nd4j.create(new double[] {3, 8, 2, 7, 5, 6, 4, 9, 1, 0}));
        }

        INDArray res = Nd4j.sort(array, 1, false);

        for (int r = 0; r < array.rows(); r++) {
            assertEquals("Failed at " + r, exp1, res.getRow(r).dup());
        }
    }


    @Test
    public void testPercentile1() {
        INDArray array = Nd4j.linspace(1, 10, 10, DataType.DOUBLE);
        Percentile percentile = new Percentile(50);
        double exp = percentile.evaluate(array.data().asDouble());

        assertEquals(exp, array.percentileNumber(50));
    }

    @Test
    public void testPercentile2() {
        INDArray array = Nd4j.linspace(1, 9, 9, DataType.DOUBLE);
        Percentile percentile = new Percentile(50);
        double exp = percentile.evaluate(array.data().asDouble());

        assertEquals(exp, array.percentileNumber(50));
    }


    @Test
    public void testPercentile3() {
        INDArray array = Nd4j.linspace(1, 9, 9, DataType.DOUBLE);
        Percentile percentile = new Percentile(75);
        double exp = percentile.evaluate(array.data().asDouble());

        assertEquals(exp, array.percentileNumber(75));
    }

    @Test
    public void testPercentile4() {
        INDArray array = Nd4j.linspace(1, 10, 10, DataType.DOUBLE);
        Percentile percentile = new Percentile(75);
        double exp = percentile.evaluate(array.data().asDouble());

        assertEquals(exp, array.percentileNumber(75));
    }

    @Test
    public void testTadPercentile1() {
        INDArray array = Nd4j.linspace(1, 10, 10, DataType.DOUBLE);
        Transforms.reverse(array, false);
        Percentile percentile = new Percentile(75);
        double exp = percentile.evaluate(array.data().asDouble());

        INDArray matrix = Nd4j.create(10, 10);
        for (int i = 0; i < matrix.rows(); i++)
            matrix.getRow(i).assign(array);

        INDArray res = matrix.percentile(75, 1);

        for (int i = 0; i < matrix.rows(); i++)
            assertEquals(exp, res.getDouble(i), 1e-5);
    }

    @Test
    public void testPutiRowVector() {
        INDArray matrix = Nd4j.createUninitialized(10, 10);
        INDArray exp = Nd4j.create(10, 10).assign(1.0);
        INDArray row = Nd4j.create(10).assign(1.0);

        matrix.putiRowVector(row);

        assertEquals(exp, matrix);
    }

    @Test
    public void testPutiColumnsVector() {
        INDArray matrix = Nd4j.createUninitialized(5, 10);
        INDArray exp = Nd4j.create(5, 10).assign(1.0);
        INDArray row = Nd4j.create(5, 1).assign(1.0);

        matrix.putiColumnVector(row);

        Nd4j.getExecutioner().commit();

        assertEquals(exp, matrix);
    }

    @Test
    public void testRsub1() {
        INDArray arr = Nd4j.ones(5).assign(2.0);
        INDArray exp_0 = Nd4j.ones(5).assign(2.0);
        INDArray exp_1 = Nd4j.create(5).assign(-1);

        Nd4j.getExecutioner().commit();

        INDArray res = arr.rsub(1.0);

        assertEquals(exp_0, arr);
        assertEquals(exp_1, res);
    }

    @Test
    public void testBroadcastMin() {
        INDArray matrix = Nd4j.create(5, 5);
        for (int r = 0; r < matrix.rows(); r++) {
            matrix.getRow(r).assign(Nd4j.create(new double[]{2, 3, 3, 4, 5}));
        }

        INDArray row = Nd4j.create(new double[]{1, 2, 3, 4, 5});

        Nd4j.getExecutioner().exec(new BroadcastMin(matrix, row, matrix, 1));

        for (int r = 0; r < matrix.rows(); r++) {
            assertEquals(Nd4j.create(new double[] {1, 2, 3, 4, 5}), matrix.getRow(r));
        }
    }

    @Test
    public void testBroadcastMax() {
        INDArray matrix = Nd4j.create(5, 5);
        for (int r = 0; r < matrix.rows(); r++) {
            matrix.getRow(r).assign(Nd4j.create(new double[]{1, 2, 3, 2, 1}));
        }

        INDArray row = Nd4j.create(new double[]{1, 2, 3, 4, 5});

        Nd4j.getExecutioner().exec(new BroadcastMax(matrix, row, matrix, 1));

        for (int r = 0; r < matrix.rows(); r++) {
            assertEquals(Nd4j.create(new double[] {1, 2, 3, 4, 5}), matrix.getRow(r));
        }
    }


    @Test
    public void testBroadcastAMax() {
        INDArray matrix = Nd4j.create(5, 5);
        for (int r = 0; r < matrix.rows(); r++) {
            matrix.getRow(r).assign(Nd4j.create(new double[]{1, 2, 3, 2, 1}));
        }

        INDArray row = Nd4j.create(new double[]{1, 2, 3, -4, -5});

        Nd4j.getExecutioner().exec(new BroadcastAMax(matrix, row, matrix, 1));

        for (int r = 0; r < matrix.rows(); r++) {
            assertEquals(Nd4j.create(new double[] {1, 2, 3, -4, -5}), matrix.getRow(r));
        }
    }


    @Test
    public void testBroadcastAMin() {
        INDArray matrix = Nd4j.create(5, 5);
        for (int r = 0; r < matrix.rows(); r++) {
            matrix.getRow(r).assign(Nd4j.create(new double[]{2, 3, 3, 4, 1}));
        }

        INDArray row = Nd4j.create(new double[]{1, 2, 3, 4, -5});

        Nd4j.getExecutioner().exec(new BroadcastAMin(matrix, row, matrix, 1));

        for (int r = 0; r < matrix.rows(); r++) {
            assertEquals(Nd4j.create(new double[] {1, 2, 3, 4, 1}), matrix.getRow(r));
        }
    }

    @Test
    @Ignore
    public void testLogExpSum1() {
        INDArray matrix = Nd4j.create(3, 3);
        for (int r = 0; r < matrix.rows(); r++) {
            matrix.getRow(r).assign(Nd4j.create(new double[]{1, 2, 3}));
        }

        INDArray res = Nd4j.getExecutioner().exec(new LogSumExp(matrix, 1));

        for (int e = 0; e < res.length(); e++) {
            assertEquals(3.407605, res.getDouble(e), 1e-5);
        }
    }

    @Test
    @Ignore
    public void testLogExpSum2() {
        INDArray row = Nd4j.create(new double[]{1, 2, 3});

        double res = Nd4j.getExecutioner().exec(new LogSumExp(row)).getDouble(0);

        assertEquals(3.407605, res, 1e-5);
    }

    @Test
    public void testPow1() {
        val argX = Nd4j.create(3).assign(2.0);
        val argY = Nd4j.create(new double[]{1.0, 2.0, 3.0});
        val exp = Nd4j.create(new double[] {2.0, 4.0, 8.0});
        val res = Transforms.pow(argX, argY);

        assertEquals(exp, res);
    }


    @Test
    public void testRDiv1() {
        val argX = Nd4j.create(3).assign(2.0);
        val argY = Nd4j.create(new double[]{1.0, 2.0, 3.0});
        val exp = Nd4j.create(new double[] {0.5, 1.0, 1.5});
        val res = argX.rdiv(argY);

        assertEquals(exp, res);
    }

    @Test
    public void testEqualOrder1() {
        val array = Nd4j.linspace(1, 6, 6, DataType.DOUBLE).reshape(2, 3);
        val arrayC = array.dup('c');
        val arrayF = array.dup('f');

        assertEquals(array, arrayC);
        assertEquals(array, arrayF);
        assertEquals(arrayC, arrayF);
    }


    @Test
    public void testMatchTransform() {
        val array = Nd4j.create(new double[] {1, 1, 1, 0, 1, 1},'c');
        val result = Nd4j.createUninitialized(DataType.BOOL, array.shape());
        val exp = Nd4j.create(new boolean[] {false, false, false, true, false, false});
        Op op = new MatchConditionTransform(array, result, 1e-5, Conditions.epsEquals(0.0));

        Nd4j.getExecutioner().exec(op);

        assertEquals(exp, result);
    }

    @Test
    public void test4DSumView() {
        INDArray labels = Nd4j.linspace(1, 160, 160, DataType.DOUBLE).reshape(2, 5, 4, 4);
        //INDArray labels = Nd4j.linspace(1, 192, 192).reshape(new long[]{2, 6, 4, 4});

        val size1 = labels.size(1);
        INDArray classLabels = labels.get(NDArrayIndex.all(), NDArrayIndex.interval(4, size1), NDArrayIndex.all(), NDArrayIndex.all());

        /*
        Should be 0s and 1s only in the "classLabels" subset - specifically a 1-hot vector, or all 0s
        double minNumber = classLabels.minNumber().doubleValue();
        double maxNumber = classLabels.maxNumber().doubleValue();
        System.out.println("Min/max: " + minNumber + "\t" + maxNumber);
        System.out.println(sum1);
        */


        assertEquals(classLabels, classLabels.dup());

        //Expect 0 or 1 for each entry (sum of all 0s, or 1-hot vector = 0 or 1)
        INDArray sum1 = classLabels.max(1);
        INDArray sum1_dup = classLabels.dup().max(1);

        assertEquals(sum1_dup, sum1 );
    }

    @Test
    public void testMatMul1() {
        val x = 2;
        val A1 = 3;
        val A2 = 4;
        val B1 = 4;
        val B2 = 3;

        val a = Nd4j.linspace(1, x * A1 * A2, x * A1 * A2, DataType.DOUBLE).reshape(x, A1, A2);
        val b = Nd4j.linspace(1, x * B1 * B2, x * B1 * B2, DataType.DOUBLE).reshape(x, B1, B2);

        //

        //log.info("C shape: {}", Arrays.toString(c.shapeInfoDataBuffer().asInt()));
    }

    @Test
    public void testReduction_Z1() {
        val arrayX = Nd4j.create(10, 10, 10);

        val res = arrayX.max(1, 2);

        Nd4j.getExecutioner().commit();
    }

    @Test
    public void testReduction_Z2() {
        val arrayX = Nd4j.create(10, 10);

        val res = arrayX.max(0);

        Nd4j.getExecutioner().commit();
    }

    @Test
    public void testReduction_Z3() {
        val arrayX = Nd4j.create(200, 300);

        val res = arrayX.maxNumber().doubleValue();

        Nd4j.getExecutioner().commit();
    }

    @Test
    public void testSoftmaxZ1() {
        val original = Nd4j.linspace(1, 100, 100, DataType.DOUBLE).reshape(10, 10);
        val reference = original.dup(original.ordering());
        val expected = original.dup(original.ordering());

        Nd4j.getExecutioner().execAndReturn(new OldSoftMax(expected));

        val result = Nd4j.getExecutioner().exec(new OldSoftMax(original, original.dup(original.ordering())));

        assertEquals(reference, original);
        assertEquals(expected, result);
    }

    @Test
    public void testRDiv() {
        val x = Nd4j.create(new double[]{2,2,2});
        val y = Nd4j.create(new double[]{4,6,8});
        val result = Nd4j.createUninitialized(DataType.DOUBLE, 3);

        assertEquals(DataType.DOUBLE, x.dataType());
        assertEquals(DataType.DOUBLE, y.dataType());
        assertEquals(DataType.DOUBLE, result.dataType());

        val op = DynamicCustomOp.builder("RDiv")
                .addInputs(x,y)
                .addOutputs(result)
                .callInplace(false)
                .build();

        Nd4j.getExecutioner().exec(op);

        assertEquals(Nd4j.create(new double[]{2, 3, 4}), result);
    }


    @Test
    public void testIm2Col() {
        int kY = 5;
        int kX = 5;
        int sY = 1;
        int sX = 1;
        int pY = 0;
        int pX = 0;
        int dY = 1;
        int dX = 1;
        int inY = 28;
        int inX = 28;

        boolean isSameMode = true;

        val input = Nd4j.linspace(1, 2 * inY * inX, 2 * inY * inX, DataType.DOUBLE).reshape(2, 1, inY, inX);
        val output = Nd4j.create(2, 1, 5, 5, 28, 28);

        val im2colOp = Im2col.builder()
                .inputArrays(new INDArray[]{input})
                .outputs(new INDArray[]{output})
                .conv2DConfig(Conv2DConfig.builder()
                        .kH(kY)
                        .kW(kX)
                        .kH(kY)
                        .kW(kX)
                        .sH(sY)
                        .sW(sX)
                        .pH(pY)
                        .pW(pX)
                        .dH(dY)
                        .dW(dX)
                        .isSameMode(isSameMode)
                        .build())

                .build();

        Nd4j.getExecutioner().exec(im2colOp);
    }


    @Test
    public void testGemmStrides() {
        // 4x5 matrix from arange(20)
        final INDArray X = Nd4j.arange(20).reshape(4,5);
        for (int i=0; i<5; i++){
            // Get i-th column vector
            final INDArray xi = X.get(NDArrayIndex.all(), NDArrayIndex.point(i));
            // Build outer product
            val trans = xi;
            final INDArray outerProduct = xi.mmul(trans);
            // Build outer product from duplicated column vectors
            final INDArray outerProductDuped = xi.dup().mmul(xi.dup());
            // Matrices should equal
            //final boolean eq = outerProduct.equalsWithEps(outerProductDuped, 1e-5);
            //assertTrue(eq);
            assertEquals(outerProductDuped, outerProduct);
        }
    }

    @Test(expected = ND4JIllegalStateException.class)
    public void testReshapeFailure() {
        val a = Nd4j.linspace(1, 4, 4, DataType.DOUBLE).reshape(2,2);
        val b = Nd4j.linspace(1, 4, 4, DataType.DOUBLE).reshape(2,2);
        val score = a.mmul(b);
        val reshaped1 = score.reshape(2,100);
        val reshaped2 = score.reshape(2,1);
    }


    @Test
    public void testScalar_1() {
        val scalar = Nd4j.create(new float[]{2.0f}, new long[]{});

        assertTrue(scalar.isScalar());
        assertEquals(1, scalar.length());
        assertFalse(scalar.isMatrix());
        assertFalse(scalar.isVector());
        assertFalse(scalar.isRowVector());
        assertFalse(scalar.isColumnVector());

        assertEquals(2.0f, scalar.getFloat(0), 1e-5);
    }

    @Test
    public void testScalar_2() {
        val scalar = Nd4j.trueScalar(2.0f);
        val scalar2 = Nd4j.trueScalar(2.0f);
        val scalar3 = Nd4j.trueScalar(3.0f);

        assertTrue(scalar.isScalar());
        assertEquals(1, scalar.length());
        assertFalse(scalar.isMatrix());
        assertFalse(scalar.isVector());
        assertFalse(scalar.isRowVector());
        assertFalse(scalar.isColumnVector());

        assertEquals(2.0f, scalar.getFloat(0), 1e-5);

        assertEquals(scalar, scalar2);
        assertNotEquals(scalar, scalar3);
    }

    @Test
    public void testVector_1() {
        val vector = Nd4j.trueVector(new float[] {1, 2, 3, 4, 5});
        val vector2 = Nd4j.trueVector(new float[] {1, 2, 3, 4, 5});
        val vector3 = Nd4j.trueVector(new float[] {1, 2, 3, 4, 6});

        assertFalse(vector.isScalar());
        assertEquals(5, vector.length());
        assertFalse(vector.isMatrix());
        assertTrue(vector.isVector());
        assertTrue(vector.isRowVector());
        assertFalse(vector.isColumnVector());

        assertEquals(vector, vector2);
        assertNotEquals(vector, vector3);
    }

    @Test
    public void testVectorScalar_2() {
        val vector = Nd4j.trueVector(new float[]{1, 2, 3, 4, 5});
        val scalar = Nd4j.trueScalar(2.0f);
        val exp = Nd4j.trueVector(new float[]{3, 4, 5, 6, 7});

        vector.addi(scalar);

        assertEquals(exp, vector);
    }

    @Test
    public void testReshapeScalar() {
        val scalar = Nd4j.trueScalar(2.0f);
        val newShape = scalar.reshape(1, 1, 1, 1);

        assertEquals(4, newShape.rank());
        assertArrayEquals(new long[]{1, 1, 1, 1}, newShape.shape());
    }


    @Test
    public void testReshapeVector() {
        val vector = Nd4j.trueVector(new float[]{1, 2, 3, 4, 5, 6});
        val newShape = vector.reshape(3, 2);

        assertEquals(2, newShape.rank());
        assertArrayEquals(new long[]{3, 2}, newShape.shape());
    }

    @Test(expected = IllegalStateException.class)
    public void testTranspose1() {
        val vector = Nd4j.trueVector(new float[]{1, 2, 3, 4, 5, 6});

        assertArrayEquals(new long[]{6}, vector.shape());
        assertArrayEquals(new long[]{1}, vector.stride());

        val transposed = vector.transpose();

        assertArrayEquals(vector.shape(), transposed.shape());
    }

    @Test(expected = IllegalStateException.class)
    public void testTranspose2() {
        val scalar = Nd4j.trueScalar(2.f);

        assertArrayEquals(new long[]{}, scalar.shape());
        assertArrayEquals(new long[]{}, scalar.stride());

        val transposed = scalar.transpose();

        assertArrayEquals(scalar.shape(), transposed.shape());
    }

    @Test
    public void testMatmul_128by256() {
        val mA = Nd4j.create(128, 156).assign(1.0f);
        val mB = Nd4j.create(156, 256).assign(1.0f);

        val mC = Nd4j.create(128, 256);
        val mE = Nd4j.create(128, 256).assign(156.0f);
        val mL = mA.mmul(mB);

        val op = DynamicCustomOp.builder("matmul")
                .addInputs(mA, mB)
                .addOutputs(mC)
                .build();

        Nd4j.getExecutioner().exec(op);

        assertEquals(mE, mC);
    }


    @Test
    public void testScalarSqueeze() {
        val scalar = Nd4j.create(new float[]{2.0f}, new long[]{1, 1});
        val output = Nd4j.trueScalar(0.0f);
        val exp = Nd4j.trueScalar(2.0f);
        val op = DynamicCustomOp.builder("squeeze")
                .addInputs(scalar)
                .addOutputs(output)
                .build();

        val shape = Nd4j.getExecutioner().calculateOutputShape(op).get(0);
        assertArrayEquals(new long[]{}, shape.getShape());

        Nd4j.getExecutioner().exec(op);

        assertEquals(exp, output);
    }

    @Test
    public void testScalarVectorSqueeze() {
        val scalar = Nd4j.create(new float[]{2.0f}, new long[]{1});

        assertArrayEquals(new long[]{1}, scalar.shape());

        val output = Nd4j.trueScalar(0.0f);
        val exp = Nd4j.trueScalar(2.0f);
        val op = DynamicCustomOp.builder("squeeze")
                .addInputs(scalar)
                .addOutputs(output)
                .build();

        val shape = Nd4j.getExecutioner().calculateOutputShape(op).get(0);
        assertArrayEquals(new long[]{}, shape.getShape());

        Nd4j.getExecutioner().exec(op);

        assertEquals(exp, output);
    }

    @Test
    public void testVectorSqueeze() {
        val vector = Nd4j.create(new float[]{1, 2, 3, 4, 5, 6}, new long[]{1, 6});
        val output = Nd4j.trueVector(new float[] {0, 0, 0, 0, 0, 0});
        val exp = Nd4j.trueVector(new float[]{1, 2, 3, 4, 5, 6});

        val op = DynamicCustomOp.builder("squeeze")
                .addInputs(vector)
                .addOutputs(output)
                .build();

        val shape = Nd4j.getExecutioner().calculateOutputShape(op).get(0);
        assertArrayEquals(new long[]{6}, shape.getShape());

        Nd4j.getExecutioner().exec(op);

        assertEquals(exp, output);
    }

    @Test
    public void testVectorGemv() {
        val vectorL = Nd4j.create(new float[]{1, 2, 3}, new long[]{3, 1});
        val vectorN = Nd4j.create(new float[]{1, 2, 3}, new long[]{3});
        val matrix = Nd4j.create(new float[]{1, 2, 3, 4, 5, 6, 7, 8, 9}, new long[] {3, 3});

        log.info("vectorN: {}", vectorN);
        log.info("vectorL: {}", vectorL);

        val outN = matrix.mmul(vectorN);
        val outL = matrix.mmul(vectorL);

        assertEquals(outL, outN.reshape(3,1));

        assertEquals(1, outN.rank());
    }


    @Test
    public void testMatrixReshape() {
        val matrix = Nd4j.create(new float[]{1, 2, 3, 4, 5, 6, 7, 8, 9}, new long[] {3, 3});
        val exp = Nd4j.create(new float[]{1, 2, 3, 4, 5, 6, 7, 8, 9}, new long[] {9});

        val reshaped = matrix.reshape(-1);

        assertArrayEquals(exp.shape(), reshaped.shape());
        assertEquals(exp, reshaped);
    }


    @Test
    public void testVectorScalarConcat() {
        val vector = Nd4j.trueVector(new float[] {1, 2});
        val scalar = Nd4j.scalar(3.0f);

        val output = Nd4j.trueVector(new float[]{0, 0, 0});
        val exp = Nd4j.trueVector(new float[]{1, 2, 3});

        val op = DynamicCustomOp.builder("concat")
                .addInputs(vector, scalar)
                .addOutputs(output)
                .addIntegerArguments(0) // axis
                .build();

        val shape = Nd4j.getExecutioner().calculateOutputShape(op).get(0);
        assertArrayEquals(exp.shape(), shape.getShape());

        Nd4j.getExecutioner().exec(op);

        assertArrayEquals(exp.shape(), output.shape());
        assertEquals(exp, output);
    }


    @Test
    public void testValueArrayOf_1() {
        val vector = Nd4j.valueArrayOf(new long[] {5}, 2f, DataType.FLOAT);
        val exp = Nd4j.trueVector(new float[]{2, 2, 2, 2, 2});

        assertArrayEquals(exp.shape(), vector.shape());
        assertEquals(exp, vector);
    }


    @Test
    public void testValueArrayOf_2() {
        val scalar = Nd4j.valueArrayOf(new long[] {}, 2f);
        val exp = Nd4j.trueScalar(2f);

        assertArrayEquals(exp.shape(), scalar.shape());
        assertEquals(exp, scalar);
    }


    @Test
    public void testArrayCreation() {
        val vector = Nd4j.create(new float[]{1, 2, 3}, new long[] {3}, 'c');
        val exp = Nd4j.trueVector(new float[]{1, 2, 3});

        assertArrayEquals(exp.shape(), vector.shape());
        assertEquals(exp, vector);
    }

    @Test
    public void testACosh(){
        //http://www.wolframalpha.com/input/?i=acosh(x)

        INDArray in = Nd4j.linspace(1, 3, 20, DataType.DOUBLE);
        INDArray out = Nd4j.getExecutioner().exec(new ACosh(in.dup()));

        INDArray exp = Nd4j.create(in.shape());
        for( int i=0; i<in.length(); i++ ){
            double x = in.getDouble(i);
            double y = Math.log(x + Math.sqrt(x-1) * Math.sqrt(x+1));
            exp.putScalar(i, y);
        }

        assertEquals(exp, out);
    }

    @Test
    public void testCosh(){
        //http://www.wolframalpha.com/input/?i=cosh(x)

        INDArray in = Nd4j.linspace(-2, 2, 20, DataType.DOUBLE);
        INDArray out = Transforms.cosh(in, true);

        INDArray exp = Nd4j.create(in.shape());
        for( int i=0; i<in.length(); i++ ){
            double x = in.getDouble(i);
            double y = 0.5 * (Math.exp(-x) + Math.exp(x));
            exp.putScalar(i, y);
        }

        assertEquals(exp, out);
    }

    @Test
    public void testAtanh(){
        //http://www.wolframalpha.com/input/?i=atanh(x)

        INDArray in = Nd4j.linspace(-0.9, 0.9, 10, DataType.DOUBLE);
        INDArray out = Transforms.atanh(in, true);

        INDArray exp = Nd4j.create(in.shape());
        for( int i=0; i<10; i++ ){
            double x = in.getDouble(i);
            //Using "alternative form" from: http://www.wolframalpha.com/input/?i=atanh(x)
            double y = 0.5 * Math.log(x+1.0) - 0.5 * Math.log(1.0-x);
            exp.putScalar(i, y);
        }

        assertEquals(exp, out);
    }

    @Test
    public void testLastIndex(){

        INDArray in = Nd4j.create(new double[][]{
                {1,1,1,0},
                {1,1,0,0}});

        INDArray exp0 = Nd4j.create(new long[]{1,1,0,-1}, new long[]{4}, DataType.LONG);
        INDArray exp1 = Nd4j.create(new long[]{2,1}, new long[]{2}, DataType.LONG);

        INDArray out0 = BooleanIndexing.lastIndex(in, Conditions.equals(1), 0);
        INDArray out1 = BooleanIndexing.lastIndex(in, Conditions.equals(1), 1);

        assertEquals(exp0, out0);
        assertEquals(exp1, out1);
    }

    @Test(expected = ND4JIllegalStateException.class)
    public void testBadReduce3Call() {
        val x = Nd4j.create(400,20);
        val y = Nd4j.ones(1, 20);
        x.distance2(y);
    }


    @Test
    public void testReduce3AlexBug() {
        val arr = Nd4j.linspace(1,100,100, DataType.DOUBLE).reshape('f', 10, 10).dup('c');
        val arr2 = Nd4j.linspace(1,100,100, DataType.DOUBLE).reshape('c', 10, 10);
        val out = Nd4j.getExecutioner().exec(new EuclideanDistance(arr, arr2, 1));
        val exp = Nd4j.create(new double[] {151.93748, 128.86038, 108.37435, 92.22256, 82.9759, 82.9759, 92.22256, 108.37435, 128.86038, 151.93748});

        assertEquals(exp, out);
    }

    @Test
    public void testAllDistancesEdgeCase1() {
        val x = Nd4j.create(400, 20).assign(2.0);
        val y = Nd4j.ones(1, 20);
        val z = Transforms.allEuclideanDistances(x, y, 1);

        val exp = Nd4j.create(400, 1).assign(4.47214);

        assertEquals(exp, z);
    }

    @Test
    public void testConcat_1() {
        for(char order : new char[]{'c', 'f'}) {

            INDArray arr1 = Nd4j.create(new double[]{1, 2}, new long[]{1, 2}, order);
            INDArray arr2 = Nd4j.create(new double[]{3, 4}, new long[]{1, 2}, order);

            INDArray out = Nd4j.concat(0, arr1, arr2);
            Nd4j.getExecutioner().commit();
            INDArray exp = Nd4j.create(new double[][]{{1, 2}, {3, 4}});
            assertEquals(String.valueOf(order), exp, out);
        }
    }

    @Test
    public void testRdiv()    {
        final INDArray a = Nd4j.create(new double[]{2.0, 2.0, 2.0, 2.0});
        final INDArray b = Nd4j.create(new double[]{1.0, 2.0, 4.0, 8.0});
        final INDArray c = Nd4j.create(new double[]{2.0, 2.0}).reshape(2, 1);
        final INDArray d = Nd4j.create(new double[]{1.0, 2.0, 4.0, 8.0}).reshape(2, 2);

        final INDArray expected = Nd4j.create(new double[]{2.0, 1.0, 0.5, 0.25});
        final INDArray expected2 = Nd4j.create(new double[]{2.0, 1.0, 0.5, 0.25}).reshape(2, 2);

        assertEquals(expected, a.div(b));
        assertEquals(expected, b.rdiv(a));
        assertEquals(expected, b.rdiv(2));
        assertEquals(expected2, d.rdivColumnVector(c));

        assertEquals(expected, b.rdiv(Nd4j.scalar(2)));
        assertEquals(expected, b.rdivColumnVector(Nd4j.scalar(2)));
    }

    @Test
    public void testRsub()    {
        final INDArray a = Nd4j.create(new double[]{2.0, 2.0, 2.0, 2.0});
        final INDArray b = Nd4j.create(new double[]{1.0, 2.0, 4.0, 8.0});
        final INDArray c = Nd4j.create(new double[]{2.0, 2.0}).reshape(2, 1);
        final INDArray d = Nd4j.create(new double[]{1.0, 2.0, 4.0, 8.0}).reshape('c',2, 2);

        final INDArray expected = Nd4j.create(new double[]{1.0, 0.0, -2.0, -6.0});
        final INDArray expected2 = Nd4j.create(new double[]{1, 0, -2.0, -6.0}).reshape('c',2, 2);

        assertEquals(expected, a.sub(b));
        assertEquals(expected, b.rsub(a));
        assertEquals(expected, b.rsub(2));
        assertEquals(expected2, d.rsubColumnVector(c));

        assertEquals(expected, b.rsub(Nd4j.scalar(2)));
        assertEquals(expected, b.rsubColumnVector(Nd4j.scalar(2)));
    }


    @Test
    public void testHalfStuff() {
        if (!Nd4j.getExecutioner().getClass().getSimpleName().toLowerCase().contains("cuda"))
            return;

        val dtype = Nd4j.dataType();
        Nd4j.setDataType(DataType.HALF);

        val arr = Nd4j.ones(3, 3);
        arr.addi(2.0f);

        val exp = Nd4j.create(3, 3).assign(3.0f);

        assertEquals(exp, arr);

        Nd4j.setDataType(dtype);
    }


    @Test
    public void testInconsistentOutput(){
        INDArray in = Nd4j.rand(1, 802816);
        INDArray W = Nd4j.rand(802816, 1);
        INDArray b = Nd4j.create(1);
        INDArray out = fwd(in, W, b);

        for(int i=0;i<100;i++){
            INDArray out2 = fwd(in, W, b);  //l.activate(inToLayer1, false, LayerWorkspaceMgr.noWorkspaces());
            assertEquals("Failed at iteration [" + String.valueOf(i) + "]", out, out2);
        }
    }

    @Test
    public void test3D_create_1() {
        val jArray = new float[2][3][4];

        fillJvmArray3D(jArray);

        val iArray = Nd4j.create(jArray);
        val fArray = ArrayUtil.flatten(jArray);

        assertArrayEquals(new long[]{2, 3, 4}, iArray.shape());

        assertArrayEquals(fArray, iArray.data().asFloat(), 1e-5f);

        int cnt = 0;
        for (val f : fArray)
            assertTrue("Failed for element [" + cnt++ +"]",f > 0.0f);
    }


    @Test
    public void test4D_create_1() {
        val jArray = new float[2][3][4][5];

        fillJvmArray4D(jArray);

        val iArray = Nd4j.create(jArray);
        val fArray = ArrayUtil.flatten(jArray);

        assertArrayEquals(new long[]{2, 3, 4, 5}, iArray.shape());

        assertArrayEquals(fArray, iArray.data().asFloat(), 1e-5f);

        int cnt = 0;
        for (val f : fArray)
            assertTrue("Failed for element [" + cnt++ +"]",f > 0.0f);
    }

    @Test
    public void testBroadcast_1() {
        val array1 = Nd4j.linspace(1, 10, 10, DataType.DOUBLE).reshape(5, 1, 2).broadcast(5, 4, 2);
        val array2 = Nd4j.linspace(1, 20, 20, DataType.DOUBLE).reshape(5, 4, 1).broadcast(5, 4, 2);
        val exp = Nd4j.create(new double[] {2.0f, 3.0f, 3.0f, 4.0f, 4.0f, 5.0f, 5.0f, 6.0f, 8.0f, 9.0f, 9.0f, 10.0f, 10.0f, 11.0f, 11.0f, 12.0f, 14.0f, 15.0f, 15.0f, 16.0f, 16.0f, 17.0f, 17.0f, 18.0f, 20.0f, 21.0f, 21.0f, 22.0f, 22.0f, 23.0f, 23.0f, 24.0f, 26.0f, 27.0f, 27.0f, 28.0f, 28.0f, 29.0f, 29.0f, 30.0f}).reshape(5,4,2);

        array1.addi(array2);

        assertEquals(exp, array1);
    }


    @Test
    public void testAddiColumnEdge(){
        INDArray arr1 = Nd4j.create(1, 5);
        arr1.addiColumnVector(Nd4j.ones(1));
        assertEquals(Nd4j.ones(1,5), arr1);
    }


    @Test
    public void testMmulViews_1() {
        val arrayX = Nd4j.linspace(1, 27, 27, DataType.DOUBLE).reshape(3, 3, 3);

        val arrayA = Nd4j.linspace(1, 9, 9, DataType.DOUBLE).reshape(3, 3);

        val arrayB = arrayX.dup('f');

        val arraya = arrayX.slice(0);
        val arrayb = arrayB.slice(0);

        val exp = arrayA.mmul(arrayA);

        assertEquals(exp, arraya.mmul(arrayA));
        assertEquals(exp, arraya.mmul(arraya));

        assertEquals(exp, arrayb.mmul(arrayb));
    }

    @Test
    public void testTile_1() {
        val array = Nd4j.linspace(1, 6, 6, DataType.DOUBLE).reshape(2, 3);
        val exp = Nd4j.create(new double[] {1.000000, 2.000000, 3.000000, 1.000000, 2.000000, 3.000000, 4.000000, 5.000000, 6.000000, 4.000000, 5.000000, 6.000000, 1.000000, 2.000000, 3.000000, 1.000000, 2.000000, 3.000000, 4.000000, 5.000000, 6.000000, 4.000000, 5.000000, 6.000000}, new int[] {4, 6});
        val output = Nd4j.create(4, 6);

        val op = DynamicCustomOp.builder("tile")
                .addInputs(array)
                .addIntegerArguments(2, 2)
                .addOutputs(output)
                .build();

        Nd4j.getExecutioner().exec(op);

        assertEquals(exp, output);
    }

    @Test
    public void testRelativeError_1() {
        val arrayX = Nd4j.create(10, 10);
        val arrayY = Nd4j.ones(10, 10);
        val exp = Nd4j.ones(10, 10);

        Nd4j.getExecutioner().exec(new BinaryRelativeError(arrayX, arrayY, arrayX, 0.1));

        assertEquals(exp, arrayX);
    }

    @Test
    public void testBugMeshgridOnDoubleArray() {
        Nd4j.meshgrid(Nd4j.create(new double[] { 1, 2, 3 }), Nd4j.create(new double[] { 4, 5, 6 }));
    }

    @Test
    public void testMeshGrid(){

        INDArray x1 = Nd4j.create(new double[]{1,2,3,4}).reshape(1, -1);
        INDArray y1 = Nd4j.create(new double[]{5,6,7}).reshape(1, -1);

        INDArray expX = Nd4j.create(new double[][]{
                {1,2,3,4},
                {1,2,3,4},
                {1,2,3,4}});
        INDArray expY = Nd4j.create(new double[][]{
                {5,5,5,5},
                {6,6,6,6},
                {7,7,7,7}});
        INDArray[] exp = new INDArray[]{expX, expY};

        INDArray[] out1 = Nd4j.meshgrid(x1, y1);
        assertArrayEquals(exp, out1);

        INDArray[] out2 = Nd4j.meshgrid(x1.transpose(), y1.transpose());
        assertArrayEquals(exp, out2);

        INDArray[] out3 = Nd4j.meshgrid(x1, y1.transpose());
        assertArrayEquals(exp, out3);

        INDArray[] out4 = Nd4j.meshgrid(x1.transpose(), y1);
        assertArrayEquals(exp, out4);

        //Test views:
        INDArray x2 = Nd4j.create(1,9).get(NDArrayIndex.all(), NDArrayIndex.interval(1,2,7, true))
                .assign(x1);
        INDArray y2 = Nd4j.create(1,7).get(NDArrayIndex.all(), NDArrayIndex.interval(1,2,5, true))
                .assign(y1);

        INDArray[] out5 = Nd4j.meshgrid(x2, y2);
        assertArrayEquals(exp, out5);
    }

    @Test
    public void testAccumuationWithoutAxis_1() {
        val array = Nd4j.create(3, 3).assign(1.0);

        val result = array.sum();

        assertEquals(1, result.length());
        assertEquals(9.0, result.getDouble(0), 1e-5);
    }

    @Test
    public void testSummaryStatsEquality_1() {
        log.info("Datatype: {}", Nd4j.dataType());

        for(boolean biasCorrected : new boolean[]{false, true}) {

            INDArray indArray1 = Nd4j.rand(1, 4, 10);
            double std = indArray1.stdNumber(biasCorrected).doubleValue();

            val standardDeviation = new org.apache.commons.math3.stat.descriptive.moment.StandardDeviation(biasCorrected);
            double std2 = standardDeviation.evaluate(indArray1.data().asDouble());
            log.info("Bias corrected = {}", biasCorrected);
            log.info("nd4j std: {}", std);
            log.info("apache math3 std: {}", std2);

            assertEquals(std, std2, 1e-5);
        }
    }

    @Test
    public void testMeanEdgeCase_C(){
        INDArray arr = Nd4j.linspace(1, 30,30, DataType.DOUBLE).reshape(new int[]{3,10,1}).dup('c');
        INDArray arr2 = arr.mean(2);

        INDArray exp = arr.get(NDArrayIndex.all(), NDArrayIndex.all(), NDArrayIndex.point(0));

        assertEquals(exp, arr2);
    }

    @Test
    public void testMeanEdgeCase_F(){
        INDArray arr = Nd4j.linspace(1, 30,30, DataType.DOUBLE).reshape(new int[]{3,10,1}).dup('f');
        INDArray arr2 = arr.mean(2);

        INDArray exp = arr.get(NDArrayIndex.all(), NDArrayIndex.all(), NDArrayIndex.point(0));

        assertEquals(exp, arr2);
    }

    @Test
    public void testMeanEdgeCase2_C(){
        INDArray arr = Nd4j.linspace(1, 60,60, DataType.DOUBLE).reshape(new int[]{3,10,2}).dup('c');
        INDArray arr2 = arr.mean(2);

        INDArray exp = arr.get(NDArrayIndex.all(), NDArrayIndex.all(), NDArrayIndex.point(0));
        exp.addi(arr.get(NDArrayIndex.all(), NDArrayIndex.all(), NDArrayIndex.point(1)));
        exp.divi(2);


        assertEquals(exp, arr2);
    }

    @Test
    public void testMeanEdgeCase2_F(){
        INDArray arr = Nd4j.linspace(1, 60,60, DataType.DOUBLE).reshape(new int[]{3,10,2}).dup('f');
        INDArray arr2 = arr.mean(2);

        INDArray exp = arr.get(NDArrayIndex.all(), NDArrayIndex.all(), NDArrayIndex.point(0));
        exp.addi(arr.get(NDArrayIndex.all(), NDArrayIndex.all(), NDArrayIndex.point(1)));
        exp.divi(2);


        assertEquals(exp, arr2);
    }

    @Test
    public void testLegacyDeserialization_1() throws Exception {
        val f = new ClassPathResource("legacy/NDArray_javacpp.bin").getFile();

        val array = Nd4j.read(new FileInputStream(f));
        val exp = Nd4j.linspace(1, 120, 120, DataType.DOUBLE).reshape(2, 3, 4, 5);

        assertEquals(120, array.length());
        assertArrayEquals(new long[]{2, 3, 4, 5}, array.shape());
        assertEquals(exp, array);

        val bos = new ByteArrayOutputStream();
        Nd4j.write(bos, array);

        val bis = new ByteArrayInputStream(bos.toByteArray());
        val array2 = Nd4j.read(bis);

        assertEquals(exp, array2);
    }

    @Test
    public void testLegacyDeserialization_2() throws Exception {
        val f = new ClassPathResource("legacy/NDArray_longshape_float.bin").getFile();

        val array = Nd4j.read(new FileInputStream(f));
        val exp = Nd4j.linspace(1, 5, 5, DataType.FLOAT).reshape(1, -1);

        assertEquals(5, array.length());
        assertArrayEquals(new long[]{1, 5}, array.shape());
        assertEquals(exp.dataType(), array.dataType());
        assertEquals(exp, array);

        val bos = new ByteArrayOutputStream();
        Nd4j.write(bos, array);

        val bis = new ByteArrayInputStream(bos.toByteArray());
        val array2 = Nd4j.read(bis);

        assertEquals(exp, array2);
    }

    @Test
    public void testLegacyDeserialization_3() throws Exception {
        val f = new ClassPathResource("legacy/NDArray_longshape_double.bin").getFile();

        val array = Nd4j.read(new FileInputStream(f));
        val exp = Nd4j.linspace(1, 5, 5, DataType.DOUBLE).reshape(1, -1);

        assertEquals(5, array.length());
        assertArrayEquals(new long[]{1, 5}, array.shape());
        assertEquals(exp, array);

        val bos = new ByteArrayOutputStream();
        Nd4j.write(bos, array);

        val bis = new ByteArrayInputStream(bos.toByteArray());
        val array2 = Nd4j.read(bis);

        assertEquals(exp, array2);
    }

    @Test
    public void testTearPile_1() {
        val source = Nd4j.rand(new int[]{10, 15});

        val list = Nd4j.tear(source, 1);

        // just want to ensure that axis is right one
        assertEquals(10, list.length);

        val result = Nd4j.pile(list);

        assertEquals(source.shapeInfoDataBuffer(), result.shapeInfoDataBuffer());
        assertEquals(source, result);
    }

    @Test
    public void testVariance_4D_1() {
        val dtype = Nd4j.dataType();

        Nd4j.setDataType(DataType.FLOAT);

        val x = Nd4j.ones(10, 20, 30, 40);
        val result = x.var(false, 0, 2, 3);

        Nd4j.getExecutioner().commit();

        log.info("Result shape: {}", result.shapeInfoDataBuffer().asLong());

        Nd4j.setDataType(dtype);
    }

    @Test
    public void testSomething() {
        val a = Nd4j.create(10, 20);

        log.info("Shape: {}", a.mean(0).shape());
    }

    @Test
    public void testTranspose_Custom(){

        INDArray arr = Nd4j.linspace(1,15, 15, DataType.DOUBLE).reshape(5,3);
        INDArray out = Nd4j.create(3,5);

        val op = DynamicCustomOp.builder("transpose")
                .addInputs(arr)
                .addOutputs(out)
                .build();

        Nd4j.getExecutioner().exec(op);

        val exp = arr.transpose();
        assertEquals(exp, out);
    }

    @Test
    public void testRowColumnOpsRank1(){

        for( int i=0; i<6; i++ ) {
            INDArray orig = Nd4j.linspace(1, 12, 12, DataType.DOUBLE).reshape('c', 3, 4);
            INDArray in1r = orig.dup();
            INDArray in2r = orig.dup();
            INDArray in1c = orig.dup();
            INDArray in2c = orig.dup();

            INDArray rv1 = Nd4j.create(new double[]{1, 2, 3, 4}, new long[]{1, 4});
            INDArray rv2 = Nd4j.create(new double[]{1, 2, 3, 4}, new long[]{4});
            INDArray cv1 = Nd4j.create(new double[]{1, 2, 3}, new long[]{3, 1});
            INDArray cv2 = Nd4j.create(new double[]{1, 2, 3}, new long[]{3});

            switch (i){
                case 0:
                    in1r.addiRowVector(rv1);
                    in2r.addiRowVector(rv2);
                    in1c.addiColumnVector(cv1);
                    in2c.addiColumnVector(cv2);
                    break;
                case 1:
                    in1r.subiRowVector(rv1);
                    in2r.subiRowVector(rv2);
                    in1c.subiColumnVector(cv1);
                    in2c.subiColumnVector(cv2);
                    break;
                case 2:
                    in1r.muliRowVector(rv1);
                    in2r.muliRowVector(rv2);
                    in1c.muliColumnVector(cv1);
                    in2c.muliColumnVector(cv2);
                    break;
                case 3:
                    in1r.diviRowVector(rv1);
                    in2r.diviRowVector(rv2);
                    in1c.diviColumnVector(cv1);
                    in2c.diviColumnVector(cv2);
                    break;
                case 4:
                    in1r.rsubiRowVector(rv1);
                    in2r.rsubiRowVector(rv2);
                    in1c.rsubiColumnVector(cv1);
                    in2c.rsubiColumnVector(cv2);
                    break;
                case 5:
                    in1r.rdiviRowVector(rv1);
                    in2r.rdiviRowVector(rv2);
                    in1c.rdiviColumnVector(cv1);
                    in2c.rdiviColumnVector(cv2);
                    break;
                default:
                    throw new RuntimeException();
            }


            assertEquals(in1r, in2r);
            assertEquals(in1c, in2c);

        }
    }

    @Test
    public void testEmptyShapeRank0(){
        Nd4j.getRandom().setSeed(12345);
        int[] s = new int[0];
        INDArray create = Nd4j.create(s);
        INDArray zeros = Nd4j.zeros(s);
        INDArray ones = Nd4j.ones(s);
        INDArray uninit = Nd4j.createUninitialized(s).assign(0);
        INDArray rand = Nd4j.rand(s);

        INDArray tsZero = Nd4j.scalar(0.0);
        INDArray tsOne = Nd4j.scalar(1.0);
        Nd4j.getRandom().setSeed(12345);
        INDArray tsRand = Nd4j.scalar(Nd4j.rand(new int[]{1,1}).getDouble(0));
        assertEquals(tsZero, create);
        assertEquals(tsZero, zeros);
        assertEquals(tsOne, ones);
        assertEquals(tsZero, uninit);
        assertEquals(tsRand, rand);


        Nd4j.getRandom().setSeed(12345);
        long[] s2 = new long[0];
        create = Nd4j.create(s2);
        zeros = Nd4j.zeros(s2);
        ones = Nd4j.ones(s2);
        uninit = Nd4j.createUninitialized(s2).assign(0);
        rand = Nd4j.rand(s2);

        assertEquals(tsZero, create);
        assertEquals(tsZero, zeros);
        assertEquals(tsOne, ones);
        assertEquals(tsZero, uninit);
        assertEquals(tsRand, rand);
    }

    @Test
    public void testScalarView_1() {
        val array = Nd4j.linspace(1, 5, 5, DataType.DOUBLE);
        val exp = Nd4j.create(new double[]{1.0, 2.0, 5.0, 4.0, 5.0});
        val scalar = array.getScalar(2);

        assertEquals(3.0, scalar.getDouble(0), 1e-5);
        scalar.addi(2.0);

        assertEquals(exp, array);
    }

    @Test
    public void testScalarView_2() {
        val array = Nd4j.linspace(1, 4, 4, DataType.DOUBLE).reshape(2, 2);
        val exp = Nd4j.create(new double[]{1.0, 2.0, 5.0, 4.0}).reshape(2, 2);
        val scalar = array.getScalar(1, 0);

        assertEquals(3.0, scalar.getDouble(0), 1e-5);
        scalar.addi(2.0);

        assertEquals(exp, array);
    }

    @Test
    public void testSomething_1() {
        val arrayX = Nd4j.create(128, 128, 'f');
        val arrayY = Nd4j.create(128, 128, 'f');
        val arrayZ = Nd4j.create(128, 128, 'f');

        int iterations = 10000;
        // warmup
        for (int e = 0; e < 1000; e++)
            arrayX.addi(arrayY);

        for (int e = 0; e < iterations; e++) {
            val c = new GemmParams(arrayX, arrayY, arrayZ);
        }

        val tS = System.nanoTime();
        for (int e = 0; e < iterations; e++) {
            //val c = new GemmParams(arrayX, arrayY, arrayZ);
            arrayX.mmuli(arrayY, arrayZ);
        }

        val tE = System.nanoTime();

        log.info("Average time: {}", ((tE - tS) / iterations));
    }


    @Test
    public void testIndexesIteration_1() {
        val arrayC = Nd4j.linspace(1,  60,  60, DataType.DOUBLE).reshape(3, 4, 5);
        val arrayF = arrayC.dup('f');

        val iter = new NdIndexIterator(arrayC.ordering(), arrayC.shape());
        while (iter.hasNext()) {
            val idx = iter.next();

            val c = arrayC.getDouble(idx);
            val f = arrayF.getDouble(idx);

            assertEquals(c, f, 1e-5);
        }
    }


    @Test
    public void testIndexesIteration_2() {
        val arrayC = Nd4j.linspace(1,  60,  60, DataType.DOUBLE).reshape(3, 4, 5);
        val arrayF = arrayC.dup('f');

        val iter = new NdIndexIterator(arrayC.ordering(), arrayC.shape());
        while (iter.hasNext()) {
            val idx = iter.next();

            var c = arrayC.getDouble(idx);
            var f = arrayF.getDouble(idx);

            arrayC.putScalar(idx,  c + 1.0);
            arrayF.putScalar(idx, f + 1.0);

            c = arrayC.getDouble(idx);
            f = arrayF.getDouble(idx);

            assertEquals(c, f, 1e-5);
        }
    }

    @Test
    public void testMatmul_vs_tf() throws Exception {

        // uncomment this line to initialize & propagate sgemm/dgemm pointer
        //Nd4j.getBlasWrapper().level3();

        val arrayA = NodeReader.readArray("mnist_00", "input.placeholder");
        val arrayB = NodeReader.readArray("mnist_00", "Variable.0");
        val arrayC = Nd4j.create(100, 10);
        val exp = NodeReader.readArray("mnist_00", "MatMul.0");
        val badExp = Nd4j.create(100, 10);

        Mmul op = new Mmul(arrayA, arrayB, arrayC, null);
        Nd4j.getExecutioner().exec(op);

        assertEquals(exp, arrayC);
        assertNotEquals(badExp, arrayC);
    }

    @Test
    public void testPairwiseScalar_1() {
        val exp_1 = Nd4j.create(new double[]{2.0, 3.0, 4.0}, new long[]{3});
        val exp_2 = Nd4j.create(new double[]{0.0, 1.0, 2.0}, new long[]{3});
        val exp_3 = Nd4j.create(new double[]{1.0, 2.0, 3.0}, new long[]{3});
        val arrayX = Nd4j.create(new double[]{1.0, 2.0, 3.0}, new long[]{3});
        val arrayY = Nd4j.trueScalar(1.0);

        val arrayZ_1 = arrayX.add(arrayY);
        assertEquals(exp_1, arrayZ_1);

        val arrayZ_2 = arrayX.sub(arrayY);
        assertEquals(exp_2, arrayZ_2);

        val arrayZ_3 = arrayX.div(arrayY);
        assertEquals(exp_3, arrayZ_3);

        val arrayZ_4 = arrayX.mul(arrayY);
        assertEquals(exp_3, arrayZ_4);
    }

    @Test
    public void testLTOE_1() {
        val x = Nd4j.create(new double[]{1.0, 2.0, 3.0, -1.0});
        val y = Nd4j.create(new double[]{2.0, 2.0, 3.0, -2.0});

        val ex = Nd4j.create(new double[]{1.0, 2.0, 3.0, -1.0});
        val ey = Nd4j.create(new double[]{2.0, 2.0, 3.0, -2.0});

        val ez = Nd4j.create(new boolean[]{true, true, true, false});
        val z = Transforms.lessThanOrEqual(x, y, true);

        assertEquals(ex, x);
        assertEquals(ey, y);

        assertEquals(ez, z);
    }

    @Test
    public void testGTOE_1() {
        val x = Nd4j.create(new double[]{1.0, 2.0, 3.0, -1.0});
        val y = Nd4j.create(new double[]{2.0, 2.0, 3.0, -2.0});

        val ex = Nd4j.create(new double[]{1.0, 2.0, 3.0, -1.0});
        val ey = Nd4j.create(new double[]{2.0, 2.0, 3.0, -2.0});

        val ez = Nd4j.create(new boolean[]{false, true, true, true}, new long[]{4}, DataType.BOOL);
        val z = Transforms.greaterThanOrEqual(x, y, true);

        val str = ez.toString();
        log.info("exp: {}", str);

        assertEquals(ex, x);
        assertEquals(ey, y);

        assertEquals(ez, z);
    }

    @Test(expected = IllegalStateException.class)
    public void testBroadcastInvalid(){
        INDArray arr1 = Nd4j.ones(3,4,1);

        //Invalid op: y must match x/z dimensions 0 and 2
        INDArray arrInvalid = Nd4j.create(3,12);
        Nd4j.getExecutioner().exec(new BroadcastMulOp(arr1, arrInvalid, arr1, 0, 2));
        fail("Excepted exception on invalid input");
    }

    @Test
    public void testGet(){
        //https://github.com/deeplearning4j/deeplearning4j/issues/6133
        INDArray m = Nd4j.linspace(0,99,100, DataType.DOUBLE).reshape('c', 10,10);
        INDArray exp = Nd4j.create(new double[]{5, 15, 25, 35, 45, 55, 65, 75, 85, 95}, new int[]{10});
        INDArray col = m.getColumn(5);

        for(int i=0; i<10; i++ ){
            col.slice(i);
//            System.out.println(i + "\t" + col.slice(i));
        }

        //First element: index 5
        //Last element: index 95
        //91 total elements
        assertEquals(5, m.getDouble(5), 1e-6);
        assertEquals(95, m.getDouble(95), 1e-6);
        assertEquals(91, col.data().length());

        assertEquals(exp, col);
        assertEquals(exp.toString(), col.toString());
        assertArrayEquals(exp.toDoubleVector(), col.toDoubleVector(), 1e-6);
    }

    @Test
    public void testWhere1(){

        INDArray arr = Nd4j.create(new boolean[][]{{false,true,false},{false,false,true},{false,false,true}});
        INDArray[] exp = new INDArray[]{
                Nd4j.trueVector(new long[]{0,1,2}),
                Nd4j.trueVector(new long[]{1,2,2})};

        INDArray[] act = Nd4j.where(arr, null, null);

        assertArrayEquals(exp, act);
    }

    @Test
    public void testWhere2(){

        INDArray arr = Nd4j.create(DataType.BOOL, 3,3,3);
        arr.putScalar(0,1,0,1.0);
        arr.putScalar(1,2,1,1.0);
        arr.putScalar(2,2,1,1.0);
        INDArray[] exp = new INDArray[]{
                Nd4j.trueVector(new long[]{0,1,2}),
                Nd4j.trueVector(new long[]{1,2,2}),
                Nd4j.trueVector(new long[]{0,1,1})
        };

        INDArray[] act = Nd4j.where(arr, null, null);

        assertArrayEquals(exp, act);
    }

    @Test
    public void testWhere3(){
        INDArray arr = Nd4j.create(new boolean[][]{{false,true,false},{false,false,true},{false,false,true}});
        INDArray x = Nd4j.valueArrayOf(3, 3, 1.0);
        INDArray y = Nd4j.valueArrayOf(3, 3, 2.0);
        INDArray exp = Nd4j.create(new double[][]{
                {1,2,1},
                {1,1,2},
                {1,1,2}});

        INDArray[] act = Nd4j.where(arr, x, y);
        assertEquals(1, act.length);

        assertEquals(exp, act[0]);
    }

    @Test
    public void testWhereEmpty(){
        INDArray inArray = Nd4j.zeros(2, 3);
        inArray.putScalar(0, 0, 10.0f);
        inArray.putScalar(1, 2, 10.0f);

        INDArray mask1 = inArray.match(1, Conditions.greaterThanOrEqual(1));

        assertEquals(1, mask1.castTo(DataType.INT).maxNumber().intValue()); // ! Not Empty Match

        INDArray[] matchIndexes = Nd4j.where(mask1, null, null);

        assertArrayEquals(new int[] {0, 1}, matchIndexes[0].toIntVector());
        assertArrayEquals(new int[] {0, 2}, matchIndexes[1].toIntVector());

        INDArray mask2 = inArray.match(1, Conditions.greaterThanOrEqual(11));

        assertEquals(0, mask2.castTo(DataType.INT).maxNumber().intValue());

        INDArray[] matchIndexes2 = Nd4j.where(mask2, null, null);
        for( int i=0; i<matchIndexes2.length; i++ ){
            assertTrue(matchIndexes2[i].isEmpty());
        }
    }

    @Test
    public void testStack(){
        INDArray in = Nd4j.linspace(1,12,12, DataType.DOUBLE).reshape(3,4);
        INDArray in2 = in.add(100);

        for( int i=-3; i<3; i++ ){
            INDArray out = Nd4j.stack(i, in, in2);
            int[] expShape;
            switch (i){
                case -3:
                case 0:
                    expShape = new int[]{2,3,4};
                    break;
                case -2:
                case 1:
                    expShape = new int[]{3,2,4};
                    break;
                case -1:
                case 2:
                    expShape = new int[]{3,4,2};
                    break;
                default:
                    throw new RuntimeException(String.valueOf(i));
            }
            assertArrayEquals(String.valueOf(i), expShape, out.shape());
        }
    }

    @Test
    public void testPutSpecifiedIndex(){
        long[][] ss = new long[][]{{3,4}, {3,4,5}, {3,4,5,6}};
        long[][] st = new long[][]{{4,4}, {4,4,5}, {4,4,5,6}};
        long[][] ds = new long[][]{{1,4}, {1,4,5}, {1,4,5,6}};

        for( int test=0; test<ss.length; test++ ) {
            long[] shapeSource = ss[test];
            long[] shapeTarget = st[test];
            long[] diffShape = ds[test];

            final INDArray source = Nd4j.ones(shapeSource);
            final INDArray target = Nd4j.zeros(shapeTarget);

            final INDArrayIndex[] targetIndexes = new INDArrayIndex[shapeTarget.length];
            Arrays.fill(targetIndexes, NDArrayIndex.all());
            int[] arr = new int[(int) shapeSource[0]];
            for (int i = 0; i < arr.length; i++) {
                arr[i] = i;
            }
            targetIndexes[0] = new SpecifiedIndex(arr);

            // Works
            //targetIndexes[0] = NDArrayIndex.interval(0, shapeSource[0]);

            target.put(targetIndexes, source);
            final INDArray expected = Nd4j.concat(0, Nd4j.ones(shapeSource), Nd4j.zeros(diffShape));
            assertEquals("Expected array to be set!", expected, target);
        }
    }

    @Test
    public void testPutSpecifiedIndices2d(){

        INDArray arr = Nd4j.create(3,4);
        INDArray toPut = Nd4j.create(new double[]{1,2,3,4}, new int[]{2,2}, 'c');
        INDArrayIndex[] indices = new INDArrayIndex[]{
                NDArrayIndex.indices(0,2),
                NDArrayIndex.indices(1,3)} ;

        INDArray exp = Nd4j.create(new double[][]{
                {0,1,0,2},
                {0,0,0,0},
                {0,3,0,4}});

        arr.put(indices, toPut);
        assertEquals(exp, arr);
    }

    @Test
    public void testPutSpecifiedIndices3d(){

        INDArray arr = Nd4j.create(2,3,4);
        INDArray toPut = Nd4j.create(new double[]{1,2,3,4}, new int[]{1,2,2}, 'c');
        INDArrayIndex[] indices = new INDArrayIndex[]{
                NDArrayIndex.point(1),
                NDArrayIndex.indices(0,2),
                NDArrayIndex.indices(1,3)} ;

        INDArray exp = Nd4j.create(2,3,4);
        exp.putScalar(1, 0, 1, 1);
        exp.putScalar(1, 0, 3, 2);
        exp.putScalar(1, 2, 1, 3);
        exp.putScalar(1, 2, 3, 4);

        arr.put(indices, toPut);
        assertEquals(exp, arr);
    }

    @Test
    public void testSpecifiedIndexArraySize1() {
        long[] shape = {2, 2, 2, 2};
        INDArray in = Nd4j.create(shape);
        INDArrayIndex[] idx1 = new INDArrayIndex[]{NDArrayIndex.all(), new SpecifiedIndex(0), NDArrayIndex.all(), NDArrayIndex.all()};

        INDArray arr = in.get(idx1);
        long[] expShape = new long[]{2,1,2,2};
        assertArrayEquals(expShape, arr.shape());
    }

    @Test
    public void testTransposei(){
        INDArray arr = Nd4j.linspace(1,12,12).reshape('c',3,4);

        INDArray ti = arr.transposei();
        assertArrayEquals(new long[]{4,3}, ti.shape());
        assertArrayEquals(new long[]{4,3}, arr.shape());

        assertTrue(arr == ti);  //Should be same object
    }

    @Test
    public void testScatterUpdateShortcut() {
        val array = Nd4j.create(DataType.FLOAT, 5, 2);
        val updates = Nd4j.createFromArray(new float[][] {{1,1}, {2,2}, {3, 3}});
        val indices = Nd4j.createFromArray(new int[]{1, 2, 3});
        val exp = Nd4j.createFromArray(new float[][] {{0,0}, {1,1}, {2,2}, {3, 3}, {0,0}});

        assertArrayEquals(exp.shape(), array.shape());
        Nd4j.scatterUpdate(ScatterUpdate.UpdateOp.ADD, array, indices, updates, 1);

        assertEquals(exp, array);
    }

    @Test(expected = IllegalStateException.class)
    public void testScatterUpdateShortcut_f1() {
        val array = Nd4j.create(DataType.FLOAT, 5, 2);
        val updates = Nd4j.createFromArray(new float[][] {{1,1}, {2,2}, {3, 3}});
        val indices = Nd4j.createFromArray(new int[]{1, 2, 3});
        val exp = Nd4j.createFromArray(new float[][] {{0,0}, {1,1}, {2,2}, {3, 3}, {0,0}});

        assertArrayEquals(exp.shape(), array.shape());
        Nd4j.scatterUpdate(ScatterUpdate.UpdateOp.ADD, array, indices, updates, 0);

        assertEquals(exp, array);
    }

    @Test
    public void testStatistics_1() {
        val array = Nd4j.createFromArray(new float[] {-1.0f, 0.0f, 1.0f});
        val stats = Nd4j.getExecutioner().inspectArray(array);

        assertEquals(1, stats.getCountPositive());
        assertEquals(1, stats.getCountNegative());
        assertEquals(1, stats.getCountZero());
        assertEquals(0.0f, stats.getMeanValue(), 1e-5);
    }

    @Test
    public void testINDArrayMmulWithTranspose(){
        Nd4j.getRandom().setSeed(12345);
        INDArray a = Nd4j.rand(2,5);
        INDArray b = Nd4j.rand(5,3);
        INDArray exp = a.mmul(b).transpose();
        INDArray act = a.mmul(b, MMulTranspose.builder().transposeResult(true).build());

        assertEquals(exp, act);

        a = Nd4j.rand(5,2);
        b = Nd4j.rand(5,3);
        exp = a.transpose().mmul(b);
        act = a.mmul(b, MMulTranspose.builder().transposeA(true).build());
        assertEquals(exp, act);

        a = Nd4j.rand(2,5);
        b = Nd4j.rand(3,5);
        exp = a.mmul(b.transpose());
        act = a.mmul(b, MMulTranspose.builder().transposeB(true).build());
        assertEquals(exp, act);

        a = Nd4j.rand(5,2);
        b = Nd4j.rand(3,5);
        exp = a.transpose().mmul(b.transpose());
        act = a.mmul(b, MMulTranspose.builder().transposeA(true).transposeB(true).build());
        assertEquals(exp, act);

        a = Nd4j.rand(5,2);
        b = Nd4j.rand(3,5);
        exp = a.transpose().mmul(b.transpose()).transpose();
        act = a.mmul(b, MMulTranspose.builder().transposeA(true).transposeB(true).transposeResult(true).build());
        assertEquals(exp, act);
    }

    @Test
    public void testInvalidOrder(){

        try {
            Nd4j.create(new int[]{1}, 'z');
            fail("Expected failure");
        } catch (IllegalArgumentException e){
            assertTrue(e.getMessage().toLowerCase().contains("order"));
        }

        try {
            Nd4j.zeros(1, 'z');
            fail("Expected failure");
        } catch (IllegalArgumentException e){
            assertTrue(e.getMessage().toLowerCase().contains("order"));
        }

        try {
            Nd4j.zeros(new int[]{1}, 'z');
            fail("Expected failure");
        } catch (IllegalArgumentException e){
            assertTrue(e.getMessage().toLowerCase().contains("order"));
        }

        try {
            Nd4j.create(new long[]{1}, 'z');
            fail("Expected failure");
        } catch (IllegalArgumentException e){
            assertTrue(e.getMessage().toLowerCase().contains("order"));
        }

        try {
            Nd4j.rand('z', 1, 1);
            fail("Expected failure");
        } catch (IllegalArgumentException e){
            assertTrue(e.getMessage().toLowerCase().contains("order"));
        }

        try {
            Nd4j.createUninitialized(new int[]{1}, 'z');
            fail("Expected failure");
        } catch (IllegalArgumentException e){
            assertTrue(e.getMessage().toLowerCase().contains("order"));
        }

        try {
            Nd4j.createUninitialized(new long[]{1}, 'z');
            fail("Expected failure");
        } catch (IllegalArgumentException e){
            assertTrue(e.getMessage().toLowerCase().contains("order"));
        }
    }

    @Test
    public void testAssignValid(){
        INDArray arr1 = Nd4j.linspace(1, 12, 12).reshape('c', 3, 4);
        INDArray arr2 = Nd4j.create(3,4);
        arr2.assign(arr1);
        assertEquals(arr1, arr2);
    }

    @Test
    public void testAssignInvalid(){
        INDArray arr1 = Nd4j.linspace(1, 12, 12).reshape('c', 3, 4);
        INDArray arr2 = Nd4j.create(4,3);
        try {
            arr2.assign(arr1);
            fail("Expected exception");
        } catch (IllegalStateException e){
            assertTrue(e.getMessage(), e.getMessage().contains("shape"));
        }
    }


    @Test
    public void testInvalidTransformsSoftmax(){
        INDArray arr = Nd4j.zeros(2,3,4);
        try{
            Transforms.softmax(arr);
            fail("Expected exception");
        } catch (IllegalArgumentException e){
            //OK
            assertTrue(e.getMessage().contains("rank 2"));
        }
    }

    @Test
    public void testEmptyCasting(){
        for(val from : DataType.values()) {
            if (from == DataType.UTF8 || from == DataType.UNKNOWN || from == DataType.COMPRESSED)
                continue;

            for(val to : DataType.values()){
                if (to == DataType.UTF8 || to == DataType.UNKNOWN || to == DataType.COMPRESSED)
                    continue;

                INDArray emptyFrom = Nd4j.empty(from);
                INDArray emptyTo = emptyFrom.castTo(to);

                String str = from + " -> " + to;

                assertEquals(str, from, emptyFrom.dataType());
                assertTrue(str, emptyFrom.isEmpty());
                assertEquals(str,0, emptyFrom.length());

                assertEquals(str, to, emptyTo.dataType());
                assertTrue(str, emptyTo.isEmpty());
                assertEquals(str,0, emptyTo.length());
            }
        }
    }

    @Test
    public void testVStackRank1(){
        List<INDArray> list = new ArrayList<>();
        list.add(Nd4j.linspace(1,3,3, DataType.DOUBLE));
        list.add(Nd4j.linspace(4,6,3, DataType.DOUBLE));
        list.add(Nd4j.linspace(7,9,3, DataType.DOUBLE));

        INDArray out = Nd4j.vstack(list);
        INDArray exp = Nd4j.createFromArray(new double[][]{
                {1,2,3},
                {4,5,6},
                {7,8,9}});
        assertEquals(exp, out);
    }

    @Test
    public void testAxpyOpRows(){
        INDArray arr = Nd4j.create(1,4).assign(2.0f);
        INDArray ones = Nd4j.ones(1,4).assign(3.0f);

        Nd4j.exec(new Axpy(arr, ones, arr, 10.0, 4));

        INDArray exp = Nd4j.valueArrayOf(new long[]{1,4}, 23.0);

        assertEquals(exp, arr);
    }

    @Test
    public void testEmptyArray() {
        INDArray empty = Nd4j.empty(DataType.INT);
        assertEquals(empty.toString(), "[]");
    }

    @Test
    public void testLinspaceWithStep(){

        double lower = -0.9, upper = 0.9, step = 0.2;
        INDArray in = Nd4j.linspace(lower, upper, 10, DataType.DOUBLE);
        for (int i = 0; i < 10; ++i) {
            assertEquals(lower + step * i, in.getDouble(i), 1e-5);
        }

        step = 0.3;
        INDArray stepped = Nd4j.linspace(DataType.DOUBLE, lower, step, 10);
        for (int i = 0; i < 10; ++i) {
            assertEquals(lower + i * step, stepped.getDouble(i),1e-5);
        }

        lower = 0.9;
        upper = -0.9;
        step = -0.2;
        in = Nd4j.linspace(lower, upper, 10, DataType.DOUBLE);
        for (int i = 0; i < 10; ++i) {
            assertEquals(lower + i * step, in.getDouble(i),  1e-5);
        }

        stepped = Nd4j.linspace(DataType.DOUBLE, lower, step, 10);
        for (int i = 0; i < 10; ++i) {
             assertEquals(lower + i * step, stepped.getDouble(i),  1e-5);
        }

    }

    @Test
    public void testLinspaceWithStepForIntegers(){

        long lower = -9, upper = 9, step = 2;
        INDArray in = Nd4j.linspace(lower, upper, 10, DataType.LONG);
        for (int i = 0; i < 10; ++i) {
            assertEquals(lower + step * i, in.getInt(i));
        }

        INDArray stepped = Nd4j.linspace(DataType.INT, lower, 10, step);
        for (int i = 0; i < 10; ++i) {
            assertEquals(lower + i * step, stepped.getInt(i));
        }

        lower = 9;
        upper = -9;
        step = -2;
        in = Nd4j.linspace(lower, upper, 10, DataType.INT);
        for (int i = 0; i < 10; ++i) {
            assertEquals(lower + i * step, in.getInt(i));
        }
        lower = 9;
        step = -2;
        INDArray stepped2 = Nd4j.linspace(DataType.INT, lower, 10, step);
        for (int i = 0; i < 10; ++i) {
            assertEquals(lower + i * step, stepped2.getInt(i));
        }

    }

    @Test
    public void testArangeWithStep() {
        int begin = -9, end = 9, step = 2;
        INDArray in = Nd4j.arange(begin, end, step);
        assertEquals(in.getInt(0), -9);
        assertEquals(in.getInt(1), -7);
        assertEquals(in.getInt(2), -5);
        assertEquals(in.getInt(3), -3);
        assertEquals(in.getInt(4), -1);
        assertEquals(in.getInt(5), 1);
        assertEquals(in.getInt(6), 3);
        assertEquals(in.getInt(7), 5);
        assertEquals(in.getInt(8), 7);
    }

    @Test
    public void testRollingMean() {
        val wsconf = WorkspaceConfiguration.builder()
                .initialSize(4L * (32*128*256*256 + 32*128 + 10*1024*1024))
                .policyLearning(LearningPolicy.FIRST_LOOP)
                .policySpill(SpillPolicy.FAIL)
                .build();

        String wsName = "testRollingMeanWs";
        try {
            System.gc();
            for (int e = 0; e < 5; e++) {
                try (val ws = Nd4j.getWorkspaceManager().getAndActivateWorkspace(wsconf, wsName)) {
                    val array = Nd4j.create(DataType.FLOAT, 32, 128, 256, 256);
                    array.mean(2, 3);
                }
            }

            int iterations = 100;
            val timeStart = System.nanoTime();
            for (int e = 0; e < iterations; e++) {
                try (val ws = Nd4j.getWorkspaceManager().getAndActivateWorkspace(wsconf, wsName)) {
                    val array = Nd4j.create(DataType.FLOAT, 32, 128, 256, 256);
                    array.mean(2, 3);
                }
            }
            val timeEnd = System.nanoTime();
            log.info("Average time: {} ms", (timeEnd - timeStart) / (double) iterations / (double) 1000 / (double) 1000);
        } finally {
            Nd4j.getWorkspaceManager().destroyAllWorkspacesForCurrentThread();
        }
    }

    @Test
    public void testZerosRank1() {
        Nd4j.zeros(new int[] { 2 }, DataType.DOUBLE);
    }

    @Test
    public void testReshapeEnforce(){

        INDArray arr = Nd4j.create(new long[]{2,2}, 'c');
        INDArray arr2 = arr.reshape('c', true, 4, 1);

        INDArray arr1a = Nd4j.create(new long[]{2,3}, 'c').get(NDArrayIndex.all(), NDArrayIndex.interval(0,2));
        INDArray arr3 = arr1a.reshape('c', false, 4,1);
        assertFalse(arr3.isView());     //Should be copy

        try{
            INDArray arr4 = arr1a.reshape('c', true, 4,1);
            fail("Expected exception");
        } catch (ND4JIllegalStateException e){
            assertTrue(e.getMessage(), e.getMessage().contains("Unable to reshape array as view"));
        }
    }

    @Test
    public void testRepeatSimple(){

        INDArray arr = Nd4j.createFromArray(new double[][]{
                {1,2,3},{4,5,6}});

        INDArray r0 = arr.repeat(0, 2);

        INDArray exp0 = Nd4j.createFromArray(new double[][]{
                {1,2,3},
                {1,2,3},
                {4,5,6},
                {4,5,6}});

        assertEquals(exp0, r0);


        INDArray r1 = arr.repeat(1, 2);
        INDArray exp1 = Nd4j.createFromArray(new double[][]{
                {1,1,2,2,3,3},{4,4,5,5,6,6}});
        assertEquals(exp1, r1);
    }

    @Test
    public void testRowsEdgeCaseView(){

        INDArray arr = Nd4j.linspace(0, 9, 10, DataType.DOUBLE).reshape('f', 5, 2).dup('c');    //0,1,2... along columns
        INDArray view = arr.getColumn(0);
        assertEquals(Nd4j.createFromArray(0.0, 1.0, 2.0, 3.0, 4.0), view);
        int[] idxs = new int[]{0,2,3,4};

        INDArray out = Nd4j.pullRows(view.reshape(5, 1), 1, idxs);
        INDArray exp = Nd4j.createFromArray(new double[]{0,2,3,4}).reshape(4, 1);

        assertEquals(exp, out);   //Failing here
    }

    @Test(expected = IllegalArgumentException.class)
    public void testPullRowsFailure() {
        val idxs = new int[]{0,2,3,4};
        val out = Nd4j.pullRows(Nd4j.createFromArray(0.0, 1.0, 2.0, 3.0, 4.0), 0, idxs);
    }

    @Test
    public void testRepeatStrided() {

        // Create a 2D array (shape 5x5)
        INDArray array = Nd4j.arange(25).reshape(5, 5);

        // Get first column (shape 5x1)
        INDArray slice = array.get(NDArrayIndex.all(), NDArrayIndex.point(0)).reshape(5,1);

        // Repeat column on sliced array (shape 5x3)
        INDArray repeatedSlice = slice.repeat(1, (long) 3);

        // Same thing but copy array first
        INDArray repeatedDup = slice.dup().repeat(1, (long) 3);

        // Check result
        assertEquals(repeatedSlice, repeatedDup);
    }

    @Test
    public void testMeshgridDtypes() {
        Nd4j.setDefaultDataTypes(DataType.FLOAT, DataType.FLOAT);
        Nd4j.meshgrid(Nd4j.create(new double[] { 1, 2, 3 }), Nd4j.create(new double[] { 4, 5, 6 }));

        Nd4j.meshgrid(Nd4j.createFromArray(1, 2, 3), Nd4j.createFromArray(4, 5, 6));
    }

    @Test
    public void testGetColumnRowVector(){
        INDArray arr = Nd4j.create(1,4);
        INDArray col = arr.getColumn(0);
        System.out.println(Arrays.toString(col.shape()));
        assertArrayEquals(new long[]{1}, col.shape());
    }


    @Test
    public void testEmptyArrayReuse(){
        //Empty arrays are immutable - no point creating them multiple times
        INDArray ef1 = Nd4j.empty(DataType.FLOAT);
        INDArray ef2 = Nd4j.empty(DataType.FLOAT);
        assertTrue(ef1 == ef2);       //Should be exact same object

        INDArray el1 = Nd4j.empty(DataType.LONG);
        INDArray el2 = Nd4j.empty(DataType.LONG);
        assertTrue(el1 == el2);       //Should be exact same object
    }

    @Test
    public void testMaxViewF(){
        INDArray arr = Nd4j.create(DataType.DOUBLE, new long[]{8,2}, 'f').assign(999);

        INDArray view = arr.get(NDArrayIndex.interval(3,5), NDArrayIndex.all());
        view.assign(Nd4j.createFromArray(new double[][]{{1,2},{3,4}}));

        assertEquals(Nd4j.create(new double[]{3,4}), view.max(0));
        assertEquals(Nd4j.create(new double[]{2,4}), view.max(1));
    }

    @Test
    public void testMin2(){
        INDArray x = Nd4j.createFromArray(new double[][]{
                {-999,       0.2236,    0.7973,    0.0962},
                { 0.7231,    0.3381,   -0.7301,    0.9115},
                {-0.5094,    0.9749,   -2.1340,    0.6023}});

        INDArray out = Nd4j.create(DataType.DOUBLE, 4);
        Nd4j.exec(DynamicCustomOp.builder("reduce_min")
                .addInputs(x)
                .addOutputs(out)
                .addIntegerArguments(0)
                .build());

        INDArray exp = Nd4j.createFromArray(-999, 0.2236, -2.1340, 0.0962);
        assertEquals(exp, out); //Fails here


        INDArray out1 = Nd4j.create(DataType.DOUBLE, 3);
        Nd4j.exec(DynamicCustomOp.builder("reduce_min")
                .addInputs(x)
                .addOutputs(out1)
                .addIntegerArguments(1)
                .build());

        INDArray exp1 = Nd4j.createFromArray(-999, -0.7301, -2.1340);
        assertEquals(exp1, out1); //This is OK
    }

    @Test(expected = IllegalArgumentException.class)
    public void testPutRowValidation() {
        val matrix = Nd4j.create(5, 10);
        val row = Nd4j.create(25);

        matrix.putRow(1, row);
    }

    @Test(expected = IllegalArgumentException.class)
    public void testPutColumnValidation() {
        val matrix = Nd4j.create(5, 10);
        val column = Nd4j.create(25);

        matrix.putColumn(1, column);
    }

    @Test
    public void testCreateF(){
        char origOrder = Nd4j.order();
        try {
            Nd4j.factory().setOrder('f');


            INDArray arr = Nd4j.createFromArray(new double[][]{{1, 2, 3}, {4, 5, 6}});
            INDArray arr2 = Nd4j.createFromArray(new float[][]{{1, 2, 3}, {4, 5, 6}});
            INDArray arr3 = Nd4j.createFromArray(new int[][]{{1, 2, 3}, {4, 5, 6}});
            INDArray arr4 = Nd4j.createFromArray(new long[][]{{1, 2, 3}, {4, 5, 6}});
            INDArray arr5 = Nd4j.createFromArray(new short[][]{{1, 2, 3}, {4, 5, 6}});
            INDArray arr6 = Nd4j.createFromArray(new byte[][]{{1, 2, 3}, {4, 5, 6}});

            INDArray exp = Nd4j.create(2, 3);
            exp.putScalar(0, 0, 1.0);
            exp.putScalar(0, 1, 2.0);
            exp.putScalar(0, 2, 3.0);
            exp.putScalar(1, 0, 4.0);
            exp.putScalar(1, 1, 5.0);
            exp.putScalar(1, 2, 6.0);

            assertEquals(exp, arr);
            assertEquals(exp.castTo(DataType.FLOAT), arr2);
            assertEquals(exp.castTo(DataType.INT), arr3);
            assertEquals(exp.castTo(DataType.LONG), arr4);
            assertEquals(exp.castTo(DataType.SHORT), arr5);
            assertEquals(exp.castTo(DataType.BYTE), arr6);
        } finally {
            Nd4j.factory().setOrder(origOrder);
        }
    }

    @Test
    public void testReduceKeepDimsShape(){
        INDArray arr = Nd4j.create(3,4);
        INDArray out = arr.sum(true, 1);
        assertArrayEquals(new long[]{3, 1}, out.shape());

        INDArray out2 = arr.sum(true, 0);
        assertArrayEquals(new long[]{1, 4}, out2.shape());
    }

    @Test
    public void testSliceRow(){
        double[] data = new double[]{15.0, 16.0};
        INDArray vector = Nd4j.createFromArray(data).reshape(1,2);
        INDArray slice = vector.slice(0);
        System.out.println(slice.shapeInfoToString());
        assertEquals(vector.reshape(2), slice);
        slice.assign(-1);
        assertEquals(Nd4j.createFromArray(-1.0, -1.0).reshape(1,2), vector);
    }

    @Test
    public void testSliceMatrix(){
        INDArray arr = Nd4j.arange(4).reshape(2,2);
        System.out.println(arr.slice(0));
        System.out.println();
        System.out.println(arr.slice(1));
    }

    @Test
    public void testScalarEq(){
        INDArray scalarRank2 = Nd4j.scalar(10.0).reshape(1,1);
        INDArray scalarRank1 = Nd4j.scalar(10.0).reshape(1);
        INDArray scalarRank0 = Nd4j.scalar(10.0);

        assertNotEquals(scalarRank0, scalarRank2);
        assertNotEquals(scalarRank0, scalarRank1);
        assertNotEquals(scalarRank1, scalarRank2);
        assertEquals(scalarRank0, scalarRank0.dup());
        assertEquals(scalarRank1, scalarRank1.dup());
        assertEquals(scalarRank2, scalarRank2.dup());
    }

<<<<<<< HEAD
=======
    @Ignore // https://github.com/deeplearning4j/deeplearning4j/issues/7632
    @Test
    public void testGetWhereINDArray() {
        INDArray input = Nd4j.create(new double[] { 1, -3, 4, 8, -2, 5 });
        INDArray expected = Nd4j.create(new double[] { 4, 8, 5 });
        INDArray actual = input.getWhere(input, Conditions.greaterThan(1));

        assertEquals(expected, actual);
    }

    @Test
    public void testGetWhereNumber() {
        INDArray input = Nd4j.create(new double[] { 1, -3, 4, 8, -2, 5 });
        INDArray expected = Nd4j.create(new double[] { 8, 5 });
        INDArray actual = input.getWhere(4, Conditions.greaterThan(6));

        assertEquals(expected, actual);
    }

>>>>>>> 40283316
    @Test
    public void testType1() throws IOException {
        for (int i = 0; i < 10; ++i) {
            INDArray in1 = Nd4j.rand(DataType.DOUBLE, new int[]{100, 100});
            ObjectOutputStream oos = new ObjectOutputStream(new FileOutputStream("test.bin"));
            oos.writeObject(in1);

            ObjectInputStream ois = new ObjectInputStream(new FileInputStream("test.bin"));
            INDArray in2 = null;
            try {
                in2 = (INDArray) ois.readObject();
            } catch(ClassNotFoundException e) {

            }

            assertEquals(in1, in2);
        }

    }

    @Test
    public void testOnes(){
        INDArray arr = Nd4j.ones();
        INDArray arr2 = Nd4j.ones(DataType.LONG);
        assertEquals(0, arr.rank());
        assertEquals(1, arr.length());
        assertEquals(0, arr2.rank());
        assertEquals(1, arr2.length());
    }

    @Test
    public void testZeros(){
        INDArray arr = Nd4j.zeros();
        INDArray arr2 = Nd4j.zeros(DataType.LONG);
        assertEquals(0, arr.rank());
        assertEquals(1, arr.length());
        assertEquals(0, arr2.rank());
        assertEquals(1, arr2.length());
    }

    @Test
    public void testType2() throws IOException {
        for (int i = 0; i < 10; ++i) {
            INDArray in1 = Nd4j.ones(DataType.UINT16);
            ObjectOutputStream oos = new ObjectOutputStream(new FileOutputStream("test1.bin"));
            oos.writeObject(in1);

            ObjectInputStream ois = new ObjectInputStream(new FileInputStream("test1.bin"));
            INDArray in2 = null;
            try {
                in2 = (INDArray) ois.readObject();
            } catch(ClassNotFoundException e) {

            }

            assertEquals(in1, in2);
        }

        for (int i = 0; i < 10; ++i) {
            INDArray in1 = Nd4j.ones(DataType.UINT32);
            ObjectOutputStream oos = new ObjectOutputStream(new FileOutputStream("test2.bin"));
            oos.writeObject(in1);

            ObjectInputStream ois = new ObjectInputStream(new FileInputStream("test2.bin"));
            INDArray in2 = null;
            try {
                in2 = (INDArray) ois.readObject();
            } catch(ClassNotFoundException e) {

            }

            assertEquals(in1, in2);
        }

        for (int i = 0; i < 10; ++i) {
            INDArray in1 = Nd4j.ones(DataType.UINT64);
            ObjectOutputStream oos = new ObjectOutputStream(new FileOutputStream("test3.bin"));
            oos.writeObject(in1);

            ObjectInputStream ois = new ObjectInputStream(new FileInputStream("test3.bin"));
            INDArray in2 = null;
            try {
                in2 = (INDArray) ois.readObject();
            } catch(ClassNotFoundException e) {

            }

            assertEquals(in1, in2);
        }

    }



    ///////////////////////////////////////////////////////
    protected static void fillJvmArray3D(float[][][] arr) {
        int cnt = 1;
        for (int i = 0; i < arr.length; i++)
            for (int j = 0; j < arr[0].length; j++)
                for (int k = 0; k < arr[0][0].length; k++)
                    arr[i][j][k] = (float) cnt++;
    }


    protected static void fillJvmArray4D(float[][][][] arr) {
        int cnt = 1;
        for (int i = 0; i < arr.length; i++)
            for (int j = 0; j < arr[0].length; j++)
                for (int k = 0; k < arr[0][0].length; k++)
                    for (int m = 0; m < arr[0][0][0].length; m++)
                        arr[i][j][k][m] = (float) cnt++;
    }


    private static INDArray fwd(INDArray input, INDArray W, INDArray b){
        INDArray ret = Nd4j.createUninitialized(input.size(0), W.size(1));
        input.mmuli(W, ret);
        ret.addiRowVector(b);
        return ret;
    }

    @Override
    public char ordering() {
        return 'c';
    }
}<|MERGE_RESOLUTION|>--- conflicted
+++ resolved
@@ -7629,8 +7629,6 @@
         assertEquals(scalarRank2, scalarRank2.dup());
     }
 
-<<<<<<< HEAD
-=======
     @Ignore // https://github.com/deeplearning4j/deeplearning4j/issues/7632
     @Test
     public void testGetWhereINDArray() {
@@ -7650,7 +7648,6 @@
         assertEquals(expected, actual);
     }
 
->>>>>>> 40283316
     @Test
     public void testType1() throws IOException {
         for (int i = 0; i < 10; ++i) {
