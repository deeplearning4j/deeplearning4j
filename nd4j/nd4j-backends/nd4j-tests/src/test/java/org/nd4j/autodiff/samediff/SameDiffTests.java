package org.nd4j.autodiff.samediff;

import lombok.extern.slf4j.Slf4j;
import lombok.val;
import org.junit.After;
import org.junit.Before;
import org.junit.Test;
import org.nd4j.autodiff.functions.DifferentialFunction;
import org.nd4j.linalg.activations.Activation;
import org.nd4j.linalg.api.blas.params.MMulTranspose;
import org.nd4j.linalg.api.buffer.DataBuffer;
import org.nd4j.linalg.api.ndarray.INDArray;
import org.nd4j.linalg.api.ops.DynamicCustomOp;
import org.nd4j.linalg.api.ops.Op;
import org.nd4j.linalg.api.ops.impl.accum.Mean;
import org.nd4j.linalg.api.ops.impl.accum.distances.*;
import org.nd4j.linalg.api.ops.impl.controlflow.While;
import org.nd4j.linalg.api.ops.impl.layers.Linear;
import org.nd4j.linalg.api.ops.impl.layers.convolution.config.*;
import org.nd4j.linalg.api.ops.impl.scalar.ScalarDivision;
import org.nd4j.linalg.api.ops.impl.shape.OnesLike;
import org.nd4j.linalg.api.ops.impl.transforms.IsMax;
import org.nd4j.linalg.api.ops.impl.transforms.SoftMaxDerivative;
import org.nd4j.linalg.api.ops.impl.transforms.arithmetic.AddOp;
import org.nd4j.linalg.api.ops.impl.transforms.arithmetic.MulOp;
import org.nd4j.linalg.api.ops.impl.transforms.arithmetic.SubOp;
import org.nd4j.linalg.api.ops.impl.transforms.arithmetic.bp.MulBpOp;
import org.nd4j.linalg.api.ops.impl.transforms.arithmetic.bp.SubBpOp;
import org.nd4j.linalg.api.ops.impl.transforms.comparison.*;
import org.nd4j.linalg.api.ops.impl.transforms.gradient.GradientBackwardsMarker;
import org.nd4j.linalg.api.ops.random.impl.BernoulliDistribution;
import org.nd4j.linalg.checkutil.NDArrayCreationUtil;
import org.nd4j.linalg.exception.ND4JIllegalStateException;
import org.nd4j.linalg.factory.Nd4j;
import org.nd4j.linalg.indexing.NDArrayIndex;
import org.nd4j.linalg.ops.transforms.Transforms;
import org.nd4j.linalg.primitives.Pair;
import org.nd4j.linalg.util.ArrayUtil;
import org.nd4j.nativeblas.NativeOpsHolder;
import org.nd4j.weightinit.impl.OneInitScheme;
import org.nd4j.weightinit.impl.UniformInitScheme;
import org.nd4j.weightinit.impl.ZeroInitScheme;

import java.lang.reflect.Field;
import java.util.*;

import static org.junit.Assert.*;
import static org.junit.Assume.assumeNotNull;
import static org.nd4j.linalg.indexing.NDArrayIndex.*;

/**
 * Created by agibsonccc on 4/11/17.
 */
@Slf4j
public class SameDiffTests {
    private DataBuffer.Type initialType;

    @Before
    public void before() throws Exception {
        Nd4j.create(1);
        initialType = Nd4j.dataType();

        Nd4j.setDataType(DataBuffer.Type.DOUBLE);
        Nd4j.getRandom().setSeed(123);
    }

    @After
    public void after() throws Exception {
        Nd4j.setDataType(initialType);
    }


    @After
    public void tearDown() throws Exception {
        NativeOpsHolder.getInstance().getDeviceNativeOps().enableDebugMode(false);
        NativeOpsHolder.getInstance().getDeviceNativeOps().enableVerboseMode(false);
    }

    public Map<String, INDArray> variablesForInput() {
        INDArray inputs = Nd4j.create(new double[][]{
                {0.52, 1.12, 0.77},
                {0.88, -1.08, 0.15},
                {0.52, 0.06, -1.30},
                {0.74, -2.49, 1.39}
        });

        INDArray labels = Nd4j.create(new double[]{1, 1, 0, 1}).reshape(4, 1);

        INDArray weights = Nd4j.zeros(3, 1);

        Map<String, INDArray> inputMap = new HashMap<>();
        inputMap.put("x", inputs);
        inputMap.put("w", weights);
        inputMap.put("y", labels);
        return inputMap;
    }


    @Test
    public void testScalarMul() {
        int d0 = 2;
        int d1 = 3;
        int d2 = 4;

        int n = d0 * d1 * d2;

        for (char inOrder : new char[]{'c', 'f'}) {
            String msg = "Order: " + inOrder + ", Nd4J order: " + Nd4j.order();

            SameDiff sd = SameDiff.create();

            INDArray inArr = Nd4j.linspace(1, n, n).reshape(inOrder, d0, d1, d2);
            INDArray inMul2Exp = inArr.mul(2);

            SDVariable in = sd.var("in", inArr);
            SDVariable inMul2 = in.mul(2.0);

            sd.exec();

            System.out.println("*** Expected ***");
            System.out.println(inMul2Exp.shapeInfoToString());
            System.out.println(Arrays.toString(inMul2Exp.data().asFloat()));

            System.out.println("*** Actual ***");
            System.out.println(inMul2.getArr().shapeInfoToString());
            System.out.println(Arrays.toString(inMul2.getArr().data().asFloat()));

            assertEquals(msg, inArr, in.getArr());
            assertEquals(msg, inMul2Exp, inMul2.getArr());
        }
    }


    @Test
    public void testAddArgsAndOutput() {
        SameDiff sameDiff = SameDiff.create();
        val varOne = sameDiff.var("one", Nd4j.ones(2));
    }


    @Test
    public void testReductionsBackwards() {

        for (int i = 0; i < 7; i++) {

            SameDiff sd = SameDiff.create();

            int nOut = 4;
            int minibatch = 3;
            SDVariable input = sd.var("in", new long[]{-1, nOut});
            SDVariable label = sd.var("label", new long[]{-1, nOut});

            SDVariable diff = input.sub(label);
            SDVariable sqDiff = diff.mul(diff);
            SDVariable msePerEx = sd.mean("msePerEx", sqDiff, 1);

            SDVariable loss;
            String name;
            switch (i) {
                case 0:
                    loss = sd.mean("loss", msePerEx, 0);
                    name = "mean";
                    break;
                case 1:
                    loss = sd.sum("loss", msePerEx, 0);
                    name = "sum";
                    break;
                case 2:
                    loss = sd.standardDeviation("loss", msePerEx, true, 0);
                    name = "stdev";
                    break;
                case 3:
                    loss = sd.min("loss", msePerEx, 0);
                    name = "min";
                    break;
                case 4:
                    loss = sd.max("loss", msePerEx, 0);
                    name = "max";
                    break;
                case 5:
                    loss = sd.variance("loss", msePerEx, true, 0);
                    name = "variance";
                    break;
                case 6:
                    loss = sd.prod("loss", msePerEx, 0);
                    name = "prod";
                    break;
                default:
                    throw new RuntimeException();
            }


            String msg = "test: " + i + " - " + name;
            log.info("*** Starting test: " + msg);

            INDArray inputArr = Nd4j.rand(minibatch, nOut);
            INDArray labelArr = Nd4j.rand(minibatch, nOut);

            sd.associateArrayWithVariable(inputArr, input);
            sd.associateArrayWithVariable(labelArr, label);

            INDArray result = sd.execAndEndResult();
            assertEquals(1, result.length());

            Pair<Map<SDVariable, DifferentialFunction>, List<DifferentialFunction>> p = sd.execBackwards();
        }
    }

    @Test
    public void testMseBackwards() {

        SameDiff sd = SameDiff.create();

        int nOut = 4;
        int minibatch = 3;
        SDVariable input = sd.var("in", new long[]{-1, nOut});
        SDVariable label = sd.var("label", new long[]{-1, nOut});

        SDVariable diff = input.sub(label);
        SDVariable sqDiff = diff.mul(diff);
        SDVariable msePerEx = sd.mean("msePerEx", sqDiff, 1);
        SDVariable avgMSE = sd.mean("loss", msePerEx, 0);

        INDArray inputArr = Nd4j.rand(minibatch, nOut);
        INDArray labelArr = Nd4j.rand(minibatch, nOut);

        sd.associateArrayWithVariable(inputArr, input);
        sd.associateArrayWithVariable(labelArr, label);

        INDArray result = sd.execAndEndResult();
        assertEquals(1, result.length());

        Pair<Map<SDVariable, DifferentialFunction>, List<DifferentialFunction>> p = sd.execBackwards();
    }

    @Test
    public void testEvalVariable() {
        SameDiff sameDiff = SameDiff.create();
        INDArray ones = Nd4j.ones(4);
        INDArray twos = ones.add(ones);
        SDVariable inputOne = sameDiff.var("inputone", ones);
        SDVariable inputResult = inputOne.add("extravarname", inputOne);
        assertEquals(twos, inputResult.eval());
    }


    @Test
    public void testSum() {
        SameDiff sameDiff = SameDiff.create();
        INDArray arr = Transforms.sigmoid(Nd4j.linspace(1, 4, 4));
        SDVariable x = sameDiff.var("x", arr);
        SDVariable result = sameDiff.sum(x, 1); //[1,4].sum(1) == [1,1]

        sameDiff.exec();

        INDArray exp = Nd4j.scalar(1+2+3+4);
        INDArray resultArr = result.getArr();
        assertEquals(exp, resultArr);
    }


    @Test
    public void testXwPlusB() {
        SameDiff sameDiff = SameDiff.create();
        INDArray input = Nd4j.create(new long[]{2, 2});
        INDArray weights = Nd4j.create(new long[]{2, 2});
        INDArray b = Nd4j.create(new long[]{1, 2});

        SDVariable sdInput = sameDiff.var("input", input);
        SDVariable sdWeights = sameDiff.var("weights", weights);
        SDVariable sdBias = sameDiff.var("bias", b);

        SDVariable res = sameDiff.xwPlusB(sdInput, sdWeights, sdBias);
        sameDiff.exec();

        INDArray out = res.getArr();

        assertArrayEquals(new long[]{2, 2}, res.getShape());

    }

    @Test
    public void testReluLayer() {
        SameDiff sameDiff = SameDiff.create();
        INDArray input = Nd4j.create(new long[]{2, 2});
        INDArray weights = Nd4j.create(new long[]{2, 2});
        INDArray b = Nd4j.create(new long[]{1, 2});

        SDVariable sdInput = sameDiff.var("input", input);
        SDVariable sdWeights = sameDiff.var("weights", weights);
        SDVariable sdBias = sameDiff.var("bias", b);

        SDVariable res = sameDiff.reluLayer(sdInput, sdWeights, sdBias);
        sameDiff.exec();

        INDArray out = res.getArr();

        assertArrayEquals(new long[]{2, 2}, res.getShape());

    }


    @Test
    public void testBiasAdd() {
        SameDiff sameDiff = SameDiff.create();
        INDArray ia = Nd4j.create(new long[]{2, 2});
        INDArray b = Nd4j.create(new long[]{1, 2});

        SDVariable input = sameDiff.var("input", ia);
        SDVariable bias = sameDiff.var("bias", b);

        SDVariable res = sameDiff.biasAdd(input, bias);
        assertArrayEquals(new long[]{2, 2}, res.getShape());

    }

    @Test
    public void testSoftmaxXentWithLogits() {

        SameDiff sameDiff = SameDiff.create();
        INDArray logits = Nd4j.create(new long[]{1, 1});
        INDArray weights = Nd4j.create(new long[]{1, 1});
        INDArray labels = Nd4j.create(new long[]{1, 1});

        SDVariable sdLogits = sameDiff.var("logits", logits);
        SDVariable sdWeights = sameDiff.var("weights", weights);
        SDVariable sdLabels = sameDiff.var("labels", labels);

        int mode = 0;
        double labelSmoothing = 0.0;

        SDVariable res = sameDiff.softmaxCrossEntropyWithLogits(sdLogits, sdWeights, sdLabels, mode, labelSmoothing);
        sameDiff.exec();

        INDArray resultArray = res.getArr();
        assertArrayEquals(new long[]{1, 1}, res.getShape());
    }

    @Test
    public void testWeightedXentWithLogits() {
        SameDiff sameDiff = SameDiff.create();
        INDArray targets = Nd4j.create(new long[]{1, 5});
        INDArray inputs = Nd4j.create(new long[]{1, 5});
        INDArray weights = Nd4j.create(new long[]{1, 5});

        SDVariable sdInputs = sameDiff.var("inputs", inputs);
        SDVariable sdWeights = sameDiff.var("weights", weights);
        SDVariable sdTargets = sameDiff.var("targets", targets);

        SDVariable res = sameDiff.weightedCrossEntropyWithLogits(sdTargets, sdInputs, sdWeights);
        sameDiff.exec();

        INDArray resultArray = res.getArr();
        assertArrayEquals(new long[]{1, 5}, res.getShape());
    }

    @Test
    public void testSigmoidXentWithLogits() {
        SameDiff sameDiff = SameDiff.create();
        INDArray logits = Nd4j.create(new long[]{1, 5});
        INDArray weights = Nd4j.create(new long[]{1, 5});
        INDArray labels = Nd4j.create(new long[]{1, 5});

        SDVariable sdLogits = sameDiff.var("logits", logits);
        SDVariable sdWeights = sameDiff.var("weights", weights);
        SDVariable sdLabels = sameDiff.var("labels", labels);

        int mode = 0;
        double labelSmoothing = 0.0;

        SDVariable res = sameDiff.sigmoidCrossEntropyWithLogits(sdLogits, sdWeights, sdLabels, mode, labelSmoothing);
        sameDiff.exec();

        INDArray resultArray = res.getArr();
        assertArrayEquals(new long[]{1, 5}, res.getShape());

    }

    @Test
    public void testDropout() {
        SameDiff sd = SameDiff.create();
        double p = 0.5;
        INDArray ia = Nd4j.create(new long[]{2, 2});

        SDVariable input = sd.var("input", ia);

        SDVariable res = sd.dropout(input, p);
        assertArrayEquals(new long[]{2, 2}, res.getShape());
    }

    @Test
    public void testMseForward() {

        SameDiff sd = SameDiff.create();

        int nOut = 4;
        int minibatch = 3;
        SDVariable input = sd.var("in", new long[]{-1, nOut});
        SDVariable label = sd.var("label", new long[]{-1, nOut});

        SDVariable diff = input.sub(label);
        SDVariable sqDiff = diff.mul(diff);
        SDVariable msePerEx = sd.mean("msePerEx", sqDiff, 1);
        SDVariable score = sd.mean("score", msePerEx);

        INDArray inputArr = Nd4j.rand(minibatch, nOut);
        INDArray labelArr = Nd4j.rand(minibatch, nOut);

        sd.associateArrayWithVariable(inputArr, input);
        sd.associateArrayWithVariable(labelArr, label);

        INDArray result = sd.execAndEndResult();
        assertNotNull(result);                          //*** Fails Here - Null output ***
        assertEquals(1, result.length());
    }


    @Test
    public void testReshape() {
        SameDiff sameDiff = SameDiff.create();
        INDArray arr = Transforms.sigmoid(Nd4j.linspace(1, 4, 4)).reshape(2, 2);
        SDVariable x = sameDiff.var("x", arr);
        SDVariable result1 = sameDiff.reshape(x, 2, 2);
        assertArrayEquals(new long[]{2, 2}, result1.eval().shape());
        INDArray arr_shape = Nd4j.create(new double[]{2, 2}, new int[]{2});
        SDVariable shape = sameDiff.var("shape", arr_shape);
        SDVariable result2 = sameDiff.reshape(x, shape);
        assertArrayEquals(new long[]{2, 2}, result2.eval().shape());

    }

    @Test
    public void testTranspose() {
        SameDiff sameDiff = SameDiff.create();
        INDArray arr = Transforms.sigmoid(Nd4j.linspace(1, 4, 4));
        SDVariable x = sameDiff.var("x", arr);
        SDVariable result = sameDiff.transpose(x);
        sameDiff.exec();
        assertArrayEquals(new long[]{4, 1}, result.getArr().shape());

    }

    @Test

    public void testShape() {
        SameDiff sameDiff = SameDiff.create();
        val shape = new long[]{2, 3};
        SDVariable x = sameDiff.var("x", shape);
        SDVariable result = sameDiff.shape(x);
        assertArrayEquals(result.eval().toLongVector(), shape);
}
    @Test
    public void testGather() {
        SameDiff sameDiff = SameDiff.create();
        INDArray arr = Nd4j.create(new float[]{1, 2, 3, 4}, new long[]{2, 2});
        SDVariable x = sameDiff.var("x", arr);
        SDVariable result = sameDiff.gather(x, new int[]{1, 0}, 1);
        INDArray expected = Nd4j.create(new float[]{2, 1, 4, 3}, new long[]{2, 2});
        assertEquals(expected, result.eval());

    }

    @Test
    public void testGatherNd() {
        SameDiff sameDiff = SameDiff.create();
        INDArray arr1 = Transforms.sigmoid(Nd4j.linspace(1, 24, 24)).reshape(2, 3, 4);
        INDArray arr2 = Nd4j.create(new float[]{1, 2, 3, 0, 1, 3, 1, 0, 2}, new long[]{3, 3});
        SDVariable x = sameDiff.var("x", arr1);
        SDVariable idxs = sameDiff.var("idxs", arr2);
        SDVariable result = sameDiff.gatherNd(x, idxs);
        // build expected output array
        INDArray expected  = Nd4j.zeros(3);
        for (int i=0; i<3; i++){
            INDArray idx = arr2.get(NDArrayIndex.point(i));
            expected.get(NDArrayIndex.point(i)).assign(
                    arr1.get(NDArrayIndex.point(idx.getInt(0)),
                            NDArrayIndex.point(idx.getInt(1)),
                            NDArrayIndex.point(idx.getInt(2))));
            }
        assertEquals(expected, result.eval());
        }

    @Test
    public void testStack() {
        SameDiff sameDiff = SameDiff.create();
        INDArray arr1 = Transforms.sigmoid(Nd4j.linspace(1, 6, 6)).reshape(3, 2);
        INDArray arr2 = Transforms.sigmoid(Nd4j.linspace(7, 12, 6)).reshape(3, 2);
        SDVariable x1 = sameDiff.var("x1", arr1);
        SDVariable x2 = sameDiff.var("x2", arr2);
        SDVariable result = sameDiff.stack(1, x1, x2);
        assertArrayEquals(new long[]{3, 2, 2}, result.eval().shape());
    }

    @Test
    public void testParallelStack() {
        SameDiff sameDiff = SameDiff.create();
        INDArray arr1 = Transforms.sigmoid(Nd4j.linspace(1, 6, 6)).reshape(3, 2);
        INDArray arr2 = Transforms.sigmoid(Nd4j.linspace(7, 12, 6)).reshape(3, 2);
        SDVariable x1 = sameDiff.var("x1", arr1);
        SDVariable x2 = sameDiff.var("x2", arr2);
        SDVariable result = sameDiff.parallel_stack(new SDVariable[]{x1, x2});
        assertArrayEquals(new long[]{2, 3, 2}, result.eval().shape());
        assertEquals(Nd4j.concat(0, arr1, arr2).reshape(2, 3, 2), result.eval());
    }

    @Test
    public void testUnStack() {
        Nd4j.getExecutioner().enableDebugMode(true);
        Nd4j.getExecutioner().enableVerboseMode(true);
        SameDiff sameDiff = SameDiff.create();
        INDArray arr1 = Nd4j.zeros(3, 2);
        INDArray arr2 = Nd4j.ones(3, 2);
        SDVariable x1 = sameDiff.var("x1", arr1);
        SDVariable x2 = sameDiff.var("x2", arr2);
        SDVariable stacked = sameDiff.stack(0, x1, x2);
        SDVariable[] result = sameDiff.unstack(stacked, 0, 2);
        assertEquals(arr1, result[0].eval());
        assertEquals(arr2, result[1].eval());
    }

    @Test
    public void testPermute() {
        SameDiff sameDiff = SameDiff.create();
        INDArray arr = Transforms.sigmoid(Nd4j.linspace(1, 6, 6).reshape(2, 3));
        SDVariable x = sameDiff.var("x", arr);
        SDVariable result = sameDiff.permute(x, 1, 0);
        assertArrayEquals(new long[]{3, 2}, result.getShape());

    }

    @Test
    public void testConcat() {
        SameDiff sameDiff = SameDiff.create();
        INDArray arr1 = Transforms.sigmoid(Nd4j.linspace(1, 4, 4));
        INDArray arr2 = Transforms.sigmoid(Nd4j.linspace(4, 8, 4));
        SDVariable x1 = sameDiff.var("x1", arr1);
        SDVariable x2 = sameDiff.var("x2", arr2);
        SDVariable result = sameDiff.concat(0, x1, x2);
        assertArrayEquals(new long[]{2, 4}, result.eval().shape());

    }

    @Test
    public void testTile() {
        SameDiff sameDiff = SameDiff.create();
        INDArray arr = Transforms.sigmoid(Nd4j.linspace(1, 4, 4));
        SDVariable x = sameDiff.var("x", arr);
        SDVariable result = sameDiff.tile(x, new int[]{2, 2});
        assertArrayEquals(new long[]{2, 8}, result.eval().shape());
        INDArray arr2 = Nd4j.concat(0, arr, arr);  // (1, 4), (1, 4) -> (2, 4)
        INDArray expected = Nd4j.concat(1, arr2, arr2);  // (2, 4), (2, 4) -> (2, 8)
        assertEquals(expected, result.eval());

    }

    @Test
    public void testDistance() {
        SameDiff sameDiff = SameDiff.create();
        INDArray arr = Transforms.sigmoid(Nd4j.linspace(1, 4, 4)).reshape(2, 2);
        SDVariable x = sameDiff.var("x", arr);
        SDVariable y = sameDiff.var("y", arr);
        SDVariable result = sameDiff.cosineSimilarity(x, y, 1);
        SDVariable addResult = result.add(result);
        SDVariable finalReshape = sameDiff.reshape(addResult, 1, 2);
        assertArrayEquals(new long[]{1, 2}, finalReshape.getShape());
    }

    @Test
    public void testReverseSequence() {
        SameDiff sameDiff = SameDiff.create();
        float[] input_data = new float[]{
                1, 2, 3,
                4, 5, 6,
                7, 8, 9,
                0, 0, 0,
                0, 0, 0,

                1, 2, 3,
                4, 5, 6,
                0, 0, 0,
                0, 0, 0,
                0, 0, 0
        };
        float[] expected_output = new float[]{
                7, 8, 9,
                4, 5, 6,
                1, 2, 3,
                0, 0, 0,
                0, 0, 0,

                4, 5, 6,
                1, 2, 3,
                0, 0, 0,
                0, 0, 0,
                0, 0, 0
        };
        INDArray arr1 = Nd4j.create(input_data, new long[]{2, 5, 3});
        INDArray arr2 = Nd4j.create(new float[]{3, 2}).reshape(2);
        SDVariable x = sameDiff.var("x", arr1);
        SDVariable seq_lengths = sameDiff.var("seq_lengths", arr2);
        SDVariable result = sameDiff.reverseSequence(x, seq_lengths, 1, 0);
        INDArray expected = Nd4j.create(expected_output, new long[]{2, 5, 3});
        assertArrayEquals(arr1.shape(), result.eval().shape());
        assertEquals(expected, result.eval());
    }

    @Test
    public void testSequenceMask() {
        SameDiff sameDiff = SameDiff.create();
        INDArray arr = Nd4j.create(new float[] {1, 3, 2}).reshape(3);
        SDVariable lengths = sameDiff.var("lengths", arr);

        // Test with static max len
        int maxlen = 5;
        INDArray expected = Nd4j.create(new float[] {1, 0, 0, 0, 0,
                                                     1, 1, 1, 0, 0,
                                                     1, 1, 0, 0, 0},
                                                   new long[]{3, 5});
        SDVariable result1 = sameDiff.sequenceMask(lengths, maxlen);
        assertArrayEquals(expected.shape(), result1.eval().shape());
        assertEquals(expected, result1.eval());

        // Test with dynamic maxlen
        lengths = sameDiff.var("lengths2", arr); // required because of an internal samediff bug
        SDVariable maxLen = sameDiff.var("maxLen", Nd4j.create(new float[]{5}).reshape(1));
        SDVariable result2 = sameDiff.sequenceMask(lengths, maxLen);
        assertArrayEquals(expected.shape(), result2.eval().shape());
        assertEquals(expected, result2.eval());
    }

    @Test
    public void testTensorGradMmul() {
        SameDiff sameDiff = SameDiff.create();
        INDArray arr = Transforms.sigmoid(Nd4j.linspace(1, 4, 4)).reshape(2, 2);
        SDVariable x = sameDiff.var("x", arr);
        SDVariable y = sameDiff.var("y", arr);
        SDVariable result = sameDiff.mmul(x, y);
        SDVariable otherResult = result.add(result);
        assertArrayEquals(new long[]{2, 2}, result.getShape());
    }


    @Test
    public void testEval() {
        SameDiff sameDiff = SameDiff.create();
        INDArray arr = Nd4j.linspace(1, 4, 4);
        SDVariable x = sameDiff.var("x", arr);
        SDVariable sigmoid = sameDiff.sigmoid(x);
        INDArray assertion = Transforms.sigmoid(arr);
        INDArray[] eval = sameDiff.eval(Collections.singletonMap("x", arr));
        assertEquals(assertion, eval[0]);

    }


    @Test
    public void testUpdateVariableName() throws Exception {
        INDArray inArr = Nd4j.create(1, 4);
        SameDiff sd = SameDiff.create();
        SDVariable in = sd.var("in", inArr);
        SDVariable s = sd.tanh("s", in);

        List<SDVariable> l = sd.variables();
        assertEquals(2, l.size());      //Fails here: returns 3 (inc "tanh" variable that should have been replaced)

        for (SDVariable sdv : l) {
            String n = sdv.getVarName();
            assertTrue(n.equals("in") || n.equals("s"));
        }

        Field f = SameDiff.class.getDeclaredField("incomingArgsReverse");
        f.setAccessible(true);
        Map<String, String[]> incomingArgsReverse = (Map<String, String[]>) f.get(sd);

        for (Map.Entry<String, String[]> e : incomingArgsReverse.entrySet()) {
            for (String str : e.getValue()) {
                assertTrue(str, str.equals("in") || str.equals("s"));
            }
        }

        f = SameDiff.class.getDeclaredField("outgoingArgsReverse");      //Also: typo in the SameDiff class field name
        f.setAccessible(true);
        Map<String, String[]> outgoingArgsReverse = (Map<String, String[]>) f.get(sd);
        for (Map.Entry<String, String[]> e : outgoingArgsReverse.entrySet()) {
            for (String str : e.getValue()) {
                assertTrue(str, str.equals("in") || str.equals("s"));  //Also fails here due to "tanh" variable
            }
        }
    }

    @Test
    public void testFunctionInputsAndArgs() {
        SameDiff sameDiff = SameDiff.create();
        SDVariable var = sameDiff.var("one", Nd4j.scalar(1.0));
        SDVariable variable2 = sameDiff.var("two", Nd4j.scalar(1.0));
        val sum = var.add(variable2);
        assertArrayEquals(new long[]{1, 1}, sum.getShape());


    }


    @Test
    public void testCrossSameDiffVariableInitWithAlloc() {
        SameDiff first = SameDiff.create();
        SameDiff second = SameDiff.create();


        SDVariable firstVar = first.var("one", new long[]{2, 2});
        SDVariable secondVar = second.var(firstVar);
        assertTrue(firstVar.getArr() == secondVar.getArr());
        assertEquals(firstVar.getVarName(), secondVar.getVarName());

    }


    @Test
    public void testCrossSameDiffVariableInitWithPlaceHolder() {
        SameDiff first = SameDiff.create();
        SameDiff second = SameDiff.create();


        SDVariable firstVar = first.var("one", new long[]{2, 2});
        SDVariable secondVar = second.var(firstVar);
        assumeNotNull(firstVar.getArr());

        assertTrue(firstVar.getArr() == secondVar.getArr());
        assertEquals(firstVar.getVarName(), secondVar.getVarName());

    }


    @Test
    public void testVariableArrayReference() {
        SameDiff sameDiff = SameDiff.create();
        SDVariable arr = sameDiff.var("one", new long[]{2, 2});
        assertArrayEquals(new long[]{2, 2}, arr.getShape());
        assumeNotNull(arr.getArr());
        assertArrayEquals(new long[]{2, 2}, arr.getArr().shape());

    }

    @Test
    public void testEvalAddSelf() {
        /**
         * Note this test fails yet due to needing
         * to validate simple cases like x * x
         * matching number of inputs.
         */
        SameDiff sameDiff = SameDiff.create();
        INDArray arr = Nd4j.linspace(1, 4, 4);
        SDVariable x = sameDiff.var("x", arr);
        SDVariable sigmoid = x.mul(x);
        INDArray assertion = arr.mul(arr);
        INDArray[] eval = sameDiff.eval(Collections.singletonMap("x", arr));
        assertEquals(assertion, eval[0]);

    }

    @Test
    public void testEvalAdd() {
        SameDiff sameDiff = SameDiff.create();
        INDArray arr = Nd4j.linspace(1, 4, 4);
        INDArray yArr = arr.dup();
        SDVariable x = sameDiff.var("x", arr);
        SDVariable y = sameDiff.var("y", yArr);

        SDVariable sigmoid = x.mul(y);
        INDArray assertion = arr.mul(arr);
        Map<String, INDArray> vars = new HashMap<>();
        vars.put("x", arr);
        vars.put("y", yArr);
        INDArray[] eval = sameDiff.eval(vars);
        assertEquals(assertion, eval[0]);

    }


    @Test
    public void testTensorGradTensorMmul() {
        SameDiff sameDiff = SameDiff.create();
        INDArray arr = Transforms.sigmoid(Nd4j.linspace(1, 8, 8)).reshape(2, 2, 2);
        SDVariable x = sameDiff.var("x", arr);
        SDVariable y = sameDiff.var("y", arr);
        SDVariable result = sameDiff.tensorMmul(x, y, new int[][]{{0}, {1}});
        assertArrayEquals(ArrayUtil.getTensorMmulShape(new long[]{2, 2, 2}, new long[]{2, 2, 2}, new int[][]{{0}, {1}}), result.getShape());
        assertEquals(32, sameDiff.numElements());
    }

    @Test
    public void testDup() {
        SameDiff sameDiff = SameDiff.create();
        INDArray arr = Transforms.sigmoid(Nd4j.linspace(1, 8, 8)).reshape(2, 2, 2);
        SDVariable x = sameDiff.var("x", arr);
        SDVariable y = sameDiff.var("y", arr);
        SameDiff tg2 = sameDiff.dup();
    }


    @Test
    public void testLogGrad() {
        SameDiff sameDiff = SameDiff.create();
        SDVariable input = sameDiff.var("x", Nd4j.linspace(1, 4, 4));
        SDVariable log = sameDiff.log(input);
        SDVariable sum = sameDiff.sum(log, Integer.MAX_VALUE);
        INDArray result = null;
        Pair<Map<SDVariable, DifferentialFunction>, List<DifferentialFunction>> execBackwards = sameDiff.execBackwards();
        System.out.println(execBackwards);
        //INDArray assertion = Nd4j.create(new double[]{1, 0.5, 0.33, 0.25});
        // assertTrue(assertion.equalsWithEps(result, 1e-2));
    }


    @Test
    public void testElementWiseDivAndRDiv() {
        SameDiff sameDiff = SameDiff.create();
        INDArray ones = Nd4j.ones(4);
        INDArray toDivBy = Nd4j.valueArrayOf(4, 0.25);
        Map<String, INDArray> xAndY = new HashMap<>();
        xAndY.put("x", ones);
        xAndY.put("y", toDivBy);
        sameDiff.defineFunction("div", new SameDiff.SameDiffFunctionDefinition() {
            @Override
            public SDVariable[] define(SameDiff sameDiff, Map<String, INDArray> inputs, SDVariable[] variableInputs) {
                SDVariable x = sameDiff.var("x", inputs.get("x"));
                SDVariable y = sameDiff.var("y", inputs.get("y"));
                return new SDVariable[]{x.div(y)};
            }
        }, xAndY);

        sameDiff.defineFunction("rdiv", new SameDiff.SameDiffFunctionDefinition() {
            @Override
            public SDVariable[] define(SameDiff sameDiff, Map<String, INDArray> inputs, SDVariable[] variableInputs) {
                SDVariable x = sameDiff.var("x", inputs.get("x"));
                SDVariable y = sameDiff.var("y", inputs.get("y"));
                return new SDVariable[]{x.rdiv(y)};
            }
        }, xAndY);


        INDArray assertionForDiv = Nd4j.valueArrayOf(4, 4.0);
        INDArray assertionForRDiv = Nd4j.valueArrayOf(4, 0.25);
        assertEquals(assertionForDiv, sameDiff.getFunction("div").execAndEndResult());
        assertEquals(assertionForRDiv, sameDiff.getFunction("rdiv").execAndEndResult());

    }


    @Test
    public void testNegativeGradient() {
        SameDiff sameDiff = SameDiff.create();
        INDArray ones = Nd4j.ones(4);
        Map<String, INDArray> xAndY = new HashMap<>();
        xAndY.put("x", ones);
        sameDiff.defineFunction("neg", new SameDiff.SameDiffFunctionDefinition() {
            @Override
            public SDVariable[] define(SameDiff sameDiff, Map<String, INDArray> inputs, SDVariable[] variableInputs) {
                SDVariable x = sameDiff.var("x", inputs.get("x"));
                return new SDVariable[]{sameDiff.neg(x)};
            }
        }, xAndY);

        INDArray assertionForDiv = Nd4j.valueArrayOf(4, -1);
        assertEquals(assertionForDiv, sameDiff.getFunction("neg").execAndEndResult());

    }


    @Test
    public void testSumOp() {
        SameDiff sameDiff = SameDiff.create();
        INDArray sumInput = Nd4j.linspace(1, 4, 4).reshape(2, 2);
        Map<String, INDArray> inputs = new HashMap<>();
        inputs.put("x", sumInput);
        sameDiff.defineFunction("sum", new SameDiff.SameDiffFunctionDefinition() {
            @Override
            public SDVariable[] define(SameDiff sameDiff, Map<String, INDArray> inputs, SDVariable[] variableInputs) {
                SDVariable input = sameDiff.var("x", inputs.get("x"));
                SDVariable sum = sameDiff.sum(input, 1);
                return new SDVariable[]{sum};
            }
        }, inputs);

        INDArray assertion = sumInput.sum(1);
        INDArray executions = sameDiff.execAndEndResult("sum");
        assertEquals(assertion, executions);
    }


    @Test
    public void testVariableReferenceNoFunction() {
        /**
         * Creating a variable should not create a differential function.
         */
        SameDiff sameDiff = SameDiff.create();
        SDVariable sdVariable = sameDiff.var("one", Nd4j.scalar(1.0));
        assumeNotNull(sameDiff.getVariable(sdVariable.getVarName()));
    }


    @Test
    public void testVariableWithFunction() {
        /**
         * A variable's function should be null
         * when just a variable but
         * have a function result
         * when the variable itself is the result of a function.
         *
         */
        SameDiff sameDiff = SameDiff.create();
        SDVariable sdVariable = sameDiff.var("one", Nd4j.scalar(1.0));
        SDVariable add = sdVariable.add(1.0);
        assertEquals(sameDiff.getVariable(add.getVarName()), add);
    }


    @Test
    public void testUpdateVariable() {
        SameDiff sameDiff = SameDiff.create();
        SDVariable one = sameDiff.one("one", new long[]{1, 1});
        sameDiff.updateVariableName(one.getVarName(), "one-diff");
        assertEquals(one.getArr(), sameDiff.getVariable("one-diff").getArr());
    }


    @Test
    public void testMulGradient() {
        INDArray arr1 = Nd4j.linspace(1, 4, 4).reshape(2, 2);
        INDArray arr2 = Nd4j.linspace(1, 4, 4).reshape(2, 2);

        INDArray gradAssertion = Nd4j.ones(arr1.shape());
        INDArray scalar = Nd4j.scalar(1.0);
        INDArray aGradAssertion = Nd4j.create(new double[][]{
                {1, 4},
                {9, 16}
        });

        INDArray cGradAssertion = Nd4j.create(new double[][]{
                {1, 2},
                {3, 4}
        });

        INDArray wGradAssertion = Nd4j.create(new double[][]{
                {2, 8},
                {18, 32}
        });

        INDArray dGradAssertion = Nd4j.ones(2, 2);

        SameDiff sameDiff = SameDiff.create();

        SDVariable sdVariable = sameDiff.var("a", arr1);
        SDVariable sdVariable1 = sameDiff.var("w", arr2);
        SDVariable varMulPre = sdVariable.mul("c", sdVariable1);
        SDVariable varMul = varMulPre.mul("d", sdVariable1);
        SDVariable sum = sameDiff.sum("ret", varMul, Integer.MAX_VALUE);

        Pair<Map<SDVariable, DifferentialFunction>, List<DifferentialFunction>> mapListPair = sameDiff.execBackwards();

        SDVariable finalResult = sameDiff.grad(sum.getVarName());

        SDVariable cGrad = sameDiff.grad(varMulPre.getVarName());

        SDVariable mulGradResult = sameDiff.grad(varMul.getVarName());
        SDVariable aGrad = sameDiff.grad(sdVariable.getVarName());
        SDVariable wGrad = sameDiff.grad(sdVariable1.getVarName());
        SDVariable dGrad = sameDiff.grad(varMul.getVarName());

        INDArray scalarGradTest = finalResult.getArr();
        assertEquals(scalar, scalarGradTest);


        INDArray gradTest = mulGradResult.getArr();
        assertEquals(gradAssertion, gradTest);

        INDArray aGradTest = aGrad.getArr();
        assertEquals(aGradAssertion, aGradTest);

        INDArray cGradTest = cGrad.getArr();
        assertEquals(cGradAssertion, cGradTest);

        INDArray wGradTest = wGrad.getArr();
        assertEquals(wGradAssertion, wGradTest);

        INDArray dGradTest = dGrad.getArr();
        assertEquals(dGradAssertion, dGradTest);


    }


    @Test(expected = ND4JIllegalStateException.class)
    public void testPlaceHolderWithFullShape() {
        val sd = SameDiff.create();
        val placeholder = sd.var("somevar", new long[]{2, 2});
        sd.addAsPlaceHolder(placeholder.getVarName());
        assertTrue(sd.isPlaceHolder(placeholder.getVarName()));
        sd.resolveVariablesWith(Collections.singletonMap(placeholder.getVarName(), Nd4j.linspace(1, 4, 4)));
    }


    @Test
    public void testLinearModule() {
        int nIn = 5;
        Linear linear = Linear.execBuilder()
                .nIn(nIn)
                .nOut(4)
                .weightInitScheme(new UniformInitScheme('f', nIn))
                .biasWeightInitScheme(new ZeroInitScheme('f'))
                .build();
        linear.exec(Nd4j.linspace(1, 20, 20).reshape(4, 5));
        assertEquals(1, linear.numOutputArguments());

    }


    @Test
    public void testLinearModule2() {
        Linear linear = Linear.execBuilder()
                .nIn(3)
                .nOut(2)
                .weightInitScheme(new OneInitScheme('f'))
                .biasWeightInitScheme(new ZeroInitScheme('f'))
                .build();
        linear.exec(Nd4j.linspace(1, 6, 6).reshape(2, 3));
        INDArray assertion = Nd4j.create(new double[][]{
                {6, 6},
                {15, 15}
        });
        assertEquals(assertion, linear.outputArguments()[0]);

    }


    @Test
    public void testInPlaceAdd() {
        SameDiff sameDiff = SameDiff.create();
        SDVariable toAdd = sameDiff.var("arr1", Nd4j.ones(2, 2));
        SDVariable add = sameDiff.var("arr2", Nd4j.valueArrayOf(2, 2, 2.0));
        SDVariable result = toAdd.addi(add);
        INDArray result2 = sameDiff.execAndEndResult();
        INDArray arr = result.getArr();
        INDArray assertion = Nd4j.ones(2, 2).addi(Nd4j.valueArrayOf(2, 2, 2.0));
        assertEquals(assertion, result2);
    }


    @Test
    public void testDefineFunctionArrayExistence() {
        SameDiff sameDiff = SameDiff.create();
        String testFunctionName = "testfunction";
        SDVariable[] inputVars = new SDVariable[]{
                sameDiff.var("one", new long[]{1, 1}),
                sameDiff.var("two", new long[]{1, 1}),

        };

        SameDiff functionDef = sameDiff.defineFunction(testFunctionName, new SameDiff.SameDiffFunctionDefinition() {
            @Override
            public SDVariable[] define(SameDiff sameDiff, Map<String, INDArray> inputs, SDVariable[] variableInputs) {
                return new SDVariable[]{variableInputs[0].add(variableInputs[1])};
            }
        }, inputVars);


        //1 input plus 2 outputs
        assertEquals(3, functionDef.variables().size());


    }


    @Test(timeout = 10000L)
    public void testWhileLoop() {
        SameDiff sameDiff = SameDiff.create();
        sameDiff.whileStatement(new SameDiff.DefaultSameDiffConditional(), new SameDiff.SameDiffFunctionDefinition() {
            @Override
            public SDVariable[] define(SameDiff sameDiff, Map<String, INDArray> inputs, SDVariable[] variableInputs) {
                SDVariable eqResult = sameDiff.neq(variableInputs[0], variableInputs[1]);
                return new SDVariable[]{eqResult};
            }
        }, new SameDiff.SameDiffFunctionDefinition() {
            @Override
            public SDVariable[] define(SameDiff sameDiff, Map<String, INDArray> inputs, SDVariable[] variableInputs) {
                SDVariable ret = variableInputs[1].addi(1.0);
                return new SDVariable[]{variableInputs[0], ret};
            }
        }, new SDVariable[]{
                sameDiff.one("one", new long[]{1, 1}),
                sameDiff.var("two", new long[]{1, 1}),

        });

        Pair<Map<SDVariable, DifferentialFunction>, List<DifferentialFunction>> exec = sameDiff.exec();
        assertFalse(exec.getRight().isEmpty());
        While function = (While) exec.getRight().get(exec.getRight().size() - 1);
        assumeNotNull(function.getOutputVars());
        assertEquals(1, function.getNumLooped());
        sameDiff.toString();
    }


    @Test
    public void testIfStatementTrueBodyBackwards() {
        SameDiff sameDiff = SameDiff.create();
        SameDiff.SameDiffFunctionDefinition conditionBody = new SameDiff.SameDiffFunctionDefinition() {
            @Override
            public SDVariable[] define(SameDiff sameDiff, Map<String, INDArray> inputs, SDVariable[] variableInputs) {
                SDVariable sum = sameDiff.sum(variableInputs[0], Integer.MAX_VALUE);
                SDVariable result = sameDiff.gt(sum, 1.0);
                return new SDVariable[]{result};
            }
        };


        SameDiff.SameDiffFunctionDefinition trueBody = new SameDiff.SameDiffFunctionDefinition() {
            @Override
            public SDVariable[] define(SameDiff sameDiff, Map<String, INDArray> inputs, SDVariable[] variableInputs) {
                SDVariable add = variableInputs[0].add(1.0);
                return new SDVariable[]{add};
            }
        };

        SameDiff.SameDiffFunctionDefinition falseBody = new SameDiff.SameDiffFunctionDefinition() {
            @Override
            public SDVariable[] define(SameDiff sameDiff, Map<String, INDArray> inputs, SDVariable[] variableInputs) {
                SDVariable sub = variableInputs[0].sub(1.0);
                return new SDVariable[]{sub};
            }
        };

        //true body trigger
        SDVariable[] firstInputs = new SDVariable[]{
                sameDiff.var("one", new long[]{1, 1})

        };


        sameDiff.ifStatement(new SameDiff.DefaultSameDiffConditional(), conditionBody, trueBody, falseBody, firstInputs);
        sameDiff.execBackwards();
        SameDiff grad = sameDiff.getFunction("grad");
       /* If ifBlock = (If) grad.getFunction(new long[]{1},new long[]{2});
        SameDiff assertComparision = SameDiff.create();
        SDVariable initialInput = assertComparision.zero("zero",new long[]{1,1});
        initialInput.addi(1.0);
        assumeNotNull(ifBlock.getTrueBodyExecuted());
        assertTrue(ifBlock.getTrueBodyExecuted());
        assertEquals(Nd4j.scalar(1.00),initialInput.getArr());
        assertEquals(Nd4j.scalar(1.0),ifBlock.getLoopBodyExecution().getVariableForVertexId(2).getArr());
*/
    }


    @Test(timeout = 10000L)
    public void testWhileBackwards() {
        SameDiff sameDiff = SameDiff.create();
        sameDiff.whileStatement(new SameDiff.DefaultSameDiffConditional(), new SameDiff.SameDiffFunctionDefinition() {
            @Override
            public SDVariable[] define(SameDiff sameDiff, Map<String, INDArray> inputs, SDVariable[] variableInputs) {
                SDVariable eqResult = sameDiff.neq(variableInputs[0], variableInputs[1]);
                return new SDVariable[]{eqResult};
            }
        }, new SameDiff.SameDiffFunctionDefinition() {
            @Override
            public SDVariable[] define(SameDiff sameDiff, Map<String, INDArray> inputs, SDVariable[] variableInputs) {
                SDVariable ret = variableInputs[1].addi(1.0);
                return new SDVariable[]{variableInputs[0], ret};
            }
        }, new SDVariable[]{
                sameDiff.one("one", new long[]{1, 1}),
                sameDiff.var("two", new long[]{1, 1}),

        });

        sameDiff.execBackwards();
        SameDiff exec = sameDiff.getFunction("grad");
        System.out.println(exec);
    }


    @Test
    public void testIfStatementTrueBody() {
        SameDiff sameDiff = SameDiff.create();

        SameDiff.SameDiffFunctionDefinition conditionBody = new SameDiff.SameDiffFunctionDefinition() {
            @Override
            public SDVariable[] define(SameDiff sameDiff, Map<String, INDArray> inputs, SDVariable[] variableInputs) {
                SDVariable sum = sameDiff.sum(variableInputs[0], Integer.MAX_VALUE);
                SDVariable result = sameDiff.gt(sum, 1.0);
                return new SDVariable[]{result};
            }
        };


        SameDiff.SameDiffFunctionDefinition trueBody = new SameDiff.SameDiffFunctionDefinition() {
            @Override
            public SDVariable[] define(SameDiff sameDiff, Map<String, INDArray> inputs, SDVariable[] variableInputs) {
                SDVariable add = variableInputs[0].add(1.0);
                return new SDVariable[]{add};
            }
        };

        SameDiff.SameDiffFunctionDefinition falseBody = new SameDiff.SameDiffFunctionDefinition() {
            @Override
            public SDVariable[] define(SameDiff sameDiff, Map<String, INDArray> inputs, SDVariable[] variableInputs) {
                SDVariable sub = variableInputs[0].sub(1.0);
                return new SDVariable[]{sub};
            }
        };

        //true body trigger
        SDVariable[] firstInputs = new SDVariable[]{
                sameDiff.var("one", new long[]{1, 1})

        };


        sameDiff.ifStatement(new SameDiff.DefaultSameDiffConditional(), conditionBody, trueBody, falseBody, firstInputs);
        Pair<Map<SDVariable, DifferentialFunction>, List<DifferentialFunction>> exec = sameDiff.exec();

    }


    @Test
    public void testIfStatementFalseBody() {
        SameDiff sameDiff = SameDiff.create();

        SameDiff.SameDiffFunctionDefinition conditionBody = new SameDiff.SameDiffFunctionDefinition() {
            @Override
            public SDVariable[] define(SameDiff sameDiff, Map<String, INDArray> inputs, SDVariable[] variableInputs) {
                SDVariable sum = sameDiff.sum(variableInputs[0], Integer.MAX_VALUE);
                SDVariable result = sameDiff.gt(sum, 1.0);
                return new SDVariable[]{result};
            }
        };


        SameDiff.SameDiffFunctionDefinition trueBody = new SameDiff.SameDiffFunctionDefinition() {
            @Override
            public SDVariable[] define(SameDiff sameDiff, Map<String, INDArray> inputs, SDVariable[] variableInputs) {
                SDVariable add = variableInputs[0].add(1.0);
                return new SDVariable[]{add};
            }
        };

        SameDiff.SameDiffFunctionDefinition falseBody = new SameDiff.SameDiffFunctionDefinition() {
            @Override
            public SDVariable[] define(SameDiff sameDiff, Map<String, INDArray> inputs, SDVariable[] variableInputs) {
                SDVariable sub = variableInputs[0].sub(1.0);
                return new SDVariable[]{sub};
            }
        };


        //false body trigger
        SDVariable[] secondInputs = new SDVariable[]{
                sameDiff.setupFunction(sameDiff.var("two", new long[]{1, 1}))

        };

        sameDiff.ifStatement(new SameDiff.DefaultSameDiffConditional(), conditionBody, trueBody, falseBody, secondInputs);

        Pair<Map<SDVariable, DifferentialFunction>, List<DifferentialFunction>> exec = sameDiff.exec();


    }


    @Test
    public void testAutoBroadcastAddMatrixector() {
        SameDiff sameDiff = SameDiff.create();
        INDArray arr = Nd4j.linspace(1, 4, 4).reshape(2, 2);
        INDArray row = Nd4j.ones(2);
        INDArray assertion = arr.add(1.0);
        SDVariable left = sameDiff.var("arr", arr);
        SDVariable right = sameDiff.var("row", row);
        SDVariable test = left.add(right);
        sameDiff.exec();
        assertEquals(assertion, test.getArr());
    }


    @Test
    public void testNegativeOneShape() {
        val sd = SameDiff.create();
        val var = sd.var("test", new long[]{-1, 3});
        assertNull(var.getShape());
        assertTrue(var.isPlaceHolder());
    }

    @Test
    public void testShapeResolutionMinus1() {
        int nIn = 3;
        int nOut = 4;

        int minibatch = 3;

        for (boolean useMinus1 : new boolean[]{false, true}) {
            log.info("Starting: {}", (useMinus1 ? "minibatch -1" : "minibatch 3"));

            long[] inShape;
            if (useMinus1) {
                inShape = new long[]{-1, nIn};
            } else {
                inShape = new long[]{minibatch, nIn};
            }
            val wShape = new long[]{nIn, nOut};
            val bShape = new long[]{1, nOut};

            SameDiff sd = SameDiff.create();
            SDVariable layerInput = sd.var("in", inShape);
            SDVariable weights = sd.var("W", wShape);
            SDVariable bias = sd.var("b", bShape);

            SDVariable mmul = sd.mmul("mmul", layerInput, weights);
            SDVariable z = mmul.add("z", bias);
            SDVariable out = sd.sigmoid("out", z);

            Map<String, INDArray> m = new HashMap<>();
            INDArray in = Nd4j.rand(new long[]{minibatch, nIn});
            INDArray w = Nd4j.rand(wShape);
            INDArray b = Nd4j.rand(bShape);

            sd.associateArrayWithVariable(in, sd.getVariable("in"));
            assertNotNull(sd.getArrForVarName("in"));
            sd.associateArrayWithVariable(w, sd.getVariable("W"));
            sd.associateArrayWithVariable(b, sd.getVariable("b"));

            INDArray outArr = sd.execAndEndResult();

            assertArrayEquals(new long[]{minibatch, nOut}, outArr.shape());
        }
    }

    @Test
    public void testLabelInputPlaceHolderSgd() {

        SameDiff sd = SameDiff.create();

        int nIn = 3;
        int nOut = 4;
        int minibatch = 3;
        SDVariable input = sd.var("in", new long[]{-1, nIn});
        SDVariable label = sd.var("label", new long[]{-1, nOut});
        assertTrue(input.isPlaceHolder());
        assertTrue(label.isPlaceHolder());
        SDVariable weights = sd.var("W", new long[]{nIn, nOut});
        SDVariable bias = sd.var("b", new long[]{1, nOut});


        SDVariable mmul = sd.mmul("mmul", input, weights);
        SDVariable z = mmul.add("z", bias);
        SDVariable out = sd.tanh(z);

        SDVariable diff = out.sub(label);
        SDVariable sqDiff = diff.mul(diff);
        SDVariable msePerEx = sd.mean("msePerEx", sqDiff, 1);
        SDVariable avgMSE = sd.mean("loss", msePerEx, 0);

        INDArray inputArr = Nd4j.rand(minibatch, nIn);
        INDArray labelArr = Nd4j.rand(minibatch, nOut);
        INDArray weightsArr = Nd4j.rand(nIn, nOut);
        INDArray biasArr = Nd4j.rand(1, nOut);

        sd.associateArrayWithVariable(inputArr, input);
        sd.associateArrayWithVariable(labelArr, label);
        sd.associateArrayWithVariable(weightsArr, weights);
        sd.associateArrayWithVariable(biasArr, bias);

        INDArray result = sd.execAndEndResult();
    }


    @Test
    public void testSequentialMeansPlaceholder() {
        for (int dim0 : new int[]{10, -1}) {
            String msg = "Dimension 0 = " + dim0;
            System.out.println(msg);
            SameDiff sd = SameDiff.create();
            SDVariable in = sd.var("in", new long[]{dim0, 9, 8});
            SDVariable mean1 = sd.mean(in, 2);                  //[10,9,8] -> [10,9]
            SDVariable mean2 = sd.mean(mean1, 1);               //[10,9] -> [10,1]

            INDArray inArr = Nd4j.create(10, 9, 8);
            sd.associateArrayWithVariable(inArr, in);

            INDArray out = sd.execAndEndResult();     //Exception here, dim0=-1 case only

            assertArrayEquals(msg, new long[]{10, 1}, out.shape());
        }
    }


    @Test
    public void testReductionShapes1() {

        SameDiff sd = SameDiff.create();
        SDVariable in = sd.var("in", new long[]{10, 9, 8});
        SDVariable mean1 = sd.mean(in, 2);      //[10,9] out
        SDVariable mean2 = sd.mean(mean1, 1);   //[10,1] out
        sd.execAndEndResult();  //***Exception***

        INDArray m1 = mean1.getArr();
        INDArray m2 = mean2.getArr();

        assertArrayEquals(new long[]{10, 9}, m1.shape());
        assertArrayEquals(new long[]{10, 1}, m2.shape());
    }


    @Test
    public void testReductionShapes2() {

        SameDiff sd2 = SameDiff.create();
        SDVariable in2 = sd2.var("in", new long[]{10, 9, 8});
        SDVariable meanA = sd2.mean(in2, 0);      //[9,8] out
        assertArrayEquals(new long[]{9, 8}, meanA.getShape());

        SDVariable meanB = sd2.mean(meanA, 0);   //[1,8] out
        assertArrayEquals(new long[]{1, 8}, meanB.getShape());

        assertArrayEquals(meanA.getShape(), meanA.getArr().shape());
        assertArrayEquals(meanB.getShape(), meanB.getArr().shape());

        sd2.exec(); //***Exception***

        INDArray mA = meanA.getArr();
        INDArray mB = meanB.getArr();

        assertArrayEquals(new long[]{9, 8}, mA.shape());
        assertArrayEquals(new long[]{1, 8}, mB.shape());
    }

    @Test
    public void testNames() {
        SameDiff sd = SameDiff.create();
        SDVariable in1 = sd.var("in", new long[]{3, 2});
        SDVariable in2 = sd.var("in", new long[]{3, 3});

        val m = in1.add(1.0);
        val f = m.add(2.0);
        val s = in2.add(5.0);


        val arr = sd.execAndEndResult();
        log.info("Result M: {}", m.getArr());
        log.info("Result F: {}", f.getArr());
        log.info("Result S: {}", s.getArr());
    }


    @Test
    public void testBroadcast() {
        SameDiff sd = SameDiff.create();
        SDVariable in = sd.var("in", Nd4j.rand(3, 4));
        SDVariable broadcast = sd.f().broadcast(in, 3, 4, 5);

        INDArray out = sd.execAndEndResult();
        assertArrayEquals(new long[]{3, 4, 5}, out.shape());

        for (int i = 0; i < 5; i++) {
            assertEquals(in.getArr(), out.get(all(), all(), point(i)));
        }
    }

    @Test
    public void testRunLogisticRegression() {
        Map<String, INDArray> vars = this.variablesForInput();
        SameDiff outside = SameDiff.create();
        outside.defineFunction("activate", new SameDiff.SameDiffFunctionDefinition() {
            @Override
            public SDVariable[] define(SameDiff sameDiff, Map<String, INDArray> inputs, SDVariable[] variableInputs) {
                sameDiff.enableDebugMode();
                SDVariable x = sameDiff.var("x", inputs.get("x"));
                SDVariable w = sameDiff.var("w", inputs.get("w"));
                SDVariable y = sameDiff.var("y", inputs.get("y"));
                SDVariable activation = sameDiff.sigmoid("activation", sameDiff.mmul("mmul", x, w));
                SDVariable oneMinusY = y.rsub("oneminusy", 1.0);
                SDVariable oneMinusPredictions = activation.rsub("oneminusactivations", 1.0);
                SDVariable outputTimesY = y.mul("output * y", activation);
                SDVariable yHat = oneMinusPredictions.mul("yhat", oneMinusY);
                SDVariable probs = outputTimesY.add("probs", yHat);
                SDVariable logProbs = sameDiff.log("logprob", probs);
                SDVariable ret = sameDiff.sum("totalsum", logProbs, Integer.MAX_VALUE);
                SDVariable ret2 = sameDiff.neg("negtotalsum", ret);
                return new SDVariable[]{ret2};
            }
        }, vars);

        SameDiff activation = outside.getFunction("activate");
        int epochsToRun = 5;
        double lr = 0.1;
     /*   for(int i = 0; i < epochsToRun; i++) {
            activation.execBackwards();
            INDArray wGrad = activation.grad("w").getArr().reshape(vars.get("w").shape());
            vars.get("w").subi(wGrad.mul(lr));
            System.out.println("Score: " + activation.getVariable("negtotalsum").getArr());
        }*/

    }


    @Test
    public void testSoftmaxRegression() {
        Map<String, INDArray> vars = this.variablesForInput();
        SameDiff outside = SameDiff.create();
        outside.defineFunction("activate", new SameDiff.SameDiffFunctionDefinition() {
            @Override
            public SDVariable[] define(SameDiff sameDiff, Map<String, INDArray> inputs, SDVariable[] variableInputs) {
                sameDiff.enableDebugMode();
                SDVariable x = sameDiff.var("x", inputs.get("x"));
                SDVariable w = sameDiff.var("w", inputs.get("w"));
                SDVariable y = sameDiff.var("y", inputs.get("y"));
                SDVariable activation = sameDiff.softmax("activation", sameDiff.mmul("mmul", x, w));
                SDVariable ret = sameDiff.sum("totalsum", activation, Integer.MAX_VALUE);
                SDVariable ret2 = sameDiff.neg("negtotalsum", ret);
                return new SDVariable[]{ret2};
            }
        }, vars);


        /**
         * Backwards should be:
         * neg score
         * sum sum of log
         * log (log probs)
         * add
         * mul
         * mul
         * rsub (predictions)
         * sigmoid
         * rsub
         * matrix multiply
         *
         */


        Pair<Map<SDVariable, DifferentialFunction>, List<DifferentialFunction>> opsBackward = outside.getFunction("activate").execBackwards();
        SameDiff gradSameDiff = outside.getFunction("activate").getFunction("grad");

        SDVariable gradWrtX = outside.getFunction("activate").grad("x");
        SDVariable gradWrtW = outside.getFunction("activate").grad("w");
        assertNotNull(gradWrtX);
        assertNotNull(gradWrtW);

        INDArray wGradAssertion = Nd4j.create(new double[]{0, 0, 0}).reshape(3, 1);
        assertEquals(wGradAssertion, outside.getFunction("activate").grad("w").getArr());
        //note here that the gradients here end up being some weird really low eps where it
        //isn't exactly zero
        //        assertEquals(inputAssertion,outside.getFunction("activate").grad("x").getArr());


        System.out.println(gradWrtX);
        System.out.println(gradWrtW);


    }


    @Test
    public void testTransposeWithVector() {
        val sd = SameDiff.create();
        val matrix = Nd4j.linspace(1, 12, 12).reshape(4, 3);
        val vector = Nd4j.linspace(1, 4, 4).reshape(4, 1);
        val input1 = sd.var("input", matrix);
        val input2 = sd.var("input2", vector);
        val output = sd.mmul("output", input1, input2, MMulTranspose.builder().transposeA(true).transposeB(false).build());
        assertArrayEquals(new long[]{3, 1}, output.getShape());
        val result = sd.exec();
    }


    @Test
    public void testLogisticRegression() {
        Map<String, INDArray> vars = this.variablesForInput();
        SameDiff outside = SameDiff.create();

        outside.defineFunction("activate", new SameDiff.SameDiffFunctionDefinition() {
            @Override
            public SDVariable[] define(SameDiff sameDiff, Map<String, INDArray> inputs, SDVariable[] variableInputs) {
                sameDiff.enableDebugMode();
                SDVariable x = sameDiff.var("x", inputs.get("x"));
                SDVariable w = sameDiff.var("w", inputs.get("w"));
                SDVariable y = sameDiff.var("y", inputs.get("y"));
                SDVariable activation = sameDiff.sigmoid("activation", sameDiff.mmul("mmul", x, w));
                SDVariable oneMinusY = y.rsub("oneminusy", 1.0);
                SDVariable oneMinusPredictions = activation.rsub("oneminusactivations", 1.0);
                SDVariable outputTimesY = y.mul("output * y", activation);
                SDVariable yHat = oneMinusPredictions.mul("yhat", oneMinusY);
                SDVariable probs = outputTimesY.add("probs", yHat);
                SDVariable logProbs = sameDiff.log("logprob", probs);
                SDVariable ret = sameDiff.sum("totalsum", logProbs, Integer.MAX_VALUE);
                SDVariable ret2 = sameDiff.neg("negtotalsum", ret);
                return new SDVariable[]{ret2};
            }
        }, vars);


        /**
         * Backwards should be:
         * neg score
         * sum sum of log
         * log (log probs)
         * add
         * mul
         * mul
         * rsub (predictions)
         * sigmoid
         * rsub
         * matrix multiply
         *
         */

        Nd4j.getExecutioner().enableDebugMode(true);
        Nd4j.getExecutioner().enableVerboseMode(true);


        Pair<Map<SDVariable, DifferentialFunction>, List<DifferentialFunction>> opsBackward = outside.getFunction("activate").execBackwards();
        SameDiff gradSameDiff = outside.getFunction("activate").getFunction("grad");

        SDVariable gradWrtX = outside.getFunction("activate").grad("x");
        SDVariable gradWrtW = outside.getFunction("activate").grad("w");
        assertNotNull(gradWrtX);
        assertNotNull(gradWrtW);

        INDArray wGradAssertion = Nd4j.create(new double[]{-0.81, 1.255, -1.80499983}).reshape(3, 1);
        INDArray inputAssertion = Nd4j.valueArrayOf(vars.get("x").shape(), 1e-1);
        INDArray yGradAssertion = Nd4j.zeros(vars.get("y").shape());
        INDArray mmulGrad = Nd4j.create(new double[]{-0.5, -0.5, 0.5, -0.5}).reshape(4, 1);
        INDArray predsGradAssertion = Nd4j.create(new double[]{-2, -2, 2, -2}).reshape(4, 1);
        INDArray oneMinusPredsGradAssertion = Nd4j.create(new double[]{0, 0, -2, 0}).reshape(4, 1);
        INDArray oneMinusLabelsAssertion = Nd4j.valueArrayOf(4, -1).reshape(4, 1);
        INDArray outputTimesYGradAssertion = Nd4j.valueArrayOf(4, -2).reshape(4, 1);
        INDArray yHatAssertion = outputTimesYGradAssertion.dup();
        INDArray labelProbsGradAssertion = yHatAssertion.dup();
        INDArray logProbsGradAssertion = Nd4j.valueArrayOf(4, -1).reshape(4, 1);

        assertEquals(logProbsGradAssertion, outside.getFunction("activate").grad("logprob").getArr());
        assertEquals(labelProbsGradAssertion, outside.getFunction("activate").grad("probs").getArr());
        assertEquals(yHatAssertion, outside.getFunction("activate").grad("yhat").getArr());
        assertEquals(outputTimesYGradAssertion, outside.getFunction("activate").grad("output * y").getArr());
        assertEquals(oneMinusLabelsAssertion, outside.getFunction("activate").grad("oneminusy").getArr());
        assertEquals(oneMinusPredsGradAssertion, outside.getFunction("activate").grad("oneminusactivations").getArr());
        assertEquals(predsGradAssertion, outside.getFunction("activate").grad("activation").getArr());
        assertEquals(mmulGrad, outside.getFunction("activate").grad("mmul").getArr());
        assertEquals(yGradAssertion, outside.getFunction("activate").grad("y").getArr());
        assertEquals(wGradAssertion, outside.getFunction("activate").grad("w").getArr());
        //note here that the gradients here end up being some weird really low eps where it
        //isn't exactly zero
        //        assertEquals(inputAssertion,outside.getFunction("activate").grad("x").getArr());


        System.out.println(gradWrtX);
        System.out.println(gradWrtW);


    }


    @Test
    public void testNestedExecution() {
        final SameDiff outer = SameDiff.create();
        Map<String, INDArray> input = new HashMap<>();
        input.put("x", Nd4j.ones(2));
        outer.defineFunction("firstadd", new SameDiff.SameDiffFunctionDefinition() {
            @Override
            public SDVariable[] define(SameDiff sameDiff, Map<String, INDArray> inputs, SDVariable[] variableInputs) {
                SDVariable input = sameDiff.var("x", inputs.get("x"));
                SDVariable ret = input.add(input);
                return new SDVariable[]{ret};
            }
        }, input);

        outer.defineFunction("secondadd", new SameDiff.SameDiffFunctionDefinition() {
            @Override
            public SDVariable[] define(SameDiff sameDiff, Map<String, INDArray> inputs, SDVariable[] variableInputs) {
                SDVariable result = outer.invokeFunctionOn("firstadd", sameDiff);
                return new SDVariable[]{result.add(1.0)};
            }
        });

        SameDiff secondAdd = outer.getFunction("secondadd");
        INDArray[] outputs = secondAdd.eval(input);
        INDArray outputsAssertion = Nd4j.valueArrayOf(2, 2.0);
        assertEquals(outputsAssertion, outputs[0]);
    }


    @Test
    public void testResultPropagation() {
        SameDiff sameDiff = SameDiff.create();
        INDArray inputs = Nd4j.create(new double[][]{
                {0.52, 1.12, 0.77},
                {0.88, -1.08, 0.15},
                {0.52, 0.06, -1.30},
                {0.74, -2.49, 1.39}
        });


        INDArray weights = Nd4j.randn(3, 1);

        SDVariable x = sameDiff.var("x", inputs);
        SDVariable w = sameDiff.var("w", weights);
        SDVariable preOutput = sameDiff.mmul(x, w);

        SDVariable outputs = sameDiff.sigmoid(preOutput);
        List<DifferentialFunction> ops = sameDiff.exec().getRight();
        DifferentialFunction firstOp = ops.get(0);
        val firstResult = sameDiff.getVariable(firstOp.outputVariables()[0].getVarName()).getArr();

    }

    @Test
    public void testSimpleDefineFunction() {
        SameDiff sameDiffOuter = SameDiff.create();
        Map<String, INDArray> inputs = variablesForInput();
        inputs.remove("y");
        String logisticForward = "logisticPredictions";
        sameDiffOuter.defineFunction(logisticForward, new SameDiff.SameDiffFunctionDefinition() {
            @Override
            public SDVariable[] define(SameDiff sameDiff, Map<String, INDArray> inputs, SDVariable[] variableInputs) {

                SDVariable input = sameDiff.var("x", inputs.get("x"));
                SDVariable w = sameDiff.var("w", inputs.get("w"));
                SDVariable preOutput = sameDiff.mmul(input, w);
                SDVariable sigmoid = sameDiff.sigmoid(preOutput);
                return new SDVariable[]{sigmoid};
            }

        }, inputs);

        assertEquals(1, sameDiffOuter.definedFunctionNames().size());

        //note here that we don't add the duplicate ops with define function anymore
    }


    @Test
    public void testSoftmax() {
        SameDiff sameDiff = SameDiff.create();
        INDArray sumInput = Nd4j.linspace(1, 4, 4).reshape(2, 2);
        Map<String, INDArray> inputs = new HashMap<>();
        inputs.put("x", sumInput);
        sameDiff.defineFunction("softmax", new SameDiff.SameDiffFunctionDefinition() {
            @Override
            public SDVariable[] define(SameDiff sameDiff, Map<String, INDArray> inputs, SDVariable[] variableInputs) {
                SDVariable input = sameDiff.var("x", inputs.get("x").dup());
                SDVariable softmax = sameDiff.softmax(input);
                //original shape ends up being 2,2
                return new SDVariable[]{softmax};
            }
        }, inputs);

        INDArray executions = sameDiff.execAndEndResult("softmax");
        INDArray assertions = Transforms.softmax(sumInput.dup());
        assertArrayEquals(sumInput.shape(), executions.shape());
        System.out.println(executions);
        assertEquals(assertions, executions);


        SoftMaxDerivative softMaxDerivative = new SoftMaxDerivative(sumInput);
        Nd4j.getExecutioner().exec(softMaxDerivative);
        System.out.println(softMaxDerivative.z());
    }


    @Test
    public void testSigmoidBackwards() {
        SameDiff sameDiff = SameDiff.create();
        INDArray sumInput = Nd4j.linspace(1, 4, 4).reshape(2, 2);
        Map<String, INDArray> inputs = new HashMap<>();
        inputs.put("x", sumInput);
        SDVariable input = sameDiff.var("x", inputs.get("x"));
        SDVariable sigmoid = sameDiff.sigmoid(input);
        SDVariable sum = sameDiff.sum(sigmoid, Integer.MAX_VALUE);
        List<DifferentialFunction> backwardsOps = sameDiff.execBackwards().getRight();
        Op finalOp = (Op) backwardsOps.get(backwardsOps.size() - 1);
        assertTrue(Nd4j.create(new double[][]{
                {0.1966, 0.1050},
                {0.0452, 0.0177}
        }).equalsWithEps(
                finalOp.z(), 1e-2));
        System.out.println(backwardsOps);
    }


    @Test
    public void testSumGradient() {
        SameDiff sameDiff = SameDiff.create();
        SDVariable twoByTwo = sameDiff.var("initial", Nd4j.linspace(1, 4, 4).reshape(2, 2));
        SDVariable sum = sameDiff.sum(twoByTwo, Integer.MAX_VALUE);
        Pair<Map<SDVariable, DifferentialFunction>, List<DifferentialFunction>> execBackwards = sameDiff.execBackwards();
        SameDiff grad = sameDiff.getFunction("grad");
        SDVariable gradArr = sameDiff.grad(twoByTwo.getVarName());
        assertEquals(Nd4j.ones(2, 2), gradArr.getArr());
    }


    @Test
    public void testMmulGradient() {
        SameDiff sameDiff = SameDiff.create();
        INDArray sumInput = Nd4j.linspace(1, 4, 4).reshape(2, 2);
        Map<String, INDArray> inputs = new HashMap<>();
        inputs.put("x", sumInput);
        inputs.put("y", sumInput.dup());

        sameDiff.defineFunction("mmulGradient", new SameDiff.SameDiffFunctionDefinition() {
            @Override
            public SDVariable[] define(SameDiff sameDiff, Map<String, INDArray> inputs, SDVariable[] variableInputs) {
                SDVariable input = sameDiff.var("x", inputs.get("x"));
                SDVariable input2 = sameDiff.var("y", inputs.get("y"));
                SDVariable exp = sameDiff.mmul(input, input2);
                SDVariable sum = sameDiff.sum(exp, Integer.MAX_VALUE);
                return new SDVariable[]{sum};
            }
        }, inputs);

        List<DifferentialFunction> ops = sameDiff.getFunction("mmulGradient").execBackwards().getRight();
        String print = sameDiff.asFlatPrint();


        assumeNotNull(sameDiff.getFunction("mmulGradient").getFunction("grad"));
        assumeNotNull(sameDiff.getFunction("mmulGradient").grad("x"));
        assumeNotNull(sameDiff.getFunction("mmulGradient").grad("y"));

        SDVariable gradWrtX = sameDiff.getFunction("mmulGradient").grad("x");
        SDVariable gradWrtY = sameDiff.getFunction("mmulGradient").grad("y");
        assumeNotNull(gradWrtX.getArr());
        assumeNotNull(gradWrtY.getArr());


        INDArray xGradAssertion = Nd4j.create(new double[][]{
                {3, 7},
                {3, 7}
        });

        INDArray yGradAssertion = Nd4j.create(new double[][]{
                {4, 4},
                {6, 6}
        });

        assertEquals(xGradAssertion, gradWrtX.getArr());
        assertEquals(yGradAssertion, gradWrtY.getArr());

    }

    @Test
    public void testExpGradient() {
        SameDiff sameDiff = SameDiff.create();
        INDArray sumInput = Nd4j.linspace(1, 4, 4).reshape(2, 2);
        Map<String, INDArray> inputs = new HashMap<>();
        inputs.put("x", sumInput);
        sameDiff.defineFunction("expGradient", new SameDiff.SameDiffFunctionDefinition() {
            @Override
            public SDVariable[] define(SameDiff sameDiff, Map<String, INDArray> inputs, SDVariable[] variableInputs) {
                SDVariable input = sameDiff.var("x", inputs.get("x"));
                SDVariable exp = sameDiff.exp(input);
                SDVariable sum = sameDiff.sum(exp, Integer.MAX_VALUE);
                return new SDVariable[]{sum};
            }
        }, inputs);


        List<DifferentialFunction> ops = sameDiff.getFunction("expGradient").execBackwards().getRight();

        INDArray executions = ops.get(ops.size() - 1).outputVariables()[0].getArr();
        INDArray assertion = Nd4j.create(new double[][]{
                {2.7183, 7.3891},
                {20.0855, 54.5981}
        });
        assertArrayEquals(sumInput.shape(), executions.shape());
        assertEquals(assertion, executions);
        System.out.println(executions);
        //assertEquals(Nd4j.ones(2,2),executions);
    }


/*    @Test
    public void testDepth() {
        SameDiff sameDiff = SameDiff.create();
        SDVariable x = sameDiff.one("one",new long[]{2,2});
        assertEquals(0,x.depth());
        SDVariable sigmoid = sameDiff.sigmoid("sigmoid",x);
        assertEquals(1,sigmoid.depth());
    }*/


    @Test
    public void testTanhGradient() {
        SameDiff sameDiff = SameDiff.create();
        INDArray sumInput = Nd4j.linspace(1, 4, 4).reshape(2, 2);
        Map<String, INDArray> inputs = new HashMap<>();
        inputs.put("x", sumInput);
        sameDiff.defineFunction("tanhGradient", new SameDiff.SameDiffFunctionDefinition() {
            @Override
            public SDVariable[] define(SameDiff sameDiff, Map<String, INDArray> inputs, SDVariable[] variableInputs) {
                SDVariable input = sameDiff.var("x", inputs.get("x"));
                SDVariable tanh = sameDiff.tanh(input);
                SDVariable sum = sameDiff.sum(tanh, Integer.MAX_VALUE);
                return new SDVariable[]{tanh};
            }
        }, inputs);

        INDArray executions = sameDiff.getFunction("tanhGradient").execBackwardAndEndResult();
        //[0.41997434161402614,0.07065082485316443,0.009866037165440211,0.0013409506830258655]
        INDArray assertion = Nd4j.create(new double[][]{
                {0.41997434161402614, 0.07065082485316443},
                {0.009866037165440211, 0.0013409506830258655}
        });

        assertTrue(assertion.equalsWithEps(
                executions, 1e-3));

        assertArrayEquals(sumInput.shape(), executions.shape());
        assertEquals(assertion, executions);
        System.out.println(executions);
        //assertEquals(Nd4j.ones(2,2),executions);
    }


    @Test
    public void testRsubScalar() {
        SameDiff sameDiff = SameDiff.create();
        Map<String, INDArray> params = new HashMap<>();
        INDArray var = Nd4j.valueArrayOf(4, 2);
        params.put("x", var);
        sameDiff.defineFunction("rsubop", new SameDiff.SameDiffFunctionDefinition() {
            @Override
            public SDVariable[] define(SameDiff sameDiff, Map<String, INDArray> inputs, SDVariable[] variableInputs) {
                SDVariable input = sameDiff.var("x", inputs.get("x"));
                SDVariable ret = input.rsub(1.0);
                return new SDVariable[]{ret};
            }
        }, params);

        SameDiff logisticGraph = sameDiff.getFunction("rsubop");
        INDArray[] outputs = logisticGraph.eval(params);
        assertEquals(Nd4j.ones(4).muli(-1), outputs[0]);
        System.out.println(Arrays.toString(outputs));


    }


    @Test
    public void testFunctionScalarResultPropagation() {
        SameDiff sameDiffOuter = SameDiff.create();
        Map<String, INDArray> inputs = variablesForInput();

        sameDiffOuter.defineFunction("logisticPredictions", new SameDiff.SameDiffFunctionDefinition() {
            @Override
            public SDVariable[] define(SameDiff sameDiff, Map<String, INDArray> inputs, SDVariable[] variableInputs) {
                SDVariable input = sameDiff.var("x", inputs.get("x"));
                SDVariable w = sameDiff.var("w", inputs.get("w"));
                SDVariable preOutput = sameDiff.mmul(input, w);
                SDVariable sigmoid = sameDiff.sigmoid(preOutput);
                return new SDVariable[]{sigmoid};
            }
        }, inputs);

        sameDiffOuter.defineFunction("oneminuspredictions", new SameDiff.SameDiffFunctionDefinition() {
            @Override
            public SDVariable[] define(SameDiff sameDiff, Map<String, INDArray> inputs, SDVariable[] variableInputs) {
                SDVariable y = sameDiff.var("y", inputs.get("y"));
                SDVariable oneMinusPredictions = y.rsub(1.0);
                return new SDVariable[]{oneMinusPredictions};
            }
        }, inputs);


        SameDiff logisticGraph = sameDiffOuter.getFunction("oneminuspredictions");
        INDArray[] outputs = logisticGraph.eval(inputs);
        INDArray assertion = Nd4j.create(new double[]{0, 0, 1, 0});
        assertEquals(assertion, outputs[outputs.length - 1]);

    }

    @Test
    public void testInplaceSubi() {
        SameDiff sameDiffOuter = SameDiff.create();
        Map<String, INDArray> params = new HashMap<>();
        params.put("x", Nd4j.ones(4));
        sameDiffOuter.defineFunction("inplacesubi", new SameDiff.SameDiffFunctionDefinition() {
            @Override
            public SDVariable[] define(SameDiff sameDiff, Map<String, INDArray> inputs, SDVariable[] variableInputs) {
                SDVariable inplace = sameDiff.var("x", inputs.get("x"));
                return new SDVariable[]{inplace.subi(1.0)};
            }
        }, params);

        sameDiffOuter.getFunction("inplacesubi").eval(params);
        assertEquals(Nd4j.zeros(4), params.get("x"));
    }


    @Test
    public void testMmul() {
        SameDiff sameDiffOuter = SameDiff.create();
        Map<String, INDArray> inputs = variablesForInput();
        SDVariable x = sameDiffOuter.var("x", inputs.get("x"));
        SDVariable w = sameDiffOuter.var("w", inputs.get("w"));
        SDVariable output = sameDiffOuter.mmul(x, w);
    }


    @Test
    public void testGraphBuilding() {
        final SameDiff sameDiffOuter = SameDiff.create();
        Map<String, INDArray> inputs = variablesForInput();

        sameDiffOuter.defineFunction("logisticPredictions", new SameDiff.SameDiffFunctionDefinition() {
            @Override
            public SDVariable[] define(SameDiff sameDiff, Map<String, INDArray> inputs, SDVariable[] variableInputs) {
                SDVariable input = sameDiff.var("x", inputs.get("x"));
                SDVariable w = sameDiff.var("w", inputs.get("w"));
                SDVariable y = sameDiff.var("y", inputs.get("y"));
                SDVariable preOutput = sameDiff.mmul(input, w);
                SDVariable sigmoid = sameDiff.sigmoid(preOutput);

                return new SDVariable[]{sigmoid};
            }
        }, inputs);

        sameDiffOuter.defineFunction("loss", new SameDiff.SameDiffFunctionDefinition() {
            @Override
            public SDVariable[] define(SameDiff sameDiff, Map<String, INDArray> inputs, SDVariable[] variableInputs) {
                SDVariable outputs = sameDiffOuter.invokeFunctionOn("logisticPredictions", sameDiff);
                SDVariable y = sameDiff.getVariable("y");
                SDVariable outputTimesY = outputs.mul(y);
                return new SDVariable[]{outputTimesY};

            }
        }, inputs);


        SameDiff logisticPrediction = sameDiffOuter.getFunction("logisticPredictions");
        List<String> logisticOpNameAssertions = Arrays.asList("mmul", "sigmoid");


    }


    @Test
    public void testScalarAdd() {
        SameDiff sameDiff = SameDiff.create();
        SDVariable twoByTwo = sameDiff.var("first", Nd4j.linspace(1, 4, 4).reshape('c', 2, 2));
        SDVariable add = twoByTwo.add(1.0);
        INDArray test = sameDiff.execAndEndResult();
        INDArray assertion = Nd4j.linspace(1, 4, 4).reshape('c', 2, 2).add(1.0);
        assertEquals(assertion, test);
    }


    @Test
    public void testSums() {
        SameDiff sameDiff = SameDiff.create();
        INDArray ones = Nd4j.ones(4);
        SDVariable sdVariable = sameDiff.var("ones", ones);
        SDVariable result = sdVariable.addi(1.0);
        SDVariable total = sameDiff.sum(result, Integer.MAX_VALUE);
        List<DifferentialFunction> ops = sameDiff.exec().getRight();
        INDArray output = null;
        for (int i = 0; i < 5; i++) {
            output = sameDiff.execAndEndResult(ops);
            System.out.println("Ones " + ones);
            System.out.println(output);
        }

        assertEquals(Nd4j.valueArrayOf(4, 7), ones);
        assertEquals(28, output.getDouble(0), 1e-1);
    }


    @Test
    public void testDenseLayerForwardPass() {
        Nd4j.getRandom().setSeed(12345);

        SameDiff sd = SameDiff.create();

        INDArray iInput = Nd4j.rand(3, 4);
        INDArray iWeights = Nd4j.rand(4, 5);
        INDArray iBias = Nd4j.rand(1, 5);

        SDVariable input = sd.var("input", iInput);
        SDVariable weights = sd.var("weights", iWeights);
        SDVariable bias = sd.var("bias", iBias);

        SDVariable mmul = sd.mmul("mmul", input, weights);
        SDVariable z = mmul.add("z", bias);
        SDVariable out = sd.sigmoid("out", z);

        INDArray expMmul = iInput.mmul(iWeights);
        INDArray expZ = expMmul.addRowVector(iBias);
        INDArray expOut = Transforms.sigmoid(expZ, true);

        sd.exec();

        assertEquals(expMmul, mmul.getArr());
        assertEquals(expZ, z.getArr());
        assertEquals(expOut, out.getArr());
    }

    @Test
    public void testActivationBackprop() {

        Activation[] afns = new Activation[]{
                Activation.TANH,
                Activation.SIGMOID,
                Activation.ELU,
                Activation.SOFTPLUS,
                Activation.SOFTSIGN,
                Activation.HARDTANH,
                Activation.CUBE,            //WRONG output - see issue https://github.com/deeplearning4j/nd4j/issues/2426
                Activation.RELU,            //JVM crash
                Activation.LEAKYRELU        //JVM crash
        };

        for (Activation a : afns) {

            SameDiff sd = SameDiff.create();
            INDArray inArr = Nd4j.linspace(-3, 3, 7);
            INDArray labelArr = Nd4j.linspace(-3, 3, 7).muli(0.5);
            SDVariable in = sd.var("in", inArr.dup());

//            System.out.println("inArr: " + inArr);

            INDArray outExp;
            SDVariable out;
            switch (a) {
                case ELU:
                    out = sd.elu("out", in);
                    outExp = Transforms.elu(inArr, true);
                    break;
                case HARDTANH:
                    out = sd.hardTanh("out", in);
                    outExp = Transforms.hardTanh(inArr, true);
                    break;
                case LEAKYRELU:
                    out = sd.leakyRelu("out", in, 0.01);
                    outExp = Transforms.leakyRelu(inArr, true);
                    break;
                case RELU:
                    out = sd.relu("out", in, 0.0);
                    outExp = Transforms.relu(inArr, true);
                    break;
                case SIGMOID:
                    out = sd.sigmoid("out", in);
                    outExp = Transforms.sigmoid(inArr, true);
                    break;
                case SOFTPLUS:
                    out = sd.softplus("out", in);
                    outExp = Transforms.softPlus(inArr, true);
                    break;
                case SOFTSIGN:
                    out = sd.softsign("out", in);
                    outExp = Transforms.softsign(inArr, true);
                    break;
                case TANH:
                    out = sd.tanh("out", in);
                    outExp = Transforms.tanh(inArr, true);
                    break;
                case CUBE:
                    out = sd.cube("out", in);
                    outExp = Transforms.pow(inArr, 3, true);
                    break;
                default:
                    throw new RuntimeException(a.toString());
            }

            //Sum squared error loss:
            SDVariable label = sd.var("label", labelArr.dup());
            SDVariable diff = label.sub("diff", out);
            SDVariable sqDiff = diff.mul("sqDiff", diff);
            SDVariable totSum = sd.sum("totSum", sqDiff, Integer.MAX_VALUE);    //Loss function...

            sd.exec();
            INDArray outAct = sd.getVariable("out").getArr();
            assertEquals(a.toString(), outExp, outAct);

            // L = sum_i (label - out)^2
            //dL/dOut = 2(out - label)
            INDArray dLdOutExp = outExp.sub(labelArr).mul(2);
            INDArray dLdInExp = a.getActivationFunction().backprop(inArr.dup(), dLdOutExp.dup()).getFirst();

            sd.execBackwards();
            SameDiff gradFn = sd.getFunction("grad");
            INDArray dLdOutAct = gradFn.getVariable("out-grad").getArr();
            INDArray dLdInAct = gradFn.getVariable("in-grad").getArr();

            assertEquals(a.toString(), dLdOutExp, dLdOutAct);
            assertEquals(a.toString(), dLdInExp, dLdInAct);
        }
    }

    @Test
    public void testMmulWithTranspose() {
        //Here: [x,3]^T * [x,4] = [3,4]

        for (int i : new int[]{2, 1}) {
            System.out.println("i = " + i);
            INDArray first = Nd4j.linspace(1, 3 * i, 3 * i).reshape('c', i, 3);      //To [1,3] or [2,3]
            INDArray second = Nd4j.linspace(4, 4 + 4 * i, 4 * i).reshape('c', i, 4);  //To [1,4] or [2,4]

            System.out.println("Shapes: " + Arrays.toString(first.shape()) + "\t" + Arrays.toString(second.shape()));

            SameDiff sd = SameDiff.create();
            SDVariable f = sd.var("in1", first);
            SDVariable s = sd.var("in2", second);

            MMulTranspose mt = MMulTranspose.builder()
                    .transposeA(true)
                    .transposeB(false)
                    .transposeResult(false)
                    .a(first)
                    .b(second)
                    .build();
            SDVariable mmul = sd.f().mmul(f, s, mt);
            sd.updateVariableNameAndReference(mmul, "mmul");

            INDArray out = sd.execAndEndResult();

            INDArray exp = first.transpose().mmul(second);
            assertEquals(exp, out);
            System.out.println("----- Finished: i = " + i + " ------");
        }
    }

    @Test
    public void testPlaceholderReduceSimple() {
        SameDiff sd = SameDiff.create();
        SDVariable v = sd.var("in", new long[]{-1, 10});
        SDVariable vSum = sd.sum(v, 1);                             //Exception here
    }


    @Test
    public void testSequentialMeans() {
        SameDiff sd = SameDiff.create();
        SDVariable in = sd.var("in", new long[]{10, 10, 10});
        SDVariable mean1 = sd.mean(in, 2);      //[10,10] out
        SDVariable mean2 = sd.mean(mean1, 1);   //[10,1] out - ***exception here***
    }

    @Test
    public void testConv3dBasic() {
        int nIn = 3;
        int nOut = 4;
        int kH = 2;
        int kW = 2;
        int kT = 2;

        int mb = 3;
        int imgH = 28;
        int imgW = 28;
        int imgT = 28;

        SameDiff sd = SameDiff.create();
        INDArray wArr = Nd4j.create(nOut, nIn, kT, kH, kW); //As per DL4J
        INDArray bArr = Nd4j.create(1, nOut);
        INDArray inArr = Nd4j.create(mb, nIn, imgT, imgH, imgW);

        SDVariable in = sd.var("in", inArr);
        SDVariable w = sd.var("W", wArr);
        SDVariable b = sd.var("b", bArr);

        //Order: https://github.com/deeplearning4j/libnd4j/blob/6c41ea5528bb1f454e92a9da971de87b93ff521f/include/ops/declarable/generic/convo/conv2d.cpp#L20-L22
        //in, w, b - bias is optional
        SDVariable[] vars = new SDVariable[]{in, w, b};

        Conv3DConfig conv3DConfig = Conv3DConfig.builder()
                .kH(kH).kW(kW).kT(kT)
                .dilationH(1).dilationW(1).dilationT(1)
                .isValidMode(false)
                .biasUsed(false)
                .build();

        SDVariable out = sd.conv3d(vars, conv3DConfig);
        out = sd.tanh("out", out);

        INDArray outArr = sd.execAndEndResult();
        //Expected output size: out = (in - k)/d + 1 = (28-2+0)/1+1 = 27
        val outShape = outArr.shape();
        assertArrayEquals(new long[]{mb, nOut, 27, 27, 27}, outShape);
    }

    @Test
    public void testBatchNormTest() {
        SameDiff sd = SameDiff.create();

        INDArray input = Nd4j.rand(1, 10);
        INDArray mean = Nd4j.rand(1, 10);
        INDArray var = Nd4j.rand(1, 10);
        INDArray gamma = Nd4j.rand(1, 10);
        INDArray beta = Nd4j.rand(1, 10);

        SDVariable sdInput = sd.var("input", input);
        SDVariable sdMean = sd.var("mean", mean);
        SDVariable sdVar = sd.var("var", var);
        SDVariable sdGamma = sd.var("gamma", gamma);
        SDVariable sdBeta = sd.var("beta", beta);

        SDVariable out = sd.batchNorm(sdInput, sdMean, sdVar, sdGamma, sdBeta,
                true, true, 0.0);
        out = sd.tanh("out", out);

        INDArray outArr = sd.execAndEndResult();
        assertArrayEquals(new long[]{1, 10}, outArr.shape());

    }

    @Test
    public void testLrn() {
        SameDiff sd = SameDiff.create();

        INDArray input = Nd4j.create(new float[]{4, 4, 4, 4}, new long[]{1, 4, 1, 1});

        SDVariable sdInput = sd.var("input", input);

        LocalResponseNormalizationConfig lrn = LocalResponseNormalizationConfig.builder()
                .alpha(1.0)
                .beta(.5)
                .bias(0.0)
                .depth(1).build();

        SDVariable out = sd.localResponseNormalization(sdInput, lrn);
        SDVariable sdOut = sd.tanh("out", out);

        sd.exec();

        for (int i = 0; i < 4; i++)
           assert out.getArr().get(all(), NDArrayIndex.point(i), all(), all()).getDouble(0) == 1;

    }

    @Test
    public void testMoments() {
        SameDiff sd = SameDiff.create();

        INDArray input = Nd4j.create(new float[]{1, 2, 3, 4}, new long[]{2, 2});

        SDVariable sdInput = sd.var("input", input);

        val axis = new int[]{0, 1};
        SDVariable[] moments = sd.moments(sdInput, axis);
        SDVariable mean = moments[0];
        SDVariable variance = moments[1];

        SDVariable sum = mean.add(variance);
        SDVariable out = sd.tanh("out", sum);

        INDArray outArr = sd.execAndEndResult();

        INDArray meanArray = mean.getArr();
        INDArray varArray = variance.getArr();

        assert meanArray.getDouble(0) == 2.5;
        assert varArray.getDouble(0) == 1.25;
    }

    @Test
    public void testNormalizeMoments() {
        SameDiff sd = SameDiff.create();

        INDArray counts = Nd4j.create(new float[]{2}, new long[]{1, 1});
        INDArray means = Nd4j.create(new float[]{2, 4}, new long[]{1, 2});
        INDArray vars = Nd4j.create(new float[]{6, 8}, new long[]{1, 2});


        SDVariable sdCounts = sd.var("counts", counts);
        SDVariable sdMeans = sd.var("means", means);
        SDVariable sdVars = sd.var("vars", vars);
        double shift = 0.0;

        SDVariable[] moments = sd.normalizeMoments(sdCounts, sdMeans, sdVars, shift);
        SDVariable normMean = moments[0];
        SDVariable normVariance = moments[1];

        SDVariable sum = normMean.add(normVariance);
        SDVariable out = sd.tanh("out", sum);

        INDArray outArr = sd.execAndEndResult();

        INDArray meanArray = normMean.getArr();
        INDArray varArray = normVariance.getArr();

        assert meanArray.getDouble(0, 0) == 1;
        assert meanArray.getDouble(0, 1) == 2;
        assert Arrays.equals(meanArray.shape(), varArray.shape());

    }


    @Test
    public void testDepthWiseConv2dBasic() {
        int nIn = 3;
        int depthWise = 4;
        int kH = 2;
        int kW = 2;

        int mb = 3;
        int imgH = 28;
        int imgW = 28;


        SameDiff sd = SameDiff.create();
        INDArray depthWeightArr = Nd4j.create(depthWise, nIn, kH, kW);

        INDArray bArr = Nd4j.create(1, depthWise * nIn);
        INDArray inArr = Nd4j.create(mb, nIn, imgH, imgW);

        SDVariable in = sd.var("in", inArr);
        SDVariable dW = sd.var("dW", depthWeightArr);
        SDVariable b = sd.var("b", bArr);

        SDVariable[] vars = new SDVariable[]{in, dW, b};

        Conv2DConfig c = Conv2DConfig.builder()
                .kh(kH).kw(kW)
                .ph(0).pw(0)
                .sy(1).sx(1)
                .dh(1).dw(1)
                .isSameMode(false)
                .build();

        SDVariable out = sd.sconv2d(vars, c);
        out = sd.tanh("out", out);

        INDArray outArr = sd.execAndEndResult();
        //Expected output size: out = (in - k + 2*p)/s + 1 = (28-2+0)/1+1 = 27
        val outShape = outArr.shape();
        assertArrayEquals(new long[]{mb, depthWise * nIn, 27, 27}, outShape);
    }

    @Test
    public void testSeparableConv2dBasic() {
        int nIn = 3;
        int nOut = 4;
        int kH = 2;
        int kW = 2;

        int mb = 3;
        int imgH = 28;
        int imgW = 28;

        int depthWise = 3;

        SameDiff sd = SameDiff.create();
        INDArray depthWeightArr = Nd4j.create(depthWise, nIn, kH, kW);
        INDArray pointWeightArr = Nd4j.create(nOut, depthWise, 1, 1);

        INDArray bArr = Nd4j.create(1, nOut);
        INDArray inArr = Nd4j.create(mb, nIn, imgH, imgW);

        SDVariable in = sd.var("in", inArr);
        SDVariable dW = sd.var("dW", depthWeightArr);
        SDVariable pW = sd.var("pW", pointWeightArr);
        SDVariable b = sd.var("b", bArr);

        SDVariable[] vars = new SDVariable[]{in, dW, pW, b};

        Conv2DConfig c = Conv2DConfig.builder()
                .kh(kH).kw(kW)
                .ph(0).pw(0)
                .sy(1).sx(1)
                .dh(1).dw(1)
                .isSameMode(false)
                .build();

        SDVariable out = sd.sconv2d(vars, c);
        out = sd.tanh("out", out);

        INDArray outArr = sd.execAndEndResult();
        //Expected output size: out = (in - k + 2*p)/s + 1 = (28-2+0)/1+1 = 27
        val outShape = outArr.shape();
        assertArrayEquals(new long[]{mb, nOut, 27, 27}, outShape);
    }

    @Test
    public void testDeconv2dBasic() {
        int nIn = 3;
        int nOut = 4;
        int kH = 2;
        int kW = 2;

        int mb = 3;
        int imgH = 28;
        int imgW = 28;

        SameDiff sd = SameDiff.create();
        INDArray wArr = Nd4j.create(nOut, nIn, kH, kW);
        INDArray bArr = Nd4j.create(1, nOut);
        INDArray inArr = Nd4j.create(mb, nIn, imgH, imgW);

        SDVariable in = sd.var("in", inArr);
        SDVariable w = sd.var("W", wArr);
        SDVariable b = sd.var("b", bArr);

        SDVariable[] vars = new SDVariable[]{in, w, b};

        DeConv2DConfig deconv = DeConv2DConfig.builder()
                .kX(kH).kY(kW)
                .pX(0).pY(0)
                .sX(1).sY(1)
                .dX(1).dY(1)
                .isSameMode(false)
                .build();

        SDVariable out = sd.deconv2d(vars, deconv);
        out = sd.tanh("out", out);

        INDArray outArr = sd.execAndEndResult();
        //Expected output size: out = (in + k + 2*p)/ s - 1 = (28 + 2+0)/1 - 1 = 29
        val outShape = outArr.shape();
        assertArrayEquals(new long[]{mb, nOut, 29, 29}, outShape);
    }


    @Test
    public void testConv2dBasic() {
        int nIn = 3;
        int nOut = 4;
        int kH = 2;
        int kW = 2;

        int mb = 3;
        int imgH = 28;
        int imgW = 28;

        SameDiff sd = SameDiff.create();
        INDArray wArr = Nd4j.create(nOut, nIn, kH, kW); //As per DL4J
        INDArray bArr = Nd4j.create(1, nOut);
        INDArray inArr = Nd4j.create(mb, nIn, imgH, imgW);

        SDVariable in = sd.var("in", inArr);
        SDVariable w = sd.var("W", wArr);
        SDVariable b = sd.var("b", bArr);

        //Order: https://github.com/deeplearning4j/libnd4j/blob/6c41ea5528bb1f454e92a9da971de87b93ff521f/include/ops/declarable/generic/convo/conv2d.cpp#L20-L22
        //in, w, b - bias is optional
        SDVariable[] vars = new SDVariable[]{in, w, b};

        Conv2DConfig c = Conv2DConfig.builder()
                .kh(kH).kw(kW)
                .ph(0).pw(0)
                .sy(1).sx(1)
                .dh(1).dw(1)
                .isSameMode(false)
                .build();

        SDVariable out = sd.conv2d(vars, c);
        out = sd.tanh("out", out);

        INDArray outArr = sd.execAndEndResult();
        //Expected output size: out = (in - k + 2*p)/s + 1 = (28-2+0)/1+1 = 27
        val outShape = outArr.shape();
        assertArrayEquals(new long[]{mb, nOut, 27, 27}, outShape);
        // sd.execBackwards(); // TODO: test failing here
    }

    @Test
    public void testMaxPooling2dBasic() {
        int nIn = 3;
        int kH = 2;
        int kW = 2;

        int mb = 3;
        int imgH = 28;
        int imgW = 28;

        SameDiff sd = SameDiff.create();
        INDArray inArr = Nd4j.create(mb, nIn, imgH, imgW);

        SDVariable in = sd.var("in", inArr);

        Pooling2DConfig pooling2DConfig = Pooling2DConfig.builder()
                .kh(kH).kw(kW)
                .ph(0).pw(0)
                .sy(1).sx(1)
                .dh(1).dw(1)
                .isSameMode(false)
                .build();

        SDVariable out = sd.maxPooling2d(in, pooling2DConfig);
        out = sd.tanh("out", out);

        INDArray outArr = sd.execAndEndResult();
        val outShape = outArr.shape();
        // oH = (iH - (kH + (kH-1)*(dH-1)) + 2*pH)/sH + 1;
        assertArrayEquals(new long[]{mb, nIn, 27, 27}, outShape);
    }

    @Test
    public void testAvgPooling2dBasic() {
        int nIn = 3;
        int kH = 2;
        int kW = 2;

        int mb = 3;
        int imgH = 28;
        int imgW = 28;

        SameDiff sd = SameDiff.create();
        INDArray inArr = Nd4j.create(mb, nIn, imgH, imgW);

        SDVariable in = sd.var("in", inArr);

        Pooling2DConfig pooling2DConfig = Pooling2DConfig.builder()
                .kh(kH).kw(kW)
                .ph(0).pw(0)
                .sy(1).sx(1)
                .dh(1).dw(1)
                .isSameMode(false)
                .build();

        SDVariable out = sd.avgPooling2d(in, pooling2DConfig);
        out = sd.tanh("out", out);

        INDArray outArr = sd.execAndEndResult();
        val outShape = outArr.shape();
        // oH = (iH - (kH + (kH-1)*(dH-1)) + 2*pH)/sH + 1;
        assertArrayEquals(new long[]{mb, nIn, 27, 27}, outShape);
    }

    @Test
    public void testAvgPooling3dBasic() {
        int nIn = 3;
        int kH = 2;
        int kW = 2;
        int kD = 2;

        int mb = 3;
        int imgH = 28;
        int imgW = 28;
        int imgD = 28;

        SameDiff sd = SameDiff.create();
        INDArray inArr = Nd4j.create(mb, nIn, imgD, imgH, imgW);

        SDVariable in = sd.var("in", inArr);


        SDVariable[] vars = new SDVariable[]{in};

        Pooling3DConfig pooling3DConfig = Pooling3DConfig.builder()
                .kH(kH).kW(kW).kT(kD)
                .pH(0).pH(0).pT(0)
                .sH(1).sW(1).sT(1)
                .dilationH(0).dilationW(0).dilationT(0)
                .ceilingMode(false)
                .build();

        SDVariable out = sd.avgPooling3d(vars, pooling3DConfig);
        out = sd.tanh("out", out);

        INDArray outArr = sd.execAndEndResult();
        val outShape = outArr.shape();
        // oH = (iH - (kH + (kH-1)*(dH-1)) + 2*pH)/sH + 1;
        assertArrayEquals(new long[]{mb, nIn, 27, 27, 27}, outShape);
    }

    @Test
    public void testMaxPooling3dBasic() {
        int nIn = 3;
        int kH = 2;
        int kW = 2;
        int kD = 2;

        int mb = 3;
        int imgH = 28;
        int imgW = 28;
        int imgD = 28;

        SameDiff sd = SameDiff.create();
        INDArray inArr = Nd4j.create(mb, nIn, imgD, imgH, imgW);

        SDVariable in = sd.var("in", inArr);


        SDVariable[] vars = new SDVariable[]{in};

        Pooling3DConfig pooling3DConfig = Pooling3DConfig.builder()
                .kH(kH).kW(kW).kT(kD)
                .pH(0).pH(0).pT(0)
                .sH(1).sW(1).sT(1)
                .dilationH(0).dilationW(0).dilationT(0)
                .ceilingMode(false)
                .build();

        SDVariable out = sd.maxPooling3d(vars, pooling3DConfig);
        out = sd.tanh("out", out);

        INDArray outArr = sd.execAndEndResult();
        val outShape = outArr.shape();
        // oH = (iH - (kH + (kH-1)*(dH-1)) + 2*pH)/sH + 1;
        assertArrayEquals(new long[]{mb, nIn, 27, 27, 27}, outShape);
    }

    @Test
    public void testConv1dBasic() {
        int nIn = 3;
        int nOut = 4;
        int k = 2;
        int mb = 3;
        int img = 28;

        SameDiff sd = SameDiff.create();
        INDArray wArr = Nd4j.create(nOut, nIn, k);
        INDArray inArr = Nd4j.create(mb, nIn, img);

        SDVariable in = sd.var("in", inArr);
        SDVariable w = sd.var("W", wArr);

        SDVariable[] vars = new SDVariable[]{in, w};

        Conv1DConfig conv1DConfig = Conv1DConfig.builder()
                .k(k).p(0).s(1)
                .isSameMode(false)
                .build();

        SDVariable out = sd.conv1d(vars, conv1DConfig);
        out = sd.tanh("out", out);

        INDArray outArr = sd.execAndEndResult();
        INDArray iOut = out.getArr();
        //Expected output size: out = (in - k + 2*p)/s + 1 = (28-2+0)/1+1 = 27
        val outShape = outArr.shape();
        assertArrayEquals(new long[]{mb, nOut, 27}, outShape);
    }

    @Test
    public void validateMeanDiff() {
        Nd4j.getRandom().setSeed(12345);

        INDArray arr = Nd4j.rand(3, 4);

        SameDiff sd = SameDiff.create();
        SDVariable v = sd.var("in", arr);
        SDVariable mean = sd.mean("mean", v);

        INDArray out = sd.execAndEndResult();
        assertEquals(out, arr.mean(Integer.MAX_VALUE));

        sd.execBackwards();
        INDArray dLdIn = sd.grad("in").getArr();

        //If L = mean(in)
        //then dL/dIn = 1/N

        assertEquals(Nd4j.valueArrayOf(arr.shape(), 1.0 / arr.length()), dLdIn);
    }

    @Test
    public void validateSumDiff() {
        Nd4j.getRandom().setSeed(12345);

        INDArray arr = Nd4j.rand(3, 4);

        SameDiff sd = SameDiff.create();
        SDVariable v = sd.var("in", arr);
        SDVariable mean = sd.sum("sum", v);

        INDArray out = sd.execAndEndResult();
        assertEquals(out, arr.sum(Integer.MAX_VALUE));

        sd.execBackwards();
        INDArray dLdIn = sd.grad("in").getArr();

        //If L = sum(in)
        //then dL/dIn = 1

        assertEquals(Nd4j.ones(arr.shape()), dLdIn);
    }

    @Test
    public void validateStdevDiff() {
        for (boolean biasCorrected : new boolean[]{true, false}) {
            Nd4j.getRandom().setSeed(12345);

            INDArray arr = Nd4j.rand(3, 4);

            SameDiff sd = SameDiff.create();
            SDVariable v = sd.var("in", arr);
            SDVariable stdev = sd.standardDeviation("stdev", v, biasCorrected);

            INDArray out = sd.execAndEndResult();
            assertEquals(out, arr.std(biasCorrected, Integer.MAX_VALUE));

            sd.execBackwards();
            INDArray dLdIn = sd.grad("in").getArr();

            //If L = stdev(in)
            //then dL/dIn = (in-mean) / (s*(N-1))
            // or /N for non-bias corrected

            double m = arr.meanNumber().doubleValue();
            double s = arr.stdNumber(biasCorrected).doubleValue();
            INDArray exp = arr.sub(m).div(s);
            exp.divi(biasCorrected ? arr.length() - 1 : arr.length());

            assertEquals(exp, dLdIn);
        }
    }

    @Test
    public void validateVarDiff() {
        for (boolean biasCorrected : new boolean[]{true, false}) {
            Nd4j.getRandom().setSeed(12345);

            INDArray arr = Nd4j.rand(3, 4);

            SameDiff sd = SameDiff.create();
            SDVariable v = sd.var("in", arr);
            SDVariable var = sd.variance("var", v, biasCorrected);

            INDArray out = sd.execAndEndResult();
            assertEquals(out, arr.var(biasCorrected, Integer.MAX_VALUE));

            sd.execBackwards();
            INDArray dLdIn = sd.grad("in").getArr();

            //If L = var(in)
            //then dL/dIn = 2/(N-1) * (in-mean)
            // or /N for non-bias corrected

            double m = arr.meanNumber().doubleValue();
            INDArray exp = arr.sub(m).mul(2);
            exp.divi(biasCorrected ? arr.length() - 1 : arr.length());

            assertEquals(exp, dLdIn);
        }
    }

    @Test
    public void validateMinDiff() {
        Nd4j.getRandom().setSeed(12345);

        INDArray arr = Nd4j.rand(3, 4);

        SameDiff sd = SameDiff.create();
        SDVariable v = sd.var("in", arr);
        SDVariable min = sd.min("min", v);

        INDArray out = sd.execAndEndResult();
        assertEquals(out, arr.min(Integer.MAX_VALUE));

        sd.execBackwards();
        INDArray dLdIn = sd.grad("in").getArr();

        //If L = min(in)
        //then dL/dIn = 1 if in_i == min(in) or 0 otherwise

        //Note that we don't have an "IsMin" op, so use IsMax(neg(in)) which is equivalent
        INDArray exp = Nd4j.getExecutioner().execAndReturn(new IsMax(arr.neg()));

        assertEquals(exp, dLdIn);
    }

    @Test
    public void validateMaxDiff() {
        Nd4j.getRandom().setSeed(12345);

        INDArray arr = Nd4j.rand(3, 4);

        SameDiff sd = SameDiff.create();
        SDVariable v = sd.var("in", arr);
        SDVariable min = sd.max("max", v);

        INDArray out = sd.execAndEndResult();
        assertEquals(out, arr.max(Integer.MAX_VALUE));

        sd.execBackwards();
        INDArray dLdIn = sd.grad("in").getArr();

        //If L = max(in)
        //then dL/dIn = 1 if in_i == max(in) or 0 otherwise

        INDArray exp = Nd4j.getExecutioner().execAndReturn(new IsMax(arr.dup()));

        assertEquals(exp, dLdIn);
    }

    @Test
    public void validateProdDiff() {
        Nd4j.getRandom().setSeed(12345);

        INDArray arr = Nd4j.rand(3, 4);

        SameDiff sd = SameDiff.create();
        SDVariable v = sd.var("in", arr);
        SDVariable prod = sd.prod("prod", v);

        double p = arr.prodNumber().doubleValue();
        INDArray out = sd.execAndEndResult();
        assertEquals(out, arr.prod(Integer.MAX_VALUE));

        sd.execBackwards();
        INDArray dLdIn = sd.grad("in").getArr();

        //If L = prod(in)
        //then dL/dIn = prod(in) / in       i.e., product of input *excluding* in_i as (d/dx(xyzabc) = yzabc

        INDArray exp = arr.rdiv(p);
        assertEquals(exp, dLdIn);
    }

    @Test
    public void testSquare() {
        Nd4j.getRandom().setSeed(12345);

        int mb = 5;
        int nOut = 4;

        SameDiff sd = SameDiff.create();
        SDVariable in = sd.var("in", Nd4j.rand(mb, nOut));
        SDVariable label = sd.var("label", Nd4j.rand(mb, nOut));
        SDVariable diff = in.sub(label);
        SDVariable sqDiff = sd.square(diff);

        INDArray expOut = in.getArr().sub(label.getArr());
        expOut.muli(expOut);

        System.out.println("About to exec");
        INDArray out = sd.execAndEndResult();   //JVM crash

        assertEquals(out, expOut);
    }


    @Test
    public void testExpandDims() {
        for (int i = 0; i <= 2; i++) {
            SameDiff sd = SameDiff.create();
            SDVariable in = sd.var("in", Nd4j.create(2, 3));
            SDVariable expanded = sd.f().expandDims(in, i);

            INDArray out = sd.execAndEndResult();
            switch (i) {
                case 0:
                    assertArrayEquals(new long[]{1, 2, 3}, out.shape());
                    break;
                case 1:
                    assertArrayEquals(new long[]{2, 1, 3}, out.shape());
                    break;
                case 2:
                    assertArrayEquals(new long[]{2, 3, 1}, out.shape());
                    break;
                default:
                    throw new RuntimeException();
            }
        }
    }

    @Test
    public void testZerosLike() {
        SameDiff sd = SameDiff.create();
        SDVariable var0 = sd.var("in", new long[]{3, 4});
        SDVariable out = sd.zerosLike("out", var0);

        INDArray out1 = sd.execAndEndResult();
        assertEquals(Nd4j.zeros(3, 4), out1);

        sd.associateArrayWithVariable(Nd4j.create(4, 5), var0);
        INDArray out2 = sd.execAndEndResult();
        assertEquals(Nd4j.zeros(4, 5), out2);
    }

    @Test
    public void testOnesLike() {
        SameDiff sd = SameDiff.create();
        SDVariable var0 = sd.var("in", new long[]{3, 4});
        SDVariable out = sd.onesLike("out", var0);

        INDArray out1 = sd.execAndEndResult();
        assertEquals(Nd4j.ones(3, 4), out1);

        sd.associateArrayWithVariable(Nd4j.create(4, 5), var0);
        INDArray out2 = sd.execAndEndResult();
        assertEquals(Nd4j.ones(4, 5), out2);
    }

    @Test
    public void testOneHot() {
        //indices = [[0, 2], [1, -1]]
        INDArray indicesArr = Nd4j.zeros(2, 2);
        indicesArr.put(0, 1, 2);
        indicesArr.put(1, 0, 1);
        indicesArr.put(1, 1, -1);
        INDArray expectedOut = Nd4j.zeros(new long[]{2, 2, 3});
        /*
        # output: [2 x 2 x 3]
        # [[[1.0, 0.0, 0.0],   # one_hot(0)
        #   [0.0, 0.0, 1.0]],  # one_hot(2)
        #  [[0.0, 1.0, 0.0],   # one_hot(1)
        #   [0.0, 0.0, 0.0]]]  # one_hot(-1)
        */
        expectedOut.putScalar(0, 0, 0, 1.0);
        expectedOut.putScalar(0, 1, 2, 1.0);
        expectedOut.putScalar(1, 0, 1, 1.0);

        SameDiff sd = SameDiff.create();
        SDVariable indices = sd.var("indices", new long[]{2, 2});
        sd.associateArrayWithVariable(indicesArr, indices);
        INDArray out1 = sd.execAndEndResult();
        log.info(out1.toString());
        assertEquals(expectedOut, out1);

    }

    @Test
    public void testOnesLikeBackprop() {
        SameDiff sd = SameDiff.create();
        SDVariable var0 = sd.var("in", new long[]{3, 4});
        SDVariable ones = sd.onesLike("ones", var0);
        SDVariable out = sd.sum("oun", ones);

        INDArray outArr = sd.execAndEndResult();
        assertEquals(Nd4j.valueArrayOf(1, 12.0), outArr);

        sd.execBackwards();

        assertEquals(Nd4j.create(3, 4), sd.grad("in").getArr());
    }


    @Test
    public void testReduce3() {

        Nd4j.getRandom().setSeed(12345);

        int d0 = 3;
        int d1 = 4;
        int d2 = 5;

        for (val reduceDims : new int[][]{{Integer.MAX_VALUE}, {0, 1, 2}, {0}, {1}, {2}, {0, 1}, {0, 2}, {1, 2}}) {
            for (int i = 0; i < 6; i++) {

                SameDiff sd = SameDiff.create();
                sd.setLogExecution(false);

                INDArray a = Nd4j.rand(new long[]{d0, d1, d2});
                INDArray b = Nd4j.rand(new long[]{d0, d1, d2});


                SDVariable in = sd.var("in", a);
                SDVariable in2 = sd.var("in2", b);

                INDArray expOut;
                SDVariable reduced;
                String name;
                switch (i) {
                    case 0:
                        reduced = sd.manhattanDistance(in, in2, reduceDims);
                        name = "manhattan";
                        expOut = Nd4j.getExecutioner().exec(new ManhattanDistance(a, b), reduceDims);
                        break;
                    case 1:
                        reduced = sd.euclideanDistance(in, in2, reduceDims);
                        name = "euclidean";
                        expOut = Nd4j.getExecutioner().exec(new EuclideanDistance(a, b), reduceDims);
                        break;
                    case 2:
                        reduced = sd.cosineSimilarity(in, in2, reduceDims);
                        name = "cosine";
                        expOut = Nd4j.getExecutioner().exec(new CosineSimilarity(a, b), reduceDims);
                        break;
                    case 3:
                        reduced = sd.jaccardDistance(in, in2, reduceDims);
                        name = "jaccard";
                        expOut = Nd4j.getExecutioner().exec(new JaccardDistance(a, b), reduceDims);
                        break;
                    case 4:
                        reduced = sd.hammingDistance(in, in2, reduceDims);
                        name = "hamming";
                        expOut = Nd4j.getExecutioner().exec(new HammingDistance(a, b), reduceDims);
                        break;
                    case 5:
                        reduced = sd.cosineDistance(in, in2, reduceDims);
                        name = "reduced";
                        expOut = Nd4j.getExecutioner().exec(new CosineDistance(a, b), reduceDims);
                        break;
                    default:
                        throw new RuntimeException();
                }

                long[] expShape;
                if (Arrays.equals(new int[]{0}, reduceDims)) {
                    expShape = new long[]{4, 5};
                } else if (Arrays.equals(new int[]{1}, reduceDims)) {
                    expShape = new long[]{3, 5};
                } else if (Arrays.equals(new int[]{2}, reduceDims)) {
                    expShape = new long[]{3, 4};
                } else if (Arrays.equals(new int[]{Integer.MAX_VALUE}, reduceDims)) {
                    expShape = new long[]{1, 1};
                } else if (Arrays.equals(new int[]{0, 1}, reduceDims)) {
                    expShape = new long[]{1, 5};
                } else if (Arrays.equals(new int[]{0, 2}, reduceDims)) {
                    expShape = new long[]{1, 4};
                } else if (Arrays.equals(new int[]{1, 2}, reduceDims)) {
                    expShape = new long[]{3, 1};
                } else if (Arrays.equals(new int[]{0, 1, 2}, reduceDims)) {
                    expShape = new long[]{1, 1};
                } else {
                    throw new RuntimeException();
                }

                String msg = name + " - dims=" + Arrays.toString(reduceDims);

                INDArray out = sd.execAndEndResult();

                log.info(msg + " - expected shape: " + Arrays.toString(expShape) + ", out=" + Arrays.toString(out.shape())
                        + ", outExp=" + Arrays.toString(expOut.shape()));

                assertArrayEquals(msg, expShape, out.shape());
                assertArrayEquals(msg, expShape, expOut.shape());

                assertEquals(msg, out, expOut);
            }
        }
    }


    @Test
    public void testManhattanAlongDim0() {
        Nd4j.getRandom().setSeed(12345);

        INDArray a = Nd4j.rand(new long[]{3, 4, 5});
        INDArray b = Nd4j.rand(new long[]{3, 4, 5});

        INDArray expOut = Nd4j.getExecutioner().exec(new ManhattanDistance(a, b), 0);

        val expShape = new long[]{4, 5};

        assertArrayEquals(expShape, expOut.shape());
    }


    @Test
    public void testJaccardDistance() {
        Nd4j.getRandom().setSeed(12345);

        INDArray a = Nd4j.rand(new long[]{3, 4}).addi(0.1);
        INDArray b = Nd4j.rand(new long[]{3, 4}).addi(0.1);

        SameDiff sd = SameDiff.create();
        SDVariable in1 = sd.var("in1", a);
        SDVariable in2 = sd.var("in2", b);

        SDVariable jaccard = sd.jaccardDistance("out", in1, in2);

        INDArray min = Transforms.min(a, b);
        INDArray max = Transforms.max(a, b);

        double minSum = min.sumNumber().doubleValue();
        double maxSum = max.sumNumber().doubleValue();
        double jd = 1.0 - minSum / maxSum;

        INDArray out = sd.execAndEndResult();
        assertEquals(1, out.length());

        assertEquals(jd, out.getDouble(0), 1e-6);
    }


    @Test
    public void testSlice2d() {
        INDArray inArr = Nd4j.linspace(1, 12, 12).reshape('c', 3, 4);

        SameDiff sd = SameDiff.create();
        SDVariable in = sd.var("in", inArr);
        SDVariable slice_full = sd.slice(in, new int[]{0, 0}, new int[]{3, 4});
        SDVariable subPart = sd.slice(in, new int[]{1, 2}, new int[]{2, 2});

        sd.execAndEndResult();

        assertEquals(inArr, slice_full.getArr());
        assertEquals(inArr.get(interval(1, 3), interval(2, 4)), subPart.getArr());
    }


    @Test
    public void testSlice3d() {
        INDArray inArr = Nd4j.linspace(1, 60, 60).reshape('c', 3, 4, 5);

        SameDiff sd = SameDiff.create();
        SDVariable in = sd.var("in", inArr);
        SDVariable slice_full = sd.slice(in, new int[]{0, 0, 0}, new int[]{3, 4, 5});
        SDVariable subPart = sd.slice(in, new int[]{1, 2, 3}, new int[]{2, 2, 1});

        sd.execAndEndResult();

        assertEquals(inArr, slice_full.getArr());
        assertEquals(inArr.get(interval(1, 3), interval(2, 4), interval(3, 4)), subPart.getArr());
    }

    @Test
    public void testStridedSlice2dBasic() {
        INDArray inArr = Nd4j.linspace(1, 12, 12).reshape('c', 3, 4);

        SameDiff sd = SameDiff.create();
        SDVariable in = sd.var("in", inArr);
        SDVariable slice_full = sd.stridedSlice(in, new int[]{0, 0}, new int[]{3, 4}, new int[]{1, 1});
        SDVariable subPart = sd.stridedSlice(in, new int[]{1, 2}, new int[]{3, 4}, new int[]{1, 1});
        SDVariable subPart2 = sd.stridedSlice(in, new int[]{0, 0}, new int[]{4, 5}, new int[]{2, 2});

        sd.execAndEndResult();

        assertEquals(inArr, slice_full.getArr());
        assertEquals(inArr.get(interval(1, 3), interval(2, 4)), subPart.getArr());
        assertEquals(inArr.get(interval(0, 2, 4), interval(0, 2, 5)), subPart2.getArr());
    }


    @Test
    public void testStridedSliceBeginEndMask() {
        INDArray inArr = Nd4j.linspace(1, 12, 12).reshape('c', 3, 4);

        SameDiff sd = SameDiff.create();
        SDVariable in = sd.var("in", inArr);
        SDVariable slice1 = sd.stridedSlice(in, new int[]{-999, 0}, new int[]{2, 4}, new int[]{1, 1}, 1 << 1, 0, 0, 0, 0);
        SDVariable slice2 = sd.stridedSlice(in, new int[]{1, 0}, new int[]{-999, 4}, new int[]{1, 1}, 0, 1, 0, 0, 0);

        sd.execAndEndResult();

        assertEquals(inArr.get(NDArrayIndex.interval(0, 2), NDArrayIndex.all()), slice1.getArr());
        assertEquals(inArr.get(NDArrayIndex.interval(1, 3), NDArrayIndex.all()), slice2.getArr());
    }

    @Test
    public void testStridedSliceEllipsisMask() {
        INDArray inArr = Nd4j.linspace(1, 60, 60).reshape('c', 3, 4, 5);
        SameDiff sd = SameDiff.create();
        SDVariable in = sd.var("in", inArr);

        //[1:3,...] -> [1:3,:,:]
        SDVariable slice = sd.stridedSlice(in, new int[]{1}, new int[]{3}, new int[]{1}, 0, 0, 1 << 1, 0, 0);
        //[1:3,...,1:4] -> [1:3,:,1:4]
        SDVariable slice2 = sd.stridedSlice(in, new int[]{1, 1}, new int[]{3, 4}, new int[]{1, 1}, 0, 0, 1 << 1, 0, 0);

        sd.execAndEndResult();

        assertEquals(inArr.get(interval(1, 3), all(), all()), slice.getArr());
        assertEquals(inArr.get(interval(1, 3), all(), all()), slice2.getArr());
    }

    @Test
    public void testStridedSliceNewAxisMask() {
        INDArray inArr = Nd4j.linspace(1, 60, 60).reshape('c', 3, 4, 5);
        SameDiff sd = SameDiff.create();
        SDVariable in = sd.var("in", inArr);
        SDVariable slice = sd.stridedSlice(in, new int[]{-999, 0, 0, 0}, new int[]{-999, 3, 4, 5}, new int[]{-999, 1, 1, 1}, 0, 0, 0, 1, 0);

        INDArray out = sd.execAndEndResult();

        assertArrayEquals(new long[]{1, 3, 4, 5}, inArr.shape());
        assertEquals(inArr, out.get(point(0), all(), all(), all()));
    }

    @Test
    public void testStridedSliceNewAxisMask2() {
        INDArray inArr = Nd4j.linspace(1, 60, 60).reshape('c', 3, 4, 5);
        SameDiff sd = SameDiff.create();
        SDVariable in = sd.var("in", inArr);
        SDVariable slice = sd.stridedSlice(in, new int[]{1, 1, -999, 1}, new int[]{3, 3, -999, 4}, new int[]{1, 1, -999, 1}, 0, 0, 0, 1 << 2, 0);
        INDArray out = sd.execAndEndResult();

        assertArrayEquals(new long[]{2, 2, 1, 3}, slice.getArr().shape());
    }

    @Test
    public void testStridedSliceShrinkAxisMask() {

        INDArray inArr = Nd4j.linspace(1, 60, 60).reshape('c', 3, 4, 5);
        SameDiff sd = SameDiff.create();
        SDVariable in = sd.var("in", inArr);
        SDVariable slice = sd.stridedSlice(in, new int[]{0, 0, 0}, new int[]{-999, 4, 5}, new int[]{1, 1, 1}, 0, 0, 0, 0, 1);
        SDVariable slice2 = sd.stridedSlice(in, new int[]{2, 0, 0}, new int[]{-999, 4, 5}, new int[]{1, 1, 1}, 0, 0, 0, 0, 1);
        SDVariable slice3 = sd.stridedSlice(in, new int[]{1, 2, 1}, new int[]{-999, -999, 5}, new int[]{1, 1, 1}, 0, 0, 0, 0, 1 | 1 << 1);

        sd.execAndEndResult();

        assertEquals(inArr.get(point(0), all(), all()), slice.getArr());
        assertEquals(inArr.get(point(2), all(), all()), slice2.getArr());
        assertEquals(inArr.get(point(1), point(2), interval(1, 5)), slice3.getArr());
    }

    @Test
    public void testPairwiseBooleanTransforms() {
        /*
        eq, neq, gt, lt, gte, lte, or, and, xor
         */
        //Test transforms (pairwise)
        Nd4j.getRandom().setSeed(12345);

        for (int i = 0; i < 11; i++) {
            SameDiff sd = SameDiff.create();

            int nOut = 4;
            int minibatch = 5;

            INDArray ia = Nd4j.randn(minibatch, nOut);
            INDArray ib = Nd4j.randn(minibatch, nOut);

            SDVariable in1 = sd.var("in1", ia);
            SDVariable in2 = sd.var("in2", ib);


            SDVariable t;
            INDArray expOut;
            switch (i) {
                case 0:
                    t = sd.eq(in1, in2);
                    expOut = ia.eq(ib);
                    break;
                case 1:
                    t = sd.neq(in1, in2);
                    expOut = ia.neq(ib);
                    break;
                case 2:
                    t = sd.gt(in1, in2);
                    expOut = ia.gt(ib);
                    break;
                case 3:
                    t = sd.lt(in1, in2);
                    expOut = ia.lt(ib);
                    break;
                case 4:
                    t = sd.gte(in1, in2);
                    expOut = ia.dup();
                    Nd4j.getExecutioner().exec(new GreaterThanOrEqual(new INDArray[]{ia, ib}, new INDArray[]{expOut}));
                    break;
                case 5:
                    t = sd.lte(in1, in2);
                    expOut = ia.dup();
                    Nd4j.getExecutioner().exec(new LessThanOrEqual(new INDArray[]{ia, ib}, new INDArray[]{expOut}));
                    break;
                case 6:
                    ia = Nd4j.getExecutioner().exec(new BernoulliDistribution(ia, 0.5));
                    ib = Nd4j.getExecutioner().exec(new BernoulliDistribution(ib, 0.5));
                    t = sd.or(in1, in2);
                    expOut = Transforms.or(ia, ib);
                    break;
                case 7:
                    t = sd.max(in1, in2);
                    expOut = Nd4j.getExecutioner().execAndReturn(new OldMax(ia, ib, ia.dup(), ia.length()));
                    break;
                case 8:
                    t = sd.min(in1, in2);
                    expOut = Nd4j.getExecutioner().execAndReturn(new OldMin(ia, ib, ia.dup(), ia.length()));
                    break;
                case 9:
                    ia = Nd4j.getExecutioner().exec(new BernoulliDistribution(ia, 0.5));
                    ib = Nd4j.getExecutioner().exec(new BernoulliDistribution(ib, 0.5));
                    t = sd.and(in1, in2);
                    expOut = Transforms.and(ia, ib);
                    break;
                case 10:
                    ia = Nd4j.getExecutioner().exec(new BernoulliDistribution(ia, 0.5));
                    ib = Nd4j.getExecutioner().exec(new BernoulliDistribution(ib, 0.5));
                    t = sd.xor(in1, in2);
                    expOut = Transforms.xor(ia, ib);
                    break;
                default:
                    throw new RuntimeException();
            }

            log.info("Executing: " + i);
            INDArray out = sd.execAndEndResult();

            assertEquals(expOut, out);
        }
    }

    @Test
    public void testBooleanChecks() {
        /*
        isNonDecreasing,
         */
        Nd4j.getRandom().setSeed(12345);

        for (int i = 0; i < 3; i++) {
            SameDiff sd = SameDiff.create();

            int nOut = 4;
            int minibatch = 5;

            INDArray ia = Nd4j.randn(minibatch, nOut);

            SDVariable in1 = sd.var("in1", ia);
            INDArray expOut = Nd4j.create(new float[]{1});
            SDVariable t;

            switch (i) {
                case 0:
                    t = sd.isNonDecreasing(in1);
                    Nd4j.getExecutioner().exec(new IsNonDecreasing(new INDArray[]{ia}, new INDArray[]{expOut}));
                    break;
                case 1:
                    t = sd.isStrictlyIncreasing(in1);
                    Nd4j.getExecutioner().exec(new IsStrictlyIncreasing(new INDArray[]{ia}, new INDArray[]{expOut}));
                    break;
                case 2:
                    t = sd.isNumericTensor(in1);
                    Nd4j.getExecutioner().exec(new IsNumericTensor(new INDArray[]{ia}, new INDArray[]{expOut}));
                    break;
                default:
                    throw new RuntimeException();
            }

            log.info("Executing: " + i);
            INDArray out = sd.execAndEndResult();

            assertEquals(expOut, out);
        }
    }

    @Test
    public void testExpandDims2d() {
        val origShape = new long[]{3, 4};

        for (int i = 0; i < 3; i++) {
            for (Pair<INDArray, String> p : NDArrayCreationUtil.getAllTestMatricesWithShape(origShape[0], origShape[1], 12345)) {
                INDArray inArr = p.getFirst().muli(100);

                SameDiff sd = SameDiff.create();
                SDVariable in = sd.var("in", inArr);
                SDVariable expand = sd.f().expandDims(in, i);

                INDArray out = sd.execAndEndResult();

                INDArray expOut;
                switch (i) {
                    case 0:
                        expOut = inArr.dup('c').reshape('c', 1, origShape[0], origShape[1]);
                        break;
                    case 1:
                        expOut = inArr.dup('c').reshape('c', origShape[0], 1, origShape[1]);
                        break;
                    case 2:
                        expOut = inArr.dup('c').reshape('c', origShape[0], origShape[1], 1);
                        break;
                    default:
                        throw new RuntimeException();
                }

                String msg = "expandDim=" + i + ", source=" + p.getSecond();

                assertEquals(msg, out, expOut);
            }
        }
    }

    @Test
    public void testSqueezeDims() {
        val origShape = new long[]{3, 4, 5};

        for (int i = 0; i < 3; i++) {

            val shape = origShape.clone();
            shape[i] = 1;

            for (Pair<INDArray, String> p : NDArrayCreationUtil.getAll3dTestArraysWithShape(12345, shape)) {
                INDArray inArr = p.getFirst().muli(100);

                SameDiff sd = SameDiff.create();
                SDVariable in = sd.var("in", inArr);
                SDVariable squeeze = sd.f().squeeze(in, i);

                INDArray out = sd.execAndEndResult();

                INDArray expOut;
                switch (i) {
                    case 0:
                        expOut = inArr.dup('c').reshape('c', origShape[1], origShape[2]);
                        break;
                    case 1:
                        expOut = inArr.dup('c').reshape('c', origShape[0], origShape[2]);
                        break;
                    case 2:
                        expOut = inArr.dup('c').reshape('c', origShape[0], origShape[1]);
                        break;
                    default:
                        throw new RuntimeException();
                }

                String msg = "squeezeDim=" + i + ", source=" + p.getSecond();

                assertEquals(msg, out, expOut);
            }
        }
    }

    @Test
    public void testExpandSqueezeChain() {

        val origShape = new long[]{3, 4};

        for (int i = 0; i < 3; i++) {
            for (Pair<INDArray, String> p : NDArrayCreationUtil.getAllTestMatricesWithShape(origShape[0], origShape[1], 12345)) {
                INDArray inArr = p.getFirst().muli(100);

                SameDiff sd = SameDiff.create();
                SDVariable in = sd.var("in", inArr);
                SDVariable expand = sd.expandDims(in, i);
                SDVariable squeeze = sd.squeeze(expand, i);

                INDArray out = sd.execAndEndResult();

                String msg = "expand/Squeeze=" + i + ", source=" + p.getSecond();

                assertEquals(msg, out, inArr);  //expand -> squeeze: should be opposite ops
            }
        }
    }

    @Test
    public void testSqueezeExpandChain() {

        val origShape = new long[]{3, 4, 5};

        for (int i = 0; i < 3; i++) {

            val shape = origShape.clone();
            shape[i] = 1;

            for (Pair<INDArray, String> p : NDArrayCreationUtil.getAll3dTestArraysWithShape(12345, shape)) {
                INDArray inArr = p.getFirst().muli(100);

                SameDiff sd = SameDiff.create();
                SDVariable in = sd.var("in", inArr);
                SDVariable squeeze = sd.squeeze(in, i);
                SDVariable expand = sd.expandDims(squeeze, i);

                INDArray out = sd.execAndEndResult();

                String msg = "expand/Squeeze=" + i + ", source=" + p.getSecond();

                assertEquals(msg, out, inArr);  //squeeze -> expand: should be opposite ops
            }
        }
    }

    @Test
    public void testConfusionMatrix() {
        INDArray labels = Nd4j.create(new float[]{1, 2, 4});
        INDArray pred = Nd4j.create(new float[]{2, 2, 4});
        INDArray weights = Nd4j.create(new float[]{10, 100, 1000});
        Integer numClasses = 5;
        SameDiff sd = SameDiff.create();
        SDVariable labelsVar = sd.var("labels", labels);
        SDVariable predictionsVar = sd.var("predictions", pred);
        SDVariable weightsVar = sd.var("weights", weights);
        sd.confusionMatrix(labelsVar, predictionsVar, numClasses, weightsVar);
        INDArray out = sd.execAndEndResult();

        INDArray exp = Nd4j.create(new float[][]{{0, 0, 0, 0, 0}, {0, 0, 10, 0, 0}, {0, 0, 100, 0, 0},
                {0, 0, 0, 0, 0}, {0, 0, 0, 0, 1000}});

        assertEquals(exp, out);
    }

    @Test
    public void testArgMax() {
        Nd4j.getRandom().setSeed(12345);

        for (val dim : new int[][]{{0}, {1}, {Integer.MAX_VALUE}, {0, 1}, {}}) {
            INDArray inArr = Nd4j.rand(3, 4);
            SameDiff sd = SameDiff.create();

            SDVariable in = sd.var("in", inArr);
            SDVariable argmax = sd.argmax("argmax", in, dim);

            INDArray out = sd.execAndEndResult();

            INDArray exp = Nd4j.argMax(inArr, dim);

            assertEquals(exp, out);
        }
    }

    @Test
    public void testArgMin() {

        Nd4j.getRandom().setSeed(12345);

        for (val dim : new int[][]{{0}, {1}, {Integer.MAX_VALUE}, {0, 1}, {}}) {
            INDArray inArr = Nd4j.rand(3, 4);
            SameDiff sd = SameDiff.create();

            SDVariable in = sd.var("in", inArr);
            SDVariable argmin = sd.argmin("argmin", in, dim);

            INDArray out = sd.execAndEndResult();

            INDArray exp = Nd4j.argMax(inArr.neg(), dim);   //argmin(x) == argmax(-x)

            assertEquals(exp, out);
        }
    }

    @Test
    public void testScatterAdd() {
        INDArray arr1 = Nd4j.zeros(3, 3);
        INDArray arr2 = Nd4j.create(new float[]{0,1}, new long[]{2});
        INDArray arr3 = Nd4j.ones(3, 3);
        INDArray expected = Nd4j.create(new float[]{1, 1, 1,
                                                    1, 1, 1,
                                                    0, 0, 0},
                                            new long[]{3, 3});

        SameDiff sd  = SameDiff.create();
        SDVariable refs = sd.var("refs", arr1);
        SDVariable idxs = sd.var("idxs", arr2);
        SDVariable upds = sd.var("upds", arr3);

        SDVariable result = sd.scatterAdd(refs, idxs, upds);
        assertArrayEquals(new long[]{3, 3}, result.eval().shape());
        assertEquals(expected, result.eval());

    }

    @Test
    public void testScatterMul() {
        INDArray arr1 = Nd4j.ones(3, 3);
        INDArray arr2 = Nd4j.create(new float[]{0,1}, new long[]{2});
        INDArray arr3 = Nd4j.zeros(3, 3);
        INDArray expected = Nd4j.create(new float[]{0, 0, 0,
                                                    0, 0, 0,
                                                    1, 1, 1},
                                            new long[]{3, 3});

        SameDiff sd  = SameDiff.create();
        SDVariable refs = sd.var("refs", arr1);
        SDVariable idxs = sd.var("idxs", arr2);
        SDVariable upds = sd.var("upds", arr3);

        SDVariable result = sd.scatterMul(refs, idxs, upds);
        assertArrayEquals(new long[]{3, 3}, result.eval().shape());
        assertEquals(expected, result.eval());

    }

    @Test
    public void testScatterSub() {
        INDArray arr1 = Nd4j.ones(3, 3);
        INDArray arr2 = Nd4j.create(new float[]{0,1}, new long[]{2});
        INDArray arr3 = Nd4j.ones(3, 3);
        INDArray expected = Nd4j.create(new float[]{0, 0, 0,
                                                    0, 0, 0,
                                                    1, 1, 1},
                                            new long[]{3, 3});

        SameDiff sd  = SameDiff.create();
        SDVariable refs = sd.var("refs", arr1);
        SDVariable idxs = sd.var("idxs", arr2);
        SDVariable upds = sd.var("upds", arr3);

        SDVariable result = sd.scatterSub(refs, idxs, upds);
        assertArrayEquals(new long[]{3, 3}, result.eval().shape());
        assertEquals(expected, result.eval());

    }

    @Test
    public void testScatterDiv() {
        INDArray arr1 = Nd4j.ones(3, 3);
        INDArray arr2 = Nd4j.create(new float[]{0,1}, new long[]{2});
        INDArray arr3 = Nd4j.ones(3, 3).assign(2);
        INDArray expected = Nd4j.create(new float[]{0.5f, 0.5f, 0.5f,
                                                    0.5f, 0.5f, 0.5f,
                                                    1.0f, 1.0f, 1.0f},
                                            new long[]{3, 3});

        SameDiff sd  = SameDiff.create();
        SDVariable refs = sd.var("refs", arr1);
        SDVariable idxs = sd.var("idxs", arr2);
        SDVariable upds = sd.var("upds", arr3);

        SDVariable result = sd.scatterDiv(refs, idxs, upds);
        assertArrayEquals(new long[]{3, 3}, result.eval().shape());
        assertEquals(expected, result.eval());

    }

    @Test
    public void testRollAxis() {
        INDArray inArr = Nd4j.create(new long[]{2, 3, 4});
        SameDiff sd = SameDiff.create();
        SDVariable in = sd.var("in", inArr);
        SDVariable rolled = sd.rollAxis(in, 2);
        assertArrayEquals(new long[]{4, 2, 3}, rolled.eval().shape());
    }

    @Test
    public void testReciprocal() {
        INDArray inArr = Nd4j.linspace(1,4,4).reshape(2,2);
        INDArray expected = Nd4j.onesLike(inArr).divi(inArr);
        SameDiff sd = SameDiff.create();
        SDVariable in = sd.var("in", inArr);
        SDVariable reciprocal = sd.reciprocal(in);
        INDArray res = reciprocal.eval();
        assertEquals(expected,res);
    }


    @Test
    public void validateInternalState(){
        SameDiff sd = SameDiff.create();
        sd.enableDebugMode();

        int nOut = 4;
        int minibatch = 10;
        SDVariable input = sd.var("in", new int[]{minibatch, nOut});
        SDVariable label = sd.var("label", new int[]{minibatch, nOut});

        SDVariable diff = input.sub("diff", label);
        SDVariable sqDiff = diff.mul("sqDiff", diff);
        SDVariable msePerEx = sd.mean("msePerEx", sqDiff, 1);

        SDVariable out = sd.mean("loss", msePerEx, 0);

        assertEquals("diff", diff.getVarName());
        assertEquals("sqDiff", sqDiff.getVarName());

//        System.out.println(sd.summary());

        //Validate internal state:

        DifferentialFunction[] dfs = sd.functions();
        assertEquals(4, dfs.length);    //sub, mul, mean, mean
        assertEquals(SubOp.class, dfs[0].getClass());
        assertEquals(MulOp.class, dfs[1].getClass());
        assertEquals(Mean.class, dfs[2].getClass());
        assertEquals(Mean.class, dfs[3].getClass());

        //incomingArgsReverse: maps from function own name to input args (input SDVariables)
        Map<String, String[]> incomingArgsReverse = getObject("incomingArgsReverse", sd, SameDiff.class);
        assertEquals(4, incomingArgsReverse.size());

        Map<String, String[]> incomingArgsReverseExp = new LinkedHashMap<>();
        incomingArgsReverseExp.put(dfs[0].getOwnName(), new String[]{"in", "label"});
        incomingArgsReverseExp.put(dfs[1].getOwnName(), new String[]{"diff", "diff"});
        incomingArgsReverseExp.put(dfs[2].getOwnName(), new String[]{"sqDiff"});
        incomingArgsReverseExp.put(dfs[3].getOwnName(), new String[]{"msePerEx"});
        for (Map.Entry<String, String[]> e : incomingArgsReverseExp.entrySet()) {
            assertArrayEquals(e.getValue(), incomingArgsReverse.get(e.getKey()));
        }

        //outgoingArgsReverse: maps from function own name to outputs (output SDVariables)
        Map<String,String[]> outgoingArgsReverse = getObject("outgoingArgsReverse", sd, SameDiff.class);
        Map<String, String[]> outgoingArgsReverseExp = new LinkedHashMap<>();
        outgoingArgsReverseExp.put(dfs[0].getOwnName(), new String[]{"diff"});      //Sub
        outgoingArgsReverseExp.put(dfs[1].getOwnName(), new String[]{"sqDiff"});    //Mul
        outgoingArgsReverseExp.put(dfs[2].getOwnName(), new String[]{"msePerEx"});  //Mean
        outgoingArgsReverseExp.put(dfs[3].getOwnName(), new String[]{"loss"});      //Mean
        for (Map.Entry<String, String[]> e : outgoingArgsReverseExp.entrySet()) {
            assertArrayEquals(e.getValue(), outgoingArgsReverse.get(e.getKey()));
        }

        //==============================================================================================================
        //Check gradient function

        sd.createGradFunction();
        SameDiff sdGrad = sd.getFunction("grad");

        DifferentialFunction[] dfsBackward = sdGrad.functions();
        assertEquals(14, dfsBackward.length);    //sub, mul, mean, mean, backward marker, meanbp=(onesLike,scalardiv,mul), meanbp=(onesLike,scalardiv,mul), mulbp, add (from diff.mul(diff)), subbp

        List<Class> classesExp = Arrays.asList(
                SubOp.class, MulOp.class, Mean.class, Mean.class, GradientBackwardsMarker.class, OnesLike.class,
                ScalarDivision.class, MulOp.class, OnesLike.class, ScalarDivision.class, MulOp.class, MulBpOp.class, AddOp.class, SubBpOp.class);

        assertEquals(14, dfsBackward.length);
        for(int i=0; i<14; i++ ){
            assertEquals(classesExp.get(i), dfsBackward[i].getClass());
        }

        List<SDVariable> variables = sdGrad.variables();    //in, label, sub, multiply

        Map<String,String[]> incomingArgsReverseBP = getObject("incomingArgsReverse", sdGrad, SameDiff.class);
        System.out.println(incomingArgsReverseBP.keySet());
        //Should have 1 entry for each DifferentialFunction...
        assertEquals(14, incomingArgsReverseBP.size());

        Map<String,String[]> outgoingArgsReverseBP = getObject("outgoingArgsReverse", sdGrad, SameDiff.class);
        System.out.println(outgoingArgsReverseBP.keySet());
        //Should have 1 entry for each DifferentialFunction...
        assertEquals(14, outgoingArgsReverseBP.size());

    }

    @Test
    public void testGather2(){

        INDArray in = Nd4j.rand(10,10);
        INDArray indices = Nd4j.create(new double[]{0,1,5});

        SameDiff sd = SameDiff.create();

        SDVariable var = sd.var("in", in);
        SDVariable varIndices = sd.var("indices", indices);
        SDVariable gather = sd.gather(var, varIndices, 0);

        System.out.println(in);

        INDArray exp = Nd4j.pullRows(in, 1, new int[]{0,1,5});  //Along dimension 1 -> equiv to "indexes for axis 0"
        INDArray act = sd.execAndEndResult();

        assertEquals(exp, act);
    }

    @Test
    public void testGatherOp(){

        INDArray in = Nd4j.rand(10,10);
        INDArray indices = Nd4j.create(new double[]{0,1,5});
        INDArray out = Nd4j.create(3, 10);

        DynamicCustomOp op = DynamicCustomOp.builder("gather")
                .addIntegerArguments(0) //Indexes are for dimension 0
                .addInputs(in, indices)
                .addOutputs(out)
                .build();

        Nd4j.getExecutioner().exec(op);

        System.out.println(out);

        INDArray exp = Nd4j.pullRows(in, 1, new int[]{0,1,5});  //Along dimension 1 == indexes for dimension 0

        assertEquals(exp, out);

        //Shape function:
        List<long[]> shapes = Nd4j.getExecutioner().calculateOutputShape(op);
        long[] expShape = new long[]{3,10};

        assertEquals(1, shapes.size());

        assertArrayEquals(expShape, shapes.get(0));
    }


    @Test
    public void testConditions() {

        SameDiff sd = SameDiff.create();

        INDArray ia = Nd4j.create(new float[]{4, 2});
        SDVariable in = sd.var("in", new int[]{1, 2});
        sd.associateArrayWithVariable(ia, in);


        INDArray expFinite = Nd4j.create(new float[]{1, 1});
        SDVariable finite = sd.isFinite(in);

        INDArray expInfinite = Nd4j.create(new float[]{0, 0});
        SDVariable infinite = sd.isInfinite(in);

        INDArray expNaN =  Nd4j.create(new float[]{0, 0});
        SDVariable isnan = sd.isNaN(in);

        sd.exec();
        assertEquals(expFinite, finite.getArr());
        assertEquals(expInfinite, infinite.getArr());
        assertEquals(expNaN, isnan.getArr());

    }

    @Test
    public void invertPermutation() {
        SameDiff sd = SameDiff.create();

        INDArray ia = Nd4j.create(new float[] {3, 4, 0, 2, 1});
        INDArray expOut = Nd4j.create(new float[] {2, 4, 3, 0, 1});

        SDVariable input = sd.var("in", new int[] {1, 5});
        sd.associateArrayWithVariable(ia, input);

        SDVariable out = sd.invertPermutation(input);

        sd.exec();

        assertEquals(expOut, out.getArr());
    }

<<<<<<< HEAD

    @Test
    public void testGet(){
        SameDiff sd  = SameDiff.create();
        INDArray arr = Nd4j.create(10, 10, 10);
        SDVariable x = sd.var(arr);

        INDArray expOut1 = arr.get(NDArrayIndex.point(4), NDArrayIndex.point(5));
        SDVariable result1 = x.get(SDIndex.point(4), SDIndex.point(5));
        assertEquals(expOut1, result1);

        INDArray expOut2 = arr.get(NDArrayIndex.point(4), NDArrayIndex.all());
        SDVariable result2 = x.get(SDIndex.point(4), SDIndex.all());
        assertEquals(expOut2, result2);

        INDArray expOut3 = arr.get(NDArrayIndex.interval(3, 8), NDArrayIndex.point(2));
        SDVariable result3 = x.get(SDIndex.interval(3, 8), SDIndex.point(5));
        assertEquals(expOut3, result3);

        INDArray expOut4 = arr.get(NDArrayIndex.point(4), NDArrayIndex.interval(2, 2, 9), NDArrayIndex.all());
        SDVariable result4 = x.get(SDIndex.point(4), SDIndex.interval(2, 2, 9), SDIndex.all());
        assertEquals(expOut4, result4);
    }
=======
>>>>>>> 70014070
    private static <T> T getObject(String fieldName, Object from, Class<?> fromClass){
        try {
            Field f = fromClass.getDeclaredField(fieldName);
            f.setAccessible(true);
            return (T)f.get(from);
        } catch (Exception e){
            throw new RuntimeException(e);
        }
    }

}<|MERGE_RESOLUTION|>--- conflicted
+++ resolved
@@ -3882,7 +3882,7 @@
         assertEquals(expOut, out.getArr());
     }
 
-<<<<<<< HEAD
+
 
     @Test
     public void testGet(){
@@ -3892,11 +3892,11 @@
 
         INDArray expOut1 = arr.get(NDArrayIndex.point(4), NDArrayIndex.point(5));
         SDVariable result1 = x.get(SDIndex.point(4), SDIndex.point(5));
-        assertEquals(expOut1, result1);
+        assertEquals(expOut1, result1.eval());
 
         INDArray expOut2 = arr.get(NDArrayIndex.point(4), NDArrayIndex.all());
         SDVariable result2 = x.get(SDIndex.point(4), SDIndex.all());
-        assertEquals(expOut2, result2);
+        assertEquals(expOut2, result2.eval());
 
         INDArray expOut3 = arr.get(NDArrayIndex.interval(3, 8), NDArrayIndex.point(2));
         SDVariable result3 = x.get(SDIndex.interval(3, 8), SDIndex.point(5));
@@ -3904,10 +3904,9 @@
 
         INDArray expOut4 = arr.get(NDArrayIndex.point(4), NDArrayIndex.interval(2, 2, 9), NDArrayIndex.all());
         SDVariable result4 = x.get(SDIndex.point(4), SDIndex.interval(2, 2, 9), SDIndex.all());
-        assertEquals(expOut4, result4);
-    }
-=======
->>>>>>> 70014070
+        assertEquals(expOut4, result4.eval());
+    }
+
     private static <T> T getObject(String fieldName, Object from, Class<?> fromClass){
         try {
             Field f = fromClass.getDeclaredField(fieldName);
