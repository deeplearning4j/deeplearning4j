<<<<<<< HEAD
/*******************************************************************************
 * Copyright (c) 2015-2018 Skymind, Inc.
 *
 * This program and the accompanying materials are made available under the
 * terms of the Apache License, Version 2.0 which is available at
 * https://www.apache.org/licenses/LICENSE-2.0.
 *
 * Unless required by applicable law or agreed to in writing, software
 * distributed under the License is distributed on an "AS IS" BASIS, WITHOUT
 * WARRANTIES OR CONDITIONS OF ANY KIND, either express or implied. See the
 * License for the specific language governing permissions and limitations
 * under the License.
 *
 * SPDX-License-Identifier: Apache-2.0
 ******************************************************************************/

package org.nd4j.autodiff.samediff;

import static org.junit.Assert.assertEquals;
import static org.junit.Assert.assertNotEquals;
import static org.junit.Assert.assertNotNull;
import static org.junit.Assert.assertNull;
import static org.junit.Assert.assertTrue;
import static org.junit.Assert.fail;
import static org.junit.Assume.assumeNotNull;
import static org.nd4j.linalg.indexing.NDArrayIndex.all;

import java.io.IOException;
import java.lang.reflect.Field;
import java.nio.ByteBuffer;
import java.util.ArrayList;
import java.util.Arrays;
import java.util.Collections;
import java.util.HashMap;
import java.util.List;
import java.util.Map;

import org.junit.After;
import org.junit.Before;
import org.junit.ClassRule;
import org.junit.Ignore;
import org.junit.Test;
import org.junit.rules.TemporaryFolder;
import org.nd4j.OpValidationSuite;
import org.nd4j.autodiff.samediff.api.OutAndGrad;
import org.nd4j.autodiff.validation.OpValidation;
import org.nd4j.autodiff.validation.TestCase;
import org.nd4j.linalg.BaseNd4jTest;
import org.nd4j.linalg.activations.Activation;
import org.nd4j.linalg.api.blas.params.MMulTranspose;
import org.nd4j.linalg.api.buffer.DataType;
import org.nd4j.linalg.api.ndarray.INDArray;
import org.nd4j.linalg.api.ops.DynamicCustomOp;
import org.nd4j.linalg.api.ops.impl.layers.ExternalErrorsFunction;
import org.nd4j.linalg.api.ops.impl.layers.convolution.config.Conv2DConfig;
import org.nd4j.linalg.api.ops.impl.layers.convolution.config.LocalResponseNormalizationConfig;
import org.nd4j.linalg.api.ops.impl.reduce3.ManhattanDistance;
import org.nd4j.linalg.api.ops.impl.shape.tensorops.TensorArray;
import org.nd4j.linalg.api.ops.impl.transforms.any.IsMax;
import org.nd4j.linalg.api.ops.impl.transforms.custom.GreaterThanOrEqual;
import org.nd4j.linalg.api.ops.impl.transforms.custom.IsNonDecreasing;
import org.nd4j.linalg.api.ops.impl.transforms.custom.IsNumericTensor;
import org.nd4j.linalg.api.ops.impl.transforms.custom.IsStrictlyIncreasing;
import org.nd4j.linalg.api.ops.impl.transforms.custom.LessThanOrEqual;
import org.nd4j.linalg.api.ops.impl.transforms.custom.Max;
import org.nd4j.linalg.api.ops.impl.transforms.custom.Min;
import org.nd4j.linalg.api.ops.random.impl.BernoulliDistribution;
import org.nd4j.linalg.api.shape.LongShapeDescriptor;
import org.nd4j.linalg.checkutil.NDArrayCreationUtil;
import org.nd4j.linalg.dataset.DataSet;
import org.nd4j.linalg.dataset.MultiDataSet;
import org.nd4j.linalg.dataset.adapter.SingletonMultiDataSetIterator;
import org.nd4j.linalg.factory.Nd4j;
import org.nd4j.linalg.factory.Nd4jBackend;
import org.nd4j.linalg.indexing.INDArrayIndex;
import org.nd4j.linalg.indexing.NDArrayIndex;
import org.nd4j.linalg.learning.config.Adam;
import org.nd4j.linalg.ops.transforms.Transforms;
import org.nd4j.linalg.primitives.Pair;
import org.nd4j.nativeblas.NativeOpsHolder;
import org.nd4j.weightinit.impl.UniformInitScheme;

import com.google.common.collect.Maps;

import lombok.val;
import lombok.extern.slf4j.Slf4j;

/**
 * Created by agibsonccc on 4/11/17.
 */
@Slf4j
public class SameDiffTests extends BaseNd4jTest {

    private DataType initialType;

    public SameDiffTests(Nd4jBackend b) {
        super(b);
    }

    @Override
    public char ordering() {
        return 'c';
    }

    @ClassRule
    public static TemporaryFolder folder = new TemporaryFolder();


    @Before
    public void before() {
        Nd4j.create(1);
        initialType = Nd4j.dataType();

        Nd4j.setDataType(DataType.DOUBLE);
        Nd4j.getRandom().setSeed(123);
    }

    @After
    public void after() {
        Nd4j.setDataType(initialType);

        NativeOpsHolder.getInstance().getDeviceNativeOps().enableDebugMode(false);
        NativeOpsHolder.getInstance().getDeviceNativeOps().enableVerboseMode(false);
    }

    public Map<String, INDArray> variablesForInput() {
        INDArray inputs = Nd4j.create(new double[][]{
                {0.52, 1.12, 0.77},
                {0.88, -1.08, 0.15},
                {0.52, 0.06, -1.30},
                {0.74, -2.49, 1.39}
        });

        INDArray labels = Nd4j.create(new double[]{1, 1, 0, 1}).reshape(4, 1);

        INDArray weights = Nd4j.zeros(3, 1);

        Map<String, INDArray> inputMap = new HashMap<>();
        inputMap.put("x", inputs);
        inputMap.put("w", weights);
        inputMap.put("y", labels);
        return inputMap;
    }

    @Test
    public void testVariableNaming_1() {
        val sd = SameDiff.create();

        val input = sd.var("inp", new long[]{2, 3});

        val nodeA = sd.math().square(input);
        val nodeB = sd.math().square(nodeA);

        sd.associateArrayWithVariable(Nd4j.create(new double[]{1, 2, 3, 4, 5, 6}, new long[]{2, 3}), input);

        sd.outputAll(null);

        nodeA.isPlaceHolder();
    }


    @Test
    public void testAddArgsAndOutput() {
        SameDiff sameDiff = SameDiff.create();
        val varOne = sameDiff.var("one", Nd4j.ones(2));
    }

    @Test
    public void testMseBackwards() {

        SameDiff sd = SameDiff.create();

        int nOut = 4;
        int minibatch = 3;
        SDVariable input = sd.var("in", DataType.FLOAT, new long[]{minibatch, nOut});
        SDVariable label = sd.var("label", DataType.FLOAT, new long[]{minibatch, nOut});

        SDVariable diff = input.sub(label);
        SDVariable sqDiff = diff.mul(diff);
        SDVariable msePerEx = sd.mean("msePerEx", sqDiff, 1);
        SDVariable avgMSE = sd.mean("loss", msePerEx, 0);

        INDArray inputArr = Nd4j.rand(DataType.FLOAT, minibatch, nOut);
        INDArray labelArr = Nd4j.rand(DataType.FLOAT, minibatch, nOut);

        sd.associateArrayWithVariable(inputArr, input);
        sd.associateArrayWithVariable(labelArr, label);

        INDArray result = avgMSE.eval();
        assertEquals(1, result.length());

        sd.calculateGradients(Collections.emptyMap(), sd.getVariables().keySet());
    }

    @Test
    public void testEvalVariable() {
        SameDiff sameDiff = SameDiff.create();
        INDArray ones = Nd4j.ones(4);
        INDArray twos = ones.add(ones);
        SDVariable inputOne = sameDiff.var("inputone", ones);
        SDVariable inputResult = inputOne.add("extravarname", inputOne);
        assertEquals(twos, inputResult.eval());
    }


    @Test
    public void testSum() {
        SameDiff sameDiff = SameDiff.create();
        INDArray arr = Transforms.sigmoid(Nd4j.linspace(1, 4, 4, DataType.FLOAT)).reshape(1, 4);
        SDVariable x = sameDiff.var("x", arr);
        SDVariable result = sameDiff.sum(x, 1); //[1,4].sum(1) == [1]

        INDArray exp = Nd4j.scalar(arr.sumNumber().floatValue()).reshape(1);
        INDArray resultArr = result.eval();
        assertEquals(exp, resultArr);
    }

    @Test
    public void testAddEval() {
        SameDiff sameDiff = SameDiff.create();
        INDArray x = Nd4j.scalar(1.0);
        INDArray y = Nd4j.scalar(2.0);
        SDVariable xVar = sameDiff.placeHolder("x", DataType.DOUBLE, 1, 1);
        SDVariable yVar = sameDiff.placeHolder("y", DataType.DOUBLE, 1, 1);
        SDVariable output = xVar.add(yVar);
        Map<String, INDArray> m = new HashMap<>();
        m.put("x", x);
        m.put("y", y);
        INDArray out = sameDiff.output(m, Collections.singletonList(output.name())).get(output.name());
        INDArray outputAssertion = x.add(y);
        assertEquals(outputAssertion, out);
    }

    @Test
    public void testWeightedXentWithLogits() {
        SameDiff sameDiff = SameDiff.create();
        INDArray targets = Nd4j.create(new long[]{1, 5});
        INDArray inputs = Nd4j.create(new long[]{1, 5});
        INDArray weights = Nd4j.create(new long[]{1, 5});

        SDVariable sdInputs = sameDiff.var("inputs", inputs);
        SDVariable sdWeights = sameDiff.var("weights", weights);
        SDVariable sdTargets = sameDiff.var("targets", targets);

        SDVariable res = sameDiff.loss().weightedCrossEntropyWithLogits(sdTargets, sdInputs, sdWeights);

        INDArray resultArray = res.eval();
        assertArrayEquals(new long[]{1, 5}, resultArray.shape());
    }

    @Test
    public void testMseForward() {

        SameDiff sd = SameDiff.create();

        int nOut = 4;
        int minibatch = 3;
        SDVariable input = sd.var("in", new long[]{-1, nOut});
        SDVariable label = sd.var("label", new long[]{-1, nOut});

        SDVariable diff = input.sub(label);
        SDVariable sqDiff = diff.mul(diff);
        SDVariable msePerEx = sd.mean("msePerEx", sqDiff, 1);
        SDVariable score = sd.mean("score", msePerEx);

        INDArray inputArr = Nd4j.rand(minibatch, nOut);
        INDArray labelArr = Nd4j.rand(minibatch, nOut);

        sd.associateArrayWithVariable(inputArr, input);
        sd.associateArrayWithVariable(labelArr, label);

        INDArray result = score.eval();
        assertNotNull(result);                          //*** Fails Here - Null output ***
        assertEquals(1, result.length());
    }

    @Test
    public void testDistance() {
        SameDiff sameDiff = SameDiff.create();
        INDArray arr = Transforms.sigmoid(Nd4j.linspace(1, 4, 4)).reshape(2, 2);
        SDVariable x = sameDiff.var("x", arr);
        SDVariable y = sameDiff.var("y", arr);
        SDVariable result = sameDiff.math().cosineSimilarity(x, y, 1);
        SDVariable addResult = result.add(result);
        SDVariable finalReshape = sameDiff.reshape(addResult, 1, 2);
        Map<String,INDArray> out = sameDiff.output(Collections.emptyMap(), finalReshape.name());
        assertArrayEquals(new long[]{1, 2}, out.get(finalReshape.name()).shape());
    }

    @Test
    public void testTensorGradMmul() {
        SameDiff sameDiff = SameDiff.create();
        INDArray arr = Transforms.sigmoid(Nd4j.linspace(1, 4, 4)).reshape(2, 2);
        SDVariable x = sameDiff.var("x", arr);
        SDVariable y = sameDiff.var("y", arr);
        SDVariable result = sameDiff.mmul(x, y);
        SDVariable otherResult = result.add(result);
        Map<String,INDArray> m = sameDiff.outputAll(null);
        assertArrayEquals(new long[]{2, 2}, m.get(result.name()).shape());
    }


    @Test
    public void testEval() {
        SameDiff sameDiff = SameDiff.create();
        INDArray arr = Nd4j.linspace(1, 4, 4);
        SDVariable x = sameDiff.var("x", arr);
        SDVariable sigmoid = sameDiff.nn().sigmoid("s", x);
        INDArray assertion = Transforms.sigmoid(arr);
        INDArray eval = sameDiff.output(Collections.singletonMap("x", arr), Collections.singletonList("s")).get("s");
        assertEquals(assertion, eval);
    }

    @Test
    public void testFunctionInputsAndArgs() {
        SameDiff sameDiff = SameDiff.create();
        SDVariable var = sameDiff.var("one", Nd4j.scalar(1.0));
        SDVariable variable2 = sameDiff.var("two", Nd4j.scalar(1.0));
        val sum = var.add(variable2);
        INDArray out = sum.eval();
        assertArrayEquals(new long[0], out.shape());
    }


    @Test
    public void testCrossSameDiffVariableInitWithAlloc() {
        SameDiff first = SameDiff.create();
        SameDiff second = SameDiff.create();

        SDVariable firstVar = first.var("one", new long[]{2, 2});
        SDVariable secondVar = second.var(firstVar);
        assertEquals(firstVar.getArr(), secondVar.getArr());
        assertEquals(firstVar.name(), secondVar.name());
    }


    @Test
    public void testCrossSameDiffVariableInitWithPlaceHolder() {
        SameDiff first = SameDiff.create();
        SameDiff second = SameDiff.create();

        SDVariable firstVar = first.var("one", new long[]{2, 2});
        SDVariable secondVar = second.var(firstVar);
        assumeNotNull(firstVar.getArr());

        assertEquals(firstVar.getArr(), secondVar.getArr());
        assertEquals(firstVar.name(), secondVar.name());
    }


    @Test
    public void testVariableArrayReference() {
        SameDiff sameDiff = SameDiff.create();
        SDVariable arr = sameDiff.var("one", new long[]{2, 2});
        assertArrayEquals(new long[]{2, 2}, arr.getShape());
        assumeNotNull(arr.getArr());
        assertArrayEquals(new long[]{2, 2}, arr.getArr().shape());
    }

    @Test
    public void testEvalAddSelf() {
        /**
         * Note this test fails yet due to needing
         * to validate simple cases like x * x
         * matching number of inputs.
         */
        SameDiff sameDiff = SameDiff.create();
        INDArray arr = Nd4j.linspace(1, 4, 4);
        SDVariable x = sameDiff.var("x", arr);
        SDVariable s = x.mul("s", x);
        INDArray assertion = arr.mul(arr);
        INDArray eval = sameDiff.output(Collections.singletonMap("x", arr), Collections.singletonList("s")).get("s");
        assertEquals(assertion, eval);
    }

    @Test
    public void testEvalAdd() {
        SameDiff sameDiff = SameDiff.create();
        INDArray arr = Nd4j.linspace(1, 4, 4);
        INDArray yArr = arr.dup();
        SDVariable x = sameDiff.var("x", arr);
        SDVariable y = sameDiff.var("y", yArr);

        SDVariable sigmoid = x.mul(y);
        INDArray assertion = arr.mul(arr);
        Map<String, INDArray> vars = new HashMap<>();
        vars.put("x", arr);
        vars.put("y", yArr);
        INDArray eval = sameDiff.output(vars, Collections.singletonList(sigmoid.name())).get(sigmoid.name());
        assertEquals(assertion, eval);
    }

    @Test
    public void testDup() {
        SameDiff sameDiff = SameDiff.create();
        INDArray arr = Transforms.sigmoid(Nd4j.linspace(1, 8, 8)).reshape(2, 2, 2);
        SDVariable x = sameDiff.var("x", arr);
        SDVariable y = sameDiff.var("y", arr);
        SameDiff tg2 = sameDiff.dup();
    }


    @Test
    public void testElementWiseDivAndRDiv() {
        SameDiff sameDiff = SameDiff.create();
        INDArray ones = Nd4j.ones(4);
        INDArray toDivBy = Nd4j.valueArrayOf(4, 0.25);
        Map<String, INDArray> xAndY = new HashMap<>();
        xAndY.put("x", ones);
        xAndY.put("y", toDivBy);
        sameDiff.defineFunction("div", new SameDiffFunctionDefinition() {
            @Override
            public SDVariable[] define(SameDiff sameDiff, Map<String, INDArray> inputs, SDVariable[] variableInputs) {
                SDVariable x = sameDiff.var("x", inputs.get("x"));
                SDVariable y = sameDiff.var("y", inputs.get("y"));
                return new SDVariable[]{x.div("out", y)};
            }
        }, xAndY);

        sameDiff.defineFunction("rdiv", new SameDiffFunctionDefinition() {
            @Override
            public SDVariable[] define(SameDiff sameDiff, Map<String, INDArray> inputs, SDVariable[] variableInputs) {
                SDVariable x = sameDiff.var("x", inputs.get("x"));
                SDVariable y = sameDiff.var("y", inputs.get("y"));
                return new SDVariable[]{x.rdiv("out", y)};
            }
        }, xAndY);

        INDArray assertionForDiv = Nd4j.valueArrayOf(4, 4.0);
        INDArray assertionForRDiv = Nd4j.valueArrayOf(4, 0.25);
        assertEquals(assertionForDiv, sameDiff.getFunction("div").outputSingle(null, "out"));
        assertEquals(assertionForRDiv, sameDiff.getFunction("rdiv").outputSingle(null, "out"));

    }


    @Test
    public void testNegativeGradient() {
        SameDiff sameDiff = SameDiff.create();
        INDArray ones = Nd4j.ones(4);
        Map<String, INDArray> xAndY = new HashMap<>();
        xAndY.put("x", ones);
        sameDiff.defineFunction("neg", new SameDiffFunctionDefinition() {
            @Override
            public SDVariable[] define(SameDiff sameDiff, Map<String, INDArray> inputs, SDVariable[] variableInputs) {
                SDVariable x = sameDiff.var("x", inputs.get("x"));
                return new SDVariable[]{sameDiff.math().neg("out", x)};
            }
        }, xAndY);

        INDArray assertionForDiv = Nd4j.valueArrayOf(4, -1);
        assertEquals(assertionForDiv, sameDiff.getFunction("neg").outputSingle(null, "out"));

    }


    @Test
    public void testSumOp() {
        SameDiff sameDiff = SameDiff.create();
        INDArray sumInput = Nd4j.linspace(1, 4, 4).reshape(2, 2);
        Map<String, INDArray> inputs = new HashMap<>();
        inputs.put("x", sumInput);
        sameDiff.defineFunction("sum", new SameDiffFunctionDefinition() {
            @Override
            public SDVariable[] define(SameDiff sameDiff, Map<String, INDArray> inputs, SDVariable[] variableInputs) {
                SDVariable input = sameDiff.var("x", inputs.get("x"));
                SDVariable sum = sameDiff.sum("sum", input, 1);
                return new SDVariable[]{sum};
            }
        }, inputs);

        INDArray assertion = sumInput.sum(1);
        INDArray out = sameDiff.getFunction("sum").output(Collections.emptyMap(), Collections.singletonList("sum"))
                .get("sum");
        assertEquals(assertion, out);
    }


    @Test
    public void testVariableReferenceNoFunction() {
        /**
         * Creating a variable should not create a differential function.
         */
        SameDiff sameDiff = SameDiff.create();
        SDVariable sdVariable = sameDiff.var("one", Nd4j.scalar(1.0));
        assumeNotNull(sameDiff.getVariable(sdVariable.name()));
    }


    @Test
    public void testVariableWithFunction() {
        /**
         * A variable's function should be null
         * when just a variable but
         * have a function result
         * when the variable itself is the result of a function.
         *
         */
        SameDiff sameDiff = SameDiff.create();
        SDVariable sdVariable = sameDiff.var("one", Nd4j.scalar(1.0));
        SDVariable add = sdVariable.add(1.0);
        assertEquals(sameDiff.getVariable(add.name()), add);
    }


    @Test
    public void testUpdateVariable() {
        SameDiff sameDiff = SameDiff.create();
        SDVariable one = sameDiff.one("one", new long[]{1, 1});
        one.rename("one-diff");
        assertEquals(one.eval(), sameDiff.getVariable("one-diff").eval());
    }


    @Test
    public void testDefineFunctionArrayExistence() {
        SameDiff sameDiff = SameDiff.create();
        String testFunctionName = "testfunction";
        SDVariable[] inputVars = new SDVariable[]{
                sameDiff.var("one", new long[]{1, 1}),
                sameDiff.var("two", new long[]{1, 1}),

        };

        SameDiff functionDef = sameDiff.defineFunction(testFunctionName, new SameDiffFunctionDefinition() {
            @Override
            public SDVariable[] define(SameDiff sameDiff, Map<String, INDArray> inputs, SDVariable[] variableInputs) {
                return new SDVariable[]{variableInputs[0].add(variableInputs[1])};
            }
        }, inputVars);

        //1 input plus 2 outputs
        assertEquals(3, functionDef.variables().size());


    }

    @Test
    public void testAutoBroadcastAddMatrixVector() {
        SameDiff sameDiff = SameDiff.create();
        INDArray arr = Nd4j.linspace(1, 4, 4).reshape(2, 2);
        INDArray row = Nd4j.ones(2);
        INDArray assertion = arr.add(1.0);
        SDVariable left = sameDiff.var("arr", arr);
        SDVariable right = sameDiff.var("row", row);
        SDVariable test = left.add(right);
        assertEquals(assertion, test.eval());
    }


    @Test
    public void testNegativeOneShape() {
        val sd = SameDiff.create();
        SDVariable var = sd.placeHolder("test", DataType.FLOAT, -1, 3);
        assertTrue(var.isPlaceHolder());
    }

    @Test
    public void testShapeResolutionMinus1() {
        int nIn = 3;
        int nOut = 4;

        int minibatch = 3;

        for (boolean useMinus1 : new boolean[]{false, true}) {
            log.info("Starting: {}", (useMinus1 ? "minibatch -1" : "minibatch 3"));

            long[] inShape;
            if (useMinus1) {
                inShape = new long[]{-1, nIn};
            } else {
                inShape = new long[]{minibatch, nIn};
            }
            val wShape = new long[]{nIn, nOut};
            val bShape = new long[]{1, nOut};

            SameDiff sd = SameDiff.create();
            SDVariable layerInput = sd.var("in", inShape);
            SDVariable weights = sd.var("W", wShape);
            SDVariable bias = sd.var("b", bShape);

            SDVariable mmul = sd.mmul("mmul", layerInput, weights);
            SDVariable z = mmul.add("z", bias);
            SDVariable out = sd.nn().sigmoid("out", z);

            Map<String, INDArray> m = new HashMap<>();
            INDArray in = Nd4j.rand(new long[]{minibatch, nIn});
            INDArray w = Nd4j.rand(wShape);
            INDArray b = Nd4j.rand(bShape);

            sd.associateArrayWithVariable(in, sd.getVariable("in"));
            assertNotNull(sd.getArrForVarName("in"));
            sd.associateArrayWithVariable(w, sd.getVariable("W"));
            sd.associateArrayWithVariable(b, sd.getVariable("b"));

            INDArray outArr = out.eval();

            assertArrayEquals(new long[]{minibatch, nOut}, outArr.shape());
        }
    }

    @Test
    public void testLabelInputPlaceHolderSgd() {

        SameDiff sd = SameDiff.create();

        int nIn = 3;
        int nOut = 4;
        int minibatch = 3;
        SDVariable input = sd.var("in", new long[]{-1, nIn});
        SDVariable label = sd.var("label", new long[]{-1, nOut});
        assertTrue(input.isPlaceHolder());
        assertTrue(label.isPlaceHolder());
        SDVariable weights = sd.var("W", new long[]{nIn, nOut});
        SDVariable bias = sd.var("b", new long[]{1, nOut});

        SDVariable mmul = sd.mmul("mmul", input, weights);
        SDVariable z = mmul.add("z", bias);
        SDVariable out = sd.math().tanh(z);

        SDVariable diff = out.sub(label);
        SDVariable sqDiff = diff.mul(diff);
        SDVariable msePerEx = sd.mean("msePerEx", sqDiff, 1);
        SDVariable avgMSE = sd.mean("loss", msePerEx, 0);

        INDArray inputArr = Nd4j.rand(minibatch, nIn);
        INDArray labelArr = Nd4j.rand(minibatch, nOut);
        INDArray weightsArr = Nd4j.rand(nIn, nOut);
        INDArray biasArr = Nd4j.rand(1, nOut);

        sd.associateArrayWithVariable(inputArr, input);
        sd.associateArrayWithVariable(labelArr, label);
        sd.associateArrayWithVariable(weightsArr, weights);
        sd.associateArrayWithVariable(biasArr, bias);

        INDArray result = avgMSE.eval();
    }


    @Test
    public void testSequentialMeansPlaceholder() {
        OpValidationSuite.ignoreFailing();
        for (int dim0 : new int[]{10, -1}) {
            String msg = "Dimension 0 = " + dim0;
            System.out.println(msg);
            SameDiff sd = SameDiff.create();
            SDVariable in = sd.var("in", new long[]{dim0, 9, 8});
            SDVariable mean1 = sd.mean(in, 2);                  //[10,9,8] -> [10,9]
            SDVariable mean2 = sd.mean(mean1, 1);               //[10,9] -> [10]

            INDArray inArr = Nd4j.create(10, 9, 8);
            sd.associateArrayWithVariable(inArr, in);

            INDArray out = mean2.eval();

            long[] shape = out.shape();
            assertArrayEquals(msg, new long[]{10}, shape);
        }
    }


    @Test
    public void testReductionShapes1() {

        SameDiff sd = SameDiff.create();
        SDVariable in = sd.var("in", new long[]{10, 9, 8});
        SDVariable mean1 = sd.mean(in, 2);      //[10,9] out
        SDVariable mean2 = sd.mean(mean1, 1);   //[10] out
        Map<String,INDArray> m = sd.output((Map<String,INDArray>)null, mean1.name(), mean2.name());

        INDArray m1 = m.get(mean1.name());
        INDArray m2 = m.get(mean2.name());

        assertArrayEquals(new long[]{10, 9}, m1.shape());
        assertArrayEquals(new long[]{10}, m2.shape());
    }


    @Test
    public void testReductionShapes2() {

        SameDiff sd2 = SameDiff.create();
        SDVariable in2 = sd2.var("in", new long[]{10, 9, 8});
        SDVariable meanA = sd2.mean(in2, 0);      //[9,8] out
        Map<String,INDArray> out = sd2.outputAll(null);
        assertArrayEquals(new long[]{9, 8}, out.get(meanA.name()).shape());

        SDVariable meanB = sd2.mean(meanA, 0);   //[8] out
        Map<String,INDArray> m = sd2.outputAll(null);
        assertArrayEquals(new long[]{8}, m.get(meanB.name()).shape());

        assertArrayEquals(new long[]{9, 8}, m.get(meanA.name()).shape());
        assertArrayEquals(new long[]{8}, m.get(meanB.name()).shape());

        m = sd2.outputAll(null);

        INDArray mA = m.get(meanA.name());
        INDArray mB = m.get(meanB.name());

        assertArrayEquals(new long[]{9, 8}, mA.shape());
        assertArrayEquals(new long[]{8}, mB.shape());
    }

    @Test
    public void testNames() {
        SameDiff sd = SameDiff.create();
        SDVariable in1 = sd.var("in", new long[]{3, 2});
        SDVariable in2 = sd.var("in2", new long[]{3, 3});

        val m = in1.add(1.0);
        val f = m.add(2.0);
        val s = in2.add(5.0);

        Map<String,INDArray> map = sd.outputAll(null);
        log.info("Result M: {}", map.get(m.name()));
        log.info("Result F: {}", map.get(f.name()));
        log.info("Result S: {}", map.get(s.name()));
    }

    @Test
    public void testRunLogisticRegression() {
        Map<String, INDArray> vars = this.variablesForInput();
        SameDiff outside = SameDiff.create();
        outside.defineFunction("activate", new SameDiffFunctionDefinition() {
            @Override
            public SDVariable[] define(SameDiff sameDiff, Map<String, INDArray> inputs, SDVariable[] variableInputs) {
                sameDiff.enableDebugMode();
                SDVariable x = sameDiff.var("x", inputs.get("x"));
                SDVariable w = sameDiff.var("w", inputs.get("w"));
                SDVariable y = sameDiff.var("y", inputs.get("y"));
                SDVariable activation = sameDiff.nn().sigmoid("activation", sameDiff.mmul("mmul", x, w));
                SDVariable oneMinusY = y.rsub("oneminusy", 1.0);
                SDVariable oneMinusPredictions = activation.rsub("oneminusactivations", 1.0);
                SDVariable outputTimesY = y.mul("output * y", activation);
                SDVariable yHat = oneMinusPredictions.mul("yhat", oneMinusY);
                SDVariable probs = outputTimesY.add("probs", yHat);
                SDVariable logProbs = sameDiff.math().log("logprob", probs);
                SDVariable ret = sameDiff.sum("totalsum", logProbs, Integer.MAX_VALUE);
                SDVariable ret2 = sameDiff.math().neg("negtotalsum", ret);
                return new SDVariable[]{ret2};
            }
        }, vars);

        SameDiff activation = outside.getFunction("activate");
        int epochsToRun = 5;
        double lr = 0.1;
     /*   for(int i = 0; i < epochsToRun; i++) {
            activation.execBackwards();
            INDArray wGrad = activation.grad("w").getArr().reshape(vars.get("w").shape());
            vars.get("w").subi(wGrad.mul(lr));
            System.out.println("Score: " + activation.getVariable("negtotalsum").getArr());
        }*/

    }


    @Test
    public void testTransposeWithVector() {
        val sd = SameDiff.create();
        val matrix = Nd4j.linspace(1, 12, 12).reshape(4, 3);
        val vector = Nd4j.linspace(1, 4, 4).reshape(4, 1);
        val input1 = sd.var("input", matrix);
        val input2 = sd.var("input2", vector);
        val output = sd
                .mmul("output", input1, input2, MMulTranspose.builder().transposeA(true).transposeB(false).build());
        INDArray out = output.eval();
        assertArrayEquals(new long[]{3, 1}, out.shape());
    }

    @Test
    public void testSimpleDefineFunction() {
        SameDiff sameDiffOuter = SameDiff.create();
        Map<String, INDArray> inputs = variablesForInput();
        inputs.remove("y");
        String logisticForward = "logisticPredictions";
        sameDiffOuter.defineFunction(logisticForward, new SameDiffFunctionDefinition() {
            @Override
            public SDVariable[] define(SameDiff sameDiff, Map<String, INDArray> inputs, SDVariable[] variableInputs) {

                SDVariable input = sameDiff.var("x", inputs.get("x"));
                SDVariable w = sameDiff.var("w", inputs.get("w"));
                SDVariable preOutput = sameDiff.mmul(input, w);
                SDVariable sigmoid = sameDiff.nn().sigmoid(preOutput);
                return new SDVariable[]{sigmoid};
            }

        }, inputs);

        assertEquals(1, sameDiffOuter.definedFunctionNames().size());

        //note here that we don't add the duplicate ops with define function anymore
    }

    @Test
    public void testSumGradient() {
        SameDiff sameDiff = SameDiff.create();
        SDVariable twoByTwo = sameDiff.var("initial", Nd4j.linspace(1, 4, 4, DataType.FLOAT).reshape(2, 2));
        SDVariable sum = sameDiff.sum(twoByTwo, Integer.MAX_VALUE);
        Map<String,INDArray> grads = sameDiff.calculateGradients(Collections.emptyMap(), sameDiff.getVariables().keySet());
        assertEquals(Nd4j.ones(DataType.FLOAT, 2, 2), grads.get(twoByTwo.name()));
    }


    @Test
    public void testRsubScalar() {
        SameDiff sameDiff = SameDiff.create();
        Map<String, INDArray> params = new HashMap<>();
        INDArray var = Nd4j.valueArrayOf(4, 2);
        params.put("x", var);
        sameDiff.defineFunction("rsubop", new SameDiffFunctionDefinition() {
            @Override
            public SDVariable[] define(SameDiff sameDiff, Map<String, INDArray> inputs, SDVariable[] variableInputs) {
                SDVariable input = sameDiff.var("x", inputs.get("x"));
                SDVariable ret = input.rsub("rsub", 1.0);
                return new SDVariable[]{ret};
            }
        }, params);

        SameDiff logisticGraph = sameDiff.getFunction("rsubop");
        INDArray output = logisticGraph.output(params, Collections.singletonList("rsub")).get("rsub");
        assertEquals(Nd4j.ones(4).muli(-1), output);
    }


    @Test
    public void testFunctionScalarResultPropagation() {
        SameDiff sameDiffOuter = SameDiff.create();
        Map<String, INDArray> inputs = variablesForInput();

        sameDiffOuter.defineFunction("logisticPredictions", new SameDiffFunctionDefinition() {
            @Override
            public SDVariable[] define(SameDiff sameDiff, Map<String, INDArray> inputs, SDVariable[] variableInputs) {
                SDVariable input = sameDiff.var("x", inputs.get("x"));
                SDVariable w = sameDiff.var("w", inputs.get("w"));
                SDVariable preOutput = sameDiff.mmul(input, w);
                SDVariable sigmoid = sameDiff.nn().sigmoid(preOutput);
                return new SDVariable[]{sigmoid};
            }
        }, inputs);

        sameDiffOuter.defineFunction("oneminuspredictions", new SameDiffFunctionDefinition() {
            @Override
            public SDVariable[] define(SameDiff sameDiff, Map<String, INDArray> inputs, SDVariable[] variableInputs) {
                SDVariable y = sameDiff.var("y", inputs.get("y"));
                SDVariable oneMinusPredictions = y.rsub("rsub", 1.0);
                return new SDVariable[]{oneMinusPredictions};
            }
        }, inputs);

        SameDiff logisticGraph = sameDiffOuter.getFunction("oneminuspredictions");
        Map<String, INDArray> inputsSubset = new HashMap<>();
        inputsSubset.put("y", inputs.get("y"));
        INDArray output = logisticGraph.output(inputsSubset, Collections.singletonList("rsub")).get("rsub");
        INDArray assertion = Nd4j.create(new double[]{0, 0, 1, 0}, new int[]{4, 1});
        assertEquals(assertion, output);

    }


    @Test
    public void testMmul() {
        SameDiff sameDiffOuter = SameDiff.create();
        Map<String, INDArray> inputs = variablesForInput();
        SDVariable x = sameDiffOuter.var("x", inputs.get("x"));
        SDVariable w = sameDiffOuter.var("w", inputs.get("w"));
        SDVariable output = sameDiffOuter.mmul(x, w);
    }


    @Test
    public void testGraphBuilding() {
        final SameDiff sameDiffOuter = SameDiff.create();
        Map<String, INDArray> inputs = variablesForInput();

        sameDiffOuter.defineFunction("logisticPredictions", new SameDiffFunctionDefinition() {
            @Override
            public SDVariable[] define(SameDiff sameDiff, Map<String, INDArray> inputs, SDVariable[] variableInputs) {
                SDVariable input = sameDiff.var("x", inputs.get("x"));
                SDVariable w = sameDiff.var("w", inputs.get("w"));
                SDVariable y = sameDiff.var("y", inputs.get("y"));
                SDVariable preOutput = sameDiff.mmul(input, w);
                SDVariable sigmoid = sameDiff.nn().sigmoid(preOutput);

                return new SDVariable[]{sigmoid};
            }
        }, inputs);

        sameDiffOuter.defineFunction("loss", new SameDiffFunctionDefinition() {
            @Override
            public SDVariable[] define(SameDiff sameDiff, Map<String, INDArray> inputs, SDVariable[] variableInputs) {
                SDVariable outputs = sameDiffOuter.invokeFunctionOn("logisticPredictions", sameDiff);
                SDVariable y = sameDiff.getVariable("y");
                SDVariable outputTimesY = outputs.mul(y);
                return new SDVariable[]{outputTimesY};

            }
        }, inputs);

        SameDiff logisticPrediction = sameDiffOuter.getFunction("logisticPredictions");
        List<String> logisticOpNameAssertions = Arrays.asList("mmul", "sigmoid");


    }


    @Test
    public void testScalarAdd() {
        SameDiff sameDiff = SameDiff.create();
        SDVariable twoByTwo = sameDiff.var("first", Nd4j.linspace(1, 4, 4).reshape('c', 2, 2));
        SDVariable add = twoByTwo.add(1.0);
        INDArray test = add.eval();
        INDArray assertion = Nd4j.linspace(1, 4, 4).reshape('c', 2, 2).add(1.0);
        assertEquals(assertion, test);
    }


    @Test
    public void testSums() {
        SameDiff sameDiff = SameDiff.create();
        INDArray ones = Nd4j.ones(7, 4);
        SDVariable sdVariable = sameDiff.var("ones", ones);
        SDVariable result = sdVariable.add(1.0);
        SDVariable total = sameDiff.sum(result, Integer.MAX_VALUE);
        INDArray out = total.eval();
        assertEquals(56, out.getDouble(0), 1e-1);
    }


    @Test
    public void testDenseLayerForwardPass() {
        Nd4j.getRandom().setSeed(12345);

        SameDiff sd = SameDiff.create();

        INDArray iInput = Nd4j.rand(3, 4);
        INDArray iWeights = Nd4j.rand(4, 5);
        INDArray iBias = Nd4j.rand(1, 5);

        SDVariable input = sd.var("input", iInput);
        SDVariable weights = sd.var("weights", iWeights);
        SDVariable bias = sd.var("bias", iBias);

        SDVariable mmul = sd.mmul("mmul", input, weights);
        SDVariable z = mmul.add("z", bias);
        SDVariable out = sd.nn().sigmoid("out", z);

        INDArray expMmul = iInput.mmul(iWeights);
        INDArray expZ = expMmul.addRowVector(iBias);
        INDArray expOut = Transforms.sigmoid(expZ, true);

        Map<String,INDArray> m = sd.outputAll(Collections.emptyMap());

        assertEquals(expMmul, m.get(mmul.name()));
        assertEquals(expZ, m.get(z.name()));
        assertEquals(expOut, m.get(out.name()));
    }

    @Test
    public void testActivationBackprop() {

        Activation[] afns = new Activation[]{
                Activation.TANH,
                Activation.SIGMOID,
                Activation.ELU,
                Activation.SOFTPLUS,
                Activation.SOFTSIGN,
                Activation.HARDTANH,
                Activation.CUBE,
                //WRONG output - see issue https://github.com/deeplearning4j/nd4j/issues/2426
                Activation.RELU,            //JVM crash
                Activation.LEAKYRELU        //JVM crash
        };

        for (Activation a : afns) {

            SameDiff sd = SameDiff.create();
            INDArray inArr = Nd4j.linspace(-3, 3, 7);
            INDArray labelArr = Nd4j.linspace(-3, 3, 7).muli(0.5);
            SDVariable in = sd.var("in", inArr.dup());

//            System.out.println("inArr: " + inArr);

            INDArray outExp;
            SDVariable out;
            switch (a) {
                case ELU:
                    out = sd.nn().elu("out", in);
                    outExp = Transforms.elu(inArr, true);
                    break;
                case HARDTANH:
                    out = sd.nn().hardTanh("out", in);
                    outExp = Transforms.hardTanh(inArr, true);
                    break;
                case LEAKYRELU:
                    out = sd.nn().leakyRelu("out", in, 0.01);
                    outExp = Transforms.leakyRelu(inArr, true);
                    break;
                case RELU:
                    out = sd.nn().relu("out", in, 0.0);
                    outExp = Transforms.relu(inArr, true);
                    break;
                case SIGMOID:
                    out = sd.nn().sigmoid("out", in);
                    outExp = Transforms.sigmoid(inArr, true);
                    break;
                case SOFTPLUS:
                    out = sd.nn().softplus("out", in);
                    outExp = Transforms.softPlus(inArr, true);
                    break;
                case SOFTSIGN:
                    out = sd.nn().softsign("out", in);
                    outExp = Transforms.softsign(inArr, true);
                    break;
                case TANH:
                    out = sd.math().tanh("out", in);
                    outExp = Transforms.tanh(inArr, true);
                    break;
                case CUBE:
                    out = sd.math().cube("out", in);
                    outExp = Transforms.pow(inArr, 3, true);
                    break;
                default:
                    throw new RuntimeException(a.toString());
            }

            //Sum squared error loss:
            SDVariable label = sd.var("label", labelArr.dup());
            SDVariable diff = label.sub("diff", out);
            SDVariable sqDiff = diff.mul("sqDiff", diff);
            SDVariable totSum = sd.sum("totSum", sqDiff, Integer.MAX_VALUE);    //Loss function...

            Map<String,INDArray> m = sd.output(Collections.emptyMap(), "out");
            INDArray outAct = m.get("out");
            assertEquals(a.toString(), outExp, outAct);

            // L = sum_i (label - out)^2
            //dL/dOut = 2(out - label)
            INDArray dLdOutExp = outExp.sub(labelArr).mul(2);
            INDArray dLdInExp = a.getActivationFunction().backprop(inArr.dup(), dLdOutExp.dup()).getFirst();

            Map<String,INDArray> grads = sd.calculateGradients(null, "out", "in");
//            sd.execBackwards(Collections.emptyMap());
//            SameDiff gradFn = sd.getFunction("grad");
            INDArray dLdOutAct = grads.get("out");
            INDArray dLdInAct = grads.get("in");

            assertEquals(a.toString(), dLdOutExp, dLdOutAct);
            assertEquals(a.toString(), dLdInExp, dLdInAct);
        }
    }


    @Test
    public void testPlaceholderReduceSimple() {
        SameDiff sd = SameDiff.create();
        SDVariable v = sd.var("in", new long[]{-1, 10});
        SDVariable vSum = sd.sum(v, 1);                             //Exception here
    }


    @Test
    public void testSequentialMeans() {
        SameDiff sd = SameDiff.create();
        SDVariable in = sd.var("in", new long[]{10, 10, 10});
        SDVariable mean1 = sd.mean(in, 2);      //[10,10] out
        SDVariable mean2 = sd.mean(mean1, 1);   //[10,1] out - ***exception here***
    }

    @Test
    public void testBatchNormTest() {
        SameDiff sd = SameDiff.create();

        INDArray input = Nd4j.rand(1, 10);
        INDArray mean = Nd4j.rand(1, 10).reshape(10);
        INDArray var = Nd4j.rand(1, 10).reshape(10);
        INDArray gamma = Nd4j.rand(1, 10).reshape(10);
        INDArray beta = Nd4j.rand(1, 10).reshape(10);

        SDVariable sdInput = sd.var("input", input);
        SDVariable sdMean = sd.var("mean", mean);
        SDVariable sdVar = sd.var("var", var);
        SDVariable sdGamma = sd.var("gamma", gamma);
        SDVariable sdBeta = sd.var("beta", beta);

        SDVariable out = sd.nn().batchNorm(sdInput, sdMean, sdVar, sdGamma, sdBeta,
                0.0, 1);
        out = sd.nn().tanh("out", out);

        INDArray outArr = out.eval();
        assertArrayEquals(new long[]{1, 10}, outArr.shape());

    }

    @Test
    public void testLrn() {
        SameDiff sd = SameDiff.create();

        INDArray input = Nd4j.create(new float[]{4, 4, 4, 4}, new long[]{1, 4, 1, 1});

        SDVariable sdInput = sd.var("input", input);

        LocalResponseNormalizationConfig lrn = LocalResponseNormalizationConfig.builder()
                .alpha(1.0)
                .beta(.5)
                .bias(0.0)
                .depth(1).build();

        SDVariable out = sd.cnn().localResponseNormalization(sdInput, lrn);
        SDVariable sdOut = sd.math().tanh("out", out);

        Map<String,INDArray> map = sd.output(Collections.emptyMap(), "out", out.name());

        for (int i = 0; i < 4; i++) {
            assertEquals(1, map.get(out.name()).get(all(), NDArrayIndex.point(i), all(), all()).getInt(0));
        }

    }

    @Test
    public void testMoments() {
        SameDiff sd = SameDiff.create();

        INDArray input = Nd4j.create(new float[]{1, 2, 3, 4}, new long[]{2, 2});

        SDVariable sdInput = sd.var("input", input);

        val axis = new int[]{0, 1};
        SDVariable[] moments = sd.math().moments(sdInput, axis);
        SDVariable mean = moments[0];
        SDVariable variance = moments[1];

        SDVariable sum = mean.add(variance);
        SDVariable out = sd.math().tanh("out", sum);

        Map<String,INDArray> m = sd.outputAll(null);

        INDArray meanArray = m.get(mean.name());
        INDArray varArray = m.get(variance.name());

        assertEquals(meanArray.getDouble(0), 2.5, 1e-5);
        assertEquals(varArray.getDouble(0), 1.25, 1e-5);
    }

    @Test
    public void testNormalizeMoments() {
        SameDiff sd = SameDiff.create();

        INDArray counts = Nd4j.create(new float[]{2}, new long[]{1, 1});
        INDArray means = Nd4j.create(new float[]{2, 4}, new long[]{1, 2});
        INDArray vars = Nd4j.create(new float[]{6, 8}, new long[]{1, 2});

        SDVariable sdCounts = sd.var("counts", counts);
        SDVariable sdMeans = sd.var("means", means);
        SDVariable sdVars = sd.var("vars", vars);
        double shift = 0.0;

        SDVariable[] moments = sd.math().normalizeMoments(sdCounts, sdMeans, sdVars, shift);
        SDVariable normMean = moments[0];
        SDVariable normVariance = moments[1];

        SDVariable sum = normMean.add(normVariance);
        SDVariable out = sd.math().tanh("out", sum);

        Map<String,INDArray> m = sd.outputAll(null);

        INDArray meanArray = m.get(normMean.name());
        INDArray varArray = m.get(normVariance.name());

        assertEquals(meanArray.getDouble(0, 0), 1, 1e-5);
        assertEquals(meanArray.getDouble(0, 1), 2, 1e-5);
        assertArrayEquals(meanArray.shape(), varArray.shape());
    }


    @Test
    public void testDepthWiseConv2dBasic() {
        int nIn = 3;
        int depthWise = 4;
        int kH = 2;
        int kW = 2;

        int mb = 3;
        int imgH = 28;
        int imgW = 28;

        SameDiff sd = SameDiff.create();
        INDArray depthWeightArr = Nd4j.create(kH, kW, nIn, depthWise);

        INDArray bArr = Nd4j.create(1, depthWise * nIn);
        INDArray inArr = Nd4j.create(mb, nIn, imgH, imgW);

        SDVariable in = sd.var("in", inArr);
        SDVariable dW = sd.var("dW", depthWeightArr);
        SDVariable b = sd.var("b", bArr);

        Conv2DConfig c = Conv2DConfig.builder()
                .kH(kH).kW(kW)
                .pH(0).pW(0)
                .sH(1).sW(1)
                .dH(1).dW(1)
                .isSameMode(false)
                .build();

        SDVariable out = sd.cnn().depthWiseConv2d(in, dW, b, c);
        out = sd.math().tanh("out", out);

        INDArray outArr = out.eval();
        //Expected output size: out = (in - k + 2*p)/s + 1 = (28-2+0)/1+1 = 27
        val outShape = outArr.shape();
        assertArrayEquals(new long[]{mb, depthWise * nIn, 27, 27}, outShape);
    }

    @Test
    public void validateMeanDiff() {
        Nd4j.getRandom().setSeed(12345);

        INDArray arr = Nd4j.rand(3, 4);

        SameDiff sd = SameDiff.create();
        SDVariable v = sd.var("in", arr);
        SDVariable mean = sd.mean("mean", v);

        INDArray out = mean.eval();
        assertEquals(out, arr.mean(Integer.MAX_VALUE));

        Map<String,INDArray> m = sd.calculateGradients(Collections.emptyMap(), sd.getVariables().keySet());
        INDArray dLdIn = m.get("in");

        //If L = mean(in)
        //then dL/dIn = 1/N

        assertEquals(Nd4j.valueArrayOf(arr.shape(), 1.0 / arr.length()), dLdIn);
    }

    @Test
    public void validateSumDiff() {
        Nd4j.getRandom().setSeed(12345);

        INDArray arr = Nd4j.rand(3, 4);

        SameDiff sd = SameDiff.create();
        SDVariable v = sd.var("in", arr);
        SDVariable mean = sd.sum("sum", v);

        INDArray out = mean.eval();
        assertEquals(out, arr.sum(Integer.MAX_VALUE));

        Map<String,INDArray> m = sd.calculateGradients(Collections.emptyMap(), sd.getVariables().keySet());
        INDArray dLdIn = m.get("in");

        //If L = sum(in)
        //then dL/dIn = 1

        assertEquals(Nd4j.ones(arr.shape()), dLdIn);
    }

    @Test
    public void validateStdevDiff() {
        for (boolean biasCorrected : new boolean[]{true, false}) {
            Nd4j.getRandom().setSeed(12345);

            INDArray arr = Nd4j.rand(3, 4);

            SameDiff sd = SameDiff.create();
            SDVariable v = sd.var("in", arr);
            SDVariable stdev = sd.standardDeviation("stdev", v, biasCorrected);

            INDArray out = stdev.eval();
            assertEquals(out, arr.std(biasCorrected, Integer.MAX_VALUE));

            Map<String,INDArray> g = sd.calculateGradients(Collections.emptyMap(), sd.getVariables().keySet());
            INDArray dLdIn = sd.grad("in").getArr();

            //If L = stdev(in)
            //then dL/dIn = (in-mean) / (s*(N-1))
            // or /N for non-bias corrected

            double m = arr.meanNumber().doubleValue();
            double s = arr.stdNumber(biasCorrected).doubleValue();
            INDArray exp = arr.sub(m).div(s);
            exp.divi(biasCorrected ? arr.length() - 1 : arr.length());

            assertEquals(exp, dLdIn);
        }
    }

    @Test
    public void validateVarDiff() {
        for (boolean biasCorrected : new boolean[]{true, false}) {
            Nd4j.getRandom().setSeed(12345);

            INDArray arr = Nd4j.rand(3, 4);

            SameDiff sd = SameDiff.create();
            SDVariable v = sd.var("in", arr);
            SDVariable var = sd.variance("var", v, biasCorrected);

            INDArray out = var.eval();
            assertEquals(out, arr.var(biasCorrected, Integer.MAX_VALUE));

            Map<String,INDArray> g = sd.calculateGradients(Collections.emptyMap(), sd.getVariables().keySet());
            INDArray dLdIn = g.get("in");

            //If L = var(in)
            //then dL/dIn = 2/(N-1) * (in-mean)
            // or /N for non-bias corrected

            double m = arr.meanNumber().doubleValue();
            INDArray exp = arr.sub(m).mul(2);
            exp.divi(biasCorrected ? arr.length() - 1 : arr.length());

            assertEquals(exp, dLdIn);
        }
    }

    @Test
    public void validateMinDiff() {
        Nd4j.getRandom().setSeed(12345);

        INDArray arr = Nd4j.rand(3, 4);

        SameDiff sd = SameDiff.create();
        SDVariable v = sd.var("in", arr);
        SDVariable min = sd.min("min", v);

        INDArray out = min.eval();
        assertEquals(out, arr.min(Integer.MAX_VALUE));

        Map<String,INDArray> g = sd.calculateGradients(Collections.emptyMap(), sd.getVariables().keySet());
        INDArray dLdIn = sd.grad("in").getArr();

        //If L = min(in)
        //then dL/dIn = 1 if in_i == min(in) or 0 otherwise

        //Note that we don't have an "IsMin" op, so use IsMax(neg(in)) which is equivalent
        INDArray exp = Nd4j.exec(new IsMax(arr.neg()))[0].castTo(Nd4j.defaultFloatingPointType());

        assertEquals(exp, dLdIn);
    }

    @Test
    public void validateMaxDiff() {
        Nd4j.getRandom().setSeed(12345);

        INDArray arr = Nd4j.rand(DataType.DOUBLE, 3, 4);

        SameDiff sd = SameDiff.create();
        SDVariable v = sd.var("in", arr);
        SDVariable min = sd.max("max", v);

        INDArray out = min.eval();
        assertEquals(out, arr.max(Integer.MAX_VALUE));

        sd.calculateGradients(Collections.emptyMap(), sd.getVariables().keySet());
        INDArray dLdIn = sd.grad("in").getArr();

        //If L = max(in)
        //then dL/dIn = 1 if in_i == max(in) or 0 otherwise

        INDArray exp = Nd4j.exec(new IsMax(arr.dup()))[0].castTo(DataType.DOUBLE);

        assertEquals(exp, dLdIn);
    }

    @Test
    public void validateProdDiff() {
        Nd4j.getRandom().setSeed(12345);

        INDArray arr = Nd4j.rand(3, 4);

        SameDiff sd = SameDiff.create();
        SDVariable v = sd.var("in", arr);
        SDVariable prod = sd.prod("prod", v);

        double p = arr.prodNumber().doubleValue();
        INDArray out = prod.eval();
        assertEquals(out, arr.prod(Integer.MAX_VALUE));

        Map<String,INDArray> g = sd.calculateGradients(Collections.emptyMap(), sd.getVariables().keySet());
        INDArray dLdIn = sd.grad("in").getArr();

        //If L = prod(in)
        //then dL/dIn = prod(in) / in       i.e., product of input *excluding* in_i as (d/dx(xyzabc) = yzabc

        INDArray exp = arr.rdiv(p);
        assertEquals(exp, dLdIn);
    }

    @Test
    public void testSquare() {
        Nd4j.getRandom().setSeed(12345);

        int mb = 5;
        int nOut = 4;

        SameDiff sd = SameDiff.create();
        SDVariable in = sd.var("in", Nd4j.rand(mb, nOut));
        SDVariable label = sd.var("label", Nd4j.rand(mb, nOut));
        SDVariable diff = in.sub(label);
        SDVariable sqDiff = sd.math().square(diff);

        INDArray expOut = in.getArr().sub(label.getArr());
        expOut.muli(expOut);

        INDArray out = sqDiff.eval();

        assertEquals(out, expOut);
    }


    @Test
    public void testExpandDims() {
        for (int i = 0; i <= 2; i++) {
            SameDiff sd = SameDiff.create();
            SDVariable in = sd.var("in", Nd4j.create(2, 3));
            SDVariable expanded = sd.f().expandDims(in, i);

            INDArray out = expanded.eval();
            switch (i) {
                case 0:
                    assertArrayEquals(new long[]{1, 2, 3}, out.shape());
                    break;
                case 1:
                    assertArrayEquals(new long[]{2, 1, 3}, out.shape());
                    break;
                case 2:
                    assertArrayEquals(new long[]{2, 3, 1}, out.shape());
                    break;
                default:
                    throw new RuntimeException();
            }
        }
    }

    @Test
    public void testZerosLike() {
        SameDiff sd = SameDiff.create();
        SDVariable var0 = sd.var("in", DataType.DOUBLE, new long[]{3, 4});
        SDVariable out = sd.zerosLike("out", var0);

        INDArray out1 = out.eval();
        assertEquals(Nd4j.zeros(3, 4), out1);

        sd.associateArrayWithVariable(Nd4j.create(3, 4), var0);
        INDArray out2 = out.eval();
        assertEquals(Nd4j.zeros(DataType.DOUBLE, 3, 4), out2);
    }

    @Test
    public void testOnesLike() {
        SameDiff sd = SameDiff.create();
        SDVariable var0 = sd.var("in", new long[]{3, 4});
        SDVariable out = sd.onesLike("out", var0);

        INDArray out1 = out.eval();
        assertEquals(Nd4j.ones(3, 4), out1);

        sd.associateArrayWithVariable(Nd4j.create(3, 4), var0);
        INDArray out2 = out.eval();
        assertEquals(Nd4j.ones(3, 4), out2);
    }


    @Test
    public void testOnesLikeBackprop() {
        SameDiff sd = SameDiff.create();
        SDVariable var0 = sd.var("in", new long[]{3, 4});
        SDVariable ones = sd.onesLike("ones", var0);
        SDVariable out = sd.sum("oun", ones);

        INDArray outArr = out.eval();
        assertEquals(Nd4j.scalar(12.0), outArr);

        Map<String,INDArray> m = sd.calculateGradients(Collections.emptyMap(), sd.getVariables().keySet());

        assertEquals(Nd4j.create(3, 4), m.get("in"));
    }


    @Test
    public void testManhattanAlongDim0() {
        Nd4j.getRandom().setSeed(12345);

        INDArray a = Nd4j.rand(new long[]{3, 4, 5});
        INDArray b = Nd4j.rand(new long[]{3, 4, 5});

        INDArray expOut = Nd4j.exec(new ManhattanDistance(a, b, 0));

        val expShape = new long[]{4, 5};

        assertArrayEquals(expShape, expOut.shape());
    }


    @Test
    public void testJaccardDistance() {
        Nd4j.getRandom().setSeed(12345);

        INDArray a = Nd4j.rand(new long[]{3, 4}).addi(0.1);
        INDArray b = Nd4j.rand(new long[]{3, 4}).addi(0.1);

        SameDiff sd = SameDiff.create();
        SDVariable in1 = sd.var("in1", a);
        SDVariable in2 = sd.var("in2", b);

        SDVariable jaccard = sd.math().jaccardDistance("out", in1, in2);

        INDArray min = Transforms.min(a, b);
        INDArray max = Transforms.max(a, b);

        double minSum = min.sumNumber().doubleValue();
        double maxSum = max.sumNumber().doubleValue();
        double jd = 1.0 - minSum / maxSum;

        INDArray out = jaccard.eval();
        assertEquals(1, out.length());

        assertEquals(jd, out.getDouble(0), 1e-6);
    }

    @Test
    public void testPairwiseBooleanTransforms() {
        /*
        eq, neq, gt, lt, gte, lte, or, and, xor
         */
        //Test transforms (pairwise)
        Nd4j.getRandom().setSeed(12345);

        for (int i = 0; i < 11; i++) {
            SameDiff sd = SameDiff.create();

            int nOut = 4;
            int minibatch = 5;

            INDArray ia = Nd4j.randn(minibatch, nOut);
            INDArray ib = Nd4j.randn(minibatch, nOut);

            SDVariable in1 = sd.var("in1", ia);
            SDVariable in2 = sd.var("in2", ib);

            SDVariable t;
            INDArray expOut;
            switch (i) {
                case 0:
                    t = sd.eq(in1, in2);
                    expOut = ia.eq(ib);
                    break;
                case 1:
                    t = sd.neq(in1, in2);
                    expOut = ia.neq(ib);
                    break;
                case 2:
                    t = sd.gt(in1, in2);
                    expOut = ia.gt(ib);
                    break;
                case 3:
                    t = sd.lt(in1, in2);
                    expOut = ia.lt(ib);
                    break;
                case 4:
                    t = sd.gte(in1, in2);
                    expOut = Nd4j.create(DataType.BOOL, ia.shape());
                    Nd4j.exec(new GreaterThanOrEqual(new INDArray[]{ia, ib}, new INDArray[]{expOut}));
                    break;
                case 5:
                    t = sd.lte(in1, in2);
                    expOut = Nd4j.create(DataType.BOOL, ia.shape());
                    Nd4j.exec(new LessThanOrEqual(new INDArray[]{ia, ib}, new INDArray[]{expOut}));
                    break;
                case 6:
                    ia = Nd4j.exec(new BernoulliDistribution(ia, 0.5));
                    ib = Nd4j.exec(new BernoulliDistribution(ib, 0.5));
                    t = sd.math().or(in1.castTo(DataType.BOOL), in2.castTo(DataType.BOOL));
                    expOut = Transforms.or(ia, ib);
                    break;
                case 7:
                    t = sd.max(in1, in2);
                    expOut = Nd4j.exec(new Max(ia, ib, ia.dup()))[0];
                    break;
                case 8:
                    t = sd.min(in1, in2);
                    expOut = Nd4j.exec(new Min(ia, ib, ia.dup()))[0];
                    break;
                case 9:
                    ia = Nd4j.exec(new BernoulliDistribution(ia, 0.5));
                    ib = Nd4j.exec(new BernoulliDistribution(ib, 0.5));
                    t = sd.math().and(in1.castTo(DataType.BOOL), in2.castTo(DataType.BOOL));
                    expOut = Transforms.and(ia, ib);
                    break;
                case 10:
                    ia = Nd4j.exec(new BernoulliDistribution(ia, 0.5));
                    ib = Nd4j.exec(new BernoulliDistribution(ib, 0.5));
                    t = sd.math().xor(in1.castTo(DataType.BOOL), in2.castTo(DataType.BOOL));
                    expOut = Transforms.xor(ia, ib);
                    break;
                default:
                    throw new RuntimeException();
            }

            log.info("Executing: " + i);
            INDArray out = t.eval();

            assertEquals(expOut, out);
        }
    }

    @Test
    public void testBooleanChecks() {
        /*
        isNonDecreasing,
         */
        Nd4j.getRandom().setSeed(12345);

        for (int i = 0; i < 3; i++) {
            SameDiff sd = SameDiff.create();

            int nOut = 4;
            int minibatch = 5;

            INDArray ia = Nd4j.randn(minibatch, nOut);

            SDVariable in1 = sd.var("in1", ia);
            INDArray expOut = Nd4j.scalar(true);
            SDVariable t;

            switch (i) {
                case 0:
                    t = sd.math().isNonDecreasing(in1);
                    Nd4j.exec(new IsNonDecreasing(new INDArray[]{ia}, new INDArray[]{expOut}));
                    break;
                case 1:
                    t = sd.math().isStrictlyIncreasing(in1);
                    Nd4j.exec(new IsStrictlyIncreasing(new INDArray[]{ia}, new INDArray[]{expOut}));
                    break;
                case 2:
                    t = sd.isNumericTensor(in1);
                    Nd4j.exec(new IsNumericTensor(new INDArray[]{ia}, new INDArray[]{expOut}));
                    break;
                default:
                    throw new RuntimeException();
            }

            log.info("Executing: " + i);
            INDArray out = t.eval();

            assertEquals(expOut, out);
        }
    }

    @Test
    public void testExpandDims2d() {
        val origShape = new long[]{3, 4};

        for (int i = 0; i < 3; i++) {
            for (Pair<INDArray, String> p : NDArrayCreationUtil
                    .getAllTestMatricesWithShape(origShape[0], origShape[1], 12345, DataType.FLOAT)) {
                INDArray inArr = p.getFirst().muli(100);

                SameDiff sd = SameDiff.create();
                SDVariable in = sd.var("in", inArr);
                SDVariable expand = sd.f().expandDims(in, i);

                INDArray out = expand.eval();

                INDArray expOut;
                switch (i) {
                    case 0:
                        expOut = inArr.dup('c').reshape('c', 1, origShape[0], origShape[1]);
                        break;
                    case 1:
                        expOut = inArr.dup('c').reshape('c', origShape[0], 1, origShape[1]);
                        break;
                    case 2:
                        expOut = inArr.dup('c').reshape('c', origShape[0], origShape[1], 1);
                        break;
                    default:
                        throw new RuntimeException();
                }

                String msg = "expandDim=" + i + ", source=" + p.getSecond();

                assertEquals(msg, out, expOut);
            }
        }
    }

    @Test
    public void testSqueezeDims() {
        val origShape = new long[]{3, 4, 5};

        for (int i = 0; i < 3; i++) {

            val shape = origShape.clone();
            shape[i] = 1;

            for (Pair<INDArray, String> p : NDArrayCreationUtil
                    .getAll3dTestArraysWithShape(12345, shape, DataType.FLOAT)) {
                INDArray inArr = p.getFirst().muli(100);

                SameDiff sd = SameDiff.create();
                SDVariable in = sd.var("in", inArr);
                SDVariable squeeze = sd.f().squeeze(in, i);

                INDArray out = squeeze.eval();

                INDArray expOut;
                switch (i) {
                    case 0:
                        expOut = inArr.dup('c').reshape('c', origShape[1], origShape[2]);
                        break;
                    case 1:
                        expOut = inArr.dup('c').reshape('c', origShape[0], origShape[2]);
                        break;
                    case 2:
                        expOut = inArr.dup('c').reshape('c', origShape[0], origShape[1]);
                        break;
                    default:
                        throw new RuntimeException();
                }

                String msg = "squeezeDim=" + i + ", source=" + p.getSecond();

                assertEquals(msg, out, expOut);
            }
        }
    }

    @Test
    public void testExpandSqueezeChain() {

        val origShape = new long[]{3, 4};

        for (int i = 0; i < 3; i++) {
            for (Pair<INDArray, String> p : NDArrayCreationUtil
                    .getAllTestMatricesWithShape(origShape[0], origShape[1], 12345, DataType.FLOAT)) {
                INDArray inArr = p.getFirst().muli(100);

                SameDiff sd = SameDiff.create();
                SDVariable in = sd.var("in", inArr);
                SDVariable expand = sd.expandDims(in, i);
                SDVariable squeeze = sd.squeeze(expand, i);

                INDArray out = squeeze.eval();

                String msg = "expand/Squeeze=" + i + ", source=" + p.getSecond();

                assertEquals(msg, out, inArr);  //expand -> squeeze: should be opposite ops
            }
        }
    }

    @Test
    public void testSqueezeExpandChain() {

        val origShape = new long[]{3, 4, 5};

        for (int i = 0; i < 3; i++) {

            val shape = origShape.clone();
            shape[i] = 1;

            for (Pair<INDArray, String> p : NDArrayCreationUtil
                    .getAll3dTestArraysWithShape(12345, shape, DataType.FLOAT)) {
                INDArray inArr = p.getFirst().muli(100);

                SameDiff sd = SameDiff.create();
                SDVariable in = sd.var("in", inArr);
                SDVariable squeeze = sd.squeeze(in, i);
                SDVariable expand = sd.expandDims(squeeze, i);

                INDArray out = expand.eval();

                String msg = "expand/Squeeze=" + i + ", source=" + p.getSecond();

                assertEquals(msg, out, inArr);  //squeeze -> expand: should be opposite ops
            }
        }
    }

    @Test
    public void testConfusionMatrix() {
        INDArray labels = Nd4j.createFromArray(1, 2, 4);
        INDArray pred = Nd4j.createFromArray(2, 2, 4);
        INDArray weights = Nd4j.createFromArray(10, 100, 1000);
        Integer numClasses = 5;
        SameDiff sd = SameDiff.create();
        SDVariable labelsVar = sd.constant("labels", labels);
        SDVariable predictionsVar = sd.constant("predictions", pred);
        SDVariable weightsVar = sd.constant("weights", weights);
        SDVariable cm = sd.math().confusionMatrix("cm", labelsVar, predictionsVar, numClasses, weightsVar);
        INDArray out = cm.eval();

        INDArray exp = Nd4j.create(new float[][]{{0, 0, 0, 0, 0}, {0, 0, 10, 0, 0}, {0, 0, 100, 0, 0},
                {0, 0, 0, 0, 0}, {0, 0, 0, 0, 1000}}).castTo(DataType.INT);

        assertEquals(exp, out);
    }

    @Test
    public void testArgMax() {
        Nd4j.getRandom().setSeed(12345);

        for (val dim : new int[][]{{0}, {1}, {Integer.MAX_VALUE}, {0, 1}, {}}) {
            INDArray inArr = Nd4j.rand(3, 4);
            SameDiff sd = SameDiff.create();

            SDVariable in = sd.var("in", inArr);
            SDVariable argmax = sd.argmax("argmax", in, dim);

            INDArray out = argmax.eval();

            INDArray exp = Nd4j.argMax(inArr, dim);

            assertEquals(exp, out);
        }
    }

    @Test
    public void testArgMin() {

        Nd4j.getRandom().setSeed(12345);

        for (val dim : new int[][]{{0}, {1}, {Integer.MAX_VALUE}, {0, 1}, {}}) {
            INDArray inArr = Nd4j.rand(3, 4);
            SameDiff sd = SameDiff.create();

            SDVariable in = sd.var("in", inArr);
            SDVariable argmin = sd.argmin("argmin", in, dim);

            INDArray out = argmin.eval();

            INDArray exp = Nd4j.argMax(inArr.neg(), dim);   //argmin(x) == argmax(-x)

            assertEquals(exp, out);
        }
    }

    @Test
    public void testScatterAdd() {
        INDArray arr1 = Nd4j.zeros(3, 3);
        INDArray arr2 = Nd4j.createFromArray(0, 1);
        INDArray arr3 = Nd4j.ones(2, 3);
        INDArray expected = Nd4j.create(new float[]{1, 1, 1,
                        1, 1, 1,
                        0, 0, 0},
                new long[]{3, 3}).castTo(Nd4j.defaultFloatingPointType());

        SameDiff sd = SameDiff.create();
        SDVariable refs = sd.var("refs", arr1);
        SDVariable idxs = sd.constant("idxs", arr2);
        SDVariable upds = sd.placeHolder("upds", arr3.dataType(), arr3.shape());
        upds.setArray(arr3);

        SDVariable result = sd.scatterAdd(refs, idxs, upds);
        assertArrayEquals(new long[]{3, 3}, result.eval().shape());
        assertEquals(expected, result.eval());

    }

    @Test
    public void testScatterMul() {
        INDArray arr1 = Nd4j.ones(3, 3);
        INDArray arr2 = Nd4j.createFromArray(0, 1);
        INDArray arr3 = Nd4j.zeros(2, 3);
        INDArray expected = Nd4j.create(new float[]{0, 0, 0,
                        0, 0, 0,
                        1, 1, 1},
                new long[]{3, 3}).castTo(Nd4j.defaultFloatingPointType());

        SameDiff sd = SameDiff.create();
        SDVariable refs = sd.var("refs", arr1);
        SDVariable idxs = sd.constant("idxs", arr2);
        SDVariable upds = sd.placeHolder("upds", arr3.dataType(), arr3.shape());
        upds.setArray(arr3);

        SDVariable result = sd.scatterMul(refs, idxs, upds);
        assertArrayEquals(new long[]{3, 3}, result.eval().shape());
        assertEquals(expected, result.eval());

    }

    @Test
    public void testScatterSub() {
        INDArray arr1 = Nd4j.ones(3, 3);
        INDArray arr2 = Nd4j.createFromArray(0, 1);
        INDArray arr3 = Nd4j.ones(2, 3);
        INDArray expected = Nd4j.create(new float[]{0, 0, 0,
                        0, 0, 0,
                        1, 1, 1},
                new long[]{3, 3}).castTo(Nd4j.defaultFloatingPointType());

        SameDiff sd = SameDiff.create();
        SDVariable refs = sd.var("refs", arr1);
        SDVariable idxs = sd.constant("idxs", arr2);
        SDVariable upds = sd.placeHolder("upds", arr3.dataType(), arr3.shape());
        upds.setArray(arr3);

        SDVariable result = sd.scatterSub(refs, idxs, upds);
        assertArrayEquals(new long[]{3, 3}, result.eval().shape());
        assertEquals(expected, result.eval());

    }

    @Test
    public void testScatterDiv() {
        INDArray arr1 = Nd4j.ones(3, 3);
        INDArray arr2 = Nd4j.createFromArray(0, 1);
        INDArray arr3 = Nd4j.ones(2, 3).assign(2);
        INDArray expected = Nd4j.create(new float[]{0.5f, 0.5f, 0.5f,
                        0.5f, 0.5f, 0.5f,
                        1.0f, 1.0f, 1.0f},
                new long[]{3, 3}).castTo(Nd4j.defaultFloatingPointType());

        SameDiff sd = SameDiff.create();
        SDVariable refs = sd.var("refs", arr1);
        SDVariable idxs = sd.constant("idxs", arr2);
        SDVariable upds = sd.placeHolder("upds", arr3.dataType(), arr3.shape());
        upds.setArray(arr3);

        SDVariable result = sd.scatterDiv(refs, idxs, upds);
        assertArrayEquals(new long[]{3, 3}, result.eval().shape());
        assertEquals(expected, result.eval());
    }

    @Test
    public void testScatterMax() {
        INDArray arr1 = Nd4j.ones(3, 3);
        INDArray arr2 = Nd4j.createFromArray(0, 1);
        INDArray arr3 = Nd4j.ones(2, 3).assign(2);
        INDArray expected = Nd4j.create(new float[]{2.0f, 2.0f, 2.0f,
                        2.0f, 2.0f, 2.0f,
                        1.0f, 1.0f, 1.0f},
                new long[]{3, 3}).castTo(Nd4j.defaultFloatingPointType());

        SameDiff sd = SameDiff.create();
        SDVariable refs = sd.var("refs", arr1);
        SDVariable idxs = sd.constant("idxs", arr2);
        SDVariable upds = sd.placeHolder("upds", arr3.dataType(), arr3.shape());
        upds.setArray(arr3);

        SDVariable result = sd.scatterMax(refs, idxs, upds);
        assertArrayEquals(new long[]{3, 3}, result.eval().shape());
        assertEquals(expected, result.eval());
    }

    @Test
    public void testScatterMin() {
        INDArray arr1 = Nd4j.ones(3, 3);
        INDArray arr2 = Nd4j.createFromArray(1, 2);
        INDArray arr3 = Nd4j.ones(2, 3).assign(-2.0f);
        INDArray expected = Nd4j.create(new float[]{1.0f, 1.0f, 1.0f,
                        -2.0f, -2.0f, -2.0f,
                        -2.0f, -2.0f, -2.0f},
                new long[]{3, 3}).castTo(Nd4j.defaultFloatingPointType());

        SameDiff sd = SameDiff.create();
        SDVariable refs = sd.var("refs", arr1);
        SDVariable idxs = sd.constant("idxs", arr2);
        SDVariable upds = sd.placeHolder("upds", arr3.dataType(), arr3.shape());
        upds.setArray(arr3);

        SDVariable result = sd.scatterMin(refs, idxs, upds);
        assertArrayEquals(new long[]{3, 3}, result.eval().shape());
        assertEquals(expected, result.eval());
    }

    @Test
    public void testReciprocal() {
        INDArray inArr = Nd4j.linspace(1, 4, 4).reshape(2, 2);
        INDArray expected = Nd4j.onesLike(inArr).divi(inArr);
        SameDiff sd = SameDiff.create();
        SDVariable in = sd.var("in", inArr);
        SDVariable reciprocal = sd.math().reciprocal(in);
        INDArray res = reciprocal.eval();
        assertEquals(expected, res);
    }

    @Test
    public void testGather2() {

        INDArray in = Nd4j.rand(DataType.FLOAT, 10, 10);
        INDArray indices = Nd4j.createFromArray(0, 1, 5);

        SameDiff sd = SameDiff.create();

        SDVariable var = sd.var("in", in);
        SDVariable varIndices = sd.constant("indices", indices);
        SDVariable gather = sd.gather(var, varIndices, 0);

        System.out.println(in);

        INDArray exp = Nd4j.pullRows(in, 1, new int[]{0, 1, 5});  //Along dimension 1 -> equiv to "indexes for axis 0"
        INDArray act = gather.eval();

        assertEquals(exp, act);
    }

    @Test
    public void testGatherOp() {

        INDArray in = Nd4j.rand(DataType.DOUBLE, 10, 10);
        INDArray indices = Nd4j.createFromArray(0, 1, 5);
        INDArray out = Nd4j.create(3, 10);

        DynamicCustomOp op = DynamicCustomOp.builder("gather")
                .addIntegerArguments(0) //Indexes are for dimension 0
                .addInputs(in, indices)
                .addOutputs(out)
                .build();

        Nd4j.exec(op);

        System.out.println(out);

        INDArray exp = Nd4j.pullRows(in, 1, new int[]{0, 1, 5});  //Along dimension 1 == indexes for dimension 0

        assertEquals(exp, out);

        //Shape function:
        val shapes = Nd4j.getExecutioner().calculateOutputShape(op);
        long[] expShape = new long[]{3, 10};

        assertEquals(1, shapes.size());

        assertArrayEquals(expShape, shapes.get(0).getShape());
    }


    @Test
    public void testConditions() {

        SameDiff sd = SameDiff.create();

        INDArray ia = Nd4j.create(new float[]{4, 2});
        SDVariable in = sd.var("in", 1, 2);
        sd.associateArrayWithVariable(ia, in);

        INDArray expFinite = Nd4j.create(new boolean[]{true, true});
        SDVariable finite = sd.math().isFinite(in);

        INDArray expInfinite = Nd4j.create(new boolean[]{false, false});
        SDVariable infinite = sd.math().isInfinite(in);

        INDArray expNaN = Nd4j.create(new boolean[]{false, false});
        SDVariable isnan = sd.math().isNaN(in);

        assertEquals(expFinite, finite.eval());
        assertEquals(expInfinite, infinite.eval());
        assertEquals(expNaN, isnan.eval());

    }


    private static int binArrToInt(int[] arr) {
        int x = 0;
        int m = 1;
        for (int i = arr.length - 1; i >= 0; i--) {
            if (arr[i] == 1) {
                x += m;
            }
            m *= 2;
        }
        return x;
    }

    @Test
    public void testGet() {

        SameDiff sd = SameDiff.create();
        INDArray arr = Nd4j.linspace(1, 100, 100).reshape('c', 10L, 10L);
        SDVariable x = sd.var(arr);

        INDArray expOut1 = arr.get(NDArrayIndex.point(4), NDArrayIndex.point(5)).reshape();
        SDVariable result1 = x.get(SDIndex.point(4), SDIndex.point(5));
        assertEquals(expOut1, result1.eval());

        INDArray expOut2 = arr.get(NDArrayIndex.point(4), NDArrayIndex.all()).reshape(10);
        SDVariable result2 = x.get(SDIndex.point(4), SDIndex.all());
        assertEquals(expOut2, result2.eval());

        INDArray expOut3 = arr.get(NDArrayIndex.interval(3, 8)).reshape(5, 10);
        SDVariable result3 = x.get(SDIndex.interval(3, 8));
        assertEquals(expOut3, result3.eval());

        INDArray expOut4 = arr.get(NDArrayIndex.point(5), NDArrayIndex.interval(3, 8)).reshape(5);
        SDVariable result4 = x.get(SDIndex.point(5), SDIndex.interval(3, 8));
        assertEquals(expOut4, result4.eval());

        INDArray expOut5 = arr.get(NDArrayIndex.interval(5, 6), NDArrayIndex.all());
        SDVariable result5 = x.get(SDIndex.point(5, true), SDIndex.all());
        assertEquals(expOut5, result5.eval());
    }

    @Test
    public void testGetRank3() {

        SameDiff sd = SameDiff.create();
        INDArray arr = Nd4j.linspace(1, 1000, 1000).reshape('c', 10, 10, 10);
        SDVariable x = sd.var(arr);

        INDArray y1 = arr.get(NDArrayIndex.point(2), NDArrayIndex.all(), NDArrayIndex.all());
        SDVariable s1 = x.get(SDIndex.point(2), SDIndex.all(), SDIndex.all());
        INDArray s1a = s1.eval();
        assertEquals(s1a, y1);

        INDArray y2 = arr.get(NDArrayIndex.all(), NDArrayIndex.point(2), NDArrayIndex.all());
        SDVariable s2 = x.get(SDIndex.all(), SDIndex.point(2), SDIndex.all());
        INDArray s2a = s2.eval();
        assertEquals(s2a, y2);

        INDArray y3 = arr.get(NDArrayIndex.all(), NDArrayIndex.all(), NDArrayIndex.point(2));
        SDVariable s3 = x.get(SDIndex.all(), SDIndex.all(), SDIndex.point(2));
        INDArray s3a = s3.eval();
        assertEquals(s3a, y3);

        INDArray y4 = arr.get(NDArrayIndex.point(2), NDArrayIndex.all(), NDArrayIndex.interval(3, 5));
        SDVariable s4 = x.get(SDIndex.point(2), SDIndex.all(), SDIndex.interval(3, 5));
        INDArray s4a = s4.eval();
        assertEquals(s4a, y4);

        INDArray y5 = arr.get(NDArrayIndex.interval(3, 5), NDArrayIndex.point(2), NDArrayIndex.all());
        SDVariable s5 = x.get(SDIndex.interval(3, 5), SDIndex.point(2), SDIndex.all());
        INDArray s5a = s5.eval();
        assertEquals(s5a, y5);

        INDArray y6 = arr.get(NDArrayIndex.all(), NDArrayIndex.interval(3, 5), NDArrayIndex.point(2));
        SDVariable s6 = x.get(SDIndex.all(), SDIndex.interval(3, 5), SDIndex.point(2));
        INDArray s6a = s6.eval();
        assertEquals(s6a, y6);
    }

    @Test
    public void testTensorArray1() {
        SameDiff sd = SameDiff.create();
        TensorArray tensorArray = sd.tensorArray(DataType.FLOAT);
        INDArray arr1 = Nd4j.create(new double[]{1, 2, 3, 4}, new int[]{2, 2});
        SDVariable var1 = sd.var(arr1);
        INDArray arr2 = Nd4j.create(new double[]{5, 6, 7, 8}, new int[]{2, 2});
        SDVariable var2 = sd.var(arr2);
        SDVariable write0 = tensorArray.write(var2, 0, var1);
        SDVariable write1 = tensorArray.write(write0, 1, var2);
        SDVariable result = tensorArray.stack(write1);
        sd.output((Map<String,INDArray>)null, result.name());
        assertEquals(Nd4j.pile(arr1, arr2), result.eval());
    }

    @Test
    public void testTensorArray2() {
        SameDiff sd = SameDiff.create();
        TensorArray tensorArray = sd.tensorArray(DataType.FLOAT);
        INDArray arr1 = Nd4j.create(new double[]{1, 2, 3, 4}, new int[]{2, 2});
        SDVariable var1 = sd.var(arr1);
        INDArray arr2 = Nd4j.create(new double[]{5, 6, 7, 8}, new int[]{2, 2});
        SDVariable var2 = sd.var(arr2);
        SDVariable write1 = tensorArray.write(var2, 0, var1);
        SDVariable write2 = tensorArray.write(write1, 1, var2);
        SDVariable result1 = tensorArray.read(0);
        SDVariable result2 = tensorArray.read(1);

    }

    @Test
    public void testTensorArray3() {
        SameDiff sd = SameDiff.create();
        TensorArray tensorArray = sd.tensorArray(DataType.FLOAT);
        INDArray arr1 = Nd4j.create(new double[]{1, 2, 3, 4}, new int[]{2, 2});
        INDArray arr2 = Nd4j.create(new double[]{5, 6, 7, 8}, new int[]{2, 2});
        INDArray arr3 = Nd4j.pile(arr1, arr2);
        SDVariable var = sd.var(arr3);
        SDVariable unstack = tensorArray.unstack(var, var);
        SDVariable result1 = tensorArray.read(0);
        SDVariable result2 = tensorArray.read(1);
        result1.addControlDependency(unstack);
        result2.addControlDependency(unstack);
        assertEquals(arr1, result1.eval());
        assertEquals(arr2, result2.eval());
    }

    @Test
    public void testFill() {
        SameDiff sd = SameDiff.create();
        INDArray shape = Nd4j.createFromArray(2, 2);
        INDArray expOut = Nd4j.valueArrayOf(new int[]{2, 2}, 42.0);
        SDVariable x = sd.constant(shape);
        SDVariable result = sd.fill(x, DataType.DOUBLE, 42);
        assertEquals(expOut, result.eval());
    }

    private static <T> T getObject(String fieldName, Object from, Class<?> fromClass) {
        try {
            Field f = fromClass.getDeclaredField(fieldName);
            f.setAccessible(true);
            return (T) f.get(from);
        } catch (Exception e) {
            throw new RuntimeException(e);
        }
    }

    @Test
    public void testPermute() {
        SameDiff sd = SameDiff.create();
        INDArray arr = Nd4j.create(new double[]{
                        /////////////
                        1, 2, 3, 4,
                        5, 6, 7, 8,
                        9, 10, 11, 12,
                        //////////////
                        13, 14, 15, 16,
                        17, 18, 19, 20,
                        21, 22, 23, 24
                        /////////////
                },
                new int[]{2, 3, 4});

        INDArray expOut = Nd4j.create(new double[]{
                        /////////////
                        1, 2, 3, 4,
                        13, 14, 15, 16,
                        /////////////
                        5, 6, 7, 8,
                        17, 18, 19, 20,
                        /////////////
                        9, 10, 11, 12,
                        21, 22, 23, 24
                        /////////////
                },
                new int[]{3, 2, 4});

        SDVariable x = sd.var(arr);
        SDVariable result = sd.permute(x, 1, 0, 2);
        assertEquals(expOut, result.eval());

    }


    @Test
    public void testExecutionDifferentShapesAccumAlongDim() {
        SameDiff sd = SameDiff.create();
        SDVariable in = sd.var("in", Nd4j.linspace(1, 12, 12).reshape(3, 4));

        SDVariable sum = in.sum(1);
        INDArray exp = in.getArr().sum(1).reshape(3);

        INDArray out = sum.eval();
        assertEquals(exp, out);

        //Now, replace with minibatch 5:
        in.setArray(Nd4j.linspace(1, 20, 20).reshape(5, 4));
        INDArray out2 = sum.eval();
        assertArrayEquals(new long[]{5}, out2.shape());

        exp = in.getArr().sum(1).reshape(5);
        assertEquals(exp, out2);
    }

    @Test
    public void testExecutionDifferentShapesIndexAccumAlongDim() {
        SameDiff sd = SameDiff.create();
        SDVariable in = sd.var("in", Nd4j.linspace(1, 12, 12).reshape(3, 4));

        SDVariable sum = in.argmax(1);
        INDArray exp = in.getArr().argMax(1).reshape(3);

        INDArray out = sum.eval();
        assertEquals(exp, out);

        //Now, replace with minibatch 5:
        in.setArray(Nd4j.linspace(1, 20, 20).reshape(5, 4));
        INDArray out2 = sum.eval();
        assertArrayEquals(new long[]{5}, out2.shape());

        exp = in.getArr().argMax(1).reshape(5);
        assertEquals(exp, out2);
    }

    @Test
    public void testExternalErrorsSimple() {
        INDArray externalGrad = Nd4j.linspace(1, 12, 12).reshape(3, 4);

        SameDiff sd = SameDiff.create();
        SDVariable var = sd.var("var", externalGrad);
        SDVariable out = var.mul("out", 0.5);

        Map<String, INDArray> gradMap = new HashMap<>();
        gradMap.put("out", externalGrad);
        ExternalErrorsFunction fn = sd.f().externalErrors(out);

        Map<String, INDArray> m = new HashMap<>();
        m.put("out-grad", externalGrad);
        Map<String, INDArray> grads = sd.calculateGradients(m, sd.getVariables().keySet());

        INDArray gradVar = grads.get(var.name());

        assertEquals(externalGrad.mul(0.5), gradVar);

        //Now, update and execute again:
        externalGrad = Nd4j.linspace(1, 12, 12).reshape(3, 4).muli(10);

        m.put("out-grad", externalGrad);
        grads = sd.calculateGradients(m, sd.getVariables().keySet());

        gradVar = var.getGradient().getArr();

        assertEquals(externalGrad.mul(0.5), gradVar);

        //Test model serialization:
    }

    @Test
    public void testUpdatingGradient() {
        Nd4j.getRandom().setSeed(12345);

        SameDiff sd = SameDiff.create();
        SDVariable in = sd.var("in", Nd4j.linspace(1, 12, 12).reshape(3, 4));
        SDVariable w = sd.var("w", Nd4j.linspace(1, 20, 20).reshape(4, 5));
        SDVariable out = sd.mmul(in, w);
        SDVariable loss = out.std("out", true);

        INDArray outArr = loss.eval();
        Map<String,INDArray> grads = sd.calculateGradients(null, in.name(), w.name(), out.name());

        Map<String, INDArray> origGrad = new HashMap<>();
        origGrad.put("in", grads.get(in.name()).dup());
        origGrad.put("w", grads.get(w.name()).dup());
        origGrad.put("out", grads.get(out.name()).dup());

        in.getArr().assign(Nd4j.rand(in.getArr().shape()));
        INDArray outArr2 = loss.eval();
        grads = sd.calculateGradients(null, in.name(), w.name(), out.name());

        assertNotEquals(outArr, outArr2);

        //Ensure gradients are also changed:
        assertNotEquals(origGrad.get("in"), grads.get(in.name()));
        assertNotEquals(origGrad.get("w"), grads.get(w.name()));
        assertNotEquals(origGrad.get("out"), grads.get(out.name()));
    }

    @Test
    public void testUpdatingGradientSimple() {
        SameDiff sd = SameDiff.create();
        SDVariable in = sd.var("in", Nd4j.linspace(1, 12, 12).reshape(3, 4));
        SDVariable out = in.mul(2.0);
        SDVariable loss = out.std("out", true);

        INDArray outArr = loss.eval();
        Map<String,INDArray> grads = sd.calculateGradients(null, in.name(), out.name());

        Map<String, INDArray> origGrad = new HashMap<>();
        origGrad.put("in", grads.get(in.name()).dup());
        origGrad.put("out", grads.get(out.name()).dup());

        double stdBefore = in.getArr().stdNumber().doubleValue();
        in.getArr().assign(Nd4j.rand(in.getArr().shape()));
        double stdAfter = in.getArr().stdNumber().doubleValue();
        System.out.println("Before vs. after: " + stdBefore + ", " + stdAfter);
        INDArray outArr2 = loss.eval();
        grads = sd.calculateGradients(null, in.name(), out.name());

        assertNotEquals(outArr, outArr2);

        //Ensure gradients are also changed:
        assertNotEquals(origGrad.get("in"), grads.get(in.name()));
        assertNotEquals(origGrad.get("out"), grads.get(out.name()));
    }

    @Test
    public void testShapeUpdating() {

        SameDiff sd = SameDiff.create();
        SDVariable in = sd.var("in", DataType.FLOAT, 3, 5);
        SDVariable w = sd.var("W", DataType.FLOAT, 5, 4);
        SDVariable b = sd.var("b", DataType.FLOAT, 1, 4);
        SDVariable z = in.mmul(w).add(b);
        SDVariable out = sd.math().tanh("tanh", z);
        ExternalErrorsFunction fn = sd.f().externalErrors(out);

        INDArray inA = Nd4j.linspace(1, 15, 15, DataType.FLOAT).reshape(3, 5);
        INDArray wA = Nd4j.linspace(1, 20, 20, DataType.FLOAT).reshape(5, 4);
        INDArray bA = Nd4j.linspace(1, 4, 4, DataType.FLOAT);
        in.setArray(inA);
        w.setArray(wA);
        b.setArray(bA);

        INDArray grad = Nd4j.linspace(1, 12, 12, DataType.FLOAT).reshape(3, 4);
        Map<String, INDArray> phMap = new HashMap<>();
        phMap.put(fn.getGradPlaceholderName(), grad);

        log.info("--------------- out.eval() ---------------");
        out.eval();
        log.info("--------------- sd.execBackwards() #1 ---------------");
        sd.calculateGradients(phMap, "in", "W", "b");

        log.info("--------------- sd.execBackwards() #2 ---------------");
        System.out.println(sd.getFunction("grad").summary());

        in.setArray(Nd4j.linspace(1, 10, 10).reshape(2, 5));
        grad = Nd4j.linspace(1, 8, 8).reshape(2, 4);
        phMap.put(fn.getGradPlaceholderName(), grad);

        Map<String,INDArray> grads = sd.calculateGradients(phMap, sd.getVariables().keySet());
        INDArray inGrad = grads.get(in.name());
        assertArrayEquals(new long[]{2, 5}, inGrad.shape());
    }

    @Test
    public void testMultiOutput1() {

        SameDiff sd = SameDiff.create();
        SDVariable in = sd.var("in", Nd4j.create(3, 4));
        SDVariable mean = in.mean();
        SDVariable sum = in.sum();

        try {
            sd.createGradFunction();
            fail("Expected exception");
        } catch (IllegalStateException e) {
            assertTrue(e.getMessage(), e.getMessage().contains("No loss variables"));
        }

        SDVariable add = mean.add(sum);
        sd.createGradFunction();
    }

    @Test
    public void testMultiOutput2() {
        //Edge case: no functions
        SameDiff sd = SameDiff.create();
        SDVariable in = sd.var("in", Nd4j.scalar(0.0));
        SDVariable in2 = sd.var("in2", Nd4j.scalar(1.0));

        try {
            sd.createGradFunction();
            fail("Expected exception");
        } catch (IllegalStateException e) {
            assertTrue(e.getMessage(), e.getMessage().contains("No loss variables"));
        }

        SDVariable add = in.add(in2);
        sd.createGradFunction();
    }

    @Test
    public void sameDiffPlaceholderGrad() {
        INDArray x = Nd4j.ones(2, 2);
        INDArray y = Nd4j.ones(2, 2);

        SameDiff sd = SameDiff.create();

        SDVariable xSd = sd.var("x", DataType.FLOAT, x.shape());
        SDVariable ySd = sd.var("y", DataType.FLOAT, y.shape());

        SDVariable add = ySd.add("add", xSd);

        Map<String, INDArray> placeholders = new HashMap<>();
        placeholders.put("x", x);
        placeholders.put("y", y);
        Map<String,INDArray> grads = sd.calculateGradients(placeholders, xSd.name(), ySd.name());
        INDArray xGradientEnforced = grads.get("x");
        assertNotNull(xGradientEnforced);
    }


    @Test
    public void testConvertToConstant() {
        Nd4j.getRandom().setSeed(12345);

        SameDiff sd = SameDiff.create();
        SDVariable in = sd.placeHolder("in", DataType.FLOAT, 1, 3);
        SDVariable w = sd.var("w", Nd4j.rand(DataType.FLOAT, 3, 4));
        SDVariable b = sd.var("b", Nd4j.rand(DataType.FLOAT, 1, 4));
        SDVariable mmul = in.mmul(w);
        SDVariable add = mmul.add(b);
        SDVariable tanh = sd.math().tanh(add);
        SDVariable loss = sd.variance(tanh, true);

        INDArray inArr = Nd4j.rand(DataType.FLOAT, 1, 3);
        in.setArray(inArr);

        TrainingConfig c = TrainingConfig.builder()
                .updater(new Adam(0.1))
                .weightDecay(0.01, true)
                .dataSetFeatureMapping("in")
                .skipBuilderValidation(true)
                .build();
        sd.setTrainingConfig(c);

        sd.fit(new SingletonMultiDataSetIterator(new DataSet(inArr, null).toMultiDataSet()), 1);

        INDArray out = tanh.eval();

        w.convertToConstant();

        INDArray out2 = tanh.eval();

        assertEquals(out, out2);
        assertEquals(VariableType.CONSTANT, w.getVariableType());
        assertEquals(VariableType.VARIABLE, b.getVariableType());
        assertEquals(VariableType.ARRAY, add.getVariableType());
        assertEquals(VariableType.ARRAY, tanh.getVariableType());

        //Sanity check on training:
        sd.fit(new SingletonMultiDataSetIterator(new DataSet(inArr, null).toMultiDataSet()), 1);
    }

    @Test
    public void testPlaceholderToConstant() {
        Nd4j.getRandom().setSeed(12345);

        SameDiff sd = SameDiff.create();
        SDVariable in = sd.placeHolder("in", DataType.FLOAT, 1, 3);
        SDVariable in2 = sd.placeHolder("in2", DataType.FLOAT, 3, 4);
        SDVariable b = sd.var("b", Nd4j.rand(DataType.FLOAT, 1, 4));
        SDVariable mmul = in.mmul(in2);
        SDVariable add = mmul.add(b);
        SDVariable tanh = sd.math().tanh(add);
        SDVariable loss = sd.variance(tanh, true);

        INDArray inArr = Nd4j.rand(DataType.FLOAT, 1, 3);
        in.setArray(inArr);
        INDArray inArr2 = Nd4j.rand(DataType.FLOAT, 3, 4);
        in2.setArray(inArr2);

        TrainingConfig c = TrainingConfig.builder()
                .updater(new Adam(0.1))
                .weightDecay(0.01, true)
                .dataSetFeatureMapping("in", "in2")
                .skipBuilderValidation(true)
                .build();
        sd.setTrainingConfig(c);

        sd.fit(new SingletonMultiDataSetIterator(new MultiDataSet(new INDArray[]{inArr, inArr2}, null)), 1);

        INDArray out = tanh.eval();

        in.convertToConstant();

        INDArray out2 = tanh.eval();

        assertEquals(out, out2);
        assertEquals(VariableType.CONSTANT, in.getVariableType());
        assertEquals(inArr, in.getArr());

        //Sanity check on fitting:
        sd.fit(new SingletonMultiDataSetIterator(new MultiDataSet(new INDArray[]{inArr2}, null)), 1);
    }

    @Test
    public void testConvertToVariable() {
        Nd4j.getRandom().setSeed(12345);

        SameDiff sd = SameDiff.create();
        SDVariable in = sd.placeHolder("in", DataType.FLOAT, 1, 3);
        SDVariable w = sd.constant("w", Nd4j.rand(DataType.FLOAT, 3, 4));
        SDVariable b = sd.var("b", Nd4j.rand(DataType.FLOAT, 1, 4));
        SDVariable mmul = in.mmul(w);
        SDVariable add = mmul.add(b);
        SDVariable tanh = sd.math().tanh(add);
        SDVariable loss = sd.variance(tanh, true);

        INDArray inArr = Nd4j.rand(DataType.FLOAT, 1, 3);
        in.setArray(inArr);

        TrainingConfig c = TrainingConfig.builder()
                .updater(new Adam(0.1))
                .weightDecay(0.01, true)
                .dataSetFeatureMapping("in")
                .skipBuilderValidation(true)
                .build();
        sd.setTrainingConfig(c);

        INDArray out = tanh.eval();
        sd.fit(new SingletonMultiDataSetIterator(new DataSet(inArr, null).toMultiDataSet()), 1);
        w.convertToVariable();

        INDArray out2 = tanh.eval();

        assertNotEquals(out, out2);
        assertEquals(VariableType.VARIABLE, w.getVariableType());
        assertEquals(VariableType.VARIABLE, b.getVariableType());
        assertEquals(VariableType.ARRAY, add.getVariableType());
        assertEquals(VariableType.ARRAY, tanh.getVariableType());

        //Sanity check on training:
        sd.fit(new SingletonMultiDataSetIterator(new DataSet(inArr, null).toMultiDataSet()), 1);
    }

    @Test
    public void testDoubleUseOfArray() {
        //If array is reused, gradient check will fail
        INDArray a = Nd4j.rand(DataType.DOUBLE, new int[]{3, 4});
        SameDiff sd = SameDiff.create();
        SDVariable a1 = sd.var("a", a);
        SDVariable a2 = sd.var("b", a);
        a1.add(a2).norm2("out");
        String err = OpValidation.validate(new TestCase(sd)
                .gradientCheck(true));
        assertNull(err);

        a1.setArray(a);
        a2.setArray(a);
        err = OpValidation.validate(new TestCase(sd)
                .gradientCheck(true));
        assertNull(err);
    }

    @Test
    public void testMultiGradientRecurrent() {
        final INDArray input = Nd4j.rand(DataType.DOUBLE, new int[]{3, 4, 2});
        final INDArray[] output = new INDArray[(int) input.size(2)];
        for (int i = 0; i < input.size(2); i++) {
            final INDArray x_i = input.get(NDArrayIndex.all(), NDArrayIndex.all(), NDArrayIndex.point(i));

            output[i] = x_i;
            if (i > 0) {
                output[i] = output[i].add(Nd4j.squeeze(output[i - 1], 2));
            }

            output[i] = Nd4j.expandDims(output[i], 2);
        }
        final INDArray out = Nd4j.concat(2, output).norm2();

        SameDiff sd = SameDiff.create();
        final SDVariable sdInput = sd.var("input", input);

        final long timeSteps = sdInput.getShape()[2];
        SDVariable[] outputSlices = new SDVariable[(int) timeSteps];
        SDVariable prev = null;
        for (int i = 0; i < timeSteps; i++) {
            final val x_i = sdInput.get(SDIndex.all(), SDIndex.all(), SDIndex.point(i));

            outputSlices[i] = x_i;
            if (prev != null) {
                outputSlices[i] = outputSlices[i].add(sd.squeeze(prev, 2));
            }

            outputSlices[i] = sd.expandDims(outputSlices[i], 2);
            prev = outputSlices[i];
        }

        SDVariable t = sd.concat(2, outputSlices);
        t.norm2("out");
        String err = OpValidation.validate(new TestCase(sd)
                .testFlatBufferSerialization(TestCase.TestSerialization.BOTH)
                .expectedOutput("out", out)
                .gradientCheck(true));

        assertNull(err);
    }

    @Test
    public void testMultiGradientManualRecurrent() {
        final INDArray input = Nd4j.rand(DataType.DOUBLE, new int[]{3, 4, 2});
        final INDArray[] output = new INDArray[(int) input.size(2)];
        for (int i = 0; i < input.size(2); i++) {
            final INDArray x_i = input.get(NDArrayIndex.all(), NDArrayIndex.all(), NDArrayIndex.point(i));

            output[i] = x_i;
            if (i > 0) {
                output[i] = output[i].add(Nd4j.squeeze(output[i - 1], 2));
            }

            output[i] = Nd4j.expandDims(output[i], 2);
        }
        final INDArray out = Nd4j.concat(2, output).norm2();

        SameDiff sd = SameDiff.create();
        final SDVariable sdInput = sd.var("input", input);

        final long timeSteps = sdInput.getShape()[2];
        SDVariable[] outputSlices = new SDVariable[(int) timeSteps];
        final SDVariable[] inputSlices = sd.unstack(new String[]{"X_0", "X_1"}, sdInput, 2);

        final val x_0 = inputSlices[0];
        outputSlices[0] = x_0;
        outputSlices[0] = sd.expandDims("X_0-e", outputSlices[0], 2);

        final val x_1 = inputSlices[1];
        outputSlices[1] = x_1;
        outputSlices[1] = outputSlices[1].add(sd.squeeze("X_0-s", outputSlices[0], 2));
        outputSlices[1] = sd.expandDims("X_1-e", outputSlices[1], 2);

        SDVariable t = sd.concat(2, outputSlices);
        t.norm2("out");
        String err = OpValidation.validate(new TestCase(sd)
                .testFlatBufferSerialization(TestCase.TestSerialization.BOTH)
                .expectedOutput("out", out)
                .gradientCheck(true));

        assertNull(err);
    }

    @Test
    public void testMultiGradient() {
        final INDArray input = Nd4j.rand(DataType.DOUBLE, new int[]{3, 4, 2});
        SameDiff sd = SameDiff.create();
        final SDVariable sdInput = sd.var("input", input);

        final SDVariable[] inputSlices = sd.unstack(new String[]{"X_0", "X_1"}, sdInput, 2);
        final val temp = inputSlices[0].add(inputSlices[1]).div(inputSlices[1]).mul(inputSlices[0]);
        final val out = temp.add(temp).add(inputSlices[1]);
        out.norm2("out");

        String err = OpValidation.validate(new TestCase(sd)
                .testFlatBufferSerialization(TestCase.TestSerialization.BOTH)
                .gradientCheck(true));

        assertNull(err);
    }


    @Test
    public void testNonScalarOutput1() {
        SameDiff sd = SameDiff.create();
        SDVariable linspace = sd.linspace("at", DataType.DOUBLE, 1, 15, 15);
        SDVariable a = sd.reshape("a", linspace, 3, 5);
        SDVariable b = sd.var("b", Nd4j.ones(DataType.DOUBLE, 3, 5));

        SDVariable out = a.mul(b);
        out.markAsLoss();
        out.eval();

        out.eval();
        sd.grad("a").eval();

        String err = OpValidation.validate(new TestCase(sd)
                .testFlatBufferSerialization(TestCase.TestSerialization.BOTH)
                .gradientCheck(true));

        assertNull(err);
    }

    @Test
    public void testNonScalarOutput2() {
        SameDiff sd = SameDiff.create();
        SDVariable a = sd.reshape("a", sd.linspace("at", DataType.DOUBLE, 1, 15, 15), 3, 5);
        SDVariable b = sd.var("b", Nd4j.ones(DataType.DOUBLE, 3, 5));

        SDVariable out = a.mul(b).mean(1);
        out.markAsLoss();
        out.eval();

        //System.out.println(out.eval());
        INDArray actGrad = sd.grad("a").eval();

        INDArray expGrad = Nd4j.valueArrayOf(new long[]{3, 5}, 0.2, DataType.DOUBLE);
        assertEquals(expGrad, actGrad);

        String err = OpValidation.validate(new TestCase(sd).gradientCheck(true));
        assertNull(err);
    }

    @Test
    public void testNonScalarOutput3() {
        SameDiff sd = SameDiff.create();
        SDVariable a = sd.reshape("a", sd.linspace("at", DataType.DOUBLE, 1, 15, 15), 3, 5);
        SDVariable b = sd.var("b", Nd4j.ones(DataType.DOUBLE, 3, 5));//.add(3);

        SDVariable out = a.mul(b).mean(0, 1);
        out.markAsLoss();

        out.eval();

        Map<String,INDArray> g = sd.calculateGradients(null, "a");
        //System.out.println(out.eval());
        INDArray gradAct = g.get("a");
        INDArray expGrad = Nd4j.valueArrayOf(new long[]{3, 5}, 1.0 / 12, DataType.DOUBLE);

        String err = OpValidation.validate(new TestCase(sd).gradientCheck(true));
        assertNull(err);
    }

    @Test
    public void testNonScalarOutput4() {
        SameDiff sd = SameDiff.create();
        SDVariable a = sd.var("a", DataType.DOUBLE, 3, 4);
        SDVariable b = sd.placeHolder("b", DataType.DOUBLE, 4, 5);
        a.setArray(Nd4j.rand(DataType.DOUBLE, 3, 4));

        SDVariable out = a.mmul("mmul", b);

        Map<String, INDArray> m = new HashMap<>();
        m.put("b", Nd4j.rand(DataType.DOUBLE, 4, 5));
        Map<String,INDArray> g = sd.calculateGradients(m, "a", "b");

        b.setArray(m.get("b"));

        String err = OpValidation.validate(new TestCase(sd)
                .testFlatBufferSerialization(TestCase.TestSerialization.BOTH)
                .gradientCheck(true));

        assertNull(err);
    }

    @Test
    public void testSameDiffBackprop1() {
        SameDiff sd = SameDiff.create();
        final SDVariable a = sd.var("a", Nd4j.rand(4, 4));
        final SDVariable b = sd.var("b", Nd4j.rand(4, 4));
        final SDVariable c = sd.var("c", Nd4j.rand(4, 4));
        final SDVariable d = sd.var("d", Nd4j.rand(4, 4));

        final SDVariable out = a.mmul(b).add(c.mmul(d)).sum();
        out.markAsLoss();

        Map<String,INDArray> g = sd.calculateGradients(null, sd.getVariables().keySet());
    }

    @Test
    public void testSameDiffNoGradForConstantAndPlaceholder() {
        SameDiff sd = SameDiff.create();
        final SDVariable a = sd.var("a", Nd4j.rand(4, 4));
        final SDVariable b = sd.constant("b", Nd4j.rand(4, 4));
        final SDVariable c = sd.placeHolder("c", Nd4j.dataType(), 4, 4);

        a.add(b.add(c)).sum().markAsLoss();

        sd.calculateGradients(Collections.singletonMap("c", Nd4j.rand(4, 4)), sd.getVariables().keySet());
        assertNotNull(sd.grad("a"));
        assertNull(sd.grad("b"));
        assertNull(sd.grad("c"));
    }

    @Test
    public void testDuplicateNamePlaceholder() {

        for (int i = 0; i < 2; i++) {
            SameDiff sd = SameDiff.create();
            SDVariable x1 = i == 0 ? sd.placeHolder("a", DataType.FLOAT, 5, 3) : sd.var("a", DataType.FLOAT, 5, 3);
            SDVariable x2 = i == 0 ? sd.placeHolder("b", DataType.FLOAT, 5, 3) : sd.var("b", DataType.FLOAT, 5, 3);
            try {
                sd.placeHolder("a", DataType.FLOAT, 5, 3);
                fail("Expected execption");
            } catch (Throwable t) {
                String m = t.getMessage();
                assertNotNull(m);
                assertTrue(m, m.contains("already exists"));
            }

            try {
                sd.var("a", DataType.FLOAT, 1, 2);
                fail("Expected execption");
            } catch (Throwable t) {
                String m = t.getMessage();
                assertNotNull(m);
                assertTrue(m, m.contains("already exists"));
            }

            try {
                sd.var("a", Nd4j.zeros(1));
                fail("Expected execption");
            } catch (Throwable t) {
                String m = t.getMessage();
                assertNotNull(m);
                assertTrue(m, m.contains("already exists"));
            }

            try {
                sd.var("a", LongShapeDescriptor.fromShape(new long[]{1}, DataType.FLOAT));
                fail("Expected execption");
            } catch (Throwable t) {
                String m = t.getMessage();
                assertNotNull(m);
                assertTrue(m, m.contains("already exists"));
            }

            try {
                sd.constant("a", Nd4j.zeros(1));
                fail("Expected execption");
            } catch (Throwable t) {
                String m = t.getMessage();
                assertNotNull(m);
                assertTrue(m, m.contains("already exists"));
            }
        }
    }

    @Test
    public void testSameDiffGetArrayScalar() {
        final INDArray array = Nd4j.rand(1, 1);
        final SameDiff sd = SameDiff.create();
        final SDVariable a = sd.var("a", array.shape());
        a.getArr();
    }

    @Test
    public void testVariableRenaming() {

        SameDiff sd = SameDiff.create();
        SDVariable v1 = sd.var("x", Nd4j.rand(DataType.FLOAT, 3, 4));
        SDVariable v2 = sd.var("y", Nd4j.rand(DataType.FLOAT, 4, 5));
        SDVariable v3 = v1.mmul("oldName", v2);

        INDArray out = sd.outputSingle(null, "oldName");

        SDVariable renamed = v3.rename("newName");
        assertTrue(v3 == renamed);
        assertEquals("newName", renamed.name());

        assertNull(sd.getVariable("oldName"));
        assertNotNull(sd.getVariable("newName"));

        INDArray out2 = sd.outputSingle(null, "newName");

        assertEquals(out, out2);
    }

    @Test
    public void testVariableRenaming2() {

        SameDiff sd = SameDiff.create();
        SDVariable v1 = sd.placeHolder("x", DataType.FLOAT, 3, 4);
        SDVariable v2 = sd.var("y", Nd4j.rand(DataType.FLOAT, 4, 5));
        SDVariable v3 = v1.mmul("oldName", v2);
        SDVariable v4 = v3.std("out", false);

        INDArray out = sd.outputSingle(Collections.singletonMap("x", Nd4j.rand(DataType.FLOAT, 3, 4)), "out");

        sd.setTrainingConfig(TrainingConfig.builder()
                .updater(new Adam(1e-3))
                .dataSetFeatureMapping("x")
                .markLabelsUnused()
                .build());

        sd.fit(new DataSet(Nd4j.rand(DataType.FLOAT, 3, 4), null));
        v3.rename("newName");
        sd.fit(new DataSet(Nd4j.rand(DataType.FLOAT, 3, 4), null));
    }

    @Test
    public void testPlaceholderShapeValidation() {
        SameDiff sd = SameDiff.create();
        SDVariable scalar = sd.scalar("scalar", 0.0f);
        SDVariable ph1 = sd.placeHolder("ph1", DataType.FLOAT, 3, 4);
        SDVariable ph2 = sd.placeHolder("ph2", DataType.FLOAT, -1, 4);
        SDVariable ph3 = sd.placeHolder("ph3", DataType.FLOAT, 3, -1);
        SDVariable ph4 = sd.placeHolder("ph4", DataType.FLOAT, -1, -1);

        INDArray correctShape = Nd4j.create(DataType.FLOAT, 3, 4);
        INDArray wrongShape = Nd4j.create(DataType.FLOAT, 2, 3);
        INDArray wrongRank1 = Nd4j.create(DataType.FLOAT, 1);
        INDArray wrongRank2 = Nd4j.create(DataType.FLOAT, 3, 4, 5);
        for (SDVariable v : new SDVariable[]{ph1, ph2, ph3, ph4}) {
            v.setArray(correctShape);

            if (v != ph4) {
                try {
                    v.setArray(wrongShape);
                    fail("Expected exception");
                } catch (Exception t) {
                    String msg = t.getMessage();
                    assertTrue(msg, msg.contains("shape") && msg.contains("[2, 3]") && msg
                            .contains(Arrays.toString(v.placeholderShape())));
                }
            }

            try {
                v.setArray(wrongRank1);
                fail("Expected exception");
            } catch (Exception t) {
                String msg = t.getMessage();
                assertTrue(msg, msg.contains("shape") && msg.contains("[1]") && msg
                        .contains(Arrays.toString(v.placeholderShape())));
            }

            try {
                v.setArray(wrongRank2);
                fail("Expected exception");
            } catch (Exception t) {
                String msg = t.getMessage();
                assertTrue(msg, msg.contains("shape") && msg.contains("[3, 4, 5]") && msg
                        .contains(Arrays.toString(v.placeholderShape())));
            }
        }

        //Also try training:
        SDVariable sum = sd.math.mergeAdd(ph1, ph2, ph3, ph4);
        SDVariable mean = sum.add(scalar).mean();
        MultiDataSet mds = new MultiDataSet(new INDArray[]{wrongShape, wrongShape, wrongShape, wrongShape}, null);

        sd.setTrainingConfig(TrainingConfig.builder()
                .dataSetFeatureMapping("ph1", "ph2", "ph3", "ph4")
                .markLabelsUnused()
                .updater(new Adam(1e-3)).build());

        try {
            sd.fit(mds);
        } catch (Exception t) {
            String msg = t.getMessage();
            assertTrue(msg, msg.contains("shape") && msg.contains("[2, 3]"));
        }
    }


    @Test
    public void testInferenceWithoutLabel() {
        //We don't need a value for the label placeholder to calculate most values here

        SameDiff sd = SameDiff.create();

        int nIn = 4;
        int minibatch = 3;
        SDVariable input = sd.placeHolder("in", DataType.FLOAT, -1, 4);
        SDVariable label = sd.placeHolder("label", DataType.FLOAT, -1, 3);

        SDVariable w = sd.var("w", Nd4j.rand(DataType.FLOAT, 4, 3));
        SDVariable b = sd.var("b", Nd4j.rand(DataType.FLOAT, 1, 3));

        SDVariable mmul = input.mmul(w).add(b);
        SDVariable softmax = sd.nn().softmax("softmax", mmul);
        SDVariable loss = sd.loss().logLoss("loss", label, softmax);

        INDArray inputArr = Nd4j.rand(DataType.FLOAT, minibatch, nIn);

        Map<String, INDArray> m = sd.output(Collections.singletonMap("in", inputArr), "softmax");
        assertEquals(1, m.size());
        assertTrue(m.containsKey("softmax"));

        INDArray out = m.get("softmax");

        INDArray labelUnused = Nd4j.rand(DataType.FLOAT, minibatch, 3);
        Map<String, INDArray> allPh = new HashMap<>();
        allPh.put("in", inputArr);
        allPh.put("label", labelUnused);
        m = sd.output(allPh, "softmax");
        assertEquals(1, m.size());
        assertTrue(m.containsKey("softmax"));
        INDArray out2 = m.get("softmax");
        assertEquals(out, out2);
    }

    @Test
    public void testInferenceWithoutUnnecessaryPlaceholders() {
        //We don't need an array for 2 of the placeholders to calculate the

        SameDiff sd = SameDiff.create();

        int nIn = 4;
        int minibatch = 3;
        SDVariable input = sd.placeHolder("in", DataType.FLOAT, -1, 4);
        SDVariable label = sd.placeHolder("label", DataType.FLOAT, -1, 3);

        SDVariable input2 = sd.placeHolder("in2", DataType.FLOAT);    //Scalar

        SDVariable w = sd.var("w", Nd4j.rand(DataType.FLOAT, 4, 3));
        SDVariable b = sd.var("b", Nd4j.rand(DataType.FLOAT, 1, 3));

        SDVariable mmul = input.mmul(w).add(b);
        SDVariable softmax = sd.nn().softmax("softmax", mmul);
        SDVariable loss = sd.loss().logLoss("loss", label, softmax);
        SDVariable loss2 = softmax.mul(input2);

        INDArray inputArr = Nd4j.rand(DataType.FLOAT, minibatch, nIn);

        Map<String, INDArray> m = sd.output(Collections.singletonMap("in", inputArr), "softmax");
        assertEquals(1, m.size());
        assertTrue(m.containsKey("softmax"));

        INDArray out = m.get("softmax");

        INDArray labelUnused = Nd4j.rand(DataType.FLOAT, minibatch, 3);
        Map<String, INDArray> allPh = new HashMap<>();
        allPh.put("in", inputArr);
        allPh.put("label", labelUnused);
        allPh.put("in2", Nd4j.scalar(1.0f));
        m = sd.output(allPh, "softmax");
        assertEquals(1, m.size());
        assertTrue(m.containsKey("softmax"));
        INDArray out2 = m.get("softmax");
        assertEquals(out, out2);
    }


    @Test
    public void testConvertDTypes1() {

        SameDiff sd = SameDiff.create();
        SDVariable x = sd.var("x", Nd4j.rand(DataType.FLOAT, 3, 4));
        SDVariable y = sd.var("y", Nd4j.rand(DataType.FLOAT, 4, 2));
        SDVariable z = x.mmul("z", y);
        SDVariable tanh = sd.math().tanh("tanh", z);
        SDVariable stdev = tanh.std("stdev", true);

        assertEquals(DataType.FLOAT, x.dataType());
        assertEquals(DataType.FLOAT, y.dataType());
        assertEquals(DataType.FLOAT, z.dataType());
        assertEquals(DataType.FLOAT, tanh.dataType());
        assertEquals(DataType.FLOAT, stdev.dataType());

        Map<String, INDArray> out = sd.output((Map<String,INDArray>)null, "x", "y", "z", "tanh", "stdev");
        for (Map.Entry<String, INDArray> e : out.entrySet()) {
            assertEquals(e.getKey(), DataType.FLOAT, e.getValue().dataType());
        }

        assertEquals(DataType.FLOAT, x.getArr().dataType());
        assertEquals(DataType.FLOAT, y.getArr().dataType());

        Map<String, DataType> toConvert = new HashMap<>();
        toConvert.put("x", DataType.DOUBLE);
        toConvert.put("y", DataType.DOUBLE);
        sd.convertDataTypes(toConvert);

        assertEquals(DataType.DOUBLE, x.dataType());
        assertEquals(DataType.DOUBLE, y.dataType());
        assertEquals(DataType.DOUBLE, z.dataType());
        assertEquals(DataType.DOUBLE, tanh.dataType());
        assertEquals(DataType.DOUBLE, stdev.dataType());

        out = sd.output((Map<String,INDArray>)null, "x", "y", "z", "tanh", "stdev");
        for (Map.Entry<String, INDArray> e : out.entrySet()) {
            assertEquals(e.getKey(), DataType.DOUBLE, e.getValue().dataType());
        }

        assertEquals(DataType.DOUBLE, x.getArr().dataType());
        assertEquals(DataType.DOUBLE, y.getArr().dataType());
    }

    @Test
    public void testConvertDTypes2() {

        SameDiff sd = SameDiff.create();
        SDVariable x = sd.placeHolder("x", DataType.FLOAT, 3, 4);
        SDVariable y = sd.var("y", Nd4j.rand(DataType.FLOAT, 1, 4));
        SDVariable xD = x.castTo("xD", DataType.DOUBLE);
        SDVariable yD = y.castTo("yD", DataType.DOUBLE);
        SDVariable add = xD.add("a", yD);
        SDVariable relu = sd.nn().relu("r", add, 1);

        assertEquals(DataType.FLOAT, x.dataType());
        assertEquals(DataType.FLOAT, y.dataType());
        assertEquals(DataType.DOUBLE, xD.dataType());
        assertEquals(DataType.DOUBLE, yD.dataType());
        assertEquals(DataType.DOUBLE, add.dataType());
        assertEquals(DataType.DOUBLE, relu.dataType());

        Map<String, INDArray> ph = Collections.singletonMap("x", Nd4j.rand(DataType.FLOAT, 3, 4));

        Map<String, INDArray> out = sd.output(ph, "x", "y", "xD", "yD", "a", "r");
        for (Map.Entry<String, INDArray> e : out.entrySet()) {
            if (e.getKey().equals("x") || e.getKey().equals("y")) {
                assertEquals(e.getKey(), DataType.FLOAT, e.getValue().dataType());
            } else {
                assertEquals(e.getKey(), DataType.DOUBLE, e.getValue().dataType());
            }
        }

        assertEquals(DataType.FLOAT, y.getArr().dataType());

        Map<String, DataType> toConvert = new HashMap<>();
        toConvert.put("x", DataType.DOUBLE);
        toConvert.put("y", DataType.DOUBLE);
        sd.convertDataTypes(toConvert);

        assertEquals(DataType.DOUBLE, x.dataType());
        assertEquals(DataType.DOUBLE, y.dataType());
        assertEquals(DataType.DOUBLE, xD.dataType());
        assertEquals(DataType.DOUBLE, yD.dataType());
        assertEquals(DataType.DOUBLE, add.dataType());
        assertEquals(DataType.DOUBLE, relu.dataType());

        out = sd.output(ph, "x", "y", "xD", "yD", "a", "r");
        for (Map.Entry<String, INDArray> e : out.entrySet()) {
            assertEquals(e.getKey(), DataType.DOUBLE, e.getValue().dataType());
        }

        assertEquals(DataType.DOUBLE, y.getArr().dataType());
    }


    @Test
    public void testGradFnRequiredVars() {
        //User can explicitly request that gradients for specific vars are available when differentiating (creating grad function),
        // even if they normally wouldn't be needed or calculated

        for (boolean reqPhVar : new boolean[]{false, true}) {
//        for(boolean reqPhVar : new boolean[]{true}){

            SameDiff sd = SameDiff.create();
            SDVariable ph = sd.placeHolder("in", DataType.FLOAT, -1, 5);
            SDVariable add = ph.add(1.0);
            SDVariable w = sd.var("w", Nd4j.rand(DataType.FLOAT, 5, 4));
            SDVariable b = sd.var("b", Nd4j.rand(DataType.FLOAT, 1, 4));

            SDVariable mmul = add.mmul(w).add(b);

            SDVariable loss = mmul.std(true);

            INDArray in = Nd4j.rand(DataType.FLOAT, 1, 5);

            if (reqPhVar) {
                sd.createGradFunction("in");
                assertNotNull(ph.gradient());
                assertNotNull(w.gradient());
                assertNotNull(b.gradient());

                Map<String,INDArray> m = sd.calculateGradients(Collections.singletonMap("in", in), ph.name(), w.name());
                assertNotNull(m.get(ph.name()));
                assertNotNull(m.get(w.name()));
            } else {
                sd.createGradFunction();
                assertNull(ph.gradient());
                assertNotNull(w.gradient());
                assertNotNull(b.gradient());
            }
        }


    }

    @Test
    public void testIf() throws IOException {
        SameDiff sd = SameDiff.create();
        SDVariable a = sd.placeHolder("a", DataType.DOUBLE);
        SDVariable b = sd.var("b", Nd4j.createFromArray(5.0));
        SDVariable c = sd.var("c", Nd4j.createFromArray(9.0));

        SDVariable output = sd.ifCond("out", null, s -> a.lt(b), s -> c, s -> c.add(5));

        Map<String, INDArray> firstBranch = Maps.newHashMap();
        firstBranch.put("a", Nd4j.createFromArray(3.0));
        assertEquals(Nd4j.createFromArray(9.0), sd.output(firstBranch, "out").get("out"));

        Map<String, INDArray> secondBranch = Maps.newHashMap();
        secondBranch.put("a", Nd4j.createFromArray(7.0));
        System.out.println(sd.summary());
        INDArray outArr = sd.output(secondBranch, "out").get("out");
        assertEquals(Nd4j.createFromArray(14.0), outArr);

        ByteBuffer bb = sd.asFlatBuffers(false);
        sd = SameDiff.fromFlatBuffers(bb);

        assertEquals(Nd4j.createFromArray(9.0), sd.output(firstBranch, "out").get("out"));
        assertEquals(Nd4j.createFromArray(14.0), sd.output(secondBranch, "out").get("out"));
    }

    @Test
    public void testNestedIf() throws IOException {
        SameDiff SD = SameDiff.create();
        SDVariable a = SD.var("a", Nd4j.createFromArray(2.0));
        SDVariable b = SD.var("b", Nd4j.createFromArray(5.0));
        SDVariable c = SD.var("c", Nd4j.createFromArray(9.0));
        SDVariable d = SD.var("d", Nd4j.createFromArray(-7.0));

        SDVariable output = SD.ifCond("out", null,
                (sd) -> a.lt(b),
                (sd) -> sd.ifCond(
                        (sd2) -> d.lte(0),
                        (sd2) -> c.add(1),
                        (sd2) -> d),
                (sd) -> c.add(5));
        INDArray out = output.eval();
        assertEquals(Nd4j.createFromArray(10.0), out);

        SD = SameDiff.fromFlatBuffers(SD.asFlatBuffers(false));

        assertEquals(Nd4j.createFromArray(10.0), SD.output(Collections.emptyMap(), "out").get("out"));
    }

    @Test
    public void testWhile() throws IOException {

        SameDiff SD = SameDiff.create();
        SDVariable countIn = SD.constant(5);
        SDVariable sumIn = SD.constant(0);

        SDVariable[] sum = SD.whileLoop("while_1", new SDVariable[]{countIn, sumIn},
                (sd, vars) -> vars[0].gt(0),
                (sd, vars) -> new SDVariable[]{vars[0].sub(1), vars[1].add(vars[0])});

        INDArray out = sum[1].eval();
        assertEquals(15, out.getInt(0));

        String outName = sum[1].name();

        SD = SameDiff.fromFlatBuffers(SD.asFlatBuffers(false));

        assertEquals(15, SD.output(Collections.emptyMap(), outName).get(outName).getInt(0));
    }

    @Test
    @Ignore
    public void testNestedWhile() throws IOException {
        SameDiff SD = SameDiff.create();
        SDVariable countIn = SD.constant(5);
        SDVariable sumIn = SD.constant(0);
        SDVariable sum2 = SD.constant(0);
        //TODO creating constant instead of using sum2 causes errors

        SDVariable[] sum = SD.whileLoop(new SDVariable[]{countIn, sumIn},
                (sd, vars) -> vars[0].gt(0),
                (sd, vars) -> new SDVariable[]{vars[0].sub(1),
                        vars[1].add(sd.whileLoop(new SDVariable[]{vars[0], sum2},
                                (sd2, vars2) -> vars2[0].gt(0),
                                (sd2, vars2) -> new SDVariable[]{vars2[0].sub(1), vars2[1].add(vars2[0])})[1])});

        INDArray out = sum[1].eval();
        assertEquals(35, out.getInt(0));

        String outName = sum[1].name();

        SD = SameDiff.fromFlatBuffers(SD.asFlatBuffers(false));

        assertEquals(35, SD.output(Collections.emptyMap(), outName).get(outName).getInt(0));

    }

    @Test
    public void testNestedWhileIf() throws IOException {
        SameDiff SD = SameDiff.create();
        SDVariable countIn = SD.constant(5);
        SDVariable sumIn = SD.constant(0);
        SDVariable hundred = SD.constant(100);

        SDVariable[] sum = SD.whileLoop(new SDVariable[]{countIn, sumIn},
                (sd, vars) -> vars[0].gte(0),
                (sd, vars) -> new SDVariable[]{vars[0].sub(1), vars[1].add(
                        sd.ifCond((sd2) -> vars[0].eq(0),
                                (sd2) -> vars[0].add(100), //TODO replace with hundred and things break
                                (sd2) -> vars[0])
                )});

        INDArray out = sum[1].eval();
        assertEquals(115, out.getInt(0));

        String outName = sum[1].name();

        SD = SameDiff.fromFlatBuffers(SD.asFlatBuffers(false));

        assertEquals(115, SD.output(Collections.emptyMap(), outName).get(outName).getInt(0));
    }

    @Test
    public void testMod_1(){
        val sd = SameDiff.create();
        val initial = sd.constant("initial", Nd4j.createFromArray(5.f, 6.f, 7.f));
        val four = sd.constant("four", 4.0f);
        val mod = initial.mod("mod",  four);

        val e = Nd4j.createFromArray(1.f, 2.f, 3.f);

        assertEquals(e, mod.eval());
    }

    @Test
    public void castShapeTest1(){
        SameDiff sd = SameDiff.create();
        SDVariable x = sd.constant(Nd4j.createFromArray(1, 2, 3, 4));
        SDVariable casted = x.castTo(DataType.FLOAT);

        assertEquals(casted.dataType(), DataType.FLOAT);
    }

    @Test
    @Ignore // casted shape is null
    public void castShapeTestEmpty(){
        SameDiff sd = SameDiff.create();
        SDVariable x = sd.constant(Nd4j.empty(DataType.INT));
        SDVariable casted = x.castTo(DataType.FLOAT);

        assertEquals(casted.dataType(), DataType.FLOAT);
        assertTrue(casted.getShapeDescriptor().isEmpty());
    }


    @Test
    public void testEmptyShapeVar(){
        SameDiff sd = SameDiff.create();

        try {
            sd.var(DataType.FLOAT, 1, 0, 2);
            fail("Expected exception");
        } catch (IllegalArgumentException e){
            String m = e.getMessage();
            assertTrue(m, m.contains("variable") && m.contains("empty") && m.contains("0"));
        }

        try {
            sd.var(Nd4j.create(1, 0, 2));
            fail("Expected exception");
        } catch (IllegalArgumentException e){
            String m = e.getMessage().toLowerCase();
            assertTrue(m, m.contains("variable") && m.contains("empty") && m.contains("0"));
        }
    }

    @Test
    public void testPReLU(){
        SameDiff sd = SameDiff.create();

        SDVariable input = sd.constant(Nd4j.createFromArray(
                new int[][][]{{
                        {-10, 10, 10, -10},
                        {10, 10, -10, -10}
                }}
        ).castTo(DataType.DOUBLE));

        SDVariable alpha = sd.var(Nd4j.createFromArray(0.01, 0.1).castTo(DataType.DOUBLE));

        SDVariable out = sd.nn.prelu("out", input, alpha, 2);

        TestCase tc = new TestCase(sd).expected("out", Nd4j.createFromArray(new double[][][]{{
                        {-0.1, 10, 10, -0.1},
                        {10, 10, -1, -1}
        }}).castTo(DataType.DOUBLE)).gradientCheck(true);

        String err = OpValidation.validate(tc);
        assertNull(err);
    }

    @Test
    public void testSameDiffSeedReproducibilityVarInit() {

        SameDiff sd0 = SameDiff.create();
        SameDiff sd1 = SameDiff.create();
        Nd4j.getRandom().setSeed(12345);
        SDVariable rand0 = sd0.var("random", new UniformInitScheme('c', 3), DataType.FLOAT, 3, 1);

        Nd4j.getRandom().setSeed(12345);
        SDVariable rand1 = sd1.var("random", new UniformInitScheme('c', 3), DataType.FLOAT, 3, 1);


        Nd4j.getRandom().setSeed(0);
        System.out.println(rand0.eval());

        Nd4j.getRandom().setSeed(0);
        System.out.println(rand1.eval());

        INDArray a0 = rand0.eval();
        Nd4j.getRandom().setSeed(0);
        INDArray a1 = rand1.eval();
        assertEquals(a0, a1);
    }


    @Test
    public void testCalculateGradientsAndOutputs(){
        SameDiff sd = SameDiff.create();
        SDVariable in = sd.placeHolder("in", DataType.FLOAT, -1, 4);
        SDVariable w = sd.var("w", Nd4j.rand(DataType.FLOAT, 4, 3));
        SDVariable b = sd.var("b", Nd4j.rand(DataType.FLOAT, 3));
        SDVariable z = in.mmul(w).add("z", b);
        SDVariable softmax = sd.nn.softmax("softmax", z);

        Map<String,INDArray> ph = Collections.singletonMap("in", Nd4j.rand(DataType.FLOAT, 2, 4));
        List<String> outputs = Arrays.asList("in", "z", "softmax");
        List<String> grads = Arrays.asList("in", "w", "z");

        OutAndGrad oag = sd.calculateGradientsAndOutputs(ph, outputs, grads);
        Map<String,INDArray> outs = oag.getOutputs();
        Map<String,INDArray> g = oag.getGradients();


        Map<String,INDArray> outExp = sd.output(ph, outputs);
        Map<String,INDArray> gExp = sd.calculateGradients(ph, grads);

        assertEquals(outExp, outs);
        assertEquals(gExp, g);
    }
    
    @Test
	public void testConcatVariableGrad() {
		SameDiff sd = SameDiff.create();
		SDVariable label = sd.var("label", DataType.FLOAT, 3, 4);
		SDVariable a = sd.var("a", DataType.FLOAT, 3, 2);
		SDVariable b = sd.var("b", DataType.FLOAT, 3, 2);
		INDArray inputArr = Nd4j.rand(3,4);
		INDArray labelArr =  Nd4j.rand(3,4);
		SDVariable c = sd.concat("concat", 1, a, b);
		SDVariable loss = sd.math().pow(c.sub(label), 2);
		sd.setLossVariables(loss);
		sd.associateArrayWithVariable(labelArr, label);
		sd.associateArrayWithVariable(inputArr.get(NDArrayIndex.all(), NDArrayIndex.interval(0, 2)), a);
		sd.associateArrayWithVariable(inputArr.get(NDArrayIndex.all(), NDArrayIndex.interval(2, 4)), b);
		Map<String, INDArray> map = sd.calculateGradients(null, "a", "b", "concat");
		INDArray concatArray = Nd4j.hstack(map.get("a"), map.get("b"));
		assertEquals(concatArray, map.get("concat"));

	}

	@Test
	public void testSliceVariableGrad() {
		SameDiff sd = SameDiff.create();
		SDVariable label = sd.var("label", DataType.FLOAT, 3, 4);
		SDVariable input = sd.var("input", DataType.FLOAT, 3, 4);
		INDArray inputArr =  Nd4j.rand(3,4);
		INDArray labelArr =  Nd4j.rand(3,4);
		SDVariable a = input.get(SDIndex.all(), SDIndex.interval(0, 2));
		SDVariable b = input.get(SDIndex.all(), SDIndex.interval(2, 4));
		SDVariable c = sd.concat("concat", 1, a, b);
		SDVariable loss = sd.math().pow(c.sub(label), 2);
		sd.setLossVariables(loss);
		sd.associateArrayWithVariable(labelArr, label);
		sd.associateArrayWithVariable(inputArr, input);
		Map<String, INDArray> map = sd.calculateGradients(null,"input", "concat");
		assertEquals(map.get("input"), map.get("concat"));
	}
	
	@Test
	public void testUnstackVariableFeedForwardAndGrad() {
		SameDiff sd = SameDiff.create();
		SDVariable label = sd.var("label", DataType.FLOAT, 3, 4);
		SDVariable input = sd.var("input", DataType.FLOAT, 3, 4);
		INDArray inputArr =  Nd4j.rand(DataType.FLOAT,3,4);
		INDArray labelArr =  Nd4j.rand(DataType.FLOAT,3,4);
		SDVariable[] inputSlices = sd.unstack(input, 1);
		SDVariable[] inputUnstackOut=new SDVariable[inputSlices.length];
		List<String> outList=new ArrayList<String>();
		List<String> inputSlicesNameList=new ArrayList<String>();
		for(int i=0;i<inputSlices.length;i++){
			inputUnstackOut[i] = sd.math().pow(inputSlices[i], i+1);
			outList.add(inputUnstackOut[i].name());
			inputSlicesNameList.add(inputSlices[i].name());
		}
		sd.associateArrayWithVariable(labelArr, label);
		sd.associateArrayWithVariable(inputArr, input);
		Map<String, INDArray> map = sd.output(null,outList);
	    INDArray[] result=new INDArray[outList.size()];
		for(int i=0;i<outList.size();i++){
			result[i]=map.get(outList.get(i));
		}
		INDArray[] expected=new INDArray[inputSlices.length];
		for(int i=0;i<inputSlices.length;i++){
			expected[i] = Transforms.pow(inputArr.get(new INDArrayIndex[]{ NDArrayIndex.all(),NDArrayIndex.point(i)}), i+1);
		}
		//Verify the slice calculation is correct
		assertEquals(Nd4j.stack(1, expected),Nd4j.stack(1, result));
		
		SDVariable c = sd.stack(1, inputUnstackOut);
		SDVariable loss = sd.math().pow(c.sub(label), 2);
		sd.setLossVariables(loss);
		inputSlicesNameList.add(0, "input");
		Map<String, INDArray> gradMap = sd.calculateGradients(null,inputSlicesNameList);
		INDArray[] expectedGradArr=new INDArray[inputSlices.length];
		for(int i=1;i<inputSlicesNameList.size();i++){
			expectedGradArr[i-1]= gradMap.get(inputSlicesNameList.get(i));
		}
		//Verify that the slice is not disconnected
		assertEquals(gradMap.get("input"), Nd4j.stack(1, expectedGradArr));
	}
	
}
=======
/*******************************************************************************
 * Copyright (c) 2015-2018 Skymind, Inc.
 *
 * This program and the accompanying materials are made available under the
 * terms of the Apache License, Version 2.0 which is available at
 * https://www.apache.org/licenses/LICENSE-2.0.
 *
 * Unless required by applicable law or agreed to in writing, software
 * distributed under the License is distributed on an "AS IS" BASIS, WITHOUT
 * WARRANTIES OR CONDITIONS OF ANY KIND, either express or implied. See the
 * License for the specific language governing permissions and limitations
 * under the License.
 *
 * SPDX-License-Identifier: Apache-2.0
 ******************************************************************************/

package org.nd4j.autodiff.samediff;

import static org.junit.Assert.*;
import static org.junit.Assume.assumeNotNull;
import static org.nd4j.linalg.indexing.NDArrayIndex.all;

import com.google.common.collect.Lists;
import com.google.common.collect.Maps;
import java.io.IOException;
import java.lang.reflect.Field;
import java.nio.ByteBuffer;
import java.util.Arrays;
import java.util.Collections;
import java.util.HashMap;
import java.util.List;
import java.util.Map;
import lombok.extern.slf4j.Slf4j;
import lombok.val;
import org.junit.After;
import org.junit.Before;
import org.junit.ClassRule;
import org.junit.Ignore;
import org.junit.Test;
import org.junit.rules.TemporaryFolder;
import org.nd4j.OpValidationSuite;
import org.nd4j.autodiff.samediff.api.OutAndGrad;
import org.nd4j.autodiff.samediff.impl.DefaultSameDiffConditional;
import org.nd4j.autodiff.validation.OpValidation;
import org.nd4j.autodiff.validation.TestCase;
import org.nd4j.linalg.BaseNd4jTest;
import org.nd4j.linalg.activations.Activation;
import org.nd4j.linalg.api.blas.params.MMulTranspose;
import org.nd4j.linalg.api.buffer.DataType;
import org.nd4j.linalg.api.ndarray.INDArray;
import org.nd4j.linalg.api.ops.DynamicCustomOp;
import org.nd4j.linalg.api.ops.impl.layers.ExternalErrorsFunction;
import org.nd4j.linalg.api.ops.impl.layers.convolution.config.Conv2DConfig;
import org.nd4j.linalg.api.ops.impl.layers.convolution.config.LocalResponseNormalizationConfig;
import org.nd4j.linalg.api.ops.impl.reduce3.ManhattanDistance;
import org.nd4j.linalg.api.ops.impl.shape.tensorops.TensorArray;
import org.nd4j.linalg.api.ops.impl.transforms.any.IsMax;
import org.nd4j.linalg.api.ops.impl.transforms.custom.GreaterThanOrEqual;
import org.nd4j.linalg.api.ops.impl.transforms.custom.IsNonDecreasing;
import org.nd4j.linalg.api.ops.impl.transforms.custom.IsNumericTensor;
import org.nd4j.linalg.api.ops.impl.transforms.custom.IsStrictlyIncreasing;
import org.nd4j.linalg.api.ops.impl.transforms.custom.LessThanOrEqual;
import org.nd4j.linalg.api.ops.impl.transforms.custom.Max;
import org.nd4j.linalg.api.ops.impl.transforms.custom.Min;
import org.nd4j.linalg.api.ops.random.impl.BernoulliDistribution;
import org.nd4j.linalg.api.shape.LongShapeDescriptor;
import org.nd4j.linalg.checkutil.NDArrayCreationUtil;
import org.nd4j.linalg.dataset.DataSet;
import org.nd4j.linalg.dataset.MultiDataSet;
import org.nd4j.linalg.dataset.adapter.SingletonMultiDataSetIterator;
import org.nd4j.linalg.factory.Nd4j;
import org.nd4j.linalg.factory.Nd4jBackend;
import org.nd4j.linalg.indexing.NDArrayIndex;
import org.nd4j.linalg.learning.config.Adam;
import org.nd4j.linalg.ops.transforms.Transforms;
import org.nd4j.linalg.primitives.Pair;
import org.nd4j.nativeblas.NativeOpsHolder;
import org.nd4j.weightinit.impl.OneInitScheme;
import org.nd4j.weightinit.impl.UniformInitScheme;
import org.nd4j.weightinit.impl.ZeroInitScheme;

/**
 * Created by agibsonccc on 4/11/17.
 */
@Slf4j
public class SameDiffTests extends BaseNd4jTest {

    private DataType initialType;

    public SameDiffTests(Nd4jBackend b) {
        super(b);
    }

    @Override
    public char ordering() {
        return 'c';
    }

    @ClassRule
    public static TemporaryFolder folder = new TemporaryFolder();


    @Before
    public void before() {
        Nd4j.create(1);
        initialType = Nd4j.dataType();

        Nd4j.setDataType(DataType.DOUBLE);
        Nd4j.getRandom().setSeed(123);
    }

    @After
    public void after() {
        Nd4j.setDataType(initialType);

        NativeOpsHolder.getInstance().getDeviceNativeOps().enableDebugMode(false);
        NativeOpsHolder.getInstance().getDeviceNativeOps().enableVerboseMode(false);
    }

    public Map<String, INDArray> variablesForInput() {
        INDArray inputs = Nd4j.create(new double[][]{
                {0.52, 1.12, 0.77},
                {0.88, -1.08, 0.15},
                {0.52, 0.06, -1.30},
                {0.74, -2.49, 1.39}
        });

        INDArray labels = Nd4j.create(new double[]{1, 1, 0, 1}).reshape(4, 1);

        INDArray weights = Nd4j.zeros(3, 1);

        Map<String, INDArray> inputMap = new HashMap<>();
        inputMap.put("x", inputs);
        inputMap.put("w", weights);
        inputMap.put("y", labels);
        return inputMap;
    }

    @Test
    public void testVariableNaming_1() {
        val sd = SameDiff.create();

        val input = sd.var("inp", new long[]{2, 3});

        val nodeA = sd.math().square(input);
        val nodeB = sd.math().square(nodeA);

        sd.associateArrayWithVariable(Nd4j.create(new double[]{1, 2, 3, 4, 5, 6}, new long[]{2, 3}), input);

        sd.outputAll(null);

        nodeA.isPlaceHolder();
    }


    @Test
    public void testAddArgsAndOutput() {
        SameDiff sameDiff = SameDiff.create();
        val varOne = sameDiff.var("one", Nd4j.ones(2));
    }

    @Test
    public void testMseBackwards() {

        SameDiff sd = SameDiff.create();

        int nOut = 4;
        int minibatch = 3;
        SDVariable input = sd.var("in", DataType.FLOAT, new long[]{minibatch, nOut});
        SDVariable label = sd.var("label", DataType.FLOAT, new long[]{minibatch, nOut});

        SDVariable diff = input.sub(label);
        SDVariable sqDiff = diff.mul(diff);
        SDVariable msePerEx = sd.mean("msePerEx", sqDiff, 1);
        SDVariable avgMSE = sd.mean("loss", msePerEx, 0);

        INDArray inputArr = Nd4j.rand(DataType.FLOAT, minibatch, nOut);
        INDArray labelArr = Nd4j.rand(DataType.FLOAT, minibatch, nOut);

        sd.associateArrayWithVariable(inputArr, input);
        sd.associateArrayWithVariable(labelArr, label);

        INDArray result = avgMSE.eval();
        assertEquals(1, result.length());

        sd.calculateGradients(Collections.emptyMap(), sd.getVariables().keySet());
    }

    @Test
    public void testEvalVariable() {
        SameDiff sameDiff = SameDiff.create();
        INDArray ones = Nd4j.ones(4);
        INDArray twos = ones.add(ones);
        SDVariable inputOne = sameDiff.var("inputone", ones);
        SDVariable inputResult = inputOne.add("extravarname", inputOne);
        assertEquals(twos, inputResult.eval());
    }


    @Test
    public void testSum() {
        SameDiff sameDiff = SameDiff.create();
        INDArray arr = Transforms.sigmoid(Nd4j.linspace(1, 4, 4, DataType.FLOAT)).reshape(1, 4);
        SDVariable x = sameDiff.var("x", arr);
        SDVariable result = sameDiff.sum(x, 1); //[1,4].sum(1) == [1]

        INDArray exp = Nd4j.scalar(arr.sumNumber().floatValue()).reshape(1);
        INDArray resultArr = result.eval();
        assertEquals(exp, resultArr);
    }

    @Test
    public void testAddEval() {
        SameDiff sameDiff = SameDiff.create();
        INDArray x = Nd4j.scalar(1.0);
        INDArray y = Nd4j.scalar(2.0);
        SDVariable xVar = sameDiff.placeHolder("x", DataType.DOUBLE, 1, 1);
        SDVariable yVar = sameDiff.placeHolder("y", DataType.DOUBLE, 1, 1);
        SDVariable output = xVar.add(yVar);
        Map<String, INDArray> m = new HashMap<>();
        m.put("x", x);
        m.put("y", y);
        INDArray out = sameDiff.output(m, Collections.singletonList(output.name())).get(output.name());
        INDArray outputAssertion = x.add(y);
        assertEquals(outputAssertion, out);
    }

    @Test
    public void testWeightedXentWithLogits() {
        SameDiff sameDiff = SameDiff.create();
        INDArray targets = Nd4j.create(new long[]{1, 5});
        INDArray inputs = Nd4j.create(new long[]{1, 5});
        INDArray weights = Nd4j.create(new long[]{1, 5});

        SDVariable sdInputs = sameDiff.var("inputs", inputs);
        SDVariable sdWeights = sameDiff.var("weights", weights);
        SDVariable sdTargets = sameDiff.var("targets", targets);

        SDVariable res = sameDiff.loss().weightedCrossEntropyWithLogits(sdTargets, sdInputs, sdWeights);

        INDArray resultArray = res.eval();
        assertArrayEquals(new long[]{1, 5}, resultArray.shape());
    }

    @Test
    public void testMseForward() {

        SameDiff sd = SameDiff.create();

        int nOut = 4;
        int minibatch = 3;
        SDVariable input = sd.var("in", new long[]{-1, nOut});
        SDVariable label = sd.var("label", new long[]{-1, nOut});

        SDVariable diff = input.sub(label);
        SDVariable sqDiff = diff.mul(diff);
        SDVariable msePerEx = sd.mean("msePerEx", sqDiff, 1);
        SDVariable score = sd.mean("score", msePerEx);

        INDArray inputArr = Nd4j.rand(minibatch, nOut);
        INDArray labelArr = Nd4j.rand(minibatch, nOut);

        sd.associateArrayWithVariable(inputArr, input);
        sd.associateArrayWithVariable(labelArr, label);

        INDArray result = score.eval();
        assertNotNull(result);                          //*** Fails Here - Null output ***
        assertEquals(1, result.length());
    }

    @Test
    public void testDistance() {
        SameDiff sameDiff = SameDiff.create();
        INDArray arr = Transforms.sigmoid(Nd4j.linspace(1, 4, 4)).reshape(2, 2);
        SDVariable x = sameDiff.var("x", arr);
        SDVariable y = sameDiff.var("y", arr);
        SDVariable result = sameDiff.math().cosineSimilarity(x, y, 1);
        SDVariable addResult = result.add(result);
        SDVariable finalReshape = sameDiff.reshape(addResult, 1, 2);
        Map<String,INDArray> out = sameDiff.output(Collections.emptyMap(), finalReshape.name());
        assertArrayEquals(new long[]{1, 2}, out.get(finalReshape.name()).shape());
    }

    @Test
    public void testTensorGradMmul() {
        SameDiff sameDiff = SameDiff.create();
        INDArray arr = Transforms.sigmoid(Nd4j.linspace(1, 4, 4)).reshape(2, 2);
        SDVariable x = sameDiff.var("x", arr);
        SDVariable y = sameDiff.var("y", arr);
        SDVariable result = sameDiff.mmul(x, y);
        SDVariable otherResult = result.add(result);
        Map<String,INDArray> m = sameDiff.outputAll(null);
        assertArrayEquals(new long[]{2, 2}, m.get(result.name()).shape());
    }


    @Test
    public void testEval() {
        SameDiff sameDiff = SameDiff.create();
        INDArray arr = Nd4j.linspace(1, 4, 4);
        SDVariable x = sameDiff.var("x", arr);
        SDVariable sigmoid = sameDiff.nn().sigmoid("s", x);
        INDArray assertion = Transforms.sigmoid(arr);
        INDArray eval = sameDiff.output(Collections.singletonMap("x", arr), Collections.singletonList("s")).get("s");
        assertEquals(assertion, eval);
    }

    @Test
    public void testFunctionInputsAndArgs() {
        SameDiff sameDiff = SameDiff.create();
        SDVariable var = sameDiff.var("one", Nd4j.scalar(1.0));
        SDVariable variable2 = sameDiff.var("two", Nd4j.scalar(1.0));
        val sum = var.add(variable2);
        INDArray out = sum.eval();
        assertArrayEquals(new long[0], out.shape());
    }


    @Test
    public void testCrossSameDiffVariableInitWithAlloc() {
        SameDiff first = SameDiff.create();
        SameDiff second = SameDiff.create();

        SDVariable firstVar = first.var("one", new long[]{2, 2});
        SDVariable secondVar = second.var(firstVar);
        assertEquals(firstVar.getArr(), secondVar.getArr());
        assertEquals(firstVar.name(), secondVar.name());
    }


    @Test
    public void testCrossSameDiffVariableInitWithPlaceHolder() {
        SameDiff first = SameDiff.create();
        SameDiff second = SameDiff.create();

        SDVariable firstVar = first.var("one", new long[]{2, 2});
        SDVariable secondVar = second.var(firstVar);
        assumeNotNull(firstVar.getArr());

        assertEquals(firstVar.getArr(), secondVar.getArr());
        assertEquals(firstVar.name(), secondVar.name());
    }


    @Test
    public void testVariableArrayReference() {
        SameDiff sameDiff = SameDiff.create();
        SDVariable arr = sameDiff.var("one", new long[]{2, 2});
        assertArrayEquals(new long[]{2, 2}, arr.getShape());
        assumeNotNull(arr.getArr());
        assertArrayEquals(new long[]{2, 2}, arr.getArr().shape());
    }

    @Test
    public void testEvalAddSelf() {
        /**
         * Note this test fails yet due to needing
         * to validate simple cases like x * x
         * matching number of inputs.
         */
        SameDiff sameDiff = SameDiff.create();
        INDArray arr = Nd4j.linspace(1, 4, 4);
        SDVariable x = sameDiff.var("x", arr);
        SDVariable s = x.mul("s", x);
        INDArray assertion = arr.mul(arr);
        INDArray eval = sameDiff.output(Collections.singletonMap("x", arr), Collections.singletonList("s")).get("s");
        assertEquals(assertion, eval);
    }

    @Test
    public void testEvalAdd() {
        SameDiff sameDiff = SameDiff.create();
        INDArray arr = Nd4j.linspace(1, 4, 4);
        INDArray yArr = arr.dup();
        SDVariable x = sameDiff.var("x", arr);
        SDVariable y = sameDiff.var("y", yArr);

        SDVariable sigmoid = x.mul(y);
        INDArray assertion = arr.mul(arr);
        Map<String, INDArray> vars = new HashMap<>();
        vars.put("x", arr);
        vars.put("y", yArr);
        INDArray eval = sameDiff.output(vars, Collections.singletonList(sigmoid.name())).get(sigmoid.name());
        assertEquals(assertion, eval);
    }

    @Test
    public void testDup() {
        SameDiff sameDiff = SameDiff.create();
        INDArray arr = Transforms.sigmoid(Nd4j.linspace(1, 8, 8)).reshape(2, 2, 2);
        SDVariable x = sameDiff.var("x", arr);
        SDVariable y = sameDiff.var("y", arr);
        SameDiff tg2 = sameDiff.dup();
    }


    @Test
    public void testElementWiseDivAndRDiv() {
        SameDiff sameDiff = SameDiff.create();
        INDArray ones = Nd4j.ones(4);
        INDArray toDivBy = Nd4j.valueArrayOf(4, 0.25);
        Map<String, INDArray> xAndY = new HashMap<>();
        xAndY.put("x", ones);
        xAndY.put("y", toDivBy);
        sameDiff.defineFunction("div", new SameDiffFunctionDefinition() {
            @Override
            public SDVariable[] define(SameDiff sameDiff, Map<String, INDArray> inputs, SDVariable[] variableInputs) {
                SDVariable x = sameDiff.var("x", inputs.get("x"));
                SDVariable y = sameDiff.var("y", inputs.get("y"));
                return new SDVariable[]{x.div("out", y)};
            }
        }, xAndY);

        sameDiff.defineFunction("rdiv", new SameDiffFunctionDefinition() {
            @Override
            public SDVariable[] define(SameDiff sameDiff, Map<String, INDArray> inputs, SDVariable[] variableInputs) {
                SDVariable x = sameDiff.var("x", inputs.get("x"));
                SDVariable y = sameDiff.var("y", inputs.get("y"));
                return new SDVariable[]{x.rdiv("out", y)};
            }
        }, xAndY);

        INDArray assertionForDiv = Nd4j.valueArrayOf(4, 4.0);
        INDArray assertionForRDiv = Nd4j.valueArrayOf(4, 0.25);
        assertEquals(assertionForDiv, sameDiff.getFunction("div").outputSingle(null, "out"));
        assertEquals(assertionForRDiv, sameDiff.getFunction("rdiv").outputSingle(null, "out"));

    }


    @Test
    public void testNegativeGradient() {
        SameDiff sameDiff = SameDiff.create();
        INDArray ones = Nd4j.ones(4);
        Map<String, INDArray> xAndY = new HashMap<>();
        xAndY.put("x", ones);
        sameDiff.defineFunction("neg", new SameDiffFunctionDefinition() {
            @Override
            public SDVariable[] define(SameDiff sameDiff, Map<String, INDArray> inputs, SDVariable[] variableInputs) {
                SDVariable x = sameDiff.var("x", inputs.get("x"));
                return new SDVariable[]{sameDiff.math().neg("out", x)};
            }
        }, xAndY);

        INDArray assertionForDiv = Nd4j.valueArrayOf(4, -1);
        assertEquals(assertionForDiv, sameDiff.getFunction("neg").outputSingle(null, "out"));

    }


    @Test
    public void testSumOp() {
        SameDiff sameDiff = SameDiff.create();
        INDArray sumInput = Nd4j.linspace(1, 4, 4).reshape(2, 2);
        Map<String, INDArray> inputs = new HashMap<>();
        inputs.put("x", sumInput);
        sameDiff.defineFunction("sum", new SameDiffFunctionDefinition() {
            @Override
            public SDVariable[] define(SameDiff sameDiff, Map<String, INDArray> inputs, SDVariable[] variableInputs) {
                SDVariable input = sameDiff.var("x", inputs.get("x"));
                SDVariable sum = sameDiff.sum("sum", input, 1);
                return new SDVariable[]{sum};
            }
        }, inputs);

        INDArray assertion = sumInput.sum(1);
        INDArray out = sameDiff.getFunction("sum").output(Collections.emptyMap(), Collections.singletonList("sum"))
                .get("sum");
        assertEquals(assertion, out);
    }


    @Test
    public void testVariableReferenceNoFunction() {
        /**
         * Creating a variable should not create a differential function.
         */
        SameDiff sameDiff = SameDiff.create();
        SDVariable sdVariable = sameDiff.var("one", Nd4j.scalar(1.0));
        assumeNotNull(sameDiff.getVariable(sdVariable.name()));
    }


    @Test
    public void testVariableWithFunction() {
        /**
         * A variable's function should be null
         * when just a variable but
         * have a function result
         * when the variable itself is the result of a function.
         *
         */
        SameDiff sameDiff = SameDiff.create();
        SDVariable sdVariable = sameDiff.var("one", Nd4j.scalar(1.0));
        SDVariable add = sdVariable.add(1.0);
        assertEquals(sameDiff.getVariable(add.name()), add);
    }


    @Test
    public void testUpdateVariable() {
        SameDiff sameDiff = SameDiff.create();
        SDVariable one = sameDiff.one("one", new long[]{1, 1});
        one.rename("one-diff");
        assertEquals(one.eval(), sameDiff.getVariable("one-diff").eval());
    }


    @Test
    public void testDefineFunctionArrayExistence() {
        SameDiff sameDiff = SameDiff.create();
        String testFunctionName = "testfunction";
        SDVariable[] inputVars = new SDVariable[]{
                sameDiff.var("one", new long[]{1, 1}),
                sameDiff.var("two", new long[]{1, 1}),

        };

        SameDiff functionDef = sameDiff.defineFunction(testFunctionName, new SameDiffFunctionDefinition() {
            @Override
            public SDVariable[] define(SameDiff sameDiff, Map<String, INDArray> inputs, SDVariable[] variableInputs) {
                return new SDVariable[]{variableInputs[0].add(variableInputs[1])};
            }
        }, inputVars);

        //1 input plus 2 outputs
        assertEquals(3, functionDef.variables().size());


    }

    @Test
    public void testAutoBroadcastAddMatrixVector() {
        SameDiff sameDiff = SameDiff.create();
        INDArray arr = Nd4j.linspace(1, 4, 4).reshape(2, 2);
        INDArray row = Nd4j.ones(2);
        INDArray assertion = arr.add(1.0);
        SDVariable left = sameDiff.var("arr", arr);
        SDVariable right = sameDiff.var("row", row);
        SDVariable test = left.add(right);
        assertEquals(assertion, test.eval());
    }


    @Test
    public void testNegativeOneShape() {
        val sd = SameDiff.create();
        SDVariable var = sd.placeHolder("test", DataType.FLOAT, -1, 3);
        assertTrue(var.isPlaceHolder());
    }

    @Test
    public void testShapeResolutionMinus1() {
        int nIn = 3;
        int nOut = 4;

        int minibatch = 3;

        for (boolean useMinus1 : new boolean[]{false, true}) {
            log.info("Starting: {}", (useMinus1 ? "minibatch -1" : "minibatch 3"));

            long[] inShape;
            if (useMinus1) {
                inShape = new long[]{-1, nIn};
            } else {
                inShape = new long[]{minibatch, nIn};
            }
            val wShape = new long[]{nIn, nOut};
            val bShape = new long[]{1, nOut};

            SameDiff sd = SameDiff.create();
            SDVariable layerInput = sd.var("in", inShape);
            SDVariable weights = sd.var("W", wShape);
            SDVariable bias = sd.var("b", bShape);

            SDVariable mmul = sd.mmul("mmul", layerInput, weights);
            SDVariable z = mmul.add("z", bias);
            SDVariable out = sd.nn().sigmoid("out", z);

            Map<String, INDArray> m = new HashMap<>();
            INDArray in = Nd4j.rand(new long[]{minibatch, nIn});
            INDArray w = Nd4j.rand(wShape);
            INDArray b = Nd4j.rand(bShape);

            sd.associateArrayWithVariable(in, sd.getVariable("in"));
            assertNotNull(sd.getArrForVarName("in"));
            sd.associateArrayWithVariable(w, sd.getVariable("W"));
            sd.associateArrayWithVariable(b, sd.getVariable("b"));

            INDArray outArr = out.eval();

            assertArrayEquals(new long[]{minibatch, nOut}, outArr.shape());
        }
    }

    @Test
    public void testLabelInputPlaceHolderSgd() {

        SameDiff sd = SameDiff.create();

        int nIn = 3;
        int nOut = 4;
        int minibatch = 3;
        SDVariable input = sd.var("in", new long[]{-1, nIn});
        SDVariable label = sd.var("label", new long[]{-1, nOut});
        assertTrue(input.isPlaceHolder());
        assertTrue(label.isPlaceHolder());
        SDVariable weights = sd.var("W", new long[]{nIn, nOut});
        SDVariable bias = sd.var("b", new long[]{1, nOut});

        SDVariable mmul = sd.mmul("mmul", input, weights);
        SDVariable z = mmul.add("z", bias);
        SDVariable out = sd.math().tanh(z);

        SDVariable diff = out.sub(label);
        SDVariable sqDiff = diff.mul(diff);
        SDVariable msePerEx = sd.mean("msePerEx", sqDiff, 1);
        SDVariable avgMSE = sd.mean("loss", msePerEx, 0);

        INDArray inputArr = Nd4j.rand(minibatch, nIn);
        INDArray labelArr = Nd4j.rand(minibatch, nOut);
        INDArray weightsArr = Nd4j.rand(nIn, nOut);
        INDArray biasArr = Nd4j.rand(1, nOut);

        sd.associateArrayWithVariable(inputArr, input);
        sd.associateArrayWithVariable(labelArr, label);
        sd.associateArrayWithVariable(weightsArr, weights);
        sd.associateArrayWithVariable(biasArr, bias);

        INDArray result = avgMSE.eval();
    }


    @Test
    public void testSequentialMeansPlaceholder() {
        OpValidationSuite.ignoreFailing();
        for (int dim0 : new int[]{10, -1}) {
            String msg = "Dimension 0 = " + dim0;
            System.out.println(msg);
            SameDiff sd = SameDiff.create();
            SDVariable in = sd.var("in", new long[]{dim0, 9, 8});
            SDVariable mean1 = sd.mean(in, 2);                  //[10,9,8] -> [10,9]
            SDVariable mean2 = sd.mean(mean1, 1);               //[10,9] -> [10]

            INDArray inArr = Nd4j.create(10, 9, 8);
            sd.associateArrayWithVariable(inArr, in);

            INDArray out = mean2.eval();

            long[] shape = out.shape();
            assertArrayEquals(msg, new long[]{10}, shape);
        }
    }


    @Test
    public void testReductionShapes1() {

        SameDiff sd = SameDiff.create();
        SDVariable in = sd.var("in", new long[]{10, 9, 8});
        SDVariable mean1 = sd.mean(in, 2);      //[10,9] out
        SDVariable mean2 = sd.mean(mean1, 1);   //[10] out
        Map<String,INDArray> m = sd.output((Map<String,INDArray>)null, mean1.name(), mean2.name());

        INDArray m1 = m.get(mean1.name());
        INDArray m2 = m.get(mean2.name());

        assertArrayEquals(new long[]{10, 9}, m1.shape());
        assertArrayEquals(new long[]{10}, m2.shape());
    }


    @Test
    public void testReductionShapes2() {

        SameDiff sd2 = SameDiff.create();
        SDVariable in2 = sd2.var("in", new long[]{10, 9, 8});
        SDVariable meanA = sd2.mean(in2, 0);      //[9,8] out
        Map<String,INDArray> out = sd2.outputAll(null);
        assertArrayEquals(new long[]{9, 8}, out.get(meanA.name()).shape());

        SDVariable meanB = sd2.mean(meanA, 0);   //[8] out
        Map<String,INDArray> m = sd2.outputAll(null);
        assertArrayEquals(new long[]{8}, m.get(meanB.name()).shape());

        assertArrayEquals(new long[]{9, 8}, m.get(meanA.name()).shape());
        assertArrayEquals(new long[]{8}, m.get(meanB.name()).shape());

        m = sd2.outputAll(null);

        INDArray mA = m.get(meanA.name());
        INDArray mB = m.get(meanB.name());

        assertArrayEquals(new long[]{9, 8}, mA.shape());
        assertArrayEquals(new long[]{8}, mB.shape());
    }

    @Test
    public void testNames() {
        SameDiff sd = SameDiff.create();
        SDVariable in1 = sd.var("in", new long[]{3, 2});
        SDVariable in2 = sd.var("in2", new long[]{3, 3});

        val m = in1.add(1.0);
        val f = m.add(2.0);
        val s = in2.add(5.0);

        Map<String,INDArray> map = sd.outputAll(null);
        log.info("Result M: {}", map.get(m.name()));
        log.info("Result F: {}", map.get(f.name()));
        log.info("Result S: {}", map.get(s.name()));
    }

    @Test
    public void testRunLogisticRegression() {
        Map<String, INDArray> vars = this.variablesForInput();
        SameDiff outside = SameDiff.create();
        outside.defineFunction("activate", new SameDiffFunctionDefinition() {
            @Override
            public SDVariable[] define(SameDiff sameDiff, Map<String, INDArray> inputs, SDVariable[] variableInputs) {
                sameDiff.enableDebugMode();
                SDVariable x = sameDiff.var("x", inputs.get("x"));
                SDVariable w = sameDiff.var("w", inputs.get("w"));
                SDVariable y = sameDiff.var("y", inputs.get("y"));
                SDVariable activation = sameDiff.nn().sigmoid("activation", sameDiff.mmul("mmul", x, w));
                SDVariable oneMinusY = y.rsub("oneminusy", 1.0);
                SDVariable oneMinusPredictions = activation.rsub("oneminusactivations", 1.0);
                SDVariable outputTimesY = y.mul("output * y", activation);
                SDVariable yHat = oneMinusPredictions.mul("yhat", oneMinusY);
                SDVariable probs = outputTimesY.add("probs", yHat);
                SDVariable logProbs = sameDiff.math().log("logprob", probs);
                SDVariable ret = sameDiff.sum("totalsum", logProbs, Integer.MAX_VALUE);
                SDVariable ret2 = sameDiff.math().neg("negtotalsum", ret);
                return new SDVariable[]{ret2};
            }
        }, vars);

        SameDiff activation = outside.getFunction("activate");
        int epochsToRun = 5;
        double lr = 0.1;
     /*   for(int i = 0; i < epochsToRun; i++) {
            activation.execBackwards();
            INDArray wGrad = activation.grad("w").getArr().reshape(vars.get("w").shape());
            vars.get("w").subi(wGrad.mul(lr));
            System.out.println("Score: " + activation.getVariable("negtotalsum").getArr());
        }*/

    }


    @Test
    public void testTransposeWithVector() {
        val sd = SameDiff.create();
        val matrix = Nd4j.linspace(1, 12, 12).reshape(4, 3);
        val vector = Nd4j.linspace(1, 4, 4).reshape(4, 1);
        val input1 = sd.var("input", matrix);
        val input2 = sd.var("input2", vector);
        val output = sd
                .mmul("output", input1, input2, MMulTranspose.builder().transposeA(true).transposeB(false).build());
        INDArray out = output.eval();
        assertArrayEquals(new long[]{3, 1}, out.shape());
    }

    @Test
    public void testSimpleDefineFunction() {
        SameDiff sameDiffOuter = SameDiff.create();
        Map<String, INDArray> inputs = variablesForInput();
        inputs.remove("y");
        String logisticForward = "logisticPredictions";
        sameDiffOuter.defineFunction(logisticForward, new SameDiffFunctionDefinition() {
            @Override
            public SDVariable[] define(SameDiff sameDiff, Map<String, INDArray> inputs, SDVariable[] variableInputs) {

                SDVariable input = sameDiff.var("x", inputs.get("x"));
                SDVariable w = sameDiff.var("w", inputs.get("w"));
                SDVariable preOutput = sameDiff.mmul(input, w);
                SDVariable sigmoid = sameDiff.nn().sigmoid(preOutput);
                return new SDVariable[]{sigmoid};
            }

        }, inputs);

        assertEquals(1, sameDiffOuter.definedFunctionNames().size());

        //note here that we don't add the duplicate ops with define function anymore
    }

    @Test
    public void testSumGradient() {
        SameDiff sameDiff = SameDiff.create();
        SDVariable twoByTwo = sameDiff.var("initial", Nd4j.linspace(1, 4, 4, DataType.FLOAT).reshape(2, 2));
        SDVariable sum = sameDiff.sum(twoByTwo, Integer.MAX_VALUE);
        Map<String,INDArray> grads = sameDiff.calculateGradients(Collections.emptyMap(), sameDiff.getVariables().keySet());
        assertEquals(Nd4j.ones(DataType.FLOAT, 2, 2), grads.get(twoByTwo.name()));
    }


    @Test
    public void testRsubScalar() {
        SameDiff sameDiff = SameDiff.create();
        Map<String, INDArray> params = new HashMap<>();
        INDArray var = Nd4j.valueArrayOf(4, 2);
        params.put("x", var);
        sameDiff.defineFunction("rsubop", new SameDiffFunctionDefinition() {
            @Override
            public SDVariable[] define(SameDiff sameDiff, Map<String, INDArray> inputs, SDVariable[] variableInputs) {
                SDVariable input = sameDiff.var("x", inputs.get("x"));
                SDVariable ret = input.rsub("rsub", 1.0);
                return new SDVariable[]{ret};
            }
        }, params);

        SameDiff logisticGraph = sameDiff.getFunction("rsubop");
        INDArray output = logisticGraph.output(params, Collections.singletonList("rsub")).get("rsub");
        assertEquals(Nd4j.ones(4).muli(-1), output);
    }


    @Test
    public void testFunctionScalarResultPropagation() {
        SameDiff sameDiffOuter = SameDiff.create();
        Map<String, INDArray> inputs = variablesForInput();

        sameDiffOuter.defineFunction("logisticPredictions", new SameDiffFunctionDefinition() {
            @Override
            public SDVariable[] define(SameDiff sameDiff, Map<String, INDArray> inputs, SDVariable[] variableInputs) {
                SDVariable input = sameDiff.var("x", inputs.get("x"));
                SDVariable w = sameDiff.var("w", inputs.get("w"));
                SDVariable preOutput = sameDiff.mmul(input, w);
                SDVariable sigmoid = sameDiff.nn().sigmoid(preOutput);
                return new SDVariable[]{sigmoid};
            }
        }, inputs);

        sameDiffOuter.defineFunction("oneminuspredictions", new SameDiffFunctionDefinition() {
            @Override
            public SDVariable[] define(SameDiff sameDiff, Map<String, INDArray> inputs, SDVariable[] variableInputs) {
                SDVariable y = sameDiff.var("y", inputs.get("y"));
                SDVariable oneMinusPredictions = y.rsub("rsub", 1.0);
                return new SDVariable[]{oneMinusPredictions};
            }
        }, inputs);

        SameDiff logisticGraph = sameDiffOuter.getFunction("oneminuspredictions");
        Map<String, INDArray> inputsSubset = new HashMap<>();
        inputsSubset.put("y", inputs.get("y"));
        INDArray output = logisticGraph.output(inputsSubset, Collections.singletonList("rsub")).get("rsub");
        INDArray assertion = Nd4j.create(new double[]{0, 0, 1, 0}, new int[]{4, 1});
        assertEquals(assertion, output);

    }


    @Test
    public void testMmul() {
        SameDiff sameDiffOuter = SameDiff.create();
        Map<String, INDArray> inputs = variablesForInput();
        SDVariable x = sameDiffOuter.var("x", inputs.get("x"));
        SDVariable w = sameDiffOuter.var("w", inputs.get("w"));
        SDVariable output = sameDiffOuter.mmul(x, w);
    }


    @Test
    public void testGraphBuilding() {
        final SameDiff sameDiffOuter = SameDiff.create();
        Map<String, INDArray> inputs = variablesForInput();

        sameDiffOuter.defineFunction("logisticPredictions", new SameDiffFunctionDefinition() {
            @Override
            public SDVariable[] define(SameDiff sameDiff, Map<String, INDArray> inputs, SDVariable[] variableInputs) {
                SDVariable input = sameDiff.var("x", inputs.get("x"));
                SDVariable w = sameDiff.var("w", inputs.get("w"));
                SDVariable y = sameDiff.var("y", inputs.get("y"));
                SDVariable preOutput = sameDiff.mmul(input, w);
                SDVariable sigmoid = sameDiff.nn().sigmoid(preOutput);

                return new SDVariable[]{sigmoid};
            }
        }, inputs);

        sameDiffOuter.defineFunction("loss", new SameDiffFunctionDefinition() {
            @Override
            public SDVariable[] define(SameDiff sameDiff, Map<String, INDArray> inputs, SDVariable[] variableInputs) {
                SDVariable outputs = sameDiffOuter.invokeFunctionOn("logisticPredictions", sameDiff);
                SDVariable y = sameDiff.getVariable("y");
                SDVariable outputTimesY = outputs.mul(y);
                return new SDVariable[]{outputTimesY};

            }
        }, inputs);

        SameDiff logisticPrediction = sameDiffOuter.getFunction("logisticPredictions");
        List<String> logisticOpNameAssertions = Arrays.asList("mmul", "sigmoid");


    }


    @Test
    public void testScalarAdd() {
        SameDiff sameDiff = SameDiff.create();
        SDVariable twoByTwo = sameDiff.var("first", Nd4j.linspace(1, 4, 4).reshape('c', 2, 2));
        SDVariable add = twoByTwo.add(1.0);
        INDArray test = add.eval();
        INDArray assertion = Nd4j.linspace(1, 4, 4).reshape('c', 2, 2).add(1.0);
        assertEquals(assertion, test);
    }


    @Test
    public void testSums() {
        SameDiff sameDiff = SameDiff.create();
        INDArray ones = Nd4j.ones(7, 4);
        SDVariable sdVariable = sameDiff.var("ones", ones);
        SDVariable result = sdVariable.add(1.0);
        SDVariable total = sameDiff.sum(result, Integer.MAX_VALUE);
        INDArray out = total.eval();
        assertEquals(56, out.getDouble(0), 1e-1);
    }


    @Test
    public void testDenseLayerForwardPass() {
        Nd4j.getRandom().setSeed(12345);

        SameDiff sd = SameDiff.create();

        INDArray iInput = Nd4j.rand(3, 4);
        INDArray iWeights = Nd4j.rand(4, 5);
        INDArray iBias = Nd4j.rand(1, 5);

        SDVariable input = sd.var("input", iInput);
        SDVariable weights = sd.var("weights", iWeights);
        SDVariable bias = sd.var("bias", iBias);

        SDVariable mmul = sd.mmul("mmul", input, weights);
        SDVariable z = mmul.add("z", bias);
        SDVariable out = sd.nn().sigmoid("out", z);

        INDArray expMmul = iInput.mmul(iWeights);
        INDArray expZ = expMmul.addRowVector(iBias);
        INDArray expOut = Transforms.sigmoid(expZ, true);

        Map<String,INDArray> m = sd.outputAll(Collections.emptyMap());

        assertEquals(expMmul, m.get(mmul.name()));
        assertEquals(expZ, m.get(z.name()));
        assertEquals(expOut, m.get(out.name()));
    }

    @Test
    public void testActivationBackprop() {

        Activation[] afns = new Activation[]{
                Activation.TANH,
                Activation.SIGMOID,
                Activation.ELU,
                Activation.SOFTPLUS,
                Activation.SOFTSIGN,
                Activation.HARDTANH,
                Activation.CUBE,
                //WRONG output - see issue https://github.com/deeplearning4j/nd4j/issues/2426
                Activation.RELU,            //JVM crash
                Activation.LEAKYRELU        //JVM crash
        };

        for (Activation a : afns) {

            SameDiff sd = SameDiff.create();
            INDArray inArr = Nd4j.linspace(-3, 3, 7);
            INDArray labelArr = Nd4j.linspace(-3, 3, 7).muli(0.5);
            SDVariable in = sd.var("in", inArr.dup());

//            System.out.println("inArr: " + inArr);

            INDArray outExp;
            SDVariable out;
            switch (a) {
                case ELU:
                    out = sd.nn().elu("out", in);
                    outExp = Transforms.elu(inArr, true);
                    break;
                case HARDTANH:
                    out = sd.nn().hardTanh("out", in);
                    outExp = Transforms.hardTanh(inArr, true);
                    break;
                case LEAKYRELU:
                    out = sd.nn().leakyRelu("out", in, 0.01);
                    outExp = Transforms.leakyRelu(inArr, true);
                    break;
                case RELU:
                    out = sd.nn().relu("out", in, 0.0);
                    outExp = Transforms.relu(inArr, true);
                    break;
                case SIGMOID:
                    out = sd.nn().sigmoid("out", in);
                    outExp = Transforms.sigmoid(inArr, true);
                    break;
                case SOFTPLUS:
                    out = sd.nn().softplus("out", in);
                    outExp = Transforms.softPlus(inArr, true);
                    break;
                case SOFTSIGN:
                    out = sd.nn().softsign("out", in);
                    outExp = Transforms.softsign(inArr, true);
                    break;
                case TANH:
                    out = sd.math().tanh("out", in);
                    outExp = Transforms.tanh(inArr, true);
                    break;
                case CUBE:
                    out = sd.math().cube("out", in);
                    outExp = Transforms.pow(inArr, 3, true);
                    break;
                default:
                    throw new RuntimeException(a.toString());
            }

            //Sum squared error loss:
            SDVariable label = sd.var("label", labelArr.dup());
            SDVariable diff = label.sub("diff", out);
            SDVariable sqDiff = diff.mul("sqDiff", diff);
            SDVariable totSum = sd.sum("totSum", sqDiff, Integer.MAX_VALUE);    //Loss function...

            Map<String,INDArray> m = sd.output(Collections.emptyMap(), "out");
            INDArray outAct = m.get("out");
            assertEquals(a.toString(), outExp, outAct);

            // L = sum_i (label - out)^2
            //dL/dOut = 2(out - label)
            INDArray dLdOutExp = outExp.sub(labelArr).mul(2);
            INDArray dLdInExp = a.getActivationFunction().backprop(inArr.dup(), dLdOutExp.dup()).getFirst();

            Map<String,INDArray> grads = sd.calculateGradients(null, "out", "in");
//            sd.execBackwards(Collections.emptyMap());
//            SameDiff gradFn = sd.getFunction("grad");
            INDArray dLdOutAct = grads.get("out");
            INDArray dLdInAct = grads.get("in");

            assertEquals(a.toString(), dLdOutExp, dLdOutAct);
            assertEquals(a.toString(), dLdInExp, dLdInAct);
        }
    }


    @Test
    public void testPlaceholderReduceSimple() {
        SameDiff sd = SameDiff.create();
        SDVariable v = sd.var("in", new long[]{-1, 10});
        SDVariable vSum = sd.sum(v, 1);                             //Exception here
    }


    @Test
    public void testSequentialMeans() {
        SameDiff sd = SameDiff.create();
        SDVariable in = sd.var("in", new long[]{10, 10, 10});
        SDVariable mean1 = sd.mean(in, 2);      //[10,10] out
        SDVariable mean2 = sd.mean(mean1, 1);   //[10,1] out - ***exception here***
    }

    @Test
    public void testBatchNormTest() {
        SameDiff sd = SameDiff.create();

        INDArray input = Nd4j.rand(1, 10);
        INDArray mean = Nd4j.rand(1, 10).reshape(10);
        INDArray var = Nd4j.rand(1, 10).reshape(10);
        INDArray gamma = Nd4j.rand(1, 10).reshape(10);
        INDArray beta = Nd4j.rand(1, 10).reshape(10);

        SDVariable sdInput = sd.var("input", input);
        SDVariable sdMean = sd.var("mean", mean);
        SDVariable sdVar = sd.var("var", var);
        SDVariable sdGamma = sd.var("gamma", gamma);
        SDVariable sdBeta = sd.var("beta", beta);

        SDVariable out = sd.nn().batchNorm(sdInput, sdMean, sdVar, sdGamma, sdBeta,
                0.0, 1);
        out = sd.nn().tanh("out", out);

        INDArray outArr = out.eval();
        assertArrayEquals(new long[]{1, 10}, outArr.shape());

    }

    @Test
    public void testLrn() {
        SameDiff sd = SameDiff.create();

        INDArray input = Nd4j.create(new float[]{4, 4, 4, 4}, new long[]{1, 4, 1, 1});

        SDVariable sdInput = sd.var("input", input);

        LocalResponseNormalizationConfig lrn = LocalResponseNormalizationConfig.builder()
                .alpha(1.0)
                .beta(.5)
                .bias(0.0)
                .depth(1).build();

        SDVariable out = sd.cnn().localResponseNormalization(sdInput, lrn);
        SDVariable sdOut = sd.math().tanh("out", out);

        Map<String,INDArray> map = sd.output(Collections.emptyMap(), "out", out.name());

        for (int i = 0; i < 4; i++) {
            assertEquals(1, map.get(out.name()).get(all(), NDArrayIndex.point(i), all(), all()).getInt(0));
        }

    }

    @Test
    public void testMoments() {
        SameDiff sd = SameDiff.create();

        INDArray input = Nd4j.create(new float[]{1, 2, 3, 4}, new long[]{2, 2});

        SDVariable sdInput = sd.var("input", input);

        val axis = new int[]{0, 1};
        SDVariable[] moments = sd.math().moments(sdInput, axis);
        SDVariable mean = moments[0];
        SDVariable variance = moments[1];

        SDVariable sum = mean.add(variance);
        SDVariable out = sd.math().tanh("out", sum);

        Map<String,INDArray> m = sd.outputAll(null);

        INDArray meanArray = m.get(mean.name());
        INDArray varArray = m.get(variance.name());

        assertEquals(meanArray.getDouble(0), 2.5, 1e-5);
        assertEquals(varArray.getDouble(0), 1.25, 1e-5);
    }

    @Test
    public void testNormalizeMoments() {
        SameDiff sd = SameDiff.create();

        INDArray counts = Nd4j.create(new float[]{2}, new long[]{1, 1});
        INDArray means = Nd4j.create(new float[]{2, 4}, new long[]{1, 2});
        INDArray vars = Nd4j.create(new float[]{6, 8}, new long[]{1, 2});

        SDVariable sdCounts = sd.var("counts", counts);
        SDVariable sdMeans = sd.var("means", means);
        SDVariable sdVars = sd.var("vars", vars);
        double shift = 0.0;

        SDVariable[] moments = sd.math().normalizeMoments(sdCounts, sdMeans, sdVars, shift);
        SDVariable normMean = moments[0];
        SDVariable normVariance = moments[1];

        SDVariable sum = normMean.add(normVariance);
        SDVariable out = sd.math().tanh("out", sum);

        Map<String,INDArray> m = sd.outputAll(null);

        INDArray meanArray = m.get(normMean.name());
        INDArray varArray = m.get(normVariance.name());

        assertEquals(meanArray.getDouble(0, 0), 1, 1e-5);
        assertEquals(meanArray.getDouble(0, 1), 2, 1e-5);
        assertArrayEquals(meanArray.shape(), varArray.shape());
    }


    @Test
    public void testDepthWiseConv2dBasic() {
        int nIn = 3;
        int depthWise = 4;
        int kH = 2;
        int kW = 2;

        int mb = 3;
        int imgH = 28;
        int imgW = 28;

        SameDiff sd = SameDiff.create();
        INDArray depthWeightArr = Nd4j.create(kH, kW, nIn, depthWise);

        INDArray bArr = Nd4j.create(1, depthWise * nIn);
        INDArray inArr = Nd4j.create(mb, nIn, imgH, imgW);

        SDVariable in = sd.var("in", inArr);
        SDVariable dW = sd.var("dW", depthWeightArr);
        SDVariable b = sd.var("b", bArr);

        Conv2DConfig c = Conv2DConfig.builder()
                .kH(kH).kW(kW)
                .pH(0).pW(0)
                .sH(1).sW(1)
                .dH(1).dW(1)
                .isSameMode(false)
                .build();

        SDVariable out = sd.cnn().depthWiseConv2d(in, dW, b, c);
        out = sd.math().tanh("out", out);

        INDArray outArr = out.eval();
        //Expected output size: out = (in - k + 2*p)/s + 1 = (28-2+0)/1+1 = 27
        val outShape = outArr.shape();
        assertArrayEquals(new long[]{mb, depthWise * nIn, 27, 27}, outShape);
    }

    @Test
    public void validateMeanDiff() {
        Nd4j.getRandom().setSeed(12345);

        INDArray arr = Nd4j.rand(3, 4);

        SameDiff sd = SameDiff.create();
        SDVariable v = sd.var("in", arr);
        SDVariable mean = sd.mean("mean", v);

        INDArray out = mean.eval();
        assertEquals(out, arr.mean(Integer.MAX_VALUE));

        Map<String,INDArray> m = sd.calculateGradients(Collections.emptyMap(), sd.getVariables().keySet());
        INDArray dLdIn = m.get("in");

        //If L = mean(in)
        //then dL/dIn = 1/N

        assertEquals(Nd4j.valueArrayOf(arr.shape(), 1.0 / arr.length()), dLdIn);
    }

    @Test
    public void validateSumDiff() {
        Nd4j.getRandom().setSeed(12345);

        INDArray arr = Nd4j.rand(3, 4);

        SameDiff sd = SameDiff.create();
        SDVariable v = sd.var("in", arr);
        SDVariable mean = sd.sum("sum", v);

        INDArray out = mean.eval();
        assertEquals(out, arr.sum(Integer.MAX_VALUE));

        Map<String,INDArray> m = sd.calculateGradients(Collections.emptyMap(), sd.getVariables().keySet());
        INDArray dLdIn = m.get("in");

        //If L = sum(in)
        //then dL/dIn = 1

        assertEquals(Nd4j.ones(arr.shape()), dLdIn);
    }

    @Test
    public void validateStdevDiff() {
        for (boolean biasCorrected : new boolean[]{true, false}) {
            Nd4j.getRandom().setSeed(12345);

            INDArray arr = Nd4j.rand(3, 4);

            SameDiff sd = SameDiff.create();
            SDVariable v = sd.var("in", arr);
            SDVariable stdev = sd.standardDeviation("stdev", v, biasCorrected);

            INDArray out = stdev.eval();
            assertEquals(out, arr.std(biasCorrected, Integer.MAX_VALUE));

            Map<String,INDArray> g = sd.calculateGradients(Collections.emptyMap(), sd.getVariables().keySet());
            INDArray dLdIn = sd.grad("in").getArr();

            //If L = stdev(in)
            //then dL/dIn = (in-mean) / (s*(N-1))
            // or /N for non-bias corrected

            double m = arr.meanNumber().doubleValue();
            double s = arr.stdNumber(biasCorrected).doubleValue();
            INDArray exp = arr.sub(m).div(s);
            exp.divi(biasCorrected ? arr.length() - 1 : arr.length());

            assertEquals(exp, dLdIn);
        }
    }

    @Test
    public void validateVarDiff() {
        for (boolean biasCorrected : new boolean[]{true, false}) {
            Nd4j.getRandom().setSeed(12345);

            INDArray arr = Nd4j.rand(3, 4);

            SameDiff sd = SameDiff.create();
            SDVariable v = sd.var("in", arr);
            SDVariable var = sd.variance("var", v, biasCorrected);

            INDArray out = var.eval();
            assertEquals(out, arr.var(biasCorrected, Integer.MAX_VALUE));

            Map<String,INDArray> g = sd.calculateGradients(Collections.emptyMap(), sd.getVariables().keySet());
            INDArray dLdIn = g.get("in");

            //If L = var(in)
            //then dL/dIn = 2/(N-1) * (in-mean)
            // or /N for non-bias corrected

            double m = arr.meanNumber().doubleValue();
            INDArray exp = arr.sub(m).mul(2);
            exp.divi(biasCorrected ? arr.length() - 1 : arr.length());

            assertEquals(exp, dLdIn);
        }
    }

    @Test
    public void validateMinDiff() {
        Nd4j.getRandom().setSeed(12345);

        INDArray arr = Nd4j.rand(3, 4);

        SameDiff sd = SameDiff.create();
        SDVariable v = sd.var("in", arr);
        SDVariable min = sd.min("min", v);

        INDArray out = min.eval();
        assertEquals(out, arr.min(Integer.MAX_VALUE));

        Map<String,INDArray> g = sd.calculateGradients(Collections.emptyMap(), sd.getVariables().keySet());
        INDArray dLdIn = sd.grad("in").getArr();

        //If L = min(in)
        //then dL/dIn = 1 if in_i == min(in) or 0 otherwise

        //Note that we don't have an "IsMin" op, so use IsMax(neg(in)) which is equivalent
        INDArray exp = Nd4j.exec(new IsMax(arr.neg()))[0].castTo(Nd4j.defaultFloatingPointType());

        assertEquals(exp, dLdIn);
    }

    @Test
    public void validateMaxDiff() {
        Nd4j.getRandom().setSeed(12345);

        INDArray arr = Nd4j.rand(DataType.DOUBLE, 3, 4);

        SameDiff sd = SameDiff.create();
        SDVariable v = sd.var("in", arr);
        SDVariable min = sd.max("max", v);

        INDArray out = min.eval();
        assertEquals(out, arr.max(Integer.MAX_VALUE));

        sd.calculateGradients(Collections.emptyMap(), sd.getVariables().keySet());
        INDArray dLdIn = sd.grad("in").getArr();

        //If L = max(in)
        //then dL/dIn = 1 if in_i == max(in) or 0 otherwise

        INDArray exp = Nd4j.exec(new IsMax(arr.dup()))[0].castTo(DataType.DOUBLE);

        assertEquals(exp, dLdIn);
    }

    @Test
    public void validateProdDiff() {
        Nd4j.getRandom().setSeed(12345);

        INDArray arr = Nd4j.rand(3, 4);

        SameDiff sd = SameDiff.create();
        SDVariable v = sd.var("in", arr);
        SDVariable prod = sd.prod("prod", v);

        double p = arr.prodNumber().doubleValue();
        INDArray out = prod.eval();
        assertEquals(out, arr.prod(Integer.MAX_VALUE));

        Map<String,INDArray> g = sd.calculateGradients(Collections.emptyMap(), sd.getVariables().keySet());
        INDArray dLdIn = sd.grad("in").getArr();

        //If L = prod(in)
        //then dL/dIn = prod(in) / in       i.e., product of input *excluding* in_i as (d/dx(xyzabc) = yzabc

        INDArray exp = arr.rdiv(p);
        assertEquals(exp, dLdIn);
    }

    @Test
    public void testSquare() {
        Nd4j.getRandom().setSeed(12345);

        int mb = 5;
        int nOut = 4;

        SameDiff sd = SameDiff.create();
        SDVariable in = sd.var("in", Nd4j.rand(mb, nOut));
        SDVariable label = sd.var("label", Nd4j.rand(mb, nOut));
        SDVariable diff = in.sub(label);
        SDVariable sqDiff = sd.math().square(diff);

        INDArray expOut = in.getArr().sub(label.getArr());
        expOut.muli(expOut);

        INDArray out = sqDiff.eval();

        assertEquals(out, expOut);
    }


    @Test
    public void testExpandDims() {
        for (int i = 0; i <= 2; i++) {
            SameDiff sd = SameDiff.create();
            SDVariable in = sd.var("in", Nd4j.create(2, 3));
            SDVariable expanded = sd.f().expandDims(in, i);

            INDArray out = expanded.eval();
            switch (i) {
                case 0:
                    assertArrayEquals(new long[]{1, 2, 3}, out.shape());
                    break;
                case 1:
                    assertArrayEquals(new long[]{2, 1, 3}, out.shape());
                    break;
                case 2:
                    assertArrayEquals(new long[]{2, 3, 1}, out.shape());
                    break;
                default:
                    throw new RuntimeException();
            }
        }
    }

    @Test
    public void testZerosLike() {
        SameDiff sd = SameDiff.create();
        SDVariable var0 = sd.var("in", DataType.DOUBLE, new long[]{3, 4});
        SDVariable out = sd.zerosLike("out", var0);

        INDArray out1 = out.eval();
        assertEquals(Nd4j.zeros(3, 4), out1);

        sd.associateArrayWithVariable(Nd4j.create(3, 4), var0);
        INDArray out2 = out.eval();
        assertEquals(Nd4j.zeros(DataType.DOUBLE, 3, 4), out2);
    }

    @Test
    public void testOnesLike() {
        SameDiff sd = SameDiff.create();
        SDVariable var0 = sd.var("in", new long[]{3, 4});
        SDVariable out = sd.onesLike("out", var0);

        INDArray out1 = out.eval();
        assertEquals(Nd4j.ones(3, 4), out1);

        sd.associateArrayWithVariable(Nd4j.create(3, 4), var0);
        INDArray out2 = out.eval();
        assertEquals(Nd4j.ones(3, 4), out2);
    }


    @Test
    public void testOnesLikeBackprop() {
        SameDiff sd = SameDiff.create();
        SDVariable var0 = sd.var("in", new long[]{3, 4});
        SDVariable ones = sd.onesLike("ones", var0);
        SDVariable out = sd.sum("oun", ones);

        INDArray outArr = out.eval();
        assertEquals(Nd4j.scalar(12.0), outArr);

        Map<String,INDArray> m = sd.calculateGradients(Collections.emptyMap(), sd.getVariables().keySet());

        assertEquals(Nd4j.create(3, 4), m.get("in"));
    }


    @Test
    public void testManhattanAlongDim0() {
        Nd4j.getRandom().setSeed(12345);

        INDArray a = Nd4j.rand(new long[]{3, 4, 5});
        INDArray b = Nd4j.rand(new long[]{3, 4, 5});

        INDArray expOut = Nd4j.exec(new ManhattanDistance(a, b, 0));

        val expShape = new long[]{4, 5};

        assertArrayEquals(expShape, expOut.shape());
    }


    @Test
    public void testJaccardDistance() {
        Nd4j.getRandom().setSeed(12345);

        INDArray a = Nd4j.rand(new long[]{3, 4}).addi(0.1);
        INDArray b = Nd4j.rand(new long[]{3, 4}).addi(0.1);

        SameDiff sd = SameDiff.create();
        SDVariable in1 = sd.var("in1", a);
        SDVariable in2 = sd.var("in2", b);

        SDVariable jaccard = sd.math().jaccardDistance("out", in1, in2);

        INDArray min = Transforms.min(a, b);
        INDArray max = Transforms.max(a, b);

        double minSum = min.sumNumber().doubleValue();
        double maxSum = max.sumNumber().doubleValue();
        double jd = 1.0 - minSum / maxSum;

        INDArray out = jaccard.eval();
        assertEquals(1, out.length());

        assertEquals(jd, out.getDouble(0), 1e-6);
    }

    @Test
    public void testPairwiseBooleanTransforms() {
        /*
        eq, neq, gt, lt, gte, lte, or, and, xor
         */
        //Test transforms (pairwise)
        Nd4j.getRandom().setSeed(12345);

        for (int i = 0; i < 11; i++) {
            SameDiff sd = SameDiff.create();

            int nOut = 4;
            int minibatch = 5;

            INDArray ia = Nd4j.randn(minibatch, nOut);
            INDArray ib = Nd4j.randn(minibatch, nOut);

            SDVariable in1 = sd.var("in1", ia);
            SDVariable in2 = sd.var("in2", ib);

            SDVariable t;
            INDArray expOut;
            switch (i) {
                case 0:
                    t = sd.eq(in1, in2);
                    expOut = ia.eq(ib);
                    break;
                case 1:
                    t = sd.neq(in1, in2);
                    expOut = ia.neq(ib);
                    break;
                case 2:
                    t = sd.gt(in1, in2);
                    expOut = ia.gt(ib);
                    break;
                case 3:
                    t = sd.lt(in1, in2);
                    expOut = ia.lt(ib);
                    break;
                case 4:
                    t = sd.gte(in1, in2);
                    expOut = Nd4j.create(DataType.BOOL, ia.shape());
                    Nd4j.exec(new GreaterThanOrEqual(new INDArray[]{ia, ib}, new INDArray[]{expOut}));
                    break;
                case 5:
                    t = sd.lte(in1, in2);
                    expOut = Nd4j.create(DataType.BOOL, ia.shape());
                    Nd4j.exec(new LessThanOrEqual(new INDArray[]{ia, ib}, new INDArray[]{expOut}));
                    break;
                case 6:
                    ia = Nd4j.exec(new BernoulliDistribution(ia, 0.5));
                    ib = Nd4j.exec(new BernoulliDistribution(ib, 0.5));
                    t = sd.math().or(in1.castTo(DataType.BOOL), in2.castTo(DataType.BOOL));
                    expOut = Transforms.or(ia, ib);
                    break;
                case 7:
                    t = sd.max(in1, in2);
                    expOut = Nd4j.exec(new Max(ia, ib, ia.dup()))[0];
                    break;
                case 8:
                    t = sd.min(in1, in2);
                    expOut = Nd4j.exec(new Min(ia, ib, ia.dup()))[0];
                    break;
                case 9:
                    ia = Nd4j.exec(new BernoulliDistribution(ia, 0.5));
                    ib = Nd4j.exec(new BernoulliDistribution(ib, 0.5));
                    t = sd.math().and(in1.castTo(DataType.BOOL), in2.castTo(DataType.BOOL));
                    expOut = Transforms.and(ia, ib);
                    break;
                case 10:
                    ia = Nd4j.exec(new BernoulliDistribution(ia, 0.5));
                    ib = Nd4j.exec(new BernoulliDistribution(ib, 0.5));
                    t = sd.math().xor(in1.castTo(DataType.BOOL), in2.castTo(DataType.BOOL));
                    expOut = Transforms.xor(ia, ib);
                    break;
                default:
                    throw new RuntimeException();
            }

            log.info("Executing: " + i);
            INDArray out = t.eval();

            assertEquals(expOut, out);
        }
    }

    @Test
    public void testBooleanChecks() {
        /*
        isNonDecreasing,
         */
        Nd4j.getRandom().setSeed(12345);

        for (int i = 0; i < 3; i++) {
            SameDiff sd = SameDiff.create();

            int nOut = 4;
            int minibatch = 5;

            INDArray ia = Nd4j.randn(minibatch, nOut);

            SDVariable in1 = sd.var("in1", ia);
            INDArray expOut = Nd4j.scalar(true);
            SDVariable t;

            switch (i) {
                case 0:
                    t = sd.math().isNonDecreasing(in1);
                    Nd4j.exec(new IsNonDecreasing(new INDArray[]{ia}, new INDArray[]{expOut}));
                    break;
                case 1:
                    t = sd.math().isStrictlyIncreasing(in1);
                    Nd4j.exec(new IsStrictlyIncreasing(new INDArray[]{ia}, new INDArray[]{expOut}));
                    break;
                case 2:
                    t = sd.isNumericTensor(in1);
                    Nd4j.exec(new IsNumericTensor(new INDArray[]{ia}, new INDArray[]{expOut}));
                    break;
                default:
                    throw new RuntimeException();
            }

            log.info("Executing: " + i);
            INDArray out = t.eval();

            assertEquals(expOut, out);
        }
    }

    @Ignore(/*AS - 20191114 https://github.com/eclipse/deeplearning4j/issues/8393*/)
    @Test
    public void testIsStrictlyIncShape() {
        int nOut = 0;
        int minibatch = 0;

        INDArray ia = Nd4j.randn(minibatch, nOut);
        INDArray expOut = Nd4j.create(DataType.BOOL, ia.shape());

        Nd4j.exec(new IsStrictlyIncreasing(new INDArray[]{ia}, new INDArray[]{expOut}));
        System.out.println(expOut);
    }

    @Test
    public void testExpandDims2d() {
        val origShape = new long[]{3, 4};

        for (int i = 0; i < 3; i++) {
            for (Pair<INDArray, String> p : NDArrayCreationUtil
                    .getAllTestMatricesWithShape(origShape[0], origShape[1], 12345, DataType.FLOAT)) {
                INDArray inArr = p.getFirst().muli(100);

                SameDiff sd = SameDiff.create();
                SDVariable in = sd.var("in", inArr);
                SDVariable expand = sd.f().expandDims(in, i);

                INDArray out = expand.eval();

                INDArray expOut;
                switch (i) {
                    case 0:
                        expOut = inArr.dup('c').reshape('c', 1, origShape[0], origShape[1]);
                        break;
                    case 1:
                        expOut = inArr.dup('c').reshape('c', origShape[0], 1, origShape[1]);
                        break;
                    case 2:
                        expOut = inArr.dup('c').reshape('c', origShape[0], origShape[1], 1);
                        break;
                    default:
                        throw new RuntimeException();
                }

                String msg = "expandDim=" + i + ", source=" + p.getSecond();

                assertEquals(msg, out, expOut);
            }
        }
    }

    @Test
    public void testSqueezeDims() {
        val origShape = new long[]{3, 4, 5};

        for (int i = 0; i < 3; i++) {

            val shape = origShape.clone();
            shape[i] = 1;

            for (Pair<INDArray, String> p : NDArrayCreationUtil
                    .getAll3dTestArraysWithShape(12345, shape, DataType.FLOAT)) {
                INDArray inArr = p.getFirst().muli(100);

                SameDiff sd = SameDiff.create();
                SDVariable in = sd.var("in", inArr);
                SDVariable squeeze = sd.f().squeeze(in, i);

                INDArray out = squeeze.eval();

                INDArray expOut;
                switch (i) {
                    case 0:
                        expOut = inArr.dup('c').reshape('c', origShape[1], origShape[2]);
                        break;
                    case 1:
                        expOut = inArr.dup('c').reshape('c', origShape[0], origShape[2]);
                        break;
                    case 2:
                        expOut = inArr.dup('c').reshape('c', origShape[0], origShape[1]);
                        break;
                    default:
                        throw new RuntimeException();
                }

                String msg = "squeezeDim=" + i + ", source=" + p.getSecond();

                assertEquals(msg, out, expOut);
            }
        }
    }

    @Test
    public void testExpandSqueezeChain() {

        val origShape = new long[]{3, 4};

        for (int i = 0; i < 3; i++) {
            for (Pair<INDArray, String> p : NDArrayCreationUtil
                    .getAllTestMatricesWithShape(origShape[0], origShape[1], 12345, DataType.FLOAT)) {
                INDArray inArr = p.getFirst().muli(100);

                SameDiff sd = SameDiff.create();
                SDVariable in = sd.var("in", inArr);
                SDVariable expand = sd.expandDims(in, i);
                SDVariable squeeze = sd.squeeze(expand, i);

                INDArray out = squeeze.eval();

                String msg = "expand/Squeeze=" + i + ", source=" + p.getSecond();

                assertEquals(msg, out, inArr);  //expand -> squeeze: should be opposite ops
            }
        }
    }

    @Test
    public void testSqueezeExpandChain() {

        val origShape = new long[]{3, 4, 5};

        for (int i = 0; i < 3; i++) {

            val shape = origShape.clone();
            shape[i] = 1;

            for (Pair<INDArray, String> p : NDArrayCreationUtil
                    .getAll3dTestArraysWithShape(12345, shape, DataType.FLOAT)) {
                INDArray inArr = p.getFirst().muli(100);

                SameDiff sd = SameDiff.create();
                SDVariable in = sd.var("in", inArr);
                SDVariable squeeze = sd.squeeze(in, i);
                SDVariable expand = sd.expandDims(squeeze, i);

                INDArray out = expand.eval();

                String msg = "expand/Squeeze=" + i + ", source=" + p.getSecond();

                assertEquals(msg, out, inArr);  //squeeze -> expand: should be opposite ops
            }
        }
    }

    @Test
    public void testConfusionMatrix() {
        INDArray labels = Nd4j.createFromArray(1, 2, 4);
        INDArray pred = Nd4j.createFromArray(2, 2, 4);
        INDArray weights = Nd4j.createFromArray(10, 100, 1000);
        Integer numClasses = 5;
        SameDiff sd = SameDiff.create();
        SDVariable labelsVar = sd.constant("labels", labels);
        SDVariable predictionsVar = sd.constant("predictions", pred);
        SDVariable weightsVar = sd.constant("weights", weights);
        SDVariable cm = sd.math().confusionMatrix("cm", labelsVar, predictionsVar, numClasses, weightsVar);
        INDArray out = cm.eval();

        INDArray exp = Nd4j.create(new float[][]{{0, 0, 0, 0, 0}, {0, 0, 10, 0, 0}, {0, 0, 100, 0, 0},
                {0, 0, 0, 0, 0}, {0, 0, 0, 0, 1000}}).castTo(DataType.INT);

        assertEquals(exp, out);
    }

    @Test
    public void testArgMax() {
        Nd4j.getRandom().setSeed(12345);

        for (val dim : new int[][]{{0}, {1}, {Integer.MAX_VALUE}, {0, 1}, {}}) {
            INDArray inArr = Nd4j.rand(3, 4);
            SameDiff sd = SameDiff.create();

            SDVariable in = sd.var("in", inArr);
            SDVariable argmax = sd.argmax("argmax", in, dim);

            INDArray out = argmax.eval();

            INDArray exp = Nd4j.argMax(inArr, dim);

            assertEquals(exp, out);
        }
    }

    @Test
    public void testArgMin() {

        Nd4j.getRandom().setSeed(12345);

        for (val dim : new int[][]{{0}, {1}, {Integer.MAX_VALUE}, {0, 1}, {}}) {
            INDArray inArr = Nd4j.rand(3, 4);
            SameDiff sd = SameDiff.create();

            SDVariable in = sd.var("in", inArr);
            SDVariable argmin = sd.argmin("argmin", in, dim);

            INDArray out = argmin.eval();

            INDArray exp = Nd4j.argMax(inArr.neg(), dim);   //argmin(x) == argmax(-x)

            assertEquals(exp, out);
        }
    }

    @Test
    public void testScatterAdd() {
        INDArray arr1 = Nd4j.zeros(3, 3);
        INDArray arr2 = Nd4j.createFromArray(0, 1);
        INDArray arr3 = Nd4j.ones(2, 3);
        INDArray expected = Nd4j.create(new float[]{1, 1, 1,
                        1, 1, 1,
                        0, 0, 0},
                new long[]{3, 3}).castTo(Nd4j.defaultFloatingPointType());

        SameDiff sd = SameDiff.create();
        SDVariable refs = sd.var("refs", arr1);
        SDVariable idxs = sd.constant("idxs", arr2);
        SDVariable upds = sd.placeHolder("upds", arr3.dataType(), arr3.shape());
        upds.setArray(arr3);

        SDVariable result = sd.scatterAdd(refs, idxs, upds);
        assertArrayEquals(new long[]{3, 3}, result.eval().shape());
        assertEquals(expected, result.eval());

    }

    @Test
    public void testScatterMul() {
        INDArray arr1 = Nd4j.ones(3, 3);
        INDArray arr2 = Nd4j.createFromArray(0, 1);
        INDArray arr3 = Nd4j.zeros(2, 3);
        INDArray expected = Nd4j.create(new float[]{0, 0, 0,
                        0, 0, 0,
                        1, 1, 1},
                new long[]{3, 3}).castTo(Nd4j.defaultFloatingPointType());

        SameDiff sd = SameDiff.create();
        SDVariable refs = sd.var("refs", arr1);
        SDVariable idxs = sd.constant("idxs", arr2);
        SDVariable upds = sd.placeHolder("upds", arr3.dataType(), arr3.shape());
        upds.setArray(arr3);

        SDVariable result = sd.scatterMul(refs, idxs, upds);
        assertArrayEquals(new long[]{3, 3}, result.eval().shape());
        assertEquals(expected, result.eval());

    }

    @Test
    public void testScatterSub() {
        INDArray arr1 = Nd4j.ones(3, 3);
        INDArray arr2 = Nd4j.createFromArray(0, 1);
        INDArray arr3 = Nd4j.ones(2, 3);
        INDArray expected = Nd4j.create(new float[]{0, 0, 0,
                        0, 0, 0,
                        1, 1, 1},
                new long[]{3, 3}).castTo(Nd4j.defaultFloatingPointType());

        SameDiff sd = SameDiff.create();
        SDVariable refs = sd.var("refs", arr1);
        SDVariable idxs = sd.constant("idxs", arr2);
        SDVariable upds = sd.placeHolder("upds", arr3.dataType(), arr3.shape());
        upds.setArray(arr3);

        SDVariable result = sd.scatterSub(refs, idxs, upds);
        assertArrayEquals(new long[]{3, 3}, result.eval().shape());
        assertEquals(expected, result.eval());

    }

    @Test
    public void testScatterDiv() {
        INDArray arr1 = Nd4j.ones(3, 3);
        INDArray arr2 = Nd4j.createFromArray(0, 1);
        INDArray arr3 = Nd4j.ones(2, 3).assign(2);
        INDArray expected = Nd4j.create(new float[]{0.5f, 0.5f, 0.5f,
                        0.5f, 0.5f, 0.5f,
                        1.0f, 1.0f, 1.0f},
                new long[]{3, 3}).castTo(Nd4j.defaultFloatingPointType());

        SameDiff sd = SameDiff.create();
        SDVariable refs = sd.var("refs", arr1);
        SDVariable idxs = sd.constant("idxs", arr2);
        SDVariable upds = sd.placeHolder("upds", arr3.dataType(), arr3.shape());
        upds.setArray(arr3);

        SDVariable result = sd.scatterDiv(refs, idxs, upds);
        assertArrayEquals(new long[]{3, 3}, result.eval().shape());
        assertEquals(expected, result.eval());
    }

    @Test
    public void testScatterMax() {
        INDArray arr1 = Nd4j.ones(3, 3);
        INDArray arr2 = Nd4j.createFromArray(0, 1);
        INDArray arr3 = Nd4j.ones(2, 3).assign(2);
        INDArray expected = Nd4j.create(new float[]{2.0f, 2.0f, 2.0f,
                        2.0f, 2.0f, 2.0f,
                        1.0f, 1.0f, 1.0f},
                new long[]{3, 3}).castTo(Nd4j.defaultFloatingPointType());

        SameDiff sd = SameDiff.create();
        SDVariable refs = sd.var("refs", arr1);
        SDVariable idxs = sd.constant("idxs", arr2);
        SDVariable upds = sd.placeHolder("upds", arr3.dataType(), arr3.shape());
        upds.setArray(arr3);

        SDVariable result = sd.scatterMax(refs, idxs, upds);
        assertArrayEquals(new long[]{3, 3}, result.eval().shape());
        assertEquals(expected, result.eval());
    }

    @Test
    public void testScatterMin() {
        INDArray arr1 = Nd4j.ones(3, 3);
        INDArray arr2 = Nd4j.createFromArray(1, 2);
        INDArray arr3 = Nd4j.ones(2, 3).assign(-2.0f);
        INDArray expected = Nd4j.create(new float[]{1.0f, 1.0f, 1.0f,
                        -2.0f, -2.0f, -2.0f,
                        -2.0f, -2.0f, -2.0f},
                new long[]{3, 3}).castTo(Nd4j.defaultFloatingPointType());

        SameDiff sd = SameDiff.create();
        SDVariable refs = sd.var("refs", arr1);
        SDVariable idxs = sd.constant("idxs", arr2);
        SDVariable upds = sd.placeHolder("upds", arr3.dataType(), arr3.shape());
        upds.setArray(arr3);

        SDVariable result = sd.scatterMin(refs, idxs, upds);
        assertArrayEquals(new long[]{3, 3}, result.eval().shape());
        assertEquals(expected, result.eval());
    }

    @Test
    public void testReciprocal() {
        INDArray inArr = Nd4j.linspace(1, 4, 4).reshape(2, 2);
        INDArray expected = Nd4j.onesLike(inArr).divi(inArr);
        SameDiff sd = SameDiff.create();
        SDVariable in = sd.var("in", inArr);
        SDVariable reciprocal = sd.math().reciprocal(in);
        INDArray res = reciprocal.eval();
        assertEquals(expected, res);
    }

    @Test
    public void testGather2() {

        INDArray in = Nd4j.rand(DataType.FLOAT, 10, 10);
        INDArray indices = Nd4j.createFromArray(0, 1, 5);

        SameDiff sd = SameDiff.create();

        SDVariable var = sd.var("in", in);
        SDVariable varIndices = sd.constant("indices", indices);
        SDVariable gather = sd.gather(var, varIndices, 0);

        System.out.println(in);

        INDArray exp = Nd4j.pullRows(in, 1, new int[]{0, 1, 5});  //Along dimension 1 -> equiv to "indexes for axis 0"
        INDArray act = gather.eval();

        assertEquals(exp, act);
    }

    @Test
    public void testGatherOp() {

        INDArray in = Nd4j.rand(DataType.DOUBLE, 10, 10);
        INDArray indices = Nd4j.createFromArray(0, 1, 5);
        INDArray out = Nd4j.create(3, 10);

        DynamicCustomOp op = DynamicCustomOp.builder("gather")
                .addIntegerArguments(0) //Indexes are for dimension 0
                .addInputs(in, indices)
                .addOutputs(out)
                .build();

        Nd4j.exec(op);

        System.out.println(out);

        INDArray exp = Nd4j.pullRows(in, 1, new int[]{0, 1, 5});  //Along dimension 1 == indexes for dimension 0

        assertEquals(exp, out);

        //Shape function:
        val shapes = Nd4j.getExecutioner().calculateOutputShape(op);
        long[] expShape = new long[]{3, 10};

        assertEquals(1, shapes.size());

        assertArrayEquals(expShape, shapes.get(0).getShape());
    }


    @Test
    public void testConditions() {

        SameDiff sd = SameDiff.create();

        INDArray ia = Nd4j.create(new float[]{4, 2});
        SDVariable in = sd.var("in", 1, 2);
        sd.associateArrayWithVariable(ia, in);

        INDArray expFinite = Nd4j.create(new boolean[]{true, true});
        SDVariable finite = sd.math().isFinite(in);

        INDArray expInfinite = Nd4j.create(new boolean[]{false, false});
        SDVariable infinite = sd.math().isInfinite(in);

        INDArray expNaN = Nd4j.create(new boolean[]{false, false});
        SDVariable isnan = sd.math().isNaN(in);

        assertEquals(expFinite, finite.eval());
        assertEquals(expInfinite, infinite.eval());
        assertEquals(expNaN, isnan.eval());

    }


    private static int binArrToInt(int[] arr) {
        int x = 0;
        int m = 1;
        for (int i = arr.length - 1; i >= 0; i--) {
            if (arr[i] == 1) {
                x += m;
            }
            m *= 2;
        }
        return x;
    }

    @Test
    public void testGet() {

        SameDiff sd = SameDiff.create();
        INDArray arr = Nd4j.linspace(1, 100, 100).reshape('c', 10L, 10L);
        SDVariable x = sd.var(arr);

        INDArray expOut1 = arr.get(NDArrayIndex.point(4), NDArrayIndex.point(5)).reshape();
        SDVariable result1 = x.get(SDIndex.point(4), SDIndex.point(5));
        assertEquals(expOut1, result1.eval());

        INDArray expOut2 = arr.get(NDArrayIndex.point(4), NDArrayIndex.all()).reshape(10);
        SDVariable result2 = x.get(SDIndex.point(4), SDIndex.all());
        assertEquals(expOut2, result2.eval());

        INDArray expOut3 = arr.get(NDArrayIndex.interval(3, 8)).reshape(5, 10);
        SDVariable result3 = x.get(SDIndex.interval(3, 8));
        assertEquals(expOut3, result3.eval());

        INDArray expOut4 = arr.get(NDArrayIndex.point(5), NDArrayIndex.interval(3, 8)).reshape(5);
        SDVariable result4 = x.get(SDIndex.point(5), SDIndex.interval(3, 8));
        assertEquals(expOut4, result4.eval());

        INDArray expOut5 = arr.get(NDArrayIndex.interval(5, 6), NDArrayIndex.all());
        SDVariable result5 = x.get(SDIndex.point(5, true), SDIndex.all());
        assertEquals(expOut5, result5.eval());
    }

    @Test
    public void testGetRank3() {

        SameDiff sd = SameDiff.create();
        INDArray arr = Nd4j.linspace(1, 1000, 1000).reshape('c', 10, 10, 10);
        SDVariable x = sd.var(arr);

        INDArray y1 = arr.get(NDArrayIndex.point(2), NDArrayIndex.all(), NDArrayIndex.all());
        SDVariable s1 = x.get(SDIndex.point(2), SDIndex.all(), SDIndex.all());
        INDArray s1a = s1.eval();
        assertEquals(s1a, y1);

        INDArray y2 = arr.get(NDArrayIndex.all(), NDArrayIndex.point(2), NDArrayIndex.all());
        SDVariable s2 = x.get(SDIndex.all(), SDIndex.point(2), SDIndex.all());
        INDArray s2a = s2.eval();
        assertEquals(s2a, y2);

        INDArray y3 = arr.get(NDArrayIndex.all(), NDArrayIndex.all(), NDArrayIndex.point(2));
        SDVariable s3 = x.get(SDIndex.all(), SDIndex.all(), SDIndex.point(2));
        INDArray s3a = s3.eval();
        assertEquals(s3a, y3);

        INDArray y4 = arr.get(NDArrayIndex.point(2), NDArrayIndex.all(), NDArrayIndex.interval(3, 5));
        SDVariable s4 = x.get(SDIndex.point(2), SDIndex.all(), SDIndex.interval(3, 5));
        INDArray s4a = s4.eval();
        assertEquals(s4a, y4);

        INDArray y5 = arr.get(NDArrayIndex.interval(3, 5), NDArrayIndex.point(2), NDArrayIndex.all());
        SDVariable s5 = x.get(SDIndex.interval(3, 5), SDIndex.point(2), SDIndex.all());
        INDArray s5a = s5.eval();
        assertEquals(s5a, y5);

        INDArray y6 = arr.get(NDArrayIndex.all(), NDArrayIndex.interval(3, 5), NDArrayIndex.point(2));
        SDVariable s6 = x.get(SDIndex.all(), SDIndex.interval(3, 5), SDIndex.point(2));
        INDArray s6a = s6.eval();
        assertEquals(s6a, y6);
    }

    @Test
    public void testTensorArray1() {
        SameDiff sd = SameDiff.create();
        TensorArray tensorArray = sd.tensorArray(DataType.FLOAT);
        INDArray arr1 = Nd4j.create(new double[]{1, 2, 3, 4}, new int[]{2, 2});
        SDVariable var1 = sd.var(arr1);
        INDArray arr2 = Nd4j.create(new double[]{5, 6, 7, 8}, new int[]{2, 2});
        SDVariable var2 = sd.var(arr2);
        SDVariable write0 = tensorArray.write(var2, 0, var1);
        SDVariable write1 = tensorArray.write(write0, 1, var2);
        SDVariable result = tensorArray.stack(write1);
        sd.output((Map<String,INDArray>)null, result.name());
        assertEquals(Nd4j.pile(arr1, arr2), result.eval());
    }

    @Test
    public void testTensorArray2() {
        SameDiff sd = SameDiff.create();
        TensorArray tensorArray = sd.tensorArray(DataType.FLOAT);
        INDArray arr1 = Nd4j.create(new double[]{1, 2, 3, 4}, new int[]{2, 2});
        SDVariable var1 = sd.var(arr1);
        INDArray arr2 = Nd4j.create(new double[]{5, 6, 7, 8}, new int[]{2, 2});
        SDVariable var2 = sd.var(arr2);
        SDVariable write1 = tensorArray.write(var2, 0, var1);
        SDVariable write2 = tensorArray.write(write1, 1, var2);
        SDVariable result1 = tensorArray.read(0);
        SDVariable result2 = tensorArray.read(1);

    }

    @Test
    public void testTensorArray3() {
        SameDiff sd = SameDiff.create();
        TensorArray tensorArray = sd.tensorArray(DataType.FLOAT);
        INDArray arr1 = Nd4j.create(new double[]{1, 2, 3, 4}, new int[]{2, 2});
        INDArray arr2 = Nd4j.create(new double[]{5, 6, 7, 8}, new int[]{2, 2});
        INDArray arr3 = Nd4j.pile(arr1, arr2);
        SDVariable var = sd.var(arr3);
        SDVariable unstack = tensorArray.unstack(var, var);
        SDVariable result1 = tensorArray.read(0);
        SDVariable result2 = tensorArray.read(1);
        result1.addControlDependency(unstack);
        result2.addControlDependency(unstack);
        assertEquals(arr1, result1.eval());
        assertEquals(arr2, result2.eval());
    }

    @Test
    public void testFill() {
        SameDiff sd = SameDiff.create();
        INDArray shape = Nd4j.createFromArray(2, 2);
        INDArray expOut = Nd4j.valueArrayOf(new int[]{2, 2}, 42.0);
        SDVariable x = sd.constant(shape);
        SDVariable result = sd.fill(x, DataType.DOUBLE, 42);
        assertEquals(expOut, result.eval());
    }

    private static <T> T getObject(String fieldName, Object from, Class<?> fromClass) {
        try {
            Field f = fromClass.getDeclaredField(fieldName);
            f.setAccessible(true);
            return (T) f.get(from);
        } catch (Exception e) {
            throw new RuntimeException(e);
        }
    }

    @Test
    public void testPermute() {
        SameDiff sd = SameDiff.create();
        INDArray arr = Nd4j.create(new double[]{
                        /////////////
                        1, 2, 3, 4,
                        5, 6, 7, 8,
                        9, 10, 11, 12,
                        //////////////
                        13, 14, 15, 16,
                        17, 18, 19, 20,
                        21, 22, 23, 24
                        /////////////
                },
                new int[]{2, 3, 4});

        INDArray expOut = Nd4j.create(new double[]{
                        /////////////
                        1, 2, 3, 4,
                        13, 14, 15, 16,
                        /////////////
                        5, 6, 7, 8,
                        17, 18, 19, 20,
                        /////////////
                        9, 10, 11, 12,
                        21, 22, 23, 24
                        /////////////
                },
                new int[]{3, 2, 4});

        SDVariable x = sd.var(arr);
        SDVariable result = sd.permute(x, 1, 0, 2);
        assertEquals(expOut, result.eval());

    }


    @Test
    public void testExecutionDifferentShapesAccumAlongDim() {
        SameDiff sd = SameDiff.create();
        SDVariable in = sd.var("in", Nd4j.linspace(1, 12, 12).reshape(3, 4));

        SDVariable sum = in.sum(1);
        INDArray exp = in.getArr().sum(1).reshape(3);

        INDArray out = sum.eval();
        assertEquals(exp, out);

        //Now, replace with minibatch 5:
        in.setArray(Nd4j.linspace(1, 20, 20).reshape(5, 4));
        INDArray out2 = sum.eval();
        assertArrayEquals(new long[]{5}, out2.shape());

        exp = in.getArr().sum(1).reshape(5);
        assertEquals(exp, out2);
    }

    @Test
    public void testExecutionDifferentShapesIndexAccumAlongDim() {
        SameDiff sd = SameDiff.create();
        SDVariable in = sd.var("in", Nd4j.linspace(1, 12, 12).reshape(3, 4));

        SDVariable sum = in.argmax(1);
        INDArray exp = in.getArr().argMax(1).reshape(3);

        INDArray out = sum.eval();
        assertEquals(exp, out);

        //Now, replace with minibatch 5:
        in.setArray(Nd4j.linspace(1, 20, 20).reshape(5, 4));
        INDArray out2 = sum.eval();
        assertArrayEquals(new long[]{5}, out2.shape());

        exp = in.getArr().argMax(1).reshape(5);
        assertEquals(exp, out2);
    }

    @Test
    public void testExternalErrorsSimple() {
        INDArray externalGrad = Nd4j.linspace(1, 12, 12).reshape(3, 4);

        SameDiff sd = SameDiff.create();
        SDVariable var = sd.var("var", externalGrad);
        SDVariable out = var.mul("out", 0.5);

        Map<String, INDArray> gradMap = new HashMap<>();
        gradMap.put("out", externalGrad);
        ExternalErrorsFunction fn = sd.f().externalErrors(out);

        Map<String, INDArray> m = new HashMap<>();
        m.put("out-grad", externalGrad);
        Map<String, INDArray> grads = sd.calculateGradients(m, sd.getVariables().keySet());

        INDArray gradVar = grads.get(var.name());

        assertEquals(externalGrad.mul(0.5), gradVar);

        //Now, update and execute again:
        externalGrad = Nd4j.linspace(1, 12, 12).reshape(3, 4).muli(10);

        m.put("out-grad", externalGrad);
        grads = sd.calculateGradients(m, sd.getVariables().keySet());

        gradVar = var.getGradient().getArr();

        assertEquals(externalGrad.mul(0.5), gradVar);

        //Test model serialization:
    }

    @Test
    public void testUpdatingGradient() {
        Nd4j.getRandom().setSeed(12345);

        SameDiff sd = SameDiff.create();
        SDVariable in = sd.var("in", Nd4j.linspace(1, 12, 12).reshape(3, 4));
        SDVariable w = sd.var("w", Nd4j.linspace(1, 20, 20).reshape(4, 5));
        SDVariable out = sd.mmul(in, w);
        SDVariable loss = out.std("out", true);

        INDArray outArr = loss.eval();
        Map<String,INDArray> grads = sd.calculateGradients(null, in.name(), w.name(), out.name());

        Map<String, INDArray> origGrad = new HashMap<>();
        origGrad.put("in", grads.get(in.name()).dup());
        origGrad.put("w", grads.get(w.name()).dup());
        origGrad.put("out", grads.get(out.name()).dup());

        in.getArr().assign(Nd4j.rand(in.getArr().shape()));
        INDArray outArr2 = loss.eval();
        grads = sd.calculateGradients(null, in.name(), w.name(), out.name());

        assertNotEquals(outArr, outArr2);

        //Ensure gradients are also changed:
        assertNotEquals(origGrad.get("in"), grads.get(in.name()));
        assertNotEquals(origGrad.get("w"), grads.get(w.name()));
        assertNotEquals(origGrad.get("out"), grads.get(out.name()));
    }

    @Test
    public void testUpdatingGradientSimple() {
        SameDiff sd = SameDiff.create();
        SDVariable in = sd.var("in", Nd4j.linspace(1, 12, 12).reshape(3, 4));
        SDVariable out = in.mul(2.0);
        SDVariable loss = out.std("out", true);

        INDArray outArr = loss.eval();
        Map<String,INDArray> grads = sd.calculateGradients(null, in.name(), out.name());

        Map<String, INDArray> origGrad = new HashMap<>();
        origGrad.put("in", grads.get(in.name()).dup());
        origGrad.put("out", grads.get(out.name()).dup());

        double stdBefore = in.getArr().stdNumber().doubleValue();
        in.getArr().assign(Nd4j.rand(in.getArr().shape()));
        double stdAfter = in.getArr().stdNumber().doubleValue();
        System.out.println("Before vs. after: " + stdBefore + ", " + stdAfter);
        INDArray outArr2 = loss.eval();
        grads = sd.calculateGradients(null, in.name(), out.name());

        assertNotEquals(outArr, outArr2);

        //Ensure gradients are also changed:
        assertNotEquals(origGrad.get("in"), grads.get(in.name()));
        assertNotEquals(origGrad.get("out"), grads.get(out.name()));
    }

    @Test
    public void testShapeUpdating() {

        SameDiff sd = SameDiff.create();
        SDVariable in = sd.var("in", DataType.FLOAT, 3, 5);
        SDVariable w = sd.var("W", DataType.FLOAT, 5, 4);
        SDVariable b = sd.var("b", DataType.FLOAT, 1, 4);
        SDVariable z = in.mmul(w).add(b);
        SDVariable out = sd.math().tanh("tanh", z);
        ExternalErrorsFunction fn = sd.f().externalErrors(out);

        INDArray inA = Nd4j.linspace(1, 15, 15, DataType.FLOAT).reshape(3, 5);
        INDArray wA = Nd4j.linspace(1, 20, 20, DataType.FLOAT).reshape(5, 4);
        INDArray bA = Nd4j.linspace(1, 4, 4, DataType.FLOAT);
        in.setArray(inA);
        w.setArray(wA);
        b.setArray(bA);

        INDArray grad = Nd4j.linspace(1, 12, 12, DataType.FLOAT).reshape(3, 4);
        Map<String, INDArray> phMap = new HashMap<>();
        phMap.put(fn.getGradPlaceholderName(), grad);

        log.info("--------------- out.eval() ---------------");
        out.eval();
        log.info("--------------- sd.execBackwards() #1 ---------------");
        sd.calculateGradients(phMap, "in", "W", "b");

        log.info("--------------- sd.execBackwards() #2 ---------------");
        System.out.println(sd.getFunction("grad").summary());

        in.setArray(Nd4j.linspace(1, 10, 10).reshape(2, 5));
        grad = Nd4j.linspace(1, 8, 8).reshape(2, 4);
        phMap.put(fn.getGradPlaceholderName(), grad);

        Map<String,INDArray> grads = sd.calculateGradients(phMap, sd.getVariables().keySet());
        INDArray inGrad = grads.get(in.name());
        assertArrayEquals(new long[]{2, 5}, inGrad.shape());
    }

    @Test
    public void testMultiOutput1() {

        SameDiff sd = SameDiff.create();
        SDVariable in = sd.var("in", Nd4j.create(3, 4));
        SDVariable mean = in.mean();
        SDVariable sum = in.sum();

        try {
            sd.createGradFunction();
            fail("Expected exception");
        } catch (IllegalStateException e) {
            assertTrue(e.getMessage(), e.getMessage().contains("No loss variables"));
        }

        SDVariable add = mean.add(sum);
        sd.createGradFunction();
    }

    @Test
    public void testMultiOutput2() {
        //Edge case: no functions
        SameDiff sd = SameDiff.create();
        SDVariable in = sd.var("in", Nd4j.scalar(0.0));
        SDVariable in2 = sd.var("in2", Nd4j.scalar(1.0));

        try {
            sd.createGradFunction();
            fail("Expected exception");
        } catch (IllegalStateException e) {
            assertTrue(e.getMessage(), e.getMessage().contains("No loss variables"));
        }

        SDVariable add = in.add(in2);
        sd.createGradFunction();
    }

    @Test
    public void sameDiffPlaceholderGrad() {
        INDArray x = Nd4j.ones(2, 2);
        INDArray y = Nd4j.ones(2, 2);

        SameDiff sd = SameDiff.create();

        SDVariable xSd = sd.var("x", DataType.FLOAT, x.shape());
        SDVariable ySd = sd.var("y", DataType.FLOAT, y.shape());

        SDVariable add = ySd.add("add", xSd);

        Map<String, INDArray> placeholders = new HashMap<>();
        placeholders.put("x", x);
        placeholders.put("y", y);
        Map<String,INDArray> grads = sd.calculateGradients(placeholders, xSd.name(), ySd.name());
        INDArray xGradientEnforced = grads.get("x");
        assertNotNull(xGradientEnforced);
    }


    @Test
    public void testConvertToConstant() {
        Nd4j.getRandom().setSeed(12345);

        SameDiff sd = SameDiff.create();
        SDVariable in = sd.placeHolder("in", DataType.FLOAT, 1, 3);
        SDVariable w = sd.var("w", Nd4j.rand(DataType.FLOAT, 3, 4));
        SDVariable b = sd.var("b", Nd4j.rand(DataType.FLOAT, 1, 4));
        SDVariable mmul = in.mmul(w);
        SDVariable add = mmul.add(b);
        SDVariable tanh = sd.math().tanh(add);
        SDVariable loss = sd.variance(tanh, true);

        INDArray inArr = Nd4j.rand(DataType.FLOAT, 1, 3);
        in.setArray(inArr);

        TrainingConfig c = TrainingConfig.builder()
                .updater(new Adam(0.1))
                .weightDecay(0.01, true)
                .dataSetFeatureMapping("in")
                .skipBuilderValidation(true)
                .build();
        sd.setTrainingConfig(c);

        sd.fit(new SingletonMultiDataSetIterator(new DataSet(inArr, null).toMultiDataSet()), 1);

        INDArray out = tanh.eval();

        w.convertToConstant();

        INDArray out2 = tanh.eval();

        assertEquals(out, out2);
        assertEquals(VariableType.CONSTANT, w.getVariableType());
        assertEquals(VariableType.VARIABLE, b.getVariableType());
        assertEquals(VariableType.ARRAY, add.getVariableType());
        assertEquals(VariableType.ARRAY, tanh.getVariableType());

        //Sanity check on training:
        sd.fit(new SingletonMultiDataSetIterator(new DataSet(inArr, null).toMultiDataSet()), 1);
    }

    @Test
    public void testPlaceholderToConstant() {
        Nd4j.getRandom().setSeed(12345);

        SameDiff sd = SameDiff.create();
        SDVariable in = sd.placeHolder("in", DataType.FLOAT, 1, 3);
        SDVariable in2 = sd.placeHolder("in2", DataType.FLOAT, 3, 4);
        SDVariable b = sd.var("b", Nd4j.rand(DataType.FLOAT, 1, 4));
        SDVariable mmul = in.mmul(in2);
        SDVariable add = mmul.add(b);
        SDVariable tanh = sd.math().tanh(add);
        SDVariable loss = sd.variance(tanh, true);

        INDArray inArr = Nd4j.rand(DataType.FLOAT, 1, 3);
        in.setArray(inArr);
        INDArray inArr2 = Nd4j.rand(DataType.FLOAT, 3, 4);
        in2.setArray(inArr2);

        TrainingConfig c = TrainingConfig.builder()
                .updater(new Adam(0.1))
                .weightDecay(0.01, true)
                .dataSetFeatureMapping("in", "in2")
                .skipBuilderValidation(true)
                .build();
        sd.setTrainingConfig(c);

        sd.fit(new SingletonMultiDataSetIterator(new MultiDataSet(new INDArray[]{inArr, inArr2}, null)), 1);

        INDArray out = tanh.eval();

        in.convertToConstant();

        INDArray out2 = tanh.eval();

        assertEquals(out, out2);
        assertEquals(VariableType.CONSTANT, in.getVariableType());
        assertEquals(inArr, in.getArr());

        //Sanity check on fitting:
        sd.fit(new SingletonMultiDataSetIterator(new MultiDataSet(new INDArray[]{inArr2}, null)), 1);
    }

    @Test
    public void testConvertToVariable() {
        Nd4j.getRandom().setSeed(12345);

        SameDiff sd = SameDiff.create();
        SDVariable in = sd.placeHolder("in", DataType.FLOAT, 1, 3);
        SDVariable w = sd.constant("w", Nd4j.rand(DataType.FLOAT, 3, 4));
        SDVariable b = sd.var("b", Nd4j.rand(DataType.FLOAT, 1, 4));
        SDVariable mmul = in.mmul(w);
        SDVariable add = mmul.add(b);
        SDVariable tanh = sd.math().tanh(add);
        SDVariable loss = sd.variance(tanh, true);

        INDArray inArr = Nd4j.rand(DataType.FLOAT, 1, 3);
        in.setArray(inArr);

        TrainingConfig c = TrainingConfig.builder()
                .updater(new Adam(0.1))
                .weightDecay(0.01, true)
                .dataSetFeatureMapping("in")
                .skipBuilderValidation(true)
                .build();
        sd.setTrainingConfig(c);

        INDArray out = tanh.eval();
        sd.fit(new SingletonMultiDataSetIterator(new DataSet(inArr, null).toMultiDataSet()), 1);
        w.convertToVariable();

        INDArray out2 = tanh.eval();

        assertNotEquals(out, out2);
        assertEquals(VariableType.VARIABLE, w.getVariableType());
        assertEquals(VariableType.VARIABLE, b.getVariableType());
        assertEquals(VariableType.ARRAY, add.getVariableType());
        assertEquals(VariableType.ARRAY, tanh.getVariableType());

        //Sanity check on training:
        sd.fit(new SingletonMultiDataSetIterator(new DataSet(inArr, null).toMultiDataSet()), 1);
    }

    @Test
    public void testDoubleUseOfArray() {
        //If array is reused, gradient check will fail
        INDArray a = Nd4j.rand(DataType.DOUBLE, new int[]{3, 4});
        SameDiff sd = SameDiff.create();
        SDVariable a1 = sd.var("a", a);
        SDVariable a2 = sd.var("b", a);
        a1.add(a2).norm2("out");
        String err = OpValidation.validate(new TestCase(sd)
                .gradientCheck(true));
        assertNull(err);

        a1.setArray(a);
        a2.setArray(a);
        err = OpValidation.validate(new TestCase(sd)
                .gradientCheck(true));
        assertNull(err);
    }

    @Test
    public void testMultiGradientRecurrent() {
        final INDArray input = Nd4j.rand(DataType.DOUBLE, new int[]{3, 4, 2});
        final INDArray[] output = new INDArray[(int) input.size(2)];
        for (int i = 0; i < input.size(2); i++) {
            final INDArray x_i = input.get(NDArrayIndex.all(), NDArrayIndex.all(), NDArrayIndex.point(i));

            output[i] = x_i;
            if (i > 0) {
                output[i] = output[i].add(Nd4j.squeeze(output[i - 1], 2));
            }

            output[i] = Nd4j.expandDims(output[i], 2);
        }
        final INDArray out = Nd4j.concat(2, output).norm2();

        SameDiff sd = SameDiff.create();
        final SDVariable sdInput = sd.var("input", input);

        final long timeSteps = sdInput.getShape()[2];
        SDVariable[] outputSlices = new SDVariable[(int) timeSteps];
        SDVariable prev = null;
        for (int i = 0; i < timeSteps; i++) {
            final val x_i = sdInput.get(SDIndex.all(), SDIndex.all(), SDIndex.point(i));

            outputSlices[i] = x_i;
            if (prev != null) {
                outputSlices[i] = outputSlices[i].add(sd.squeeze(prev, 2));
            }

            outputSlices[i] = sd.expandDims(outputSlices[i], 2);
            prev = outputSlices[i];
        }

        SDVariable t = sd.concat(2, outputSlices);
        t.norm2("out");
        String err = OpValidation.validate(new TestCase(sd)
                .testFlatBufferSerialization(TestCase.TestSerialization.BOTH)
                .expectedOutput("out", out)
                .gradientCheck(true));

        assertNull(err);
    }

    @Test
    public void testMultiGradientManualRecurrent() {
        final INDArray input = Nd4j.rand(DataType.DOUBLE, new int[]{3, 4, 2});
        final INDArray[] output = new INDArray[(int) input.size(2)];
        for (int i = 0; i < input.size(2); i++) {
            final INDArray x_i = input.get(NDArrayIndex.all(), NDArrayIndex.all(), NDArrayIndex.point(i));

            output[i] = x_i;
            if (i > 0) {
                output[i] = output[i].add(Nd4j.squeeze(output[i - 1], 2));
            }

            output[i] = Nd4j.expandDims(output[i], 2);
        }
        final INDArray out = Nd4j.concat(2, output).norm2();

        SameDiff sd = SameDiff.create();
        final SDVariable sdInput = sd.var("input", input);

        final long timeSteps = sdInput.getShape()[2];
        SDVariable[] outputSlices = new SDVariable[(int) timeSteps];
        final SDVariable[] inputSlices = sd.unstack(new String[]{"X_0", "X_1"}, sdInput, 2);

        final val x_0 = inputSlices[0];
        outputSlices[0] = x_0;
        outputSlices[0] = sd.expandDims("X_0-e", outputSlices[0], 2);

        final val x_1 = inputSlices[1];
        outputSlices[1] = x_1;
        outputSlices[1] = outputSlices[1].add(sd.squeeze("X_0-s", outputSlices[0], 2));
        outputSlices[1] = sd.expandDims("X_1-e", outputSlices[1], 2);

        SDVariable t = sd.concat(2, outputSlices);
        t.norm2("out");
        String err = OpValidation.validate(new TestCase(sd)
                .testFlatBufferSerialization(TestCase.TestSerialization.BOTH)
                .expectedOutput("out", out)
                .gradientCheck(true));

        assertNull(err);
    }

    @Test
    public void testMultiGradient() {
        final INDArray input = Nd4j.rand(DataType.DOUBLE, new int[]{3, 4, 2});
        SameDiff sd = SameDiff.create();
        final SDVariable sdInput = sd.var("input", input);

        final SDVariable[] inputSlices = sd.unstack(new String[]{"X_0", "X_1"}, sdInput, 2);
        final val temp = inputSlices[0].add(inputSlices[1]).div(inputSlices[1]).mul(inputSlices[0]);
        final val out = temp.add(temp).add(inputSlices[1]);
        out.norm2("out");

        String err = OpValidation.validate(new TestCase(sd)
                .testFlatBufferSerialization(TestCase.TestSerialization.BOTH)
                .gradientCheck(true));

        assertNull(err);
    }


    @Test
    public void testNonScalarOutput1() {
        SameDiff sd = SameDiff.create();
        SDVariable linspace = sd.linspace("at", DataType.DOUBLE, 1, 15, 15);
        SDVariable a = sd.reshape("a", linspace, 3, 5);
        SDVariable b = sd.var("b", Nd4j.ones(DataType.DOUBLE, 3, 5));

        SDVariable out = a.mul(b);
        out.markAsLoss();
        out.eval();

        out.eval();
        sd.grad("a").eval();

        String err = OpValidation.validate(new TestCase(sd)
                .testFlatBufferSerialization(TestCase.TestSerialization.BOTH)
                .gradientCheck(true));

        assertNull(err);
    }

    @Test
    public void testNonScalarOutput2() {
        SameDiff sd = SameDiff.create();
        SDVariable a = sd.reshape("a", sd.linspace("at", DataType.DOUBLE, 1, 15, 15), 3, 5);
        SDVariable b = sd.var("b", Nd4j.ones(DataType.DOUBLE, 3, 5));

        SDVariable out = a.mul(b).mean(1);
        out.markAsLoss();
        out.eval();

        //System.out.println(out.eval());
        INDArray actGrad = sd.grad("a").eval();

        INDArray expGrad = Nd4j.valueArrayOf(new long[]{3, 5}, 0.2, DataType.DOUBLE);
        assertEquals(expGrad, actGrad);

        String err = OpValidation.validate(new TestCase(sd).gradientCheck(true));
        assertNull(err);
    }

    @Test
    public void testNonScalarOutput3() {
        SameDiff sd = SameDiff.create();
        SDVariable a = sd.reshape("a", sd.linspace("at", DataType.DOUBLE, 1, 15, 15), 3, 5);
        SDVariable b = sd.var("b", Nd4j.ones(DataType.DOUBLE, 3, 5));//.add(3);

        SDVariable out = a.mul(b).mean(0, 1);
        out.markAsLoss();

        out.eval();

        Map<String,INDArray> g = sd.calculateGradients(null, "a");
        //System.out.println(out.eval());
        INDArray gradAct = g.get("a");
        INDArray expGrad = Nd4j.valueArrayOf(new long[]{3, 5}, 1.0 / 12, DataType.DOUBLE);

        String err = OpValidation.validate(new TestCase(sd).gradientCheck(true));
        assertNull(err);
    }

    @Test
    public void testNonScalarOutput4() {
        SameDiff sd = SameDiff.create();
        SDVariable a = sd.var("a", DataType.DOUBLE, 3, 4);
        SDVariable b = sd.placeHolder("b", DataType.DOUBLE, 4, 5);
        a.setArray(Nd4j.rand(DataType.DOUBLE, 3, 4));

        SDVariable out = a.mmul("mmul", b);

        Map<String, INDArray> m = new HashMap<>();
        m.put("b", Nd4j.rand(DataType.DOUBLE, 4, 5));
        Map<String,INDArray> g = sd.calculateGradients(m, "a", "b");

        b.setArray(m.get("b"));

        String err = OpValidation.validate(new TestCase(sd)
                .testFlatBufferSerialization(TestCase.TestSerialization.BOTH)
                .gradientCheck(true));

        assertNull(err);
    }

    @Test
    public void testSameDiffBackprop1() {
        SameDiff sd = SameDiff.create();
        final SDVariable a = sd.var("a", Nd4j.rand(4, 4));
        final SDVariable b = sd.var("b", Nd4j.rand(4, 4));
        final SDVariable c = sd.var("c", Nd4j.rand(4, 4));
        final SDVariable d = sd.var("d", Nd4j.rand(4, 4));

        final SDVariable out = a.mmul(b).add(c.mmul(d)).sum();
        out.markAsLoss();

        Map<String,INDArray> g = sd.calculateGradients(null, sd.getVariables().keySet());
    }

    @Test
    public void testSameDiffNoGradForConstantAndPlaceholder() {
        SameDiff sd = SameDiff.create();
        final SDVariable a = sd.var("a", Nd4j.rand(4, 4));
        final SDVariable b = sd.constant("b", Nd4j.rand(4, 4));
        final SDVariable c = sd.placeHolder("c", Nd4j.dataType(), 4, 4);

        a.add(b.add(c)).sum().markAsLoss();

        sd.calculateGradients(Collections.singletonMap("c", Nd4j.rand(4, 4)), sd.getVariables().keySet());
        assertNotNull(sd.grad("a"));
        assertNull(sd.grad("b"));
        assertNull(sd.grad("c"));
    }

    @Test
    public void testDuplicateNamePlaceholder() {

        for (int i = 0; i < 2; i++) {
            SameDiff sd = SameDiff.create();
            SDVariable x1 = i == 0 ? sd.placeHolder("a", DataType.FLOAT, 5, 3) : sd.var("a", DataType.FLOAT, 5, 3);
            SDVariable x2 = i == 0 ? sd.placeHolder("b", DataType.FLOAT, 5, 3) : sd.var("b", DataType.FLOAT, 5, 3);
            try {
                sd.placeHolder("a", DataType.FLOAT, 5, 3);
                fail("Expected execption");
            } catch (Throwable t) {
                String m = t.getMessage();
                assertNotNull(m);
                assertTrue(m, m.contains("already exists"));
            }

            try {
                sd.var("a", DataType.FLOAT, 1, 2);
                fail("Expected execption");
            } catch (Throwable t) {
                String m = t.getMessage();
                assertNotNull(m);
                assertTrue(m, m.contains("already exists"));
            }

            try {
                sd.var("a", Nd4j.zeros(1));
                fail("Expected execption");
            } catch (Throwable t) {
                String m = t.getMessage();
                assertNotNull(m);
                assertTrue(m, m.contains("already exists"));
            }

            try {
                sd.var("a", LongShapeDescriptor.fromShape(new long[]{1}, DataType.FLOAT));
                fail("Expected execption");
            } catch (Throwable t) {
                String m = t.getMessage();
                assertNotNull(m);
                assertTrue(m, m.contains("already exists"));
            }

            try {
                sd.constant("a", Nd4j.zeros(1));
                fail("Expected execption");
            } catch (Throwable t) {
                String m = t.getMessage();
                assertNotNull(m);
                assertTrue(m, m.contains("already exists"));
            }
        }
    }

    @Test
    public void testSameDiffGetArrayScalar() {
        final INDArray array = Nd4j.rand(1, 1);
        final SameDiff sd = SameDiff.create();
        final SDVariable a = sd.var("a", array.shape());
        a.getArr();
    }

    @Test
    public void testVariableRenaming() {

        SameDiff sd = SameDiff.create();
        SDVariable v1 = sd.var("x", Nd4j.rand(DataType.FLOAT, 3, 4));
        SDVariable v2 = sd.var("y", Nd4j.rand(DataType.FLOAT, 4, 5));
        SDVariable v3 = v1.mmul("oldName", v2);

        INDArray out = sd.outputSingle(null, "oldName");

        SDVariable renamed = v3.rename("newName");
        assertTrue(v3 == renamed);
        assertEquals("newName", renamed.name());

        assertNull(sd.getVariable("oldName"));
        assertNotNull(sd.getVariable("newName"));

        INDArray out2 = sd.outputSingle(null, "newName");

        assertEquals(out, out2);
    }

    @Test
    public void testVariableRenaming2() {

        SameDiff sd = SameDiff.create();
        SDVariable v1 = sd.placeHolder("x", DataType.FLOAT, 3, 4);
        SDVariable v2 = sd.var("y", Nd4j.rand(DataType.FLOAT, 4, 5));
        SDVariable v3 = v1.mmul("oldName", v2);
        SDVariable v4 = v3.std("out", false);

        INDArray out = sd.outputSingle(Collections.singletonMap("x", Nd4j.rand(DataType.FLOAT, 3, 4)), "out");

        sd.setTrainingConfig(TrainingConfig.builder()
                .updater(new Adam(1e-3))
                .dataSetFeatureMapping("x")
                .markLabelsUnused()
                .build());

        sd.fit(new DataSet(Nd4j.rand(DataType.FLOAT, 3, 4), null));
        v3.rename("newName");
        sd.fit(new DataSet(Nd4j.rand(DataType.FLOAT, 3, 4), null));
    }

    @Test
    public void testPlaceholderShapeValidation() {
        SameDiff sd = SameDiff.create();
        SDVariable scalar = sd.scalar("scalar", 0.0f);
        SDVariable ph1 = sd.placeHolder("ph1", DataType.FLOAT, 3, 4);
        SDVariable ph2 = sd.placeHolder("ph2", DataType.FLOAT, -1, 4);
        SDVariable ph3 = sd.placeHolder("ph3", DataType.FLOAT, 3, -1);
        SDVariable ph4 = sd.placeHolder("ph4", DataType.FLOAT, -1, -1);

        INDArray correctShape = Nd4j.create(DataType.FLOAT, 3, 4);
        INDArray wrongShape = Nd4j.create(DataType.FLOAT, 2, 3);
        INDArray wrongRank1 = Nd4j.create(DataType.FLOAT, 1);
        INDArray wrongRank2 = Nd4j.create(DataType.FLOAT, 3, 4, 5);
        for (SDVariable v : new SDVariable[]{ph1, ph2, ph3, ph4}) {
            v.setArray(correctShape);

            if (v != ph4) {
                try {
                    v.setArray(wrongShape);
                    fail("Expected exception");
                } catch (Exception t) {
                    String msg = t.getMessage();
                    assertTrue(msg, msg.contains("shape") && msg.contains("[2, 3]") && msg
                            .contains(Arrays.toString(v.placeholderShape())));
                }
            }

            try {
                v.setArray(wrongRank1);
                fail("Expected exception");
            } catch (Exception t) {
                String msg = t.getMessage();
                assertTrue(msg, msg.contains("shape") && msg.contains("[1]") && msg
                        .contains(Arrays.toString(v.placeholderShape())));
            }

            try {
                v.setArray(wrongRank2);
                fail("Expected exception");
            } catch (Exception t) {
                String msg = t.getMessage();
                assertTrue(msg, msg.contains("shape") && msg.contains("[3, 4, 5]") && msg
                        .contains(Arrays.toString(v.placeholderShape())));
            }
        }

        //Also try training:
        SDVariable sum = sd.math.mergeAdd(ph1, ph2, ph3, ph4);
        SDVariable mean = sum.add(scalar).mean();
        MultiDataSet mds = new MultiDataSet(new INDArray[]{wrongShape, wrongShape, wrongShape, wrongShape}, null);

        sd.setTrainingConfig(TrainingConfig.builder()
                .dataSetFeatureMapping("ph1", "ph2", "ph3", "ph4")
                .markLabelsUnused()
                .updater(new Adam(1e-3)).build());

        try {
            sd.fit(mds);
        } catch (Exception t) {
            String msg = t.getMessage();
            assertTrue(msg, msg.contains("shape") && msg.contains("[2, 3]"));
        }
    }


    @Test
    public void testInferenceWithoutLabel() {
        //We don't need a value for the label placeholder to calculate most values here

        SameDiff sd = SameDiff.create();

        int nIn = 4;
        int minibatch = 3;
        SDVariable input = sd.placeHolder("in", DataType.FLOAT, -1, 4);
        SDVariable label = sd.placeHolder("label", DataType.FLOAT, -1, 3);

        SDVariable w = sd.var("w", Nd4j.rand(DataType.FLOAT, 4, 3));
        SDVariable b = sd.var("b", Nd4j.rand(DataType.FLOAT, 1, 3));

        SDVariable mmul = input.mmul(w).add(b);
        SDVariable softmax = sd.nn().softmax("softmax", mmul);
        SDVariable loss = sd.loss().logLoss("loss", label, softmax);

        INDArray inputArr = Nd4j.rand(DataType.FLOAT, minibatch, nIn);

        Map<String, INDArray> m = sd.output(Collections.singletonMap("in", inputArr), "softmax");
        assertEquals(1, m.size());
        assertTrue(m.containsKey("softmax"));

        INDArray out = m.get("softmax");

        INDArray labelUnused = Nd4j.rand(DataType.FLOAT, minibatch, 3);
        Map<String, INDArray> allPh = new HashMap<>();
        allPh.put("in", inputArr);
        allPh.put("label", labelUnused);
        m = sd.output(allPh, "softmax");
        assertEquals(1, m.size());
        assertTrue(m.containsKey("softmax"));
        INDArray out2 = m.get("softmax");
        assertEquals(out, out2);
    }

    @Test
    public void testInferenceWithoutUnnecessaryPlaceholders() {
        //We don't need an array for 2 of the placeholders to calculate the

        SameDiff sd = SameDiff.create();

        int nIn = 4;
        int minibatch = 3;
        SDVariable input = sd.placeHolder("in", DataType.FLOAT, -1, 4);
        SDVariable label = sd.placeHolder("label", DataType.FLOAT, -1, 3);

        SDVariable input2 = sd.placeHolder("in2", DataType.FLOAT);    //Scalar

        SDVariable w = sd.var("w", Nd4j.rand(DataType.FLOAT, 4, 3));
        SDVariable b = sd.var("b", Nd4j.rand(DataType.FLOAT, 1, 3));

        SDVariable mmul = input.mmul(w).add(b);
        SDVariable softmax = sd.nn().softmax("softmax", mmul);
        SDVariable loss = sd.loss().logLoss("loss", label, softmax);
        SDVariable loss2 = softmax.mul(input2);

        INDArray inputArr = Nd4j.rand(DataType.FLOAT, minibatch, nIn);

        Map<String, INDArray> m = sd.output(Collections.singletonMap("in", inputArr), "softmax");
        assertEquals(1, m.size());
        assertTrue(m.containsKey("softmax"));

        INDArray out = m.get("softmax");

        INDArray labelUnused = Nd4j.rand(DataType.FLOAT, minibatch, 3);
        Map<String, INDArray> allPh = new HashMap<>();
        allPh.put("in", inputArr);
        allPh.put("label", labelUnused);
        allPh.put("in2", Nd4j.scalar(1.0f));
        m = sd.output(allPh, "softmax");
        assertEquals(1, m.size());
        assertTrue(m.containsKey("softmax"));
        INDArray out2 = m.get("softmax");
        assertEquals(out, out2);
    }


    @Test
    public void testConvertDTypes1() {

        SameDiff sd = SameDiff.create();
        SDVariable x = sd.var("x", Nd4j.rand(DataType.FLOAT, 3, 4));
        SDVariable y = sd.var("y", Nd4j.rand(DataType.FLOAT, 4, 2));
        SDVariable z = x.mmul("z", y);
        SDVariable tanh = sd.math().tanh("tanh", z);
        SDVariable stdev = tanh.std("stdev", true);

        assertEquals(DataType.FLOAT, x.dataType());
        assertEquals(DataType.FLOAT, y.dataType());
        assertEquals(DataType.FLOAT, z.dataType());
        assertEquals(DataType.FLOAT, tanh.dataType());
        assertEquals(DataType.FLOAT, stdev.dataType());

        Map<String, INDArray> out = sd.output((Map<String,INDArray>)null, "x", "y", "z", "tanh", "stdev");
        for (Map.Entry<String, INDArray> e : out.entrySet()) {
            assertEquals(e.getKey(), DataType.FLOAT, e.getValue().dataType());
        }

        assertEquals(DataType.FLOAT, x.getArr().dataType());
        assertEquals(DataType.FLOAT, y.getArr().dataType());

        Map<String, DataType> toConvert = new HashMap<>();
        toConvert.put("x", DataType.DOUBLE);
        toConvert.put("y", DataType.DOUBLE);
        sd.convertDataTypes(toConvert);

        assertEquals(DataType.DOUBLE, x.dataType());
        assertEquals(DataType.DOUBLE, y.dataType());
        assertEquals(DataType.DOUBLE, z.dataType());
        assertEquals(DataType.DOUBLE, tanh.dataType());
        assertEquals(DataType.DOUBLE, stdev.dataType());

        out = sd.output((Map<String,INDArray>)null, "x", "y", "z", "tanh", "stdev");
        for (Map.Entry<String, INDArray> e : out.entrySet()) {
            assertEquals(e.getKey(), DataType.DOUBLE, e.getValue().dataType());
        }

        assertEquals(DataType.DOUBLE, x.getArr().dataType());
        assertEquals(DataType.DOUBLE, y.getArr().dataType());
    }

    @Test
    public void testConvertDTypes2() {

        SameDiff sd = SameDiff.create();
        SDVariable x = sd.placeHolder("x", DataType.FLOAT, 3, 4);
        SDVariable y = sd.var("y", Nd4j.rand(DataType.FLOAT, 1, 4));
        SDVariable xD = x.castTo("xD", DataType.DOUBLE);
        SDVariable yD = y.castTo("yD", DataType.DOUBLE);
        SDVariable add = xD.add("a", yD);
        SDVariable relu = sd.nn().relu("r", add, 1);

        assertEquals(DataType.FLOAT, x.dataType());
        assertEquals(DataType.FLOAT, y.dataType());
        assertEquals(DataType.DOUBLE, xD.dataType());
        assertEquals(DataType.DOUBLE, yD.dataType());
        assertEquals(DataType.DOUBLE, add.dataType());
        assertEquals(DataType.DOUBLE, relu.dataType());

        Map<String, INDArray> ph = Collections.singletonMap("x", Nd4j.rand(DataType.FLOAT, 3, 4));

        Map<String, INDArray> out = sd.output(ph, "x", "y", "xD", "yD", "a", "r");
        for (Map.Entry<String, INDArray> e : out.entrySet()) {
            if (e.getKey().equals("x") || e.getKey().equals("y")) {
                assertEquals(e.getKey(), DataType.FLOAT, e.getValue().dataType());
            } else {
                assertEquals(e.getKey(), DataType.DOUBLE, e.getValue().dataType());
            }
        }

        assertEquals(DataType.FLOAT, y.getArr().dataType());

        Map<String, DataType> toConvert = new HashMap<>();
        toConvert.put("x", DataType.DOUBLE);
        toConvert.put("y", DataType.DOUBLE);
        sd.convertDataTypes(toConvert);

        assertEquals(DataType.DOUBLE, x.dataType());
        assertEquals(DataType.DOUBLE, y.dataType());
        assertEquals(DataType.DOUBLE, xD.dataType());
        assertEquals(DataType.DOUBLE, yD.dataType());
        assertEquals(DataType.DOUBLE, add.dataType());
        assertEquals(DataType.DOUBLE, relu.dataType());

        out = sd.output(ph, "x", "y", "xD", "yD", "a", "r");
        for (Map.Entry<String, INDArray> e : out.entrySet()) {
            assertEquals(e.getKey(), DataType.DOUBLE, e.getValue().dataType());
        }

        assertEquals(DataType.DOUBLE, y.getArr().dataType());
    }


    @Test
    public void testGradFnRequiredVars() {
        //User can explicitly request that gradients for specific vars are available when differentiating (creating grad function),
        // even if they normally wouldn't be needed or calculated

        for (boolean reqPhVar : new boolean[]{false, true}) {
//        for(boolean reqPhVar : new boolean[]{true}){

            SameDiff sd = SameDiff.create();
            SDVariable ph = sd.placeHolder("in", DataType.FLOAT, -1, 5);
            SDVariable add = ph.add(1.0);
            SDVariable w = sd.var("w", Nd4j.rand(DataType.FLOAT, 5, 4));
            SDVariable b = sd.var("b", Nd4j.rand(DataType.FLOAT, 1, 4));

            SDVariable mmul = add.mmul(w).add(b);

            SDVariable loss = mmul.std(true);

            INDArray in = Nd4j.rand(DataType.FLOAT, 1, 5);

            if (reqPhVar) {
                sd.createGradFunction("in");
                assertNotNull(ph.gradient());
                assertNotNull(w.gradient());
                assertNotNull(b.gradient());

                Map<String,INDArray> m = sd.calculateGradients(Collections.singletonMap("in", in), ph.name(), w.name());
                assertNotNull(m.get(ph.name()));
                assertNotNull(m.get(w.name()));
            } else {
                sd.createGradFunction();
                assertNull(ph.gradient());
                assertNotNull(w.gradient());
                assertNotNull(b.gradient());
            }
        }


    }

    @Test
    public void testIf() throws IOException {
        SameDiff sd = SameDiff.create();
        SDVariable a = sd.placeHolder("a", DataType.DOUBLE);
        SDVariable b = sd.var("b", Nd4j.createFromArray(5.0));
        SDVariable c = sd.var("c", Nd4j.createFromArray(9.0));

        SDVariable output = sd.ifCond("out", null, s -> a.lt(b), s -> c, s -> c.add(5));

        Map<String, INDArray> firstBranch = Maps.newHashMap();
        firstBranch.put("a", Nd4j.createFromArray(3.0));
        assertEquals(Nd4j.createFromArray(9.0), sd.output(firstBranch, "out").get("out"));

        Map<String, INDArray> secondBranch = Maps.newHashMap();
        secondBranch.put("a", Nd4j.createFromArray(7.0));
        System.out.println(sd.summary());
        INDArray outArr = sd.output(secondBranch, "out").get("out");
        assertEquals(Nd4j.createFromArray(14.0), outArr);

        ByteBuffer bb = sd.asFlatBuffers(false);
        sd = SameDiff.fromFlatBuffers(bb);

        assertEquals(Nd4j.createFromArray(9.0), sd.output(firstBranch, "out").get("out"));
        assertEquals(Nd4j.createFromArray(14.0), sd.output(secondBranch, "out").get("out"));
    }

    @Test
    public void testNestedIf() throws IOException {
        SameDiff SD = SameDiff.create();
        SDVariable a = SD.var("a", Nd4j.createFromArray(2.0));
        SDVariable b = SD.var("b", Nd4j.createFromArray(5.0));
        SDVariable c = SD.var("c", Nd4j.createFromArray(9.0));
        SDVariable d = SD.var("d", Nd4j.createFromArray(-7.0));

        SDVariable output = SD.ifCond("out", null,
                (sd) -> a.lt(b),
                (sd) -> sd.ifCond(
                        (sd2) -> d.lte(0),
                        (sd2) -> c.add(1),
                        (sd2) -> d),
                (sd) -> c.add(5));
        INDArray out = output.eval();
        assertEquals(Nd4j.createFromArray(10.0), out);

        SD = SameDiff.fromFlatBuffers(SD.asFlatBuffers(false));

        assertEquals(Nd4j.createFromArray(10.0), SD.output(Collections.emptyMap(), "out").get("out"));
    }

    @Test
    public void testWhile() throws IOException {

        SameDiff SD = SameDiff.create();
        SDVariable countIn = SD.constant(5);
        SDVariable sumIn = SD.constant(0);

        SDVariable[] sum = SD.whileLoop("while_1", new SDVariable[]{countIn, sumIn},
                (sd, vars) -> vars[0].gt(0),
                (sd, vars) -> new SDVariable[]{vars[0].sub(1), vars[1].add(vars[0])});

        INDArray out = sum[1].eval();
        assertEquals(15, out.getInt(0));

        String outName = sum[1].name();

        SD = SameDiff.fromFlatBuffers(SD.asFlatBuffers(false));

        assertEquals(15, SD.output(Collections.emptyMap(), outName).get(outName).getInt(0));
    }

    @Test
    @Ignore
    public void testNestedWhile() throws IOException {
        SameDiff SD = SameDiff.create();
        SDVariable countIn = SD.constant(5);
        SDVariable sumIn = SD.constant(0);
        SDVariable sum2 = SD.constant(0);
        //TODO creating constant instead of using sum2 causes errors

        SDVariable[] sum = SD.whileLoop(new SDVariable[]{countIn, sumIn},
                (sd, vars) -> vars[0].gt(0),
                (sd, vars) -> new SDVariable[]{vars[0].sub(1),
                        vars[1].add(sd.whileLoop(new SDVariable[]{vars[0], sum2},
                                (sd2, vars2) -> vars2[0].gt(0),
                                (sd2, vars2) -> new SDVariable[]{vars2[0].sub(1), vars2[1].add(vars2[0])})[1])});

        INDArray out = sum[1].eval();
        assertEquals(35, out.getInt(0));

        String outName = sum[1].name();

        SD = SameDiff.fromFlatBuffers(SD.asFlatBuffers(false));

        assertEquals(35, SD.output(Collections.emptyMap(), outName).get(outName).getInt(0));

    }

    @Test
    public void testNestedWhileIf() throws IOException {
        SameDiff SD = SameDiff.create();
        SDVariable countIn = SD.constant(5);
        SDVariable sumIn = SD.constant(0);
        SDVariable hundred = SD.constant(100);

        SDVariable[] sum = SD.whileLoop(new SDVariable[]{countIn, sumIn},
                (sd, vars) -> vars[0].gte(0),
                (sd, vars) -> new SDVariable[]{vars[0].sub(1), vars[1].add(
                        sd.ifCond((sd2) -> vars[0].eq(0),
                                (sd2) -> vars[0].add(100), //TODO replace with hundred and things break
                                (sd2) -> vars[0])
                )});

        INDArray out = sum[1].eval();
        assertEquals(115, out.getInt(0));

        String outName = sum[1].name();

        SD = SameDiff.fromFlatBuffers(SD.asFlatBuffers(false));

        assertEquals(115, SD.output(Collections.emptyMap(), outName).get(outName).getInt(0));
    }

    @Test
    public void testMod_1(){
        val sd = SameDiff.create();
        val initial = sd.constant("initial", Nd4j.createFromArray(5.f, 6.f, 7.f));
        val four = sd.constant("four", 4.0f);
        val mod = initial.mod("mod",  four);

        val e = Nd4j.createFromArray(1.f, 2.f, 3.f);

        assertEquals(e, mod.eval());
    }

    @Test
    public void castShapeTest1(){
        SameDiff sd = SameDiff.create();
        SDVariable x = sd.constant(Nd4j.createFromArray(1, 2, 3, 4));
        SDVariable casted = x.castTo(DataType.FLOAT);

        assertEquals(casted.dataType(), DataType.FLOAT);
    }

    @Test
    @Ignore // casted shape is null
    public void castShapeTestEmpty(){
        SameDiff sd = SameDiff.create();
        SDVariable x = sd.constant(Nd4j.empty(DataType.INT));
        SDVariable casted = x.castTo(DataType.FLOAT);

        assertEquals(casted.dataType(), DataType.FLOAT);
        assertTrue(casted.getShapeDescriptor().isEmpty());
    }


    @Test
    public void testEmptyShapeVar(){
        SameDiff sd = SameDiff.create();

        try {
            sd.var(DataType.FLOAT, 1, 0, 2);
            fail("Expected exception");
        } catch (IllegalArgumentException e){
            String m = e.getMessage();
            assertTrue(m, m.contains("variable") && m.contains("empty") && m.contains("0"));
        }

        try {
            sd.var(Nd4j.create(1, 0, 2));
            fail("Expected exception");
        } catch (IllegalArgumentException e){
            String m = e.getMessage().toLowerCase();
            assertTrue(m, m.contains("variable") && m.contains("empty") && m.contains("0"));
        }
    }

    @Test
    public void testPReLU(){
        SameDiff sd = SameDiff.create();

        SDVariable input = sd.constant(Nd4j.createFromArray(
                new int[][][]{{
                        {-10, 10, 10, -10},
                        {10, 10, -10, -10}
                }}
        ).castTo(DataType.DOUBLE));

        SDVariable alpha = sd.var(Nd4j.createFromArray(0.01, 0.1).castTo(DataType.DOUBLE));

        SDVariable out = sd.nn.prelu("out", input, alpha, 2);

        TestCase tc = new TestCase(sd).expected("out", Nd4j.createFromArray(new double[][][]{{
                        {-0.1, 10, 10, -0.1},
                        {10, 10, -1, -1}
        }}).castTo(DataType.DOUBLE)).gradientCheck(true);

        String err = OpValidation.validate(tc);
        assertNull(err);
    }

    @Test
    public void testSameDiffSeedReproducibilityVarInit() {

        SameDiff sd0 = SameDiff.create();
        SameDiff sd1 = SameDiff.create();
        Nd4j.getRandom().setSeed(12345);
        SDVariable rand0 = sd0.var("random", new UniformInitScheme('c', 3), DataType.FLOAT, 3, 1);

        Nd4j.getRandom().setSeed(12345);
        SDVariable rand1 = sd1.var("random", new UniformInitScheme('c', 3), DataType.FLOAT, 3, 1);


        Nd4j.getRandom().setSeed(0);
        System.out.println(rand0.eval());

        Nd4j.getRandom().setSeed(0);
        System.out.println(rand1.eval());

        INDArray a0 = rand0.eval();
        Nd4j.getRandom().setSeed(0);
        INDArray a1 = rand1.eval();
        assertEquals(a0, a1);
    }


    @Test
    public void testCalculateGradientsAndOutputs(){
        SameDiff sd = SameDiff.create();
        SDVariable in = sd.placeHolder("in", DataType.FLOAT, -1, 4);
        SDVariable w = sd.var("w", Nd4j.rand(DataType.FLOAT, 4, 3));
        SDVariable b = sd.var("b", Nd4j.rand(DataType.FLOAT, 3));
        SDVariable z = in.mmul(w).add("z", b);
        SDVariable softmax = sd.nn.softmax("softmax", z);

        Map<String,INDArray> ph = Collections.singletonMap("in", Nd4j.rand(DataType.FLOAT, 2, 4));
        List<String> outputs = Arrays.asList("in", "z", "softmax");
        List<String> grads = Arrays.asList("in", "w", "z");

        OutAndGrad oag = sd.calculateGradientsAndOutputs(ph, outputs, grads);
        Map<String,INDArray> outs = oag.getOutputs();
        Map<String,INDArray> g = oag.getGradients();


        Map<String,INDArray> outExp = sd.output(ph, outputs);
        Map<String,INDArray> gExp = sd.calculateGradients(ph, grads);

        assertEquals(outExp, outs);
        assertEquals(gExp, g);
    }
    
    @Test
	public void testConcatVariableGrad() {
		SameDiff sd = SameDiff.create();
		SDVariable label = sd.var("label", DataType.FLOAT, 3, 4);
		SDVariable a = sd.var("a", DataType.FLOAT, 3, 2);
		SDVariable b = sd.var("b", DataType.FLOAT, 3, 2);
		INDArray inputArr = Nd4j.rand(3,4);
		INDArray labelArr =  Nd4j.rand(3,4);
		SDVariable c = sd.concat("concat", 1, a, b);
		SDVariable loss = sd.math().pow(c.sub(label), 2);
		sd.setLossVariables(loss);
		sd.associateArrayWithVariable(labelArr, label);
		sd.associateArrayWithVariable(inputArr.get(NDArrayIndex.all(), NDArrayIndex.interval(0, 2)), a);
		sd.associateArrayWithVariable(inputArr.get(NDArrayIndex.all(), NDArrayIndex.interval(2, 4)), b);
		Map<String, INDArray> map = sd.calculateGradients(null, "a", "b", "concat");
		INDArray concatArray = Nd4j.hstack(map.get("a"), map.get("b"));
		assertEquals(concatArray, map.get("concat"));

	}

	@Test
	public void testSliceVariableGrad() {
		SameDiff sd = SameDiff.create();
		SDVariable label = sd.var("label", DataType.FLOAT, 3, 4);
		SDVariable input = sd.var("input", DataType.FLOAT, 3, 4);
		INDArray inputArr =  Nd4j.rand(3,4);
		INDArray labelArr =  Nd4j.rand(3,4);
		SDVariable a = input.get(SDIndex.all(), SDIndex.interval(0, 2));
		SDVariable b = input.get(SDIndex.all(), SDIndex.interval(2, 4));
		SDVariable c = sd.concat("concat", 1, a, b);
		SDVariable loss = sd.math().pow(c.sub(label), 2);
		sd.setLossVariables(loss);
		sd.associateArrayWithVariable(labelArr, label);
		sd.associateArrayWithVariable(inputArr, input);
		Map<String, INDArray> map = sd.calculateGradients(null,"input", "concat");
		assertEquals(map.get("input"), map.get("concat"));
	}
}
>>>>>>> 8d87b078
<|MERGE_RESOLUTION|>--- conflicted
+++ resolved
@@ -1,7048 +1,3504 @@
-<<<<<<< HEAD
-/*******************************************************************************
- * Copyright (c) 2015-2018 Skymind, Inc.
- *
- * This program and the accompanying materials are made available under the
- * terms of the Apache License, Version 2.0 which is available at
- * https://www.apache.org/licenses/LICENSE-2.0.
- *
- * Unless required by applicable law or agreed to in writing, software
- * distributed under the License is distributed on an "AS IS" BASIS, WITHOUT
- * WARRANTIES OR CONDITIONS OF ANY KIND, either express or implied. See the
- * License for the specific language governing permissions and limitations
- * under the License.
- *
- * SPDX-License-Identifier: Apache-2.0
- ******************************************************************************/
-
-package org.nd4j.autodiff.samediff;
-
-import static org.junit.Assert.assertEquals;
-import static org.junit.Assert.assertNotEquals;
-import static org.junit.Assert.assertNotNull;
-import static org.junit.Assert.assertNull;
-import static org.junit.Assert.assertTrue;
-import static org.junit.Assert.fail;
-import static org.junit.Assume.assumeNotNull;
-import static org.nd4j.linalg.indexing.NDArrayIndex.all;
-
-import java.io.IOException;
-import java.lang.reflect.Field;
-import java.nio.ByteBuffer;
-import java.util.ArrayList;
-import java.util.Arrays;
-import java.util.Collections;
-import java.util.HashMap;
-import java.util.List;
-import java.util.Map;
-
-import org.junit.After;
-import org.junit.Before;
-import org.junit.ClassRule;
-import org.junit.Ignore;
-import org.junit.Test;
-import org.junit.rules.TemporaryFolder;
-import org.nd4j.OpValidationSuite;
-import org.nd4j.autodiff.samediff.api.OutAndGrad;
-import org.nd4j.autodiff.validation.OpValidation;
-import org.nd4j.autodiff.validation.TestCase;
-import org.nd4j.linalg.BaseNd4jTest;
-import org.nd4j.linalg.activations.Activation;
-import org.nd4j.linalg.api.blas.params.MMulTranspose;
-import org.nd4j.linalg.api.buffer.DataType;
-import org.nd4j.linalg.api.ndarray.INDArray;
-import org.nd4j.linalg.api.ops.DynamicCustomOp;
-import org.nd4j.linalg.api.ops.impl.layers.ExternalErrorsFunction;
-import org.nd4j.linalg.api.ops.impl.layers.convolution.config.Conv2DConfig;
-import org.nd4j.linalg.api.ops.impl.layers.convolution.config.LocalResponseNormalizationConfig;
-import org.nd4j.linalg.api.ops.impl.reduce3.ManhattanDistance;
-import org.nd4j.linalg.api.ops.impl.shape.tensorops.TensorArray;
-import org.nd4j.linalg.api.ops.impl.transforms.any.IsMax;
-import org.nd4j.linalg.api.ops.impl.transforms.custom.GreaterThanOrEqual;
-import org.nd4j.linalg.api.ops.impl.transforms.custom.IsNonDecreasing;
-import org.nd4j.linalg.api.ops.impl.transforms.custom.IsNumericTensor;
-import org.nd4j.linalg.api.ops.impl.transforms.custom.IsStrictlyIncreasing;
-import org.nd4j.linalg.api.ops.impl.transforms.custom.LessThanOrEqual;
-import org.nd4j.linalg.api.ops.impl.transforms.custom.Max;
-import org.nd4j.linalg.api.ops.impl.transforms.custom.Min;
-import org.nd4j.linalg.api.ops.random.impl.BernoulliDistribution;
-import org.nd4j.linalg.api.shape.LongShapeDescriptor;
-import org.nd4j.linalg.checkutil.NDArrayCreationUtil;
-import org.nd4j.linalg.dataset.DataSet;
-import org.nd4j.linalg.dataset.MultiDataSet;
-import org.nd4j.linalg.dataset.adapter.SingletonMultiDataSetIterator;
-import org.nd4j.linalg.factory.Nd4j;
-import org.nd4j.linalg.factory.Nd4jBackend;
-import org.nd4j.linalg.indexing.INDArrayIndex;
-import org.nd4j.linalg.indexing.NDArrayIndex;
-import org.nd4j.linalg.learning.config.Adam;
-import org.nd4j.linalg.ops.transforms.Transforms;
-import org.nd4j.linalg.primitives.Pair;
-import org.nd4j.nativeblas.NativeOpsHolder;
-import org.nd4j.weightinit.impl.UniformInitScheme;
-
-import com.google.common.collect.Maps;
-
-import lombok.val;
-import lombok.extern.slf4j.Slf4j;
-
-/**
- * Created by agibsonccc on 4/11/17.
- */
-@Slf4j
-public class SameDiffTests extends BaseNd4jTest {
-
-    private DataType initialType;
-
-    public SameDiffTests(Nd4jBackend b) {
-        super(b);
-    }
-
-    @Override
-    public char ordering() {
-        return 'c';
-    }
-
-    @ClassRule
-    public static TemporaryFolder folder = new TemporaryFolder();
-
-
-    @Before
-    public void before() {
-        Nd4j.create(1);
-        initialType = Nd4j.dataType();
-
-        Nd4j.setDataType(DataType.DOUBLE);
-        Nd4j.getRandom().setSeed(123);
-    }
-
-    @After
-    public void after() {
-        Nd4j.setDataType(initialType);
-
-        NativeOpsHolder.getInstance().getDeviceNativeOps().enableDebugMode(false);
-        NativeOpsHolder.getInstance().getDeviceNativeOps().enableVerboseMode(false);
-    }
-
-    public Map<String, INDArray> variablesForInput() {
-        INDArray inputs = Nd4j.create(new double[][]{
-                {0.52, 1.12, 0.77},
-                {0.88, -1.08, 0.15},
-                {0.52, 0.06, -1.30},
-                {0.74, -2.49, 1.39}
-        });
-
-        INDArray labels = Nd4j.create(new double[]{1, 1, 0, 1}).reshape(4, 1);
-
-        INDArray weights = Nd4j.zeros(3, 1);
-
-        Map<String, INDArray> inputMap = new HashMap<>();
-        inputMap.put("x", inputs);
-        inputMap.put("w", weights);
-        inputMap.put("y", labels);
-        return inputMap;
-    }
-
-    @Test
-    public void testVariableNaming_1() {
-        val sd = SameDiff.create();
-
-        val input = sd.var("inp", new long[]{2, 3});
-
-        val nodeA = sd.math().square(input);
-        val nodeB = sd.math().square(nodeA);
-
-        sd.associateArrayWithVariable(Nd4j.create(new double[]{1, 2, 3, 4, 5, 6}, new long[]{2, 3}), input);
-
-        sd.outputAll(null);
-
-        nodeA.isPlaceHolder();
-    }
-
-
-    @Test
-    public void testAddArgsAndOutput() {
-        SameDiff sameDiff = SameDiff.create();
-        val varOne = sameDiff.var("one", Nd4j.ones(2));
-    }
-
-    @Test
-    public void testMseBackwards() {
-
-        SameDiff sd = SameDiff.create();
-
-        int nOut = 4;
-        int minibatch = 3;
-        SDVariable input = sd.var("in", DataType.FLOAT, new long[]{minibatch, nOut});
-        SDVariable label = sd.var("label", DataType.FLOAT, new long[]{minibatch, nOut});
-
-        SDVariable diff = input.sub(label);
-        SDVariable sqDiff = diff.mul(diff);
-        SDVariable msePerEx = sd.mean("msePerEx", sqDiff, 1);
-        SDVariable avgMSE = sd.mean("loss", msePerEx, 0);
-
-        INDArray inputArr = Nd4j.rand(DataType.FLOAT, minibatch, nOut);
-        INDArray labelArr = Nd4j.rand(DataType.FLOAT, minibatch, nOut);
-
-        sd.associateArrayWithVariable(inputArr, input);
-        sd.associateArrayWithVariable(labelArr, label);
-
-        INDArray result = avgMSE.eval();
-        assertEquals(1, result.length());
-
-        sd.calculateGradients(Collections.emptyMap(), sd.getVariables().keySet());
-    }
-
-    @Test
-    public void testEvalVariable() {
-        SameDiff sameDiff = SameDiff.create();
-        INDArray ones = Nd4j.ones(4);
-        INDArray twos = ones.add(ones);
-        SDVariable inputOne = sameDiff.var("inputone", ones);
-        SDVariable inputResult = inputOne.add("extravarname", inputOne);
-        assertEquals(twos, inputResult.eval());
-    }
-
-
-    @Test
-    public void testSum() {
-        SameDiff sameDiff = SameDiff.create();
-        INDArray arr = Transforms.sigmoid(Nd4j.linspace(1, 4, 4, DataType.FLOAT)).reshape(1, 4);
-        SDVariable x = sameDiff.var("x", arr);
-        SDVariable result = sameDiff.sum(x, 1); //[1,4].sum(1) == [1]
-
-        INDArray exp = Nd4j.scalar(arr.sumNumber().floatValue()).reshape(1);
-        INDArray resultArr = result.eval();
-        assertEquals(exp, resultArr);
-    }
-
-    @Test
-    public void testAddEval() {
-        SameDiff sameDiff = SameDiff.create();
-        INDArray x = Nd4j.scalar(1.0);
-        INDArray y = Nd4j.scalar(2.0);
-        SDVariable xVar = sameDiff.placeHolder("x", DataType.DOUBLE, 1, 1);
-        SDVariable yVar = sameDiff.placeHolder("y", DataType.DOUBLE, 1, 1);
-        SDVariable output = xVar.add(yVar);
-        Map<String, INDArray> m = new HashMap<>();
-        m.put("x", x);
-        m.put("y", y);
-        INDArray out = sameDiff.output(m, Collections.singletonList(output.name())).get(output.name());
-        INDArray outputAssertion = x.add(y);
-        assertEquals(outputAssertion, out);
-    }
-
-    @Test
-    public void testWeightedXentWithLogits() {
-        SameDiff sameDiff = SameDiff.create();
-        INDArray targets = Nd4j.create(new long[]{1, 5});
-        INDArray inputs = Nd4j.create(new long[]{1, 5});
-        INDArray weights = Nd4j.create(new long[]{1, 5});
-
-        SDVariable sdInputs = sameDiff.var("inputs", inputs);
-        SDVariable sdWeights = sameDiff.var("weights", weights);
-        SDVariable sdTargets = sameDiff.var("targets", targets);
-
-        SDVariable res = sameDiff.loss().weightedCrossEntropyWithLogits(sdTargets, sdInputs, sdWeights);
-
-        INDArray resultArray = res.eval();
-        assertArrayEquals(new long[]{1, 5}, resultArray.shape());
-    }
-
-    @Test
-    public void testMseForward() {
-
-        SameDiff sd = SameDiff.create();
-
-        int nOut = 4;
-        int minibatch = 3;
-        SDVariable input = sd.var("in", new long[]{-1, nOut});
-        SDVariable label = sd.var("label", new long[]{-1, nOut});
-
-        SDVariable diff = input.sub(label);
-        SDVariable sqDiff = diff.mul(diff);
-        SDVariable msePerEx = sd.mean("msePerEx", sqDiff, 1);
-        SDVariable score = sd.mean("score", msePerEx);
-
-        INDArray inputArr = Nd4j.rand(minibatch, nOut);
-        INDArray labelArr = Nd4j.rand(minibatch, nOut);
-
-        sd.associateArrayWithVariable(inputArr, input);
-        sd.associateArrayWithVariable(labelArr, label);
-
-        INDArray result = score.eval();
-        assertNotNull(result);                          //*** Fails Here - Null output ***
-        assertEquals(1, result.length());
-    }
-
-    @Test
-    public void testDistance() {
-        SameDiff sameDiff = SameDiff.create();
-        INDArray arr = Transforms.sigmoid(Nd4j.linspace(1, 4, 4)).reshape(2, 2);
-        SDVariable x = sameDiff.var("x", arr);
-        SDVariable y = sameDiff.var("y", arr);
-        SDVariable result = sameDiff.math().cosineSimilarity(x, y, 1);
-        SDVariable addResult = result.add(result);
-        SDVariable finalReshape = sameDiff.reshape(addResult, 1, 2);
-        Map<String,INDArray> out = sameDiff.output(Collections.emptyMap(), finalReshape.name());
-        assertArrayEquals(new long[]{1, 2}, out.get(finalReshape.name()).shape());
-    }
-
-    @Test
-    public void testTensorGradMmul() {
-        SameDiff sameDiff = SameDiff.create();
-        INDArray arr = Transforms.sigmoid(Nd4j.linspace(1, 4, 4)).reshape(2, 2);
-        SDVariable x = sameDiff.var("x", arr);
-        SDVariable y = sameDiff.var("y", arr);
-        SDVariable result = sameDiff.mmul(x, y);
-        SDVariable otherResult = result.add(result);
-        Map<String,INDArray> m = sameDiff.outputAll(null);
-        assertArrayEquals(new long[]{2, 2}, m.get(result.name()).shape());
-    }
-
-
-    @Test
-    public void testEval() {
-        SameDiff sameDiff = SameDiff.create();
-        INDArray arr = Nd4j.linspace(1, 4, 4);
-        SDVariable x = sameDiff.var("x", arr);
-        SDVariable sigmoid = sameDiff.nn().sigmoid("s", x);
-        INDArray assertion = Transforms.sigmoid(arr);
-        INDArray eval = sameDiff.output(Collections.singletonMap("x", arr), Collections.singletonList("s")).get("s");
-        assertEquals(assertion, eval);
-    }
-
-    @Test
-    public void testFunctionInputsAndArgs() {
-        SameDiff sameDiff = SameDiff.create();
-        SDVariable var = sameDiff.var("one", Nd4j.scalar(1.0));
-        SDVariable variable2 = sameDiff.var("two", Nd4j.scalar(1.0));
-        val sum = var.add(variable2);
-        INDArray out = sum.eval();
-        assertArrayEquals(new long[0], out.shape());
-    }
-
-
-    @Test
-    public void testCrossSameDiffVariableInitWithAlloc() {
-        SameDiff first = SameDiff.create();
-        SameDiff second = SameDiff.create();
-
-        SDVariable firstVar = first.var("one", new long[]{2, 2});
-        SDVariable secondVar = second.var(firstVar);
-        assertEquals(firstVar.getArr(), secondVar.getArr());
-        assertEquals(firstVar.name(), secondVar.name());
-    }
-
-
-    @Test
-    public void testCrossSameDiffVariableInitWithPlaceHolder() {
-        SameDiff first = SameDiff.create();
-        SameDiff second = SameDiff.create();
-
-        SDVariable firstVar = first.var("one", new long[]{2, 2});
-        SDVariable secondVar = second.var(firstVar);
-        assumeNotNull(firstVar.getArr());
-
-        assertEquals(firstVar.getArr(), secondVar.getArr());
-        assertEquals(firstVar.name(), secondVar.name());
-    }
-
-
-    @Test
-    public void testVariableArrayReference() {
-        SameDiff sameDiff = SameDiff.create();
-        SDVariable arr = sameDiff.var("one", new long[]{2, 2});
-        assertArrayEquals(new long[]{2, 2}, arr.getShape());
-        assumeNotNull(arr.getArr());
-        assertArrayEquals(new long[]{2, 2}, arr.getArr().shape());
-    }
-
-    @Test
-    public void testEvalAddSelf() {
-        /**
-         * Note this test fails yet due to needing
-         * to validate simple cases like x * x
-         * matching number of inputs.
-         */
-        SameDiff sameDiff = SameDiff.create();
-        INDArray arr = Nd4j.linspace(1, 4, 4);
-        SDVariable x = sameDiff.var("x", arr);
-        SDVariable s = x.mul("s", x);
-        INDArray assertion = arr.mul(arr);
-        INDArray eval = sameDiff.output(Collections.singletonMap("x", arr), Collections.singletonList("s")).get("s");
-        assertEquals(assertion, eval);
-    }
-
-    @Test
-    public void testEvalAdd() {
-        SameDiff sameDiff = SameDiff.create();
-        INDArray arr = Nd4j.linspace(1, 4, 4);
-        INDArray yArr = arr.dup();
-        SDVariable x = sameDiff.var("x", arr);
-        SDVariable y = sameDiff.var("y", yArr);
-
-        SDVariable sigmoid = x.mul(y);
-        INDArray assertion = arr.mul(arr);
-        Map<String, INDArray> vars = new HashMap<>();
-        vars.put("x", arr);
-        vars.put("y", yArr);
-        INDArray eval = sameDiff.output(vars, Collections.singletonList(sigmoid.name())).get(sigmoid.name());
-        assertEquals(assertion, eval);
-    }
-
-    @Test
-    public void testDup() {
-        SameDiff sameDiff = SameDiff.create();
-        INDArray arr = Transforms.sigmoid(Nd4j.linspace(1, 8, 8)).reshape(2, 2, 2);
-        SDVariable x = sameDiff.var("x", arr);
-        SDVariable y = sameDiff.var("y", arr);
-        SameDiff tg2 = sameDiff.dup();
-    }
-
-
-    @Test
-    public void testElementWiseDivAndRDiv() {
-        SameDiff sameDiff = SameDiff.create();
-        INDArray ones = Nd4j.ones(4);
-        INDArray toDivBy = Nd4j.valueArrayOf(4, 0.25);
-        Map<String, INDArray> xAndY = new HashMap<>();
-        xAndY.put("x", ones);
-        xAndY.put("y", toDivBy);
-        sameDiff.defineFunction("div", new SameDiffFunctionDefinition() {
-            @Override
-            public SDVariable[] define(SameDiff sameDiff, Map<String, INDArray> inputs, SDVariable[] variableInputs) {
-                SDVariable x = sameDiff.var("x", inputs.get("x"));
-                SDVariable y = sameDiff.var("y", inputs.get("y"));
-                return new SDVariable[]{x.div("out", y)};
-            }
-        }, xAndY);
-
-        sameDiff.defineFunction("rdiv", new SameDiffFunctionDefinition() {
-            @Override
-            public SDVariable[] define(SameDiff sameDiff, Map<String, INDArray> inputs, SDVariable[] variableInputs) {
-                SDVariable x = sameDiff.var("x", inputs.get("x"));
-                SDVariable y = sameDiff.var("y", inputs.get("y"));
-                return new SDVariable[]{x.rdiv("out", y)};
-            }
-        }, xAndY);
-
-        INDArray assertionForDiv = Nd4j.valueArrayOf(4, 4.0);
-        INDArray assertionForRDiv = Nd4j.valueArrayOf(4, 0.25);
-        assertEquals(assertionForDiv, sameDiff.getFunction("div").outputSingle(null, "out"));
-        assertEquals(assertionForRDiv, sameDiff.getFunction("rdiv").outputSingle(null, "out"));
-
-    }
-
-
-    @Test
-    public void testNegativeGradient() {
-        SameDiff sameDiff = SameDiff.create();
-        INDArray ones = Nd4j.ones(4);
-        Map<String, INDArray> xAndY = new HashMap<>();
-        xAndY.put("x", ones);
-        sameDiff.defineFunction("neg", new SameDiffFunctionDefinition() {
-            @Override
-            public SDVariable[] define(SameDiff sameDiff, Map<String, INDArray> inputs, SDVariable[] variableInputs) {
-                SDVariable x = sameDiff.var("x", inputs.get("x"));
-                return new SDVariable[]{sameDiff.math().neg("out", x)};
-            }
-        }, xAndY);
-
-        INDArray assertionForDiv = Nd4j.valueArrayOf(4, -1);
-        assertEquals(assertionForDiv, sameDiff.getFunction("neg").outputSingle(null, "out"));
-
-    }
-
-
-    @Test
-    public void testSumOp() {
-        SameDiff sameDiff = SameDiff.create();
-        INDArray sumInput = Nd4j.linspace(1, 4, 4).reshape(2, 2);
-        Map<String, INDArray> inputs = new HashMap<>();
-        inputs.put("x", sumInput);
-        sameDiff.defineFunction("sum", new SameDiffFunctionDefinition() {
-            @Override
-            public SDVariable[] define(SameDiff sameDiff, Map<String, INDArray> inputs, SDVariable[] variableInputs) {
-                SDVariable input = sameDiff.var("x", inputs.get("x"));
-                SDVariable sum = sameDiff.sum("sum", input, 1);
-                return new SDVariable[]{sum};
-            }
-        }, inputs);
-
-        INDArray assertion = sumInput.sum(1);
-        INDArray out = sameDiff.getFunction("sum").output(Collections.emptyMap(), Collections.singletonList("sum"))
-                .get("sum");
-        assertEquals(assertion, out);
-    }
-
-
-    @Test
-    public void testVariableReferenceNoFunction() {
-        /**
-         * Creating a variable should not create a differential function.
-         */
-        SameDiff sameDiff = SameDiff.create();
-        SDVariable sdVariable = sameDiff.var("one", Nd4j.scalar(1.0));
-        assumeNotNull(sameDiff.getVariable(sdVariable.name()));
-    }
-
-
-    @Test
-    public void testVariableWithFunction() {
-        /**
-         * A variable's function should be null
-         * when just a variable but
-         * have a function result
-         * when the variable itself is the result of a function.
-         *
-         */
-        SameDiff sameDiff = SameDiff.create();
-        SDVariable sdVariable = sameDiff.var("one", Nd4j.scalar(1.0));
-        SDVariable add = sdVariable.add(1.0);
-        assertEquals(sameDiff.getVariable(add.name()), add);
-    }
-
-
-    @Test
-    public void testUpdateVariable() {
-        SameDiff sameDiff = SameDiff.create();
-        SDVariable one = sameDiff.one("one", new long[]{1, 1});
-        one.rename("one-diff");
-        assertEquals(one.eval(), sameDiff.getVariable("one-diff").eval());
-    }
-
-
-    @Test
-    public void testDefineFunctionArrayExistence() {
-        SameDiff sameDiff = SameDiff.create();
-        String testFunctionName = "testfunction";
-        SDVariable[] inputVars = new SDVariable[]{
-                sameDiff.var("one", new long[]{1, 1}),
-                sameDiff.var("two", new long[]{1, 1}),
-
-        };
-
-        SameDiff functionDef = sameDiff.defineFunction(testFunctionName, new SameDiffFunctionDefinition() {
-            @Override
-            public SDVariable[] define(SameDiff sameDiff, Map<String, INDArray> inputs, SDVariable[] variableInputs) {
-                return new SDVariable[]{variableInputs[0].add(variableInputs[1])};
-            }
-        }, inputVars);
-
-        //1 input plus 2 outputs
-        assertEquals(3, functionDef.variables().size());
-
-
-    }
-
-    @Test
-    public void testAutoBroadcastAddMatrixVector() {
-        SameDiff sameDiff = SameDiff.create();
-        INDArray arr = Nd4j.linspace(1, 4, 4).reshape(2, 2);
-        INDArray row = Nd4j.ones(2);
-        INDArray assertion = arr.add(1.0);
-        SDVariable left = sameDiff.var("arr", arr);
-        SDVariable right = sameDiff.var("row", row);
-        SDVariable test = left.add(right);
-        assertEquals(assertion, test.eval());
-    }
-
-
-    @Test
-    public void testNegativeOneShape() {
-        val sd = SameDiff.create();
-        SDVariable var = sd.placeHolder("test", DataType.FLOAT, -1, 3);
-        assertTrue(var.isPlaceHolder());
-    }
-
-    @Test
-    public void testShapeResolutionMinus1() {
-        int nIn = 3;
-        int nOut = 4;
-
-        int minibatch = 3;
-
-        for (boolean useMinus1 : new boolean[]{false, true}) {
-            log.info("Starting: {}", (useMinus1 ? "minibatch -1" : "minibatch 3"));
-
-            long[] inShape;
-            if (useMinus1) {
-                inShape = new long[]{-1, nIn};
-            } else {
-                inShape = new long[]{minibatch, nIn};
-            }
-            val wShape = new long[]{nIn, nOut};
-            val bShape = new long[]{1, nOut};
-
-            SameDiff sd = SameDiff.create();
-            SDVariable layerInput = sd.var("in", inShape);
-            SDVariable weights = sd.var("W", wShape);
-            SDVariable bias = sd.var("b", bShape);
-
-            SDVariable mmul = sd.mmul("mmul", layerInput, weights);
-            SDVariable z = mmul.add("z", bias);
-            SDVariable out = sd.nn().sigmoid("out", z);
-
-            Map<String, INDArray> m = new HashMap<>();
-            INDArray in = Nd4j.rand(new long[]{minibatch, nIn});
-            INDArray w = Nd4j.rand(wShape);
-            INDArray b = Nd4j.rand(bShape);
-
-            sd.associateArrayWithVariable(in, sd.getVariable("in"));
-            assertNotNull(sd.getArrForVarName("in"));
-            sd.associateArrayWithVariable(w, sd.getVariable("W"));
-            sd.associateArrayWithVariable(b, sd.getVariable("b"));
-
-            INDArray outArr = out.eval();
-
-            assertArrayEquals(new long[]{minibatch, nOut}, outArr.shape());
-        }
-    }
-
-    @Test
-    public void testLabelInputPlaceHolderSgd() {
-
-        SameDiff sd = SameDiff.create();
-
-        int nIn = 3;
-        int nOut = 4;
-        int minibatch = 3;
-        SDVariable input = sd.var("in", new long[]{-1, nIn});
-        SDVariable label = sd.var("label", new long[]{-1, nOut});
-        assertTrue(input.isPlaceHolder());
-        assertTrue(label.isPlaceHolder());
-        SDVariable weights = sd.var("W", new long[]{nIn, nOut});
-        SDVariable bias = sd.var("b", new long[]{1, nOut});
-
-        SDVariable mmul = sd.mmul("mmul", input, weights);
-        SDVariable z = mmul.add("z", bias);
-        SDVariable out = sd.math().tanh(z);
-
-        SDVariable diff = out.sub(label);
-        SDVariable sqDiff = diff.mul(diff);
-        SDVariable msePerEx = sd.mean("msePerEx", sqDiff, 1);
-        SDVariable avgMSE = sd.mean("loss", msePerEx, 0);
-
-        INDArray inputArr = Nd4j.rand(minibatch, nIn);
-        INDArray labelArr = Nd4j.rand(minibatch, nOut);
-        INDArray weightsArr = Nd4j.rand(nIn, nOut);
-        INDArray biasArr = Nd4j.rand(1, nOut);
-
-        sd.associateArrayWithVariable(inputArr, input);
-        sd.associateArrayWithVariable(labelArr, label);
-        sd.associateArrayWithVariable(weightsArr, weights);
-        sd.associateArrayWithVariable(biasArr, bias);
-
-        INDArray result = avgMSE.eval();
-    }
-
-
-    @Test
-    public void testSequentialMeansPlaceholder() {
-        OpValidationSuite.ignoreFailing();
-        for (int dim0 : new int[]{10, -1}) {
-            String msg = "Dimension 0 = " + dim0;
-            System.out.println(msg);
-            SameDiff sd = SameDiff.create();
-            SDVariable in = sd.var("in", new long[]{dim0, 9, 8});
-            SDVariable mean1 = sd.mean(in, 2);                  //[10,9,8] -> [10,9]
-            SDVariable mean2 = sd.mean(mean1, 1);               //[10,9] -> [10]
-
-            INDArray inArr = Nd4j.create(10, 9, 8);
-            sd.associateArrayWithVariable(inArr, in);
-
-            INDArray out = mean2.eval();
-
-            long[] shape = out.shape();
-            assertArrayEquals(msg, new long[]{10}, shape);
-        }
-    }
-
-
-    @Test
-    public void testReductionShapes1() {
-
-        SameDiff sd = SameDiff.create();
-        SDVariable in = sd.var("in", new long[]{10, 9, 8});
-        SDVariable mean1 = sd.mean(in, 2);      //[10,9] out
-        SDVariable mean2 = sd.mean(mean1, 1);   //[10] out
-        Map<String,INDArray> m = sd.output((Map<String,INDArray>)null, mean1.name(), mean2.name());
-
-        INDArray m1 = m.get(mean1.name());
-        INDArray m2 = m.get(mean2.name());
-
-        assertArrayEquals(new long[]{10, 9}, m1.shape());
-        assertArrayEquals(new long[]{10}, m2.shape());
-    }
-
-
-    @Test
-    public void testReductionShapes2() {
-
-        SameDiff sd2 = SameDiff.create();
-        SDVariable in2 = sd2.var("in", new long[]{10, 9, 8});
-        SDVariable meanA = sd2.mean(in2, 0);      //[9,8] out
-        Map<String,INDArray> out = sd2.outputAll(null);
-        assertArrayEquals(new long[]{9, 8}, out.get(meanA.name()).shape());
-
-        SDVariable meanB = sd2.mean(meanA, 0);   //[8] out
-        Map<String,INDArray> m = sd2.outputAll(null);
-        assertArrayEquals(new long[]{8}, m.get(meanB.name()).shape());
-
-        assertArrayEquals(new long[]{9, 8}, m.get(meanA.name()).shape());
-        assertArrayEquals(new long[]{8}, m.get(meanB.name()).shape());
-
-        m = sd2.outputAll(null);
-
-        INDArray mA = m.get(meanA.name());
-        INDArray mB = m.get(meanB.name());
-
-        assertArrayEquals(new long[]{9, 8}, mA.shape());
-        assertArrayEquals(new long[]{8}, mB.shape());
-    }
-
-    @Test
-    public void testNames() {
-        SameDiff sd = SameDiff.create();
-        SDVariable in1 = sd.var("in", new long[]{3, 2});
-        SDVariable in2 = sd.var("in2", new long[]{3, 3});
-
-        val m = in1.add(1.0);
-        val f = m.add(2.0);
-        val s = in2.add(5.0);
-
-        Map<String,INDArray> map = sd.outputAll(null);
-        log.info("Result M: {}", map.get(m.name()));
-        log.info("Result F: {}", map.get(f.name()));
-        log.info("Result S: {}", map.get(s.name()));
-    }
-
-    @Test
-    public void testRunLogisticRegression() {
-        Map<String, INDArray> vars = this.variablesForInput();
-        SameDiff outside = SameDiff.create();
-        outside.defineFunction("activate", new SameDiffFunctionDefinition() {
-            @Override
-            public SDVariable[] define(SameDiff sameDiff, Map<String, INDArray> inputs, SDVariable[] variableInputs) {
-                sameDiff.enableDebugMode();
-                SDVariable x = sameDiff.var("x", inputs.get("x"));
-                SDVariable w = sameDiff.var("w", inputs.get("w"));
-                SDVariable y = sameDiff.var("y", inputs.get("y"));
-                SDVariable activation = sameDiff.nn().sigmoid("activation", sameDiff.mmul("mmul", x, w));
-                SDVariable oneMinusY = y.rsub("oneminusy", 1.0);
-                SDVariable oneMinusPredictions = activation.rsub("oneminusactivations", 1.0);
-                SDVariable outputTimesY = y.mul("output * y", activation);
-                SDVariable yHat = oneMinusPredictions.mul("yhat", oneMinusY);
-                SDVariable probs = outputTimesY.add("probs", yHat);
-                SDVariable logProbs = sameDiff.math().log("logprob", probs);
-                SDVariable ret = sameDiff.sum("totalsum", logProbs, Integer.MAX_VALUE);
-                SDVariable ret2 = sameDiff.math().neg("negtotalsum", ret);
-                return new SDVariable[]{ret2};
-            }
-        }, vars);
-
-        SameDiff activation = outside.getFunction("activate");
-        int epochsToRun = 5;
-        double lr = 0.1;
-     /*   for(int i = 0; i < epochsToRun; i++) {
-            activation.execBackwards();
-            INDArray wGrad = activation.grad("w").getArr().reshape(vars.get("w").shape());
-            vars.get("w").subi(wGrad.mul(lr));
-            System.out.println("Score: " + activation.getVariable("negtotalsum").getArr());
-        }*/
-
-    }
-
-
-    @Test
-    public void testTransposeWithVector() {
-        val sd = SameDiff.create();
-        val matrix = Nd4j.linspace(1, 12, 12).reshape(4, 3);
-        val vector = Nd4j.linspace(1, 4, 4).reshape(4, 1);
-        val input1 = sd.var("input", matrix);
-        val input2 = sd.var("input2", vector);
-        val output = sd
-                .mmul("output", input1, input2, MMulTranspose.builder().transposeA(true).transposeB(false).build());
-        INDArray out = output.eval();
-        assertArrayEquals(new long[]{3, 1}, out.shape());
-    }
-
-    @Test
-    public void testSimpleDefineFunction() {
-        SameDiff sameDiffOuter = SameDiff.create();
-        Map<String, INDArray> inputs = variablesForInput();
-        inputs.remove("y");
-        String logisticForward = "logisticPredictions";
-        sameDiffOuter.defineFunction(logisticForward, new SameDiffFunctionDefinition() {
-            @Override
-            public SDVariable[] define(SameDiff sameDiff, Map<String, INDArray> inputs, SDVariable[] variableInputs) {
-
-                SDVariable input = sameDiff.var("x", inputs.get("x"));
-                SDVariable w = sameDiff.var("w", inputs.get("w"));
-                SDVariable preOutput = sameDiff.mmul(input, w);
-                SDVariable sigmoid = sameDiff.nn().sigmoid(preOutput);
-                return new SDVariable[]{sigmoid};
-            }
-
-        }, inputs);
-
-        assertEquals(1, sameDiffOuter.definedFunctionNames().size());
-
-        //note here that we don't add the duplicate ops with define function anymore
-    }
-
-    @Test
-    public void testSumGradient() {
-        SameDiff sameDiff = SameDiff.create();
-        SDVariable twoByTwo = sameDiff.var("initial", Nd4j.linspace(1, 4, 4, DataType.FLOAT).reshape(2, 2));
-        SDVariable sum = sameDiff.sum(twoByTwo, Integer.MAX_VALUE);
-        Map<String,INDArray> grads = sameDiff.calculateGradients(Collections.emptyMap(), sameDiff.getVariables().keySet());
-        assertEquals(Nd4j.ones(DataType.FLOAT, 2, 2), grads.get(twoByTwo.name()));
-    }
-
-
-    @Test
-    public void testRsubScalar() {
-        SameDiff sameDiff = SameDiff.create();
-        Map<String, INDArray> params = new HashMap<>();
-        INDArray var = Nd4j.valueArrayOf(4, 2);
-        params.put("x", var);
-        sameDiff.defineFunction("rsubop", new SameDiffFunctionDefinition() {
-            @Override
-            public SDVariable[] define(SameDiff sameDiff, Map<String, INDArray> inputs, SDVariable[] variableInputs) {
-                SDVariable input = sameDiff.var("x", inputs.get("x"));
-                SDVariable ret = input.rsub("rsub", 1.0);
-                return new SDVariable[]{ret};
-            }
-        }, params);
-
-        SameDiff logisticGraph = sameDiff.getFunction("rsubop");
-        INDArray output = logisticGraph.output(params, Collections.singletonList("rsub")).get("rsub");
-        assertEquals(Nd4j.ones(4).muli(-1), output);
-    }
-
-
-    @Test
-    public void testFunctionScalarResultPropagation() {
-        SameDiff sameDiffOuter = SameDiff.create();
-        Map<String, INDArray> inputs = variablesForInput();
-
-        sameDiffOuter.defineFunction("logisticPredictions", new SameDiffFunctionDefinition() {
-            @Override
-            public SDVariable[] define(SameDiff sameDiff, Map<String, INDArray> inputs, SDVariable[] variableInputs) {
-                SDVariable input = sameDiff.var("x", inputs.get("x"));
-                SDVariable w = sameDiff.var("w", inputs.get("w"));
-                SDVariable preOutput = sameDiff.mmul(input, w);
-                SDVariable sigmoid = sameDiff.nn().sigmoid(preOutput);
-                return new SDVariable[]{sigmoid};
-            }
-        }, inputs);
-
-        sameDiffOuter.defineFunction("oneminuspredictions", new SameDiffFunctionDefinition() {
-            @Override
-            public SDVariable[] define(SameDiff sameDiff, Map<String, INDArray> inputs, SDVariable[] variableInputs) {
-                SDVariable y = sameDiff.var("y", inputs.get("y"));
-                SDVariable oneMinusPredictions = y.rsub("rsub", 1.0);
-                return new SDVariable[]{oneMinusPredictions};
-            }
-        }, inputs);
-
-        SameDiff logisticGraph = sameDiffOuter.getFunction("oneminuspredictions");
-        Map<String, INDArray> inputsSubset = new HashMap<>();
-        inputsSubset.put("y", inputs.get("y"));
-        INDArray output = logisticGraph.output(inputsSubset, Collections.singletonList("rsub")).get("rsub");
-        INDArray assertion = Nd4j.create(new double[]{0, 0, 1, 0}, new int[]{4, 1});
-        assertEquals(assertion, output);
-
-    }
-
-
-    @Test
-    public void testMmul() {
-        SameDiff sameDiffOuter = SameDiff.create();
-        Map<String, INDArray> inputs = variablesForInput();
-        SDVariable x = sameDiffOuter.var("x", inputs.get("x"));
-        SDVariable w = sameDiffOuter.var("w", inputs.get("w"));
-        SDVariable output = sameDiffOuter.mmul(x, w);
-    }
-
-
-    @Test
-    public void testGraphBuilding() {
-        final SameDiff sameDiffOuter = SameDiff.create();
-        Map<String, INDArray> inputs = variablesForInput();
-
-        sameDiffOuter.defineFunction("logisticPredictions", new SameDiffFunctionDefinition() {
-            @Override
-            public SDVariable[] define(SameDiff sameDiff, Map<String, INDArray> inputs, SDVariable[] variableInputs) {
-                SDVariable input = sameDiff.var("x", inputs.get("x"));
-                SDVariable w = sameDiff.var("w", inputs.get("w"));
-                SDVariable y = sameDiff.var("y", inputs.get("y"));
-                SDVariable preOutput = sameDiff.mmul(input, w);
-                SDVariable sigmoid = sameDiff.nn().sigmoid(preOutput);
-
-                return new SDVariable[]{sigmoid};
-            }
-        }, inputs);
-
-        sameDiffOuter.defineFunction("loss", new SameDiffFunctionDefinition() {
-            @Override
-            public SDVariable[] define(SameDiff sameDiff, Map<String, INDArray> inputs, SDVariable[] variableInputs) {
-                SDVariable outputs = sameDiffOuter.invokeFunctionOn("logisticPredictions", sameDiff);
-                SDVariable y = sameDiff.getVariable("y");
-                SDVariable outputTimesY = outputs.mul(y);
-                return new SDVariable[]{outputTimesY};
-
-            }
-        }, inputs);
-
-        SameDiff logisticPrediction = sameDiffOuter.getFunction("logisticPredictions");
-        List<String> logisticOpNameAssertions = Arrays.asList("mmul", "sigmoid");
-
-
-    }
-
-
-    @Test
-    public void testScalarAdd() {
-        SameDiff sameDiff = SameDiff.create();
-        SDVariable twoByTwo = sameDiff.var("first", Nd4j.linspace(1, 4, 4).reshape('c', 2, 2));
-        SDVariable add = twoByTwo.add(1.0);
-        INDArray test = add.eval();
-        INDArray assertion = Nd4j.linspace(1, 4, 4).reshape('c', 2, 2).add(1.0);
-        assertEquals(assertion, test);
-    }
-
-
-    @Test
-    public void testSums() {
-        SameDiff sameDiff = SameDiff.create();
-        INDArray ones = Nd4j.ones(7, 4);
-        SDVariable sdVariable = sameDiff.var("ones", ones);
-        SDVariable result = sdVariable.add(1.0);
-        SDVariable total = sameDiff.sum(result, Integer.MAX_VALUE);
-        INDArray out = total.eval();
-        assertEquals(56, out.getDouble(0), 1e-1);
-    }
-
-
-    @Test
-    public void testDenseLayerForwardPass() {
-        Nd4j.getRandom().setSeed(12345);
-
-        SameDiff sd = SameDiff.create();
-
-        INDArray iInput = Nd4j.rand(3, 4);
-        INDArray iWeights = Nd4j.rand(4, 5);
-        INDArray iBias = Nd4j.rand(1, 5);
-
-        SDVariable input = sd.var("input", iInput);
-        SDVariable weights = sd.var("weights", iWeights);
-        SDVariable bias = sd.var("bias", iBias);
-
-        SDVariable mmul = sd.mmul("mmul", input, weights);
-        SDVariable z = mmul.add("z", bias);
-        SDVariable out = sd.nn().sigmoid("out", z);
-
-        INDArray expMmul = iInput.mmul(iWeights);
-        INDArray expZ = expMmul.addRowVector(iBias);
-        INDArray expOut = Transforms.sigmoid(expZ, true);
-
-        Map<String,INDArray> m = sd.outputAll(Collections.emptyMap());
-
-        assertEquals(expMmul, m.get(mmul.name()));
-        assertEquals(expZ, m.get(z.name()));
-        assertEquals(expOut, m.get(out.name()));
-    }
-
-    @Test
-    public void testActivationBackprop() {
-
-        Activation[] afns = new Activation[]{
-                Activation.TANH,
-                Activation.SIGMOID,
-                Activation.ELU,
-                Activation.SOFTPLUS,
-                Activation.SOFTSIGN,
-                Activation.HARDTANH,
-                Activation.CUBE,
-                //WRONG output - see issue https://github.com/deeplearning4j/nd4j/issues/2426
-                Activation.RELU,            //JVM crash
-                Activation.LEAKYRELU        //JVM crash
-        };
-
-        for (Activation a : afns) {
-
-            SameDiff sd = SameDiff.create();
-            INDArray inArr = Nd4j.linspace(-3, 3, 7);
-            INDArray labelArr = Nd4j.linspace(-3, 3, 7).muli(0.5);
-            SDVariable in = sd.var("in", inArr.dup());
-
-//            System.out.println("inArr: " + inArr);
-
-            INDArray outExp;
-            SDVariable out;
-            switch (a) {
-                case ELU:
-                    out = sd.nn().elu("out", in);
-                    outExp = Transforms.elu(inArr, true);
-                    break;
-                case HARDTANH:
-                    out = sd.nn().hardTanh("out", in);
-                    outExp = Transforms.hardTanh(inArr, true);
-                    break;
-                case LEAKYRELU:
-                    out = sd.nn().leakyRelu("out", in, 0.01);
-                    outExp = Transforms.leakyRelu(inArr, true);
-                    break;
-                case RELU:
-                    out = sd.nn().relu("out", in, 0.0);
-                    outExp = Transforms.relu(inArr, true);
-                    break;
-                case SIGMOID:
-                    out = sd.nn().sigmoid("out", in);
-                    outExp = Transforms.sigmoid(inArr, true);
-                    break;
-                case SOFTPLUS:
-                    out = sd.nn().softplus("out", in);
-                    outExp = Transforms.softPlus(inArr, true);
-                    break;
-                case SOFTSIGN:
-                    out = sd.nn().softsign("out", in);
-                    outExp = Transforms.softsign(inArr, true);
-                    break;
-                case TANH:
-                    out = sd.math().tanh("out", in);
-                    outExp = Transforms.tanh(inArr, true);
-                    break;
-                case CUBE:
-                    out = sd.math().cube("out", in);
-                    outExp = Transforms.pow(inArr, 3, true);
-                    break;
-                default:
-                    throw new RuntimeException(a.toString());
-            }
-
-            //Sum squared error loss:
-            SDVariable label = sd.var("label", labelArr.dup());
-            SDVariable diff = label.sub("diff", out);
-            SDVariable sqDiff = diff.mul("sqDiff", diff);
-            SDVariable totSum = sd.sum("totSum", sqDiff, Integer.MAX_VALUE);    //Loss function...
-
-            Map<String,INDArray> m = sd.output(Collections.emptyMap(), "out");
-            INDArray outAct = m.get("out");
-            assertEquals(a.toString(), outExp, outAct);
-
-            // L = sum_i (label - out)^2
-            //dL/dOut = 2(out - label)
-            INDArray dLdOutExp = outExp.sub(labelArr).mul(2);
-            INDArray dLdInExp = a.getActivationFunction().backprop(inArr.dup(), dLdOutExp.dup()).getFirst();
-
-            Map<String,INDArray> grads = sd.calculateGradients(null, "out", "in");
-//            sd.execBackwards(Collections.emptyMap());
-//            SameDiff gradFn = sd.getFunction("grad");
-            INDArray dLdOutAct = grads.get("out");
-            INDArray dLdInAct = grads.get("in");
-
-            assertEquals(a.toString(), dLdOutExp, dLdOutAct);
-            assertEquals(a.toString(), dLdInExp, dLdInAct);
-        }
-    }
-
-
-    @Test
-    public void testPlaceholderReduceSimple() {
-        SameDiff sd = SameDiff.create();
-        SDVariable v = sd.var("in", new long[]{-1, 10});
-        SDVariable vSum = sd.sum(v, 1);                             //Exception here
-    }
-
-
-    @Test
-    public void testSequentialMeans() {
-        SameDiff sd = SameDiff.create();
-        SDVariable in = sd.var("in", new long[]{10, 10, 10});
-        SDVariable mean1 = sd.mean(in, 2);      //[10,10] out
-        SDVariable mean2 = sd.mean(mean1, 1);   //[10,1] out - ***exception here***
-    }
-
-    @Test
-    public void testBatchNormTest() {
-        SameDiff sd = SameDiff.create();
-
-        INDArray input = Nd4j.rand(1, 10);
-        INDArray mean = Nd4j.rand(1, 10).reshape(10);
-        INDArray var = Nd4j.rand(1, 10).reshape(10);
-        INDArray gamma = Nd4j.rand(1, 10).reshape(10);
-        INDArray beta = Nd4j.rand(1, 10).reshape(10);
-
-        SDVariable sdInput = sd.var("input", input);
-        SDVariable sdMean = sd.var("mean", mean);
-        SDVariable sdVar = sd.var("var", var);
-        SDVariable sdGamma = sd.var("gamma", gamma);
-        SDVariable sdBeta = sd.var("beta", beta);
-
-        SDVariable out = sd.nn().batchNorm(sdInput, sdMean, sdVar, sdGamma, sdBeta,
-                0.0, 1);
-        out = sd.nn().tanh("out", out);
-
-        INDArray outArr = out.eval();
-        assertArrayEquals(new long[]{1, 10}, outArr.shape());
-
-    }
-
-    @Test
-    public void testLrn() {
-        SameDiff sd = SameDiff.create();
-
-        INDArray input = Nd4j.create(new float[]{4, 4, 4, 4}, new long[]{1, 4, 1, 1});
-
-        SDVariable sdInput = sd.var("input", input);
-
-        LocalResponseNormalizationConfig lrn = LocalResponseNormalizationConfig.builder()
-                .alpha(1.0)
-                .beta(.5)
-                .bias(0.0)
-                .depth(1).build();
-
-        SDVariable out = sd.cnn().localResponseNormalization(sdInput, lrn);
-        SDVariable sdOut = sd.math().tanh("out", out);
-
-        Map<String,INDArray> map = sd.output(Collections.emptyMap(), "out", out.name());
-
-        for (int i = 0; i < 4; i++) {
-            assertEquals(1, map.get(out.name()).get(all(), NDArrayIndex.point(i), all(), all()).getInt(0));
-        }
-
-    }
-
-    @Test
-    public void testMoments() {
-        SameDiff sd = SameDiff.create();
-
-        INDArray input = Nd4j.create(new float[]{1, 2, 3, 4}, new long[]{2, 2});
-
-        SDVariable sdInput = sd.var("input", input);
-
-        val axis = new int[]{0, 1};
-        SDVariable[] moments = sd.math().moments(sdInput, axis);
-        SDVariable mean = moments[0];
-        SDVariable variance = moments[1];
-
-        SDVariable sum = mean.add(variance);
-        SDVariable out = sd.math().tanh("out", sum);
-
-        Map<String,INDArray> m = sd.outputAll(null);
-
-        INDArray meanArray = m.get(mean.name());
-        INDArray varArray = m.get(variance.name());
-
-        assertEquals(meanArray.getDouble(0), 2.5, 1e-5);
-        assertEquals(varArray.getDouble(0), 1.25, 1e-5);
-    }
-
-    @Test
-    public void testNormalizeMoments() {
-        SameDiff sd = SameDiff.create();
-
-        INDArray counts = Nd4j.create(new float[]{2}, new long[]{1, 1});
-        INDArray means = Nd4j.create(new float[]{2, 4}, new long[]{1, 2});
-        INDArray vars = Nd4j.create(new float[]{6, 8}, new long[]{1, 2});
-
-        SDVariable sdCounts = sd.var("counts", counts);
-        SDVariable sdMeans = sd.var("means", means);
-        SDVariable sdVars = sd.var("vars", vars);
-        double shift = 0.0;
-
-        SDVariable[] moments = sd.math().normalizeMoments(sdCounts, sdMeans, sdVars, shift);
-        SDVariable normMean = moments[0];
-        SDVariable normVariance = moments[1];
-
-        SDVariable sum = normMean.add(normVariance);
-        SDVariable out = sd.math().tanh("out", sum);
-
-        Map<String,INDArray> m = sd.outputAll(null);
-
-        INDArray meanArray = m.get(normMean.name());
-        INDArray varArray = m.get(normVariance.name());
-
-        assertEquals(meanArray.getDouble(0, 0), 1, 1e-5);
-        assertEquals(meanArray.getDouble(0, 1), 2, 1e-5);
-        assertArrayEquals(meanArray.shape(), varArray.shape());
-    }
-
-
-    @Test
-    public void testDepthWiseConv2dBasic() {
-        int nIn = 3;
-        int depthWise = 4;
-        int kH = 2;
-        int kW = 2;
-
-        int mb = 3;
-        int imgH = 28;
-        int imgW = 28;
-
-        SameDiff sd = SameDiff.create();
-        INDArray depthWeightArr = Nd4j.create(kH, kW, nIn, depthWise);
-
-        INDArray bArr = Nd4j.create(1, depthWise * nIn);
-        INDArray inArr = Nd4j.create(mb, nIn, imgH, imgW);
-
-        SDVariable in = sd.var("in", inArr);
-        SDVariable dW = sd.var("dW", depthWeightArr);
-        SDVariable b = sd.var("b", bArr);
-
-        Conv2DConfig c = Conv2DConfig.builder()
-                .kH(kH).kW(kW)
-                .pH(0).pW(0)
-                .sH(1).sW(1)
-                .dH(1).dW(1)
-                .isSameMode(false)
-                .build();
-
-        SDVariable out = sd.cnn().depthWiseConv2d(in, dW, b, c);
-        out = sd.math().tanh("out", out);
-
-        INDArray outArr = out.eval();
-        //Expected output size: out = (in - k + 2*p)/s + 1 = (28-2+0)/1+1 = 27
-        val outShape = outArr.shape();
-        assertArrayEquals(new long[]{mb, depthWise * nIn, 27, 27}, outShape);
-    }
-
-    @Test
-    public void validateMeanDiff() {
-        Nd4j.getRandom().setSeed(12345);
-
-        INDArray arr = Nd4j.rand(3, 4);
-
-        SameDiff sd = SameDiff.create();
-        SDVariable v = sd.var("in", arr);
-        SDVariable mean = sd.mean("mean", v);
-
-        INDArray out = mean.eval();
-        assertEquals(out, arr.mean(Integer.MAX_VALUE));
-
-        Map<String,INDArray> m = sd.calculateGradients(Collections.emptyMap(), sd.getVariables().keySet());
-        INDArray dLdIn = m.get("in");
-
-        //If L = mean(in)
-        //then dL/dIn = 1/N
-
-        assertEquals(Nd4j.valueArrayOf(arr.shape(), 1.0 / arr.length()), dLdIn);
-    }
-
-    @Test
-    public void validateSumDiff() {
-        Nd4j.getRandom().setSeed(12345);
-
-        INDArray arr = Nd4j.rand(3, 4);
-
-        SameDiff sd = SameDiff.create();
-        SDVariable v = sd.var("in", arr);
-        SDVariable mean = sd.sum("sum", v);
-
-        INDArray out = mean.eval();
-        assertEquals(out, arr.sum(Integer.MAX_VALUE));
-
-        Map<String,INDArray> m = sd.calculateGradients(Collections.emptyMap(), sd.getVariables().keySet());
-        INDArray dLdIn = m.get("in");
-
-        //If L = sum(in)
-        //then dL/dIn = 1
-
-        assertEquals(Nd4j.ones(arr.shape()), dLdIn);
-    }
-
-    @Test
-    public void validateStdevDiff() {
-        for (boolean biasCorrected : new boolean[]{true, false}) {
-            Nd4j.getRandom().setSeed(12345);
-
-            INDArray arr = Nd4j.rand(3, 4);
-
-            SameDiff sd = SameDiff.create();
-            SDVariable v = sd.var("in", arr);
-            SDVariable stdev = sd.standardDeviation("stdev", v, biasCorrected);
-
-            INDArray out = stdev.eval();
-            assertEquals(out, arr.std(biasCorrected, Integer.MAX_VALUE));
-
-            Map<String,INDArray> g = sd.calculateGradients(Collections.emptyMap(), sd.getVariables().keySet());
-            INDArray dLdIn = sd.grad("in").getArr();
-
-            //If L = stdev(in)
-            //then dL/dIn = (in-mean) / (s*(N-1))
-            // or /N for non-bias corrected
-
-            double m = arr.meanNumber().doubleValue();
-            double s = arr.stdNumber(biasCorrected).doubleValue();
-            INDArray exp = arr.sub(m).div(s);
-            exp.divi(biasCorrected ? arr.length() - 1 : arr.length());
-
-            assertEquals(exp, dLdIn);
-        }
-    }
-
-    @Test
-    public void validateVarDiff() {
-        for (boolean biasCorrected : new boolean[]{true, false}) {
-            Nd4j.getRandom().setSeed(12345);
-
-            INDArray arr = Nd4j.rand(3, 4);
-
-            SameDiff sd = SameDiff.create();
-            SDVariable v = sd.var("in", arr);
-            SDVariable var = sd.variance("var", v, biasCorrected);
-
-            INDArray out = var.eval();
-            assertEquals(out, arr.var(biasCorrected, Integer.MAX_VALUE));
-
-            Map<String,INDArray> g = sd.calculateGradients(Collections.emptyMap(), sd.getVariables().keySet());
-            INDArray dLdIn = g.get("in");
-
-            //If L = var(in)
-            //then dL/dIn = 2/(N-1) * (in-mean)
-            // or /N for non-bias corrected
-
-            double m = arr.meanNumber().doubleValue();
-            INDArray exp = arr.sub(m).mul(2);
-            exp.divi(biasCorrected ? arr.length() - 1 : arr.length());
-
-            assertEquals(exp, dLdIn);
-        }
-    }
-
-    @Test
-    public void validateMinDiff() {
-        Nd4j.getRandom().setSeed(12345);
-
-        INDArray arr = Nd4j.rand(3, 4);
-
-        SameDiff sd = SameDiff.create();
-        SDVariable v = sd.var("in", arr);
-        SDVariable min = sd.min("min", v);
-
-        INDArray out = min.eval();
-        assertEquals(out, arr.min(Integer.MAX_VALUE));
-
-        Map<String,INDArray> g = sd.calculateGradients(Collections.emptyMap(), sd.getVariables().keySet());
-        INDArray dLdIn = sd.grad("in").getArr();
-
-        //If L = min(in)
-        //then dL/dIn = 1 if in_i == min(in) or 0 otherwise
-
-        //Note that we don't have an "IsMin" op, so use IsMax(neg(in)) which is equivalent
-        INDArray exp = Nd4j.exec(new IsMax(arr.neg()))[0].castTo(Nd4j.defaultFloatingPointType());
-
-        assertEquals(exp, dLdIn);
-    }
-
-    @Test
-    public void validateMaxDiff() {
-        Nd4j.getRandom().setSeed(12345);
-
-        INDArray arr = Nd4j.rand(DataType.DOUBLE, 3, 4);
-
-        SameDiff sd = SameDiff.create();
-        SDVariable v = sd.var("in", arr);
-        SDVariable min = sd.max("max", v);
-
-        INDArray out = min.eval();
-        assertEquals(out, arr.max(Integer.MAX_VALUE));
-
-        sd.calculateGradients(Collections.emptyMap(), sd.getVariables().keySet());
-        INDArray dLdIn = sd.grad("in").getArr();
-
-        //If L = max(in)
-        //then dL/dIn = 1 if in_i == max(in) or 0 otherwise
-
-        INDArray exp = Nd4j.exec(new IsMax(arr.dup()))[0].castTo(DataType.DOUBLE);
-
-        assertEquals(exp, dLdIn);
-    }
-
-    @Test
-    public void validateProdDiff() {
-        Nd4j.getRandom().setSeed(12345);
-
-        INDArray arr = Nd4j.rand(3, 4);
-
-        SameDiff sd = SameDiff.create();
-        SDVariable v = sd.var("in", arr);
-        SDVariable prod = sd.prod("prod", v);
-
-        double p = arr.prodNumber().doubleValue();
-        INDArray out = prod.eval();
-        assertEquals(out, arr.prod(Integer.MAX_VALUE));
-
-        Map<String,INDArray> g = sd.calculateGradients(Collections.emptyMap(), sd.getVariables().keySet());
-        INDArray dLdIn = sd.grad("in").getArr();
-
-        //If L = prod(in)
-        //then dL/dIn = prod(in) / in       i.e., product of input *excluding* in_i as (d/dx(xyzabc) = yzabc
-
-        INDArray exp = arr.rdiv(p);
-        assertEquals(exp, dLdIn);
-    }
-
-    @Test
-    public void testSquare() {
-        Nd4j.getRandom().setSeed(12345);
-
-        int mb = 5;
-        int nOut = 4;
-
-        SameDiff sd = SameDiff.create();
-        SDVariable in = sd.var("in", Nd4j.rand(mb, nOut));
-        SDVariable label = sd.var("label", Nd4j.rand(mb, nOut));
-        SDVariable diff = in.sub(label);
-        SDVariable sqDiff = sd.math().square(diff);
-
-        INDArray expOut = in.getArr().sub(label.getArr());
-        expOut.muli(expOut);
-
-        INDArray out = sqDiff.eval();
-
-        assertEquals(out, expOut);
-    }
-
-
-    @Test
-    public void testExpandDims() {
-        for (int i = 0; i <= 2; i++) {
-            SameDiff sd = SameDiff.create();
-            SDVariable in = sd.var("in", Nd4j.create(2, 3));
-            SDVariable expanded = sd.f().expandDims(in, i);
-
-            INDArray out = expanded.eval();
-            switch (i) {
-                case 0:
-                    assertArrayEquals(new long[]{1, 2, 3}, out.shape());
-                    break;
-                case 1:
-                    assertArrayEquals(new long[]{2, 1, 3}, out.shape());
-                    break;
-                case 2:
-                    assertArrayEquals(new long[]{2, 3, 1}, out.shape());
-                    break;
-                default:
-                    throw new RuntimeException();
-            }
-        }
-    }
-
-    @Test
-    public void testZerosLike() {
-        SameDiff sd = SameDiff.create();
-        SDVariable var0 = sd.var("in", DataType.DOUBLE, new long[]{3, 4});
-        SDVariable out = sd.zerosLike("out", var0);
-
-        INDArray out1 = out.eval();
-        assertEquals(Nd4j.zeros(3, 4), out1);
-
-        sd.associateArrayWithVariable(Nd4j.create(3, 4), var0);
-        INDArray out2 = out.eval();
-        assertEquals(Nd4j.zeros(DataType.DOUBLE, 3, 4), out2);
-    }
-
-    @Test
-    public void testOnesLike() {
-        SameDiff sd = SameDiff.create();
-        SDVariable var0 = sd.var("in", new long[]{3, 4});
-        SDVariable out = sd.onesLike("out", var0);
-
-        INDArray out1 = out.eval();
-        assertEquals(Nd4j.ones(3, 4), out1);
-
-        sd.associateArrayWithVariable(Nd4j.create(3, 4), var0);
-        INDArray out2 = out.eval();
-        assertEquals(Nd4j.ones(3, 4), out2);
-    }
-
-
-    @Test
-    public void testOnesLikeBackprop() {
-        SameDiff sd = SameDiff.create();
-        SDVariable var0 = sd.var("in", new long[]{3, 4});
-        SDVariable ones = sd.onesLike("ones", var0);
-        SDVariable out = sd.sum("oun", ones);
-
-        INDArray outArr = out.eval();
-        assertEquals(Nd4j.scalar(12.0), outArr);
-
-        Map<String,INDArray> m = sd.calculateGradients(Collections.emptyMap(), sd.getVariables().keySet());
-
-        assertEquals(Nd4j.create(3, 4), m.get("in"));
-    }
-
-
-    @Test
-    public void testManhattanAlongDim0() {
-        Nd4j.getRandom().setSeed(12345);
-
-        INDArray a = Nd4j.rand(new long[]{3, 4, 5});
-        INDArray b = Nd4j.rand(new long[]{3, 4, 5});
-
-        INDArray expOut = Nd4j.exec(new ManhattanDistance(a, b, 0));
-
-        val expShape = new long[]{4, 5};
-
-        assertArrayEquals(expShape, expOut.shape());
-    }
-
-
-    @Test
-    public void testJaccardDistance() {
-        Nd4j.getRandom().setSeed(12345);
-
-        INDArray a = Nd4j.rand(new long[]{3, 4}).addi(0.1);
-        INDArray b = Nd4j.rand(new long[]{3, 4}).addi(0.1);
-
-        SameDiff sd = SameDiff.create();
-        SDVariable in1 = sd.var("in1", a);
-        SDVariable in2 = sd.var("in2", b);
-
-        SDVariable jaccard = sd.math().jaccardDistance("out", in1, in2);
-
-        INDArray min = Transforms.min(a, b);
-        INDArray max = Transforms.max(a, b);
-
-        double minSum = min.sumNumber().doubleValue();
-        double maxSum = max.sumNumber().doubleValue();
-        double jd = 1.0 - minSum / maxSum;
-
-        INDArray out = jaccard.eval();
-        assertEquals(1, out.length());
-
-        assertEquals(jd, out.getDouble(0), 1e-6);
-    }
-
-    @Test
-    public void testPairwiseBooleanTransforms() {
-        /*
-        eq, neq, gt, lt, gte, lte, or, and, xor
-         */
-        //Test transforms (pairwise)
-        Nd4j.getRandom().setSeed(12345);
-
-        for (int i = 0; i < 11; i++) {
-            SameDiff sd = SameDiff.create();
-
-            int nOut = 4;
-            int minibatch = 5;
-
-            INDArray ia = Nd4j.randn(minibatch, nOut);
-            INDArray ib = Nd4j.randn(minibatch, nOut);
-
-            SDVariable in1 = sd.var("in1", ia);
-            SDVariable in2 = sd.var("in2", ib);
-
-            SDVariable t;
-            INDArray expOut;
-            switch (i) {
-                case 0:
-                    t = sd.eq(in1, in2);
-                    expOut = ia.eq(ib);
-                    break;
-                case 1:
-                    t = sd.neq(in1, in2);
-                    expOut = ia.neq(ib);
-                    break;
-                case 2:
-                    t = sd.gt(in1, in2);
-                    expOut = ia.gt(ib);
-                    break;
-                case 3:
-                    t = sd.lt(in1, in2);
-                    expOut = ia.lt(ib);
-                    break;
-                case 4:
-                    t = sd.gte(in1, in2);
-                    expOut = Nd4j.create(DataType.BOOL, ia.shape());
-                    Nd4j.exec(new GreaterThanOrEqual(new INDArray[]{ia, ib}, new INDArray[]{expOut}));
-                    break;
-                case 5:
-                    t = sd.lte(in1, in2);
-                    expOut = Nd4j.create(DataType.BOOL, ia.shape());
-                    Nd4j.exec(new LessThanOrEqual(new INDArray[]{ia, ib}, new INDArray[]{expOut}));
-                    break;
-                case 6:
-                    ia = Nd4j.exec(new BernoulliDistribution(ia, 0.5));
-                    ib = Nd4j.exec(new BernoulliDistribution(ib, 0.5));
-                    t = sd.math().or(in1.castTo(DataType.BOOL), in2.castTo(DataType.BOOL));
-                    expOut = Transforms.or(ia, ib);
-                    break;
-                case 7:
-                    t = sd.max(in1, in2);
-                    expOut = Nd4j.exec(new Max(ia, ib, ia.dup()))[0];
-                    break;
-                case 8:
-                    t = sd.min(in1, in2);
-                    expOut = Nd4j.exec(new Min(ia, ib, ia.dup()))[0];
-                    break;
-                case 9:
-                    ia = Nd4j.exec(new BernoulliDistribution(ia, 0.5));
-                    ib = Nd4j.exec(new BernoulliDistribution(ib, 0.5));
-                    t = sd.math().and(in1.castTo(DataType.BOOL), in2.castTo(DataType.BOOL));
-                    expOut = Transforms.and(ia, ib);
-                    break;
-                case 10:
-                    ia = Nd4j.exec(new BernoulliDistribution(ia, 0.5));
-                    ib = Nd4j.exec(new BernoulliDistribution(ib, 0.5));
-                    t = sd.math().xor(in1.castTo(DataType.BOOL), in2.castTo(DataType.BOOL));
-                    expOut = Transforms.xor(ia, ib);
-                    break;
-                default:
-                    throw new RuntimeException();
-            }
-
-            log.info("Executing: " + i);
-            INDArray out = t.eval();
-
-            assertEquals(expOut, out);
-        }
-    }
-
-    @Test
-    public void testBooleanChecks() {
-        /*
-        isNonDecreasing,
-         */
-        Nd4j.getRandom().setSeed(12345);
-
-        for (int i = 0; i < 3; i++) {
-            SameDiff sd = SameDiff.create();
-
-            int nOut = 4;
-            int minibatch = 5;
-
-            INDArray ia = Nd4j.randn(minibatch, nOut);
-
-            SDVariable in1 = sd.var("in1", ia);
-            INDArray expOut = Nd4j.scalar(true);
-            SDVariable t;
-
-            switch (i) {
-                case 0:
-                    t = sd.math().isNonDecreasing(in1);
-                    Nd4j.exec(new IsNonDecreasing(new INDArray[]{ia}, new INDArray[]{expOut}));
-                    break;
-                case 1:
-                    t = sd.math().isStrictlyIncreasing(in1);
-                    Nd4j.exec(new IsStrictlyIncreasing(new INDArray[]{ia}, new INDArray[]{expOut}));
-                    break;
-                case 2:
-                    t = sd.isNumericTensor(in1);
-                    Nd4j.exec(new IsNumericTensor(new INDArray[]{ia}, new INDArray[]{expOut}));
-                    break;
-                default:
-                    throw new RuntimeException();
-            }
-
-            log.info("Executing: " + i);
-            INDArray out = t.eval();
-
-            assertEquals(expOut, out);
-        }
-    }
-
-    @Test
-    public void testExpandDims2d() {
-        val origShape = new long[]{3, 4};
-
-        for (int i = 0; i < 3; i++) {
-            for (Pair<INDArray, String> p : NDArrayCreationUtil
-                    .getAllTestMatricesWithShape(origShape[0], origShape[1], 12345, DataType.FLOAT)) {
-                INDArray inArr = p.getFirst().muli(100);
-
-                SameDiff sd = SameDiff.create();
-                SDVariable in = sd.var("in", inArr);
-                SDVariable expand = sd.f().expandDims(in, i);
-
-                INDArray out = expand.eval();
-
-                INDArray expOut;
-                switch (i) {
-                    case 0:
-                        expOut = inArr.dup('c').reshape('c', 1, origShape[0], origShape[1]);
-                        break;
-                    case 1:
-                        expOut = inArr.dup('c').reshape('c', origShape[0], 1, origShape[1]);
-                        break;
-                    case 2:
-                        expOut = inArr.dup('c').reshape('c', origShape[0], origShape[1], 1);
-                        break;
-                    default:
-                        throw new RuntimeException();
-                }
-
-                String msg = "expandDim=" + i + ", source=" + p.getSecond();
-
-                assertEquals(msg, out, expOut);
-            }
-        }
-    }
-
-    @Test
-    public void testSqueezeDims() {
-        val origShape = new long[]{3, 4, 5};
-
-        for (int i = 0; i < 3; i++) {
-
-            val shape = origShape.clone();
-            shape[i] = 1;
-
-            for (Pair<INDArray, String> p : NDArrayCreationUtil
-                    .getAll3dTestArraysWithShape(12345, shape, DataType.FLOAT)) {
-                INDArray inArr = p.getFirst().muli(100);
-
-                SameDiff sd = SameDiff.create();
-                SDVariable in = sd.var("in", inArr);
-                SDVariable squeeze = sd.f().squeeze(in, i);
-
-                INDArray out = squeeze.eval();
-
-                INDArray expOut;
-                switch (i) {
-                    case 0:
-                        expOut = inArr.dup('c').reshape('c', origShape[1], origShape[2]);
-                        break;
-                    case 1:
-                        expOut = inArr.dup('c').reshape('c', origShape[0], origShape[2]);
-                        break;
-                    case 2:
-                        expOut = inArr.dup('c').reshape('c', origShape[0], origShape[1]);
-                        break;
-                    default:
-                        throw new RuntimeException();
-                }
-
-                String msg = "squeezeDim=" + i + ", source=" + p.getSecond();
-
-                assertEquals(msg, out, expOut);
-            }
-        }
-    }
-
-    @Test
-    public void testExpandSqueezeChain() {
-
-        val origShape = new long[]{3, 4};
-
-        for (int i = 0; i < 3; i++) {
-            for (Pair<INDArray, String> p : NDArrayCreationUtil
-                    .getAllTestMatricesWithShape(origShape[0], origShape[1], 12345, DataType.FLOAT)) {
-                INDArray inArr = p.getFirst().muli(100);
-
-                SameDiff sd = SameDiff.create();
-                SDVariable in = sd.var("in", inArr);
-                SDVariable expand = sd.expandDims(in, i);
-                SDVariable squeeze = sd.squeeze(expand, i);
-
-                INDArray out = squeeze.eval();
-
-                String msg = "expand/Squeeze=" + i + ", source=" + p.getSecond();
-
-                assertEquals(msg, out, inArr);  //expand -> squeeze: should be opposite ops
-            }
-        }
-    }
-
-    @Test
-    public void testSqueezeExpandChain() {
-
-        val origShape = new long[]{3, 4, 5};
-
-        for (int i = 0; i < 3; i++) {
-
-            val shape = origShape.clone();
-            shape[i] = 1;
-
-            for (Pair<INDArray, String> p : NDArrayCreationUtil
-                    .getAll3dTestArraysWithShape(12345, shape, DataType.FLOAT)) {
-                INDArray inArr = p.getFirst().muli(100);
-
-                SameDiff sd = SameDiff.create();
-                SDVariable in = sd.var("in", inArr);
-                SDVariable squeeze = sd.squeeze(in, i);
-                SDVariable expand = sd.expandDims(squeeze, i);
-
-                INDArray out = expand.eval();
-
-                String msg = "expand/Squeeze=" + i + ", source=" + p.getSecond();
-
-                assertEquals(msg, out, inArr);  //squeeze -> expand: should be opposite ops
-            }
-        }
-    }
-
-    @Test
-    public void testConfusionMatrix() {
-        INDArray labels = Nd4j.createFromArray(1, 2, 4);
-        INDArray pred = Nd4j.createFromArray(2, 2, 4);
-        INDArray weights = Nd4j.createFromArray(10, 100, 1000);
-        Integer numClasses = 5;
-        SameDiff sd = SameDiff.create();
-        SDVariable labelsVar = sd.constant("labels", labels);
-        SDVariable predictionsVar = sd.constant("predictions", pred);
-        SDVariable weightsVar = sd.constant("weights", weights);
-        SDVariable cm = sd.math().confusionMatrix("cm", labelsVar, predictionsVar, numClasses, weightsVar);
-        INDArray out = cm.eval();
-
-        INDArray exp = Nd4j.create(new float[][]{{0, 0, 0, 0, 0}, {0, 0, 10, 0, 0}, {0, 0, 100, 0, 0},
-                {0, 0, 0, 0, 0}, {0, 0, 0, 0, 1000}}).castTo(DataType.INT);
-
-        assertEquals(exp, out);
-    }
-
-    @Test
-    public void testArgMax() {
-        Nd4j.getRandom().setSeed(12345);
-
-        for (val dim : new int[][]{{0}, {1}, {Integer.MAX_VALUE}, {0, 1}, {}}) {
-            INDArray inArr = Nd4j.rand(3, 4);
-            SameDiff sd = SameDiff.create();
-
-            SDVariable in = sd.var("in", inArr);
-            SDVariable argmax = sd.argmax("argmax", in, dim);
-
-            INDArray out = argmax.eval();
-
-            INDArray exp = Nd4j.argMax(inArr, dim);
-
-            assertEquals(exp, out);
-        }
-    }
-
-    @Test
-    public void testArgMin() {
-
-        Nd4j.getRandom().setSeed(12345);
-
-        for (val dim : new int[][]{{0}, {1}, {Integer.MAX_VALUE}, {0, 1}, {}}) {
-            INDArray inArr = Nd4j.rand(3, 4);
-            SameDiff sd = SameDiff.create();
-
-            SDVariable in = sd.var("in", inArr);
-            SDVariable argmin = sd.argmin("argmin", in, dim);
-
-            INDArray out = argmin.eval();
-
-            INDArray exp = Nd4j.argMax(inArr.neg(), dim);   //argmin(x) == argmax(-x)
-
-            assertEquals(exp, out);
-        }
-    }
-
-    @Test
-    public void testScatterAdd() {
-        INDArray arr1 = Nd4j.zeros(3, 3);
-        INDArray arr2 = Nd4j.createFromArray(0, 1);
-        INDArray arr3 = Nd4j.ones(2, 3);
-        INDArray expected = Nd4j.create(new float[]{1, 1, 1,
-                        1, 1, 1,
-                        0, 0, 0},
-                new long[]{3, 3}).castTo(Nd4j.defaultFloatingPointType());
-
-        SameDiff sd = SameDiff.create();
-        SDVariable refs = sd.var("refs", arr1);
-        SDVariable idxs = sd.constant("idxs", arr2);
-        SDVariable upds = sd.placeHolder("upds", arr3.dataType(), arr3.shape());
-        upds.setArray(arr3);
-
-        SDVariable result = sd.scatterAdd(refs, idxs, upds);
-        assertArrayEquals(new long[]{3, 3}, result.eval().shape());
-        assertEquals(expected, result.eval());
-
-    }
-
-    @Test
-    public void testScatterMul() {
-        INDArray arr1 = Nd4j.ones(3, 3);
-        INDArray arr2 = Nd4j.createFromArray(0, 1);
-        INDArray arr3 = Nd4j.zeros(2, 3);
-        INDArray expected = Nd4j.create(new float[]{0, 0, 0,
-                        0, 0, 0,
-                        1, 1, 1},
-                new long[]{3, 3}).castTo(Nd4j.defaultFloatingPointType());
-
-        SameDiff sd = SameDiff.create();
-        SDVariable refs = sd.var("refs", arr1);
-        SDVariable idxs = sd.constant("idxs", arr2);
-        SDVariable upds = sd.placeHolder("upds", arr3.dataType(), arr3.shape());
-        upds.setArray(arr3);
-
-        SDVariable result = sd.scatterMul(refs, idxs, upds);
-        assertArrayEquals(new long[]{3, 3}, result.eval().shape());
-        assertEquals(expected, result.eval());
-
-    }
-
-    @Test
-    public void testScatterSub() {
-        INDArray arr1 = Nd4j.ones(3, 3);
-        INDArray arr2 = Nd4j.createFromArray(0, 1);
-        INDArray arr3 = Nd4j.ones(2, 3);
-        INDArray expected = Nd4j.create(new float[]{0, 0, 0,
-                        0, 0, 0,
-                        1, 1, 1},
-                new long[]{3, 3}).castTo(Nd4j.defaultFloatingPointType());
-
-        SameDiff sd = SameDiff.create();
-        SDVariable refs = sd.var("refs", arr1);
-        SDVariable idxs = sd.constant("idxs", arr2);
-        SDVariable upds = sd.placeHolder("upds", arr3.dataType(), arr3.shape());
-        upds.setArray(arr3);
-
-        SDVariable result = sd.scatterSub(refs, idxs, upds);
-        assertArrayEquals(new long[]{3, 3}, result.eval().shape());
-        assertEquals(expected, result.eval());
-
-    }
-
-    @Test
-    public void testScatterDiv() {
-        INDArray arr1 = Nd4j.ones(3, 3);
-        INDArray arr2 = Nd4j.createFromArray(0, 1);
-        INDArray arr3 = Nd4j.ones(2, 3).assign(2);
-        INDArray expected = Nd4j.create(new float[]{0.5f, 0.5f, 0.5f,
-                        0.5f, 0.5f, 0.5f,
-                        1.0f, 1.0f, 1.0f},
-                new long[]{3, 3}).castTo(Nd4j.defaultFloatingPointType());
-
-        SameDiff sd = SameDiff.create();
-        SDVariable refs = sd.var("refs", arr1);
-        SDVariable idxs = sd.constant("idxs", arr2);
-        SDVariable upds = sd.placeHolder("upds", arr3.dataType(), arr3.shape());
-        upds.setArray(arr3);
-
-        SDVariable result = sd.scatterDiv(refs, idxs, upds);
-        assertArrayEquals(new long[]{3, 3}, result.eval().shape());
-        assertEquals(expected, result.eval());
-    }
-
-    @Test
-    public void testScatterMax() {
-        INDArray arr1 = Nd4j.ones(3, 3);
-        INDArray arr2 = Nd4j.createFromArray(0, 1);
-        INDArray arr3 = Nd4j.ones(2, 3).assign(2);
-        INDArray expected = Nd4j.create(new float[]{2.0f, 2.0f, 2.0f,
-                        2.0f, 2.0f, 2.0f,
-                        1.0f, 1.0f, 1.0f},
-                new long[]{3, 3}).castTo(Nd4j.defaultFloatingPointType());
-
-        SameDiff sd = SameDiff.create();
-        SDVariable refs = sd.var("refs", arr1);
-        SDVariable idxs = sd.constant("idxs", arr2);
-        SDVariable upds = sd.placeHolder("upds", arr3.dataType(), arr3.shape());
-        upds.setArray(arr3);
-
-        SDVariable result = sd.scatterMax(refs, idxs, upds);
-        assertArrayEquals(new long[]{3, 3}, result.eval().shape());
-        assertEquals(expected, result.eval());
-    }
-
-    @Test
-    public void testScatterMin() {
-        INDArray arr1 = Nd4j.ones(3, 3);
-        INDArray arr2 = Nd4j.createFromArray(1, 2);
-        INDArray arr3 = Nd4j.ones(2, 3).assign(-2.0f);
-        INDArray expected = Nd4j.create(new float[]{1.0f, 1.0f, 1.0f,
-                        -2.0f, -2.0f, -2.0f,
-                        -2.0f, -2.0f, -2.0f},
-                new long[]{3, 3}).castTo(Nd4j.defaultFloatingPointType());
-
-        SameDiff sd = SameDiff.create();
-        SDVariable refs = sd.var("refs", arr1);
-        SDVariable idxs = sd.constant("idxs", arr2);
-        SDVariable upds = sd.placeHolder("upds", arr3.dataType(), arr3.shape());
-        upds.setArray(arr3);
-
-        SDVariable result = sd.scatterMin(refs, idxs, upds);
-        assertArrayEquals(new long[]{3, 3}, result.eval().shape());
-        assertEquals(expected, result.eval());
-    }
-
-    @Test
-    public void testReciprocal() {
-        INDArray inArr = Nd4j.linspace(1, 4, 4).reshape(2, 2);
-        INDArray expected = Nd4j.onesLike(inArr).divi(inArr);
-        SameDiff sd = SameDiff.create();
-        SDVariable in = sd.var("in", inArr);
-        SDVariable reciprocal = sd.math().reciprocal(in);
-        INDArray res = reciprocal.eval();
-        assertEquals(expected, res);
-    }
-
-    @Test
-    public void testGather2() {
-
-        INDArray in = Nd4j.rand(DataType.FLOAT, 10, 10);
-        INDArray indices = Nd4j.createFromArray(0, 1, 5);
-
-        SameDiff sd = SameDiff.create();
-
-        SDVariable var = sd.var("in", in);
-        SDVariable varIndices = sd.constant("indices", indices);
-        SDVariable gather = sd.gather(var, varIndices, 0);
-
-        System.out.println(in);
-
-        INDArray exp = Nd4j.pullRows(in, 1, new int[]{0, 1, 5});  //Along dimension 1 -> equiv to "indexes for axis 0"
-        INDArray act = gather.eval();
-
-        assertEquals(exp, act);
-    }
-
-    @Test
-    public void testGatherOp() {
-
-        INDArray in = Nd4j.rand(DataType.DOUBLE, 10, 10);
-        INDArray indices = Nd4j.createFromArray(0, 1, 5);
-        INDArray out = Nd4j.create(3, 10);
-
-        DynamicCustomOp op = DynamicCustomOp.builder("gather")
-                .addIntegerArguments(0) //Indexes are for dimension 0
-                .addInputs(in, indices)
-                .addOutputs(out)
-                .build();
-
-        Nd4j.exec(op);
-
-        System.out.println(out);
-
-        INDArray exp = Nd4j.pullRows(in, 1, new int[]{0, 1, 5});  //Along dimension 1 == indexes for dimension 0
-
-        assertEquals(exp, out);
-
-        //Shape function:
-        val shapes = Nd4j.getExecutioner().calculateOutputShape(op);
-        long[] expShape = new long[]{3, 10};
-
-        assertEquals(1, shapes.size());
-
-        assertArrayEquals(expShape, shapes.get(0).getShape());
-    }
-
-
-    @Test
-    public void testConditions() {
-
-        SameDiff sd = SameDiff.create();
-
-        INDArray ia = Nd4j.create(new float[]{4, 2});
-        SDVariable in = sd.var("in", 1, 2);
-        sd.associateArrayWithVariable(ia, in);
-
-        INDArray expFinite = Nd4j.create(new boolean[]{true, true});
-        SDVariable finite = sd.math().isFinite(in);
-
-        INDArray expInfinite = Nd4j.create(new boolean[]{false, false});
-        SDVariable infinite = sd.math().isInfinite(in);
-
-        INDArray expNaN = Nd4j.create(new boolean[]{false, false});
-        SDVariable isnan = sd.math().isNaN(in);
-
-        assertEquals(expFinite, finite.eval());
-        assertEquals(expInfinite, infinite.eval());
-        assertEquals(expNaN, isnan.eval());
-
-    }
-
-
-    private static int binArrToInt(int[] arr) {
-        int x = 0;
-        int m = 1;
-        for (int i = arr.length - 1; i >= 0; i--) {
-            if (arr[i] == 1) {
-                x += m;
-            }
-            m *= 2;
-        }
-        return x;
-    }
-
-    @Test
-    public void testGet() {
-
-        SameDiff sd = SameDiff.create();
-        INDArray arr = Nd4j.linspace(1, 100, 100).reshape('c', 10L, 10L);
-        SDVariable x = sd.var(arr);
-
-        INDArray expOut1 = arr.get(NDArrayIndex.point(4), NDArrayIndex.point(5)).reshape();
-        SDVariable result1 = x.get(SDIndex.point(4), SDIndex.point(5));
-        assertEquals(expOut1, result1.eval());
-
-        INDArray expOut2 = arr.get(NDArrayIndex.point(4), NDArrayIndex.all()).reshape(10);
-        SDVariable result2 = x.get(SDIndex.point(4), SDIndex.all());
-        assertEquals(expOut2, result2.eval());
-
-        INDArray expOut3 = arr.get(NDArrayIndex.interval(3, 8)).reshape(5, 10);
-        SDVariable result3 = x.get(SDIndex.interval(3, 8));
-        assertEquals(expOut3, result3.eval());
-
-        INDArray expOut4 = arr.get(NDArrayIndex.point(5), NDArrayIndex.interval(3, 8)).reshape(5);
-        SDVariable result4 = x.get(SDIndex.point(5), SDIndex.interval(3, 8));
-        assertEquals(expOut4, result4.eval());
-
-        INDArray expOut5 = arr.get(NDArrayIndex.interval(5, 6), NDArrayIndex.all());
-        SDVariable result5 = x.get(SDIndex.point(5, true), SDIndex.all());
-        assertEquals(expOut5, result5.eval());
-    }
-
-    @Test
-    public void testGetRank3() {
-
-        SameDiff sd = SameDiff.create();
-        INDArray arr = Nd4j.linspace(1, 1000, 1000).reshape('c', 10, 10, 10);
-        SDVariable x = sd.var(arr);
-
-        INDArray y1 = arr.get(NDArrayIndex.point(2), NDArrayIndex.all(), NDArrayIndex.all());
-        SDVariable s1 = x.get(SDIndex.point(2), SDIndex.all(), SDIndex.all());
-        INDArray s1a = s1.eval();
-        assertEquals(s1a, y1);
-
-        INDArray y2 = arr.get(NDArrayIndex.all(), NDArrayIndex.point(2), NDArrayIndex.all());
-        SDVariable s2 = x.get(SDIndex.all(), SDIndex.point(2), SDIndex.all());
-        INDArray s2a = s2.eval();
-        assertEquals(s2a, y2);
-
-        INDArray y3 = arr.get(NDArrayIndex.all(), NDArrayIndex.all(), NDArrayIndex.point(2));
-        SDVariable s3 = x.get(SDIndex.all(), SDIndex.all(), SDIndex.point(2));
-        INDArray s3a = s3.eval();
-        assertEquals(s3a, y3);
-
-        INDArray y4 = arr.get(NDArrayIndex.point(2), NDArrayIndex.all(), NDArrayIndex.interval(3, 5));
-        SDVariable s4 = x.get(SDIndex.point(2), SDIndex.all(), SDIndex.interval(3, 5));
-        INDArray s4a = s4.eval();
-        assertEquals(s4a, y4);
-
-        INDArray y5 = arr.get(NDArrayIndex.interval(3, 5), NDArrayIndex.point(2), NDArrayIndex.all());
-        SDVariable s5 = x.get(SDIndex.interval(3, 5), SDIndex.point(2), SDIndex.all());
-        INDArray s5a = s5.eval();
-        assertEquals(s5a, y5);
-
-        INDArray y6 = arr.get(NDArrayIndex.all(), NDArrayIndex.interval(3, 5), NDArrayIndex.point(2));
-        SDVariable s6 = x.get(SDIndex.all(), SDIndex.interval(3, 5), SDIndex.point(2));
-        INDArray s6a = s6.eval();
-        assertEquals(s6a, y6);
-    }
-
-    @Test
-    public void testTensorArray1() {
-        SameDiff sd = SameDiff.create();
-        TensorArray tensorArray = sd.tensorArray(DataType.FLOAT);
-        INDArray arr1 = Nd4j.create(new double[]{1, 2, 3, 4}, new int[]{2, 2});
-        SDVariable var1 = sd.var(arr1);
-        INDArray arr2 = Nd4j.create(new double[]{5, 6, 7, 8}, new int[]{2, 2});
-        SDVariable var2 = sd.var(arr2);
-        SDVariable write0 = tensorArray.write(var2, 0, var1);
-        SDVariable write1 = tensorArray.write(write0, 1, var2);
-        SDVariable result = tensorArray.stack(write1);
-        sd.output((Map<String,INDArray>)null, result.name());
-        assertEquals(Nd4j.pile(arr1, arr2), result.eval());
-    }
-
-    @Test
-    public void testTensorArray2() {
-        SameDiff sd = SameDiff.create();
-        TensorArray tensorArray = sd.tensorArray(DataType.FLOAT);
-        INDArray arr1 = Nd4j.create(new double[]{1, 2, 3, 4}, new int[]{2, 2});
-        SDVariable var1 = sd.var(arr1);
-        INDArray arr2 = Nd4j.create(new double[]{5, 6, 7, 8}, new int[]{2, 2});
-        SDVariable var2 = sd.var(arr2);
-        SDVariable write1 = tensorArray.write(var2, 0, var1);
-        SDVariable write2 = tensorArray.write(write1, 1, var2);
-        SDVariable result1 = tensorArray.read(0);
-        SDVariable result2 = tensorArray.read(1);
-
-    }
-
-    @Test
-    public void testTensorArray3() {
-        SameDiff sd = SameDiff.create();
-        TensorArray tensorArray = sd.tensorArray(DataType.FLOAT);
-        INDArray arr1 = Nd4j.create(new double[]{1, 2, 3, 4}, new int[]{2, 2});
-        INDArray arr2 = Nd4j.create(new double[]{5, 6, 7, 8}, new int[]{2, 2});
-        INDArray arr3 = Nd4j.pile(arr1, arr2);
-        SDVariable var = sd.var(arr3);
-        SDVariable unstack = tensorArray.unstack(var, var);
-        SDVariable result1 = tensorArray.read(0);
-        SDVariable result2 = tensorArray.read(1);
-        result1.addControlDependency(unstack);
-        result2.addControlDependency(unstack);
-        assertEquals(arr1, result1.eval());
-        assertEquals(arr2, result2.eval());
-    }
-
-    @Test
-    public void testFill() {
-        SameDiff sd = SameDiff.create();
-        INDArray shape = Nd4j.createFromArray(2, 2);
-        INDArray expOut = Nd4j.valueArrayOf(new int[]{2, 2}, 42.0);
-        SDVariable x = sd.constant(shape);
-        SDVariable result = sd.fill(x, DataType.DOUBLE, 42);
-        assertEquals(expOut, result.eval());
-    }
-
-    private static <T> T getObject(String fieldName, Object from, Class<?> fromClass) {
-        try {
-            Field f = fromClass.getDeclaredField(fieldName);
-            f.setAccessible(true);
-            return (T) f.get(from);
-        } catch (Exception e) {
-            throw new RuntimeException(e);
-        }
-    }
-
-    @Test
-    public void testPermute() {
-        SameDiff sd = SameDiff.create();
-        INDArray arr = Nd4j.create(new double[]{
-                        /////////////
-                        1, 2, 3, 4,
-                        5, 6, 7, 8,
-                        9, 10, 11, 12,
-                        //////////////
-                        13, 14, 15, 16,
-                        17, 18, 19, 20,
-                        21, 22, 23, 24
-                        /////////////
-                },
-                new int[]{2, 3, 4});
-
-        INDArray expOut = Nd4j.create(new double[]{
-                        /////////////
-                        1, 2, 3, 4,
-                        13, 14, 15, 16,
-                        /////////////
-                        5, 6, 7, 8,
-                        17, 18, 19, 20,
-                        /////////////
-                        9, 10, 11, 12,
-                        21, 22, 23, 24
-                        /////////////
-                },
-                new int[]{3, 2, 4});
-
-        SDVariable x = sd.var(arr);
-        SDVariable result = sd.permute(x, 1, 0, 2);
-        assertEquals(expOut, result.eval());
-
-    }
-
-
-    @Test
-    public void testExecutionDifferentShapesAccumAlongDim() {
-        SameDiff sd = SameDiff.create();
-        SDVariable in = sd.var("in", Nd4j.linspace(1, 12, 12).reshape(3, 4));
-
-        SDVariable sum = in.sum(1);
-        INDArray exp = in.getArr().sum(1).reshape(3);
-
-        INDArray out = sum.eval();
-        assertEquals(exp, out);
-
-        //Now, replace with minibatch 5:
-        in.setArray(Nd4j.linspace(1, 20, 20).reshape(5, 4));
-        INDArray out2 = sum.eval();
-        assertArrayEquals(new long[]{5}, out2.shape());
-
-        exp = in.getArr().sum(1).reshape(5);
-        assertEquals(exp, out2);
-    }
-
-    @Test
-    public void testExecutionDifferentShapesIndexAccumAlongDim() {
-        SameDiff sd = SameDiff.create();
-        SDVariable in = sd.var("in", Nd4j.linspace(1, 12, 12).reshape(3, 4));
-
-        SDVariable sum = in.argmax(1);
-        INDArray exp = in.getArr().argMax(1).reshape(3);
-
-        INDArray out = sum.eval();
-        assertEquals(exp, out);
-
-        //Now, replace with minibatch 5:
-        in.setArray(Nd4j.linspace(1, 20, 20).reshape(5, 4));
-        INDArray out2 = sum.eval();
-        assertArrayEquals(new long[]{5}, out2.shape());
-
-        exp = in.getArr().argMax(1).reshape(5);
-        assertEquals(exp, out2);
-    }
-
-    @Test
-    public void testExternalErrorsSimple() {
-        INDArray externalGrad = Nd4j.linspace(1, 12, 12).reshape(3, 4);
-
-        SameDiff sd = SameDiff.create();
-        SDVariable var = sd.var("var", externalGrad);
-        SDVariable out = var.mul("out", 0.5);
-
-        Map<String, INDArray> gradMap = new HashMap<>();
-        gradMap.put("out", externalGrad);
-        ExternalErrorsFunction fn = sd.f().externalErrors(out);
-
-        Map<String, INDArray> m = new HashMap<>();
-        m.put("out-grad", externalGrad);
-        Map<String, INDArray> grads = sd.calculateGradients(m, sd.getVariables().keySet());
-
-        INDArray gradVar = grads.get(var.name());
-
-        assertEquals(externalGrad.mul(0.5), gradVar);
-
-        //Now, update and execute again:
-        externalGrad = Nd4j.linspace(1, 12, 12).reshape(3, 4).muli(10);
-
-        m.put("out-grad", externalGrad);
-        grads = sd.calculateGradients(m, sd.getVariables().keySet());
-
-        gradVar = var.getGradient().getArr();
-
-        assertEquals(externalGrad.mul(0.5), gradVar);
-
-        //Test model serialization:
-    }
-
-    @Test
-    public void testUpdatingGradient() {
-        Nd4j.getRandom().setSeed(12345);
-
-        SameDiff sd = SameDiff.create();
-        SDVariable in = sd.var("in", Nd4j.linspace(1, 12, 12).reshape(3, 4));
-        SDVariable w = sd.var("w", Nd4j.linspace(1, 20, 20).reshape(4, 5));
-        SDVariable out = sd.mmul(in, w);
-        SDVariable loss = out.std("out", true);
-
-        INDArray outArr = loss.eval();
-        Map<String,INDArray> grads = sd.calculateGradients(null, in.name(), w.name(), out.name());
-
-        Map<String, INDArray> origGrad = new HashMap<>();
-        origGrad.put("in", grads.get(in.name()).dup());
-        origGrad.put("w", grads.get(w.name()).dup());
-        origGrad.put("out", grads.get(out.name()).dup());
-
-        in.getArr().assign(Nd4j.rand(in.getArr().shape()));
-        INDArray outArr2 = loss.eval();
-        grads = sd.calculateGradients(null, in.name(), w.name(), out.name());
-
-        assertNotEquals(outArr, outArr2);
-
-        //Ensure gradients are also changed:
-        assertNotEquals(origGrad.get("in"), grads.get(in.name()));
-        assertNotEquals(origGrad.get("w"), grads.get(w.name()));
-        assertNotEquals(origGrad.get("out"), grads.get(out.name()));
-    }
-
-    @Test
-    public void testUpdatingGradientSimple() {
-        SameDiff sd = SameDiff.create();
-        SDVariable in = sd.var("in", Nd4j.linspace(1, 12, 12).reshape(3, 4));
-        SDVariable out = in.mul(2.0);
-        SDVariable loss = out.std("out", true);
-
-        INDArray outArr = loss.eval();
-        Map<String,INDArray> grads = sd.calculateGradients(null, in.name(), out.name());
-
-        Map<String, INDArray> origGrad = new HashMap<>();
-        origGrad.put("in", grads.get(in.name()).dup());
-        origGrad.put("out", grads.get(out.name()).dup());
-
-        double stdBefore = in.getArr().stdNumber().doubleValue();
-        in.getArr().assign(Nd4j.rand(in.getArr().shape()));
-        double stdAfter = in.getArr().stdNumber().doubleValue();
-        System.out.println("Before vs. after: " + stdBefore + ", " + stdAfter);
-        INDArray outArr2 = loss.eval();
-        grads = sd.calculateGradients(null, in.name(), out.name());
-
-        assertNotEquals(outArr, outArr2);
-
-        //Ensure gradients are also changed:
-        assertNotEquals(origGrad.get("in"), grads.get(in.name()));
-        assertNotEquals(origGrad.get("out"), grads.get(out.name()));
-    }
-
-    @Test
-    public void testShapeUpdating() {
-
-        SameDiff sd = SameDiff.create();
-        SDVariable in = sd.var("in", DataType.FLOAT, 3, 5);
-        SDVariable w = sd.var("W", DataType.FLOAT, 5, 4);
-        SDVariable b = sd.var("b", DataType.FLOAT, 1, 4);
-        SDVariable z = in.mmul(w).add(b);
-        SDVariable out = sd.math().tanh("tanh", z);
-        ExternalErrorsFunction fn = sd.f().externalErrors(out);
-
-        INDArray inA = Nd4j.linspace(1, 15, 15, DataType.FLOAT).reshape(3, 5);
-        INDArray wA = Nd4j.linspace(1, 20, 20, DataType.FLOAT).reshape(5, 4);
-        INDArray bA = Nd4j.linspace(1, 4, 4, DataType.FLOAT);
-        in.setArray(inA);
-        w.setArray(wA);
-        b.setArray(bA);
-
-        INDArray grad = Nd4j.linspace(1, 12, 12, DataType.FLOAT).reshape(3, 4);
-        Map<String, INDArray> phMap = new HashMap<>();
-        phMap.put(fn.getGradPlaceholderName(), grad);
-
-        log.info("--------------- out.eval() ---------------");
-        out.eval();
-        log.info("--------------- sd.execBackwards() #1 ---------------");
-        sd.calculateGradients(phMap, "in", "W", "b");
-
-        log.info("--------------- sd.execBackwards() #2 ---------------");
-        System.out.println(sd.getFunction("grad").summary());
-
-        in.setArray(Nd4j.linspace(1, 10, 10).reshape(2, 5));
-        grad = Nd4j.linspace(1, 8, 8).reshape(2, 4);
-        phMap.put(fn.getGradPlaceholderName(), grad);
-
-        Map<String,INDArray> grads = sd.calculateGradients(phMap, sd.getVariables().keySet());
-        INDArray inGrad = grads.get(in.name());
-        assertArrayEquals(new long[]{2, 5}, inGrad.shape());
-    }
-
-    @Test
-    public void testMultiOutput1() {
-
-        SameDiff sd = SameDiff.create();
-        SDVariable in = sd.var("in", Nd4j.create(3, 4));
-        SDVariable mean = in.mean();
-        SDVariable sum = in.sum();
-
-        try {
-            sd.createGradFunction();
-            fail("Expected exception");
-        } catch (IllegalStateException e) {
-            assertTrue(e.getMessage(), e.getMessage().contains("No loss variables"));
-        }
-
-        SDVariable add = mean.add(sum);
-        sd.createGradFunction();
-    }
-
-    @Test
-    public void testMultiOutput2() {
-        //Edge case: no functions
-        SameDiff sd = SameDiff.create();
-        SDVariable in = sd.var("in", Nd4j.scalar(0.0));
-        SDVariable in2 = sd.var("in2", Nd4j.scalar(1.0));
-
-        try {
-            sd.createGradFunction();
-            fail("Expected exception");
-        } catch (IllegalStateException e) {
-            assertTrue(e.getMessage(), e.getMessage().contains("No loss variables"));
-        }
-
-        SDVariable add = in.add(in2);
-        sd.createGradFunction();
-    }
-
-    @Test
-    public void sameDiffPlaceholderGrad() {
-        INDArray x = Nd4j.ones(2, 2);
-        INDArray y = Nd4j.ones(2, 2);
-
-        SameDiff sd = SameDiff.create();
-
-        SDVariable xSd = sd.var("x", DataType.FLOAT, x.shape());
-        SDVariable ySd = sd.var("y", DataType.FLOAT, y.shape());
-
-        SDVariable add = ySd.add("add", xSd);
-
-        Map<String, INDArray> placeholders = new HashMap<>();
-        placeholders.put("x", x);
-        placeholders.put("y", y);
-        Map<String,INDArray> grads = sd.calculateGradients(placeholders, xSd.name(), ySd.name());
-        INDArray xGradientEnforced = grads.get("x");
-        assertNotNull(xGradientEnforced);
-    }
-
-
-    @Test
-    public void testConvertToConstant() {
-        Nd4j.getRandom().setSeed(12345);
-
-        SameDiff sd = SameDiff.create();
-        SDVariable in = sd.placeHolder("in", DataType.FLOAT, 1, 3);
-        SDVariable w = sd.var("w", Nd4j.rand(DataType.FLOAT, 3, 4));
-        SDVariable b = sd.var("b", Nd4j.rand(DataType.FLOAT, 1, 4));
-        SDVariable mmul = in.mmul(w);
-        SDVariable add = mmul.add(b);
-        SDVariable tanh = sd.math().tanh(add);
-        SDVariable loss = sd.variance(tanh, true);
-
-        INDArray inArr = Nd4j.rand(DataType.FLOAT, 1, 3);
-        in.setArray(inArr);
-
-        TrainingConfig c = TrainingConfig.builder()
-                .updater(new Adam(0.1))
-                .weightDecay(0.01, true)
-                .dataSetFeatureMapping("in")
-                .skipBuilderValidation(true)
-                .build();
-        sd.setTrainingConfig(c);
-
-        sd.fit(new SingletonMultiDataSetIterator(new DataSet(inArr, null).toMultiDataSet()), 1);
-
-        INDArray out = tanh.eval();
-
-        w.convertToConstant();
-
-        INDArray out2 = tanh.eval();
-
-        assertEquals(out, out2);
-        assertEquals(VariableType.CONSTANT, w.getVariableType());
-        assertEquals(VariableType.VARIABLE, b.getVariableType());
-        assertEquals(VariableType.ARRAY, add.getVariableType());
-        assertEquals(VariableType.ARRAY, tanh.getVariableType());
-
-        //Sanity check on training:
-        sd.fit(new SingletonMultiDataSetIterator(new DataSet(inArr, null).toMultiDataSet()), 1);
-    }
-
-    @Test
-    public void testPlaceholderToConstant() {
-        Nd4j.getRandom().setSeed(12345);
-
-        SameDiff sd = SameDiff.create();
-        SDVariable in = sd.placeHolder("in", DataType.FLOAT, 1, 3);
-        SDVariable in2 = sd.placeHolder("in2", DataType.FLOAT, 3, 4);
-        SDVariable b = sd.var("b", Nd4j.rand(DataType.FLOAT, 1, 4));
-        SDVariable mmul = in.mmul(in2);
-        SDVariable add = mmul.add(b);
-        SDVariable tanh = sd.math().tanh(add);
-        SDVariable loss = sd.variance(tanh, true);
-
-        INDArray inArr = Nd4j.rand(DataType.FLOAT, 1, 3);
-        in.setArray(inArr);
-        INDArray inArr2 = Nd4j.rand(DataType.FLOAT, 3, 4);
-        in2.setArray(inArr2);
-
-        TrainingConfig c = TrainingConfig.builder()
-                .updater(new Adam(0.1))
-                .weightDecay(0.01, true)
-                .dataSetFeatureMapping("in", "in2")
-                .skipBuilderValidation(true)
-                .build();
-        sd.setTrainingConfig(c);
-
-        sd.fit(new SingletonMultiDataSetIterator(new MultiDataSet(new INDArray[]{inArr, inArr2}, null)), 1);
-
-        INDArray out = tanh.eval();
-
-        in.convertToConstant();
-
-        INDArray out2 = tanh.eval();
-
-        assertEquals(out, out2);
-        assertEquals(VariableType.CONSTANT, in.getVariableType());
-        assertEquals(inArr, in.getArr());
-
-        //Sanity check on fitting:
-        sd.fit(new SingletonMultiDataSetIterator(new MultiDataSet(new INDArray[]{inArr2}, null)), 1);
-    }
-
-    @Test
-    public void testConvertToVariable() {
-        Nd4j.getRandom().setSeed(12345);
-
-        SameDiff sd = SameDiff.create();
-        SDVariable in = sd.placeHolder("in", DataType.FLOAT, 1, 3);
-        SDVariable w = sd.constant("w", Nd4j.rand(DataType.FLOAT, 3, 4));
-        SDVariable b = sd.var("b", Nd4j.rand(DataType.FLOAT, 1, 4));
-        SDVariable mmul = in.mmul(w);
-        SDVariable add = mmul.add(b);
-        SDVariable tanh = sd.math().tanh(add);
-        SDVariable loss = sd.variance(tanh, true);
-
-        INDArray inArr = Nd4j.rand(DataType.FLOAT, 1, 3);
-        in.setArray(inArr);
-
-        TrainingConfig c = TrainingConfig.builder()
-                .updater(new Adam(0.1))
-                .weightDecay(0.01, true)
-                .dataSetFeatureMapping("in")
-                .skipBuilderValidation(true)
-                .build();
-        sd.setTrainingConfig(c);
-
-        INDArray out = tanh.eval();
-        sd.fit(new SingletonMultiDataSetIterator(new DataSet(inArr, null).toMultiDataSet()), 1);
-        w.convertToVariable();
-
-        INDArray out2 = tanh.eval();
-
-        assertNotEquals(out, out2);
-        assertEquals(VariableType.VARIABLE, w.getVariableType());
-        assertEquals(VariableType.VARIABLE, b.getVariableType());
-        assertEquals(VariableType.ARRAY, add.getVariableType());
-        assertEquals(VariableType.ARRAY, tanh.getVariableType());
-
-        //Sanity check on training:
-        sd.fit(new SingletonMultiDataSetIterator(new DataSet(inArr, null).toMultiDataSet()), 1);
-    }
-
-    @Test
-    public void testDoubleUseOfArray() {
-        //If array is reused, gradient check will fail
-        INDArray a = Nd4j.rand(DataType.DOUBLE, new int[]{3, 4});
-        SameDiff sd = SameDiff.create();
-        SDVariable a1 = sd.var("a", a);
-        SDVariable a2 = sd.var("b", a);
-        a1.add(a2).norm2("out");
-        String err = OpValidation.validate(new TestCase(sd)
-                .gradientCheck(true));
-        assertNull(err);
-
-        a1.setArray(a);
-        a2.setArray(a);
-        err = OpValidation.validate(new TestCase(sd)
-                .gradientCheck(true));
-        assertNull(err);
-    }
-
-    @Test
-    public void testMultiGradientRecurrent() {
-        final INDArray input = Nd4j.rand(DataType.DOUBLE, new int[]{3, 4, 2});
-        final INDArray[] output = new INDArray[(int) input.size(2)];
-        for (int i = 0; i < input.size(2); i++) {
-            final INDArray x_i = input.get(NDArrayIndex.all(), NDArrayIndex.all(), NDArrayIndex.point(i));
-
-            output[i] = x_i;
-            if (i > 0) {
-                output[i] = output[i].add(Nd4j.squeeze(output[i - 1], 2));
-            }
-
-            output[i] = Nd4j.expandDims(output[i], 2);
-        }
-        final INDArray out = Nd4j.concat(2, output).norm2();
-
-        SameDiff sd = SameDiff.create();
-        final SDVariable sdInput = sd.var("input", input);
-
-        final long timeSteps = sdInput.getShape()[2];
-        SDVariable[] outputSlices = new SDVariable[(int) timeSteps];
-        SDVariable prev = null;
-        for (int i = 0; i < timeSteps; i++) {
-            final val x_i = sdInput.get(SDIndex.all(), SDIndex.all(), SDIndex.point(i));
-
-            outputSlices[i] = x_i;
-            if (prev != null) {
-                outputSlices[i] = outputSlices[i].add(sd.squeeze(prev, 2));
-            }
-
-            outputSlices[i] = sd.expandDims(outputSlices[i], 2);
-            prev = outputSlices[i];
-        }
-
-        SDVariable t = sd.concat(2, outputSlices);
-        t.norm2("out");
-        String err = OpValidation.validate(new TestCase(sd)
-                .testFlatBufferSerialization(TestCase.TestSerialization.BOTH)
-                .expectedOutput("out", out)
-                .gradientCheck(true));
-
-        assertNull(err);
-    }
-
-    @Test
-    public void testMultiGradientManualRecurrent() {
-        final INDArray input = Nd4j.rand(DataType.DOUBLE, new int[]{3, 4, 2});
-        final INDArray[] output = new INDArray[(int) input.size(2)];
-        for (int i = 0; i < input.size(2); i++) {
-            final INDArray x_i = input.get(NDArrayIndex.all(), NDArrayIndex.all(), NDArrayIndex.point(i));
-
-            output[i] = x_i;
-            if (i > 0) {
-                output[i] = output[i].add(Nd4j.squeeze(output[i - 1], 2));
-            }
-
-            output[i] = Nd4j.expandDims(output[i], 2);
-        }
-        final INDArray out = Nd4j.concat(2, output).norm2();
-
-        SameDiff sd = SameDiff.create();
-        final SDVariable sdInput = sd.var("input", input);
-
-        final long timeSteps = sdInput.getShape()[2];
-        SDVariable[] outputSlices = new SDVariable[(int) timeSteps];
-        final SDVariable[] inputSlices = sd.unstack(new String[]{"X_0", "X_1"}, sdInput, 2);
-
-        final val x_0 = inputSlices[0];
-        outputSlices[0] = x_0;
-        outputSlices[0] = sd.expandDims("X_0-e", outputSlices[0], 2);
-
-        final val x_1 = inputSlices[1];
-        outputSlices[1] = x_1;
-        outputSlices[1] = outputSlices[1].add(sd.squeeze("X_0-s", outputSlices[0], 2));
-        outputSlices[1] = sd.expandDims("X_1-e", outputSlices[1], 2);
-
-        SDVariable t = sd.concat(2, outputSlices);
-        t.norm2("out");
-        String err = OpValidation.validate(new TestCase(sd)
-                .testFlatBufferSerialization(TestCase.TestSerialization.BOTH)
-                .expectedOutput("out", out)
-                .gradientCheck(true));
-
-        assertNull(err);
-    }
-
-    @Test
-    public void testMultiGradient() {
-        final INDArray input = Nd4j.rand(DataType.DOUBLE, new int[]{3, 4, 2});
-        SameDiff sd = SameDiff.create();
-        final SDVariable sdInput = sd.var("input", input);
-
-        final SDVariable[] inputSlices = sd.unstack(new String[]{"X_0", "X_1"}, sdInput, 2);
-        final val temp = inputSlices[0].add(inputSlices[1]).div(inputSlices[1]).mul(inputSlices[0]);
-        final val out = temp.add(temp).add(inputSlices[1]);
-        out.norm2("out");
-
-        String err = OpValidation.validate(new TestCase(sd)
-                .testFlatBufferSerialization(TestCase.TestSerialization.BOTH)
-                .gradientCheck(true));
-
-        assertNull(err);
-    }
-
-
-    @Test
-    public void testNonScalarOutput1() {
-        SameDiff sd = SameDiff.create();
-        SDVariable linspace = sd.linspace("at", DataType.DOUBLE, 1, 15, 15);
-        SDVariable a = sd.reshape("a", linspace, 3, 5);
-        SDVariable b = sd.var("b", Nd4j.ones(DataType.DOUBLE, 3, 5));
-
-        SDVariable out = a.mul(b);
-        out.markAsLoss();
-        out.eval();
-
-        out.eval();
-        sd.grad("a").eval();
-
-        String err = OpValidation.validate(new TestCase(sd)
-                .testFlatBufferSerialization(TestCase.TestSerialization.BOTH)
-                .gradientCheck(true));
-
-        assertNull(err);
-    }
-
-    @Test
-    public void testNonScalarOutput2() {
-        SameDiff sd = SameDiff.create();
-        SDVariable a = sd.reshape("a", sd.linspace("at", DataType.DOUBLE, 1, 15, 15), 3, 5);
-        SDVariable b = sd.var("b", Nd4j.ones(DataType.DOUBLE, 3, 5));
-
-        SDVariable out = a.mul(b).mean(1);
-        out.markAsLoss();
-        out.eval();
-
-        //System.out.println(out.eval());
-        INDArray actGrad = sd.grad("a").eval();
-
-        INDArray expGrad = Nd4j.valueArrayOf(new long[]{3, 5}, 0.2, DataType.DOUBLE);
-        assertEquals(expGrad, actGrad);
-
-        String err = OpValidation.validate(new TestCase(sd).gradientCheck(true));
-        assertNull(err);
-    }
-
-    @Test
-    public void testNonScalarOutput3() {
-        SameDiff sd = SameDiff.create();
-        SDVariable a = sd.reshape("a", sd.linspace("at", DataType.DOUBLE, 1, 15, 15), 3, 5);
-        SDVariable b = sd.var("b", Nd4j.ones(DataType.DOUBLE, 3, 5));//.add(3);
-
-        SDVariable out = a.mul(b).mean(0, 1);
-        out.markAsLoss();
-
-        out.eval();
-
-        Map<String,INDArray> g = sd.calculateGradients(null, "a");
-        //System.out.println(out.eval());
-        INDArray gradAct = g.get("a");
-        INDArray expGrad = Nd4j.valueArrayOf(new long[]{3, 5}, 1.0 / 12, DataType.DOUBLE);
-
-        String err = OpValidation.validate(new TestCase(sd).gradientCheck(true));
-        assertNull(err);
-    }
-
-    @Test
-    public void testNonScalarOutput4() {
-        SameDiff sd = SameDiff.create();
-        SDVariable a = sd.var("a", DataType.DOUBLE, 3, 4);
-        SDVariable b = sd.placeHolder("b", DataType.DOUBLE, 4, 5);
-        a.setArray(Nd4j.rand(DataType.DOUBLE, 3, 4));
-
-        SDVariable out = a.mmul("mmul", b);
-
-        Map<String, INDArray> m = new HashMap<>();
-        m.put("b", Nd4j.rand(DataType.DOUBLE, 4, 5));
-        Map<String,INDArray> g = sd.calculateGradients(m, "a", "b");
-
-        b.setArray(m.get("b"));
-
-        String err = OpValidation.validate(new TestCase(sd)
-                .testFlatBufferSerialization(TestCase.TestSerialization.BOTH)
-                .gradientCheck(true));
-
-        assertNull(err);
-    }
-
-    @Test
-    public void testSameDiffBackprop1() {
-        SameDiff sd = SameDiff.create();
-        final SDVariable a = sd.var("a", Nd4j.rand(4, 4));
-        final SDVariable b = sd.var("b", Nd4j.rand(4, 4));
-        final SDVariable c = sd.var("c", Nd4j.rand(4, 4));
-        final SDVariable d = sd.var("d", Nd4j.rand(4, 4));
-
-        final SDVariable out = a.mmul(b).add(c.mmul(d)).sum();
-        out.markAsLoss();
-
-        Map<String,INDArray> g = sd.calculateGradients(null, sd.getVariables().keySet());
-    }
-
-    @Test
-    public void testSameDiffNoGradForConstantAndPlaceholder() {
-        SameDiff sd = SameDiff.create();
-        final SDVariable a = sd.var("a", Nd4j.rand(4, 4));
-        final SDVariable b = sd.constant("b", Nd4j.rand(4, 4));
-        final SDVariable c = sd.placeHolder("c", Nd4j.dataType(), 4, 4);
-
-        a.add(b.add(c)).sum().markAsLoss();
-
-        sd.calculateGradients(Collections.singletonMap("c", Nd4j.rand(4, 4)), sd.getVariables().keySet());
-        assertNotNull(sd.grad("a"));
-        assertNull(sd.grad("b"));
-        assertNull(sd.grad("c"));
-    }
-
-    @Test
-    public void testDuplicateNamePlaceholder() {
-
-        for (int i = 0; i < 2; i++) {
-            SameDiff sd = SameDiff.create();
-            SDVariable x1 = i == 0 ? sd.placeHolder("a", DataType.FLOAT, 5, 3) : sd.var("a", DataType.FLOAT, 5, 3);
-            SDVariable x2 = i == 0 ? sd.placeHolder("b", DataType.FLOAT, 5, 3) : sd.var("b", DataType.FLOAT, 5, 3);
-            try {
-                sd.placeHolder("a", DataType.FLOAT, 5, 3);
-                fail("Expected execption");
-            } catch (Throwable t) {
-                String m = t.getMessage();
-                assertNotNull(m);
-                assertTrue(m, m.contains("already exists"));
-            }
-
-            try {
-                sd.var("a", DataType.FLOAT, 1, 2);
-                fail("Expected execption");
-            } catch (Throwable t) {
-                String m = t.getMessage();
-                assertNotNull(m);
-                assertTrue(m, m.contains("already exists"));
-            }
-
-            try {
-                sd.var("a", Nd4j.zeros(1));
-                fail("Expected execption");
-            } catch (Throwable t) {
-                String m = t.getMessage();
-                assertNotNull(m);
-                assertTrue(m, m.contains("already exists"));
-            }
-
-            try {
-                sd.var("a", LongShapeDescriptor.fromShape(new long[]{1}, DataType.FLOAT));
-                fail("Expected execption");
-            } catch (Throwable t) {
-                String m = t.getMessage();
-                assertNotNull(m);
-                assertTrue(m, m.contains("already exists"));
-            }
-
-            try {
-                sd.constant("a", Nd4j.zeros(1));
-                fail("Expected execption");
-            } catch (Throwable t) {
-                String m = t.getMessage();
-                assertNotNull(m);
-                assertTrue(m, m.contains("already exists"));
-            }
-        }
-    }
-
-    @Test
-    public void testSameDiffGetArrayScalar() {
-        final INDArray array = Nd4j.rand(1, 1);
-        final SameDiff sd = SameDiff.create();
-        final SDVariable a = sd.var("a", array.shape());
-        a.getArr();
-    }
-
-    @Test
-    public void testVariableRenaming() {
-
-        SameDiff sd = SameDiff.create();
-        SDVariable v1 = sd.var("x", Nd4j.rand(DataType.FLOAT, 3, 4));
-        SDVariable v2 = sd.var("y", Nd4j.rand(DataType.FLOAT, 4, 5));
-        SDVariable v3 = v1.mmul("oldName", v2);
-
-        INDArray out = sd.outputSingle(null, "oldName");
-
-        SDVariable renamed = v3.rename("newName");
-        assertTrue(v3 == renamed);
-        assertEquals("newName", renamed.name());
-
-        assertNull(sd.getVariable("oldName"));
-        assertNotNull(sd.getVariable("newName"));
-
-        INDArray out2 = sd.outputSingle(null, "newName");
-
-        assertEquals(out, out2);
-    }
-
-    @Test
-    public void testVariableRenaming2() {
-
-        SameDiff sd = SameDiff.create();
-        SDVariable v1 = sd.placeHolder("x", DataType.FLOAT, 3, 4);
-        SDVariable v2 = sd.var("y", Nd4j.rand(DataType.FLOAT, 4, 5));
-        SDVariable v3 = v1.mmul("oldName", v2);
-        SDVariable v4 = v3.std("out", false);
-
-        INDArray out = sd.outputSingle(Collections.singletonMap("x", Nd4j.rand(DataType.FLOAT, 3, 4)), "out");
-
-        sd.setTrainingConfig(TrainingConfig.builder()
-                .updater(new Adam(1e-3))
-                .dataSetFeatureMapping("x")
-                .markLabelsUnused()
-                .build());
-
-        sd.fit(new DataSet(Nd4j.rand(DataType.FLOAT, 3, 4), null));
-        v3.rename("newName");
-        sd.fit(new DataSet(Nd4j.rand(DataType.FLOAT, 3, 4), null));
-    }
-
-    @Test
-    public void testPlaceholderShapeValidation() {
-        SameDiff sd = SameDiff.create();
-        SDVariable scalar = sd.scalar("scalar", 0.0f);
-        SDVariable ph1 = sd.placeHolder("ph1", DataType.FLOAT, 3, 4);
-        SDVariable ph2 = sd.placeHolder("ph2", DataType.FLOAT, -1, 4);
-        SDVariable ph3 = sd.placeHolder("ph3", DataType.FLOAT, 3, -1);
-        SDVariable ph4 = sd.placeHolder("ph4", DataType.FLOAT, -1, -1);
-
-        INDArray correctShape = Nd4j.create(DataType.FLOAT, 3, 4);
-        INDArray wrongShape = Nd4j.create(DataType.FLOAT, 2, 3);
-        INDArray wrongRank1 = Nd4j.create(DataType.FLOAT, 1);
-        INDArray wrongRank2 = Nd4j.create(DataType.FLOAT, 3, 4, 5);
-        for (SDVariable v : new SDVariable[]{ph1, ph2, ph3, ph4}) {
-            v.setArray(correctShape);
-
-            if (v != ph4) {
-                try {
-                    v.setArray(wrongShape);
-                    fail("Expected exception");
-                } catch (Exception t) {
-                    String msg = t.getMessage();
-                    assertTrue(msg, msg.contains("shape") && msg.contains("[2, 3]") && msg
-                            .contains(Arrays.toString(v.placeholderShape())));
-                }
-            }
-
-            try {
-                v.setArray(wrongRank1);
-                fail("Expected exception");
-            } catch (Exception t) {
-                String msg = t.getMessage();
-                assertTrue(msg, msg.contains("shape") && msg.contains("[1]") && msg
-                        .contains(Arrays.toString(v.placeholderShape())));
-            }
-
-            try {
-                v.setArray(wrongRank2);
-                fail("Expected exception");
-            } catch (Exception t) {
-                String msg = t.getMessage();
-                assertTrue(msg, msg.contains("shape") && msg.contains("[3, 4, 5]") && msg
-                        .contains(Arrays.toString(v.placeholderShape())));
-            }
-        }
-
-        //Also try training:
-        SDVariable sum = sd.math.mergeAdd(ph1, ph2, ph3, ph4);
-        SDVariable mean = sum.add(scalar).mean();
-        MultiDataSet mds = new MultiDataSet(new INDArray[]{wrongShape, wrongShape, wrongShape, wrongShape}, null);
-
-        sd.setTrainingConfig(TrainingConfig.builder()
-                .dataSetFeatureMapping("ph1", "ph2", "ph3", "ph4")
-                .markLabelsUnused()
-                .updater(new Adam(1e-3)).build());
-
-        try {
-            sd.fit(mds);
-        } catch (Exception t) {
-            String msg = t.getMessage();
-            assertTrue(msg, msg.contains("shape") && msg.contains("[2, 3]"));
-        }
-    }
-
-
-    @Test
-    public void testInferenceWithoutLabel() {
-        //We don't need a value for the label placeholder to calculate most values here
-
-        SameDiff sd = SameDiff.create();
-
-        int nIn = 4;
-        int minibatch = 3;
-        SDVariable input = sd.placeHolder("in", DataType.FLOAT, -1, 4);
-        SDVariable label = sd.placeHolder("label", DataType.FLOAT, -1, 3);
-
-        SDVariable w = sd.var("w", Nd4j.rand(DataType.FLOAT, 4, 3));
-        SDVariable b = sd.var("b", Nd4j.rand(DataType.FLOAT, 1, 3));
-
-        SDVariable mmul = input.mmul(w).add(b);
-        SDVariable softmax = sd.nn().softmax("softmax", mmul);
-        SDVariable loss = sd.loss().logLoss("loss", label, softmax);
-
-        INDArray inputArr = Nd4j.rand(DataType.FLOAT, minibatch, nIn);
-
-        Map<String, INDArray> m = sd.output(Collections.singletonMap("in", inputArr), "softmax");
-        assertEquals(1, m.size());
-        assertTrue(m.containsKey("softmax"));
-
-        INDArray out = m.get("softmax");
-
-        INDArray labelUnused = Nd4j.rand(DataType.FLOAT, minibatch, 3);
-        Map<String, INDArray> allPh = new HashMap<>();
-        allPh.put("in", inputArr);
-        allPh.put("label", labelUnused);
-        m = sd.output(allPh, "softmax");
-        assertEquals(1, m.size());
-        assertTrue(m.containsKey("softmax"));
-        INDArray out2 = m.get("softmax");
-        assertEquals(out, out2);
-    }
-
-    @Test
-    public void testInferenceWithoutUnnecessaryPlaceholders() {
-        //We don't need an array for 2 of the placeholders to calculate the
-
-        SameDiff sd = SameDiff.create();
-
-        int nIn = 4;
-        int minibatch = 3;
-        SDVariable input = sd.placeHolder("in", DataType.FLOAT, -1, 4);
-        SDVariable label = sd.placeHolder("label", DataType.FLOAT, -1, 3);
-
-        SDVariable input2 = sd.placeHolder("in2", DataType.FLOAT);    //Scalar
-
-        SDVariable w = sd.var("w", Nd4j.rand(DataType.FLOAT, 4, 3));
-        SDVariable b = sd.var("b", Nd4j.rand(DataType.FLOAT, 1, 3));
-
-        SDVariable mmul = input.mmul(w).add(b);
-        SDVariable softmax = sd.nn().softmax("softmax", mmul);
-        SDVariable loss = sd.loss().logLoss("loss", label, softmax);
-        SDVariable loss2 = softmax.mul(input2);
-
-        INDArray inputArr = Nd4j.rand(DataType.FLOAT, minibatch, nIn);
-
-        Map<String, INDArray> m = sd.output(Collections.singletonMap("in", inputArr), "softmax");
-        assertEquals(1, m.size());
-        assertTrue(m.containsKey("softmax"));
-
-        INDArray out = m.get("softmax");
-
-        INDArray labelUnused = Nd4j.rand(DataType.FLOAT, minibatch, 3);
-        Map<String, INDArray> allPh = new HashMap<>();
-        allPh.put("in", inputArr);
-        allPh.put("label", labelUnused);
-        allPh.put("in2", Nd4j.scalar(1.0f));
-        m = sd.output(allPh, "softmax");
-        assertEquals(1, m.size());
-        assertTrue(m.containsKey("softmax"));
-        INDArray out2 = m.get("softmax");
-        assertEquals(out, out2);
-    }
-
-
-    @Test
-    public void testConvertDTypes1() {
-
-        SameDiff sd = SameDiff.create();
-        SDVariable x = sd.var("x", Nd4j.rand(DataType.FLOAT, 3, 4));
-        SDVariable y = sd.var("y", Nd4j.rand(DataType.FLOAT, 4, 2));
-        SDVariable z = x.mmul("z", y);
-        SDVariable tanh = sd.math().tanh("tanh", z);
-        SDVariable stdev = tanh.std("stdev", true);
-
-        assertEquals(DataType.FLOAT, x.dataType());
-        assertEquals(DataType.FLOAT, y.dataType());
-        assertEquals(DataType.FLOAT, z.dataType());
-        assertEquals(DataType.FLOAT, tanh.dataType());
-        assertEquals(DataType.FLOAT, stdev.dataType());
-
-        Map<String, INDArray> out = sd.output((Map<String,INDArray>)null, "x", "y", "z", "tanh", "stdev");
-        for (Map.Entry<String, INDArray> e : out.entrySet()) {
-            assertEquals(e.getKey(), DataType.FLOAT, e.getValue().dataType());
-        }
-
-        assertEquals(DataType.FLOAT, x.getArr().dataType());
-        assertEquals(DataType.FLOAT, y.getArr().dataType());
-
-        Map<String, DataType> toConvert = new HashMap<>();
-        toConvert.put("x", DataType.DOUBLE);
-        toConvert.put("y", DataType.DOUBLE);
-        sd.convertDataTypes(toConvert);
-
-        assertEquals(DataType.DOUBLE, x.dataType());
-        assertEquals(DataType.DOUBLE, y.dataType());
-        assertEquals(DataType.DOUBLE, z.dataType());
-        assertEquals(DataType.DOUBLE, tanh.dataType());
-        assertEquals(DataType.DOUBLE, stdev.dataType());
-
-        out = sd.output((Map<String,INDArray>)null, "x", "y", "z", "tanh", "stdev");
-        for (Map.Entry<String, INDArray> e : out.entrySet()) {
-            assertEquals(e.getKey(), DataType.DOUBLE, e.getValue().dataType());
-        }
-
-        assertEquals(DataType.DOUBLE, x.getArr().dataType());
-        assertEquals(DataType.DOUBLE, y.getArr().dataType());
-    }
-
-    @Test
-    public void testConvertDTypes2() {
-
-        SameDiff sd = SameDiff.create();
-        SDVariable x = sd.placeHolder("x", DataType.FLOAT, 3, 4);
-        SDVariable y = sd.var("y", Nd4j.rand(DataType.FLOAT, 1, 4));
-        SDVariable xD = x.castTo("xD", DataType.DOUBLE);
-        SDVariable yD = y.castTo("yD", DataType.DOUBLE);
-        SDVariable add = xD.add("a", yD);
-        SDVariable relu = sd.nn().relu("r", add, 1);
-
-        assertEquals(DataType.FLOAT, x.dataType());
-        assertEquals(DataType.FLOAT, y.dataType());
-        assertEquals(DataType.DOUBLE, xD.dataType());
-        assertEquals(DataType.DOUBLE, yD.dataType());
-        assertEquals(DataType.DOUBLE, add.dataType());
-        assertEquals(DataType.DOUBLE, relu.dataType());
-
-        Map<String, INDArray> ph = Collections.singletonMap("x", Nd4j.rand(DataType.FLOAT, 3, 4));
-
-        Map<String, INDArray> out = sd.output(ph, "x", "y", "xD", "yD", "a", "r");
-        for (Map.Entry<String, INDArray> e : out.entrySet()) {
-            if (e.getKey().equals("x") || e.getKey().equals("y")) {
-                assertEquals(e.getKey(), DataType.FLOAT, e.getValue().dataType());
-            } else {
-                assertEquals(e.getKey(), DataType.DOUBLE, e.getValue().dataType());
-            }
-        }
-
-        assertEquals(DataType.FLOAT, y.getArr().dataType());
-
-        Map<String, DataType> toConvert = new HashMap<>();
-        toConvert.put("x", DataType.DOUBLE);
-        toConvert.put("y", DataType.DOUBLE);
-        sd.convertDataTypes(toConvert);
-
-        assertEquals(DataType.DOUBLE, x.dataType());
-        assertEquals(DataType.DOUBLE, y.dataType());
-        assertEquals(DataType.DOUBLE, xD.dataType());
-        assertEquals(DataType.DOUBLE, yD.dataType());
-        assertEquals(DataType.DOUBLE, add.dataType());
-        assertEquals(DataType.DOUBLE, relu.dataType());
-
-        out = sd.output(ph, "x", "y", "xD", "yD", "a", "r");
-        for (Map.Entry<String, INDArray> e : out.entrySet()) {
-            assertEquals(e.getKey(), DataType.DOUBLE, e.getValue().dataType());
-        }
-
-        assertEquals(DataType.DOUBLE, y.getArr().dataType());
-    }
-
-
-    @Test
-    public void testGradFnRequiredVars() {
-        //User can explicitly request that gradients for specific vars are available when differentiating (creating grad function),
-        // even if they normally wouldn't be needed or calculated
-
-        for (boolean reqPhVar : new boolean[]{false, true}) {
-//        for(boolean reqPhVar : new boolean[]{true}){
-
-            SameDiff sd = SameDiff.create();
-            SDVariable ph = sd.placeHolder("in", DataType.FLOAT, -1, 5);
-            SDVariable add = ph.add(1.0);
-            SDVariable w = sd.var("w", Nd4j.rand(DataType.FLOAT, 5, 4));
-            SDVariable b = sd.var("b", Nd4j.rand(DataType.FLOAT, 1, 4));
-
-            SDVariable mmul = add.mmul(w).add(b);
-
-            SDVariable loss = mmul.std(true);
-
-            INDArray in = Nd4j.rand(DataType.FLOAT, 1, 5);
-
-            if (reqPhVar) {
-                sd.createGradFunction("in");
-                assertNotNull(ph.gradient());
-                assertNotNull(w.gradient());
-                assertNotNull(b.gradient());
-
-                Map<String,INDArray> m = sd.calculateGradients(Collections.singletonMap("in", in), ph.name(), w.name());
-                assertNotNull(m.get(ph.name()));
-                assertNotNull(m.get(w.name()));
-            } else {
-                sd.createGradFunction();
-                assertNull(ph.gradient());
-                assertNotNull(w.gradient());
-                assertNotNull(b.gradient());
-            }
-        }
-
-
-    }
-
-    @Test
-    public void testIf() throws IOException {
-        SameDiff sd = SameDiff.create();
-        SDVariable a = sd.placeHolder("a", DataType.DOUBLE);
-        SDVariable b = sd.var("b", Nd4j.createFromArray(5.0));
-        SDVariable c = sd.var("c", Nd4j.createFromArray(9.0));
-
-        SDVariable output = sd.ifCond("out", null, s -> a.lt(b), s -> c, s -> c.add(5));
-
-        Map<String, INDArray> firstBranch = Maps.newHashMap();
-        firstBranch.put("a", Nd4j.createFromArray(3.0));
-        assertEquals(Nd4j.createFromArray(9.0), sd.output(firstBranch, "out").get("out"));
-
-        Map<String, INDArray> secondBranch = Maps.newHashMap();
-        secondBranch.put("a", Nd4j.createFromArray(7.0));
-        System.out.println(sd.summary());
-        INDArray outArr = sd.output(secondBranch, "out").get("out");
-        assertEquals(Nd4j.createFromArray(14.0), outArr);
-
-        ByteBuffer bb = sd.asFlatBuffers(false);
-        sd = SameDiff.fromFlatBuffers(bb);
-
-        assertEquals(Nd4j.createFromArray(9.0), sd.output(firstBranch, "out").get("out"));
-        assertEquals(Nd4j.createFromArray(14.0), sd.output(secondBranch, "out").get("out"));
-    }
-
-    @Test
-    public void testNestedIf() throws IOException {
-        SameDiff SD = SameDiff.create();
-        SDVariable a = SD.var("a", Nd4j.createFromArray(2.0));
-        SDVariable b = SD.var("b", Nd4j.createFromArray(5.0));
-        SDVariable c = SD.var("c", Nd4j.createFromArray(9.0));
-        SDVariable d = SD.var("d", Nd4j.createFromArray(-7.0));
-
-        SDVariable output = SD.ifCond("out", null,
-                (sd) -> a.lt(b),
-                (sd) -> sd.ifCond(
-                        (sd2) -> d.lte(0),
-                        (sd2) -> c.add(1),
-                        (sd2) -> d),
-                (sd) -> c.add(5));
-        INDArray out = output.eval();
-        assertEquals(Nd4j.createFromArray(10.0), out);
-
-        SD = SameDiff.fromFlatBuffers(SD.asFlatBuffers(false));
-
-        assertEquals(Nd4j.createFromArray(10.0), SD.output(Collections.emptyMap(), "out").get("out"));
-    }
-
-    @Test
-    public void testWhile() throws IOException {
-
-        SameDiff SD = SameDiff.create();
-        SDVariable countIn = SD.constant(5);
-        SDVariable sumIn = SD.constant(0);
-
-        SDVariable[] sum = SD.whileLoop("while_1", new SDVariable[]{countIn, sumIn},
-                (sd, vars) -> vars[0].gt(0),
-                (sd, vars) -> new SDVariable[]{vars[0].sub(1), vars[1].add(vars[0])});
-
-        INDArray out = sum[1].eval();
-        assertEquals(15, out.getInt(0));
-
-        String outName = sum[1].name();
-
-        SD = SameDiff.fromFlatBuffers(SD.asFlatBuffers(false));
-
-        assertEquals(15, SD.output(Collections.emptyMap(), outName).get(outName).getInt(0));
-    }
-
-    @Test
-    @Ignore
-    public void testNestedWhile() throws IOException {
-        SameDiff SD = SameDiff.create();
-        SDVariable countIn = SD.constant(5);
-        SDVariable sumIn = SD.constant(0);
-        SDVariable sum2 = SD.constant(0);
-        //TODO creating constant instead of using sum2 causes errors
-
-        SDVariable[] sum = SD.whileLoop(new SDVariable[]{countIn, sumIn},
-                (sd, vars) -> vars[0].gt(0),
-                (sd, vars) -> new SDVariable[]{vars[0].sub(1),
-                        vars[1].add(sd.whileLoop(new SDVariable[]{vars[0], sum2},
-                                (sd2, vars2) -> vars2[0].gt(0),
-                                (sd2, vars2) -> new SDVariable[]{vars2[0].sub(1), vars2[1].add(vars2[0])})[1])});
-
-        INDArray out = sum[1].eval();
-        assertEquals(35, out.getInt(0));
-
-        String outName = sum[1].name();
-
-        SD = SameDiff.fromFlatBuffers(SD.asFlatBuffers(false));
-
-        assertEquals(35, SD.output(Collections.emptyMap(), outName).get(outName).getInt(0));
-
-    }
-
-    @Test
-    public void testNestedWhileIf() throws IOException {
-        SameDiff SD = SameDiff.create();
-        SDVariable countIn = SD.constant(5);
-        SDVariable sumIn = SD.constant(0);
-        SDVariable hundred = SD.constant(100);
-
-        SDVariable[] sum = SD.whileLoop(new SDVariable[]{countIn, sumIn},
-                (sd, vars) -> vars[0].gte(0),
-                (sd, vars) -> new SDVariable[]{vars[0].sub(1), vars[1].add(
-                        sd.ifCond((sd2) -> vars[0].eq(0),
-                                (sd2) -> vars[0].add(100), //TODO replace with hundred and things break
-                                (sd2) -> vars[0])
-                )});
-
-        INDArray out = sum[1].eval();
-        assertEquals(115, out.getInt(0));
-
-        String outName = sum[1].name();
-
-        SD = SameDiff.fromFlatBuffers(SD.asFlatBuffers(false));
-
-        assertEquals(115, SD.output(Collections.emptyMap(), outName).get(outName).getInt(0));
-    }
-
-    @Test
-    public void testMod_1(){
-        val sd = SameDiff.create();
-        val initial = sd.constant("initial", Nd4j.createFromArray(5.f, 6.f, 7.f));
-        val four = sd.constant("four", 4.0f);
-        val mod = initial.mod("mod",  four);
-
-        val e = Nd4j.createFromArray(1.f, 2.f, 3.f);
-
-        assertEquals(e, mod.eval());
-    }
-
-    @Test
-    public void castShapeTest1(){
-        SameDiff sd = SameDiff.create();
-        SDVariable x = sd.constant(Nd4j.createFromArray(1, 2, 3, 4));
-        SDVariable casted = x.castTo(DataType.FLOAT);
-
-        assertEquals(casted.dataType(), DataType.FLOAT);
-    }
-
-    @Test
-    @Ignore // casted shape is null
-    public void castShapeTestEmpty(){
-        SameDiff sd = SameDiff.create();
-        SDVariable x = sd.constant(Nd4j.empty(DataType.INT));
-        SDVariable casted = x.castTo(DataType.FLOAT);
-
-        assertEquals(casted.dataType(), DataType.FLOAT);
-        assertTrue(casted.getShapeDescriptor().isEmpty());
-    }
-
-
-    @Test
-    public void testEmptyShapeVar(){
-        SameDiff sd = SameDiff.create();
-
-        try {
-            sd.var(DataType.FLOAT, 1, 0, 2);
-            fail("Expected exception");
-        } catch (IllegalArgumentException e){
-            String m = e.getMessage();
-            assertTrue(m, m.contains("variable") && m.contains("empty") && m.contains("0"));
-        }
-
-        try {
-            sd.var(Nd4j.create(1, 0, 2));
-            fail("Expected exception");
-        } catch (IllegalArgumentException e){
-            String m = e.getMessage().toLowerCase();
-            assertTrue(m, m.contains("variable") && m.contains("empty") && m.contains("0"));
-        }
-    }
-
-    @Test
-    public void testPReLU(){
-        SameDiff sd = SameDiff.create();
-
-        SDVariable input = sd.constant(Nd4j.createFromArray(
-                new int[][][]{{
-                        {-10, 10, 10, -10},
-                        {10, 10, -10, -10}
-                }}
-        ).castTo(DataType.DOUBLE));
-
-        SDVariable alpha = sd.var(Nd4j.createFromArray(0.01, 0.1).castTo(DataType.DOUBLE));
-
-        SDVariable out = sd.nn.prelu("out", input, alpha, 2);
-
-        TestCase tc = new TestCase(sd).expected("out", Nd4j.createFromArray(new double[][][]{{
-                        {-0.1, 10, 10, -0.1},
-                        {10, 10, -1, -1}
-        }}).castTo(DataType.DOUBLE)).gradientCheck(true);
-
-        String err = OpValidation.validate(tc);
-        assertNull(err);
-    }
-
-    @Test
-    public void testSameDiffSeedReproducibilityVarInit() {
-
-        SameDiff sd0 = SameDiff.create();
-        SameDiff sd1 = SameDiff.create();
-        Nd4j.getRandom().setSeed(12345);
-        SDVariable rand0 = sd0.var("random", new UniformInitScheme('c', 3), DataType.FLOAT, 3, 1);
-
-        Nd4j.getRandom().setSeed(12345);
-        SDVariable rand1 = sd1.var("random", new UniformInitScheme('c', 3), DataType.FLOAT, 3, 1);
-
-
-        Nd4j.getRandom().setSeed(0);
-        System.out.println(rand0.eval());
-
-        Nd4j.getRandom().setSeed(0);
-        System.out.println(rand1.eval());
-
-        INDArray a0 = rand0.eval();
-        Nd4j.getRandom().setSeed(0);
-        INDArray a1 = rand1.eval();
-        assertEquals(a0, a1);
-    }
-
-
-    @Test
-    public void testCalculateGradientsAndOutputs(){
-        SameDiff sd = SameDiff.create();
-        SDVariable in = sd.placeHolder("in", DataType.FLOAT, -1, 4);
-        SDVariable w = sd.var("w", Nd4j.rand(DataType.FLOAT, 4, 3));
-        SDVariable b = sd.var("b", Nd4j.rand(DataType.FLOAT, 3));
-        SDVariable z = in.mmul(w).add("z", b);
-        SDVariable softmax = sd.nn.softmax("softmax", z);
-
-        Map<String,INDArray> ph = Collections.singletonMap("in", Nd4j.rand(DataType.FLOAT, 2, 4));
-        List<String> outputs = Arrays.asList("in", "z", "softmax");
-        List<String> grads = Arrays.asList("in", "w", "z");
-
-        OutAndGrad oag = sd.calculateGradientsAndOutputs(ph, outputs, grads);
-        Map<String,INDArray> outs = oag.getOutputs();
-        Map<String,INDArray> g = oag.getGradients();
-
-
-        Map<String,INDArray> outExp = sd.output(ph, outputs);
-        Map<String,INDArray> gExp = sd.calculateGradients(ph, grads);
-
-        assertEquals(outExp, outs);
-        assertEquals(gExp, g);
-    }
-    
-    @Test
-	public void testConcatVariableGrad() {
-		SameDiff sd = SameDiff.create();
-		SDVariable label = sd.var("label", DataType.FLOAT, 3, 4);
-		SDVariable a = sd.var("a", DataType.FLOAT, 3, 2);
-		SDVariable b = sd.var("b", DataType.FLOAT, 3, 2);
-		INDArray inputArr = Nd4j.rand(3,4);
-		INDArray labelArr =  Nd4j.rand(3,4);
-		SDVariable c = sd.concat("concat", 1, a, b);
-		SDVariable loss = sd.math().pow(c.sub(label), 2);
-		sd.setLossVariables(loss);
-		sd.associateArrayWithVariable(labelArr, label);
-		sd.associateArrayWithVariable(inputArr.get(NDArrayIndex.all(), NDArrayIndex.interval(0, 2)), a);
-		sd.associateArrayWithVariable(inputArr.get(NDArrayIndex.all(), NDArrayIndex.interval(2, 4)), b);
-		Map<String, INDArray> map = sd.calculateGradients(null, "a", "b", "concat");
-		INDArray concatArray = Nd4j.hstack(map.get("a"), map.get("b"));
-		assertEquals(concatArray, map.get("concat"));
-
-	}
-
-	@Test
-	public void testSliceVariableGrad() {
-		SameDiff sd = SameDiff.create();
-		SDVariable label = sd.var("label", DataType.FLOAT, 3, 4);
-		SDVariable input = sd.var("input", DataType.FLOAT, 3, 4);
-		INDArray inputArr =  Nd4j.rand(3,4);
-		INDArray labelArr =  Nd4j.rand(3,4);
-		SDVariable a = input.get(SDIndex.all(), SDIndex.interval(0, 2));
-		SDVariable b = input.get(SDIndex.all(), SDIndex.interval(2, 4));
-		SDVariable c = sd.concat("concat", 1, a, b);
-		SDVariable loss = sd.math().pow(c.sub(label), 2);
-		sd.setLossVariables(loss);
-		sd.associateArrayWithVariable(labelArr, label);
-		sd.associateArrayWithVariable(inputArr, input);
-		Map<String, INDArray> map = sd.calculateGradients(null,"input", "concat");
-		assertEquals(map.get("input"), map.get("concat"));
-	}
-	
-	@Test
-	public void testUnstackVariableFeedForwardAndGrad() {
-		SameDiff sd = SameDiff.create();
-		SDVariable label = sd.var("label", DataType.FLOAT, 3, 4);
-		SDVariable input = sd.var("input", DataType.FLOAT, 3, 4);
-		INDArray inputArr =  Nd4j.rand(DataType.FLOAT,3,4);
-		INDArray labelArr =  Nd4j.rand(DataType.FLOAT,3,4);
-		SDVariable[] inputSlices = sd.unstack(input, 1);
-		SDVariable[] inputUnstackOut=new SDVariable[inputSlices.length];
-		List<String> outList=new ArrayList<String>();
-		List<String> inputSlicesNameList=new ArrayList<String>();
-		for(int i=0;i<inputSlices.length;i++){
-			inputUnstackOut[i] = sd.math().pow(inputSlices[i], i+1);
-			outList.add(inputUnstackOut[i].name());
-			inputSlicesNameList.add(inputSlices[i].name());
-		}
-		sd.associateArrayWithVariable(labelArr, label);
-		sd.associateArrayWithVariable(inputArr, input);
-		Map<String, INDArray> map = sd.output(null,outList);
-	    INDArray[] result=new INDArray[outList.size()];
-		for(int i=0;i<outList.size();i++){
-			result[i]=map.get(outList.get(i));
-		}
-		INDArray[] expected=new INDArray[inputSlices.length];
-		for(int i=0;i<inputSlices.length;i++){
-			expected[i] = Transforms.pow(inputArr.get(new INDArrayIndex[]{ NDArrayIndex.all(),NDArrayIndex.point(i)}), i+1);
-		}
-		//Verify the slice calculation is correct
-		assertEquals(Nd4j.stack(1, expected),Nd4j.stack(1, result));
-		
-		SDVariable c = sd.stack(1, inputUnstackOut);
-		SDVariable loss = sd.math().pow(c.sub(label), 2);
-		sd.setLossVariables(loss);
-		inputSlicesNameList.add(0, "input");
-		Map<String, INDArray> gradMap = sd.calculateGradients(null,inputSlicesNameList);
-		INDArray[] expectedGradArr=new INDArray[inputSlices.length];
-		for(int i=1;i<inputSlicesNameList.size();i++){
-			expectedGradArr[i-1]= gradMap.get(inputSlicesNameList.get(i));
-		}
-		//Verify that the slice is not disconnected
-		assertEquals(gradMap.get("input"), Nd4j.stack(1, expectedGradArr));
-	}
-	
-}
-=======
-/*******************************************************************************
- * Copyright (c) 2015-2018 Skymind, Inc.
- *
- * This program and the accompanying materials are made available under the
- * terms of the Apache License, Version 2.0 which is available at
- * https://www.apache.org/licenses/LICENSE-2.0.
- *
- * Unless required by applicable law or agreed to in writing, software
- * distributed under the License is distributed on an "AS IS" BASIS, WITHOUT
- * WARRANTIES OR CONDITIONS OF ANY KIND, either express or implied. See the
- * License for the specific language governing permissions and limitations
- * under the License.
- *
- * SPDX-License-Identifier: Apache-2.0
- ******************************************************************************/
-
-package org.nd4j.autodiff.samediff;
-
-import static org.junit.Assert.*;
-import static org.junit.Assume.assumeNotNull;
-import static org.nd4j.linalg.indexing.NDArrayIndex.all;
-
-import com.google.common.collect.Lists;
-import com.google.common.collect.Maps;
-import java.io.IOException;
-import java.lang.reflect.Field;
-import java.nio.ByteBuffer;
-import java.util.Arrays;
-import java.util.Collections;
-import java.util.HashMap;
-import java.util.List;
-import java.util.Map;
-import lombok.extern.slf4j.Slf4j;
-import lombok.val;
-import org.junit.After;
-import org.junit.Before;
-import org.junit.ClassRule;
-import org.junit.Ignore;
-import org.junit.Test;
-import org.junit.rules.TemporaryFolder;
-import org.nd4j.OpValidationSuite;
-import org.nd4j.autodiff.samediff.api.OutAndGrad;
-import org.nd4j.autodiff.samediff.impl.DefaultSameDiffConditional;
-import org.nd4j.autodiff.validation.OpValidation;
-import org.nd4j.autodiff.validation.TestCase;
-import org.nd4j.linalg.BaseNd4jTest;
-import org.nd4j.linalg.activations.Activation;
-import org.nd4j.linalg.api.blas.params.MMulTranspose;
-import org.nd4j.linalg.api.buffer.DataType;
-import org.nd4j.linalg.api.ndarray.INDArray;
-import org.nd4j.linalg.api.ops.DynamicCustomOp;
-import org.nd4j.linalg.api.ops.impl.layers.ExternalErrorsFunction;
-import org.nd4j.linalg.api.ops.impl.layers.convolution.config.Conv2DConfig;
-import org.nd4j.linalg.api.ops.impl.layers.convolution.config.LocalResponseNormalizationConfig;
-import org.nd4j.linalg.api.ops.impl.reduce3.ManhattanDistance;
-import org.nd4j.linalg.api.ops.impl.shape.tensorops.TensorArray;
-import org.nd4j.linalg.api.ops.impl.transforms.any.IsMax;
-import org.nd4j.linalg.api.ops.impl.transforms.custom.GreaterThanOrEqual;
-import org.nd4j.linalg.api.ops.impl.transforms.custom.IsNonDecreasing;
-import org.nd4j.linalg.api.ops.impl.transforms.custom.IsNumericTensor;
-import org.nd4j.linalg.api.ops.impl.transforms.custom.IsStrictlyIncreasing;
-import org.nd4j.linalg.api.ops.impl.transforms.custom.LessThanOrEqual;
-import org.nd4j.linalg.api.ops.impl.transforms.custom.Max;
-import org.nd4j.linalg.api.ops.impl.transforms.custom.Min;
-import org.nd4j.linalg.api.ops.random.impl.BernoulliDistribution;
-import org.nd4j.linalg.api.shape.LongShapeDescriptor;
-import org.nd4j.linalg.checkutil.NDArrayCreationUtil;
-import org.nd4j.linalg.dataset.DataSet;
-import org.nd4j.linalg.dataset.MultiDataSet;
-import org.nd4j.linalg.dataset.adapter.SingletonMultiDataSetIterator;
-import org.nd4j.linalg.factory.Nd4j;
-import org.nd4j.linalg.factory.Nd4jBackend;
-import org.nd4j.linalg.indexing.NDArrayIndex;
-import org.nd4j.linalg.learning.config.Adam;
-import org.nd4j.linalg.ops.transforms.Transforms;
-import org.nd4j.linalg.primitives.Pair;
-import org.nd4j.nativeblas.NativeOpsHolder;
-import org.nd4j.weightinit.impl.OneInitScheme;
-import org.nd4j.weightinit.impl.UniformInitScheme;
-import org.nd4j.weightinit.impl.ZeroInitScheme;
-
-/**
- * Created by agibsonccc on 4/11/17.
- */
-@Slf4j
-public class SameDiffTests extends BaseNd4jTest {
-
-    private DataType initialType;
-
-    public SameDiffTests(Nd4jBackend b) {
-        super(b);
-    }
-
-    @Override
-    public char ordering() {
-        return 'c';
-    }
-
-    @ClassRule
-    public static TemporaryFolder folder = new TemporaryFolder();
-
-
-    @Before
-    public void before() {
-        Nd4j.create(1);
-        initialType = Nd4j.dataType();
-
-        Nd4j.setDataType(DataType.DOUBLE);
-        Nd4j.getRandom().setSeed(123);
-    }
-
-    @After
-    public void after() {
-        Nd4j.setDataType(initialType);
-
-        NativeOpsHolder.getInstance().getDeviceNativeOps().enableDebugMode(false);
-        NativeOpsHolder.getInstance().getDeviceNativeOps().enableVerboseMode(false);
-    }
-
-    public Map<String, INDArray> variablesForInput() {
-        INDArray inputs = Nd4j.create(new double[][]{
-                {0.52, 1.12, 0.77},
-                {0.88, -1.08, 0.15},
-                {0.52, 0.06, -1.30},
-                {0.74, -2.49, 1.39}
-        });
-
-        INDArray labels = Nd4j.create(new double[]{1, 1, 0, 1}).reshape(4, 1);
-
-        INDArray weights = Nd4j.zeros(3, 1);
-
-        Map<String, INDArray> inputMap = new HashMap<>();
-        inputMap.put("x", inputs);
-        inputMap.put("w", weights);
-        inputMap.put("y", labels);
-        return inputMap;
-    }
-
-    @Test
-    public void testVariableNaming_1() {
-        val sd = SameDiff.create();
-
-        val input = sd.var("inp", new long[]{2, 3});
-
-        val nodeA = sd.math().square(input);
-        val nodeB = sd.math().square(nodeA);
-
-        sd.associateArrayWithVariable(Nd4j.create(new double[]{1, 2, 3, 4, 5, 6}, new long[]{2, 3}), input);
-
-        sd.outputAll(null);
-
-        nodeA.isPlaceHolder();
-    }
-
-
-    @Test
-    public void testAddArgsAndOutput() {
-        SameDiff sameDiff = SameDiff.create();
-        val varOne = sameDiff.var("one", Nd4j.ones(2));
-    }
-
-    @Test
-    public void testMseBackwards() {
-
-        SameDiff sd = SameDiff.create();
-
-        int nOut = 4;
-        int minibatch = 3;
-        SDVariable input = sd.var("in", DataType.FLOAT, new long[]{minibatch, nOut});
-        SDVariable label = sd.var("label", DataType.FLOAT, new long[]{minibatch, nOut});
-
-        SDVariable diff = input.sub(label);
-        SDVariable sqDiff = diff.mul(diff);
-        SDVariable msePerEx = sd.mean("msePerEx", sqDiff, 1);
-        SDVariable avgMSE = sd.mean("loss", msePerEx, 0);
-
-        INDArray inputArr = Nd4j.rand(DataType.FLOAT, minibatch, nOut);
-        INDArray labelArr = Nd4j.rand(DataType.FLOAT, minibatch, nOut);
-
-        sd.associateArrayWithVariable(inputArr, input);
-        sd.associateArrayWithVariable(labelArr, label);
-
-        INDArray result = avgMSE.eval();
-        assertEquals(1, result.length());
-
-        sd.calculateGradients(Collections.emptyMap(), sd.getVariables().keySet());
-    }
-
-    @Test
-    public void testEvalVariable() {
-        SameDiff sameDiff = SameDiff.create();
-        INDArray ones = Nd4j.ones(4);
-        INDArray twos = ones.add(ones);
-        SDVariable inputOne = sameDiff.var("inputone", ones);
-        SDVariable inputResult = inputOne.add("extravarname", inputOne);
-        assertEquals(twos, inputResult.eval());
-    }
-
-
-    @Test
-    public void testSum() {
-        SameDiff sameDiff = SameDiff.create();
-        INDArray arr = Transforms.sigmoid(Nd4j.linspace(1, 4, 4, DataType.FLOAT)).reshape(1, 4);
-        SDVariable x = sameDiff.var("x", arr);
-        SDVariable result = sameDiff.sum(x, 1); //[1,4].sum(1) == [1]
-
-        INDArray exp = Nd4j.scalar(arr.sumNumber().floatValue()).reshape(1);
-        INDArray resultArr = result.eval();
-        assertEquals(exp, resultArr);
-    }
-
-    @Test
-    public void testAddEval() {
-        SameDiff sameDiff = SameDiff.create();
-        INDArray x = Nd4j.scalar(1.0);
-        INDArray y = Nd4j.scalar(2.0);
-        SDVariable xVar = sameDiff.placeHolder("x", DataType.DOUBLE, 1, 1);
-        SDVariable yVar = sameDiff.placeHolder("y", DataType.DOUBLE, 1, 1);
-        SDVariable output = xVar.add(yVar);
-        Map<String, INDArray> m = new HashMap<>();
-        m.put("x", x);
-        m.put("y", y);
-        INDArray out = sameDiff.output(m, Collections.singletonList(output.name())).get(output.name());
-        INDArray outputAssertion = x.add(y);
-        assertEquals(outputAssertion, out);
-    }
-
-    @Test
-    public void testWeightedXentWithLogits() {
-        SameDiff sameDiff = SameDiff.create();
-        INDArray targets = Nd4j.create(new long[]{1, 5});
-        INDArray inputs = Nd4j.create(new long[]{1, 5});
-        INDArray weights = Nd4j.create(new long[]{1, 5});
-
-        SDVariable sdInputs = sameDiff.var("inputs", inputs);
-        SDVariable sdWeights = sameDiff.var("weights", weights);
-        SDVariable sdTargets = sameDiff.var("targets", targets);
-
-        SDVariable res = sameDiff.loss().weightedCrossEntropyWithLogits(sdTargets, sdInputs, sdWeights);
-
-        INDArray resultArray = res.eval();
-        assertArrayEquals(new long[]{1, 5}, resultArray.shape());
-    }
-
-    @Test
-    public void testMseForward() {
-
-        SameDiff sd = SameDiff.create();
-
-        int nOut = 4;
-        int minibatch = 3;
-        SDVariable input = sd.var("in", new long[]{-1, nOut});
-        SDVariable label = sd.var("label", new long[]{-1, nOut});
-
-        SDVariable diff = input.sub(label);
-        SDVariable sqDiff = diff.mul(diff);
-        SDVariable msePerEx = sd.mean("msePerEx", sqDiff, 1);
-        SDVariable score = sd.mean("score", msePerEx);
-
-        INDArray inputArr = Nd4j.rand(minibatch, nOut);
-        INDArray labelArr = Nd4j.rand(minibatch, nOut);
-
-        sd.associateArrayWithVariable(inputArr, input);
-        sd.associateArrayWithVariable(labelArr, label);
-
-        INDArray result = score.eval();
-        assertNotNull(result);                          //*** Fails Here - Null output ***
-        assertEquals(1, result.length());
-    }
-
-    @Test
-    public void testDistance() {
-        SameDiff sameDiff = SameDiff.create();
-        INDArray arr = Transforms.sigmoid(Nd4j.linspace(1, 4, 4)).reshape(2, 2);
-        SDVariable x = sameDiff.var("x", arr);
-        SDVariable y = sameDiff.var("y", arr);
-        SDVariable result = sameDiff.math().cosineSimilarity(x, y, 1);
-        SDVariable addResult = result.add(result);
-        SDVariable finalReshape = sameDiff.reshape(addResult, 1, 2);
-        Map<String,INDArray> out = sameDiff.output(Collections.emptyMap(), finalReshape.name());
-        assertArrayEquals(new long[]{1, 2}, out.get(finalReshape.name()).shape());
-    }
-
-    @Test
-    public void testTensorGradMmul() {
-        SameDiff sameDiff = SameDiff.create();
-        INDArray arr = Transforms.sigmoid(Nd4j.linspace(1, 4, 4)).reshape(2, 2);
-        SDVariable x = sameDiff.var("x", arr);
-        SDVariable y = sameDiff.var("y", arr);
-        SDVariable result = sameDiff.mmul(x, y);
-        SDVariable otherResult = result.add(result);
-        Map<String,INDArray> m = sameDiff.outputAll(null);
-        assertArrayEquals(new long[]{2, 2}, m.get(result.name()).shape());
-    }
-
-
-    @Test
-    public void testEval() {
-        SameDiff sameDiff = SameDiff.create();
-        INDArray arr = Nd4j.linspace(1, 4, 4);
-        SDVariable x = sameDiff.var("x", arr);
-        SDVariable sigmoid = sameDiff.nn().sigmoid("s", x);
-        INDArray assertion = Transforms.sigmoid(arr);
-        INDArray eval = sameDiff.output(Collections.singletonMap("x", arr), Collections.singletonList("s")).get("s");
-        assertEquals(assertion, eval);
-    }
-
-    @Test
-    public void testFunctionInputsAndArgs() {
-        SameDiff sameDiff = SameDiff.create();
-        SDVariable var = sameDiff.var("one", Nd4j.scalar(1.0));
-        SDVariable variable2 = sameDiff.var("two", Nd4j.scalar(1.0));
-        val sum = var.add(variable2);
-        INDArray out = sum.eval();
-        assertArrayEquals(new long[0], out.shape());
-    }
-
-
-    @Test
-    public void testCrossSameDiffVariableInitWithAlloc() {
-        SameDiff first = SameDiff.create();
-        SameDiff second = SameDiff.create();
-
-        SDVariable firstVar = first.var("one", new long[]{2, 2});
-        SDVariable secondVar = second.var(firstVar);
-        assertEquals(firstVar.getArr(), secondVar.getArr());
-        assertEquals(firstVar.name(), secondVar.name());
-    }
-
-
-    @Test
-    public void testCrossSameDiffVariableInitWithPlaceHolder() {
-        SameDiff first = SameDiff.create();
-        SameDiff second = SameDiff.create();
-
-        SDVariable firstVar = first.var("one", new long[]{2, 2});
-        SDVariable secondVar = second.var(firstVar);
-        assumeNotNull(firstVar.getArr());
-
-        assertEquals(firstVar.getArr(), secondVar.getArr());
-        assertEquals(firstVar.name(), secondVar.name());
-    }
-
-
-    @Test
-    public void testVariableArrayReference() {
-        SameDiff sameDiff = SameDiff.create();
-        SDVariable arr = sameDiff.var("one", new long[]{2, 2});
-        assertArrayEquals(new long[]{2, 2}, arr.getShape());
-        assumeNotNull(arr.getArr());
-        assertArrayEquals(new long[]{2, 2}, arr.getArr().shape());
-    }
-
-    @Test
-    public void testEvalAddSelf() {
-        /**
-         * Note this test fails yet due to needing
-         * to validate simple cases like x * x
-         * matching number of inputs.
-         */
-        SameDiff sameDiff = SameDiff.create();
-        INDArray arr = Nd4j.linspace(1, 4, 4);
-        SDVariable x = sameDiff.var("x", arr);
-        SDVariable s = x.mul("s", x);
-        INDArray assertion = arr.mul(arr);
-        INDArray eval = sameDiff.output(Collections.singletonMap("x", arr), Collections.singletonList("s")).get("s");
-        assertEquals(assertion, eval);
-    }
-
-    @Test
-    public void testEvalAdd() {
-        SameDiff sameDiff = SameDiff.create();
-        INDArray arr = Nd4j.linspace(1, 4, 4);
-        INDArray yArr = arr.dup();
-        SDVariable x = sameDiff.var("x", arr);
-        SDVariable y = sameDiff.var("y", yArr);
-
-        SDVariable sigmoid = x.mul(y);
-        INDArray assertion = arr.mul(arr);
-        Map<String, INDArray> vars = new HashMap<>();
-        vars.put("x", arr);
-        vars.put("y", yArr);
-        INDArray eval = sameDiff.output(vars, Collections.singletonList(sigmoid.name())).get(sigmoid.name());
-        assertEquals(assertion, eval);
-    }
-
-    @Test
-    public void testDup() {
-        SameDiff sameDiff = SameDiff.create();
-        INDArray arr = Transforms.sigmoid(Nd4j.linspace(1, 8, 8)).reshape(2, 2, 2);
-        SDVariable x = sameDiff.var("x", arr);
-        SDVariable y = sameDiff.var("y", arr);
-        SameDiff tg2 = sameDiff.dup();
-    }
-
-
-    @Test
-    public void testElementWiseDivAndRDiv() {
-        SameDiff sameDiff = SameDiff.create();
-        INDArray ones = Nd4j.ones(4);
-        INDArray toDivBy = Nd4j.valueArrayOf(4, 0.25);
-        Map<String, INDArray> xAndY = new HashMap<>();
-        xAndY.put("x", ones);
-        xAndY.put("y", toDivBy);
-        sameDiff.defineFunction("div", new SameDiffFunctionDefinition() {
-            @Override
-            public SDVariable[] define(SameDiff sameDiff, Map<String, INDArray> inputs, SDVariable[] variableInputs) {
-                SDVariable x = sameDiff.var("x", inputs.get("x"));
-                SDVariable y = sameDiff.var("y", inputs.get("y"));
-                return new SDVariable[]{x.div("out", y)};
-            }
-        }, xAndY);
-
-        sameDiff.defineFunction("rdiv", new SameDiffFunctionDefinition() {
-            @Override
-            public SDVariable[] define(SameDiff sameDiff, Map<String, INDArray> inputs, SDVariable[] variableInputs) {
-                SDVariable x = sameDiff.var("x", inputs.get("x"));
-                SDVariable y = sameDiff.var("y", inputs.get("y"));
-                return new SDVariable[]{x.rdiv("out", y)};
-            }
-        }, xAndY);
-
-        INDArray assertionForDiv = Nd4j.valueArrayOf(4, 4.0);
-        INDArray assertionForRDiv = Nd4j.valueArrayOf(4, 0.25);
-        assertEquals(assertionForDiv, sameDiff.getFunction("div").outputSingle(null, "out"));
-        assertEquals(assertionForRDiv, sameDiff.getFunction("rdiv").outputSingle(null, "out"));
-
-    }
-
-
-    @Test
-    public void testNegativeGradient() {
-        SameDiff sameDiff = SameDiff.create();
-        INDArray ones = Nd4j.ones(4);
-        Map<String, INDArray> xAndY = new HashMap<>();
-        xAndY.put("x", ones);
-        sameDiff.defineFunction("neg", new SameDiffFunctionDefinition() {
-            @Override
-            public SDVariable[] define(SameDiff sameDiff, Map<String, INDArray> inputs, SDVariable[] variableInputs) {
-                SDVariable x = sameDiff.var("x", inputs.get("x"));
-                return new SDVariable[]{sameDiff.math().neg("out", x)};
-            }
-        }, xAndY);
-
-        INDArray assertionForDiv = Nd4j.valueArrayOf(4, -1);
-        assertEquals(assertionForDiv, sameDiff.getFunction("neg").outputSingle(null, "out"));
-
-    }
-
-
-    @Test
-    public void testSumOp() {
-        SameDiff sameDiff = SameDiff.create();
-        INDArray sumInput = Nd4j.linspace(1, 4, 4).reshape(2, 2);
-        Map<String, INDArray> inputs = new HashMap<>();
-        inputs.put("x", sumInput);
-        sameDiff.defineFunction("sum", new SameDiffFunctionDefinition() {
-            @Override
-            public SDVariable[] define(SameDiff sameDiff, Map<String, INDArray> inputs, SDVariable[] variableInputs) {
-                SDVariable input = sameDiff.var("x", inputs.get("x"));
-                SDVariable sum = sameDiff.sum("sum", input, 1);
-                return new SDVariable[]{sum};
-            }
-        }, inputs);
-
-        INDArray assertion = sumInput.sum(1);
-        INDArray out = sameDiff.getFunction("sum").output(Collections.emptyMap(), Collections.singletonList("sum"))
-                .get("sum");
-        assertEquals(assertion, out);
-    }
-
-
-    @Test
-    public void testVariableReferenceNoFunction() {
-        /**
-         * Creating a variable should not create a differential function.
-         */
-        SameDiff sameDiff = SameDiff.create();
-        SDVariable sdVariable = sameDiff.var("one", Nd4j.scalar(1.0));
-        assumeNotNull(sameDiff.getVariable(sdVariable.name()));
-    }
-
-
-    @Test
-    public void testVariableWithFunction() {
-        /**
-         * A variable's function should be null
-         * when just a variable but
-         * have a function result
-         * when the variable itself is the result of a function.
-         *
-         */
-        SameDiff sameDiff = SameDiff.create();
-        SDVariable sdVariable = sameDiff.var("one", Nd4j.scalar(1.0));
-        SDVariable add = sdVariable.add(1.0);
-        assertEquals(sameDiff.getVariable(add.name()), add);
-    }
-
-
-    @Test
-    public void testUpdateVariable() {
-        SameDiff sameDiff = SameDiff.create();
-        SDVariable one = sameDiff.one("one", new long[]{1, 1});
-        one.rename("one-diff");
-        assertEquals(one.eval(), sameDiff.getVariable("one-diff").eval());
-    }
-
-
-    @Test
-    public void testDefineFunctionArrayExistence() {
-        SameDiff sameDiff = SameDiff.create();
-        String testFunctionName = "testfunction";
-        SDVariable[] inputVars = new SDVariable[]{
-                sameDiff.var("one", new long[]{1, 1}),
-                sameDiff.var("two", new long[]{1, 1}),
-
-        };
-
-        SameDiff functionDef = sameDiff.defineFunction(testFunctionName, new SameDiffFunctionDefinition() {
-            @Override
-            public SDVariable[] define(SameDiff sameDiff, Map<String, INDArray> inputs, SDVariable[] variableInputs) {
-                return new SDVariable[]{variableInputs[0].add(variableInputs[1])};
-            }
-        }, inputVars);
-
-        //1 input plus 2 outputs
-        assertEquals(3, functionDef.variables().size());
-
-
-    }
-
-    @Test
-    public void testAutoBroadcastAddMatrixVector() {
-        SameDiff sameDiff = SameDiff.create();
-        INDArray arr = Nd4j.linspace(1, 4, 4).reshape(2, 2);
-        INDArray row = Nd4j.ones(2);
-        INDArray assertion = arr.add(1.0);
-        SDVariable left = sameDiff.var("arr", arr);
-        SDVariable right = sameDiff.var("row", row);
-        SDVariable test = left.add(right);
-        assertEquals(assertion, test.eval());
-    }
-
-
-    @Test
-    public void testNegativeOneShape() {
-        val sd = SameDiff.create();
-        SDVariable var = sd.placeHolder("test", DataType.FLOAT, -1, 3);
-        assertTrue(var.isPlaceHolder());
-    }
-
-    @Test
-    public void testShapeResolutionMinus1() {
-        int nIn = 3;
-        int nOut = 4;
-
-        int minibatch = 3;
-
-        for (boolean useMinus1 : new boolean[]{false, true}) {
-            log.info("Starting: {}", (useMinus1 ? "minibatch -1" : "minibatch 3"));
-
-            long[] inShape;
-            if (useMinus1) {
-                inShape = new long[]{-1, nIn};
-            } else {
-                inShape = new long[]{minibatch, nIn};
-            }
-            val wShape = new long[]{nIn, nOut};
-            val bShape = new long[]{1, nOut};
-
-            SameDiff sd = SameDiff.create();
-            SDVariable layerInput = sd.var("in", inShape);
-            SDVariable weights = sd.var("W", wShape);
-            SDVariable bias = sd.var("b", bShape);
-
-            SDVariable mmul = sd.mmul("mmul", layerInput, weights);
-            SDVariable z = mmul.add("z", bias);
-            SDVariable out = sd.nn().sigmoid("out", z);
-
-            Map<String, INDArray> m = new HashMap<>();
-            INDArray in = Nd4j.rand(new long[]{minibatch, nIn});
-            INDArray w = Nd4j.rand(wShape);
-            INDArray b = Nd4j.rand(bShape);
-
-            sd.associateArrayWithVariable(in, sd.getVariable("in"));
-            assertNotNull(sd.getArrForVarName("in"));
-            sd.associateArrayWithVariable(w, sd.getVariable("W"));
-            sd.associateArrayWithVariable(b, sd.getVariable("b"));
-
-            INDArray outArr = out.eval();
-
-            assertArrayEquals(new long[]{minibatch, nOut}, outArr.shape());
-        }
-    }
-
-    @Test
-    public void testLabelInputPlaceHolderSgd() {
-
-        SameDiff sd = SameDiff.create();
-
-        int nIn = 3;
-        int nOut = 4;
-        int minibatch = 3;
-        SDVariable input = sd.var("in", new long[]{-1, nIn});
-        SDVariable label = sd.var("label", new long[]{-1, nOut});
-        assertTrue(input.isPlaceHolder());
-        assertTrue(label.isPlaceHolder());
-        SDVariable weights = sd.var("W", new long[]{nIn, nOut});
-        SDVariable bias = sd.var("b", new long[]{1, nOut});
-
-        SDVariable mmul = sd.mmul("mmul", input, weights);
-        SDVariable z = mmul.add("z", bias);
-        SDVariable out = sd.math().tanh(z);
-
-        SDVariable diff = out.sub(label);
-        SDVariable sqDiff = diff.mul(diff);
-        SDVariable msePerEx = sd.mean("msePerEx", sqDiff, 1);
-        SDVariable avgMSE = sd.mean("loss", msePerEx, 0);
-
-        INDArray inputArr = Nd4j.rand(minibatch, nIn);
-        INDArray labelArr = Nd4j.rand(minibatch, nOut);
-        INDArray weightsArr = Nd4j.rand(nIn, nOut);
-        INDArray biasArr = Nd4j.rand(1, nOut);
-
-        sd.associateArrayWithVariable(inputArr, input);
-        sd.associateArrayWithVariable(labelArr, label);
-        sd.associateArrayWithVariable(weightsArr, weights);
-        sd.associateArrayWithVariable(biasArr, bias);
-
-        INDArray result = avgMSE.eval();
-    }
-
-
-    @Test
-    public void testSequentialMeansPlaceholder() {
-        OpValidationSuite.ignoreFailing();
-        for (int dim0 : new int[]{10, -1}) {
-            String msg = "Dimension 0 = " + dim0;
-            System.out.println(msg);
-            SameDiff sd = SameDiff.create();
-            SDVariable in = sd.var("in", new long[]{dim0, 9, 8});
-            SDVariable mean1 = sd.mean(in, 2);                  //[10,9,8] -> [10,9]
-            SDVariable mean2 = sd.mean(mean1, 1);               //[10,9] -> [10]
-
-            INDArray inArr = Nd4j.create(10, 9, 8);
-            sd.associateArrayWithVariable(inArr, in);
-
-            INDArray out = mean2.eval();
-
-            long[] shape = out.shape();
-            assertArrayEquals(msg, new long[]{10}, shape);
-        }
-    }
-
-
-    @Test
-    public void testReductionShapes1() {
-
-        SameDiff sd = SameDiff.create();
-        SDVariable in = sd.var("in", new long[]{10, 9, 8});
-        SDVariable mean1 = sd.mean(in, 2);      //[10,9] out
-        SDVariable mean2 = sd.mean(mean1, 1);   //[10] out
-        Map<String,INDArray> m = sd.output((Map<String,INDArray>)null, mean1.name(), mean2.name());
-
-        INDArray m1 = m.get(mean1.name());
-        INDArray m2 = m.get(mean2.name());
-
-        assertArrayEquals(new long[]{10, 9}, m1.shape());
-        assertArrayEquals(new long[]{10}, m2.shape());
-    }
-
-
-    @Test
-    public void testReductionShapes2() {
-
-        SameDiff sd2 = SameDiff.create();
-        SDVariable in2 = sd2.var("in", new long[]{10, 9, 8});
-        SDVariable meanA = sd2.mean(in2, 0);      //[9,8] out
-        Map<String,INDArray> out = sd2.outputAll(null);
-        assertArrayEquals(new long[]{9, 8}, out.get(meanA.name()).shape());
-
-        SDVariable meanB = sd2.mean(meanA, 0);   //[8] out
-        Map<String,INDArray> m = sd2.outputAll(null);
-        assertArrayEquals(new long[]{8}, m.get(meanB.name()).shape());
-
-        assertArrayEquals(new long[]{9, 8}, m.get(meanA.name()).shape());
-        assertArrayEquals(new long[]{8}, m.get(meanB.name()).shape());
-
-        m = sd2.outputAll(null);
-
-        INDArray mA = m.get(meanA.name());
-        INDArray mB = m.get(meanB.name());
-
-        assertArrayEquals(new long[]{9, 8}, mA.shape());
-        assertArrayEquals(new long[]{8}, mB.shape());
-    }
-
-    @Test
-    public void testNames() {
-        SameDiff sd = SameDiff.create();
-        SDVariable in1 = sd.var("in", new long[]{3, 2});
-        SDVariable in2 = sd.var("in2", new long[]{3, 3});
-
-        val m = in1.add(1.0);
-        val f = m.add(2.0);
-        val s = in2.add(5.0);
-
-        Map<String,INDArray> map = sd.outputAll(null);
-        log.info("Result M: {}", map.get(m.name()));
-        log.info("Result F: {}", map.get(f.name()));
-        log.info("Result S: {}", map.get(s.name()));
-    }
-
-    @Test
-    public void testRunLogisticRegression() {
-        Map<String, INDArray> vars = this.variablesForInput();
-        SameDiff outside = SameDiff.create();
-        outside.defineFunction("activate", new SameDiffFunctionDefinition() {
-            @Override
-            public SDVariable[] define(SameDiff sameDiff, Map<String, INDArray> inputs, SDVariable[] variableInputs) {
-                sameDiff.enableDebugMode();
-                SDVariable x = sameDiff.var("x", inputs.get("x"));
-                SDVariable w = sameDiff.var("w", inputs.get("w"));
-                SDVariable y = sameDiff.var("y", inputs.get("y"));
-                SDVariable activation = sameDiff.nn().sigmoid("activation", sameDiff.mmul("mmul", x, w));
-                SDVariable oneMinusY = y.rsub("oneminusy", 1.0);
-                SDVariable oneMinusPredictions = activation.rsub("oneminusactivations", 1.0);
-                SDVariable outputTimesY = y.mul("output * y", activation);
-                SDVariable yHat = oneMinusPredictions.mul("yhat", oneMinusY);
-                SDVariable probs = outputTimesY.add("probs", yHat);
-                SDVariable logProbs = sameDiff.math().log("logprob", probs);
-                SDVariable ret = sameDiff.sum("totalsum", logProbs, Integer.MAX_VALUE);
-                SDVariable ret2 = sameDiff.math().neg("negtotalsum", ret);
-                return new SDVariable[]{ret2};
-            }
-        }, vars);
-
-        SameDiff activation = outside.getFunction("activate");
-        int epochsToRun = 5;
-        double lr = 0.1;
-     /*   for(int i = 0; i < epochsToRun; i++) {
-            activation.execBackwards();
-            INDArray wGrad = activation.grad("w").getArr().reshape(vars.get("w").shape());
-            vars.get("w").subi(wGrad.mul(lr));
-            System.out.println("Score: " + activation.getVariable("negtotalsum").getArr());
-        }*/
-
-    }
-
-
-    @Test
-    public void testTransposeWithVector() {
-        val sd = SameDiff.create();
-        val matrix = Nd4j.linspace(1, 12, 12).reshape(4, 3);
-        val vector = Nd4j.linspace(1, 4, 4).reshape(4, 1);
-        val input1 = sd.var("input", matrix);
-        val input2 = sd.var("input2", vector);
-        val output = sd
-                .mmul("output", input1, input2, MMulTranspose.builder().transposeA(true).transposeB(false).build());
-        INDArray out = output.eval();
-        assertArrayEquals(new long[]{3, 1}, out.shape());
-    }
-
-    @Test
-    public void testSimpleDefineFunction() {
-        SameDiff sameDiffOuter = SameDiff.create();
-        Map<String, INDArray> inputs = variablesForInput();
-        inputs.remove("y");
-        String logisticForward = "logisticPredictions";
-        sameDiffOuter.defineFunction(logisticForward, new SameDiffFunctionDefinition() {
-            @Override
-            public SDVariable[] define(SameDiff sameDiff, Map<String, INDArray> inputs, SDVariable[] variableInputs) {
-
-                SDVariable input = sameDiff.var("x", inputs.get("x"));
-                SDVariable w = sameDiff.var("w", inputs.get("w"));
-                SDVariable preOutput = sameDiff.mmul(input, w);
-                SDVariable sigmoid = sameDiff.nn().sigmoid(preOutput);
-                return new SDVariable[]{sigmoid};
-            }
-
-        }, inputs);
-
-        assertEquals(1, sameDiffOuter.definedFunctionNames().size());
-
-        //note here that we don't add the duplicate ops with define function anymore
-    }
-
-    @Test
-    public void testSumGradient() {
-        SameDiff sameDiff = SameDiff.create();
-        SDVariable twoByTwo = sameDiff.var("initial", Nd4j.linspace(1, 4, 4, DataType.FLOAT).reshape(2, 2));
-        SDVariable sum = sameDiff.sum(twoByTwo, Integer.MAX_VALUE);
-        Map<String,INDArray> grads = sameDiff.calculateGradients(Collections.emptyMap(), sameDiff.getVariables().keySet());
-        assertEquals(Nd4j.ones(DataType.FLOAT, 2, 2), grads.get(twoByTwo.name()));
-    }
-
-
-    @Test
-    public void testRsubScalar() {
-        SameDiff sameDiff = SameDiff.create();
-        Map<String, INDArray> params = new HashMap<>();
-        INDArray var = Nd4j.valueArrayOf(4, 2);
-        params.put("x", var);
-        sameDiff.defineFunction("rsubop", new SameDiffFunctionDefinition() {
-            @Override
-            public SDVariable[] define(SameDiff sameDiff, Map<String, INDArray> inputs, SDVariable[] variableInputs) {
-                SDVariable input = sameDiff.var("x", inputs.get("x"));
-                SDVariable ret = input.rsub("rsub", 1.0);
-                return new SDVariable[]{ret};
-            }
-        }, params);
-
-        SameDiff logisticGraph = sameDiff.getFunction("rsubop");
-        INDArray output = logisticGraph.output(params, Collections.singletonList("rsub")).get("rsub");
-        assertEquals(Nd4j.ones(4).muli(-1), output);
-    }
-
-
-    @Test
-    public void testFunctionScalarResultPropagation() {
-        SameDiff sameDiffOuter = SameDiff.create();
-        Map<String, INDArray> inputs = variablesForInput();
-
-        sameDiffOuter.defineFunction("logisticPredictions", new SameDiffFunctionDefinition() {
-            @Override
-            public SDVariable[] define(SameDiff sameDiff, Map<String, INDArray> inputs, SDVariable[] variableInputs) {
-                SDVariable input = sameDiff.var("x", inputs.get("x"));
-                SDVariable w = sameDiff.var("w", inputs.get("w"));
-                SDVariable preOutput = sameDiff.mmul(input, w);
-                SDVariable sigmoid = sameDiff.nn().sigmoid(preOutput);
-                return new SDVariable[]{sigmoid};
-            }
-        }, inputs);
-
-        sameDiffOuter.defineFunction("oneminuspredictions", new SameDiffFunctionDefinition() {
-            @Override
-            public SDVariable[] define(SameDiff sameDiff, Map<String, INDArray> inputs, SDVariable[] variableInputs) {
-                SDVariable y = sameDiff.var("y", inputs.get("y"));
-                SDVariable oneMinusPredictions = y.rsub("rsub", 1.0);
-                return new SDVariable[]{oneMinusPredictions};
-            }
-        }, inputs);
-
-        SameDiff logisticGraph = sameDiffOuter.getFunction("oneminuspredictions");
-        Map<String, INDArray> inputsSubset = new HashMap<>();
-        inputsSubset.put("y", inputs.get("y"));
-        INDArray output = logisticGraph.output(inputsSubset, Collections.singletonList("rsub")).get("rsub");
-        INDArray assertion = Nd4j.create(new double[]{0, 0, 1, 0}, new int[]{4, 1});
-        assertEquals(assertion, output);
-
-    }
-
-
-    @Test
-    public void testMmul() {
-        SameDiff sameDiffOuter = SameDiff.create();
-        Map<String, INDArray> inputs = variablesForInput();
-        SDVariable x = sameDiffOuter.var("x", inputs.get("x"));
-        SDVariable w = sameDiffOuter.var("w", inputs.get("w"));
-        SDVariable output = sameDiffOuter.mmul(x, w);
-    }
-
-
-    @Test
-    public void testGraphBuilding() {
-        final SameDiff sameDiffOuter = SameDiff.create();
-        Map<String, INDArray> inputs = variablesForInput();
-
-        sameDiffOuter.defineFunction("logisticPredictions", new SameDiffFunctionDefinition() {
-            @Override
-            public SDVariable[] define(SameDiff sameDiff, Map<String, INDArray> inputs, SDVariable[] variableInputs) {
-                SDVariable input = sameDiff.var("x", inputs.get("x"));
-                SDVariable w = sameDiff.var("w", inputs.get("w"));
-                SDVariable y = sameDiff.var("y", inputs.get("y"));
-                SDVariable preOutput = sameDiff.mmul(input, w);
-                SDVariable sigmoid = sameDiff.nn().sigmoid(preOutput);
-
-                return new SDVariable[]{sigmoid};
-            }
-        }, inputs);
-
-        sameDiffOuter.defineFunction("loss", new SameDiffFunctionDefinition() {
-            @Override
-            public SDVariable[] define(SameDiff sameDiff, Map<String, INDArray> inputs, SDVariable[] variableInputs) {
-                SDVariable outputs = sameDiffOuter.invokeFunctionOn("logisticPredictions", sameDiff);
-                SDVariable y = sameDiff.getVariable("y");
-                SDVariable outputTimesY = outputs.mul(y);
-                return new SDVariable[]{outputTimesY};
-
-            }
-        }, inputs);
-
-        SameDiff logisticPrediction = sameDiffOuter.getFunction("logisticPredictions");
-        List<String> logisticOpNameAssertions = Arrays.asList("mmul", "sigmoid");
-
-
-    }
-
-
-    @Test
-    public void testScalarAdd() {
-        SameDiff sameDiff = SameDiff.create();
-        SDVariable twoByTwo = sameDiff.var("first", Nd4j.linspace(1, 4, 4).reshape('c', 2, 2));
-        SDVariable add = twoByTwo.add(1.0);
-        INDArray test = add.eval();
-        INDArray assertion = Nd4j.linspace(1, 4, 4).reshape('c', 2, 2).add(1.0);
-        assertEquals(assertion, test);
-    }
-
-
-    @Test
-    public void testSums() {
-        SameDiff sameDiff = SameDiff.create();
-        INDArray ones = Nd4j.ones(7, 4);
-        SDVariable sdVariable = sameDiff.var("ones", ones);
-        SDVariable result = sdVariable.add(1.0);
-        SDVariable total = sameDiff.sum(result, Integer.MAX_VALUE);
-        INDArray out = total.eval();
-        assertEquals(56, out.getDouble(0), 1e-1);
-    }
-
-
-    @Test
-    public void testDenseLayerForwardPass() {
-        Nd4j.getRandom().setSeed(12345);
-
-        SameDiff sd = SameDiff.create();
-
-        INDArray iInput = Nd4j.rand(3, 4);
-        INDArray iWeights = Nd4j.rand(4, 5);
-        INDArray iBias = Nd4j.rand(1, 5);
-
-        SDVariable input = sd.var("input", iInput);
-        SDVariable weights = sd.var("weights", iWeights);
-        SDVariable bias = sd.var("bias", iBias);
-
-        SDVariable mmul = sd.mmul("mmul", input, weights);
-        SDVariable z = mmul.add("z", bias);
-        SDVariable out = sd.nn().sigmoid("out", z);
-
-        INDArray expMmul = iInput.mmul(iWeights);
-        INDArray expZ = expMmul.addRowVector(iBias);
-        INDArray expOut = Transforms.sigmoid(expZ, true);
-
-        Map<String,INDArray> m = sd.outputAll(Collections.emptyMap());
-
-        assertEquals(expMmul, m.get(mmul.name()));
-        assertEquals(expZ, m.get(z.name()));
-        assertEquals(expOut, m.get(out.name()));
-    }
-
-    @Test
-    public void testActivationBackprop() {
-
-        Activation[] afns = new Activation[]{
-                Activation.TANH,
-                Activation.SIGMOID,
-                Activation.ELU,
-                Activation.SOFTPLUS,
-                Activation.SOFTSIGN,
-                Activation.HARDTANH,
-                Activation.CUBE,
-                //WRONG output - see issue https://github.com/deeplearning4j/nd4j/issues/2426
-                Activation.RELU,            //JVM crash
-                Activation.LEAKYRELU        //JVM crash
-        };
-
-        for (Activation a : afns) {
-
-            SameDiff sd = SameDiff.create();
-            INDArray inArr = Nd4j.linspace(-3, 3, 7);
-            INDArray labelArr = Nd4j.linspace(-3, 3, 7).muli(0.5);
-            SDVariable in = sd.var("in", inArr.dup());
-
-//            System.out.println("inArr: " + inArr);
-
-            INDArray outExp;
-            SDVariable out;
-            switch (a) {
-                case ELU:
-                    out = sd.nn().elu("out", in);
-                    outExp = Transforms.elu(inArr, true);
-                    break;
-                case HARDTANH:
-                    out = sd.nn().hardTanh("out", in);
-                    outExp = Transforms.hardTanh(inArr, true);
-                    break;
-                case LEAKYRELU:
-                    out = sd.nn().leakyRelu("out", in, 0.01);
-                    outExp = Transforms.leakyRelu(inArr, true);
-                    break;
-                case RELU:
-                    out = sd.nn().relu("out", in, 0.0);
-                    outExp = Transforms.relu(inArr, true);
-                    break;
-                case SIGMOID:
-                    out = sd.nn().sigmoid("out", in);
-                    outExp = Transforms.sigmoid(inArr, true);
-                    break;
-                case SOFTPLUS:
-                    out = sd.nn().softplus("out", in);
-                    outExp = Transforms.softPlus(inArr, true);
-                    break;
-                case SOFTSIGN:
-                    out = sd.nn().softsign("out", in);
-                    outExp = Transforms.softsign(inArr, true);
-                    break;
-                case TANH:
-                    out = sd.math().tanh("out", in);
-                    outExp = Transforms.tanh(inArr, true);
-                    break;
-                case CUBE:
-                    out = sd.math().cube("out", in);
-                    outExp = Transforms.pow(inArr, 3, true);
-                    break;
-                default:
-                    throw new RuntimeException(a.toString());
-            }
-
-            //Sum squared error loss:
-            SDVariable label = sd.var("label", labelArr.dup());
-            SDVariable diff = label.sub("diff", out);
-            SDVariable sqDiff = diff.mul("sqDiff", diff);
-            SDVariable totSum = sd.sum("totSum", sqDiff, Integer.MAX_VALUE);    //Loss function...
-
-            Map<String,INDArray> m = sd.output(Collections.emptyMap(), "out");
-            INDArray outAct = m.get("out");
-            assertEquals(a.toString(), outExp, outAct);
-
-            // L = sum_i (label - out)^2
-            //dL/dOut = 2(out - label)
-            INDArray dLdOutExp = outExp.sub(labelArr).mul(2);
-            INDArray dLdInExp = a.getActivationFunction().backprop(inArr.dup(), dLdOutExp.dup()).getFirst();
-
-            Map<String,INDArray> grads = sd.calculateGradients(null, "out", "in");
-//            sd.execBackwards(Collections.emptyMap());
-//            SameDiff gradFn = sd.getFunction("grad");
-            INDArray dLdOutAct = grads.get("out");
-            INDArray dLdInAct = grads.get("in");
-
-            assertEquals(a.toString(), dLdOutExp, dLdOutAct);
-            assertEquals(a.toString(), dLdInExp, dLdInAct);
-        }
-    }
-
-
-    @Test
-    public void testPlaceholderReduceSimple() {
-        SameDiff sd = SameDiff.create();
-        SDVariable v = sd.var("in", new long[]{-1, 10});
-        SDVariable vSum = sd.sum(v, 1);                             //Exception here
-    }
-
-
-    @Test
-    public void testSequentialMeans() {
-        SameDiff sd = SameDiff.create();
-        SDVariable in = sd.var("in", new long[]{10, 10, 10});
-        SDVariable mean1 = sd.mean(in, 2);      //[10,10] out
-        SDVariable mean2 = sd.mean(mean1, 1);   //[10,1] out - ***exception here***
-    }
-
-    @Test
-    public void testBatchNormTest() {
-        SameDiff sd = SameDiff.create();
-
-        INDArray input = Nd4j.rand(1, 10);
-        INDArray mean = Nd4j.rand(1, 10).reshape(10);
-        INDArray var = Nd4j.rand(1, 10).reshape(10);
-        INDArray gamma = Nd4j.rand(1, 10).reshape(10);
-        INDArray beta = Nd4j.rand(1, 10).reshape(10);
-
-        SDVariable sdInput = sd.var("input", input);
-        SDVariable sdMean = sd.var("mean", mean);
-        SDVariable sdVar = sd.var("var", var);
-        SDVariable sdGamma = sd.var("gamma", gamma);
-        SDVariable sdBeta = sd.var("beta", beta);
-
-        SDVariable out = sd.nn().batchNorm(sdInput, sdMean, sdVar, sdGamma, sdBeta,
-                0.0, 1);
-        out = sd.nn().tanh("out", out);
-
-        INDArray outArr = out.eval();
-        assertArrayEquals(new long[]{1, 10}, outArr.shape());
-
-    }
-
-    @Test
-    public void testLrn() {
-        SameDiff sd = SameDiff.create();
-
-        INDArray input = Nd4j.create(new float[]{4, 4, 4, 4}, new long[]{1, 4, 1, 1});
-
-        SDVariable sdInput = sd.var("input", input);
-
-        LocalResponseNormalizationConfig lrn = LocalResponseNormalizationConfig.builder()
-                .alpha(1.0)
-                .beta(.5)
-                .bias(0.0)
-                .depth(1).build();
-
-        SDVariable out = sd.cnn().localResponseNormalization(sdInput, lrn);
-        SDVariable sdOut = sd.math().tanh("out", out);
-
-        Map<String,INDArray> map = sd.output(Collections.emptyMap(), "out", out.name());
-
-        for (int i = 0; i < 4; i++) {
-            assertEquals(1, map.get(out.name()).get(all(), NDArrayIndex.point(i), all(), all()).getInt(0));
-        }
-
-    }
-
-    @Test
-    public void testMoments() {
-        SameDiff sd = SameDiff.create();
-
-        INDArray input = Nd4j.create(new float[]{1, 2, 3, 4}, new long[]{2, 2});
-
-        SDVariable sdInput = sd.var("input", input);
-
-        val axis = new int[]{0, 1};
-        SDVariable[] moments = sd.math().moments(sdInput, axis);
-        SDVariable mean = moments[0];
-        SDVariable variance = moments[1];
-
-        SDVariable sum = mean.add(variance);
-        SDVariable out = sd.math().tanh("out", sum);
-
-        Map<String,INDArray> m = sd.outputAll(null);
-
-        INDArray meanArray = m.get(mean.name());
-        INDArray varArray = m.get(variance.name());
-
-        assertEquals(meanArray.getDouble(0), 2.5, 1e-5);
-        assertEquals(varArray.getDouble(0), 1.25, 1e-5);
-    }
-
-    @Test
-    public void testNormalizeMoments() {
-        SameDiff sd = SameDiff.create();
-
-        INDArray counts = Nd4j.create(new float[]{2}, new long[]{1, 1});
-        INDArray means = Nd4j.create(new float[]{2, 4}, new long[]{1, 2});
-        INDArray vars = Nd4j.create(new float[]{6, 8}, new long[]{1, 2});
-
-        SDVariable sdCounts = sd.var("counts", counts);
-        SDVariable sdMeans = sd.var("means", means);
-        SDVariable sdVars = sd.var("vars", vars);
-        double shift = 0.0;
-
-        SDVariable[] moments = sd.math().normalizeMoments(sdCounts, sdMeans, sdVars, shift);
-        SDVariable normMean = moments[0];
-        SDVariable normVariance = moments[1];
-
-        SDVariable sum = normMean.add(normVariance);
-        SDVariable out = sd.math().tanh("out", sum);
-
-        Map<String,INDArray> m = sd.outputAll(null);
-
-        INDArray meanArray = m.get(normMean.name());
-        INDArray varArray = m.get(normVariance.name());
-
-        assertEquals(meanArray.getDouble(0, 0), 1, 1e-5);
-        assertEquals(meanArray.getDouble(0, 1), 2, 1e-5);
-        assertArrayEquals(meanArray.shape(), varArray.shape());
-    }
-
-
-    @Test
-    public void testDepthWiseConv2dBasic() {
-        int nIn = 3;
-        int depthWise = 4;
-        int kH = 2;
-        int kW = 2;
-
-        int mb = 3;
-        int imgH = 28;
-        int imgW = 28;
-
-        SameDiff sd = SameDiff.create();
-        INDArray depthWeightArr = Nd4j.create(kH, kW, nIn, depthWise);
-
-        INDArray bArr = Nd4j.create(1, depthWise * nIn);
-        INDArray inArr = Nd4j.create(mb, nIn, imgH, imgW);
-
-        SDVariable in = sd.var("in", inArr);
-        SDVariable dW = sd.var("dW", depthWeightArr);
-        SDVariable b = sd.var("b", bArr);
-
-        Conv2DConfig c = Conv2DConfig.builder()
-                .kH(kH).kW(kW)
-                .pH(0).pW(0)
-                .sH(1).sW(1)
-                .dH(1).dW(1)
-                .isSameMode(false)
-                .build();
-
-        SDVariable out = sd.cnn().depthWiseConv2d(in, dW, b, c);
-        out = sd.math().tanh("out", out);
-
-        INDArray outArr = out.eval();
-        //Expected output size: out = (in - k + 2*p)/s + 1 = (28-2+0)/1+1 = 27
-        val outShape = outArr.shape();
-        assertArrayEquals(new long[]{mb, depthWise * nIn, 27, 27}, outShape);
-    }
-
-    @Test
-    public void validateMeanDiff() {
-        Nd4j.getRandom().setSeed(12345);
-
-        INDArray arr = Nd4j.rand(3, 4);
-
-        SameDiff sd = SameDiff.create();
-        SDVariable v = sd.var("in", arr);
-        SDVariable mean = sd.mean("mean", v);
-
-        INDArray out = mean.eval();
-        assertEquals(out, arr.mean(Integer.MAX_VALUE));
-
-        Map<String,INDArray> m = sd.calculateGradients(Collections.emptyMap(), sd.getVariables().keySet());
-        INDArray dLdIn = m.get("in");
-
-        //If L = mean(in)
-        //then dL/dIn = 1/N
-
-        assertEquals(Nd4j.valueArrayOf(arr.shape(), 1.0 / arr.length()), dLdIn);
-    }
-
-    @Test
-    public void validateSumDiff() {
-        Nd4j.getRandom().setSeed(12345);
-
-        INDArray arr = Nd4j.rand(3, 4);
-
-        SameDiff sd = SameDiff.create();
-        SDVariable v = sd.var("in", arr);
-        SDVariable mean = sd.sum("sum", v);
-
-        INDArray out = mean.eval();
-        assertEquals(out, arr.sum(Integer.MAX_VALUE));
-
-        Map<String,INDArray> m = sd.calculateGradients(Collections.emptyMap(), sd.getVariables().keySet());
-        INDArray dLdIn = m.get("in");
-
-        //If L = sum(in)
-        //then dL/dIn = 1
-
-        assertEquals(Nd4j.ones(arr.shape()), dLdIn);
-    }
-
-    @Test
-    public void validateStdevDiff() {
-        for (boolean biasCorrected : new boolean[]{true, false}) {
-            Nd4j.getRandom().setSeed(12345);
-
-            INDArray arr = Nd4j.rand(3, 4);
-
-            SameDiff sd = SameDiff.create();
-            SDVariable v = sd.var("in", arr);
-            SDVariable stdev = sd.standardDeviation("stdev", v, biasCorrected);
-
-            INDArray out = stdev.eval();
-            assertEquals(out, arr.std(biasCorrected, Integer.MAX_VALUE));
-
-            Map<String,INDArray> g = sd.calculateGradients(Collections.emptyMap(), sd.getVariables().keySet());
-            INDArray dLdIn = sd.grad("in").getArr();
-
-            //If L = stdev(in)
-            //then dL/dIn = (in-mean) / (s*(N-1))
-            // or /N for non-bias corrected
-
-            double m = arr.meanNumber().doubleValue();
-            double s = arr.stdNumber(biasCorrected).doubleValue();
-            INDArray exp = arr.sub(m).div(s);
-            exp.divi(biasCorrected ? arr.length() - 1 : arr.length());
-
-            assertEquals(exp, dLdIn);
-        }
-    }
-
-    @Test
-    public void validateVarDiff() {
-        for (boolean biasCorrected : new boolean[]{true, false}) {
-            Nd4j.getRandom().setSeed(12345);
-
-            INDArray arr = Nd4j.rand(3, 4);
-
-            SameDiff sd = SameDiff.create();
-            SDVariable v = sd.var("in", arr);
-            SDVariable var = sd.variance("var", v, biasCorrected);
-
-            INDArray out = var.eval();
-            assertEquals(out, arr.var(biasCorrected, Integer.MAX_VALUE));
-
-            Map<String,INDArray> g = sd.calculateGradients(Collections.emptyMap(), sd.getVariables().keySet());
-            INDArray dLdIn = g.get("in");
-
-            //If L = var(in)
-            //then dL/dIn = 2/(N-1) * (in-mean)
-            // or /N for non-bias corrected
-
-            double m = arr.meanNumber().doubleValue();
-            INDArray exp = arr.sub(m).mul(2);
-            exp.divi(biasCorrected ? arr.length() - 1 : arr.length());
-
-            assertEquals(exp, dLdIn);
-        }
-    }
-
-    @Test
-    public void validateMinDiff() {
-        Nd4j.getRandom().setSeed(12345);
-
-        INDArray arr = Nd4j.rand(3, 4);
-
-        SameDiff sd = SameDiff.create();
-        SDVariable v = sd.var("in", arr);
-        SDVariable min = sd.min("min", v);
-
-        INDArray out = min.eval();
-        assertEquals(out, arr.min(Integer.MAX_VALUE));
-
-        Map<String,INDArray> g = sd.calculateGradients(Collections.emptyMap(), sd.getVariables().keySet());
-        INDArray dLdIn = sd.grad("in").getArr();
-
-        //If L = min(in)
-        //then dL/dIn = 1 if in_i == min(in) or 0 otherwise
-
-        //Note that we don't have an "IsMin" op, so use IsMax(neg(in)) which is equivalent
-        INDArray exp = Nd4j.exec(new IsMax(arr.neg()))[0].castTo(Nd4j.defaultFloatingPointType());
-
-        assertEquals(exp, dLdIn);
-    }
-
-    @Test
-    public void validateMaxDiff() {
-        Nd4j.getRandom().setSeed(12345);
-
-        INDArray arr = Nd4j.rand(DataType.DOUBLE, 3, 4);
-
-        SameDiff sd = SameDiff.create();
-        SDVariable v = sd.var("in", arr);
-        SDVariable min = sd.max("max", v);
-
-        INDArray out = min.eval();
-        assertEquals(out, arr.max(Integer.MAX_VALUE));
-
-        sd.calculateGradients(Collections.emptyMap(), sd.getVariables().keySet());
-        INDArray dLdIn = sd.grad("in").getArr();
-
-        //If L = max(in)
-        //then dL/dIn = 1 if in_i == max(in) or 0 otherwise
-
-        INDArray exp = Nd4j.exec(new IsMax(arr.dup()))[0].castTo(DataType.DOUBLE);
-
-        assertEquals(exp, dLdIn);
-    }
-
-    @Test
-    public void validateProdDiff() {
-        Nd4j.getRandom().setSeed(12345);
-
-        INDArray arr = Nd4j.rand(3, 4);
-
-        SameDiff sd = SameDiff.create();
-        SDVariable v = sd.var("in", arr);
-        SDVariable prod = sd.prod("prod", v);
-
-        double p = arr.prodNumber().doubleValue();
-        INDArray out = prod.eval();
-        assertEquals(out, arr.prod(Integer.MAX_VALUE));
-
-        Map<String,INDArray> g = sd.calculateGradients(Collections.emptyMap(), sd.getVariables().keySet());
-        INDArray dLdIn = sd.grad("in").getArr();
-
-        //If L = prod(in)
-        //then dL/dIn = prod(in) / in       i.e., product of input *excluding* in_i as (d/dx(xyzabc) = yzabc
-
-        INDArray exp = arr.rdiv(p);
-        assertEquals(exp, dLdIn);
-    }
-
-    @Test
-    public void testSquare() {
-        Nd4j.getRandom().setSeed(12345);
-
-        int mb = 5;
-        int nOut = 4;
-
-        SameDiff sd = SameDiff.create();
-        SDVariable in = sd.var("in", Nd4j.rand(mb, nOut));
-        SDVariable label = sd.var("label", Nd4j.rand(mb, nOut));
-        SDVariable diff = in.sub(label);
-        SDVariable sqDiff = sd.math().square(diff);
-
-        INDArray expOut = in.getArr().sub(label.getArr());
-        expOut.muli(expOut);
-
-        INDArray out = sqDiff.eval();
-
-        assertEquals(out, expOut);
-    }
-
-
-    @Test
-    public void testExpandDims() {
-        for (int i = 0; i <= 2; i++) {
-            SameDiff sd = SameDiff.create();
-            SDVariable in = sd.var("in", Nd4j.create(2, 3));
-            SDVariable expanded = sd.f().expandDims(in, i);
-
-            INDArray out = expanded.eval();
-            switch (i) {
-                case 0:
-                    assertArrayEquals(new long[]{1, 2, 3}, out.shape());
-                    break;
-                case 1:
-                    assertArrayEquals(new long[]{2, 1, 3}, out.shape());
-                    break;
-                case 2:
-                    assertArrayEquals(new long[]{2, 3, 1}, out.shape());
-                    break;
-                default:
-                    throw new RuntimeException();
-            }
-        }
-    }
-
-    @Test
-    public void testZerosLike() {
-        SameDiff sd = SameDiff.create();
-        SDVariable var0 = sd.var("in", DataType.DOUBLE, new long[]{3, 4});
-        SDVariable out = sd.zerosLike("out", var0);
-
-        INDArray out1 = out.eval();
-        assertEquals(Nd4j.zeros(3, 4), out1);
-
-        sd.associateArrayWithVariable(Nd4j.create(3, 4), var0);
-        INDArray out2 = out.eval();
-        assertEquals(Nd4j.zeros(DataType.DOUBLE, 3, 4), out2);
-    }
-
-    @Test
-    public void testOnesLike() {
-        SameDiff sd = SameDiff.create();
-        SDVariable var0 = sd.var("in", new long[]{3, 4});
-        SDVariable out = sd.onesLike("out", var0);
-
-        INDArray out1 = out.eval();
-        assertEquals(Nd4j.ones(3, 4), out1);
-
-        sd.associateArrayWithVariable(Nd4j.create(3, 4), var0);
-        INDArray out2 = out.eval();
-        assertEquals(Nd4j.ones(3, 4), out2);
-    }
-
-
-    @Test
-    public void testOnesLikeBackprop() {
-        SameDiff sd = SameDiff.create();
-        SDVariable var0 = sd.var("in", new long[]{3, 4});
-        SDVariable ones = sd.onesLike("ones", var0);
-        SDVariable out = sd.sum("oun", ones);
-
-        INDArray outArr = out.eval();
-        assertEquals(Nd4j.scalar(12.0), outArr);
-
-        Map<String,INDArray> m = sd.calculateGradients(Collections.emptyMap(), sd.getVariables().keySet());
-
-        assertEquals(Nd4j.create(3, 4), m.get("in"));
-    }
-
-
-    @Test
-    public void testManhattanAlongDim0() {
-        Nd4j.getRandom().setSeed(12345);
-
-        INDArray a = Nd4j.rand(new long[]{3, 4, 5});
-        INDArray b = Nd4j.rand(new long[]{3, 4, 5});
-
-        INDArray expOut = Nd4j.exec(new ManhattanDistance(a, b, 0));
-
-        val expShape = new long[]{4, 5};
-
-        assertArrayEquals(expShape, expOut.shape());
-    }
-
-
-    @Test
-    public void testJaccardDistance() {
-        Nd4j.getRandom().setSeed(12345);
-
-        INDArray a = Nd4j.rand(new long[]{3, 4}).addi(0.1);
-        INDArray b = Nd4j.rand(new long[]{3, 4}).addi(0.1);
-
-        SameDiff sd = SameDiff.create();
-        SDVariable in1 = sd.var("in1", a);
-        SDVariable in2 = sd.var("in2", b);
-
-        SDVariable jaccard = sd.math().jaccardDistance("out", in1, in2);
-
-        INDArray min = Transforms.min(a, b);
-        INDArray max = Transforms.max(a, b);
-
-        double minSum = min.sumNumber().doubleValue();
-        double maxSum = max.sumNumber().doubleValue();
-        double jd = 1.0 - minSum / maxSum;
-
-        INDArray out = jaccard.eval();
-        assertEquals(1, out.length());
-
-        assertEquals(jd, out.getDouble(0), 1e-6);
-    }
-
-    @Test
-    public void testPairwiseBooleanTransforms() {
-        /*
-        eq, neq, gt, lt, gte, lte, or, and, xor
-         */
-        //Test transforms (pairwise)
-        Nd4j.getRandom().setSeed(12345);
-
-        for (int i = 0; i < 11; i++) {
-            SameDiff sd = SameDiff.create();
-
-            int nOut = 4;
-            int minibatch = 5;
-
-            INDArray ia = Nd4j.randn(minibatch, nOut);
-            INDArray ib = Nd4j.randn(minibatch, nOut);
-
-            SDVariable in1 = sd.var("in1", ia);
-            SDVariable in2 = sd.var("in2", ib);
-
-            SDVariable t;
-            INDArray expOut;
-            switch (i) {
-                case 0:
-                    t = sd.eq(in1, in2);
-                    expOut = ia.eq(ib);
-                    break;
-                case 1:
-                    t = sd.neq(in1, in2);
-                    expOut = ia.neq(ib);
-                    break;
-                case 2:
-                    t = sd.gt(in1, in2);
-                    expOut = ia.gt(ib);
-                    break;
-                case 3:
-                    t = sd.lt(in1, in2);
-                    expOut = ia.lt(ib);
-                    break;
-                case 4:
-                    t = sd.gte(in1, in2);
-                    expOut = Nd4j.create(DataType.BOOL, ia.shape());
-                    Nd4j.exec(new GreaterThanOrEqual(new INDArray[]{ia, ib}, new INDArray[]{expOut}));
-                    break;
-                case 5:
-                    t = sd.lte(in1, in2);
-                    expOut = Nd4j.create(DataType.BOOL, ia.shape());
-                    Nd4j.exec(new LessThanOrEqual(new INDArray[]{ia, ib}, new INDArray[]{expOut}));
-                    break;
-                case 6:
-                    ia = Nd4j.exec(new BernoulliDistribution(ia, 0.5));
-                    ib = Nd4j.exec(new BernoulliDistribution(ib, 0.5));
-                    t = sd.math().or(in1.castTo(DataType.BOOL), in2.castTo(DataType.BOOL));
-                    expOut = Transforms.or(ia, ib);
-                    break;
-                case 7:
-                    t = sd.max(in1, in2);
-                    expOut = Nd4j.exec(new Max(ia, ib, ia.dup()))[0];
-                    break;
-                case 8:
-                    t = sd.min(in1, in2);
-                    expOut = Nd4j.exec(new Min(ia, ib, ia.dup()))[0];
-                    break;
-                case 9:
-                    ia = Nd4j.exec(new BernoulliDistribution(ia, 0.5));
-                    ib = Nd4j.exec(new BernoulliDistribution(ib, 0.5));
-                    t = sd.math().and(in1.castTo(DataType.BOOL), in2.castTo(DataType.BOOL));
-                    expOut = Transforms.and(ia, ib);
-                    break;
-                case 10:
-                    ia = Nd4j.exec(new BernoulliDistribution(ia, 0.5));
-                    ib = Nd4j.exec(new BernoulliDistribution(ib, 0.5));
-                    t = sd.math().xor(in1.castTo(DataType.BOOL), in2.castTo(DataType.BOOL));
-                    expOut = Transforms.xor(ia, ib);
-                    break;
-                default:
-                    throw new RuntimeException();
-            }
-
-            log.info("Executing: " + i);
-            INDArray out = t.eval();
-
-            assertEquals(expOut, out);
-        }
-    }
-
-    @Test
-    public void testBooleanChecks() {
-        /*
-        isNonDecreasing,
-         */
-        Nd4j.getRandom().setSeed(12345);
-
-        for (int i = 0; i < 3; i++) {
-            SameDiff sd = SameDiff.create();
-
-            int nOut = 4;
-            int minibatch = 5;
-
-            INDArray ia = Nd4j.randn(minibatch, nOut);
-
-            SDVariable in1 = sd.var("in1", ia);
-            INDArray expOut = Nd4j.scalar(true);
-            SDVariable t;
-
-            switch (i) {
-                case 0:
-                    t = sd.math().isNonDecreasing(in1);
-                    Nd4j.exec(new IsNonDecreasing(new INDArray[]{ia}, new INDArray[]{expOut}));
-                    break;
-                case 1:
-                    t = sd.math().isStrictlyIncreasing(in1);
-                    Nd4j.exec(new IsStrictlyIncreasing(new INDArray[]{ia}, new INDArray[]{expOut}));
-                    break;
-                case 2:
-                    t = sd.isNumericTensor(in1);
-                    Nd4j.exec(new IsNumericTensor(new INDArray[]{ia}, new INDArray[]{expOut}));
-                    break;
-                default:
-                    throw new RuntimeException();
-            }
-
-            log.info("Executing: " + i);
-            INDArray out = t.eval();
-
-            assertEquals(expOut, out);
-        }
-    }
-
-    @Ignore(/*AS - 20191114 https://github.com/eclipse/deeplearning4j/issues/8393*/)
-    @Test
-    public void testIsStrictlyIncShape() {
-        int nOut = 0;
-        int minibatch = 0;
-
-        INDArray ia = Nd4j.randn(minibatch, nOut);
-        INDArray expOut = Nd4j.create(DataType.BOOL, ia.shape());
-
-        Nd4j.exec(new IsStrictlyIncreasing(new INDArray[]{ia}, new INDArray[]{expOut}));
-        System.out.println(expOut);
-    }
-
-    @Test
-    public void testExpandDims2d() {
-        val origShape = new long[]{3, 4};
-
-        for (int i = 0; i < 3; i++) {
-            for (Pair<INDArray, String> p : NDArrayCreationUtil
-                    .getAllTestMatricesWithShape(origShape[0], origShape[1], 12345, DataType.FLOAT)) {
-                INDArray inArr = p.getFirst().muli(100);
-
-                SameDiff sd = SameDiff.create();
-                SDVariable in = sd.var("in", inArr);
-                SDVariable expand = sd.f().expandDims(in, i);
-
-                INDArray out = expand.eval();
-
-                INDArray expOut;
-                switch (i) {
-                    case 0:
-                        expOut = inArr.dup('c').reshape('c', 1, origShape[0], origShape[1]);
-                        break;
-                    case 1:
-                        expOut = inArr.dup('c').reshape('c', origShape[0], 1, origShape[1]);
-                        break;
-                    case 2:
-                        expOut = inArr.dup('c').reshape('c', origShape[0], origShape[1], 1);
-                        break;
-                    default:
-                        throw new RuntimeException();
-                }
-
-                String msg = "expandDim=" + i + ", source=" + p.getSecond();
-
-                assertEquals(msg, out, expOut);
-            }
-        }
-    }
-
-    @Test
-    public void testSqueezeDims() {
-        val origShape = new long[]{3, 4, 5};
-
-        for (int i = 0; i < 3; i++) {
-
-            val shape = origShape.clone();
-            shape[i] = 1;
-
-            for (Pair<INDArray, String> p : NDArrayCreationUtil
-                    .getAll3dTestArraysWithShape(12345, shape, DataType.FLOAT)) {
-                INDArray inArr = p.getFirst().muli(100);
-
-                SameDiff sd = SameDiff.create();
-                SDVariable in = sd.var("in", inArr);
-                SDVariable squeeze = sd.f().squeeze(in, i);
-
-                INDArray out = squeeze.eval();
-
-                INDArray expOut;
-                switch (i) {
-                    case 0:
-                        expOut = inArr.dup('c').reshape('c', origShape[1], origShape[2]);
-                        break;
-                    case 1:
-                        expOut = inArr.dup('c').reshape('c', origShape[0], origShape[2]);
-                        break;
-                    case 2:
-                        expOut = inArr.dup('c').reshape('c', origShape[0], origShape[1]);
-                        break;
-                    default:
-                        throw new RuntimeException();
-                }
-
-                String msg = "squeezeDim=" + i + ", source=" + p.getSecond();
-
-                assertEquals(msg, out, expOut);
-            }
-        }
-    }
-
-    @Test
-    public void testExpandSqueezeChain() {
-
-        val origShape = new long[]{3, 4};
-
-        for (int i = 0; i < 3; i++) {
-            for (Pair<INDArray, String> p : NDArrayCreationUtil
-                    .getAllTestMatricesWithShape(origShape[0], origShape[1], 12345, DataType.FLOAT)) {
-                INDArray inArr = p.getFirst().muli(100);
-
-                SameDiff sd = SameDiff.create();
-                SDVariable in = sd.var("in", inArr);
-                SDVariable expand = sd.expandDims(in, i);
-                SDVariable squeeze = sd.squeeze(expand, i);
-
-                INDArray out = squeeze.eval();
-
-                String msg = "expand/Squeeze=" + i + ", source=" + p.getSecond();
-
-                assertEquals(msg, out, inArr);  //expand -> squeeze: should be opposite ops
-            }
-        }
-    }
-
-    @Test
-    public void testSqueezeExpandChain() {
-
-        val origShape = new long[]{3, 4, 5};
-
-        for (int i = 0; i < 3; i++) {
-
-            val shape = origShape.clone();
-            shape[i] = 1;
-
-            for (Pair<INDArray, String> p : NDArrayCreationUtil
-                    .getAll3dTestArraysWithShape(12345, shape, DataType.FLOAT)) {
-                INDArray inArr = p.getFirst().muli(100);
-
-                SameDiff sd = SameDiff.create();
-                SDVariable in = sd.var("in", inArr);
-                SDVariable squeeze = sd.squeeze(in, i);
-                SDVariable expand = sd.expandDims(squeeze, i);
-
-                INDArray out = expand.eval();
-
-                String msg = "expand/Squeeze=" + i + ", source=" + p.getSecond();
-
-                assertEquals(msg, out, inArr);  //squeeze -> expand: should be opposite ops
-            }
-        }
-    }
-
-    @Test
-    public void testConfusionMatrix() {
-        INDArray labels = Nd4j.createFromArray(1, 2, 4);
-        INDArray pred = Nd4j.createFromArray(2, 2, 4);
-        INDArray weights = Nd4j.createFromArray(10, 100, 1000);
-        Integer numClasses = 5;
-        SameDiff sd = SameDiff.create();
-        SDVariable labelsVar = sd.constant("labels", labels);
-        SDVariable predictionsVar = sd.constant("predictions", pred);
-        SDVariable weightsVar = sd.constant("weights", weights);
-        SDVariable cm = sd.math().confusionMatrix("cm", labelsVar, predictionsVar, numClasses, weightsVar);
-        INDArray out = cm.eval();
-
-        INDArray exp = Nd4j.create(new float[][]{{0, 0, 0, 0, 0}, {0, 0, 10, 0, 0}, {0, 0, 100, 0, 0},
-                {0, 0, 0, 0, 0}, {0, 0, 0, 0, 1000}}).castTo(DataType.INT);
-
-        assertEquals(exp, out);
-    }
-
-    @Test
-    public void testArgMax() {
-        Nd4j.getRandom().setSeed(12345);
-
-        for (val dim : new int[][]{{0}, {1}, {Integer.MAX_VALUE}, {0, 1}, {}}) {
-            INDArray inArr = Nd4j.rand(3, 4);
-            SameDiff sd = SameDiff.create();
-
-            SDVariable in = sd.var("in", inArr);
-            SDVariable argmax = sd.argmax("argmax", in, dim);
-
-            INDArray out = argmax.eval();
-
-            INDArray exp = Nd4j.argMax(inArr, dim);
-
-            assertEquals(exp, out);
-        }
-    }
-
-    @Test
-    public void testArgMin() {
-
-        Nd4j.getRandom().setSeed(12345);
-
-        for (val dim : new int[][]{{0}, {1}, {Integer.MAX_VALUE}, {0, 1}, {}}) {
-            INDArray inArr = Nd4j.rand(3, 4);
-            SameDiff sd = SameDiff.create();
-
-            SDVariable in = sd.var("in", inArr);
-            SDVariable argmin = sd.argmin("argmin", in, dim);
-
-            INDArray out = argmin.eval();
-
-            INDArray exp = Nd4j.argMax(inArr.neg(), dim);   //argmin(x) == argmax(-x)
-
-            assertEquals(exp, out);
-        }
-    }
-
-    @Test
-    public void testScatterAdd() {
-        INDArray arr1 = Nd4j.zeros(3, 3);
-        INDArray arr2 = Nd4j.createFromArray(0, 1);
-        INDArray arr3 = Nd4j.ones(2, 3);
-        INDArray expected = Nd4j.create(new float[]{1, 1, 1,
-                        1, 1, 1,
-                        0, 0, 0},
-                new long[]{3, 3}).castTo(Nd4j.defaultFloatingPointType());
-
-        SameDiff sd = SameDiff.create();
-        SDVariable refs = sd.var("refs", arr1);
-        SDVariable idxs = sd.constant("idxs", arr2);
-        SDVariable upds = sd.placeHolder("upds", arr3.dataType(), arr3.shape());
-        upds.setArray(arr3);
-
-        SDVariable result = sd.scatterAdd(refs, idxs, upds);
-        assertArrayEquals(new long[]{3, 3}, result.eval().shape());
-        assertEquals(expected, result.eval());
-
-    }
-
-    @Test
-    public void testScatterMul() {
-        INDArray arr1 = Nd4j.ones(3, 3);
-        INDArray arr2 = Nd4j.createFromArray(0, 1);
-        INDArray arr3 = Nd4j.zeros(2, 3);
-        INDArray expected = Nd4j.create(new float[]{0, 0, 0,
-                        0, 0, 0,
-                        1, 1, 1},
-                new long[]{3, 3}).castTo(Nd4j.defaultFloatingPointType());
-
-        SameDiff sd = SameDiff.create();
-        SDVariable refs = sd.var("refs", arr1);
-        SDVariable idxs = sd.constant("idxs", arr2);
-        SDVariable upds = sd.placeHolder("upds", arr3.dataType(), arr3.shape());
-        upds.setArray(arr3);
-
-        SDVariable result = sd.scatterMul(refs, idxs, upds);
-        assertArrayEquals(new long[]{3, 3}, result.eval().shape());
-        assertEquals(expected, result.eval());
-
-    }
-
-    @Test
-    public void testScatterSub() {
-        INDArray arr1 = Nd4j.ones(3, 3);
-        INDArray arr2 = Nd4j.createFromArray(0, 1);
-        INDArray arr3 = Nd4j.ones(2, 3);
-        INDArray expected = Nd4j.create(new float[]{0, 0, 0,
-                        0, 0, 0,
-                        1, 1, 1},
-                new long[]{3, 3}).castTo(Nd4j.defaultFloatingPointType());
-
-        SameDiff sd = SameDiff.create();
-        SDVariable refs = sd.var("refs", arr1);
-        SDVariable idxs = sd.constant("idxs", arr2);
-        SDVariable upds = sd.placeHolder("upds", arr3.dataType(), arr3.shape());
-        upds.setArray(arr3);
-
-        SDVariable result = sd.scatterSub(refs, idxs, upds);
-        assertArrayEquals(new long[]{3, 3}, result.eval().shape());
-        assertEquals(expected, result.eval());
-
-    }
-
-    @Test
-    public void testScatterDiv() {
-        INDArray arr1 = Nd4j.ones(3, 3);
-        INDArray arr2 = Nd4j.createFromArray(0, 1);
-        INDArray arr3 = Nd4j.ones(2, 3).assign(2);
-        INDArray expected = Nd4j.create(new float[]{0.5f, 0.5f, 0.5f,
-                        0.5f, 0.5f, 0.5f,
-                        1.0f, 1.0f, 1.0f},
-                new long[]{3, 3}).castTo(Nd4j.defaultFloatingPointType());
-
-        SameDiff sd = SameDiff.create();
-        SDVariable refs = sd.var("refs", arr1);
-        SDVariable idxs = sd.constant("idxs", arr2);
-        SDVariable upds = sd.placeHolder("upds", arr3.dataType(), arr3.shape());
-        upds.setArray(arr3);
-
-        SDVariable result = sd.scatterDiv(refs, idxs, upds);
-        assertArrayEquals(new long[]{3, 3}, result.eval().shape());
-        assertEquals(expected, result.eval());
-    }
-
-    @Test
-    public void testScatterMax() {
-        INDArray arr1 = Nd4j.ones(3, 3);
-        INDArray arr2 = Nd4j.createFromArray(0, 1);
-        INDArray arr3 = Nd4j.ones(2, 3).assign(2);
-        INDArray expected = Nd4j.create(new float[]{2.0f, 2.0f, 2.0f,
-                        2.0f, 2.0f, 2.0f,
-                        1.0f, 1.0f, 1.0f},
-                new long[]{3, 3}).castTo(Nd4j.defaultFloatingPointType());
-
-        SameDiff sd = SameDiff.create();
-        SDVariable refs = sd.var("refs", arr1);
-        SDVariable idxs = sd.constant("idxs", arr2);
-        SDVariable upds = sd.placeHolder("upds", arr3.dataType(), arr3.shape());
-        upds.setArray(arr3);
-
-        SDVariable result = sd.scatterMax(refs, idxs, upds);
-        assertArrayEquals(new long[]{3, 3}, result.eval().shape());
-        assertEquals(expected, result.eval());
-    }
-
-    @Test
-    public void testScatterMin() {
-        INDArray arr1 = Nd4j.ones(3, 3);
-        INDArray arr2 = Nd4j.createFromArray(1, 2);
-        INDArray arr3 = Nd4j.ones(2, 3).assign(-2.0f);
-        INDArray expected = Nd4j.create(new float[]{1.0f, 1.0f, 1.0f,
-                        -2.0f, -2.0f, -2.0f,
-                        -2.0f, -2.0f, -2.0f},
-                new long[]{3, 3}).castTo(Nd4j.defaultFloatingPointType());
-
-        SameDiff sd = SameDiff.create();
-        SDVariable refs = sd.var("refs", arr1);
-        SDVariable idxs = sd.constant("idxs", arr2);
-        SDVariable upds = sd.placeHolder("upds", arr3.dataType(), arr3.shape());
-        upds.setArray(arr3);
-
-        SDVariable result = sd.scatterMin(refs, idxs, upds);
-        assertArrayEquals(new long[]{3, 3}, result.eval().shape());
-        assertEquals(expected, result.eval());
-    }
-
-    @Test
-    public void testReciprocal() {
-        INDArray inArr = Nd4j.linspace(1, 4, 4).reshape(2, 2);
-        INDArray expected = Nd4j.onesLike(inArr).divi(inArr);
-        SameDiff sd = SameDiff.create();
-        SDVariable in = sd.var("in", inArr);
-        SDVariable reciprocal = sd.math().reciprocal(in);
-        INDArray res = reciprocal.eval();
-        assertEquals(expected, res);
-    }
-
-    @Test
-    public void testGather2() {
-
-        INDArray in = Nd4j.rand(DataType.FLOAT, 10, 10);
-        INDArray indices = Nd4j.createFromArray(0, 1, 5);
-
-        SameDiff sd = SameDiff.create();
-
-        SDVariable var = sd.var("in", in);
-        SDVariable varIndices = sd.constant("indices", indices);
-        SDVariable gather = sd.gather(var, varIndices, 0);
-
-        System.out.println(in);
-
-        INDArray exp = Nd4j.pullRows(in, 1, new int[]{0, 1, 5});  //Along dimension 1 -> equiv to "indexes for axis 0"
-        INDArray act = gather.eval();
-
-        assertEquals(exp, act);
-    }
-
-    @Test
-    public void testGatherOp() {
-
-        INDArray in = Nd4j.rand(DataType.DOUBLE, 10, 10);
-        INDArray indices = Nd4j.createFromArray(0, 1, 5);
-        INDArray out = Nd4j.create(3, 10);
-
-        DynamicCustomOp op = DynamicCustomOp.builder("gather")
-                .addIntegerArguments(0) //Indexes are for dimension 0
-                .addInputs(in, indices)
-                .addOutputs(out)
-                .build();
-
-        Nd4j.exec(op);
-
-        System.out.println(out);
-
-        INDArray exp = Nd4j.pullRows(in, 1, new int[]{0, 1, 5});  //Along dimension 1 == indexes for dimension 0
-
-        assertEquals(exp, out);
-
-        //Shape function:
-        val shapes = Nd4j.getExecutioner().calculateOutputShape(op);
-        long[] expShape = new long[]{3, 10};
-
-        assertEquals(1, shapes.size());
-
-        assertArrayEquals(expShape, shapes.get(0).getShape());
-    }
-
-
-    @Test
-    public void testConditions() {
-
-        SameDiff sd = SameDiff.create();
-
-        INDArray ia = Nd4j.create(new float[]{4, 2});
-        SDVariable in = sd.var("in", 1, 2);
-        sd.associateArrayWithVariable(ia, in);
-
-        INDArray expFinite = Nd4j.create(new boolean[]{true, true});
-        SDVariable finite = sd.math().isFinite(in);
-
-        INDArray expInfinite = Nd4j.create(new boolean[]{false, false});
-        SDVariable infinite = sd.math().isInfinite(in);
-
-        INDArray expNaN = Nd4j.create(new boolean[]{false, false});
-        SDVariable isnan = sd.math().isNaN(in);
-
-        assertEquals(expFinite, finite.eval());
-        assertEquals(expInfinite, infinite.eval());
-        assertEquals(expNaN, isnan.eval());
-
-    }
-
-
-    private static int binArrToInt(int[] arr) {
-        int x = 0;
-        int m = 1;
-        for (int i = arr.length - 1; i >= 0; i--) {
-            if (arr[i] == 1) {
-                x += m;
-            }
-            m *= 2;
-        }
-        return x;
-    }
-
-    @Test
-    public void testGet() {
-
-        SameDiff sd = SameDiff.create();
-        INDArray arr = Nd4j.linspace(1, 100, 100).reshape('c', 10L, 10L);
-        SDVariable x = sd.var(arr);
-
-        INDArray expOut1 = arr.get(NDArrayIndex.point(4), NDArrayIndex.point(5)).reshape();
-        SDVariable result1 = x.get(SDIndex.point(4), SDIndex.point(5));
-        assertEquals(expOut1, result1.eval());
-
-        INDArray expOut2 = arr.get(NDArrayIndex.point(4), NDArrayIndex.all()).reshape(10);
-        SDVariable result2 = x.get(SDIndex.point(4), SDIndex.all());
-        assertEquals(expOut2, result2.eval());
-
-        INDArray expOut3 = arr.get(NDArrayIndex.interval(3, 8)).reshape(5, 10);
-        SDVariable result3 = x.get(SDIndex.interval(3, 8));
-        assertEquals(expOut3, result3.eval());
-
-        INDArray expOut4 = arr.get(NDArrayIndex.point(5), NDArrayIndex.interval(3, 8)).reshape(5);
-        SDVariable result4 = x.get(SDIndex.point(5), SDIndex.interval(3, 8));
-        assertEquals(expOut4, result4.eval());
-
-        INDArray expOut5 = arr.get(NDArrayIndex.interval(5, 6), NDArrayIndex.all());
-        SDVariable result5 = x.get(SDIndex.point(5, true), SDIndex.all());
-        assertEquals(expOut5, result5.eval());
-    }
-
-    @Test
-    public void testGetRank3() {
-
-        SameDiff sd = SameDiff.create();
-        INDArray arr = Nd4j.linspace(1, 1000, 1000).reshape('c', 10, 10, 10);
-        SDVariable x = sd.var(arr);
-
-        INDArray y1 = arr.get(NDArrayIndex.point(2), NDArrayIndex.all(), NDArrayIndex.all());
-        SDVariable s1 = x.get(SDIndex.point(2), SDIndex.all(), SDIndex.all());
-        INDArray s1a = s1.eval();
-        assertEquals(s1a, y1);
-
-        INDArray y2 = arr.get(NDArrayIndex.all(), NDArrayIndex.point(2), NDArrayIndex.all());
-        SDVariable s2 = x.get(SDIndex.all(), SDIndex.point(2), SDIndex.all());
-        INDArray s2a = s2.eval();
-        assertEquals(s2a, y2);
-
-        INDArray y3 = arr.get(NDArrayIndex.all(), NDArrayIndex.all(), NDArrayIndex.point(2));
-        SDVariable s3 = x.get(SDIndex.all(), SDIndex.all(), SDIndex.point(2));
-        INDArray s3a = s3.eval();
-        assertEquals(s3a, y3);
-
-        INDArray y4 = arr.get(NDArrayIndex.point(2), NDArrayIndex.all(), NDArrayIndex.interval(3, 5));
-        SDVariable s4 = x.get(SDIndex.point(2), SDIndex.all(), SDIndex.interval(3, 5));
-        INDArray s4a = s4.eval();
-        assertEquals(s4a, y4);
-
-        INDArray y5 = arr.get(NDArrayIndex.interval(3, 5), NDArrayIndex.point(2), NDArrayIndex.all());
-        SDVariable s5 = x.get(SDIndex.interval(3, 5), SDIndex.point(2), SDIndex.all());
-        INDArray s5a = s5.eval();
-        assertEquals(s5a, y5);
-
-        INDArray y6 = arr.get(NDArrayIndex.all(), NDArrayIndex.interval(3, 5), NDArrayIndex.point(2));
-        SDVariable s6 = x.get(SDIndex.all(), SDIndex.interval(3, 5), SDIndex.point(2));
-        INDArray s6a = s6.eval();
-        assertEquals(s6a, y6);
-    }
-
-    @Test
-    public void testTensorArray1() {
-        SameDiff sd = SameDiff.create();
-        TensorArray tensorArray = sd.tensorArray(DataType.FLOAT);
-        INDArray arr1 = Nd4j.create(new double[]{1, 2, 3, 4}, new int[]{2, 2});
-        SDVariable var1 = sd.var(arr1);
-        INDArray arr2 = Nd4j.create(new double[]{5, 6, 7, 8}, new int[]{2, 2});
-        SDVariable var2 = sd.var(arr2);
-        SDVariable write0 = tensorArray.write(var2, 0, var1);
-        SDVariable write1 = tensorArray.write(write0, 1, var2);
-        SDVariable result = tensorArray.stack(write1);
-        sd.output((Map<String,INDArray>)null, result.name());
-        assertEquals(Nd4j.pile(arr1, arr2), result.eval());
-    }
-
-    @Test
-    public void testTensorArray2() {
-        SameDiff sd = SameDiff.create();
-        TensorArray tensorArray = sd.tensorArray(DataType.FLOAT);
-        INDArray arr1 = Nd4j.create(new double[]{1, 2, 3, 4}, new int[]{2, 2});
-        SDVariable var1 = sd.var(arr1);
-        INDArray arr2 = Nd4j.create(new double[]{5, 6, 7, 8}, new int[]{2, 2});
-        SDVariable var2 = sd.var(arr2);
-        SDVariable write1 = tensorArray.write(var2, 0, var1);
-        SDVariable write2 = tensorArray.write(write1, 1, var2);
-        SDVariable result1 = tensorArray.read(0);
-        SDVariable result2 = tensorArray.read(1);
-
-    }
-
-    @Test
-    public void testTensorArray3() {
-        SameDiff sd = SameDiff.create();
-        TensorArray tensorArray = sd.tensorArray(DataType.FLOAT);
-        INDArray arr1 = Nd4j.create(new double[]{1, 2, 3, 4}, new int[]{2, 2});
-        INDArray arr2 = Nd4j.create(new double[]{5, 6, 7, 8}, new int[]{2, 2});
-        INDArray arr3 = Nd4j.pile(arr1, arr2);
-        SDVariable var = sd.var(arr3);
-        SDVariable unstack = tensorArray.unstack(var, var);
-        SDVariable result1 = tensorArray.read(0);
-        SDVariable result2 = tensorArray.read(1);
-        result1.addControlDependency(unstack);
-        result2.addControlDependency(unstack);
-        assertEquals(arr1, result1.eval());
-        assertEquals(arr2, result2.eval());
-    }
-
-    @Test
-    public void testFill() {
-        SameDiff sd = SameDiff.create();
-        INDArray shape = Nd4j.createFromArray(2, 2);
-        INDArray expOut = Nd4j.valueArrayOf(new int[]{2, 2}, 42.0);
-        SDVariable x = sd.constant(shape);
-        SDVariable result = sd.fill(x, DataType.DOUBLE, 42);
-        assertEquals(expOut, result.eval());
-    }
-
-    private static <T> T getObject(String fieldName, Object from, Class<?> fromClass) {
-        try {
-            Field f = fromClass.getDeclaredField(fieldName);
-            f.setAccessible(true);
-            return (T) f.get(from);
-        } catch (Exception e) {
-            throw new RuntimeException(e);
-        }
-    }
-
-    @Test
-    public void testPermute() {
-        SameDiff sd = SameDiff.create();
-        INDArray arr = Nd4j.create(new double[]{
-                        /////////////
-                        1, 2, 3, 4,
-                        5, 6, 7, 8,
-                        9, 10, 11, 12,
-                        //////////////
-                        13, 14, 15, 16,
-                        17, 18, 19, 20,
-                        21, 22, 23, 24
-                        /////////////
-                },
-                new int[]{2, 3, 4});
-
-        INDArray expOut = Nd4j.create(new double[]{
-                        /////////////
-                        1, 2, 3, 4,
-                        13, 14, 15, 16,
-                        /////////////
-                        5, 6, 7, 8,
-                        17, 18, 19, 20,
-                        /////////////
-                        9, 10, 11, 12,
-                        21, 22, 23, 24
-                        /////////////
-                },
-                new int[]{3, 2, 4});
-
-        SDVariable x = sd.var(arr);
-        SDVariable result = sd.permute(x, 1, 0, 2);
-        assertEquals(expOut, result.eval());
-
-    }
-
-
-    @Test
-    public void testExecutionDifferentShapesAccumAlongDim() {
-        SameDiff sd = SameDiff.create();
-        SDVariable in = sd.var("in", Nd4j.linspace(1, 12, 12).reshape(3, 4));
-
-        SDVariable sum = in.sum(1);
-        INDArray exp = in.getArr().sum(1).reshape(3);
-
-        INDArray out = sum.eval();
-        assertEquals(exp, out);
-
-        //Now, replace with minibatch 5:
-        in.setArray(Nd4j.linspace(1, 20, 20).reshape(5, 4));
-        INDArray out2 = sum.eval();
-        assertArrayEquals(new long[]{5}, out2.shape());
-
-        exp = in.getArr().sum(1).reshape(5);
-        assertEquals(exp, out2);
-    }
-
-    @Test
-    public void testExecutionDifferentShapesIndexAccumAlongDim() {
-        SameDiff sd = SameDiff.create();
-        SDVariable in = sd.var("in", Nd4j.linspace(1, 12, 12).reshape(3, 4));
-
-        SDVariable sum = in.argmax(1);
-        INDArray exp = in.getArr().argMax(1).reshape(3);
-
-        INDArray out = sum.eval();
-        assertEquals(exp, out);
-
-        //Now, replace with minibatch 5:
-        in.setArray(Nd4j.linspace(1, 20, 20).reshape(5, 4));
-        INDArray out2 = sum.eval();
-        assertArrayEquals(new long[]{5}, out2.shape());
-
-        exp = in.getArr().argMax(1).reshape(5);
-        assertEquals(exp, out2);
-    }
-
-    @Test
-    public void testExternalErrorsSimple() {
-        INDArray externalGrad = Nd4j.linspace(1, 12, 12).reshape(3, 4);
-
-        SameDiff sd = SameDiff.create();
-        SDVariable var = sd.var("var", externalGrad);
-        SDVariable out = var.mul("out", 0.5);
-
-        Map<String, INDArray> gradMap = new HashMap<>();
-        gradMap.put("out", externalGrad);
-        ExternalErrorsFunction fn = sd.f().externalErrors(out);
-
-        Map<String, INDArray> m = new HashMap<>();
-        m.put("out-grad", externalGrad);
-        Map<String, INDArray> grads = sd.calculateGradients(m, sd.getVariables().keySet());
-
-        INDArray gradVar = grads.get(var.name());
-
-        assertEquals(externalGrad.mul(0.5), gradVar);
-
-        //Now, update and execute again:
-        externalGrad = Nd4j.linspace(1, 12, 12).reshape(3, 4).muli(10);
-
-        m.put("out-grad", externalGrad);
-        grads = sd.calculateGradients(m, sd.getVariables().keySet());
-
-        gradVar = var.getGradient().getArr();
-
-        assertEquals(externalGrad.mul(0.5), gradVar);
-
-        //Test model serialization:
-    }
-
-    @Test
-    public void testUpdatingGradient() {
-        Nd4j.getRandom().setSeed(12345);
-
-        SameDiff sd = SameDiff.create();
-        SDVariable in = sd.var("in", Nd4j.linspace(1, 12, 12).reshape(3, 4));
-        SDVariable w = sd.var("w", Nd4j.linspace(1, 20, 20).reshape(4, 5));
-        SDVariable out = sd.mmul(in, w);
-        SDVariable loss = out.std("out", true);
-
-        INDArray outArr = loss.eval();
-        Map<String,INDArray> grads = sd.calculateGradients(null, in.name(), w.name(), out.name());
-
-        Map<String, INDArray> origGrad = new HashMap<>();
-        origGrad.put("in", grads.get(in.name()).dup());
-        origGrad.put("w", grads.get(w.name()).dup());
-        origGrad.put("out", grads.get(out.name()).dup());
-
-        in.getArr().assign(Nd4j.rand(in.getArr().shape()));
-        INDArray outArr2 = loss.eval();
-        grads = sd.calculateGradients(null, in.name(), w.name(), out.name());
-
-        assertNotEquals(outArr, outArr2);
-
-        //Ensure gradients are also changed:
-        assertNotEquals(origGrad.get("in"), grads.get(in.name()));
-        assertNotEquals(origGrad.get("w"), grads.get(w.name()));
-        assertNotEquals(origGrad.get("out"), grads.get(out.name()));
-    }
-
-    @Test
-    public void testUpdatingGradientSimple() {
-        SameDiff sd = SameDiff.create();
-        SDVariable in = sd.var("in", Nd4j.linspace(1, 12, 12).reshape(3, 4));
-        SDVariable out = in.mul(2.0);
-        SDVariable loss = out.std("out", true);
-
-        INDArray outArr = loss.eval();
-        Map<String,INDArray> grads = sd.calculateGradients(null, in.name(), out.name());
-
-        Map<String, INDArray> origGrad = new HashMap<>();
-        origGrad.put("in", grads.get(in.name()).dup());
-        origGrad.put("out", grads.get(out.name()).dup());
-
-        double stdBefore = in.getArr().stdNumber().doubleValue();
-        in.getArr().assign(Nd4j.rand(in.getArr().shape()));
-        double stdAfter = in.getArr().stdNumber().doubleValue();
-        System.out.println("Before vs. after: " + stdBefore + ", " + stdAfter);
-        INDArray outArr2 = loss.eval();
-        grads = sd.calculateGradients(null, in.name(), out.name());
-
-        assertNotEquals(outArr, outArr2);
-
-        //Ensure gradients are also changed:
-        assertNotEquals(origGrad.get("in"), grads.get(in.name()));
-        assertNotEquals(origGrad.get("out"), grads.get(out.name()));
-    }
-
-    @Test
-    public void testShapeUpdating() {
-
-        SameDiff sd = SameDiff.create();
-        SDVariable in = sd.var("in", DataType.FLOAT, 3, 5);
-        SDVariable w = sd.var("W", DataType.FLOAT, 5, 4);
-        SDVariable b = sd.var("b", DataType.FLOAT, 1, 4);
-        SDVariable z = in.mmul(w).add(b);
-        SDVariable out = sd.math().tanh("tanh", z);
-        ExternalErrorsFunction fn = sd.f().externalErrors(out);
-
-        INDArray inA = Nd4j.linspace(1, 15, 15, DataType.FLOAT).reshape(3, 5);
-        INDArray wA = Nd4j.linspace(1, 20, 20, DataType.FLOAT).reshape(5, 4);
-        INDArray bA = Nd4j.linspace(1, 4, 4, DataType.FLOAT);
-        in.setArray(inA);
-        w.setArray(wA);
-        b.setArray(bA);
-
-        INDArray grad = Nd4j.linspace(1, 12, 12, DataType.FLOAT).reshape(3, 4);
-        Map<String, INDArray> phMap = new HashMap<>();
-        phMap.put(fn.getGradPlaceholderName(), grad);
-
-        log.info("--------------- out.eval() ---------------");
-        out.eval();
-        log.info("--------------- sd.execBackwards() #1 ---------------");
-        sd.calculateGradients(phMap, "in", "W", "b");
-
-        log.info("--------------- sd.execBackwards() #2 ---------------");
-        System.out.println(sd.getFunction("grad").summary());
-
-        in.setArray(Nd4j.linspace(1, 10, 10).reshape(2, 5));
-        grad = Nd4j.linspace(1, 8, 8).reshape(2, 4);
-        phMap.put(fn.getGradPlaceholderName(), grad);
-
-        Map<String,INDArray> grads = sd.calculateGradients(phMap, sd.getVariables().keySet());
-        INDArray inGrad = grads.get(in.name());
-        assertArrayEquals(new long[]{2, 5}, inGrad.shape());
-    }
-
-    @Test
-    public void testMultiOutput1() {
-
-        SameDiff sd = SameDiff.create();
-        SDVariable in = sd.var("in", Nd4j.create(3, 4));
-        SDVariable mean = in.mean();
-        SDVariable sum = in.sum();
-
-        try {
-            sd.createGradFunction();
-            fail("Expected exception");
-        } catch (IllegalStateException e) {
-            assertTrue(e.getMessage(), e.getMessage().contains("No loss variables"));
-        }
-
-        SDVariable add = mean.add(sum);
-        sd.createGradFunction();
-    }
-
-    @Test
-    public void testMultiOutput2() {
-        //Edge case: no functions
-        SameDiff sd = SameDiff.create();
-        SDVariable in = sd.var("in", Nd4j.scalar(0.0));
-        SDVariable in2 = sd.var("in2", Nd4j.scalar(1.0));
-
-        try {
-            sd.createGradFunction();
-            fail("Expected exception");
-        } catch (IllegalStateException e) {
-            assertTrue(e.getMessage(), e.getMessage().contains("No loss variables"));
-        }
-
-        SDVariable add = in.add(in2);
-        sd.createGradFunction();
-    }
-
-    @Test
-    public void sameDiffPlaceholderGrad() {
-        INDArray x = Nd4j.ones(2, 2);
-        INDArray y = Nd4j.ones(2, 2);
-
-        SameDiff sd = SameDiff.create();
-
-        SDVariable xSd = sd.var("x", DataType.FLOAT, x.shape());
-        SDVariable ySd = sd.var("y", DataType.FLOAT, y.shape());
-
-        SDVariable add = ySd.add("add", xSd);
-
-        Map<String, INDArray> placeholders = new HashMap<>();
-        placeholders.put("x", x);
-        placeholders.put("y", y);
-        Map<String,INDArray> grads = sd.calculateGradients(placeholders, xSd.name(), ySd.name());
-        INDArray xGradientEnforced = grads.get("x");
-        assertNotNull(xGradientEnforced);
-    }
-
-
-    @Test
-    public void testConvertToConstant() {
-        Nd4j.getRandom().setSeed(12345);
-
-        SameDiff sd = SameDiff.create();
-        SDVariable in = sd.placeHolder("in", DataType.FLOAT, 1, 3);
-        SDVariable w = sd.var("w", Nd4j.rand(DataType.FLOAT, 3, 4));
-        SDVariable b = sd.var("b", Nd4j.rand(DataType.FLOAT, 1, 4));
-        SDVariable mmul = in.mmul(w);
-        SDVariable add = mmul.add(b);
-        SDVariable tanh = sd.math().tanh(add);
-        SDVariable loss = sd.variance(tanh, true);
-
-        INDArray inArr = Nd4j.rand(DataType.FLOAT, 1, 3);
-        in.setArray(inArr);
-
-        TrainingConfig c = TrainingConfig.builder()
-                .updater(new Adam(0.1))
-                .weightDecay(0.01, true)
-                .dataSetFeatureMapping("in")
-                .skipBuilderValidation(true)
-                .build();
-        sd.setTrainingConfig(c);
-
-        sd.fit(new SingletonMultiDataSetIterator(new DataSet(inArr, null).toMultiDataSet()), 1);
-
-        INDArray out = tanh.eval();
-
-        w.convertToConstant();
-
-        INDArray out2 = tanh.eval();
-
-        assertEquals(out, out2);
-        assertEquals(VariableType.CONSTANT, w.getVariableType());
-        assertEquals(VariableType.VARIABLE, b.getVariableType());
-        assertEquals(VariableType.ARRAY, add.getVariableType());
-        assertEquals(VariableType.ARRAY, tanh.getVariableType());
-
-        //Sanity check on training:
-        sd.fit(new SingletonMultiDataSetIterator(new DataSet(inArr, null).toMultiDataSet()), 1);
-    }
-
-    @Test
-    public void testPlaceholderToConstant() {
-        Nd4j.getRandom().setSeed(12345);
-
-        SameDiff sd = SameDiff.create();
-        SDVariable in = sd.placeHolder("in", DataType.FLOAT, 1, 3);
-        SDVariable in2 = sd.placeHolder("in2", DataType.FLOAT, 3, 4);
-        SDVariable b = sd.var("b", Nd4j.rand(DataType.FLOAT, 1, 4));
-        SDVariable mmul = in.mmul(in2);
-        SDVariable add = mmul.add(b);
-        SDVariable tanh = sd.math().tanh(add);
-        SDVariable loss = sd.variance(tanh, true);
-
-        INDArray inArr = Nd4j.rand(DataType.FLOAT, 1, 3);
-        in.setArray(inArr);
-        INDArray inArr2 = Nd4j.rand(DataType.FLOAT, 3, 4);
-        in2.setArray(inArr2);
-
-        TrainingConfig c = TrainingConfig.builder()
-                .updater(new Adam(0.1))
-                .weightDecay(0.01, true)
-                .dataSetFeatureMapping("in", "in2")
-                .skipBuilderValidation(true)
-                .build();
-        sd.setTrainingConfig(c);
-
-        sd.fit(new SingletonMultiDataSetIterator(new MultiDataSet(new INDArray[]{inArr, inArr2}, null)), 1);
-
-        INDArray out = tanh.eval();
-
-        in.convertToConstant();
-
-        INDArray out2 = tanh.eval();
-
-        assertEquals(out, out2);
-        assertEquals(VariableType.CONSTANT, in.getVariableType());
-        assertEquals(inArr, in.getArr());
-
-        //Sanity check on fitting:
-        sd.fit(new SingletonMultiDataSetIterator(new MultiDataSet(new INDArray[]{inArr2}, null)), 1);
-    }
-
-    @Test
-    public void testConvertToVariable() {
-        Nd4j.getRandom().setSeed(12345);
-
-        SameDiff sd = SameDiff.create();
-        SDVariable in = sd.placeHolder("in", DataType.FLOAT, 1, 3);
-        SDVariable w = sd.constant("w", Nd4j.rand(DataType.FLOAT, 3, 4));
-        SDVariable b = sd.var("b", Nd4j.rand(DataType.FLOAT, 1, 4));
-        SDVariable mmul = in.mmul(w);
-        SDVariable add = mmul.add(b);
-        SDVariable tanh = sd.math().tanh(add);
-        SDVariable loss = sd.variance(tanh, true);
-
-        INDArray inArr = Nd4j.rand(DataType.FLOAT, 1, 3);
-        in.setArray(inArr);
-
-        TrainingConfig c = TrainingConfig.builder()
-                .updater(new Adam(0.1))
-                .weightDecay(0.01, true)
-                .dataSetFeatureMapping("in")
-                .skipBuilderValidation(true)
-                .build();
-        sd.setTrainingConfig(c);
-
-        INDArray out = tanh.eval();
-        sd.fit(new SingletonMultiDataSetIterator(new DataSet(inArr, null).toMultiDataSet()), 1);
-        w.convertToVariable();
-
-        INDArray out2 = tanh.eval();
-
-        assertNotEquals(out, out2);
-        assertEquals(VariableType.VARIABLE, w.getVariableType());
-        assertEquals(VariableType.VARIABLE, b.getVariableType());
-        assertEquals(VariableType.ARRAY, add.getVariableType());
-        assertEquals(VariableType.ARRAY, tanh.getVariableType());
-
-        //Sanity check on training:
-        sd.fit(new SingletonMultiDataSetIterator(new DataSet(inArr, null).toMultiDataSet()), 1);
-    }
-
-    @Test
-    public void testDoubleUseOfArray() {
-        //If array is reused, gradient check will fail
-        INDArray a = Nd4j.rand(DataType.DOUBLE, new int[]{3, 4});
-        SameDiff sd = SameDiff.create();
-        SDVariable a1 = sd.var("a", a);
-        SDVariable a2 = sd.var("b", a);
-        a1.add(a2).norm2("out");
-        String err = OpValidation.validate(new TestCase(sd)
-                .gradientCheck(true));
-        assertNull(err);
-
-        a1.setArray(a);
-        a2.setArray(a);
-        err = OpValidation.validate(new TestCase(sd)
-                .gradientCheck(true));
-        assertNull(err);
-    }
-
-    @Test
-    public void testMultiGradientRecurrent() {
-        final INDArray input = Nd4j.rand(DataType.DOUBLE, new int[]{3, 4, 2});
-        final INDArray[] output = new INDArray[(int) input.size(2)];
-        for (int i = 0; i < input.size(2); i++) {
-            final INDArray x_i = input.get(NDArrayIndex.all(), NDArrayIndex.all(), NDArrayIndex.point(i));
-
-            output[i] = x_i;
-            if (i > 0) {
-                output[i] = output[i].add(Nd4j.squeeze(output[i - 1], 2));
-            }
-
-            output[i] = Nd4j.expandDims(output[i], 2);
-        }
-        final INDArray out = Nd4j.concat(2, output).norm2();
-
-        SameDiff sd = SameDiff.create();
-        final SDVariable sdInput = sd.var("input", input);
-
-        final long timeSteps = sdInput.getShape()[2];
-        SDVariable[] outputSlices = new SDVariable[(int) timeSteps];
-        SDVariable prev = null;
-        for (int i = 0; i < timeSteps; i++) {
-            final val x_i = sdInput.get(SDIndex.all(), SDIndex.all(), SDIndex.point(i));
-
-            outputSlices[i] = x_i;
-            if (prev != null) {
-                outputSlices[i] = outputSlices[i].add(sd.squeeze(prev, 2));
-            }
-
-            outputSlices[i] = sd.expandDims(outputSlices[i], 2);
-            prev = outputSlices[i];
-        }
-
-        SDVariable t = sd.concat(2, outputSlices);
-        t.norm2("out");
-        String err = OpValidation.validate(new TestCase(sd)
-                .testFlatBufferSerialization(TestCase.TestSerialization.BOTH)
-                .expectedOutput("out", out)
-                .gradientCheck(true));
-
-        assertNull(err);
-    }
-
-    @Test
-    public void testMultiGradientManualRecurrent() {
-        final INDArray input = Nd4j.rand(DataType.DOUBLE, new int[]{3, 4, 2});
-        final INDArray[] output = new INDArray[(int) input.size(2)];
-        for (int i = 0; i < input.size(2); i++) {
-            final INDArray x_i = input.get(NDArrayIndex.all(), NDArrayIndex.all(), NDArrayIndex.point(i));
-
-            output[i] = x_i;
-            if (i > 0) {
-                output[i] = output[i].add(Nd4j.squeeze(output[i - 1], 2));
-            }
-
-            output[i] = Nd4j.expandDims(output[i], 2);
-        }
-        final INDArray out = Nd4j.concat(2, output).norm2();
-
-        SameDiff sd = SameDiff.create();
-        final SDVariable sdInput = sd.var("input", input);
-
-        final long timeSteps = sdInput.getShape()[2];
-        SDVariable[] outputSlices = new SDVariable[(int) timeSteps];
-        final SDVariable[] inputSlices = sd.unstack(new String[]{"X_0", "X_1"}, sdInput, 2);
-
-        final val x_0 = inputSlices[0];
-        outputSlices[0] = x_0;
-        outputSlices[0] = sd.expandDims("X_0-e", outputSlices[0], 2);
-
-        final val x_1 = inputSlices[1];
-        outputSlices[1] = x_1;
-        outputSlices[1] = outputSlices[1].add(sd.squeeze("X_0-s", outputSlices[0], 2));
-        outputSlices[1] = sd.expandDims("X_1-e", outputSlices[1], 2);
-
-        SDVariable t = sd.concat(2, outputSlices);
-        t.norm2("out");
-        String err = OpValidation.validate(new TestCase(sd)
-                .testFlatBufferSerialization(TestCase.TestSerialization.BOTH)
-                .expectedOutput("out", out)
-                .gradientCheck(true));
-
-        assertNull(err);
-    }
-
-    @Test
-    public void testMultiGradient() {
-        final INDArray input = Nd4j.rand(DataType.DOUBLE, new int[]{3, 4, 2});
-        SameDiff sd = SameDiff.create();
-        final SDVariable sdInput = sd.var("input", input);
-
-        final SDVariable[] inputSlices = sd.unstack(new String[]{"X_0", "X_1"}, sdInput, 2);
-        final val temp = inputSlices[0].add(inputSlices[1]).div(inputSlices[1]).mul(inputSlices[0]);
-        final val out = temp.add(temp).add(inputSlices[1]);
-        out.norm2("out");
-
-        String err = OpValidation.validate(new TestCase(sd)
-                .testFlatBufferSerialization(TestCase.TestSerialization.BOTH)
-                .gradientCheck(true));
-
-        assertNull(err);
-    }
-
-
-    @Test
-    public void testNonScalarOutput1() {
-        SameDiff sd = SameDiff.create();
-        SDVariable linspace = sd.linspace("at", DataType.DOUBLE, 1, 15, 15);
-        SDVariable a = sd.reshape("a", linspace, 3, 5);
-        SDVariable b = sd.var("b", Nd4j.ones(DataType.DOUBLE, 3, 5));
-
-        SDVariable out = a.mul(b);
-        out.markAsLoss();
-        out.eval();
-
-        out.eval();
-        sd.grad("a").eval();
-
-        String err = OpValidation.validate(new TestCase(sd)
-                .testFlatBufferSerialization(TestCase.TestSerialization.BOTH)
-                .gradientCheck(true));
-
-        assertNull(err);
-    }
-
-    @Test
-    public void testNonScalarOutput2() {
-        SameDiff sd = SameDiff.create();
-        SDVariable a = sd.reshape("a", sd.linspace("at", DataType.DOUBLE, 1, 15, 15), 3, 5);
-        SDVariable b = sd.var("b", Nd4j.ones(DataType.DOUBLE, 3, 5));
-
-        SDVariable out = a.mul(b).mean(1);
-        out.markAsLoss();
-        out.eval();
-
-        //System.out.println(out.eval());
-        INDArray actGrad = sd.grad("a").eval();
-
-        INDArray expGrad = Nd4j.valueArrayOf(new long[]{3, 5}, 0.2, DataType.DOUBLE);
-        assertEquals(expGrad, actGrad);
-
-        String err = OpValidation.validate(new TestCase(sd).gradientCheck(true));
-        assertNull(err);
-    }
-
-    @Test
-    public void testNonScalarOutput3() {
-        SameDiff sd = SameDiff.create();
-        SDVariable a = sd.reshape("a", sd.linspace("at", DataType.DOUBLE, 1, 15, 15), 3, 5);
-        SDVariable b = sd.var("b", Nd4j.ones(DataType.DOUBLE, 3, 5));//.add(3);
-
-        SDVariable out = a.mul(b).mean(0, 1);
-        out.markAsLoss();
-
-        out.eval();
-
-        Map<String,INDArray> g = sd.calculateGradients(null, "a");
-        //System.out.println(out.eval());
-        INDArray gradAct = g.get("a");
-        INDArray expGrad = Nd4j.valueArrayOf(new long[]{3, 5}, 1.0 / 12, DataType.DOUBLE);
-
-        String err = OpValidation.validate(new TestCase(sd).gradientCheck(true));
-        assertNull(err);
-    }
-
-    @Test
-    public void testNonScalarOutput4() {
-        SameDiff sd = SameDiff.create();
-        SDVariable a = sd.var("a", DataType.DOUBLE, 3, 4);
-        SDVariable b = sd.placeHolder("b", DataType.DOUBLE, 4, 5);
-        a.setArray(Nd4j.rand(DataType.DOUBLE, 3, 4));
-
-        SDVariable out = a.mmul("mmul", b);
-
-        Map<String, INDArray> m = new HashMap<>();
-        m.put("b", Nd4j.rand(DataType.DOUBLE, 4, 5));
-        Map<String,INDArray> g = sd.calculateGradients(m, "a", "b");
-
-        b.setArray(m.get("b"));
-
-        String err = OpValidation.validate(new TestCase(sd)
-                .testFlatBufferSerialization(TestCase.TestSerialization.BOTH)
-                .gradientCheck(true));
-
-        assertNull(err);
-    }
-
-    @Test
-    public void testSameDiffBackprop1() {
-        SameDiff sd = SameDiff.create();
-        final SDVariable a = sd.var("a", Nd4j.rand(4, 4));
-        final SDVariable b = sd.var("b", Nd4j.rand(4, 4));
-        final SDVariable c = sd.var("c", Nd4j.rand(4, 4));
-        final SDVariable d = sd.var("d", Nd4j.rand(4, 4));
-
-        final SDVariable out = a.mmul(b).add(c.mmul(d)).sum();
-        out.markAsLoss();
-
-        Map<String,INDArray> g = sd.calculateGradients(null, sd.getVariables().keySet());
-    }
-
-    @Test
-    public void testSameDiffNoGradForConstantAndPlaceholder() {
-        SameDiff sd = SameDiff.create();
-        final SDVariable a = sd.var("a", Nd4j.rand(4, 4));
-        final SDVariable b = sd.constant("b", Nd4j.rand(4, 4));
-        final SDVariable c = sd.placeHolder("c", Nd4j.dataType(), 4, 4);
-
-        a.add(b.add(c)).sum().markAsLoss();
-
-        sd.calculateGradients(Collections.singletonMap("c", Nd4j.rand(4, 4)), sd.getVariables().keySet());
-        assertNotNull(sd.grad("a"));
-        assertNull(sd.grad("b"));
-        assertNull(sd.grad("c"));
-    }
-
-    @Test
-    public void testDuplicateNamePlaceholder() {
-
-        for (int i = 0; i < 2; i++) {
-            SameDiff sd = SameDiff.create();
-            SDVariable x1 = i == 0 ? sd.placeHolder("a", DataType.FLOAT, 5, 3) : sd.var("a", DataType.FLOAT, 5, 3);
-            SDVariable x2 = i == 0 ? sd.placeHolder("b", DataType.FLOAT, 5, 3) : sd.var("b", DataType.FLOAT, 5, 3);
-            try {
-                sd.placeHolder("a", DataType.FLOAT, 5, 3);
-                fail("Expected execption");
-            } catch (Throwable t) {
-                String m = t.getMessage();
-                assertNotNull(m);
-                assertTrue(m, m.contains("already exists"));
-            }
-
-            try {
-                sd.var("a", DataType.FLOAT, 1, 2);
-                fail("Expected execption");
-            } catch (Throwable t) {
-                String m = t.getMessage();
-                assertNotNull(m);
-                assertTrue(m, m.contains("already exists"));
-            }
-
-            try {
-                sd.var("a", Nd4j.zeros(1));
-                fail("Expected execption");
-            } catch (Throwable t) {
-                String m = t.getMessage();
-                assertNotNull(m);
-                assertTrue(m, m.contains("already exists"));
-            }
-
-            try {
-                sd.var("a", LongShapeDescriptor.fromShape(new long[]{1}, DataType.FLOAT));
-                fail("Expected execption");
-            } catch (Throwable t) {
-                String m = t.getMessage();
-                assertNotNull(m);
-                assertTrue(m, m.contains("already exists"));
-            }
-
-            try {
-                sd.constant("a", Nd4j.zeros(1));
-                fail("Expected execption");
-            } catch (Throwable t) {
-                String m = t.getMessage();
-                assertNotNull(m);
-                assertTrue(m, m.contains("already exists"));
-            }
-        }
-    }
-
-    @Test
-    public void testSameDiffGetArrayScalar() {
-        final INDArray array = Nd4j.rand(1, 1);
-        final SameDiff sd = SameDiff.create();
-        final SDVariable a = sd.var("a", array.shape());
-        a.getArr();
-    }
-
-    @Test
-    public void testVariableRenaming() {
-
-        SameDiff sd = SameDiff.create();
-        SDVariable v1 = sd.var("x", Nd4j.rand(DataType.FLOAT, 3, 4));
-        SDVariable v2 = sd.var("y", Nd4j.rand(DataType.FLOAT, 4, 5));
-        SDVariable v3 = v1.mmul("oldName", v2);
-
-        INDArray out = sd.outputSingle(null, "oldName");
-
-        SDVariable renamed = v3.rename("newName");
-        assertTrue(v3 == renamed);
-        assertEquals("newName", renamed.name());
-
-        assertNull(sd.getVariable("oldName"));
-        assertNotNull(sd.getVariable("newName"));
-
-        INDArray out2 = sd.outputSingle(null, "newName");
-
-        assertEquals(out, out2);
-    }
-
-    @Test
-    public void testVariableRenaming2() {
-
-        SameDiff sd = SameDiff.create();
-        SDVariable v1 = sd.placeHolder("x", DataType.FLOAT, 3, 4);
-        SDVariable v2 = sd.var("y", Nd4j.rand(DataType.FLOAT, 4, 5));
-        SDVariable v3 = v1.mmul("oldName", v2);
-        SDVariable v4 = v3.std("out", false);
-
-        INDArray out = sd.outputSingle(Collections.singletonMap("x", Nd4j.rand(DataType.FLOAT, 3, 4)), "out");
-
-        sd.setTrainingConfig(TrainingConfig.builder()
-                .updater(new Adam(1e-3))
-                .dataSetFeatureMapping("x")
-                .markLabelsUnused()
-                .build());
-
-        sd.fit(new DataSet(Nd4j.rand(DataType.FLOAT, 3, 4), null));
-        v3.rename("newName");
-        sd.fit(new DataSet(Nd4j.rand(DataType.FLOAT, 3, 4), null));
-    }
-
-    @Test
-    public void testPlaceholderShapeValidation() {
-        SameDiff sd = SameDiff.create();
-        SDVariable scalar = sd.scalar("scalar", 0.0f);
-        SDVariable ph1 = sd.placeHolder("ph1", DataType.FLOAT, 3, 4);
-        SDVariable ph2 = sd.placeHolder("ph2", DataType.FLOAT, -1, 4);
-        SDVariable ph3 = sd.placeHolder("ph3", DataType.FLOAT, 3, -1);
-        SDVariable ph4 = sd.placeHolder("ph4", DataType.FLOAT, -1, -1);
-
-        INDArray correctShape = Nd4j.create(DataType.FLOAT, 3, 4);
-        INDArray wrongShape = Nd4j.create(DataType.FLOAT, 2, 3);
-        INDArray wrongRank1 = Nd4j.create(DataType.FLOAT, 1);
-        INDArray wrongRank2 = Nd4j.create(DataType.FLOAT, 3, 4, 5);
-        for (SDVariable v : new SDVariable[]{ph1, ph2, ph3, ph4}) {
-            v.setArray(correctShape);
-
-            if (v != ph4) {
-                try {
-                    v.setArray(wrongShape);
-                    fail("Expected exception");
-                } catch (Exception t) {
-                    String msg = t.getMessage();
-                    assertTrue(msg, msg.contains("shape") && msg.contains("[2, 3]") && msg
-                            .contains(Arrays.toString(v.placeholderShape())));
-                }
-            }
-
-            try {
-                v.setArray(wrongRank1);
-                fail("Expected exception");
-            } catch (Exception t) {
-                String msg = t.getMessage();
-                assertTrue(msg, msg.contains("shape") && msg.contains("[1]") && msg
-                        .contains(Arrays.toString(v.placeholderShape())));
-            }
-
-            try {
-                v.setArray(wrongRank2);
-                fail("Expected exception");
-            } catch (Exception t) {
-                String msg = t.getMessage();
-                assertTrue(msg, msg.contains("shape") && msg.contains("[3, 4, 5]") && msg
-                        .contains(Arrays.toString(v.placeholderShape())));
-            }
-        }
-
-        //Also try training:
-        SDVariable sum = sd.math.mergeAdd(ph1, ph2, ph3, ph4);
-        SDVariable mean = sum.add(scalar).mean();
-        MultiDataSet mds = new MultiDataSet(new INDArray[]{wrongShape, wrongShape, wrongShape, wrongShape}, null);
-
-        sd.setTrainingConfig(TrainingConfig.builder()
-                .dataSetFeatureMapping("ph1", "ph2", "ph3", "ph4")
-                .markLabelsUnused()
-                .updater(new Adam(1e-3)).build());
-
-        try {
-            sd.fit(mds);
-        } catch (Exception t) {
-            String msg = t.getMessage();
-            assertTrue(msg, msg.contains("shape") && msg.contains("[2, 3]"));
-        }
-    }
-
-
-    @Test
-    public void testInferenceWithoutLabel() {
-        //We don't need a value for the label placeholder to calculate most values here
-
-        SameDiff sd = SameDiff.create();
-
-        int nIn = 4;
-        int minibatch = 3;
-        SDVariable input = sd.placeHolder("in", DataType.FLOAT, -1, 4);
-        SDVariable label = sd.placeHolder("label", DataType.FLOAT, -1, 3);
-
-        SDVariable w = sd.var("w", Nd4j.rand(DataType.FLOAT, 4, 3));
-        SDVariable b = sd.var("b", Nd4j.rand(DataType.FLOAT, 1, 3));
-
-        SDVariable mmul = input.mmul(w).add(b);
-        SDVariable softmax = sd.nn().softmax("softmax", mmul);
-        SDVariable loss = sd.loss().logLoss("loss", label, softmax);
-
-        INDArray inputArr = Nd4j.rand(DataType.FLOAT, minibatch, nIn);
-
-        Map<String, INDArray> m = sd.output(Collections.singletonMap("in", inputArr), "softmax");
-        assertEquals(1, m.size());
-        assertTrue(m.containsKey("softmax"));
-
-        INDArray out = m.get("softmax");
-
-        INDArray labelUnused = Nd4j.rand(DataType.FLOAT, minibatch, 3);
-        Map<String, INDArray> allPh = new HashMap<>();
-        allPh.put("in", inputArr);
-        allPh.put("label", labelUnused);
-        m = sd.output(allPh, "softmax");
-        assertEquals(1, m.size());
-        assertTrue(m.containsKey("softmax"));
-        INDArray out2 = m.get("softmax");
-        assertEquals(out, out2);
-    }
-
-    @Test
-    public void testInferenceWithoutUnnecessaryPlaceholders() {
-        //We don't need an array for 2 of the placeholders to calculate the
-
-        SameDiff sd = SameDiff.create();
-
-        int nIn = 4;
-        int minibatch = 3;
-        SDVariable input = sd.placeHolder("in", DataType.FLOAT, -1, 4);
-        SDVariable label = sd.placeHolder("label", DataType.FLOAT, -1, 3);
-
-        SDVariable input2 = sd.placeHolder("in2", DataType.FLOAT);    //Scalar
-
-        SDVariable w = sd.var("w", Nd4j.rand(DataType.FLOAT, 4, 3));
-        SDVariable b = sd.var("b", Nd4j.rand(DataType.FLOAT, 1, 3));
-
-        SDVariable mmul = input.mmul(w).add(b);
-        SDVariable softmax = sd.nn().softmax("softmax", mmul);
-        SDVariable loss = sd.loss().logLoss("loss", label, softmax);
-        SDVariable loss2 = softmax.mul(input2);
-
-        INDArray inputArr = Nd4j.rand(DataType.FLOAT, minibatch, nIn);
-
-        Map<String, INDArray> m = sd.output(Collections.singletonMap("in", inputArr), "softmax");
-        assertEquals(1, m.size());
-        assertTrue(m.containsKey("softmax"));
-
-        INDArray out = m.get("softmax");
-
-        INDArray labelUnused = Nd4j.rand(DataType.FLOAT, minibatch, 3);
-        Map<String, INDArray> allPh = new HashMap<>();
-        allPh.put("in", inputArr);
-        allPh.put("label", labelUnused);
-        allPh.put("in2", Nd4j.scalar(1.0f));
-        m = sd.output(allPh, "softmax");
-        assertEquals(1, m.size());
-        assertTrue(m.containsKey("softmax"));
-        INDArray out2 = m.get("softmax");
-        assertEquals(out, out2);
-    }
-
-
-    @Test
-    public void testConvertDTypes1() {
-
-        SameDiff sd = SameDiff.create();
-        SDVariable x = sd.var("x", Nd4j.rand(DataType.FLOAT, 3, 4));
-        SDVariable y = sd.var("y", Nd4j.rand(DataType.FLOAT, 4, 2));
-        SDVariable z = x.mmul("z", y);
-        SDVariable tanh = sd.math().tanh("tanh", z);
-        SDVariable stdev = tanh.std("stdev", true);
-
-        assertEquals(DataType.FLOAT, x.dataType());
-        assertEquals(DataType.FLOAT, y.dataType());
-        assertEquals(DataType.FLOAT, z.dataType());
-        assertEquals(DataType.FLOAT, tanh.dataType());
-        assertEquals(DataType.FLOAT, stdev.dataType());
-
-        Map<String, INDArray> out = sd.output((Map<String,INDArray>)null, "x", "y", "z", "tanh", "stdev");
-        for (Map.Entry<String, INDArray> e : out.entrySet()) {
-            assertEquals(e.getKey(), DataType.FLOAT, e.getValue().dataType());
-        }
-
-        assertEquals(DataType.FLOAT, x.getArr().dataType());
-        assertEquals(DataType.FLOAT, y.getArr().dataType());
-
-        Map<String, DataType> toConvert = new HashMap<>();
-        toConvert.put("x", DataType.DOUBLE);
-        toConvert.put("y", DataType.DOUBLE);
-        sd.convertDataTypes(toConvert);
-
-        assertEquals(DataType.DOUBLE, x.dataType());
-        assertEquals(DataType.DOUBLE, y.dataType());
-        assertEquals(DataType.DOUBLE, z.dataType());
-        assertEquals(DataType.DOUBLE, tanh.dataType());
-        assertEquals(DataType.DOUBLE, stdev.dataType());
-
-        out = sd.output((Map<String,INDArray>)null, "x", "y", "z", "tanh", "stdev");
-        for (Map.Entry<String, INDArray> e : out.entrySet()) {
-            assertEquals(e.getKey(), DataType.DOUBLE, e.getValue().dataType());
-        }
-
-        assertEquals(DataType.DOUBLE, x.getArr().dataType());
-        assertEquals(DataType.DOUBLE, y.getArr().dataType());
-    }
-
-    @Test
-    public void testConvertDTypes2() {
-
-        SameDiff sd = SameDiff.create();
-        SDVariable x = sd.placeHolder("x", DataType.FLOAT, 3, 4);
-        SDVariable y = sd.var("y", Nd4j.rand(DataType.FLOAT, 1, 4));
-        SDVariable xD = x.castTo("xD", DataType.DOUBLE);
-        SDVariable yD = y.castTo("yD", DataType.DOUBLE);
-        SDVariable add = xD.add("a", yD);
-        SDVariable relu = sd.nn().relu("r", add, 1);
-
-        assertEquals(DataType.FLOAT, x.dataType());
-        assertEquals(DataType.FLOAT, y.dataType());
-        assertEquals(DataType.DOUBLE, xD.dataType());
-        assertEquals(DataType.DOUBLE, yD.dataType());
-        assertEquals(DataType.DOUBLE, add.dataType());
-        assertEquals(DataType.DOUBLE, relu.dataType());
-
-        Map<String, INDArray> ph = Collections.singletonMap("x", Nd4j.rand(DataType.FLOAT, 3, 4));
-
-        Map<String, INDArray> out = sd.output(ph, "x", "y", "xD", "yD", "a", "r");
-        for (Map.Entry<String, INDArray> e : out.entrySet()) {
-            if (e.getKey().equals("x") || e.getKey().equals("y")) {
-                assertEquals(e.getKey(), DataType.FLOAT, e.getValue().dataType());
-            } else {
-                assertEquals(e.getKey(), DataType.DOUBLE, e.getValue().dataType());
-            }
-        }
-
-        assertEquals(DataType.FLOAT, y.getArr().dataType());
-
-        Map<String, DataType> toConvert = new HashMap<>();
-        toConvert.put("x", DataType.DOUBLE);
-        toConvert.put("y", DataType.DOUBLE);
-        sd.convertDataTypes(toConvert);
-
-        assertEquals(DataType.DOUBLE, x.dataType());
-        assertEquals(DataType.DOUBLE, y.dataType());
-        assertEquals(DataType.DOUBLE, xD.dataType());
-        assertEquals(DataType.DOUBLE, yD.dataType());
-        assertEquals(DataType.DOUBLE, add.dataType());
-        assertEquals(DataType.DOUBLE, relu.dataType());
-
-        out = sd.output(ph, "x", "y", "xD", "yD", "a", "r");
-        for (Map.Entry<String, INDArray> e : out.entrySet()) {
-            assertEquals(e.getKey(), DataType.DOUBLE, e.getValue().dataType());
-        }
-
-        assertEquals(DataType.DOUBLE, y.getArr().dataType());
-    }
-
-
-    @Test
-    public void testGradFnRequiredVars() {
-        //User can explicitly request that gradients for specific vars are available when differentiating (creating grad function),
-        // even if they normally wouldn't be needed or calculated
-
-        for (boolean reqPhVar : new boolean[]{false, true}) {
-//        for(boolean reqPhVar : new boolean[]{true}){
-
-            SameDiff sd = SameDiff.create();
-            SDVariable ph = sd.placeHolder("in", DataType.FLOAT, -1, 5);
-            SDVariable add = ph.add(1.0);
-            SDVariable w = sd.var("w", Nd4j.rand(DataType.FLOAT, 5, 4));
-            SDVariable b = sd.var("b", Nd4j.rand(DataType.FLOAT, 1, 4));
-
-            SDVariable mmul = add.mmul(w).add(b);
-
-            SDVariable loss = mmul.std(true);
-
-            INDArray in = Nd4j.rand(DataType.FLOAT, 1, 5);
-
-            if (reqPhVar) {
-                sd.createGradFunction("in");
-                assertNotNull(ph.gradient());
-                assertNotNull(w.gradient());
-                assertNotNull(b.gradient());
-
-                Map<String,INDArray> m = sd.calculateGradients(Collections.singletonMap("in", in), ph.name(), w.name());
-                assertNotNull(m.get(ph.name()));
-                assertNotNull(m.get(w.name()));
-            } else {
-                sd.createGradFunction();
-                assertNull(ph.gradient());
-                assertNotNull(w.gradient());
-                assertNotNull(b.gradient());
-            }
-        }
-
-
-    }
-
-    @Test
-    public void testIf() throws IOException {
-        SameDiff sd = SameDiff.create();
-        SDVariable a = sd.placeHolder("a", DataType.DOUBLE);
-        SDVariable b = sd.var("b", Nd4j.createFromArray(5.0));
-        SDVariable c = sd.var("c", Nd4j.createFromArray(9.0));
-
-        SDVariable output = sd.ifCond("out", null, s -> a.lt(b), s -> c, s -> c.add(5));
-
-        Map<String, INDArray> firstBranch = Maps.newHashMap();
-        firstBranch.put("a", Nd4j.createFromArray(3.0));
-        assertEquals(Nd4j.createFromArray(9.0), sd.output(firstBranch, "out").get("out"));
-
-        Map<String, INDArray> secondBranch = Maps.newHashMap();
-        secondBranch.put("a", Nd4j.createFromArray(7.0));
-        System.out.println(sd.summary());
-        INDArray outArr = sd.output(secondBranch, "out").get("out");
-        assertEquals(Nd4j.createFromArray(14.0), outArr);
-
-        ByteBuffer bb = sd.asFlatBuffers(false);
-        sd = SameDiff.fromFlatBuffers(bb);
-
-        assertEquals(Nd4j.createFromArray(9.0), sd.output(firstBranch, "out").get("out"));
-        assertEquals(Nd4j.createFromArray(14.0), sd.output(secondBranch, "out").get("out"));
-    }
-
-    @Test
-    public void testNestedIf() throws IOException {
-        SameDiff SD = SameDiff.create();
-        SDVariable a = SD.var("a", Nd4j.createFromArray(2.0));
-        SDVariable b = SD.var("b", Nd4j.createFromArray(5.0));
-        SDVariable c = SD.var("c", Nd4j.createFromArray(9.0));
-        SDVariable d = SD.var("d", Nd4j.createFromArray(-7.0));
-
-        SDVariable output = SD.ifCond("out", null,
-                (sd) -> a.lt(b),
-                (sd) -> sd.ifCond(
-                        (sd2) -> d.lte(0),
-                        (sd2) -> c.add(1),
-                        (sd2) -> d),
-                (sd) -> c.add(5));
-        INDArray out = output.eval();
-        assertEquals(Nd4j.createFromArray(10.0), out);
-
-        SD = SameDiff.fromFlatBuffers(SD.asFlatBuffers(false));
-
-        assertEquals(Nd4j.createFromArray(10.0), SD.output(Collections.emptyMap(), "out").get("out"));
-    }
-
-    @Test
-    public void testWhile() throws IOException {
-
-        SameDiff SD = SameDiff.create();
-        SDVariable countIn = SD.constant(5);
-        SDVariable sumIn = SD.constant(0);
-
-        SDVariable[] sum = SD.whileLoop("while_1", new SDVariable[]{countIn, sumIn},
-                (sd, vars) -> vars[0].gt(0),
-                (sd, vars) -> new SDVariable[]{vars[0].sub(1), vars[1].add(vars[0])});
-
-        INDArray out = sum[1].eval();
-        assertEquals(15, out.getInt(0));
-
-        String outName = sum[1].name();
-
-        SD = SameDiff.fromFlatBuffers(SD.asFlatBuffers(false));
-
-        assertEquals(15, SD.output(Collections.emptyMap(), outName).get(outName).getInt(0));
-    }
-
-    @Test
-    @Ignore
-    public void testNestedWhile() throws IOException {
-        SameDiff SD = SameDiff.create();
-        SDVariable countIn = SD.constant(5);
-        SDVariable sumIn = SD.constant(0);
-        SDVariable sum2 = SD.constant(0);
-        //TODO creating constant instead of using sum2 causes errors
-
-        SDVariable[] sum = SD.whileLoop(new SDVariable[]{countIn, sumIn},
-                (sd, vars) -> vars[0].gt(0),
-                (sd, vars) -> new SDVariable[]{vars[0].sub(1),
-                        vars[1].add(sd.whileLoop(new SDVariable[]{vars[0], sum2},
-                                (sd2, vars2) -> vars2[0].gt(0),
-                                (sd2, vars2) -> new SDVariable[]{vars2[0].sub(1), vars2[1].add(vars2[0])})[1])});
-
-        INDArray out = sum[1].eval();
-        assertEquals(35, out.getInt(0));
-
-        String outName = sum[1].name();
-
-        SD = SameDiff.fromFlatBuffers(SD.asFlatBuffers(false));
-
-        assertEquals(35, SD.output(Collections.emptyMap(), outName).get(outName).getInt(0));
-
-    }
-
-    @Test
-    public void testNestedWhileIf() throws IOException {
-        SameDiff SD = SameDiff.create();
-        SDVariable countIn = SD.constant(5);
-        SDVariable sumIn = SD.constant(0);
-        SDVariable hundred = SD.constant(100);
-
-        SDVariable[] sum = SD.whileLoop(new SDVariable[]{countIn, sumIn},
-                (sd, vars) -> vars[0].gte(0),
-                (sd, vars) -> new SDVariable[]{vars[0].sub(1), vars[1].add(
-                        sd.ifCond((sd2) -> vars[0].eq(0),
-                                (sd2) -> vars[0].add(100), //TODO replace with hundred and things break
-                                (sd2) -> vars[0])
-                )});
-
-        INDArray out = sum[1].eval();
-        assertEquals(115, out.getInt(0));
-
-        String outName = sum[1].name();
-
-        SD = SameDiff.fromFlatBuffers(SD.asFlatBuffers(false));
-
-        assertEquals(115, SD.output(Collections.emptyMap(), outName).get(outName).getInt(0));
-    }
-
-    @Test
-    public void testMod_1(){
-        val sd = SameDiff.create();
-        val initial = sd.constant("initial", Nd4j.createFromArray(5.f, 6.f, 7.f));
-        val four = sd.constant("four", 4.0f);
-        val mod = initial.mod("mod",  four);
-
-        val e = Nd4j.createFromArray(1.f, 2.f, 3.f);
-
-        assertEquals(e, mod.eval());
-    }
-
-    @Test
-    public void castShapeTest1(){
-        SameDiff sd = SameDiff.create();
-        SDVariable x = sd.constant(Nd4j.createFromArray(1, 2, 3, 4));
-        SDVariable casted = x.castTo(DataType.FLOAT);
-
-        assertEquals(casted.dataType(), DataType.FLOAT);
-    }
-
-    @Test
-    @Ignore // casted shape is null
-    public void castShapeTestEmpty(){
-        SameDiff sd = SameDiff.create();
-        SDVariable x = sd.constant(Nd4j.empty(DataType.INT));
-        SDVariable casted = x.castTo(DataType.FLOAT);
-
-        assertEquals(casted.dataType(), DataType.FLOAT);
-        assertTrue(casted.getShapeDescriptor().isEmpty());
-    }
-
-
-    @Test
-    public void testEmptyShapeVar(){
-        SameDiff sd = SameDiff.create();
-
-        try {
-            sd.var(DataType.FLOAT, 1, 0, 2);
-            fail("Expected exception");
-        } catch (IllegalArgumentException e){
-            String m = e.getMessage();
-            assertTrue(m, m.contains("variable") && m.contains("empty") && m.contains("0"));
-        }
-
-        try {
-            sd.var(Nd4j.create(1, 0, 2));
-            fail("Expected exception");
-        } catch (IllegalArgumentException e){
-            String m = e.getMessage().toLowerCase();
-            assertTrue(m, m.contains("variable") && m.contains("empty") && m.contains("0"));
-        }
-    }
-
-    @Test
-    public void testPReLU(){
-        SameDiff sd = SameDiff.create();
-
-        SDVariable input = sd.constant(Nd4j.createFromArray(
-                new int[][][]{{
-                        {-10, 10, 10, -10},
-                        {10, 10, -10, -10}
-                }}
-        ).castTo(DataType.DOUBLE));
-
-        SDVariable alpha = sd.var(Nd4j.createFromArray(0.01, 0.1).castTo(DataType.DOUBLE));
-
-        SDVariable out = sd.nn.prelu("out", input, alpha, 2);
-
-        TestCase tc = new TestCase(sd).expected("out", Nd4j.createFromArray(new double[][][]{{
-                        {-0.1, 10, 10, -0.1},
-                        {10, 10, -1, -1}
-        }}).castTo(DataType.DOUBLE)).gradientCheck(true);
-
-        String err = OpValidation.validate(tc);
-        assertNull(err);
-    }
-
-    @Test
-    public void testSameDiffSeedReproducibilityVarInit() {
-
-        SameDiff sd0 = SameDiff.create();
-        SameDiff sd1 = SameDiff.create();
-        Nd4j.getRandom().setSeed(12345);
-        SDVariable rand0 = sd0.var("random", new UniformInitScheme('c', 3), DataType.FLOAT, 3, 1);
-
-        Nd4j.getRandom().setSeed(12345);
-        SDVariable rand1 = sd1.var("random", new UniformInitScheme('c', 3), DataType.FLOAT, 3, 1);
-
-
-        Nd4j.getRandom().setSeed(0);
-        System.out.println(rand0.eval());
-
-        Nd4j.getRandom().setSeed(0);
-        System.out.println(rand1.eval());
-
-        INDArray a0 = rand0.eval();
-        Nd4j.getRandom().setSeed(0);
-        INDArray a1 = rand1.eval();
-        assertEquals(a0, a1);
-    }
-
-
-    @Test
-    public void testCalculateGradientsAndOutputs(){
-        SameDiff sd = SameDiff.create();
-        SDVariable in = sd.placeHolder("in", DataType.FLOAT, -1, 4);
-        SDVariable w = sd.var("w", Nd4j.rand(DataType.FLOAT, 4, 3));
-        SDVariable b = sd.var("b", Nd4j.rand(DataType.FLOAT, 3));
-        SDVariable z = in.mmul(w).add("z", b);
-        SDVariable softmax = sd.nn.softmax("softmax", z);
-
-        Map<String,INDArray> ph = Collections.singletonMap("in", Nd4j.rand(DataType.FLOAT, 2, 4));
-        List<String> outputs = Arrays.asList("in", "z", "softmax");
-        List<String> grads = Arrays.asList("in", "w", "z");
-
-        OutAndGrad oag = sd.calculateGradientsAndOutputs(ph, outputs, grads);
-        Map<String,INDArray> outs = oag.getOutputs();
-        Map<String,INDArray> g = oag.getGradients();
-
-
-        Map<String,INDArray> outExp = sd.output(ph, outputs);
-        Map<String,INDArray> gExp = sd.calculateGradients(ph, grads);
-
-        assertEquals(outExp, outs);
-        assertEquals(gExp, g);
-    }
-    
-    @Test
-	public void testConcatVariableGrad() {
-		SameDiff sd = SameDiff.create();
-		SDVariable label = sd.var("label", DataType.FLOAT, 3, 4);
-		SDVariable a = sd.var("a", DataType.FLOAT, 3, 2);
-		SDVariable b = sd.var("b", DataType.FLOAT, 3, 2);
-		INDArray inputArr = Nd4j.rand(3,4);
-		INDArray labelArr =  Nd4j.rand(3,4);
-		SDVariable c = sd.concat("concat", 1, a, b);
-		SDVariable loss = sd.math().pow(c.sub(label), 2);
-		sd.setLossVariables(loss);
-		sd.associateArrayWithVariable(labelArr, label);
-		sd.associateArrayWithVariable(inputArr.get(NDArrayIndex.all(), NDArrayIndex.interval(0, 2)), a);
-		sd.associateArrayWithVariable(inputArr.get(NDArrayIndex.all(), NDArrayIndex.interval(2, 4)), b);
-		Map<String, INDArray> map = sd.calculateGradients(null, "a", "b", "concat");
-		INDArray concatArray = Nd4j.hstack(map.get("a"), map.get("b"));
-		assertEquals(concatArray, map.get("concat"));
-
-	}
-
-	@Test
-	public void testSliceVariableGrad() {
-		SameDiff sd = SameDiff.create();
-		SDVariable label = sd.var("label", DataType.FLOAT, 3, 4);
-		SDVariable input = sd.var("input", DataType.FLOAT, 3, 4);
-		INDArray inputArr =  Nd4j.rand(3,4);
-		INDArray labelArr =  Nd4j.rand(3,4);
-		SDVariable a = input.get(SDIndex.all(), SDIndex.interval(0, 2));
-		SDVariable b = input.get(SDIndex.all(), SDIndex.interval(2, 4));
-		SDVariable c = sd.concat("concat", 1, a, b);
-		SDVariable loss = sd.math().pow(c.sub(label), 2);
-		sd.setLossVariables(loss);
-		sd.associateArrayWithVariable(labelArr, label);
-		sd.associateArrayWithVariable(inputArr, input);
-		Map<String, INDArray> map = sd.calculateGradients(null,"input", "concat");
-		assertEquals(map.get("input"), map.get("concat"));
-	}
-}
->>>>>>> 8d87b078
+/*******************************************************************************
+ * Copyright (c) 2015-2018 Skymind, Inc.
+ *
+ * This program and the accompanying materials are made available under the
+ * terms of the Apache License, Version 2.0 which is available at
+ * https://www.apache.org/licenses/LICENSE-2.0.
+ *
+ * Unless required by applicable law or agreed to in writing, software
+ * distributed under the License is distributed on an "AS IS" BASIS, WITHOUT
+ * WARRANTIES OR CONDITIONS OF ANY KIND, either express or implied. See the
+ * License for the specific language governing permissions and limitations
+ * under the License.
+ *
+ * SPDX-License-Identifier: Apache-2.0
+ ******************************************************************************/
+
+package org.nd4j.autodiff.samediff;
+
+import static org.junit.Assert.*;
+import static org.junit.Assume.assumeNotNull;
+import static org.nd4j.linalg.indexing.NDArrayIndex.all;
+
+import com.google.common.collect.Lists;
+import com.google.common.collect.Maps;
+import java.io.IOException;
+import java.lang.reflect.Field;
+import java.nio.ByteBuffer;
+import java.util.Arrays;
+import java.util.Collections;
+import java.util.HashMap;
+import java.util.List;
+import java.util.Map;
+import lombok.extern.slf4j.Slf4j;
+import lombok.val;
+import org.junit.After;
+import org.junit.Before;
+import org.junit.ClassRule;
+import org.junit.Ignore;
+import org.junit.Test;
+import org.junit.rules.TemporaryFolder;
+import org.nd4j.OpValidationSuite;
+import org.nd4j.autodiff.samediff.api.OutAndGrad;
+import org.nd4j.autodiff.samediff.impl.DefaultSameDiffConditional;
+import org.nd4j.autodiff.validation.OpValidation;
+import org.nd4j.autodiff.validation.TestCase;
+import org.nd4j.linalg.BaseNd4jTest;
+import org.nd4j.linalg.activations.Activation;
+import org.nd4j.linalg.api.blas.params.MMulTranspose;
+import org.nd4j.linalg.api.buffer.DataType;
+import org.nd4j.linalg.api.ndarray.INDArray;
+import org.nd4j.linalg.api.ops.DynamicCustomOp;
+import org.nd4j.linalg.api.ops.impl.layers.ExternalErrorsFunction;
+import org.nd4j.linalg.api.ops.impl.layers.convolution.config.Conv2DConfig;
+import org.nd4j.linalg.api.ops.impl.layers.convolution.config.LocalResponseNormalizationConfig;
+import org.nd4j.linalg.api.ops.impl.reduce3.ManhattanDistance;
+import org.nd4j.linalg.api.ops.impl.shape.tensorops.TensorArray;
+import org.nd4j.linalg.api.ops.impl.transforms.any.IsMax;
+import org.nd4j.linalg.api.ops.impl.transforms.custom.GreaterThanOrEqual;
+import org.nd4j.linalg.api.ops.impl.transforms.custom.IsNonDecreasing;
+import org.nd4j.linalg.api.ops.impl.transforms.custom.IsNumericTensor;
+import org.nd4j.linalg.api.ops.impl.transforms.custom.IsStrictlyIncreasing;
+import org.nd4j.linalg.api.ops.impl.transforms.custom.LessThanOrEqual;
+import org.nd4j.linalg.api.ops.impl.transforms.custom.Max;
+import org.nd4j.linalg.api.ops.impl.transforms.custom.Min;
+import org.nd4j.linalg.api.ops.random.impl.BernoulliDistribution;
+import org.nd4j.linalg.api.shape.LongShapeDescriptor;
+import org.nd4j.linalg.checkutil.NDArrayCreationUtil;
+import org.nd4j.linalg.dataset.DataSet;
+import org.nd4j.linalg.dataset.MultiDataSet;
+import org.nd4j.linalg.dataset.adapter.SingletonMultiDataSetIterator;
+import org.nd4j.linalg.factory.Nd4j;
+import org.nd4j.linalg.factory.Nd4jBackend;
+import org.nd4j.linalg.indexing.NDArrayIndex;
+import org.nd4j.linalg.learning.config.Adam;
+import org.nd4j.linalg.ops.transforms.Transforms;
+import org.nd4j.linalg.primitives.Pair;
+import org.nd4j.nativeblas.NativeOpsHolder;
+import org.nd4j.weightinit.impl.OneInitScheme;
+import org.nd4j.weightinit.impl.UniformInitScheme;
+import org.nd4j.weightinit.impl.ZeroInitScheme;
+
+/**
+ * Created by agibsonccc on 4/11/17.
+ */
+@Slf4j
+public class SameDiffTests extends BaseNd4jTest {
+
+    private DataType initialType;
+
+    public SameDiffTests(Nd4jBackend b) {
+        super(b);
+    }
+
+    @Override
+    public char ordering() {
+        return 'c';
+    }
+
+    @ClassRule
+    public static TemporaryFolder folder = new TemporaryFolder();
+
+
+    @Before
+    public void before() {
+        Nd4j.create(1);
+        initialType = Nd4j.dataType();
+
+        Nd4j.setDataType(DataType.DOUBLE);
+        Nd4j.getRandom().setSeed(123);
+    }
+
+    @After
+    public void after() {
+        Nd4j.setDataType(initialType);
+
+        NativeOpsHolder.getInstance().getDeviceNativeOps().enableDebugMode(false);
+        NativeOpsHolder.getInstance().getDeviceNativeOps().enableVerboseMode(false);
+    }
+
+    public Map<String, INDArray> variablesForInput() {
+        INDArray inputs = Nd4j.create(new double[][]{
+                {0.52, 1.12, 0.77},
+                {0.88, -1.08, 0.15},
+                {0.52, 0.06, -1.30},
+                {0.74, -2.49, 1.39}
+        });
+
+        INDArray labels = Nd4j.create(new double[]{1, 1, 0, 1}).reshape(4, 1);
+
+        INDArray weights = Nd4j.zeros(3, 1);
+
+        Map<String, INDArray> inputMap = new HashMap<>();
+        inputMap.put("x", inputs);
+        inputMap.put("w", weights);
+        inputMap.put("y", labels);
+        return inputMap;
+    }
+
+    @Test
+    public void testVariableNaming_1() {
+        val sd = SameDiff.create();
+
+        val input = sd.var("inp", new long[]{2, 3});
+
+        val nodeA = sd.math().square(input);
+        val nodeB = sd.math().square(nodeA);
+
+        sd.associateArrayWithVariable(Nd4j.create(new double[]{1, 2, 3, 4, 5, 6}, new long[]{2, 3}), input);
+
+        sd.outputAll(null);
+
+        nodeA.isPlaceHolder();
+    }
+
+
+    @Test
+    public void testAddArgsAndOutput() {
+        SameDiff sameDiff = SameDiff.create();
+        val varOne = sameDiff.var("one", Nd4j.ones(2));
+    }
+
+    @Test
+    public void testMseBackwards() {
+
+        SameDiff sd = SameDiff.create();
+
+        int nOut = 4;
+        int minibatch = 3;
+        SDVariable input = sd.var("in", DataType.FLOAT, new long[]{minibatch, nOut});
+        SDVariable label = sd.var("label", DataType.FLOAT, new long[]{minibatch, nOut});
+
+        SDVariable diff = input.sub(label);
+        SDVariable sqDiff = diff.mul(diff);
+        SDVariable msePerEx = sd.mean("msePerEx", sqDiff, 1);
+        SDVariable avgMSE = sd.mean("loss", msePerEx, 0);
+
+        INDArray inputArr = Nd4j.rand(DataType.FLOAT, minibatch, nOut);
+        INDArray labelArr = Nd4j.rand(DataType.FLOAT, minibatch, nOut);
+
+        sd.associateArrayWithVariable(inputArr, input);
+        sd.associateArrayWithVariable(labelArr, label);
+
+        INDArray result = avgMSE.eval();
+        assertEquals(1, result.length());
+
+        sd.calculateGradients(Collections.emptyMap(), sd.getVariables().keySet());
+    }
+
+    @Test
+    public void testEvalVariable() {
+        SameDiff sameDiff = SameDiff.create();
+        INDArray ones = Nd4j.ones(4);
+        INDArray twos = ones.add(ones);
+        SDVariable inputOne = sameDiff.var("inputone", ones);
+        SDVariable inputResult = inputOne.add("extravarname", inputOne);
+        assertEquals(twos, inputResult.eval());
+    }
+
+
+    @Test
+    public void testSum() {
+        SameDiff sameDiff = SameDiff.create();
+        INDArray arr = Transforms.sigmoid(Nd4j.linspace(1, 4, 4, DataType.FLOAT)).reshape(1, 4);
+        SDVariable x = sameDiff.var("x", arr);
+        SDVariable result = sameDiff.sum(x, 1); //[1,4].sum(1) == [1]
+
+        INDArray exp = Nd4j.scalar(arr.sumNumber().floatValue()).reshape(1);
+        INDArray resultArr = result.eval();
+        assertEquals(exp, resultArr);
+    }
+
+    @Test
+    public void testAddEval() {
+        SameDiff sameDiff = SameDiff.create();
+        INDArray x = Nd4j.scalar(1.0);
+        INDArray y = Nd4j.scalar(2.0);
+        SDVariable xVar = sameDiff.placeHolder("x", DataType.DOUBLE, 1, 1);
+        SDVariable yVar = sameDiff.placeHolder("y", DataType.DOUBLE, 1, 1);
+        SDVariable output = xVar.add(yVar);
+        Map<String, INDArray> m = new HashMap<>();
+        m.put("x", x);
+        m.put("y", y);
+        INDArray out = sameDiff.output(m, Collections.singletonList(output.name())).get(output.name());
+        INDArray outputAssertion = x.add(y);
+        assertEquals(outputAssertion, out);
+    }
+
+    @Test
+    public void testWeightedXentWithLogits() {
+        SameDiff sameDiff = SameDiff.create();
+        INDArray targets = Nd4j.create(new long[]{1, 5});
+        INDArray inputs = Nd4j.create(new long[]{1, 5});
+        INDArray weights = Nd4j.create(new long[]{1, 5});
+
+        SDVariable sdInputs = sameDiff.var("inputs", inputs);
+        SDVariable sdWeights = sameDiff.var("weights", weights);
+        SDVariable sdTargets = sameDiff.var("targets", targets);
+
+        SDVariable res = sameDiff.loss().weightedCrossEntropyWithLogits(sdTargets, sdInputs, sdWeights);
+
+        INDArray resultArray = res.eval();
+        assertArrayEquals(new long[]{1, 5}, resultArray.shape());
+    }
+
+    @Test
+    public void testMseForward() {
+
+        SameDiff sd = SameDiff.create();
+
+        int nOut = 4;
+        int minibatch = 3;
+        SDVariable input = sd.var("in", new long[]{-1, nOut});
+        SDVariable label = sd.var("label", new long[]{-1, nOut});
+
+        SDVariable diff = input.sub(label);
+        SDVariable sqDiff = diff.mul(diff);
+        SDVariable msePerEx = sd.mean("msePerEx", sqDiff, 1);
+        SDVariable score = sd.mean("score", msePerEx);
+
+        INDArray inputArr = Nd4j.rand(minibatch, nOut);
+        INDArray labelArr = Nd4j.rand(minibatch, nOut);
+
+        sd.associateArrayWithVariable(inputArr, input);
+        sd.associateArrayWithVariable(labelArr, label);
+
+        INDArray result = score.eval();
+        assertNotNull(result);                          //*** Fails Here - Null output ***
+        assertEquals(1, result.length());
+    }
+
+    @Test
+    public void testDistance() {
+        SameDiff sameDiff = SameDiff.create();
+        INDArray arr = Transforms.sigmoid(Nd4j.linspace(1, 4, 4)).reshape(2, 2);
+        SDVariable x = sameDiff.var("x", arr);
+        SDVariable y = sameDiff.var("y", arr);
+        SDVariable result = sameDiff.math().cosineSimilarity(x, y, 1);
+        SDVariable addResult = result.add(result);
+        SDVariable finalReshape = sameDiff.reshape(addResult, 1, 2);
+        Map<String,INDArray> out = sameDiff.output(Collections.emptyMap(), finalReshape.name());
+        assertArrayEquals(new long[]{1, 2}, out.get(finalReshape.name()).shape());
+    }
+
+    @Test
+    public void testTensorGradMmul() {
+        SameDiff sameDiff = SameDiff.create();
+        INDArray arr = Transforms.sigmoid(Nd4j.linspace(1, 4, 4)).reshape(2, 2);
+        SDVariable x = sameDiff.var("x", arr);
+        SDVariable y = sameDiff.var("y", arr);
+        SDVariable result = sameDiff.mmul(x, y);
+        SDVariable otherResult = result.add(result);
+        Map<String,INDArray> m = sameDiff.outputAll(null);
+        assertArrayEquals(new long[]{2, 2}, m.get(result.name()).shape());
+    }
+
+
+    @Test
+    public void testEval() {
+        SameDiff sameDiff = SameDiff.create();
+        INDArray arr = Nd4j.linspace(1, 4, 4);
+        SDVariable x = sameDiff.var("x", arr);
+        SDVariable sigmoid = sameDiff.nn().sigmoid("s", x);
+        INDArray assertion = Transforms.sigmoid(arr);
+        INDArray eval = sameDiff.output(Collections.singletonMap("x", arr), Collections.singletonList("s")).get("s");
+        assertEquals(assertion, eval);
+    }
+
+    @Test
+    public void testFunctionInputsAndArgs() {
+        SameDiff sameDiff = SameDiff.create();
+        SDVariable var = sameDiff.var("one", Nd4j.scalar(1.0));
+        SDVariable variable2 = sameDiff.var("two", Nd4j.scalar(1.0));
+        val sum = var.add(variable2);
+        INDArray out = sum.eval();
+        assertArrayEquals(new long[0], out.shape());
+    }
+
+
+    @Test
+    public void testCrossSameDiffVariableInitWithAlloc() {
+        SameDiff first = SameDiff.create();
+        SameDiff second = SameDiff.create();
+
+        SDVariable firstVar = first.var("one", new long[]{2, 2});
+        SDVariable secondVar = second.var(firstVar);
+        assertEquals(firstVar.getArr(), secondVar.getArr());
+        assertEquals(firstVar.name(), secondVar.name());
+    }
+
+
+    @Test
+    public void testCrossSameDiffVariableInitWithPlaceHolder() {
+        SameDiff first = SameDiff.create();
+        SameDiff second = SameDiff.create();
+
+        SDVariable firstVar = first.var("one", new long[]{2, 2});
+        SDVariable secondVar = second.var(firstVar);
+        assumeNotNull(firstVar.getArr());
+
+        assertEquals(firstVar.getArr(), secondVar.getArr());
+        assertEquals(firstVar.name(), secondVar.name());
+    }
+
+
+    @Test
+    public void testVariableArrayReference() {
+        SameDiff sameDiff = SameDiff.create();
+        SDVariable arr = sameDiff.var("one", new long[]{2, 2});
+        assertArrayEquals(new long[]{2, 2}, arr.getShape());
+        assumeNotNull(arr.getArr());
+        assertArrayEquals(new long[]{2, 2}, arr.getArr().shape());
+    }
+
+    @Test
+    public void testEvalAddSelf() {
+        /**
+         * Note this test fails yet due to needing
+         * to validate simple cases like x * x
+         * matching number of inputs.
+         */
+        SameDiff sameDiff = SameDiff.create();
+        INDArray arr = Nd4j.linspace(1, 4, 4);
+        SDVariable x = sameDiff.var("x", arr);
+        SDVariable s = x.mul("s", x);
+        INDArray assertion = arr.mul(arr);
+        INDArray eval = sameDiff.output(Collections.singletonMap("x", arr), Collections.singletonList("s")).get("s");
+        assertEquals(assertion, eval);
+    }
+
+    @Test
+    public void testEvalAdd() {
+        SameDiff sameDiff = SameDiff.create();
+        INDArray arr = Nd4j.linspace(1, 4, 4);
+        INDArray yArr = arr.dup();
+        SDVariable x = sameDiff.var("x", arr);
+        SDVariable y = sameDiff.var("y", yArr);
+
+        SDVariable sigmoid = x.mul(y);
+        INDArray assertion = arr.mul(arr);
+        Map<String, INDArray> vars = new HashMap<>();
+        vars.put("x", arr);
+        vars.put("y", yArr);
+        INDArray eval = sameDiff.output(vars, Collections.singletonList(sigmoid.name())).get(sigmoid.name());
+        assertEquals(assertion, eval);
+    }
+
+    @Test
+    public void testDup() {
+        SameDiff sameDiff = SameDiff.create();
+        INDArray arr = Transforms.sigmoid(Nd4j.linspace(1, 8, 8)).reshape(2, 2, 2);
+        SDVariable x = sameDiff.var("x", arr);
+        SDVariable y = sameDiff.var("y", arr);
+        SameDiff tg2 = sameDiff.dup();
+    }
+
+
+    @Test
+    public void testElementWiseDivAndRDiv() {
+        SameDiff sameDiff = SameDiff.create();
+        INDArray ones = Nd4j.ones(4);
+        INDArray toDivBy = Nd4j.valueArrayOf(4, 0.25);
+        Map<String, INDArray> xAndY = new HashMap<>();
+        xAndY.put("x", ones);
+        xAndY.put("y", toDivBy);
+        sameDiff.defineFunction("div", new SameDiffFunctionDefinition() {
+            @Override
+            public SDVariable[] define(SameDiff sameDiff, Map<String, INDArray> inputs, SDVariable[] variableInputs) {
+                SDVariable x = sameDiff.var("x", inputs.get("x"));
+                SDVariable y = sameDiff.var("y", inputs.get("y"));
+                return new SDVariable[]{x.div("out", y)};
+            }
+        }, xAndY);
+
+        sameDiff.defineFunction("rdiv", new SameDiffFunctionDefinition() {
+            @Override
+            public SDVariable[] define(SameDiff sameDiff, Map<String, INDArray> inputs, SDVariable[] variableInputs) {
+                SDVariable x = sameDiff.var("x", inputs.get("x"));
+                SDVariable y = sameDiff.var("y", inputs.get("y"));
+                return new SDVariable[]{x.rdiv("out", y)};
+            }
+        }, xAndY);
+
+        INDArray assertionForDiv = Nd4j.valueArrayOf(4, 4.0);
+        INDArray assertionForRDiv = Nd4j.valueArrayOf(4, 0.25);
+        assertEquals(assertionForDiv, sameDiff.getFunction("div").outputSingle(null, "out"));
+        assertEquals(assertionForRDiv, sameDiff.getFunction("rdiv").outputSingle(null, "out"));
+
+    }
+
+
+    @Test
+    public void testNegativeGradient() {
+        SameDiff sameDiff = SameDiff.create();
+        INDArray ones = Nd4j.ones(4);
+        Map<String, INDArray> xAndY = new HashMap<>();
+        xAndY.put("x", ones);
+        sameDiff.defineFunction("neg", new SameDiffFunctionDefinition() {
+            @Override
+            public SDVariable[] define(SameDiff sameDiff, Map<String, INDArray> inputs, SDVariable[] variableInputs) {
+                SDVariable x = sameDiff.var("x", inputs.get("x"));
+                return new SDVariable[]{sameDiff.math().neg("out", x)};
+            }
+        }, xAndY);
+
+        INDArray assertionForDiv = Nd4j.valueArrayOf(4, -1);
+        assertEquals(assertionForDiv, sameDiff.getFunction("neg").outputSingle(null, "out"));
+
+    }
+
+
+    @Test
+    public void testSumOp() {
+        SameDiff sameDiff = SameDiff.create();
+        INDArray sumInput = Nd4j.linspace(1, 4, 4).reshape(2, 2);
+        Map<String, INDArray> inputs = new HashMap<>();
+        inputs.put("x", sumInput);
+        sameDiff.defineFunction("sum", new SameDiffFunctionDefinition() {
+            @Override
+            public SDVariable[] define(SameDiff sameDiff, Map<String, INDArray> inputs, SDVariable[] variableInputs) {
+                SDVariable input = sameDiff.var("x", inputs.get("x"));
+                SDVariable sum = sameDiff.sum("sum", input, 1);
+                return new SDVariable[]{sum};
+            }
+        }, inputs);
+
+        INDArray assertion = sumInput.sum(1);
+        INDArray out = sameDiff.getFunction("sum").output(Collections.emptyMap(), Collections.singletonList("sum"))
+                .get("sum");
+        assertEquals(assertion, out);
+    }
+
+
+    @Test
+    public void testVariableReferenceNoFunction() {
+        /**
+         * Creating a variable should not create a differential function.
+         */
+        SameDiff sameDiff = SameDiff.create();
+        SDVariable sdVariable = sameDiff.var("one", Nd4j.scalar(1.0));
+        assumeNotNull(sameDiff.getVariable(sdVariable.name()));
+    }
+
+
+    @Test
+    public void testVariableWithFunction() {
+        /**
+         * A variable's function should be null
+         * when just a variable but
+         * have a function result
+         * when the variable itself is the result of a function.
+         *
+         */
+        SameDiff sameDiff = SameDiff.create();
+        SDVariable sdVariable = sameDiff.var("one", Nd4j.scalar(1.0));
+        SDVariable add = sdVariable.add(1.0);
+        assertEquals(sameDiff.getVariable(add.name()), add);
+    }
+
+
+    @Test
+    public void testUpdateVariable() {
+        SameDiff sameDiff = SameDiff.create();
+        SDVariable one = sameDiff.one("one", new long[]{1, 1});
+        one.rename("one-diff");
+        assertEquals(one.eval(), sameDiff.getVariable("one-diff").eval());
+    }
+
+
+    @Test
+    public void testDefineFunctionArrayExistence() {
+        SameDiff sameDiff = SameDiff.create();
+        String testFunctionName = "testfunction";
+        SDVariable[] inputVars = new SDVariable[]{
+                sameDiff.var("one", new long[]{1, 1}),
+                sameDiff.var("two", new long[]{1, 1}),
+
+        };
+
+        SameDiff functionDef = sameDiff.defineFunction(testFunctionName, new SameDiffFunctionDefinition() {
+            @Override
+            public SDVariable[] define(SameDiff sameDiff, Map<String, INDArray> inputs, SDVariable[] variableInputs) {
+                return new SDVariable[]{variableInputs[0].add(variableInputs[1])};
+            }
+        }, inputVars);
+
+        //1 input plus 2 outputs
+        assertEquals(3, functionDef.variables().size());
+
+
+    }
+
+    @Test
+    public void testAutoBroadcastAddMatrixVector() {
+        SameDiff sameDiff = SameDiff.create();
+        INDArray arr = Nd4j.linspace(1, 4, 4).reshape(2, 2);
+        INDArray row = Nd4j.ones(2);
+        INDArray assertion = arr.add(1.0);
+        SDVariable left = sameDiff.var("arr", arr);
+        SDVariable right = sameDiff.var("row", row);
+        SDVariable test = left.add(right);
+        assertEquals(assertion, test.eval());
+    }
+
+
+    @Test
+    public void testNegativeOneShape() {
+        val sd = SameDiff.create();
+        SDVariable var = sd.placeHolder("test", DataType.FLOAT, -1, 3);
+        assertTrue(var.isPlaceHolder());
+    }
+
+    @Test
+    public void testShapeResolutionMinus1() {
+        int nIn = 3;
+        int nOut = 4;
+
+        int minibatch = 3;
+
+        for (boolean useMinus1 : new boolean[]{false, true}) {
+            log.info("Starting: {}", (useMinus1 ? "minibatch -1" : "minibatch 3"));
+
+            long[] inShape;
+            if (useMinus1) {
+                inShape = new long[]{-1, nIn};
+            } else {
+                inShape = new long[]{minibatch, nIn};
+            }
+            val wShape = new long[]{nIn, nOut};
+            val bShape = new long[]{1, nOut};
+
+            SameDiff sd = SameDiff.create();
+            SDVariable layerInput = sd.var("in", inShape);
+            SDVariable weights = sd.var("W", wShape);
+            SDVariable bias = sd.var("b", bShape);
+
+            SDVariable mmul = sd.mmul("mmul", layerInput, weights);
+            SDVariable z = mmul.add("z", bias);
+            SDVariable out = sd.nn().sigmoid("out", z);
+
+            Map<String, INDArray> m = new HashMap<>();
+            INDArray in = Nd4j.rand(new long[]{minibatch, nIn});
+            INDArray w = Nd4j.rand(wShape);
+            INDArray b = Nd4j.rand(bShape);
+
+            sd.associateArrayWithVariable(in, sd.getVariable("in"));
+            assertNotNull(sd.getArrForVarName("in"));
+            sd.associateArrayWithVariable(w, sd.getVariable("W"));
+            sd.associateArrayWithVariable(b, sd.getVariable("b"));
+
+            INDArray outArr = out.eval();
+
+            assertArrayEquals(new long[]{minibatch, nOut}, outArr.shape());
+        }
+    }
+
+    @Test
+    public void testLabelInputPlaceHolderSgd() {
+
+        SameDiff sd = SameDiff.create();
+
+        int nIn = 3;
+        int nOut = 4;
+        int minibatch = 3;
+        SDVariable input = sd.var("in", new long[]{-1, nIn});
+        SDVariable label = sd.var("label", new long[]{-1, nOut});
+        assertTrue(input.isPlaceHolder());
+        assertTrue(label.isPlaceHolder());
+        SDVariable weights = sd.var("W", new long[]{nIn, nOut});
+        SDVariable bias = sd.var("b", new long[]{1, nOut});
+
+        SDVariable mmul = sd.mmul("mmul", input, weights);
+        SDVariable z = mmul.add("z", bias);
+        SDVariable out = sd.math().tanh(z);
+
+        SDVariable diff = out.sub(label);
+        SDVariable sqDiff = diff.mul(diff);
+        SDVariable msePerEx = sd.mean("msePerEx", sqDiff, 1);
+        SDVariable avgMSE = sd.mean("loss", msePerEx, 0);
+
+        INDArray inputArr = Nd4j.rand(minibatch, nIn);
+        INDArray labelArr = Nd4j.rand(minibatch, nOut);
+        INDArray weightsArr = Nd4j.rand(nIn, nOut);
+        INDArray biasArr = Nd4j.rand(1, nOut);
+
+        sd.associateArrayWithVariable(inputArr, input);
+        sd.associateArrayWithVariable(labelArr, label);
+        sd.associateArrayWithVariable(weightsArr, weights);
+        sd.associateArrayWithVariable(biasArr, bias);
+
+        INDArray result = avgMSE.eval();
+    }
+
+
+    @Test
+    public void testSequentialMeansPlaceholder() {
+        OpValidationSuite.ignoreFailing();
+        for (int dim0 : new int[]{10, -1}) {
+            String msg = "Dimension 0 = " + dim0;
+            System.out.println(msg);
+            SameDiff sd = SameDiff.create();
+            SDVariable in = sd.var("in", new long[]{dim0, 9, 8});
+            SDVariable mean1 = sd.mean(in, 2);                  //[10,9,8] -> [10,9]
+            SDVariable mean2 = sd.mean(mean1, 1);               //[10,9] -> [10]
+
+            INDArray inArr = Nd4j.create(10, 9, 8);
+            sd.associateArrayWithVariable(inArr, in);
+
+            INDArray out = mean2.eval();
+
+            long[] shape = out.shape();
+            assertArrayEquals(msg, new long[]{10}, shape);
+        }
+    }
+
+
+    @Test
+    public void testReductionShapes1() {
+
+        SameDiff sd = SameDiff.create();
+        SDVariable in = sd.var("in", new long[]{10, 9, 8});
+        SDVariable mean1 = sd.mean(in, 2);      //[10,9] out
+        SDVariable mean2 = sd.mean(mean1, 1);   //[10] out
+        Map<String,INDArray> m = sd.output((Map<String,INDArray>)null, mean1.name(), mean2.name());
+
+        INDArray m1 = m.get(mean1.name());
+        INDArray m2 = m.get(mean2.name());
+
+        assertArrayEquals(new long[]{10, 9}, m1.shape());
+        assertArrayEquals(new long[]{10}, m2.shape());
+    }
+
+
+    @Test
+    public void testReductionShapes2() {
+
+        SameDiff sd2 = SameDiff.create();
+        SDVariable in2 = sd2.var("in", new long[]{10, 9, 8});
+        SDVariable meanA = sd2.mean(in2, 0);      //[9,8] out
+        Map<String,INDArray> out = sd2.outputAll(null);
+        assertArrayEquals(new long[]{9, 8}, out.get(meanA.name()).shape());
+
+        SDVariable meanB = sd2.mean(meanA, 0);   //[8] out
+        Map<String,INDArray> m = sd2.outputAll(null);
+        assertArrayEquals(new long[]{8}, m.get(meanB.name()).shape());
+
+        assertArrayEquals(new long[]{9, 8}, m.get(meanA.name()).shape());
+        assertArrayEquals(new long[]{8}, m.get(meanB.name()).shape());
+
+        m = sd2.outputAll(null);
+
+        INDArray mA = m.get(meanA.name());
+        INDArray mB = m.get(meanB.name());
+
+        assertArrayEquals(new long[]{9, 8}, mA.shape());
+        assertArrayEquals(new long[]{8}, mB.shape());
+    }
+
+    @Test
+    public void testNames() {
+        SameDiff sd = SameDiff.create();
+        SDVariable in1 = sd.var("in", new long[]{3, 2});
+        SDVariable in2 = sd.var("in2", new long[]{3, 3});
+
+        val m = in1.add(1.0);
+        val f = m.add(2.0);
+        val s = in2.add(5.0);
+
+        Map<String,INDArray> map = sd.outputAll(null);
+        log.info("Result M: {}", map.get(m.name()));
+        log.info("Result F: {}", map.get(f.name()));
+        log.info("Result S: {}", map.get(s.name()));
+    }
+
+    @Test
+    public void testRunLogisticRegression() {
+        Map<String, INDArray> vars = this.variablesForInput();
+        SameDiff outside = SameDiff.create();
+        outside.defineFunction("activate", new SameDiffFunctionDefinition() {
+            @Override
+            public SDVariable[] define(SameDiff sameDiff, Map<String, INDArray> inputs, SDVariable[] variableInputs) {
+                sameDiff.enableDebugMode();
+                SDVariable x = sameDiff.var("x", inputs.get("x"));
+                SDVariable w = sameDiff.var("w", inputs.get("w"));
+                SDVariable y = sameDiff.var("y", inputs.get("y"));
+                SDVariable activation = sameDiff.nn().sigmoid("activation", sameDiff.mmul("mmul", x, w));
+                SDVariable oneMinusY = y.rsub("oneminusy", 1.0);
+                SDVariable oneMinusPredictions = activation.rsub("oneminusactivations", 1.0);
+                SDVariable outputTimesY = y.mul("output * y", activation);
+                SDVariable yHat = oneMinusPredictions.mul("yhat", oneMinusY);
+                SDVariable probs = outputTimesY.add("probs", yHat);
+                SDVariable logProbs = sameDiff.math().log("logprob", probs);
+                SDVariable ret = sameDiff.sum("totalsum", logProbs, Integer.MAX_VALUE);
+                SDVariable ret2 = sameDiff.math().neg("negtotalsum", ret);
+                return new SDVariable[]{ret2};
+            }
+        }, vars);
+
+        SameDiff activation = outside.getFunction("activate");
+        int epochsToRun = 5;
+        double lr = 0.1;
+     /*   for(int i = 0; i < epochsToRun; i++) {
+            activation.execBackwards();
+            INDArray wGrad = activation.grad("w").getArr().reshape(vars.get("w").shape());
+            vars.get("w").subi(wGrad.mul(lr));
+            System.out.println("Score: " + activation.getVariable("negtotalsum").getArr());
+        }*/
+
+    }
+
+
+    @Test
+    public void testTransposeWithVector() {
+        val sd = SameDiff.create();
+        val matrix = Nd4j.linspace(1, 12, 12).reshape(4, 3);
+        val vector = Nd4j.linspace(1, 4, 4).reshape(4, 1);
+        val input1 = sd.var("input", matrix);
+        val input2 = sd.var("input2", vector);
+        val output = sd
+                .mmul("output", input1, input2, MMulTranspose.builder().transposeA(true).transposeB(false).build());
+        INDArray out = output.eval();
+        assertArrayEquals(new long[]{3, 1}, out.shape());
+    }
+
+    @Test
+    public void testSimpleDefineFunction() {
+        SameDiff sameDiffOuter = SameDiff.create();
+        Map<String, INDArray> inputs = variablesForInput();
+        inputs.remove("y");
+        String logisticForward = "logisticPredictions";
+        sameDiffOuter.defineFunction(logisticForward, new SameDiffFunctionDefinition() {
+            @Override
+            public SDVariable[] define(SameDiff sameDiff, Map<String, INDArray> inputs, SDVariable[] variableInputs) {
+
+                SDVariable input = sameDiff.var("x", inputs.get("x"));
+                SDVariable w = sameDiff.var("w", inputs.get("w"));
+                SDVariable preOutput = sameDiff.mmul(input, w);
+                SDVariable sigmoid = sameDiff.nn().sigmoid(preOutput);
+                return new SDVariable[]{sigmoid};
+            }
+
+        }, inputs);
+
+        assertEquals(1, sameDiffOuter.definedFunctionNames().size());
+
+        //note here that we don't add the duplicate ops with define function anymore
+    }
+
+    @Test
+    public void testSumGradient() {
+        SameDiff sameDiff = SameDiff.create();
+        SDVariable twoByTwo = sameDiff.var("initial", Nd4j.linspace(1, 4, 4, DataType.FLOAT).reshape(2, 2));
+        SDVariable sum = sameDiff.sum(twoByTwo, Integer.MAX_VALUE);
+        Map<String,INDArray> grads = sameDiff.calculateGradients(Collections.emptyMap(), sameDiff.getVariables().keySet());
+        assertEquals(Nd4j.ones(DataType.FLOAT, 2, 2), grads.get(twoByTwo.name()));
+    }
+
+
+    @Test
+    public void testRsubScalar() {
+        SameDiff sameDiff = SameDiff.create();
+        Map<String, INDArray> params = new HashMap<>();
+        INDArray var = Nd4j.valueArrayOf(4, 2);
+        params.put("x", var);
+        sameDiff.defineFunction("rsubop", new SameDiffFunctionDefinition() {
+            @Override
+            public SDVariable[] define(SameDiff sameDiff, Map<String, INDArray> inputs, SDVariable[] variableInputs) {
+                SDVariable input = sameDiff.var("x", inputs.get("x"));
+                SDVariable ret = input.rsub("rsub", 1.0);
+                return new SDVariable[]{ret};
+            }
+        }, params);
+
+        SameDiff logisticGraph = sameDiff.getFunction("rsubop");
+        INDArray output = logisticGraph.output(params, Collections.singletonList("rsub")).get("rsub");
+        assertEquals(Nd4j.ones(4).muli(-1), output);
+    }
+
+
+    @Test
+    public void testFunctionScalarResultPropagation() {
+        SameDiff sameDiffOuter = SameDiff.create();
+        Map<String, INDArray> inputs = variablesForInput();
+
+        sameDiffOuter.defineFunction("logisticPredictions", new SameDiffFunctionDefinition() {
+            @Override
+            public SDVariable[] define(SameDiff sameDiff, Map<String, INDArray> inputs, SDVariable[] variableInputs) {
+                SDVariable input = sameDiff.var("x", inputs.get("x"));
+                SDVariable w = sameDiff.var("w", inputs.get("w"));
+                SDVariable preOutput = sameDiff.mmul(input, w);
+                SDVariable sigmoid = sameDiff.nn().sigmoid(preOutput);
+                return new SDVariable[]{sigmoid};
+            }
+        }, inputs);
+
+        sameDiffOuter.defineFunction("oneminuspredictions", new SameDiffFunctionDefinition() {
+            @Override
+            public SDVariable[] define(SameDiff sameDiff, Map<String, INDArray> inputs, SDVariable[] variableInputs) {
+                SDVariable y = sameDiff.var("y", inputs.get("y"));
+                SDVariable oneMinusPredictions = y.rsub("rsub", 1.0);
+                return new SDVariable[]{oneMinusPredictions};
+            }
+        }, inputs);
+
+        SameDiff logisticGraph = sameDiffOuter.getFunction("oneminuspredictions");
+        Map<String, INDArray> inputsSubset = new HashMap<>();
+        inputsSubset.put("y", inputs.get("y"));
+        INDArray output = logisticGraph.output(inputsSubset, Collections.singletonList("rsub")).get("rsub");
+        INDArray assertion = Nd4j.create(new double[]{0, 0, 1, 0}, new int[]{4, 1});
+        assertEquals(assertion, output);
+
+    }
+
+
+    @Test
+    public void testMmul() {
+        SameDiff sameDiffOuter = SameDiff.create();
+        Map<String, INDArray> inputs = variablesForInput();
+        SDVariable x = sameDiffOuter.var("x", inputs.get("x"));
+        SDVariable w = sameDiffOuter.var("w", inputs.get("w"));
+        SDVariable output = sameDiffOuter.mmul(x, w);
+    }
+
+
+    @Test
+    public void testGraphBuilding() {
+        final SameDiff sameDiffOuter = SameDiff.create();
+        Map<String, INDArray> inputs = variablesForInput();
+
+        sameDiffOuter.defineFunction("logisticPredictions", new SameDiffFunctionDefinition() {
+            @Override
+            public SDVariable[] define(SameDiff sameDiff, Map<String, INDArray> inputs, SDVariable[] variableInputs) {
+                SDVariable input = sameDiff.var("x", inputs.get("x"));
+                SDVariable w = sameDiff.var("w", inputs.get("w"));
+                SDVariable y = sameDiff.var("y", inputs.get("y"));
+                SDVariable preOutput = sameDiff.mmul(input, w);
+                SDVariable sigmoid = sameDiff.nn().sigmoid(preOutput);
+
+                return new SDVariable[]{sigmoid};
+            }
+        }, inputs);
+
+        sameDiffOuter.defineFunction("loss", new SameDiffFunctionDefinition() {
+            @Override
+            public SDVariable[] define(SameDiff sameDiff, Map<String, INDArray> inputs, SDVariable[] variableInputs) {
+                SDVariable outputs = sameDiffOuter.invokeFunctionOn("logisticPredictions", sameDiff);
+                SDVariable y = sameDiff.getVariable("y");
+                SDVariable outputTimesY = outputs.mul(y);
+                return new SDVariable[]{outputTimesY};
+
+            }
+        }, inputs);
+
+        SameDiff logisticPrediction = sameDiffOuter.getFunction("logisticPredictions");
+        List<String> logisticOpNameAssertions = Arrays.asList("mmul", "sigmoid");
+
+
+    }
+
+
+    @Test
+    public void testScalarAdd() {
+        SameDiff sameDiff = SameDiff.create();
+        SDVariable twoByTwo = sameDiff.var("first", Nd4j.linspace(1, 4, 4).reshape('c', 2, 2));
+        SDVariable add = twoByTwo.add(1.0);
+        INDArray test = add.eval();
+        INDArray assertion = Nd4j.linspace(1, 4, 4).reshape('c', 2, 2).add(1.0);
+        assertEquals(assertion, test);
+    }
+
+
+    @Test
+    public void testSums() {
+        SameDiff sameDiff = SameDiff.create();
+        INDArray ones = Nd4j.ones(7, 4);
+        SDVariable sdVariable = sameDiff.var("ones", ones);
+        SDVariable result = sdVariable.add(1.0);
+        SDVariable total = sameDiff.sum(result, Integer.MAX_VALUE);
+        INDArray out = total.eval();
+        assertEquals(56, out.getDouble(0), 1e-1);
+    }
+
+
+    @Test
+    public void testDenseLayerForwardPass() {
+        Nd4j.getRandom().setSeed(12345);
+
+        SameDiff sd = SameDiff.create();
+
+        INDArray iInput = Nd4j.rand(3, 4);
+        INDArray iWeights = Nd4j.rand(4, 5);
+        INDArray iBias = Nd4j.rand(1, 5);
+
+        SDVariable input = sd.var("input", iInput);
+        SDVariable weights = sd.var("weights", iWeights);
+        SDVariable bias = sd.var("bias", iBias);
+
+        SDVariable mmul = sd.mmul("mmul", input, weights);
+        SDVariable z = mmul.add("z", bias);
+        SDVariable out = sd.nn().sigmoid("out", z);
+
+        INDArray expMmul = iInput.mmul(iWeights);
+        INDArray expZ = expMmul.addRowVector(iBias);
+        INDArray expOut = Transforms.sigmoid(expZ, true);
+
+        Map<String,INDArray> m = sd.outputAll(Collections.emptyMap());
+
+        assertEquals(expMmul, m.get(mmul.name()));
+        assertEquals(expZ, m.get(z.name()));
+        assertEquals(expOut, m.get(out.name()));
+    }
+
+    @Test
+    public void testActivationBackprop() {
+
+        Activation[] afns = new Activation[]{
+                Activation.TANH,
+                Activation.SIGMOID,
+                Activation.ELU,
+                Activation.SOFTPLUS,
+                Activation.SOFTSIGN,
+                Activation.HARDTANH,
+                Activation.CUBE,
+                //WRONG output - see issue https://github.com/deeplearning4j/nd4j/issues/2426
+                Activation.RELU,            //JVM crash
+                Activation.LEAKYRELU        //JVM crash
+        };
+
+        for (Activation a : afns) {
+
+            SameDiff sd = SameDiff.create();
+            INDArray inArr = Nd4j.linspace(-3, 3, 7);
+            INDArray labelArr = Nd4j.linspace(-3, 3, 7).muli(0.5);
+            SDVariable in = sd.var("in", inArr.dup());
+
+//            System.out.println("inArr: " + inArr);
+
+            INDArray outExp;
+            SDVariable out;
+            switch (a) {
+                case ELU:
+                    out = sd.nn().elu("out", in);
+                    outExp = Transforms.elu(inArr, true);
+                    break;
+                case HARDTANH:
+                    out = sd.nn().hardTanh("out", in);
+                    outExp = Transforms.hardTanh(inArr, true);
+                    break;
+                case LEAKYRELU:
+                    out = sd.nn().leakyRelu("out", in, 0.01);
+                    outExp = Transforms.leakyRelu(inArr, true);
+                    break;
+                case RELU:
+                    out = sd.nn().relu("out", in, 0.0);
+                    outExp = Transforms.relu(inArr, true);
+                    break;
+                case SIGMOID:
+                    out = sd.nn().sigmoid("out", in);
+                    outExp = Transforms.sigmoid(inArr, true);
+                    break;
+                case SOFTPLUS:
+                    out = sd.nn().softplus("out", in);
+                    outExp = Transforms.softPlus(inArr, true);
+                    break;
+                case SOFTSIGN:
+                    out = sd.nn().softsign("out", in);
+                    outExp = Transforms.softsign(inArr, true);
+                    break;
+                case TANH:
+                    out = sd.math().tanh("out", in);
+                    outExp = Transforms.tanh(inArr, true);
+                    break;
+                case CUBE:
+                    out = sd.math().cube("out", in);
+                    outExp = Transforms.pow(inArr, 3, true);
+                    break;
+                default:
+                    throw new RuntimeException(a.toString());
+            }
+
+            //Sum squared error loss:
+            SDVariable label = sd.var("label", labelArr.dup());
+            SDVariable diff = label.sub("diff", out);
+            SDVariable sqDiff = diff.mul("sqDiff", diff);
+            SDVariable totSum = sd.sum("totSum", sqDiff, Integer.MAX_VALUE);    //Loss function...
+
+            Map<String,INDArray> m = sd.output(Collections.emptyMap(), "out");
+            INDArray outAct = m.get("out");
+            assertEquals(a.toString(), outExp, outAct);
+
+            // L = sum_i (label - out)^2
+            //dL/dOut = 2(out - label)
+            INDArray dLdOutExp = outExp.sub(labelArr).mul(2);
+            INDArray dLdInExp = a.getActivationFunction().backprop(inArr.dup(), dLdOutExp.dup()).getFirst();
+
+            Map<String,INDArray> grads = sd.calculateGradients(null, "out", "in");
+//            sd.execBackwards(Collections.emptyMap());
+//            SameDiff gradFn = sd.getFunction("grad");
+            INDArray dLdOutAct = grads.get("out");
+            INDArray dLdInAct = grads.get("in");
+
+            assertEquals(a.toString(), dLdOutExp, dLdOutAct);
+            assertEquals(a.toString(), dLdInExp, dLdInAct);
+        }
+    }
+
+
+    @Test
+    public void testPlaceholderReduceSimple() {
+        SameDiff sd = SameDiff.create();
+        SDVariable v = sd.var("in", new long[]{-1, 10});
+        SDVariable vSum = sd.sum(v, 1);                             //Exception here
+    }
+
+
+    @Test
+    public void testSequentialMeans() {
+        SameDiff sd = SameDiff.create();
+        SDVariable in = sd.var("in", new long[]{10, 10, 10});
+        SDVariable mean1 = sd.mean(in, 2);      //[10,10] out
+        SDVariable mean2 = sd.mean(mean1, 1);   //[10,1] out - ***exception here***
+    }
+
+    @Test
+    public void testBatchNormTest() {
+        SameDiff sd = SameDiff.create();
+
+        INDArray input = Nd4j.rand(1, 10);
+        INDArray mean = Nd4j.rand(1, 10).reshape(10);
+        INDArray var = Nd4j.rand(1, 10).reshape(10);
+        INDArray gamma = Nd4j.rand(1, 10).reshape(10);
+        INDArray beta = Nd4j.rand(1, 10).reshape(10);
+
+        SDVariable sdInput = sd.var("input", input);
+        SDVariable sdMean = sd.var("mean", mean);
+        SDVariable sdVar = sd.var("var", var);
+        SDVariable sdGamma = sd.var("gamma", gamma);
+        SDVariable sdBeta = sd.var("beta", beta);
+
+        SDVariable out = sd.nn().batchNorm(sdInput, sdMean, sdVar, sdGamma, sdBeta,
+                0.0, 1);
+        out = sd.nn().tanh("out", out);
+
+        INDArray outArr = out.eval();
+        assertArrayEquals(new long[]{1, 10}, outArr.shape());
+
+    }
+
+    @Test
+    public void testLrn() {
+        SameDiff sd = SameDiff.create();
+
+        INDArray input = Nd4j.create(new float[]{4, 4, 4, 4}, new long[]{1, 4, 1, 1});
+
+        SDVariable sdInput = sd.var("input", input);
+
+        LocalResponseNormalizationConfig lrn = LocalResponseNormalizationConfig.builder()
+                .alpha(1.0)
+                .beta(.5)
+                .bias(0.0)
+                .depth(1).build();
+
+        SDVariable out = sd.cnn().localResponseNormalization(sdInput, lrn);
+        SDVariable sdOut = sd.math().tanh("out", out);
+
+        Map<String,INDArray> map = sd.output(Collections.emptyMap(), "out", out.name());
+
+        for (int i = 0; i < 4; i++) {
+            assertEquals(1, map.get(out.name()).get(all(), NDArrayIndex.point(i), all(), all()).getInt(0));
+        }
+
+    }
+
+    @Test
+    public void testMoments() {
+        SameDiff sd = SameDiff.create();
+
+        INDArray input = Nd4j.create(new float[]{1, 2, 3, 4}, new long[]{2, 2});
+
+        SDVariable sdInput = sd.var("input", input);
+
+        val axis = new int[]{0, 1};
+        SDVariable[] moments = sd.math().moments(sdInput, axis);
+        SDVariable mean = moments[0];
+        SDVariable variance = moments[1];
+
+        SDVariable sum = mean.add(variance);
+        SDVariable out = sd.math().tanh("out", sum);
+
+        Map<String,INDArray> m = sd.outputAll(null);
+
+        INDArray meanArray = m.get(mean.name());
+        INDArray varArray = m.get(variance.name());
+
+        assertEquals(meanArray.getDouble(0), 2.5, 1e-5);
+        assertEquals(varArray.getDouble(0), 1.25, 1e-5);
+    }
+
+    @Test
+    public void testNormalizeMoments() {
+        SameDiff sd = SameDiff.create();
+
+        INDArray counts = Nd4j.create(new float[]{2}, new long[]{1, 1});
+        INDArray means = Nd4j.create(new float[]{2, 4}, new long[]{1, 2});
+        INDArray vars = Nd4j.create(new float[]{6, 8}, new long[]{1, 2});
+
+        SDVariable sdCounts = sd.var("counts", counts);
+        SDVariable sdMeans = sd.var("means", means);
+        SDVariable sdVars = sd.var("vars", vars);
+        double shift = 0.0;
+
+        SDVariable[] moments = sd.math().normalizeMoments(sdCounts, sdMeans, sdVars, shift);
+        SDVariable normMean = moments[0];
+        SDVariable normVariance = moments[1];
+
+        SDVariable sum = normMean.add(normVariance);
+        SDVariable out = sd.math().tanh("out", sum);
+
+        Map<String,INDArray> m = sd.outputAll(null);
+
+        INDArray meanArray = m.get(normMean.name());
+        INDArray varArray = m.get(normVariance.name());
+
+        assertEquals(meanArray.getDouble(0, 0), 1, 1e-5);
+        assertEquals(meanArray.getDouble(0, 1), 2, 1e-5);
+        assertArrayEquals(meanArray.shape(), varArray.shape());
+    }
+
+
+    @Test
+    public void testDepthWiseConv2dBasic() {
+        int nIn = 3;
+        int depthWise = 4;
+        int kH = 2;
+        int kW = 2;
+
+        int mb = 3;
+        int imgH = 28;
+        int imgW = 28;
+
+        SameDiff sd = SameDiff.create();
+        INDArray depthWeightArr = Nd4j.create(kH, kW, nIn, depthWise);
+
+        INDArray bArr = Nd4j.create(1, depthWise * nIn);
+        INDArray inArr = Nd4j.create(mb, nIn, imgH, imgW);
+
+        SDVariable in = sd.var("in", inArr);
+        SDVariable dW = sd.var("dW", depthWeightArr);
+        SDVariable b = sd.var("b", bArr);
+
+        Conv2DConfig c = Conv2DConfig.builder()
+                .kH(kH).kW(kW)
+                .pH(0).pW(0)
+                .sH(1).sW(1)
+                .dH(1).dW(1)
+                .isSameMode(false)
+                .build();
+
+        SDVariable out = sd.cnn().depthWiseConv2d(in, dW, b, c);
+        out = sd.math().tanh("out", out);
+
+        INDArray outArr = out.eval();
+        //Expected output size: out = (in - k + 2*p)/s + 1 = (28-2+0)/1+1 = 27
+        val outShape = outArr.shape();
+        assertArrayEquals(new long[]{mb, depthWise * nIn, 27, 27}, outShape);
+    }
+
+    @Test
+    public void validateMeanDiff() {
+        Nd4j.getRandom().setSeed(12345);
+
+        INDArray arr = Nd4j.rand(3, 4);
+
+        SameDiff sd = SameDiff.create();
+        SDVariable v = sd.var("in", arr);
+        SDVariable mean = sd.mean("mean", v);
+
+        INDArray out = mean.eval();
+        assertEquals(out, arr.mean(Integer.MAX_VALUE));
+
+        Map<String,INDArray> m = sd.calculateGradients(Collections.emptyMap(), sd.getVariables().keySet());
+        INDArray dLdIn = m.get("in");
+
+        //If L = mean(in)
+        //then dL/dIn = 1/N
+
+        assertEquals(Nd4j.valueArrayOf(arr.shape(), 1.0 / arr.length()), dLdIn);
+    }
+
+    @Test
+    public void validateSumDiff() {
+        Nd4j.getRandom().setSeed(12345);
+
+        INDArray arr = Nd4j.rand(3, 4);
+
+        SameDiff sd = SameDiff.create();
+        SDVariable v = sd.var("in", arr);
+        SDVariable mean = sd.sum("sum", v);
+
+        INDArray out = mean.eval();
+        assertEquals(out, arr.sum(Integer.MAX_VALUE));
+
+        Map<String,INDArray> m = sd.calculateGradients(Collections.emptyMap(), sd.getVariables().keySet());
+        INDArray dLdIn = m.get("in");
+
+        //If L = sum(in)
+        //then dL/dIn = 1
+
+        assertEquals(Nd4j.ones(arr.shape()), dLdIn);
+    }
+
+    @Test
+    public void validateStdevDiff() {
+        for (boolean biasCorrected : new boolean[]{true, false}) {
+            Nd4j.getRandom().setSeed(12345);
+
+            INDArray arr = Nd4j.rand(3, 4);
+
+            SameDiff sd = SameDiff.create();
+            SDVariable v = sd.var("in", arr);
+            SDVariable stdev = sd.standardDeviation("stdev", v, biasCorrected);
+
+            INDArray out = stdev.eval();
+            assertEquals(out, arr.std(biasCorrected, Integer.MAX_VALUE));
+
+            Map<String,INDArray> g = sd.calculateGradients(Collections.emptyMap(), sd.getVariables().keySet());
+            INDArray dLdIn = sd.grad("in").getArr();
+
+            //If L = stdev(in)
+            //then dL/dIn = (in-mean) / (s*(N-1))
+            // or /N for non-bias corrected
+
+            double m = arr.meanNumber().doubleValue();
+            double s = arr.stdNumber(biasCorrected).doubleValue();
+            INDArray exp = arr.sub(m).div(s);
+            exp.divi(biasCorrected ? arr.length() - 1 : arr.length());
+
+            assertEquals(exp, dLdIn);
+        }
+    }
+
+    @Test
+    public void validateVarDiff() {
+        for (boolean biasCorrected : new boolean[]{true, false}) {
+            Nd4j.getRandom().setSeed(12345);
+
+            INDArray arr = Nd4j.rand(3, 4);
+
+            SameDiff sd = SameDiff.create();
+            SDVariable v = sd.var("in", arr);
+            SDVariable var = sd.variance("var", v, biasCorrected);
+
+            INDArray out = var.eval();
+            assertEquals(out, arr.var(biasCorrected, Integer.MAX_VALUE));
+
+            Map<String,INDArray> g = sd.calculateGradients(Collections.emptyMap(), sd.getVariables().keySet());
+            INDArray dLdIn = g.get("in");
+
+            //If L = var(in)
+            //then dL/dIn = 2/(N-1) * (in-mean)
+            // or /N for non-bias corrected
+
+            double m = arr.meanNumber().doubleValue();
+            INDArray exp = arr.sub(m).mul(2);
+            exp.divi(biasCorrected ? arr.length() - 1 : arr.length());
+
+            assertEquals(exp, dLdIn);
+        }
+    }
+
+    @Test
+    public void validateMinDiff() {
+        Nd4j.getRandom().setSeed(12345);
+
+        INDArray arr = Nd4j.rand(3, 4);
+
+        SameDiff sd = SameDiff.create();
+        SDVariable v = sd.var("in", arr);
+        SDVariable min = sd.min("min", v);
+
+        INDArray out = min.eval();
+        assertEquals(out, arr.min(Integer.MAX_VALUE));
+
+        Map<String,INDArray> g = sd.calculateGradients(Collections.emptyMap(), sd.getVariables().keySet());
+        INDArray dLdIn = sd.grad("in").getArr();
+
+        //If L = min(in)
+        //then dL/dIn = 1 if in_i == min(in) or 0 otherwise
+
+        //Note that we don't have an "IsMin" op, so use IsMax(neg(in)) which is equivalent
+        INDArray exp = Nd4j.exec(new IsMax(arr.neg()))[0].castTo(Nd4j.defaultFloatingPointType());
+
+        assertEquals(exp, dLdIn);
+    }
+
+    @Test
+    public void validateMaxDiff() {
+        Nd4j.getRandom().setSeed(12345);
+
+        INDArray arr = Nd4j.rand(DataType.DOUBLE, 3, 4);
+
+        SameDiff sd = SameDiff.create();
+        SDVariable v = sd.var("in", arr);
+        SDVariable min = sd.max("max", v);
+
+        INDArray out = min.eval();
+        assertEquals(out, arr.max(Integer.MAX_VALUE));
+
+        sd.calculateGradients(Collections.emptyMap(), sd.getVariables().keySet());
+        INDArray dLdIn = sd.grad("in").getArr();
+
+        //If L = max(in)
+        //then dL/dIn = 1 if in_i == max(in) or 0 otherwise
+
+        INDArray exp = Nd4j.exec(new IsMax(arr.dup()))[0].castTo(DataType.DOUBLE);
+
+        assertEquals(exp, dLdIn);
+    }
+
+    @Test
+    public void validateProdDiff() {
+        Nd4j.getRandom().setSeed(12345);
+
+        INDArray arr = Nd4j.rand(3, 4);
+
+        SameDiff sd = SameDiff.create();
+        SDVariable v = sd.var("in", arr);
+        SDVariable prod = sd.prod("prod", v);
+
+        double p = arr.prodNumber().doubleValue();
+        INDArray out = prod.eval();
+        assertEquals(out, arr.prod(Integer.MAX_VALUE));
+
+        Map<String,INDArray> g = sd.calculateGradients(Collections.emptyMap(), sd.getVariables().keySet());
+        INDArray dLdIn = sd.grad("in").getArr();
+
+        //If L = prod(in)
+        //then dL/dIn = prod(in) / in       i.e., product of input *excluding* in_i as (d/dx(xyzabc) = yzabc
+
+        INDArray exp = arr.rdiv(p);
+        assertEquals(exp, dLdIn);
+    }
+
+    @Test
+    public void testSquare() {
+        Nd4j.getRandom().setSeed(12345);
+
+        int mb = 5;
+        int nOut = 4;
+
+        SameDiff sd = SameDiff.create();
+        SDVariable in = sd.var("in", Nd4j.rand(mb, nOut));
+        SDVariable label = sd.var("label", Nd4j.rand(mb, nOut));
+        SDVariable diff = in.sub(label);
+        SDVariable sqDiff = sd.math().square(diff);
+
+        INDArray expOut = in.getArr().sub(label.getArr());
+        expOut.muli(expOut);
+
+        INDArray out = sqDiff.eval();
+
+        assertEquals(out, expOut);
+    }
+
+
+    @Test
+    public void testExpandDims() {
+        for (int i = 0; i <= 2; i++) {
+            SameDiff sd = SameDiff.create();
+            SDVariable in = sd.var("in", Nd4j.create(2, 3));
+            SDVariable expanded = sd.f().expandDims(in, i);
+
+            INDArray out = expanded.eval();
+            switch (i) {
+                case 0:
+                    assertArrayEquals(new long[]{1, 2, 3}, out.shape());
+                    break;
+                case 1:
+                    assertArrayEquals(new long[]{2, 1, 3}, out.shape());
+                    break;
+                case 2:
+                    assertArrayEquals(new long[]{2, 3, 1}, out.shape());
+                    break;
+                default:
+                    throw new RuntimeException();
+            }
+        }
+    }
+
+    @Test
+    public void testZerosLike() {
+        SameDiff sd = SameDiff.create();
+        SDVariable var0 = sd.var("in", DataType.DOUBLE, new long[]{3, 4});
+        SDVariable out = sd.zerosLike("out", var0);
+
+        INDArray out1 = out.eval();
+        assertEquals(Nd4j.zeros(3, 4), out1);
+
+        sd.associateArrayWithVariable(Nd4j.create(3, 4), var0);
+        INDArray out2 = out.eval();
+        assertEquals(Nd4j.zeros(DataType.DOUBLE, 3, 4), out2);
+    }
+
+    @Test
+    public void testOnesLike() {
+        SameDiff sd = SameDiff.create();
+        SDVariable var0 = sd.var("in", new long[]{3, 4});
+        SDVariable out = sd.onesLike("out", var0);
+
+        INDArray out1 = out.eval();
+        assertEquals(Nd4j.ones(3, 4), out1);
+
+        sd.associateArrayWithVariable(Nd4j.create(3, 4), var0);
+        INDArray out2 = out.eval();
+        assertEquals(Nd4j.ones(3, 4), out2);
+    }
+
+
+    @Test
+    public void testOnesLikeBackprop() {
+        SameDiff sd = SameDiff.create();
+        SDVariable var0 = sd.var("in", new long[]{3, 4});
+        SDVariable ones = sd.onesLike("ones", var0);
+        SDVariable out = sd.sum("oun", ones);
+
+        INDArray outArr = out.eval();
+        assertEquals(Nd4j.scalar(12.0), outArr);
+
+        Map<String,INDArray> m = sd.calculateGradients(Collections.emptyMap(), sd.getVariables().keySet());
+
+        assertEquals(Nd4j.create(3, 4), m.get("in"));
+    }
+
+
+    @Test
+    public void testManhattanAlongDim0() {
+        Nd4j.getRandom().setSeed(12345);
+
+        INDArray a = Nd4j.rand(new long[]{3, 4, 5});
+        INDArray b = Nd4j.rand(new long[]{3, 4, 5});
+
+        INDArray expOut = Nd4j.exec(new ManhattanDistance(a, b, 0));
+
+        val expShape = new long[]{4, 5};
+
+        assertArrayEquals(expShape, expOut.shape());
+    }
+
+
+    @Test
+    public void testJaccardDistance() {
+        Nd4j.getRandom().setSeed(12345);
+
+        INDArray a = Nd4j.rand(new long[]{3, 4}).addi(0.1);
+        INDArray b = Nd4j.rand(new long[]{3, 4}).addi(0.1);
+
+        SameDiff sd = SameDiff.create();
+        SDVariable in1 = sd.var("in1", a);
+        SDVariable in2 = sd.var("in2", b);
+
+        SDVariable jaccard = sd.math().jaccardDistance("out", in1, in2);
+
+        INDArray min = Transforms.min(a, b);
+        INDArray max = Transforms.max(a, b);
+
+        double minSum = min.sumNumber().doubleValue();
+        double maxSum = max.sumNumber().doubleValue();
+        double jd = 1.0 - minSum / maxSum;
+
+        INDArray out = jaccard.eval();
+        assertEquals(1, out.length());
+
+        assertEquals(jd, out.getDouble(0), 1e-6);
+    }
+
+    @Test
+    public void testPairwiseBooleanTransforms() {
+        /*
+        eq, neq, gt, lt, gte, lte, or, and, xor
+         */
+        //Test transforms (pairwise)
+        Nd4j.getRandom().setSeed(12345);
+
+        for (int i = 0; i < 11; i++) {
+            SameDiff sd = SameDiff.create();
+
+            int nOut = 4;
+            int minibatch = 5;
+
+            INDArray ia = Nd4j.randn(minibatch, nOut);
+            INDArray ib = Nd4j.randn(minibatch, nOut);
+
+            SDVariable in1 = sd.var("in1", ia);
+            SDVariable in2 = sd.var("in2", ib);
+
+            SDVariable t;
+            INDArray expOut;
+            switch (i) {
+                case 0:
+                    t = sd.eq(in1, in2);
+                    expOut = ia.eq(ib);
+                    break;
+                case 1:
+                    t = sd.neq(in1, in2);
+                    expOut = ia.neq(ib);
+                    break;
+                case 2:
+                    t = sd.gt(in1, in2);
+                    expOut = ia.gt(ib);
+                    break;
+                case 3:
+                    t = sd.lt(in1, in2);
+                    expOut = ia.lt(ib);
+                    break;
+                case 4:
+                    t = sd.gte(in1, in2);
+                    expOut = Nd4j.create(DataType.BOOL, ia.shape());
+                    Nd4j.exec(new GreaterThanOrEqual(new INDArray[]{ia, ib}, new INDArray[]{expOut}));
+                    break;
+                case 5:
+                    t = sd.lte(in1, in2);
+                    expOut = Nd4j.create(DataType.BOOL, ia.shape());
+                    Nd4j.exec(new LessThanOrEqual(new INDArray[]{ia, ib}, new INDArray[]{expOut}));
+                    break;
+                case 6:
+                    ia = Nd4j.exec(new BernoulliDistribution(ia, 0.5));
+                    ib = Nd4j.exec(new BernoulliDistribution(ib, 0.5));
+                    t = sd.math().or(in1.castTo(DataType.BOOL), in2.castTo(DataType.BOOL));
+                    expOut = Transforms.or(ia, ib);
+                    break;
+                case 7:
+                    t = sd.max(in1, in2);
+                    expOut = Nd4j.exec(new Max(ia, ib, ia.dup()))[0];
+                    break;
+                case 8:
+                    t = sd.min(in1, in2);
+                    expOut = Nd4j.exec(new Min(ia, ib, ia.dup()))[0];
+                    break;
+                case 9:
+                    ia = Nd4j.exec(new BernoulliDistribution(ia, 0.5));
+                    ib = Nd4j.exec(new BernoulliDistribution(ib, 0.5));
+                    t = sd.math().and(in1.castTo(DataType.BOOL), in2.castTo(DataType.BOOL));
+                    expOut = Transforms.and(ia, ib);
+                    break;
+                case 10:
+                    ia = Nd4j.exec(new BernoulliDistribution(ia, 0.5));
+                    ib = Nd4j.exec(new BernoulliDistribution(ib, 0.5));
+                    t = sd.math().xor(in1.castTo(DataType.BOOL), in2.castTo(DataType.BOOL));
+                    expOut = Transforms.xor(ia, ib);
+                    break;
+                default:
+                    throw new RuntimeException();
+            }
+
+            log.info("Executing: " + i);
+            INDArray out = t.eval();
+
+            assertEquals(expOut, out);
+        }
+    }
+
+    @Test
+    public void testBooleanChecks() {
+        /*
+        isNonDecreasing,
+         */
+        Nd4j.getRandom().setSeed(12345);
+
+        for (int i = 0; i < 3; i++) {
+            SameDiff sd = SameDiff.create();
+
+            int nOut = 4;
+            int minibatch = 5;
+
+            INDArray ia = Nd4j.randn(minibatch, nOut);
+
+            SDVariable in1 = sd.var("in1", ia);
+            INDArray expOut = Nd4j.scalar(true);
+            SDVariable t;
+
+            switch (i) {
+                case 0:
+                    t = sd.math().isNonDecreasing(in1);
+                    Nd4j.exec(new IsNonDecreasing(new INDArray[]{ia}, new INDArray[]{expOut}));
+                    break;
+                case 1:
+                    t = sd.math().isStrictlyIncreasing(in1);
+                    Nd4j.exec(new IsStrictlyIncreasing(new INDArray[]{ia}, new INDArray[]{expOut}));
+                    break;
+                case 2:
+                    t = sd.isNumericTensor(in1);
+                    Nd4j.exec(new IsNumericTensor(new INDArray[]{ia}, new INDArray[]{expOut}));
+                    break;
+                default:
+                    throw new RuntimeException();
+            }
+
+            log.info("Executing: " + i);
+            INDArray out = t.eval();
+
+            assertEquals(expOut, out);
+        }
+    }
+
+    @Ignore(/*AS - 20191114 https://github.com/eclipse/deeplearning4j/issues/8393*/)
+    @Test
+    public void testIsStrictlyIncShape() {
+        int nOut = 0;
+        int minibatch = 0;
+
+        INDArray ia = Nd4j.randn(minibatch, nOut);
+        INDArray expOut = Nd4j.create(DataType.BOOL, ia.shape());
+
+        Nd4j.exec(new IsStrictlyIncreasing(new INDArray[]{ia}, new INDArray[]{expOut}));
+        System.out.println(expOut);
+    }
+
+    @Test
+    public void testExpandDims2d() {
+        val origShape = new long[]{3, 4};
+
+        for (int i = 0; i < 3; i++) {
+            for (Pair<INDArray, String> p : NDArrayCreationUtil
+                    .getAllTestMatricesWithShape(origShape[0], origShape[1], 12345, DataType.FLOAT)) {
+                INDArray inArr = p.getFirst().muli(100);
+
+                SameDiff sd = SameDiff.create();
+                SDVariable in = sd.var("in", inArr);
+                SDVariable expand = sd.f().expandDims(in, i);
+
+                INDArray out = expand.eval();
+
+                INDArray expOut;
+                switch (i) {
+                    case 0:
+                        expOut = inArr.dup('c').reshape('c', 1, origShape[0], origShape[1]);
+                        break;
+                    case 1:
+                        expOut = inArr.dup('c').reshape('c', origShape[0], 1, origShape[1]);
+                        break;
+                    case 2:
+                        expOut = inArr.dup('c').reshape('c', origShape[0], origShape[1], 1);
+                        break;
+                    default:
+                        throw new RuntimeException();
+                }
+
+                String msg = "expandDim=" + i + ", source=" + p.getSecond();
+
+                assertEquals(msg, out, expOut);
+            }
+        }
+    }
+
+    @Test
+    public void testSqueezeDims() {
+        val origShape = new long[]{3, 4, 5};
+
+        for (int i = 0; i < 3; i++) {
+
+            val shape = origShape.clone();
+            shape[i] = 1;
+
+            for (Pair<INDArray, String> p : NDArrayCreationUtil
+                    .getAll3dTestArraysWithShape(12345, shape, DataType.FLOAT)) {
+                INDArray inArr = p.getFirst().muli(100);
+
+                SameDiff sd = SameDiff.create();
+                SDVariable in = sd.var("in", inArr);
+                SDVariable squeeze = sd.f().squeeze(in, i);
+
+                INDArray out = squeeze.eval();
+
+                INDArray expOut;
+                switch (i) {
+                    case 0:
+                        expOut = inArr.dup('c').reshape('c', origShape[1], origShape[2]);
+                        break;
+                    case 1:
+                        expOut = inArr.dup('c').reshape('c', origShape[0], origShape[2]);
+                        break;
+                    case 2:
+                        expOut = inArr.dup('c').reshape('c', origShape[0], origShape[1]);
+                        break;
+                    default:
+                        throw new RuntimeException();
+                }
+
+                String msg = "squeezeDim=" + i + ", source=" + p.getSecond();
+
+                assertEquals(msg, out, expOut);
+            }
+        }
+    }
+
+    @Test
+    public void testExpandSqueezeChain() {
+
+        val origShape = new long[]{3, 4};
+
+        for (int i = 0; i < 3; i++) {
+            for (Pair<INDArray, String> p : NDArrayCreationUtil
+                    .getAllTestMatricesWithShape(origShape[0], origShape[1], 12345, DataType.FLOAT)) {
+                INDArray inArr = p.getFirst().muli(100);
+
+                SameDiff sd = SameDiff.create();
+                SDVariable in = sd.var("in", inArr);
+                SDVariable expand = sd.expandDims(in, i);
+                SDVariable squeeze = sd.squeeze(expand, i);
+
+                INDArray out = squeeze.eval();
+
+                String msg = "expand/Squeeze=" + i + ", source=" + p.getSecond();
+
+                assertEquals(msg, out, inArr);  //expand -> squeeze: should be opposite ops
+            }
+        }
+    }
+
+    @Test
+    public void testSqueezeExpandChain() {
+
+        val origShape = new long[]{3, 4, 5};
+
+        for (int i = 0; i < 3; i++) {
+
+            val shape = origShape.clone();
+            shape[i] = 1;
+
+            for (Pair<INDArray, String> p : NDArrayCreationUtil
+                    .getAll3dTestArraysWithShape(12345, shape, DataType.FLOAT)) {
+                INDArray inArr = p.getFirst().muli(100);
+
+                SameDiff sd = SameDiff.create();
+                SDVariable in = sd.var("in", inArr);
+                SDVariable squeeze = sd.squeeze(in, i);
+                SDVariable expand = sd.expandDims(squeeze, i);
+
+                INDArray out = expand.eval();
+
+                String msg = "expand/Squeeze=" + i + ", source=" + p.getSecond();
+
+                assertEquals(msg, out, inArr);  //squeeze -> expand: should be opposite ops
+            }
+        }
+    }
+
+    @Test
+    public void testConfusionMatrix() {
+        INDArray labels = Nd4j.createFromArray(1, 2, 4);
+        INDArray pred = Nd4j.createFromArray(2, 2, 4);
+        INDArray weights = Nd4j.createFromArray(10, 100, 1000);
+        Integer numClasses = 5;
+        SameDiff sd = SameDiff.create();
+        SDVariable labelsVar = sd.constant("labels", labels);
+        SDVariable predictionsVar = sd.constant("predictions", pred);
+        SDVariable weightsVar = sd.constant("weights", weights);
+        SDVariable cm = sd.math().confusionMatrix("cm", labelsVar, predictionsVar, numClasses, weightsVar);
+        INDArray out = cm.eval();
+
+        INDArray exp = Nd4j.create(new float[][]{{0, 0, 0, 0, 0}, {0, 0, 10, 0, 0}, {0, 0, 100, 0, 0},
+                {0, 0, 0, 0, 0}, {0, 0, 0, 0, 1000}}).castTo(DataType.INT);
+
+        assertEquals(exp, out);
+    }
+
+    @Test
+    public void testArgMax() {
+        Nd4j.getRandom().setSeed(12345);
+
+        for (val dim : new int[][]{{0}, {1}, {Integer.MAX_VALUE}, {0, 1}, {}}) {
+            INDArray inArr = Nd4j.rand(3, 4);
+            SameDiff sd = SameDiff.create();
+
+            SDVariable in = sd.var("in", inArr);
+            SDVariable argmax = sd.argmax("argmax", in, dim);
+
+            INDArray out = argmax.eval();
+
+            INDArray exp = Nd4j.argMax(inArr, dim);
+
+            assertEquals(exp, out);
+        }
+    }
+
+    @Test
+    public void testArgMin() {
+
+        Nd4j.getRandom().setSeed(12345);
+
+        for (val dim : new int[][]{{0}, {1}, {Integer.MAX_VALUE}, {0, 1}, {}}) {
+            INDArray inArr = Nd4j.rand(3, 4);
+            SameDiff sd = SameDiff.create();
+
+            SDVariable in = sd.var("in", inArr);
+            SDVariable argmin = sd.argmin("argmin", in, dim);
+
+            INDArray out = argmin.eval();
+
+            INDArray exp = Nd4j.argMax(inArr.neg(), dim);   //argmin(x) == argmax(-x)
+
+            assertEquals(exp, out);
+        }
+    }
+
+    @Test
+    public void testScatterAdd() {
+        INDArray arr1 = Nd4j.zeros(3, 3);
+        INDArray arr2 = Nd4j.createFromArray(0, 1);
+        INDArray arr3 = Nd4j.ones(2, 3);
+        INDArray expected = Nd4j.create(new float[]{1, 1, 1,
+                        1, 1, 1,
+                        0, 0, 0},
+                new long[]{3, 3}).castTo(Nd4j.defaultFloatingPointType());
+
+        SameDiff sd = SameDiff.create();
+        SDVariable refs = sd.var("refs", arr1);
+        SDVariable idxs = sd.constant("idxs", arr2);
+        SDVariable upds = sd.placeHolder("upds", arr3.dataType(), arr3.shape());
+        upds.setArray(arr3);
+
+        SDVariable result = sd.scatterAdd(refs, idxs, upds);
+        assertArrayEquals(new long[]{3, 3}, result.eval().shape());
+        assertEquals(expected, result.eval());
+
+    }
+
+    @Test
+    public void testScatterMul() {
+        INDArray arr1 = Nd4j.ones(3, 3);
+        INDArray arr2 = Nd4j.createFromArray(0, 1);
+        INDArray arr3 = Nd4j.zeros(2, 3);
+        INDArray expected = Nd4j.create(new float[]{0, 0, 0,
+                        0, 0, 0,
+                        1, 1, 1},
+                new long[]{3, 3}).castTo(Nd4j.defaultFloatingPointType());
+
+        SameDiff sd = SameDiff.create();
+        SDVariable refs = sd.var("refs", arr1);
+        SDVariable idxs = sd.constant("idxs", arr2);
+        SDVariable upds = sd.placeHolder("upds", arr3.dataType(), arr3.shape());
+        upds.setArray(arr3);
+
+        SDVariable result = sd.scatterMul(refs, idxs, upds);
+        assertArrayEquals(new long[]{3, 3}, result.eval().shape());
+        assertEquals(expected, result.eval());
+
+    }
+
+    @Test
+    public void testScatterSub() {
+        INDArray arr1 = Nd4j.ones(3, 3);
+        INDArray arr2 = Nd4j.createFromArray(0, 1);
+        INDArray arr3 = Nd4j.ones(2, 3);
+        INDArray expected = Nd4j.create(new float[]{0, 0, 0,
+                        0, 0, 0,
+                        1, 1, 1},
+                new long[]{3, 3}).castTo(Nd4j.defaultFloatingPointType());
+
+        SameDiff sd = SameDiff.create();
+        SDVariable refs = sd.var("refs", arr1);
+        SDVariable idxs = sd.constant("idxs", arr2);
+        SDVariable upds = sd.placeHolder("upds", arr3.dataType(), arr3.shape());
+        upds.setArray(arr3);
+
+        SDVariable result = sd.scatterSub(refs, idxs, upds);
+        assertArrayEquals(new long[]{3, 3}, result.eval().shape());
+        assertEquals(expected, result.eval());
+
+    }
+
+    @Test
+    public void testScatterDiv() {
+        INDArray arr1 = Nd4j.ones(3, 3);
+        INDArray arr2 = Nd4j.createFromArray(0, 1);
+        INDArray arr3 = Nd4j.ones(2, 3).assign(2);
+        INDArray expected = Nd4j.create(new float[]{0.5f, 0.5f, 0.5f,
+                        0.5f, 0.5f, 0.5f,
+                        1.0f, 1.0f, 1.0f},
+                new long[]{3, 3}).castTo(Nd4j.defaultFloatingPointType());
+
+        SameDiff sd = SameDiff.create();
+        SDVariable refs = sd.var("refs", arr1);
+        SDVariable idxs = sd.constant("idxs", arr2);
+        SDVariable upds = sd.placeHolder("upds", arr3.dataType(), arr3.shape());
+        upds.setArray(arr3);
+
+        SDVariable result = sd.scatterDiv(refs, idxs, upds);
+        assertArrayEquals(new long[]{3, 3}, result.eval().shape());
+        assertEquals(expected, result.eval());
+    }
+
+    @Test
+    public void testScatterMax() {
+        INDArray arr1 = Nd4j.ones(3, 3);
+        INDArray arr2 = Nd4j.createFromArray(0, 1);
+        INDArray arr3 = Nd4j.ones(2, 3).assign(2);
+        INDArray expected = Nd4j.create(new float[]{2.0f, 2.0f, 2.0f,
+                        2.0f, 2.0f, 2.0f,
+                        1.0f, 1.0f, 1.0f},
+                new long[]{3, 3}).castTo(Nd4j.defaultFloatingPointType());
+
+        SameDiff sd = SameDiff.create();
+        SDVariable refs = sd.var("refs", arr1);
+        SDVariable idxs = sd.constant("idxs", arr2);
+        SDVariable upds = sd.placeHolder("upds", arr3.dataType(), arr3.shape());
+        upds.setArray(arr3);
+
+        SDVariable result = sd.scatterMax(refs, idxs, upds);
+        assertArrayEquals(new long[]{3, 3}, result.eval().shape());
+        assertEquals(expected, result.eval());
+    }
+
+    @Test
+    public void testScatterMin() {
+        INDArray arr1 = Nd4j.ones(3, 3);
+        INDArray arr2 = Nd4j.createFromArray(1, 2);
+        INDArray arr3 = Nd4j.ones(2, 3).assign(-2.0f);
+        INDArray expected = Nd4j.create(new float[]{1.0f, 1.0f, 1.0f,
+                        -2.0f, -2.0f, -2.0f,
+                        -2.0f, -2.0f, -2.0f},
+                new long[]{3, 3}).castTo(Nd4j.defaultFloatingPointType());
+
+        SameDiff sd = SameDiff.create();
+        SDVariable refs = sd.var("refs", arr1);
+        SDVariable idxs = sd.constant("idxs", arr2);
+        SDVariable upds = sd.placeHolder("upds", arr3.dataType(), arr3.shape());
+        upds.setArray(arr3);
+
+        SDVariable result = sd.scatterMin(refs, idxs, upds);
+        assertArrayEquals(new long[]{3, 3}, result.eval().shape());
+        assertEquals(expected, result.eval());
+    }
+
+    @Test
+    public void testReciprocal() {
+        INDArray inArr = Nd4j.linspace(1, 4, 4).reshape(2, 2);
+        INDArray expected = Nd4j.onesLike(inArr).divi(inArr);
+        SameDiff sd = SameDiff.create();
+        SDVariable in = sd.var("in", inArr);
+        SDVariable reciprocal = sd.math().reciprocal(in);
+        INDArray res = reciprocal.eval();
+        assertEquals(expected, res);
+    }
+
+    @Test
+    public void testGather2() {
+
+        INDArray in = Nd4j.rand(DataType.FLOAT, 10, 10);
+        INDArray indices = Nd4j.createFromArray(0, 1, 5);
+
+        SameDiff sd = SameDiff.create();
+
+        SDVariable var = sd.var("in", in);
+        SDVariable varIndices = sd.constant("indices", indices);
+        SDVariable gather = sd.gather(var, varIndices, 0);
+
+        System.out.println(in);
+
+        INDArray exp = Nd4j.pullRows(in, 1, new int[]{0, 1, 5});  //Along dimension 1 -> equiv to "indexes for axis 0"
+        INDArray act = gather.eval();
+
+        assertEquals(exp, act);
+    }
+
+    @Test
+    public void testGatherOp() {
+
+        INDArray in = Nd4j.rand(DataType.DOUBLE, 10, 10);
+        INDArray indices = Nd4j.createFromArray(0, 1, 5);
+        INDArray out = Nd4j.create(3, 10);
+
+        DynamicCustomOp op = DynamicCustomOp.builder("gather")
+                .addIntegerArguments(0) //Indexes are for dimension 0
+                .addInputs(in, indices)
+                .addOutputs(out)
+                .build();
+
+        Nd4j.exec(op);
+
+        System.out.println(out);
+
+        INDArray exp = Nd4j.pullRows(in, 1, new int[]{0, 1, 5});  //Along dimension 1 == indexes for dimension 0
+
+        assertEquals(exp, out);
+
+        //Shape function:
+        val shapes = Nd4j.getExecutioner().calculateOutputShape(op);
+        long[] expShape = new long[]{3, 10};
+
+        assertEquals(1, shapes.size());
+
+        assertArrayEquals(expShape, shapes.get(0).getShape());
+    }
+
+
+    @Test
+    public void testConditions() {
+
+        SameDiff sd = SameDiff.create();
+
+        INDArray ia = Nd4j.create(new float[]{4, 2});
+        SDVariable in = sd.var("in", 1, 2);
+        sd.associateArrayWithVariable(ia, in);
+
+        INDArray expFinite = Nd4j.create(new boolean[]{true, true});
+        SDVariable finite = sd.math().isFinite(in);
+
+        INDArray expInfinite = Nd4j.create(new boolean[]{false, false});
+        SDVariable infinite = sd.math().isInfinite(in);
+
+        INDArray expNaN = Nd4j.create(new boolean[]{false, false});
+        SDVariable isnan = sd.math().isNaN(in);
+
+        assertEquals(expFinite, finite.eval());
+        assertEquals(expInfinite, infinite.eval());
+        assertEquals(expNaN, isnan.eval());
+
+    }
+
+
+    private static int binArrToInt(int[] arr) {
+        int x = 0;
+        int m = 1;
+        for (int i = arr.length - 1; i >= 0; i--) {
+            if (arr[i] == 1) {
+                x += m;
+            }
+            m *= 2;
+        }
+        return x;
+    }
+
+    @Test
+    public void testGet() {
+
+        SameDiff sd = SameDiff.create();
+        INDArray arr = Nd4j.linspace(1, 100, 100).reshape('c', 10L, 10L);
+        SDVariable x = sd.var(arr);
+
+        INDArray expOut1 = arr.get(NDArrayIndex.point(4), NDArrayIndex.point(5)).reshape();
+        SDVariable result1 = x.get(SDIndex.point(4), SDIndex.point(5));
+        assertEquals(expOut1, result1.eval());
+
+        INDArray expOut2 = arr.get(NDArrayIndex.point(4), NDArrayIndex.all()).reshape(10);
+        SDVariable result2 = x.get(SDIndex.point(4), SDIndex.all());
+        assertEquals(expOut2, result2.eval());
+
+        INDArray expOut3 = arr.get(NDArrayIndex.interval(3, 8)).reshape(5, 10);
+        SDVariable result3 = x.get(SDIndex.interval(3, 8));
+        assertEquals(expOut3, result3.eval());
+
+        INDArray expOut4 = arr.get(NDArrayIndex.point(5), NDArrayIndex.interval(3, 8)).reshape(5);
+        SDVariable result4 = x.get(SDIndex.point(5), SDIndex.interval(3, 8));
+        assertEquals(expOut4, result4.eval());
+
+        INDArray expOut5 = arr.get(NDArrayIndex.interval(5, 6), NDArrayIndex.all());
+        SDVariable result5 = x.get(SDIndex.point(5, true), SDIndex.all());
+        assertEquals(expOut5, result5.eval());
+    }
+
+    @Test
+    public void testGetRank3() {
+
+        SameDiff sd = SameDiff.create();
+        INDArray arr = Nd4j.linspace(1, 1000, 1000).reshape('c', 10, 10, 10);
+        SDVariable x = sd.var(arr);
+
+        INDArray y1 = arr.get(NDArrayIndex.point(2), NDArrayIndex.all(), NDArrayIndex.all());
+        SDVariable s1 = x.get(SDIndex.point(2), SDIndex.all(), SDIndex.all());
+        INDArray s1a = s1.eval();
+        assertEquals(s1a, y1);
+
+        INDArray y2 = arr.get(NDArrayIndex.all(), NDArrayIndex.point(2), NDArrayIndex.all());
+        SDVariable s2 = x.get(SDIndex.all(), SDIndex.point(2), SDIndex.all());
+        INDArray s2a = s2.eval();
+        assertEquals(s2a, y2);
+
+        INDArray y3 = arr.get(NDArrayIndex.all(), NDArrayIndex.all(), NDArrayIndex.point(2));
+        SDVariable s3 = x.get(SDIndex.all(), SDIndex.all(), SDIndex.point(2));
+        INDArray s3a = s3.eval();
+        assertEquals(s3a, y3);
+
+        INDArray y4 = arr.get(NDArrayIndex.point(2), NDArrayIndex.all(), NDArrayIndex.interval(3, 5));
+        SDVariable s4 = x.get(SDIndex.point(2), SDIndex.all(), SDIndex.interval(3, 5));
+        INDArray s4a = s4.eval();
+        assertEquals(s4a, y4);
+
+        INDArray y5 = arr.get(NDArrayIndex.interval(3, 5), NDArrayIndex.point(2), NDArrayIndex.all());
+        SDVariable s5 = x.get(SDIndex.interval(3, 5), SDIndex.point(2), SDIndex.all());
+        INDArray s5a = s5.eval();
+        assertEquals(s5a, y5);
+
+        INDArray y6 = arr.get(NDArrayIndex.all(), NDArrayIndex.interval(3, 5), NDArrayIndex.point(2));
+        SDVariable s6 = x.get(SDIndex.all(), SDIndex.interval(3, 5), SDIndex.point(2));
+        INDArray s6a = s6.eval();
+        assertEquals(s6a, y6);
+    }
+
+    @Test
+    public void testTensorArray1() {
+        SameDiff sd = SameDiff.create();
+        TensorArray tensorArray = sd.tensorArray(DataType.FLOAT);
+        INDArray arr1 = Nd4j.create(new double[]{1, 2, 3, 4}, new int[]{2, 2});
+        SDVariable var1 = sd.var(arr1);
+        INDArray arr2 = Nd4j.create(new double[]{5, 6, 7, 8}, new int[]{2, 2});
+        SDVariable var2 = sd.var(arr2);
+        SDVariable write0 = tensorArray.write(var2, 0, var1);
+        SDVariable write1 = tensorArray.write(write0, 1, var2);
+        SDVariable result = tensorArray.stack(write1);
+        sd.output((Map<String,INDArray>)null, result.name());
+        assertEquals(Nd4j.pile(arr1, arr2), result.eval());
+    }
+
+    @Test
+    public void testTensorArray2() {
+        SameDiff sd = SameDiff.create();
+        TensorArray tensorArray = sd.tensorArray(DataType.FLOAT);
+        INDArray arr1 = Nd4j.create(new double[]{1, 2, 3, 4}, new int[]{2, 2});
+        SDVariable var1 = sd.var(arr1);
+        INDArray arr2 = Nd4j.create(new double[]{5, 6, 7, 8}, new int[]{2, 2});
+        SDVariable var2 = sd.var(arr2);
+        SDVariable write1 = tensorArray.write(var2, 0, var1);
+        SDVariable write2 = tensorArray.write(write1, 1, var2);
+        SDVariable result1 = tensorArray.read(0);
+        SDVariable result2 = tensorArray.read(1);
+
+    }
+
+    @Test
+    public void testTensorArray3() {
+        SameDiff sd = SameDiff.create();
+        TensorArray tensorArray = sd.tensorArray(DataType.FLOAT);
+        INDArray arr1 = Nd4j.create(new double[]{1, 2, 3, 4}, new int[]{2, 2});
+        INDArray arr2 = Nd4j.create(new double[]{5, 6, 7, 8}, new int[]{2, 2});
+        INDArray arr3 = Nd4j.pile(arr1, arr2);
+        SDVariable var = sd.var(arr3);
+        SDVariable unstack = tensorArray.unstack(var, var);
+        SDVariable result1 = tensorArray.read(0);
+        SDVariable result2 = tensorArray.read(1);
+        result1.addControlDependency(unstack);
+        result2.addControlDependency(unstack);
+        assertEquals(arr1, result1.eval());
+        assertEquals(arr2, result2.eval());
+    }
+
+    @Test
+    public void testFill() {
+        SameDiff sd = SameDiff.create();
+        INDArray shape = Nd4j.createFromArray(2, 2);
+        INDArray expOut = Nd4j.valueArrayOf(new int[]{2, 2}, 42.0);
+        SDVariable x = sd.constant(shape);
+        SDVariable result = sd.fill(x, DataType.DOUBLE, 42);
+        assertEquals(expOut, result.eval());
+    }
+
+    private static <T> T getObject(String fieldName, Object from, Class<?> fromClass) {
+        try {
+            Field f = fromClass.getDeclaredField(fieldName);
+            f.setAccessible(true);
+            return (T) f.get(from);
+        } catch (Exception e) {
+            throw new RuntimeException(e);
+        }
+    }
+
+    @Test
+    public void testPermute() {
+        SameDiff sd = SameDiff.create();
+        INDArray arr = Nd4j.create(new double[]{
+                        /////////////
+                        1, 2, 3, 4,
+                        5, 6, 7, 8,
+                        9, 10, 11, 12,
+                        //////////////
+                        13, 14, 15, 16,
+                        17, 18, 19, 20,
+                        21, 22, 23, 24
+                        /////////////
+                },
+                new int[]{2, 3, 4});
+
+        INDArray expOut = Nd4j.create(new double[]{
+                        /////////////
+                        1, 2, 3, 4,
+                        13, 14, 15, 16,
+                        /////////////
+                        5, 6, 7, 8,
+                        17, 18, 19, 20,
+                        /////////////
+                        9, 10, 11, 12,
+                        21, 22, 23, 24
+                        /////////////
+                },
+                new int[]{3, 2, 4});
+
+        SDVariable x = sd.var(arr);
+        SDVariable result = sd.permute(x, 1, 0, 2);
+        assertEquals(expOut, result.eval());
+
+    }
+
+
+    @Test
+    public void testExecutionDifferentShapesAccumAlongDim() {
+        SameDiff sd = SameDiff.create();
+        SDVariable in = sd.var("in", Nd4j.linspace(1, 12, 12).reshape(3, 4));
+
+        SDVariable sum = in.sum(1);
+        INDArray exp = in.getArr().sum(1).reshape(3);
+
+        INDArray out = sum.eval();
+        assertEquals(exp, out);
+
+        //Now, replace with minibatch 5:
+        in.setArray(Nd4j.linspace(1, 20, 20).reshape(5, 4));
+        INDArray out2 = sum.eval();
+        assertArrayEquals(new long[]{5}, out2.shape());
+
+        exp = in.getArr().sum(1).reshape(5);
+        assertEquals(exp, out2);
+    }
+
+    @Test
+    public void testExecutionDifferentShapesIndexAccumAlongDim() {
+        SameDiff sd = SameDiff.create();
+        SDVariable in = sd.var("in", Nd4j.linspace(1, 12, 12).reshape(3, 4));
+
+        SDVariable sum = in.argmax(1);
+        INDArray exp = in.getArr().argMax(1).reshape(3);
+
+        INDArray out = sum.eval();
+        assertEquals(exp, out);
+
+        //Now, replace with minibatch 5:
+        in.setArray(Nd4j.linspace(1, 20, 20).reshape(5, 4));
+        INDArray out2 = sum.eval();
+        assertArrayEquals(new long[]{5}, out2.shape());
+
+        exp = in.getArr().argMax(1).reshape(5);
+        assertEquals(exp, out2);
+    }
+
+    @Test
+    public void testExternalErrorsSimple() {
+        INDArray externalGrad = Nd4j.linspace(1, 12, 12).reshape(3, 4);
+
+        SameDiff sd = SameDiff.create();
+        SDVariable var = sd.var("var", externalGrad);
+        SDVariable out = var.mul("out", 0.5);
+
+        Map<String, INDArray> gradMap = new HashMap<>();
+        gradMap.put("out", externalGrad);
+        ExternalErrorsFunction fn = sd.f().externalErrors(out);
+
+        Map<String, INDArray> m = new HashMap<>();
+        m.put("out-grad", externalGrad);
+        Map<String, INDArray> grads = sd.calculateGradients(m, sd.getVariables().keySet());
+
+        INDArray gradVar = grads.get(var.name());
+
+        assertEquals(externalGrad.mul(0.5), gradVar);
+
+        //Now, update and execute again:
+        externalGrad = Nd4j.linspace(1, 12, 12).reshape(3, 4).muli(10);
+
+        m.put("out-grad", externalGrad);
+        grads = sd.calculateGradients(m, sd.getVariables().keySet());
+
+        gradVar = var.getGradient().getArr();
+
+        assertEquals(externalGrad.mul(0.5), gradVar);
+
+        //Test model serialization:
+    }
+
+    @Test
+    public void testUpdatingGradient() {
+        Nd4j.getRandom().setSeed(12345);
+
+        SameDiff sd = SameDiff.create();
+        SDVariable in = sd.var("in", Nd4j.linspace(1, 12, 12).reshape(3, 4));
+        SDVariable w = sd.var("w", Nd4j.linspace(1, 20, 20).reshape(4, 5));
+        SDVariable out = sd.mmul(in, w);
+        SDVariable loss = out.std("out", true);
+
+        INDArray outArr = loss.eval();
+        Map<String,INDArray> grads = sd.calculateGradients(null, in.name(), w.name(), out.name());
+
+        Map<String, INDArray> origGrad = new HashMap<>();
+        origGrad.put("in", grads.get(in.name()).dup());
+        origGrad.put("w", grads.get(w.name()).dup());
+        origGrad.put("out", grads.get(out.name()).dup());
+
+        in.getArr().assign(Nd4j.rand(in.getArr().shape()));
+        INDArray outArr2 = loss.eval();
+        grads = sd.calculateGradients(null, in.name(), w.name(), out.name());
+
+        assertNotEquals(outArr, outArr2);
+
+        //Ensure gradients are also changed:
+        assertNotEquals(origGrad.get("in"), grads.get(in.name()));
+        assertNotEquals(origGrad.get("w"), grads.get(w.name()));
+        assertNotEquals(origGrad.get("out"), grads.get(out.name()));
+    }
+
+    @Test
+    public void testUpdatingGradientSimple() {
+        SameDiff sd = SameDiff.create();
+        SDVariable in = sd.var("in", Nd4j.linspace(1, 12, 12).reshape(3, 4));
+        SDVariable out = in.mul(2.0);
+        SDVariable loss = out.std("out", true);
+
+        INDArray outArr = loss.eval();
+        Map<String,INDArray> grads = sd.calculateGradients(null, in.name(), out.name());
+
+        Map<String, INDArray> origGrad = new HashMap<>();
+        origGrad.put("in", grads.get(in.name()).dup());
+        origGrad.put("out", grads.get(out.name()).dup());
+
+        double stdBefore = in.getArr().stdNumber().doubleValue();
+        in.getArr().assign(Nd4j.rand(in.getArr().shape()));
+        double stdAfter = in.getArr().stdNumber().doubleValue();
+        System.out.println("Before vs. after: " + stdBefore + ", " + stdAfter);
+        INDArray outArr2 = loss.eval();
+        grads = sd.calculateGradients(null, in.name(), out.name());
+
+        assertNotEquals(outArr, outArr2);
+
+        //Ensure gradients are also changed:
+        assertNotEquals(origGrad.get("in"), grads.get(in.name()));
+        assertNotEquals(origGrad.get("out"), grads.get(out.name()));
+    }
+
+    @Test
+    public void testShapeUpdating() {
+
+        SameDiff sd = SameDiff.create();
+        SDVariable in = sd.var("in", DataType.FLOAT, 3, 5);
+        SDVariable w = sd.var("W", DataType.FLOAT, 5, 4);
+        SDVariable b = sd.var("b", DataType.FLOAT, 1, 4);
+        SDVariable z = in.mmul(w).add(b);
+        SDVariable out = sd.math().tanh("tanh", z);
+        ExternalErrorsFunction fn = sd.f().externalErrors(out);
+
+        INDArray inA = Nd4j.linspace(1, 15, 15, DataType.FLOAT).reshape(3, 5);
+        INDArray wA = Nd4j.linspace(1, 20, 20, DataType.FLOAT).reshape(5, 4);
+        INDArray bA = Nd4j.linspace(1, 4, 4, DataType.FLOAT);
+        in.setArray(inA);
+        w.setArray(wA);
+        b.setArray(bA);
+
+        INDArray grad = Nd4j.linspace(1, 12, 12, DataType.FLOAT).reshape(3, 4);
+        Map<String, INDArray> phMap = new HashMap<>();
+        phMap.put(fn.getGradPlaceholderName(), grad);
+
+        log.info("--------------- out.eval() ---------------");
+        out.eval();
+        log.info("--------------- sd.execBackwards() #1 ---------------");
+        sd.calculateGradients(phMap, "in", "W", "b");
+
+        log.info("--------------- sd.execBackwards() #2 ---------------");
+        System.out.println(sd.getFunction("grad").summary());
+
+        in.setArray(Nd4j.linspace(1, 10, 10).reshape(2, 5));
+        grad = Nd4j.linspace(1, 8, 8).reshape(2, 4);
+        phMap.put(fn.getGradPlaceholderName(), grad);
+
+        Map<String,INDArray> grads = sd.calculateGradients(phMap, sd.getVariables().keySet());
+        INDArray inGrad = grads.get(in.name());
+        assertArrayEquals(new long[]{2, 5}, inGrad.shape());
+    }
+
+    @Test
+    public void testMultiOutput1() {
+
+        SameDiff sd = SameDiff.create();
+        SDVariable in = sd.var("in", Nd4j.create(3, 4));
+        SDVariable mean = in.mean();
+        SDVariable sum = in.sum();
+
+        try {
+            sd.createGradFunction();
+            fail("Expected exception");
+        } catch (IllegalStateException e) {
+            assertTrue(e.getMessage(), e.getMessage().contains("No loss variables"));
+        }
+
+        SDVariable add = mean.add(sum);
+        sd.createGradFunction();
+    }
+
+    @Test
+    public void testMultiOutput2() {
+        //Edge case: no functions
+        SameDiff sd = SameDiff.create();
+        SDVariable in = sd.var("in", Nd4j.scalar(0.0));
+        SDVariable in2 = sd.var("in2", Nd4j.scalar(1.0));
+
+        try {
+            sd.createGradFunction();
+            fail("Expected exception");
+        } catch (IllegalStateException e) {
+            assertTrue(e.getMessage(), e.getMessage().contains("No loss variables"));
+        }
+
+        SDVariable add = in.add(in2);
+        sd.createGradFunction();
+    }
+
+    @Test
+    public void sameDiffPlaceholderGrad() {
+        INDArray x = Nd4j.ones(2, 2);
+        INDArray y = Nd4j.ones(2, 2);
+
+        SameDiff sd = SameDiff.create();
+
+        SDVariable xSd = sd.var("x", DataType.FLOAT, x.shape());
+        SDVariable ySd = sd.var("y", DataType.FLOAT, y.shape());
+
+        SDVariable add = ySd.add("add", xSd);
+
+        Map<String, INDArray> placeholders = new HashMap<>();
+        placeholders.put("x", x);
+        placeholders.put("y", y);
+        Map<String,INDArray> grads = sd.calculateGradients(placeholders, xSd.name(), ySd.name());
+        INDArray xGradientEnforced = grads.get("x");
+        assertNotNull(xGradientEnforced);
+    }
+
+
+    @Test
+    public void testConvertToConstant() {
+        Nd4j.getRandom().setSeed(12345);
+
+        SameDiff sd = SameDiff.create();
+        SDVariable in = sd.placeHolder("in", DataType.FLOAT, 1, 3);
+        SDVariable w = sd.var("w", Nd4j.rand(DataType.FLOAT, 3, 4));
+        SDVariable b = sd.var("b", Nd4j.rand(DataType.FLOAT, 1, 4));
+        SDVariable mmul = in.mmul(w);
+        SDVariable add = mmul.add(b);
+        SDVariable tanh = sd.math().tanh(add);
+        SDVariable loss = sd.variance(tanh, true);
+
+        INDArray inArr = Nd4j.rand(DataType.FLOAT, 1, 3);
+        in.setArray(inArr);
+
+        TrainingConfig c = TrainingConfig.builder()
+                .updater(new Adam(0.1))
+                .weightDecay(0.01, true)
+                .dataSetFeatureMapping("in")
+                .skipBuilderValidation(true)
+                .build();
+        sd.setTrainingConfig(c);
+
+        sd.fit(new SingletonMultiDataSetIterator(new DataSet(inArr, null).toMultiDataSet()), 1);
+
+        INDArray out = tanh.eval();
+
+        w.convertToConstant();
+
+        INDArray out2 = tanh.eval();
+
+        assertEquals(out, out2);
+        assertEquals(VariableType.CONSTANT, w.getVariableType());
+        assertEquals(VariableType.VARIABLE, b.getVariableType());
+        assertEquals(VariableType.ARRAY, add.getVariableType());
+        assertEquals(VariableType.ARRAY, tanh.getVariableType());
+
+        //Sanity check on training:
+        sd.fit(new SingletonMultiDataSetIterator(new DataSet(inArr, null).toMultiDataSet()), 1);
+    }
+
+    @Test
+    public void testPlaceholderToConstant() {
+        Nd4j.getRandom().setSeed(12345);
+
+        SameDiff sd = SameDiff.create();
+        SDVariable in = sd.placeHolder("in", DataType.FLOAT, 1, 3);
+        SDVariable in2 = sd.placeHolder("in2", DataType.FLOAT, 3, 4);
+        SDVariable b = sd.var("b", Nd4j.rand(DataType.FLOAT, 1, 4));
+        SDVariable mmul = in.mmul(in2);
+        SDVariable add = mmul.add(b);
+        SDVariable tanh = sd.math().tanh(add);
+        SDVariable loss = sd.variance(tanh, true);
+
+        INDArray inArr = Nd4j.rand(DataType.FLOAT, 1, 3);
+        in.setArray(inArr);
+        INDArray inArr2 = Nd4j.rand(DataType.FLOAT, 3, 4);
+        in2.setArray(inArr2);
+
+        TrainingConfig c = TrainingConfig.builder()
+                .updater(new Adam(0.1))
+                .weightDecay(0.01, true)
+                .dataSetFeatureMapping("in", "in2")
+                .skipBuilderValidation(true)
+                .build();
+        sd.setTrainingConfig(c);
+
+        sd.fit(new SingletonMultiDataSetIterator(new MultiDataSet(new INDArray[]{inArr, inArr2}, null)), 1);
+
+        INDArray out = tanh.eval();
+
+        in.convertToConstant();
+
+        INDArray out2 = tanh.eval();
+
+        assertEquals(out, out2);
+        assertEquals(VariableType.CONSTANT, in.getVariableType());
+        assertEquals(inArr, in.getArr());
+
+        //Sanity check on fitting:
+        sd.fit(new SingletonMultiDataSetIterator(new MultiDataSet(new INDArray[]{inArr2}, null)), 1);
+    }
+
+    @Test
+    public void testConvertToVariable() {
+        Nd4j.getRandom().setSeed(12345);
+
+        SameDiff sd = SameDiff.create();
+        SDVariable in = sd.placeHolder("in", DataType.FLOAT, 1, 3);
+        SDVariable w = sd.constant("w", Nd4j.rand(DataType.FLOAT, 3, 4));
+        SDVariable b = sd.var("b", Nd4j.rand(DataType.FLOAT, 1, 4));
+        SDVariable mmul = in.mmul(w);
+        SDVariable add = mmul.add(b);
+        SDVariable tanh = sd.math().tanh(add);
+        SDVariable loss = sd.variance(tanh, true);
+
+        INDArray inArr = Nd4j.rand(DataType.FLOAT, 1, 3);
+        in.setArray(inArr);
+
+        TrainingConfig c = TrainingConfig.builder()
+                .updater(new Adam(0.1))
+                .weightDecay(0.01, true)
+                .dataSetFeatureMapping("in")
+                .skipBuilderValidation(true)
+                .build();
+        sd.setTrainingConfig(c);
+
+        INDArray out = tanh.eval();
+        sd.fit(new SingletonMultiDataSetIterator(new DataSet(inArr, null).toMultiDataSet()), 1);
+        w.convertToVariable();
+
+        INDArray out2 = tanh.eval();
+
+        assertNotEquals(out, out2);
+        assertEquals(VariableType.VARIABLE, w.getVariableType());
+        assertEquals(VariableType.VARIABLE, b.getVariableType());
+        assertEquals(VariableType.ARRAY, add.getVariableType());
+        assertEquals(VariableType.ARRAY, tanh.getVariableType());
+
+        //Sanity check on training:
+        sd.fit(new SingletonMultiDataSetIterator(new DataSet(inArr, null).toMultiDataSet()), 1);
+    }
+
+    @Test
+    public void testDoubleUseOfArray() {
+        //If array is reused, gradient check will fail
+        INDArray a = Nd4j.rand(DataType.DOUBLE, new int[]{3, 4});
+        SameDiff sd = SameDiff.create();
+        SDVariable a1 = sd.var("a", a);
+        SDVariable a2 = sd.var("b", a);
+        a1.add(a2).norm2("out");
+        String err = OpValidation.validate(new TestCase(sd)
+                .gradientCheck(true));
+        assertNull(err);
+
+        a1.setArray(a);
+        a2.setArray(a);
+        err = OpValidation.validate(new TestCase(sd)
+                .gradientCheck(true));
+        assertNull(err);
+    }
+
+    @Test
+    public void testMultiGradientRecurrent() {
+        final INDArray input = Nd4j.rand(DataType.DOUBLE, new int[]{3, 4, 2});
+        final INDArray[] output = new INDArray[(int) input.size(2)];
+        for (int i = 0; i < input.size(2); i++) {
+            final INDArray x_i = input.get(NDArrayIndex.all(), NDArrayIndex.all(), NDArrayIndex.point(i));
+
+            output[i] = x_i;
+            if (i > 0) {
+                output[i] = output[i].add(Nd4j.squeeze(output[i - 1], 2));
+            }
+
+            output[i] = Nd4j.expandDims(output[i], 2);
+        }
+        final INDArray out = Nd4j.concat(2, output).norm2();
+
+        SameDiff sd = SameDiff.create();
+        final SDVariable sdInput = sd.var("input", input);
+
+        final long timeSteps = sdInput.getShape()[2];
+        SDVariable[] outputSlices = new SDVariable[(int) timeSteps];
+        SDVariable prev = null;
+        for (int i = 0; i < timeSteps; i++) {
+            final val x_i = sdInput.get(SDIndex.all(), SDIndex.all(), SDIndex.point(i));
+
+            outputSlices[i] = x_i;
+            if (prev != null) {
+                outputSlices[i] = outputSlices[i].add(sd.squeeze(prev, 2));
+            }
+
+            outputSlices[i] = sd.expandDims(outputSlices[i], 2);
+            prev = outputSlices[i];
+        }
+
+        SDVariable t = sd.concat(2, outputSlices);
+        t.norm2("out");
+        String err = OpValidation.validate(new TestCase(sd)
+                .testFlatBufferSerialization(TestCase.TestSerialization.BOTH)
+                .expectedOutput("out", out)
+                .gradientCheck(true));
+
+        assertNull(err);
+    }
+
+    @Test
+    public void testMultiGradientManualRecurrent() {
+        final INDArray input = Nd4j.rand(DataType.DOUBLE, new int[]{3, 4, 2});
+        final INDArray[] output = new INDArray[(int) input.size(2)];
+        for (int i = 0; i < input.size(2); i++) {
+            final INDArray x_i = input.get(NDArrayIndex.all(), NDArrayIndex.all(), NDArrayIndex.point(i));
+
+            output[i] = x_i;
+            if (i > 0) {
+                output[i] = output[i].add(Nd4j.squeeze(output[i - 1], 2));
+            }
+
+            output[i] = Nd4j.expandDims(output[i], 2);
+        }
+        final INDArray out = Nd4j.concat(2, output).norm2();
+
+        SameDiff sd = SameDiff.create();
+        final SDVariable sdInput = sd.var("input", input);
+
+        final long timeSteps = sdInput.getShape()[2];
+        SDVariable[] outputSlices = new SDVariable[(int) timeSteps];
+        final SDVariable[] inputSlices = sd.unstack(new String[]{"X_0", "X_1"}, sdInput, 2);
+
+        final val x_0 = inputSlices[0];
+        outputSlices[0] = x_0;
+        outputSlices[0] = sd.expandDims("X_0-e", outputSlices[0], 2);
+
+        final val x_1 = inputSlices[1];
+        outputSlices[1] = x_1;
+        outputSlices[1] = outputSlices[1].add(sd.squeeze("X_0-s", outputSlices[0], 2));
+        outputSlices[1] = sd.expandDims("X_1-e", outputSlices[1], 2);
+
+        SDVariable t = sd.concat(2, outputSlices);
+        t.norm2("out");
+        String err = OpValidation.validate(new TestCase(sd)
+                .testFlatBufferSerialization(TestCase.TestSerialization.BOTH)
+                .expectedOutput("out", out)
+                .gradientCheck(true));
+
+        assertNull(err);
+    }
+
+    @Test
+    public void testMultiGradient() {
+        final INDArray input = Nd4j.rand(DataType.DOUBLE, new int[]{3, 4, 2});
+        SameDiff sd = SameDiff.create();
+        final SDVariable sdInput = sd.var("input", input);
+
+        final SDVariable[] inputSlices = sd.unstack(new String[]{"X_0", "X_1"}, sdInput, 2);
+        final val temp = inputSlices[0].add(inputSlices[1]).div(inputSlices[1]).mul(inputSlices[0]);
+        final val out = temp.add(temp).add(inputSlices[1]);
+        out.norm2("out");
+
+        String err = OpValidation.validate(new TestCase(sd)
+                .testFlatBufferSerialization(TestCase.TestSerialization.BOTH)
+                .gradientCheck(true));
+
+        assertNull(err);
+    }
+
+
+    @Test
+    public void testNonScalarOutput1() {
+        SameDiff sd = SameDiff.create();
+        SDVariable linspace = sd.linspace("at", DataType.DOUBLE, 1, 15, 15);
+        SDVariable a = sd.reshape("a", linspace, 3, 5);
+        SDVariable b = sd.var("b", Nd4j.ones(DataType.DOUBLE, 3, 5));
+
+        SDVariable out = a.mul(b);
+        out.markAsLoss();
+        out.eval();
+
+        out.eval();
+        sd.grad("a").eval();
+
+        String err = OpValidation.validate(new TestCase(sd)
+                .testFlatBufferSerialization(TestCase.TestSerialization.BOTH)
+                .gradientCheck(true));
+
+        assertNull(err);
+    }
+
+    @Test
+    public void testNonScalarOutput2() {
+        SameDiff sd = SameDiff.create();
+        SDVariable a = sd.reshape("a", sd.linspace("at", DataType.DOUBLE, 1, 15, 15), 3, 5);
+        SDVariable b = sd.var("b", Nd4j.ones(DataType.DOUBLE, 3, 5));
+
+        SDVariable out = a.mul(b).mean(1);
+        out.markAsLoss();
+        out.eval();
+
+        //System.out.println(out.eval());
+        INDArray actGrad = sd.grad("a").eval();
+
+        INDArray expGrad = Nd4j.valueArrayOf(new long[]{3, 5}, 0.2, DataType.DOUBLE);
+        assertEquals(expGrad, actGrad);
+
+        String err = OpValidation.validate(new TestCase(sd).gradientCheck(true));
+        assertNull(err);
+    }
+
+    @Test
+    public void testNonScalarOutput3() {
+        SameDiff sd = SameDiff.create();
+        SDVariable a = sd.reshape("a", sd.linspace("at", DataType.DOUBLE, 1, 15, 15), 3, 5);
+        SDVariable b = sd.var("b", Nd4j.ones(DataType.DOUBLE, 3, 5));//.add(3);
+
+        SDVariable out = a.mul(b).mean(0, 1);
+        out.markAsLoss();
+
+        out.eval();
+
+        Map<String,INDArray> g = sd.calculateGradients(null, "a");
+        //System.out.println(out.eval());
+        INDArray gradAct = g.get("a");
+        INDArray expGrad = Nd4j.valueArrayOf(new long[]{3, 5}, 1.0 / 12, DataType.DOUBLE);
+
+        String err = OpValidation.validate(new TestCase(sd).gradientCheck(true));
+        assertNull(err);
+    }
+
+    @Test
+    public void testNonScalarOutput4() {
+        SameDiff sd = SameDiff.create();
+        SDVariable a = sd.var("a", DataType.DOUBLE, 3, 4);
+        SDVariable b = sd.placeHolder("b", DataType.DOUBLE, 4, 5);
+        a.setArray(Nd4j.rand(DataType.DOUBLE, 3, 4));
+
+        SDVariable out = a.mmul("mmul", b);
+
+        Map<String, INDArray> m = new HashMap<>();
+        m.put("b", Nd4j.rand(DataType.DOUBLE, 4, 5));
+        Map<String,INDArray> g = sd.calculateGradients(m, "a", "b");
+
+        b.setArray(m.get("b"));
+
+        String err = OpValidation.validate(new TestCase(sd)
+                .testFlatBufferSerialization(TestCase.TestSerialization.BOTH)
+                .gradientCheck(true));
+
+        assertNull(err);
+    }
+
+    @Test
+    public void testSameDiffBackprop1() {
+        SameDiff sd = SameDiff.create();
+        final SDVariable a = sd.var("a", Nd4j.rand(4, 4));
+        final SDVariable b = sd.var("b", Nd4j.rand(4, 4));
+        final SDVariable c = sd.var("c", Nd4j.rand(4, 4));
+        final SDVariable d = sd.var("d", Nd4j.rand(4, 4));
+
+        final SDVariable out = a.mmul(b).add(c.mmul(d)).sum();
+        out.markAsLoss();
+
+        Map<String,INDArray> g = sd.calculateGradients(null, sd.getVariables().keySet());
+    }
+
+    @Test
+    public void testSameDiffNoGradForConstantAndPlaceholder() {
+        SameDiff sd = SameDiff.create();
+        final SDVariable a = sd.var("a", Nd4j.rand(4, 4));
+        final SDVariable b = sd.constant("b", Nd4j.rand(4, 4));
+        final SDVariable c = sd.placeHolder("c", Nd4j.dataType(), 4, 4);
+
+        a.add(b.add(c)).sum().markAsLoss();
+
+        sd.calculateGradients(Collections.singletonMap("c", Nd4j.rand(4, 4)), sd.getVariables().keySet());
+        assertNotNull(sd.grad("a"));
+        assertNull(sd.grad("b"));
+        assertNull(sd.grad("c"));
+    }
+
+    @Test
+    public void testDuplicateNamePlaceholder() {
+
+        for (int i = 0; i < 2; i++) {
+            SameDiff sd = SameDiff.create();
+            SDVariable x1 = i == 0 ? sd.placeHolder("a", DataType.FLOAT, 5, 3) : sd.var("a", DataType.FLOAT, 5, 3);
+            SDVariable x2 = i == 0 ? sd.placeHolder("b", DataType.FLOAT, 5, 3) : sd.var("b", DataType.FLOAT, 5, 3);
+            try {
+                sd.placeHolder("a", DataType.FLOAT, 5, 3);
+                fail("Expected execption");
+            } catch (Throwable t) {
+                String m = t.getMessage();
+                assertNotNull(m);
+                assertTrue(m, m.contains("already exists"));
+            }
+
+            try {
+                sd.var("a", DataType.FLOAT, 1, 2);
+                fail("Expected execption");
+            } catch (Throwable t) {
+                String m = t.getMessage();
+                assertNotNull(m);
+                assertTrue(m, m.contains("already exists"));
+            }
+
+            try {
+                sd.var("a", Nd4j.zeros(1));
+                fail("Expected execption");
+            } catch (Throwable t) {
+                String m = t.getMessage();
+                assertNotNull(m);
+                assertTrue(m, m.contains("already exists"));
+            }
+
+            try {
+                sd.var("a", LongShapeDescriptor.fromShape(new long[]{1}, DataType.FLOAT));
+                fail("Expected execption");
+            } catch (Throwable t) {
+                String m = t.getMessage();
+                assertNotNull(m);
+                assertTrue(m, m.contains("already exists"));
+            }
+
+            try {
+                sd.constant("a", Nd4j.zeros(1));
+                fail("Expected execption");
+            } catch (Throwable t) {
+                String m = t.getMessage();
+                assertNotNull(m);
+                assertTrue(m, m.contains("already exists"));
+            }
+        }
+    }
+
+    @Test
+    public void testSameDiffGetArrayScalar() {
+        final INDArray array = Nd4j.rand(1, 1);
+        final SameDiff sd = SameDiff.create();
+        final SDVariable a = sd.var("a", array.shape());
+        a.getArr();
+    }
+
+    @Test
+    public void testVariableRenaming() {
+
+        SameDiff sd = SameDiff.create();
+        SDVariable v1 = sd.var("x", Nd4j.rand(DataType.FLOAT, 3, 4));
+        SDVariable v2 = sd.var("y", Nd4j.rand(DataType.FLOAT, 4, 5));
+        SDVariable v3 = v1.mmul("oldName", v2);
+
+        INDArray out = sd.outputSingle(null, "oldName");
+
+        SDVariable renamed = v3.rename("newName");
+        assertTrue(v3 == renamed);
+        assertEquals("newName", renamed.name());
+
+        assertNull(sd.getVariable("oldName"));
+        assertNotNull(sd.getVariable("newName"));
+
+        INDArray out2 = sd.outputSingle(null, "newName");
+
+        assertEquals(out, out2);
+    }
+
+    @Test
+    public void testVariableRenaming2() {
+
+        SameDiff sd = SameDiff.create();
+        SDVariable v1 = sd.placeHolder("x", DataType.FLOAT, 3, 4);
+        SDVariable v2 = sd.var("y", Nd4j.rand(DataType.FLOAT, 4, 5));
+        SDVariable v3 = v1.mmul("oldName", v2);
+        SDVariable v4 = v3.std("out", false);
+
+        INDArray out = sd.outputSingle(Collections.singletonMap("x", Nd4j.rand(DataType.FLOAT, 3, 4)), "out");
+
+        sd.setTrainingConfig(TrainingConfig.builder()
+                .updater(new Adam(1e-3))
+                .dataSetFeatureMapping("x")
+                .markLabelsUnused()
+                .build());
+
+        sd.fit(new DataSet(Nd4j.rand(DataType.FLOAT, 3, 4), null));
+        v3.rename("newName");
+        sd.fit(new DataSet(Nd4j.rand(DataType.FLOAT, 3, 4), null));
+    }
+
+    @Test
+    public void testPlaceholderShapeValidation() {
+        SameDiff sd = SameDiff.create();
+        SDVariable scalar = sd.scalar("scalar", 0.0f);
+        SDVariable ph1 = sd.placeHolder("ph1", DataType.FLOAT, 3, 4);
+        SDVariable ph2 = sd.placeHolder("ph2", DataType.FLOAT, -1, 4);
+        SDVariable ph3 = sd.placeHolder("ph3", DataType.FLOAT, 3, -1);
+        SDVariable ph4 = sd.placeHolder("ph4", DataType.FLOAT, -1, -1);
+
+        INDArray correctShape = Nd4j.create(DataType.FLOAT, 3, 4);
+        INDArray wrongShape = Nd4j.create(DataType.FLOAT, 2, 3);
+        INDArray wrongRank1 = Nd4j.create(DataType.FLOAT, 1);
+        INDArray wrongRank2 = Nd4j.create(DataType.FLOAT, 3, 4, 5);
+        for (SDVariable v : new SDVariable[]{ph1, ph2, ph3, ph4}) {
+            v.setArray(correctShape);
+
+            if (v != ph4) {
+                try {
+                    v.setArray(wrongShape);
+                    fail("Expected exception");
+                } catch (Exception t) {
+                    String msg = t.getMessage();
+                    assertTrue(msg, msg.contains("shape") && msg.contains("[2, 3]") && msg
+                            .contains(Arrays.toString(v.placeholderShape())));
+                }
+            }
+
+            try {
+                v.setArray(wrongRank1);
+                fail("Expected exception");
+            } catch (Exception t) {
+                String msg = t.getMessage();
+                assertTrue(msg, msg.contains("shape") && msg.contains("[1]") && msg
+                        .contains(Arrays.toString(v.placeholderShape())));
+            }
+
+            try {
+                v.setArray(wrongRank2);
+                fail("Expected exception");
+            } catch (Exception t) {
+                String msg = t.getMessage();
+                assertTrue(msg, msg.contains("shape") && msg.contains("[3, 4, 5]") && msg
+                        .contains(Arrays.toString(v.placeholderShape())));
+            }
+        }
+
+        //Also try training:
+        SDVariable sum = sd.math.mergeAdd(ph1, ph2, ph3, ph4);
+        SDVariable mean = sum.add(scalar).mean();
+        MultiDataSet mds = new MultiDataSet(new INDArray[]{wrongShape, wrongShape, wrongShape, wrongShape}, null);
+
+        sd.setTrainingConfig(TrainingConfig.builder()
+                .dataSetFeatureMapping("ph1", "ph2", "ph3", "ph4")
+                .markLabelsUnused()
+                .updater(new Adam(1e-3)).build());
+
+        try {
+            sd.fit(mds);
+        } catch (Exception t) {
+            String msg = t.getMessage();
+            assertTrue(msg, msg.contains("shape") && msg.contains("[2, 3]"));
+        }
+    }
+
+
+    @Test
+    public void testInferenceWithoutLabel() {
+        //We don't need a value for the label placeholder to calculate most values here
+
+        SameDiff sd = SameDiff.create();
+
+        int nIn = 4;
+        int minibatch = 3;
+        SDVariable input = sd.placeHolder("in", DataType.FLOAT, -1, 4);
+        SDVariable label = sd.placeHolder("label", DataType.FLOAT, -1, 3);
+
+        SDVariable w = sd.var("w", Nd4j.rand(DataType.FLOAT, 4, 3));
+        SDVariable b = sd.var("b", Nd4j.rand(DataType.FLOAT, 1, 3));
+
+        SDVariable mmul = input.mmul(w).add(b);
+        SDVariable softmax = sd.nn().softmax("softmax", mmul);
+        SDVariable loss = sd.loss().logLoss("loss", label, softmax);
+
+        INDArray inputArr = Nd4j.rand(DataType.FLOAT, minibatch, nIn);
+
+        Map<String, INDArray> m = sd.output(Collections.singletonMap("in", inputArr), "softmax");
+        assertEquals(1, m.size());
+        assertTrue(m.containsKey("softmax"));
+
+        INDArray out = m.get("softmax");
+
+        INDArray labelUnused = Nd4j.rand(DataType.FLOAT, minibatch, 3);
+        Map<String, INDArray> allPh = new HashMap<>();
+        allPh.put("in", inputArr);
+        allPh.put("label", labelUnused);
+        m = sd.output(allPh, "softmax");
+        assertEquals(1, m.size());
+        assertTrue(m.containsKey("softmax"));
+        INDArray out2 = m.get("softmax");
+        assertEquals(out, out2);
+    }
+
+    @Test
+    public void testInferenceWithoutUnnecessaryPlaceholders() {
+        //We don't need an array for 2 of the placeholders to calculate the
+
+        SameDiff sd = SameDiff.create();
+
+        int nIn = 4;
+        int minibatch = 3;
+        SDVariable input = sd.placeHolder("in", DataType.FLOAT, -1, 4);
+        SDVariable label = sd.placeHolder("label", DataType.FLOAT, -1, 3);
+
+        SDVariable input2 = sd.placeHolder("in2", DataType.FLOAT);    //Scalar
+
+        SDVariable w = sd.var("w", Nd4j.rand(DataType.FLOAT, 4, 3));
+        SDVariable b = sd.var("b", Nd4j.rand(DataType.FLOAT, 1, 3));
+
+        SDVariable mmul = input.mmul(w).add(b);
+        SDVariable softmax = sd.nn().softmax("softmax", mmul);
+        SDVariable loss = sd.loss().logLoss("loss", label, softmax);
+        SDVariable loss2 = softmax.mul(input2);
+
+        INDArray inputArr = Nd4j.rand(DataType.FLOAT, minibatch, nIn);
+
+        Map<String, INDArray> m = sd.output(Collections.singletonMap("in", inputArr), "softmax");
+        assertEquals(1, m.size());
+        assertTrue(m.containsKey("softmax"));
+
+        INDArray out = m.get("softmax");
+
+        INDArray labelUnused = Nd4j.rand(DataType.FLOAT, minibatch, 3);
+        Map<String, INDArray> allPh = new HashMap<>();
+        allPh.put("in", inputArr);
+        allPh.put("label", labelUnused);
+        allPh.put("in2", Nd4j.scalar(1.0f));
+        m = sd.output(allPh, "softmax");
+        assertEquals(1, m.size());
+        assertTrue(m.containsKey("softmax"));
+        INDArray out2 = m.get("softmax");
+        assertEquals(out, out2);
+    }
+
+
+    @Test
+    public void testConvertDTypes1() {
+
+        SameDiff sd = SameDiff.create();
+        SDVariable x = sd.var("x", Nd4j.rand(DataType.FLOAT, 3, 4));
+        SDVariable y = sd.var("y", Nd4j.rand(DataType.FLOAT, 4, 2));
+        SDVariable z = x.mmul("z", y);
+        SDVariable tanh = sd.math().tanh("tanh", z);
+        SDVariable stdev = tanh.std("stdev", true);
+
+        assertEquals(DataType.FLOAT, x.dataType());
+        assertEquals(DataType.FLOAT, y.dataType());
+        assertEquals(DataType.FLOAT, z.dataType());
+        assertEquals(DataType.FLOAT, tanh.dataType());
+        assertEquals(DataType.FLOAT, stdev.dataType());
+
+        Map<String, INDArray> out = sd.output((Map<String,INDArray>)null, "x", "y", "z", "tanh", "stdev");
+        for (Map.Entry<String, INDArray> e : out.entrySet()) {
+            assertEquals(e.getKey(), DataType.FLOAT, e.getValue().dataType());
+        }
+
+        assertEquals(DataType.FLOAT, x.getArr().dataType());
+        assertEquals(DataType.FLOAT, y.getArr().dataType());
+
+        Map<String, DataType> toConvert = new HashMap<>();
+        toConvert.put("x", DataType.DOUBLE);
+        toConvert.put("y", DataType.DOUBLE);
+        sd.convertDataTypes(toConvert);
+
+        assertEquals(DataType.DOUBLE, x.dataType());
+        assertEquals(DataType.DOUBLE, y.dataType());
+        assertEquals(DataType.DOUBLE, z.dataType());
+        assertEquals(DataType.DOUBLE, tanh.dataType());
+        assertEquals(DataType.DOUBLE, stdev.dataType());
+
+        out = sd.output((Map<String,INDArray>)null, "x", "y", "z", "tanh", "stdev");
+        for (Map.Entry<String, INDArray> e : out.entrySet()) {
+            assertEquals(e.getKey(), DataType.DOUBLE, e.getValue().dataType());
+        }
+
+        assertEquals(DataType.DOUBLE, x.getArr().dataType());
+        assertEquals(DataType.DOUBLE, y.getArr().dataType());
+    }
+
+    @Test
+    public void testConvertDTypes2() {
+
+        SameDiff sd = SameDiff.create();
+        SDVariable x = sd.placeHolder("x", DataType.FLOAT, 3, 4);
+        SDVariable y = sd.var("y", Nd4j.rand(DataType.FLOAT, 1, 4));
+        SDVariable xD = x.castTo("xD", DataType.DOUBLE);
+        SDVariable yD = y.castTo("yD", DataType.DOUBLE);
+        SDVariable add = xD.add("a", yD);
+        SDVariable relu = sd.nn().relu("r", add, 1);
+
+        assertEquals(DataType.FLOAT, x.dataType());
+        assertEquals(DataType.FLOAT, y.dataType());
+        assertEquals(DataType.DOUBLE, xD.dataType());
+        assertEquals(DataType.DOUBLE, yD.dataType());
+        assertEquals(DataType.DOUBLE, add.dataType());
+        assertEquals(DataType.DOUBLE, relu.dataType());
+
+        Map<String, INDArray> ph = Collections.singletonMap("x", Nd4j.rand(DataType.FLOAT, 3, 4));
+
+        Map<String, INDArray> out = sd.output(ph, "x", "y", "xD", "yD", "a", "r");
+        for (Map.Entry<String, INDArray> e : out.entrySet()) {
+            if (e.getKey().equals("x") || e.getKey().equals("y")) {
+                assertEquals(e.getKey(), DataType.FLOAT, e.getValue().dataType());
+            } else {
+                assertEquals(e.getKey(), DataType.DOUBLE, e.getValue().dataType());
+            }
+        }
+
+        assertEquals(DataType.FLOAT, y.getArr().dataType());
+
+        Map<String, DataType> toConvert = new HashMap<>();
+        toConvert.put("x", DataType.DOUBLE);
+        toConvert.put("y", DataType.DOUBLE);
+        sd.convertDataTypes(toConvert);
+
+        assertEquals(DataType.DOUBLE, x.dataType());
+        assertEquals(DataType.DOUBLE, y.dataType());
+        assertEquals(DataType.DOUBLE, xD.dataType());
+        assertEquals(DataType.DOUBLE, yD.dataType());
+        assertEquals(DataType.DOUBLE, add.dataType());
+        assertEquals(DataType.DOUBLE, relu.dataType());
+
+        out = sd.output(ph, "x", "y", "xD", "yD", "a", "r");
+        for (Map.Entry<String, INDArray> e : out.entrySet()) {
+            assertEquals(e.getKey(), DataType.DOUBLE, e.getValue().dataType());
+        }
+
+        assertEquals(DataType.DOUBLE, y.getArr().dataType());
+    }
+
+
+    @Test
+    public void testGradFnRequiredVars() {
+        //User can explicitly request that gradients for specific vars are available when differentiating (creating grad function),
+        // even if they normally wouldn't be needed or calculated
+
+        for (boolean reqPhVar : new boolean[]{false, true}) {
+//        for(boolean reqPhVar : new boolean[]{true}){
+
+            SameDiff sd = SameDiff.create();
+            SDVariable ph = sd.placeHolder("in", DataType.FLOAT, -1, 5);
+            SDVariable add = ph.add(1.0);
+            SDVariable w = sd.var("w", Nd4j.rand(DataType.FLOAT, 5, 4));
+            SDVariable b = sd.var("b", Nd4j.rand(DataType.FLOAT, 1, 4));
+
+            SDVariable mmul = add.mmul(w).add(b);
+
+            SDVariable loss = mmul.std(true);
+
+            INDArray in = Nd4j.rand(DataType.FLOAT, 1, 5);
+
+            if (reqPhVar) {
+                sd.createGradFunction("in");
+                assertNotNull(ph.gradient());
+                assertNotNull(w.gradient());
+                assertNotNull(b.gradient());
+
+                Map<String,INDArray> m = sd.calculateGradients(Collections.singletonMap("in", in), ph.name(), w.name());
+                assertNotNull(m.get(ph.name()));
+                assertNotNull(m.get(w.name()));
+            } else {
+                sd.createGradFunction();
+                assertNull(ph.gradient());
+                assertNotNull(w.gradient());
+                assertNotNull(b.gradient());
+            }
+        }
+
+
+    }
+
+    @Test
+    public void testIf() throws IOException {
+        SameDiff sd = SameDiff.create();
+        SDVariable a = sd.placeHolder("a", DataType.DOUBLE);
+        SDVariable b = sd.var("b", Nd4j.createFromArray(5.0));
+        SDVariable c = sd.var("c", Nd4j.createFromArray(9.0));
+
+        SDVariable output = sd.ifCond("out", null, s -> a.lt(b), s -> c, s -> c.add(5));
+
+        Map<String, INDArray> firstBranch = Maps.newHashMap();
+        firstBranch.put("a", Nd4j.createFromArray(3.0));
+        assertEquals(Nd4j.createFromArray(9.0), sd.output(firstBranch, "out").get("out"));
+
+        Map<String, INDArray> secondBranch = Maps.newHashMap();
+        secondBranch.put("a", Nd4j.createFromArray(7.0));
+        System.out.println(sd.summary());
+        INDArray outArr = sd.output(secondBranch, "out").get("out");
+        assertEquals(Nd4j.createFromArray(14.0), outArr);
+
+        ByteBuffer bb = sd.asFlatBuffers(false);
+        sd = SameDiff.fromFlatBuffers(bb);
+
+        assertEquals(Nd4j.createFromArray(9.0), sd.output(firstBranch, "out").get("out"));
+        assertEquals(Nd4j.createFromArray(14.0), sd.output(secondBranch, "out").get("out"));
+    }
+
+    @Test
+    public void testNestedIf() throws IOException {
+        SameDiff SD = SameDiff.create();
+        SDVariable a = SD.var("a", Nd4j.createFromArray(2.0));
+        SDVariable b = SD.var("b", Nd4j.createFromArray(5.0));
+        SDVariable c = SD.var("c", Nd4j.createFromArray(9.0));
+        SDVariable d = SD.var("d", Nd4j.createFromArray(-7.0));
+
+        SDVariable output = SD.ifCond("out", null,
+                (sd) -> a.lt(b),
+                (sd) -> sd.ifCond(
+                        (sd2) -> d.lte(0),
+                        (sd2) -> c.add(1),
+                        (sd2) -> d),
+                (sd) -> c.add(5));
+        INDArray out = output.eval();
+        assertEquals(Nd4j.createFromArray(10.0), out);
+
+        SD = SameDiff.fromFlatBuffers(SD.asFlatBuffers(false));
+
+        assertEquals(Nd4j.createFromArray(10.0), SD.output(Collections.emptyMap(), "out").get("out"));
+    }
+
+    @Test
+    public void testWhile() throws IOException {
+
+        SameDiff SD = SameDiff.create();
+        SDVariable countIn = SD.constant(5);
+        SDVariable sumIn = SD.constant(0);
+
+        SDVariable[] sum = SD.whileLoop("while_1", new SDVariable[]{countIn, sumIn},
+                (sd, vars) -> vars[0].gt(0),
+                (sd, vars) -> new SDVariable[]{vars[0].sub(1), vars[1].add(vars[0])});
+
+        INDArray out = sum[1].eval();
+        assertEquals(15, out.getInt(0));
+
+        String outName = sum[1].name();
+
+        SD = SameDiff.fromFlatBuffers(SD.asFlatBuffers(false));
+
+        assertEquals(15, SD.output(Collections.emptyMap(), outName).get(outName).getInt(0));
+    }
+
+    @Test
+    @Ignore
+    public void testNestedWhile() throws IOException {
+        SameDiff SD = SameDiff.create();
+        SDVariable countIn = SD.constant(5);
+        SDVariable sumIn = SD.constant(0);
+        SDVariable sum2 = SD.constant(0);
+        //TODO creating constant instead of using sum2 causes errors
+
+        SDVariable[] sum = SD.whileLoop(new SDVariable[]{countIn, sumIn},
+                (sd, vars) -> vars[0].gt(0),
+                (sd, vars) -> new SDVariable[]{vars[0].sub(1),
+                        vars[1].add(sd.whileLoop(new SDVariable[]{vars[0], sum2},
+                                (sd2, vars2) -> vars2[0].gt(0),
+                                (sd2, vars2) -> new SDVariable[]{vars2[0].sub(1), vars2[1].add(vars2[0])})[1])});
+
+        INDArray out = sum[1].eval();
+        assertEquals(35, out.getInt(0));
+
+        String outName = sum[1].name();
+
+        SD = SameDiff.fromFlatBuffers(SD.asFlatBuffers(false));
+
+        assertEquals(35, SD.output(Collections.emptyMap(), outName).get(outName).getInt(0));
+
+    }
+
+    @Test
+    public void testNestedWhileIf() throws IOException {
+        SameDiff SD = SameDiff.create();
+        SDVariable countIn = SD.constant(5);
+        SDVariable sumIn = SD.constant(0);
+        SDVariable hundred = SD.constant(100);
+
+        SDVariable[] sum = SD.whileLoop(new SDVariable[]{countIn, sumIn},
+                (sd, vars) -> vars[0].gte(0),
+                (sd, vars) -> new SDVariable[]{vars[0].sub(1), vars[1].add(
+                        sd.ifCond((sd2) -> vars[0].eq(0),
+                                (sd2) -> vars[0].add(100), //TODO replace with hundred and things break
+                                (sd2) -> vars[0])
+                )});
+
+        INDArray out = sum[1].eval();
+        assertEquals(115, out.getInt(0));
+
+        String outName = sum[1].name();
+
+        SD = SameDiff.fromFlatBuffers(SD.asFlatBuffers(false));
+
+        assertEquals(115, SD.output(Collections.emptyMap(), outName).get(outName).getInt(0));
+    }
+
+    @Test
+    public void testMod_1(){
+        val sd = SameDiff.create();
+        val initial = sd.constant("initial", Nd4j.createFromArray(5.f, 6.f, 7.f));
+        val four = sd.constant("four", 4.0f);
+        val mod = initial.mod("mod",  four);
+
+        val e = Nd4j.createFromArray(1.f, 2.f, 3.f);
+
+        assertEquals(e, mod.eval());
+    }
+
+    @Test
+    public void castShapeTest1(){
+        SameDiff sd = SameDiff.create();
+        SDVariable x = sd.constant(Nd4j.createFromArray(1, 2, 3, 4));
+        SDVariable casted = x.castTo(DataType.FLOAT);
+
+        assertEquals(casted.dataType(), DataType.FLOAT);
+    }
+
+    @Test
+    @Ignore // casted shape is null
+    public void castShapeTestEmpty(){
+        SameDiff sd = SameDiff.create();
+        SDVariable x = sd.constant(Nd4j.empty(DataType.INT));
+        SDVariable casted = x.castTo(DataType.FLOAT);
+
+        assertEquals(casted.dataType(), DataType.FLOAT);
+        assertTrue(casted.getShapeDescriptor().isEmpty());
+    }
+
+
+    @Test
+    public void testEmptyShapeVar(){
+        SameDiff sd = SameDiff.create();
+
+        try {
+            sd.var(DataType.FLOAT, 1, 0, 2);
+            fail("Expected exception");
+        } catch (IllegalArgumentException e){
+            String m = e.getMessage();
+            assertTrue(m, m.contains("variable") && m.contains("empty") && m.contains("0"));
+        }
+
+        try {
+            sd.var(Nd4j.create(1, 0, 2));
+            fail("Expected exception");
+        } catch (IllegalArgumentException e){
+            String m = e.getMessage().toLowerCase();
+            assertTrue(m, m.contains("variable") && m.contains("empty") && m.contains("0"));
+        }
+    }
+
+    @Test
+    public void testPReLU(){
+        SameDiff sd = SameDiff.create();
+
+        SDVariable input = sd.constant(Nd4j.createFromArray(
+                new int[][][]{{
+                        {-10, 10, 10, -10},
+                        {10, 10, -10, -10}
+                }}
+        ).castTo(DataType.DOUBLE));
+
+        SDVariable alpha = sd.var(Nd4j.createFromArray(0.01, 0.1).castTo(DataType.DOUBLE));
+
+        SDVariable out = sd.nn.prelu("out", input, alpha, 2);
+
+        TestCase tc = new TestCase(sd).expected("out", Nd4j.createFromArray(new double[][][]{{
+                        {-0.1, 10, 10, -0.1},
+                        {10, 10, -1, -1}
+        }}).castTo(DataType.DOUBLE)).gradientCheck(true);
+
+        String err = OpValidation.validate(tc);
+        assertNull(err);
+    }
+
+    @Test
+    public void testSameDiffSeedReproducibilityVarInit() {
+
+        SameDiff sd0 = SameDiff.create();
+        SameDiff sd1 = SameDiff.create();
+        Nd4j.getRandom().setSeed(12345);
+        SDVariable rand0 = sd0.var("random", new UniformInitScheme('c', 3), DataType.FLOAT, 3, 1);
+
+        Nd4j.getRandom().setSeed(12345);
+        SDVariable rand1 = sd1.var("random", new UniformInitScheme('c', 3), DataType.FLOAT, 3, 1);
+
+
+        Nd4j.getRandom().setSeed(0);
+        System.out.println(rand0.eval());
+
+        Nd4j.getRandom().setSeed(0);
+        System.out.println(rand1.eval());
+
+        INDArray a0 = rand0.eval();
+        Nd4j.getRandom().setSeed(0);
+        INDArray a1 = rand1.eval();
+        assertEquals(a0, a1);
+    }
+
+
+    @Test
+    public void testCalculateGradientsAndOutputs(){
+        SameDiff sd = SameDiff.create();
+        SDVariable in = sd.placeHolder("in", DataType.FLOAT, -1, 4);
+        SDVariable w = sd.var("w", Nd4j.rand(DataType.FLOAT, 4, 3));
+        SDVariable b = sd.var("b", Nd4j.rand(DataType.FLOAT, 3));
+        SDVariable z = in.mmul(w).add("z", b);
+        SDVariable softmax = sd.nn.softmax("softmax", z);
+
+        Map<String,INDArray> ph = Collections.singletonMap("in", Nd4j.rand(DataType.FLOAT, 2, 4));
+        List<String> outputs = Arrays.asList("in", "z", "softmax");
+        List<String> grads = Arrays.asList("in", "w", "z");
+
+        OutAndGrad oag = sd.calculateGradientsAndOutputs(ph, outputs, grads);
+        Map<String,INDArray> outs = oag.getOutputs();
+        Map<String,INDArray> g = oag.getGradients();
+
+
+        Map<String,INDArray> outExp = sd.output(ph, outputs);
+        Map<String,INDArray> gExp = sd.calculateGradients(ph, grads);
+
+        assertEquals(outExp, outs);
+        assertEquals(gExp, g);
+    }
+    
+    @Test
+	public void testConcatVariableGrad() {
+		SameDiff sd = SameDiff.create();
+		SDVariable label = sd.var("label", DataType.FLOAT, 3, 4);
+		SDVariable a = sd.var("a", DataType.FLOAT, 3, 2);
+		SDVariable b = sd.var("b", DataType.FLOAT, 3, 2);
+		INDArray inputArr = Nd4j.rand(3,4);
+		INDArray labelArr =  Nd4j.rand(3,4);
+		SDVariable c = sd.concat("concat", 1, a, b);
+		SDVariable loss = sd.math().pow(c.sub(label), 2);
+		sd.setLossVariables(loss);
+		sd.associateArrayWithVariable(labelArr, label);
+		sd.associateArrayWithVariable(inputArr.get(NDArrayIndex.all(), NDArrayIndex.interval(0, 2)), a);
+		sd.associateArrayWithVariable(inputArr.get(NDArrayIndex.all(), NDArrayIndex.interval(2, 4)), b);
+		Map<String, INDArray> map = sd.calculateGradients(null, "a", "b", "concat");
+		INDArray concatArray = Nd4j.hstack(map.get("a"), map.get("b"));
+		assertEquals(concatArray, map.get("concat"));
+
+	}
+
+	@Test
+	public void testSliceVariableGrad() {
+		SameDiff sd = SameDiff.create();
+		SDVariable label = sd.var("label", DataType.FLOAT, 3, 4);
+		SDVariable input = sd.var("input", DataType.FLOAT, 3, 4);
+		INDArray inputArr =  Nd4j.rand(3,4);
+		INDArray labelArr =  Nd4j.rand(3,4);
+		SDVariable a = input.get(SDIndex.all(), SDIndex.interval(0, 2));
+		SDVariable b = input.get(SDIndex.all(), SDIndex.interval(2, 4));
+		SDVariable c = sd.concat("concat", 1, a, b);
+		SDVariable loss = sd.math().pow(c.sub(label), 2);
+		sd.setLossVariables(loss);
+		sd.associateArrayWithVariable(labelArr, label);
+		sd.associateArrayWithVariable(inputArr, input);
+		Map<String, INDArray> map = sd.calculateGradients(null,"input", "concat");
+		assertEquals(map.get("input"), map.get("concat"));
+	}
+}