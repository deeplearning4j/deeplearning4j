--- conflicted
+++ resolved
@@ -734,8 +734,6 @@
     }
 
     @Test
-<<<<<<< HEAD
-=======
     public void testListDiff(){
         INDArray x = Nd4j.createFromArray(0, 1, 2, 3);
         INDArray y = Nd4j.createFromArray(3, 1);
@@ -776,7 +774,6 @@
     }
 
     @Test
->>>>>>> 12d14efc
     public void testMaxPool2Dbp_1() {
         val x = Nd4j.create(DataType.HALF, 2,3,16,16).assign(Double.NaN);
         val y = Nd4j.create(DataType.HALF, 2,3,8,8).assign(Double.NaN);
