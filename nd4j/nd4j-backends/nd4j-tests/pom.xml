<!--~~~~~~~~~~~~~~~~~~~~~~~~~~~~~~~~~~~~~~~~~~~~~~~~~~~~~~~~~~~~~~~~~~~~~~~~~~~~
  ~ Copyright (c) 2015-2018 Skymind, Inc.
  ~
  ~ This program and the accompanying materials are made available under the
  ~ terms of the Apache License, Version 2.0 which is available at
  ~ https://www.apache.org/licenses/LICENSE-2.0.
  ~
  ~ Unless required by applicable law or agreed to in writing, software
  ~ distributed under the License is distributed on an "AS IS" BASIS, WITHOUT
  ~ WARRANTIES OR CONDITIONS OF ANY KIND, either express or implied. See the
  ~ License for the specific language governing permissions and limitations
  ~ under the License.
  ~
  ~ SPDX-License-Identifier: Apache-2.0
  ~~~~~~~~~~~~~~~~~~~~~~~~~~~~~~~~~~~~~~~~~~~~~~~~~~~~~~~~~~~~~~~~~~~~~~~~~~~-->

<project xmlns="http://maven.apache.org/POM/4.0.0" xmlns:xsi="http://www.w3.org/2001/XMLSchema-instance" xsi:schemaLocation="http://maven.apache.org/POM/4.0.0 http://maven.apache.org/xsd/maven-4.0.0.xsd">
    <parent>
        <artifactId>nd4j-backends</artifactId>
        <groupId>org.nd4j</groupId>
        <version>1.0.0-SNAPSHOT</version>
    </parent>
    <modelVersion>4.0.0</modelVersion>

    <artifactId>nd4j-tests</artifactId>
    <version>1.0.0-SNAPSHOT</version>
    <packaging>jar</packaging>

    <name>nd4j-tests</name>



    <properties>
        <maven.compiler.source>1.8</maven.compiler.source>
        <maven.compiler.target>1.8</maven.compiler.target>
        <scala.binary.version>2.11</scala.binary.version>
        <maven.compiler.testTarget>1.8</maven.compiler.testTarget>
        <maven.compiler.testSource>1.8</maven.compiler.testSource>
    </properties>
    <build>
        <plugins>
            <plugin>
                <artifactId>maven-compiler-plugin</artifactId>
                <configuration>
                    <source>1.8</source>
                    <target>1.8</target>
                </configuration>
            </plugin>
            <plugin>
                <groupId>org.apache.maven.plugins</groupId>
                <artifactId>maven-surefire-plugin</artifactId>
                <version>2.19.1</version>
                <configuration>
                    <skipTests>true</skipTests>
                </configuration>

            </plugin>
            <plugin>
                <groupId>org.apache.maven.plugins</groupId>
                <artifactId>maven-compiler-plugin</artifactId>
                <configuration>
                    <source>8</source>
                    <target>8</target>
                </configuration>
            </plugin>
        </plugins>
    </build>
    <dependencies>
         <dependency>
            <groupId>org.springframework</groupId>
            <artifactId>spring-core</artifactId>
            <version>5.0.2.RELEASE</version>
            <scope>test</scope>
        </dependency>

        <dependency>
            <groupId>junit</groupId>
            <artifactId>junit</artifactId>
        </dependency>

        <dependency>
            <groupId>org.nd4j</groupId>
            <artifactId>nd4j-api</artifactId>
            <version>${project.version}</version>
        </dependency>

        <dependency>
            <groupId>org.nd4j</groupId>
            <artifactId>nd4j-native-api</artifactId>
            <version>${project.version}</version>
        </dependency>

        <dependency>
            <groupId>org.nd4j</groupId>
            <artifactId>nd4j-jackson</artifactId>
            <version>${project.version}</version>
        </dependency>

        <!-- Shaded version of Jackson -->
        <dependency>
            <groupId>org.nd4j</groupId>
            <artifactId>jackson</artifactId>
            <version>${project.version}</version>
        </dependency>

<<<<<<< HEAD
=======

>>>>>>> cb20c93d
        <dependency>
            <groupId>org.nd4j</groupId>
            <artifactId>nd4j-native</artifactId>
            <version>${project.version}</version>
        </dependency>

<!--
        <dependency>
            <groupId>org.nd4j</groupId>
            <artifactId>nd4j-cuda-10.0</artifactId>
            <version>${project.version}</version>
        </dependency>
-->
        <dependency>
            <groupId>ch.qos.logback</groupId>
            <artifactId>logback-classic</artifactId>
            <version>${logback.version}</version>
        </dependency>
        <dependency>
            <groupId>ch.qos.logback</groupId>
            <artifactId>logback-core</artifactId>
            <version>${logback.version}</version>
        </dependency>
        <dependency>
            <groupId>org.nd4j</groupId>
            <artifactId>nd4j-kafka_${scala.binary.version}</artifactId>
            <version>${project.version}</version>
        </dependency>

        <dependency>
            <groupId>org.apache.commons</groupId>
            <artifactId>commons-math3</artifactId>
            <version>3.6.1</version>
            <scope>test</scope>
        </dependency>

        <dependency>
            <groupId>org.reflections</groupId>
            <artifactId>reflections</artifactId>
            <version>${reflections.version}</version>
            <scope>test</scope>
            <exclusions>
                <exclusion>
                    <groupId>com.google.code.findbugs</groupId>
                    <artifactId>*</artifactId>
                </exclusion>
            </exclusions>
        </dependency>
    </dependencies>

    <reporting>
        <plugins>
            <plugin>
                <artifactId>maven-surefire-report-plugin</artifactId>
                <version>2.19.1</version>
            </plugin>
            <!-- Test coverage -->
            <plugin>
                <groupId>org.codehaus.mojo</groupId>
                <artifactId>cobertura-maven-plugin</artifactId>
                <version>2.7</version>
            </plugin>
        </plugins>
    </reporting>

    <profiles>
        <profile>
            <id>testresources</id>
        </profile>

        <profile>
            <id>nd4j-testresources</id>
        </profile>
    </profiles>

</project><|MERGE_RESOLUTION|>--- conflicted
+++ resolved
@@ -103,10 +103,7 @@
             <version>${project.version}</version>
         </dependency>
 
-<<<<<<< HEAD
-=======
 
->>>>>>> cb20c93d
         <dependency>
             <groupId>org.nd4j</groupId>
             <artifactId>nd4j-native</artifactId>
