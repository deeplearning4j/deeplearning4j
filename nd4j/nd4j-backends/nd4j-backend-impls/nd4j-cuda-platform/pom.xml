<project xmlns="http://maven.apache.org/POM/4.0.0" xmlns:xsi="http://www.w3.org/2001/XMLSchema-instance" xsi:schemaLocation="http://maven.apache.org/POM/4.0.0 http://maven.apache.org/xsd/maven-4.0.0.xsd">
    <parent>
        <artifactId>nd4j-backend-impls</artifactId>
        <groupId>org.nd4j</groupId>
        <version>1.0.0-SNAPSHOT</version>
    </parent>
    <modelVersion>4.0.0</modelVersion>

<<<<<<< HEAD
    <artifactId>nd4j-cuda-9.0-platform</artifactId>
    <name>nd4j-cuda-platform</name>

    <properties>
        <cuda.version>9.0</cuda.version>
        <cudnn.version>7.0</cudnn.version>
        <javacpp-presets.cuda.version>1.3</javacpp-presets.cuda.version>
=======
    <artifactId>nd4j-cuda-9.2-platform</artifactId>
    <name>nd4j-cuda-platform</name>

    <properties>
        <cuda.version>9.2</cuda.version>
        <cudnn.version>7.1</cudnn.version>
        <javacpp-presets.cuda.version>1.4.2-SNAPSHOT</javacpp-presets.cuda.version>
>>>>>>> e52e15a9
        <nd4j.backend>nd4j-cuda-${cuda.version}</nd4j.backend>
    </properties>

    <dependencies>
        <dependency>
            <groupId>org.bytedeco.javacpp-presets</groupId>
            <artifactId>cuda-platform</artifactId>
            <version>${cuda.version}-${cudnn.version}-${javacpp-presets.cuda.version}</version>
        </dependency>

        <dependency>
            <groupId>${project.groupId}</groupId>
            <artifactId>${nd4j.backend}</artifactId>
            <version>${project.version}</version>
        </dependency>
        <dependency>
            <groupId>${project.groupId}</groupId>
            <artifactId>${nd4j.backend}</artifactId>
            <version>${project.version}</version>
            <classifier>${javacpp.platform.linux-x86_64}</classifier>
        </dependency>
        <dependency>
            <groupId>${project.groupId}</groupId>
            <artifactId>${nd4j.backend}</artifactId>
            <version>${project.version}</version>
            <classifier>${javacpp.platform.macosx-x86_64}</classifier>
        </dependency>
        <dependency>
            <groupId>${project.groupId}</groupId>
            <artifactId>${nd4j.backend}</artifactId>
            <version>${project.version}</version>
            <classifier>${javacpp.platform.windows-x86_64}</classifier>
        </dependency>
        <dependency>
            <groupId>${project.groupId}</groupId>
            <artifactId>${nd4j.backend}</artifactId>
            <version>${project.version}</version>
            <classifier>${javacpp.platform.linux-ppc64le}</classifier>
        </dependency>
    </dependencies>

    <profiles>
        <profile>
            <id>testresources</id>
        </profile>
    </profiles>

</project><|MERGE_RESOLUTION|>--- conflicted
+++ resolved
@@ -6,23 +6,13 @@
     </parent>
     <modelVersion>4.0.0</modelVersion>
 
-<<<<<<< HEAD
     <artifactId>nd4j-cuda-9.0-platform</artifactId>
     <name>nd4j-cuda-platform</name>
 
     <properties>
         <cuda.version>9.0</cuda.version>
         <cudnn.version>7.0</cudnn.version>
-        <javacpp-presets.cuda.version>1.3</javacpp-presets.cuda.version>
-=======
-    <artifactId>nd4j-cuda-9.2-platform</artifactId>
-    <name>nd4j-cuda-platform</name>
-
-    <properties>
-        <cuda.version>9.2</cuda.version>
-        <cudnn.version>7.1</cudnn.version>
-        <javacpp-presets.cuda.version>1.4.2-SNAPSHOT</javacpp-presets.cuda.version>
->>>>>>> e52e15a9
+        <javacpp-presets.cuda.version>1.4.1</javacpp-presets.cuda.version>
         <nd4j.backend>nd4j-cuda-${cuda.version}</nd4j.backend>
     </properties>
 
