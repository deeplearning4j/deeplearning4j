--- conflicted
+++ resolved
@@ -23,10 +23,8 @@
 import lombok.extern.slf4j.Slf4j;
 import lombok.val;
 import org.bytedeco.javacpp.*;
-<<<<<<< HEAD
 import org.bytedeco.javacpp.indexer.LongIndexer;
-=======
->>>>>>> 39049a37
+import org.nd4j.base.Preconditions;
 import org.nd4j.base.Preconditions;
 import org.nd4j.compression.impl.AbstractCompressor;
 import org.nd4j.linalg.api.buffer.DataBuffer;
@@ -236,12 +234,8 @@
 
 
     @Override
-<<<<<<< HEAD
     public INDArray exec(ReduceOp op, int... dimension) {
-=======
-    public INDArray exec(Accumulation op, int... dimension) {
         Preconditions.checkNotNull(op.x(), "Op.x() cannot be null: Was null for op %s", op);
->>>>>>> 39049a37
         dimension = Shape.normalizeAxis(op.x().rank(), dimension);
 
 
@@ -388,7 +382,6 @@
 
             if (op instanceof Variance) {
                 if (ret.isScalar()) {
-<<<<<<< HEAD
                     loop.execSummaryStatsScalar(dummy, op.opNum(),
                             op.x().data().addressPointer(),
                             (LongPointer) op.x().shapeInfoDataBuffer().addressPointer(),
@@ -398,83 +391,29 @@
                             ((Variance) op).isBiasCorrected());
                 } else {
                     Variance var = (Variance) op;
-                    loop.execSummaryStats(dummy, op.opNum(), op.x().data().addressPointer(),
+                    try {
+                        loop.execSummaryStats(dummy, op.opNum(), op.x().data().addressPointer(),
                             (LongPointer) op.x().shapeInfoDataBuffer().addressPointer(),
                             getPointerForExtraArgs(op, op.z().dataType()),
-                            op.z().data().addressPointer(),
+                                op.z().data().addressPointer(),
                             (LongPointer) op.z().shapeInfoDataBuffer().addressPointer(),
-                            (IntPointer) dimensionAddress, dimension.length, var.isBiasCorrected());
-=======
-                    try {
-                        ret.putScalar(0, loop.execSummaryStatsScalarDouble(dummy, op.opNum(),
-                                (DoublePointer) op.x().data().addressPointer(),
-                                (LongPointer) op.x().shapeInfoDataBuffer().addressPointer(),
-                                (DoublePointer) getPointerForExtraArgs(op), ((Variance) op).isBiasCorrected()));
-                    } catch (Throwable t){
+                            (IntPointer) dimensionAddress, dimension.length, var.isBiasCorrected());} catch (Throwable t){
                         String str = opInfoString(op, Optional.of(dimension));
                         throw new RuntimeException("Native AccumulationOp execution (double) failed: " + str, t);
                     }
-                } else {
-                    Variance var = (Variance) op;
-                    try {
-                        loop.execSummaryStatsDouble(dummy, op.opNum(), (DoublePointer) op.x().data().addressPointer(),
-                                (LongPointer) op.x().shapeInfoDataBuffer().addressPointer(),
-                                (DoublePointer) getPointerForExtraArgs(op),
-                                (DoublePointer) op.z().data().addressPointer(),
-                                (LongPointer) op.z().shapeInfoDataBuffer().addressPointer(),
-                                (IntPointer) dimensionAddress, dimension.length, var.isBiasCorrected());
-                    } catch (Throwable t){
-                        String str = opInfoString(op, Optional.of(dimension));
-                        throw new RuntimeException("Native AccumulationOp execution (double) failed: " + str, t);
-                    }
->>>>>>> 39049a37
                 }
 
             }
             //pairwise reduction like similarity of two arrays
             else if (op.y() != null && op.getOpType() == Op.Type.REDUCE3) {
                 if (op.isComplexAccumulation()) {
-<<<<<<< HEAD
-                    loop.execReduce3All(dummy, op.opNum(), op.x().data().addressPointer(),
+                    try {
+                        loop.execReduce3All(dummy, op.opNum(), op.x().data().addressPointer(),
                             (LongPointer) op.x().shapeInfoDataBuffer().addressPointer(),
                             getPointerForExtraArgs(op, op.z().dataType()),
-                             op.y().data().addressPointer(),
-                            (LongPointer) op.y().shapeInfoDataBuffer().addressPointer(),
-                             op.z().data().addressPointer(),
-                            (LongPointer) op.z().shapeInfoDataBuffer().addressPointer(),
-                            (IntPointer) dimensionAddress, dimension.length,
-                            (LongPointer) tadBuffers.getFirst().addressPointer(),
-                            new LongPointerWrapper(tadBuffers.getSecond().addressPointer()),
-                            (LongPointer) yTadBuffers.getFirst().addressPointer(),
-                            new LongPointerWrapper(yTadBuffers.getSecond().addressPointer())
-                    );
-                } else if (ret.isScalar()) {
-                            loop.execReduce3Scalar(dummy, op.opNum(),
-                                    op.x().data().addressPointer(),
-                                    (LongPointer) op.x().shapeInfoDataBuffer().addressPointer(),
-                                    getPointerForExtraArgs(op, op.z().dataType()),
-                                    op.y().data().addressPointer(),
-                                    (LongPointer) op.y().shapeInfoDataBuffer().addressPointer(),
-                                    ret.data().addressPointer(),
-                                    (LongPointer) ret.shapeInfoDataBuffer().addressPointer());
-                } else {
-                    loop.execReduce3(dummy, op.opNum(),
-                            op.x().data().addressPointer(),
-                            (LongPointer) op.x().shapeInfoDataBuffer().addressPointer(),
-                            getPointerForExtraArgs(op, op.z().dataType()),
-                            op.y().data().addressPointer(),
-                            (LongPointer) op.y().shapeInfoDataBuffer().addressPointer(),
-                            op.z().data().addressPointer(),
-                            (LongPointer) op.z().shapeInfoDataBuffer().addressPointer(),
-                            (IntPointer) dimensionAddress, dimension.length);
-=======
-                    try {
-                        loop.execReduce3AllDouble(dummy, op.opNum(), (DoublePointer) op.x().data().addressPointer(),
-                                (LongPointer) op.x().shapeInfoDataBuffer().addressPointer(),
-                                (DoublePointer) getPointerForExtraArgs(op),
-                                (DoublePointer) op.y().data().addressPointer(),
+                                 op.y().data().addressPointer(),
                                 (LongPointer) op.y().shapeInfoDataBuffer().addressPointer(),
-                                (DoublePointer) op.z().data().addressPointer(),
+                                 op.z().data().addressPointer(),
                                 (LongPointer) op.z().shapeInfoDataBuffer().addressPointer(),
                                 (IntPointer) dimensionAddress, dimension.length,
                                 (LongPointer) tadBuffers.getFirst().addressPointer(),
@@ -487,37 +426,32 @@
                         throw new RuntimeException("Native AccumulationOp execution (double) failed: " + str, t);
                     }
                 } else if (ret.isScalar()) {
+                            loop.execReduce3Scalar(dummy, op.opNum(),
+                                    op.x().data().addressPointer(),
+                                    (LongPointer) op.x().shapeInfoDataBuffer().addressPointer(),
+                                    getPointerForExtraArgs(op, op.z().dataType()),
+                                    op.y().data().addressPointer(),
+                                    (LongPointer) op.y().shapeInfoDataBuffer().addressPointer(),
+                                    ret.data().addressPointer(),
+                                    (LongPointer) ret.shapeInfoDataBuffer().addressPointer());
+                } else {
                     try {
-                        ret.putScalar(0, loop.execReduce3ScalarDouble(dummy, op.opNum(),
-                                (DoublePointer) op.x().data().addressPointer(),
+                        loop.execReduce3(dummy, op.opNum(),
+                            op.x().data().addressPointer(),
                                 (LongPointer) op.x().shapeInfoDataBuffer().addressPointer(),
-                                (DoublePointer) getPointerForExtraArgs(op),
-                                (DoublePointer) op.y().data().addressPointer(),
-                                (LongPointer) op.y().shapeInfoDataBuffer().addressPointer()));
-                    } catch (Throwable t){
+                                getPointerForExtraArgs(op, op.z().dataType()),
+                                op.y().data().addressPointer(),
+                            (LongPointer) op.y().shapeInfoDataBuffer().addressPointer(),
+                            op.z().data().addressPointer(),
+                            (LongPointer) op.z().shapeInfoDataBuffer().addressPointer(),
+                            (IntPointer) dimensionAddress, dimension.length);} catch (Throwable t){
                         String str = opInfoString(op, Optional.of(dimension));
                         throw new RuntimeException("Native AccumulationOp execution (double) failed: " + str, t);
                     }
-                } else {
-                    try {
-                        loop.execReduce3Double(dummy, op.opNum(), (DoublePointer) op.x().data().addressPointer(),
-                                (LongPointer) op.x().shapeInfoDataBuffer().addressPointer(),
-                                (DoublePointer) getPointerForExtraArgs(op),
-                                (DoublePointer) op.y().data().addressPointer(),
-                                (LongPointer) op.y().shapeInfoDataBuffer().addressPointer(),
-                                (DoublePointer) op.z().data().addressPointer(),
-                                (LongPointer) op.z().shapeInfoDataBuffer().addressPointer(),
-                                (IntPointer) dimensionAddress, dimension.length);
-                    } catch (Throwable t){
-                        String str = opInfoString(op, Optional.of(dimension));
-                        throw new RuntimeException("Native AccumulationOp execution (double) failed: " + str, t);
-                    }
->>>>>>> 39049a37
                 }
 
             } else {
                 if (ret.isScalar()) {
-<<<<<<< HEAD
                     switch (op.getOpType()) {
                         case REDUCE_FLOAT:
                             loop.execReduceFloat(dummy, op.opNum(),
@@ -594,131 +528,6 @@
                             break;
                         default:
                             throw new UnsupportedOperationException("Unsupported op used in reduce: "+ op.getOpType());
-=======
-                    try {
-                        ret.putScalar(0, loop.execReduceScalarDouble(dummy, op.opNum(),
-                                (DoublePointer) op.x().data().addressPointer(),
-                                (LongPointer) op.x().shapeInfoDataBuffer().addressPointer(),
-                                (DoublePointer) getPointerForExtraArgs(op)));
-                    } catch (Throwable t){
-                        String str = opInfoString(op, Optional.of(dimension));
-                        throw new RuntimeException("Native AccumulationOp execution (double) failed: " + str, t);
-                    }
-                } else {
-                    try {
-                        loop.execReduceDouble(dummy, op.opNum(), (DoublePointer) op.x().data().addressPointer(),
-                                (LongPointer) op.x().shapeInfoDataBuffer().addressPointer(),
-                                (DoublePointer) getPointerForExtraArgs(op),
-                                (DoublePointer) op.z().data().addressPointer(),
-                                (LongPointer) op.z().shapeInfoDataBuffer().addressPointer(),
-                                (IntPointer) dimensionAddress, dimension.length);
-                    } catch (Throwable t){
-                        String str = opInfoString(op, Optional.of(dimension));
-                        throw new RuntimeException("Native AccumulationOp execution (double) failed: " + str, t);
-                    }
-                }
-
-            }
-        } else {
-            if (op instanceof Variance) {
-                Variance variance = (Variance) op;
-                if (ret.isScalar()) {
-                    try {
-                        ret.putScalar(0, loop.execSummaryStatsScalarFloat(dummy, op.opNum(),
-                                (FloatPointer) op.x().data().addressPointer(),
-                                (LongPointer) op.x().shapeInfoDataBuffer().addressPointer(),
-                                (FloatPointer) getPointerForExtraArgs(op), variance.isBiasCorrected()));
-                    } catch (Throwable t){
-                        String str = opInfoString(op, Optional.of(dimension));
-                        throw new RuntimeException("Native AccumulationOp execution (float) failed: " + str, t);
-                    }
-                } else {
-                    try {
-                        loop.execSummaryStatsFloat(dummy, op.opNum(), (FloatPointer) op.x().data().addressPointer(),
-                                (LongPointer) op.x().shapeInfoDataBuffer().addressPointer(),
-                                (FloatPointer) getPointerForExtraArgs(op),
-                                (FloatPointer) op.z().data().addressPointer(),
-                                (LongPointer) op.z().shapeInfoDataBuffer().addressPointer(),
-                                (IntPointer) dimensionAddress, dimension.length, variance.isBiasCorrected());
-                    } catch (Throwable t){
-                        String str = opInfoString(op, Optional.of(dimension));
-                        throw new RuntimeException("Native AccumulationOp execution (float) failed: " + str, t);
-                    }
-                }
-
-            }
-
-            else if (op.y() != null && op.getOpType() == Op.Type.REDUCE3) {
-                if (op.isComplexAccumulation()) {
-                    try {
-                        loop.execReduce3AllFloat(dummy, op.opNum(), (FloatPointer) op.x().data().addressPointer(),
-                                (LongPointer) op.x().shapeInfoDataBuffer().addressPointer(),
-                                (FloatPointer) getPointerForExtraArgs(op),
-                                (FloatPointer) op.y().data().addressPointer(),
-                                (LongPointer) op.y().shapeInfoDataBuffer().addressPointer(),
-                                (FloatPointer) op.z().data().addressPointer(),
-                                (LongPointer) op.z().shapeInfoDataBuffer().addressPointer(),
-                                (IntPointer) dimensionAddress, dimension.length,
-                                (LongPointer) tadBuffers.getFirst().addressPointer(),
-                                new LongPointerWrapper(tadBuffers.getSecond().addressPointer()),
-                                (LongPointer) yTadBuffers.getFirst().addressPointer(),
-                                new LongPointerWrapper(yTadBuffers.getSecond().addressPointer())
-                        );
-                    } catch (Throwable t){
-                        String str = opInfoString(op, Optional.of(dimension));
-                        throw new RuntimeException("Native AccumulationOp execution (float) failed: " + str, t);
-                    }
-                } else if (ret.isScalar()) {
-                    try {
-                        ret.putScalar(0, loop.execReduce3ScalarFloat(dummy, op.opNum(),
-                                (FloatPointer) op.x().data().addressPointer(),
-                                (LongPointer) op.x().shapeInfoDataBuffer().addressPointer(),
-                                (FloatPointer) getPointerForExtraArgs(op),
-                                (FloatPointer) op.y().data().addressPointer(),
-                                (LongPointer) op.y().shapeInfoDataBuffer().addressPointer()));
-                    } catch (Throwable t){
-                        String str = opInfoString(op, Optional.of(dimension));
-                        throw new RuntimeException("Native AccumulationOp execution (float) failed: " + str, t);
-                    }
-                } else {
-                    try {
-                        loop.execReduce3Float(dummy, op.opNum(), (FloatPointer) op.x().data().addressPointer(),
-                                (LongPointer) op.x().shapeInfoDataBuffer().addressPointer(),
-                                (FloatPointer) getPointerForExtraArgs(op),
-                                (FloatPointer) op.y().data().addressPointer(),
-                                (LongPointer) op.y().shapeInfoDataBuffer().addressPointer(),
-                                (FloatPointer) op.z().data().addressPointer(),
-                                (LongPointer) op.z().shapeInfoDataBuffer().addressPointer(),
-                                (IntPointer) dimensionAddress, dimension.length);
-                    } catch (Throwable t){
-                        String str = opInfoString(op, Optional.of(dimension));
-                        throw new RuntimeException("Native AccumulationOp execution (float) failed: " + str, t);
-                    }
-                }
-
-            } else {
-                if (ret.isScalar()) {
-                    try {
-                        ret.putScalar(0, loop.execReduceScalarFloat(dummy, op.opNum(),
-                                (FloatPointer) op.x().data().addressPointer(),
-                                (LongPointer) op.x().shapeInfoDataBuffer().addressPointer(),
-                                (FloatPointer) getPointerForExtraArgs(op)));
-                    } catch (Throwable t){
-                        String str = opInfoString(op, Optional.of(dimension));
-                        throw new RuntimeException("Native AccumulationOp execution (float) failed: " + str, t);
-                    }
-                } else {
-                    try {
-                        loop.execReduceFloat(dummy, op.opNum(), (FloatPointer) op.x().data().addressPointer(),
-                                (LongPointer) op.x().shapeInfoDataBuffer().addressPointer(),
-                                (FloatPointer) getPointerForExtraArgs(op),
-                                (FloatPointer) op.z().data().addressPointer(),
-                                (LongPointer) op.z().shapeInfoDataBuffer().addressPointer(),
-                                (IntPointer) dimensionAddress, dimension.length);
-                    } catch (Throwable t){
-                        String str = opInfoString(op, Optional.of(dimension));
-                        throw new RuntimeException("Native AccumulationOp execution (float) failed: " + str, t);
->>>>>>> 39049a37
                     }
                 }
             }
@@ -869,11 +678,7 @@
          * The extra argument in the op here is the {@link IsMax#IsMax(INDArray, int...)}
          * dimension to do the ismax along
          */
-<<<<<<< HEAD
-        if (op.opName().equalsIgnoreCase("ismax") && op.extraArgs() != null) {
-=======
-        if (op.opNum() == 41 && op.extraArgs() != null && op.extraArgs().length > 0) {
->>>>>>> 39049a37
+        if (op.opName().equalsIgnoreCase("ismax") && op.extraArgs() != null && op.extraArgs().length > 0) {
             int[] dimension = new int[(int) op.extraArgs()[0]];
 
             for (int i = 0; i < dimension.length; i++) {
@@ -923,7 +728,6 @@
                             op.opName() + ". x: length " + op.x().length() + ", shape " + Arrays.toString(op.x().shape()) +
                             "; y: " + op.y().length() + ", shape " + Arrays.toString(op.y().shape()) +
                             "; z: " + op.z().length() + ", shape " + Arrays.toString(op.z().shape()));
-<<<<<<< HEAD
 
                 switch (op.getOpType()) {
                     case TRANSFORM_FLOAT:
@@ -948,74 +752,14 @@
                                 (LongPointer) op.z().shapeInfoDataBuffer().addressPointer(),
                                 getPointerForExtraArgs(op, op.x().dataType()));
                         break;
-=======
-                if ((xEWS >= 1 && yEWS >= 1
-                        && xEWS == yEWS && !op.isExecSpecial()
-                        && op.x().ordering() == op.y().ordering() && op.x().ordering() == op.z().ordering()) || (xEWS >= 1 && yEWS == xEWS && zEWS == xEWS && xRow && yRow && zRow)) {
-                    try {
-                        loop.execPairwiseTransformDouble(dummy, op.opNum(), (DoublePointer) op.x().data().addressPointer(),
-                                xEWS, (DoublePointer) op.y().data().addressPointer(),
-                                yEWS, (DoublePointer) op.z().data().addressPointer(),
-                                zEWS, (DoublePointer) getPointerForExtraArgs(op), op.n());
-                    } catch (Throwable t){
-                        String str = opInfoString(op, null);
-                        throw new RuntimeException("Native TransformOp execution (double) failed: " + str, t);
-                    }
-                } else {
-                    try {
-                        loop.execPairwiseTransformDouble(dummy, op.opNum(), (DoublePointer) op.x().data().addressPointer(),
-                                (LongPointer) op.x().shapeInfoDataBuffer().addressPointer(),
-                                (DoublePointer) op.y().data().addressPointer(),
-                                (LongPointer) op.y().shapeInfoDataBuffer().addressPointer(),
-                                (DoublePointer) op.z().data().addressPointer(),
-                                (LongPointer) op.z().shapeInfoDataBuffer().addressPointer(),
-                                (DoublePointer) getPointerForExtraArgs(op));
-                    } catch (Throwable t){
-                        String str = opInfoString(op, null);
-                        throw new RuntimeException("Native TransformOp execution (double) failed: " + str, t);
-                    }
->>>>>>> 39049a37
                 }
             } else {
-<<<<<<< HEAD
-=======
-                if (op.x().elementWiseStride() >= 1 && !op.isExecSpecial() && !op.isExecSpecial()
-                        && op.x().ordering() == op.z().ordering()) {
-                    try {
-                        loop.execTransformDouble(dummy, op.opNum(), (DoublePointer) op.x().data().addressPointer(),
-                                op.x().elementWiseStride(), (DoublePointer) op.z().data().addressPointer(),
-                                op.z().elementWiseStride(), (DoublePointer) getPointerForExtraArgs(op), op.n());
-                    } catch (Throwable t){
-                        String str = opInfoString(op, null);
-                        throw new RuntimeException("Native TransformOp execution (double) failed: " + str, t);
-                    }
-                } else {
-                    try {
-                        loop.execTransformDouble(dummy, op.opNum(), (DoublePointer) op.x().data().addressPointer(),
-                                (LongPointer) op.x().shapeInfoDataBuffer().addressPointer(),
-                                (DoublePointer) op.z().data().addressPointer(),
-                                (LongPointer) op.z().shapeInfoDataBuffer().addressPointer(),
-                                (DoublePointer) getPointerForExtraArgs(op));
-                    } catch (Throwable t){
-                        String str = opInfoString(op, null);
-                        throw new RuntimeException("Native TransformOp execution (double) failed: " + str, t);
-                    }
-                }
-
-            }
-        } else {
-            if (op.y() != null) {
-                int xEWS = op.x().elementWiseStride();
-                int yEWS = op.y().elementWiseStride();
-                int zEWS = op.z().elementWiseStride();
->>>>>>> 39049a37
 
                 if (op.z() == null)
                     op.setZ(Nd4j.create(op.resultType(), op.x().shape()));
 
                 op.validateDataTypes();
 
-<<<<<<< HEAD
 
                 switch (op.getOpType()) {
                     case TRANSFORM_FLOAT: {
@@ -1065,57 +809,6 @@
                         }
                     default:
                         throw new UnsupportedOperationException("Unknown transform type: [" + op.getOpType() + "]");
-=======
-                if ((xEWS >= 1 && yEWS >= 1
-                        && xEWS == yEWS && !op.isExecSpecial()
-                        && op.x().ordering() == op.y().ordering() && op.x().ordering() == op.z().ordering()) || (xEWS >= 1 && yEWS == xEWS && zEWS == xEWS && xRow && yRow && zRow)) {
-                    try{
-                    loop.execPairwiseTransformFloat(dummy, op.opNum(), (FloatPointer) op.x().data().addressPointer(),
-                            xEWS, (FloatPointer) op.y().data().addressPointer(),
-                            yEWS, (FloatPointer) op.z().data().addressPointer(),
-                            zEWS, (FloatPointer) getPointerForExtraArgs(op), op.n());
-                    } catch (Throwable t){
-                        String str = opInfoString(op, null);
-                        throw new RuntimeException("Native TransformOp execution (float) failed: " + str, t);
-                    }
-
-                } else {
-                    try{
-                        loop.execPairwiseTransformFloat(dummy, op.opNum(), (FloatPointer) op.x().data().addressPointer(),
-                                (LongPointer) op.x().shapeInfoDataBuffer().addressPointer(),
-                                (FloatPointer) op.y().data().addressPointer(),
-                                (LongPointer) op.y().shapeInfoDataBuffer().addressPointer(),
-                                (FloatPointer) op.z().data().addressPointer(),
-                                (LongPointer) op.z().shapeInfoDataBuffer().addressPointer(),
-                                (FloatPointer) getPointerForExtraArgs(op));
-                    } catch (Throwable t){
-                        String str = opInfoString(op, null);
-                        throw new RuntimeException("Native TransformOp execution (float) failed: " + str, t);
-                    }
-                }
-
-            } else {
-                if (op.x().elementWiseStride() >= 1 && !op.isExecSpecial() && op.x().ordering() == op.z().ordering()) {
-                    try {
-                        loop.execTransformFloat(dummy, op.opNum(), (FloatPointer) op.x().data().addressPointer(),
-                                op.x().elementWiseStride(), (FloatPointer) op.z().data().addressPointer(),
-                                op.z().elementWiseStride(), (FloatPointer) getPointerForExtraArgs(op), op.n());
-                    } catch (Throwable t){
-                        String str = opInfoString(op, null);
-                        throw new RuntimeException("Native TransformOp execution (float) failed: " + str, t);
-                    }
-                } else {
-                    try {
-                        loop.execTransformFloat(dummy, op.opNum(), (FloatPointer) op.x().data().addressPointer(),
-                                (LongPointer) op.x().shapeInfoDataBuffer().addressPointer(),
-                                (FloatPointer) op.z().data().addressPointer(),
-                                (LongPointer) op.z().shapeInfoDataBuffer().addressPointer(),
-                                (FloatPointer) getPointerForExtraArgs(op));
-                    } catch (Throwable t){
-                        String str = opInfoString(op, null);
-                        throw new RuntimeException("Native TransformOp execution (float) failed: " + str, t);
-                    }
->>>>>>> 39049a37
                 }
 
             }
