--- conflicted
+++ resolved
@@ -32,10 +32,8 @@
 public class CudaOpContextDeallocator implements Deallocator {
     private transient final OpaqueContext context;
     private transient LogEvent logEvent;
-<<<<<<< HEAD
     private long ctxId = -1;
-=======
->>>>>>> 08a008fe
+
 
     public CudaOpContextDeallocator(CudaOpContext ctx) {
         context = (OpaqueContext) ctx.contextPointer();
@@ -48,13 +46,10 @@
 
         }
 
-<<<<<<< HEAD
         if(OpContextTracker.getInstance().isEnabled()) {
             ctxId = ctx.id();
         }
 
-=======
->>>>>>> 08a008fe
     }
 
     @Override
