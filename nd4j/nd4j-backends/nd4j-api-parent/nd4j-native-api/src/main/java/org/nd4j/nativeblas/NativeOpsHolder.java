/*
 *  ******************************************************************************
 *  *
 *  *
 *  * This program and the accompanying materials are made available under the
 *  * terms of the Apache License, Version 2.0 which is available at
 *  * https://www.apache.org/licenses/LICENSE-2.0.
 *  *
 *  *  See the NOTICE file distributed with this work for additional
 *  *  information regarding copyright ownership.
 *  * Unless required by applicable law or agreed to in writing, software
 *  * distributed under the License is distributed on an "AS IS" BASIS, WITHOUT
 *  * WARRANTIES OR CONDITIONS OF ANY KIND, either express or implied. See the
 *  * License for the specific language governing permissions and limitations
 *  * under the License.
 *  *
 *  * SPDX-License-Identifier: Apache-2.0
 *  *****************************************************************************
 */

package org.nd4j.nativeblas;

import java.util.Properties;
import java.io.File;
import lombok.Getter;
import org.bytedeco.javacpp.Loader;
import org.nd4j.common.config.ND4JClassLoading;
import org.nd4j.common.config.ND4JEnvironmentVars;
import org.nd4j.common.config.ND4JSystemProperties;
import org.nd4j.common.io.ReflectionUtils;
import org.nd4j.context.Nd4jContext;
import org.nd4j.linalg.factory.Nd4j;
import org.slf4j.Logger;
import org.slf4j.LoggerFactory;

public class NativeOpsHolder {
    private static Logger log = LoggerFactory.getLogger(NativeOpsHolder.class);
    private static final NativeOpsHolder INSTANCE = new NativeOpsHolder();

    @Getter
    private final NativeOps deviceNativeOps;

    public static int getCores(int totals) {
        // that's special case for Xeon Phi
        if (totals >= 256)
            return 64;

        int ht_off = totals / 2; // we count off HyperThreading without any excuses
        if (ht_off <= 4)
            return 4; // special case for Intel i5. and nobody likes i3 anyway

        if (ht_off > 24) {
            int rounds = 0;
            while (ht_off > 24) { // we loop until final value gets below 24 cores, since that's reasonable
                                  // threshold as of 2016
                if (ht_off > 24) {
                    ht_off /= 2; // we dont' have any cpus that has higher number then 24 physical cores
                    rounds++;
                }
            }
            // 20 threads is special case in this branch
            if (ht_off == 20 && rounds < 2)
                ht_off /= 2;
        } else { // low-core models are known, but there's a gap, between consumer cpus and xeons
            if (ht_off <= 6) {
                // that's more likely consumer-grade cpu, so leave this value alone
                return ht_off;
            } else {
                if (isOdd(ht_off)) // if that's odd number, it's final result
                    return ht_off;

                // 20 threads & 16 threads are special case in this branch, where we go min
                // value
                if (ht_off == 20 || ht_off == 16)
                    ht_off /= 2;
            }
        }
        return ht_off;
    }

    private static boolean isOdd(int value) {
        return (value % 2 != 0);
    }

    private NativeOpsHolder() {
        try {
            Properties props = Nd4jContext.getInstance().getConf();

            String name = System.getProperty(Nd4j.NATIVE_OPS, props.get(Nd4j.NATIVE_OPS).toString());
            Class<? extends NativeOps> nativeOpsClass = ND4JClassLoading
                    .loadClassByName(name)
                    .asSubclass(NativeOps.class);
            deviceNativeOps = ReflectionUtils.newInstance(nativeOpsClass);

            deviceNativeOps.initializeDevicesAndFunctions();
            int numThreads;
            String numThreadsString = System.getenv(ND4JEnvironmentVars.OMP_NUM_THREADS);
            if (numThreadsString != null && !numThreadsString.isEmpty()) {
                numThreads = Integer.parseInt(numThreadsString);
                deviceNativeOps.setOmpNumThreads(numThreads);
            } else {
                int cores = Loader.totalCores();
                int chips = Loader.totalChips();
                if (chips > 0 && cores > 0) {
                    deviceNativeOps.setOmpNumThreads(Math.max(1, cores / chips));
                } else
                    deviceNativeOps.setOmpNumThreads(
                            getCores(Runtime.getRuntime().availableProcessors()));
            }
<<<<<<< HEAD
=======

>>>>>>> 26d95934

            String logInitProperty = System.getProperty(ND4JSystemProperties.LOG_INITIALIZATION, "true");
            boolean logInit = Boolean.parseBoolean(logInitProperty);

            try {
                String pPath = Loader.load(nativeOpsClass);
                pPath = pPath.replace(File.separatorChar, '/');
                String matchString = "org/nd4j/linalg/cpu/nativecpu/bindings/" + Loader.getPlatform();
                int start = pPath.indexOf(matchString);
                int end = pPath.lastIndexOf("/");
                String bindingsFolder = pPath.substring(start, end);
                if (bindingsFolder.startsWith(matchString + "-vednn")) {
                    File file = Loader.cacheResource(bindingsFolder + "/libnd4jcpu_device.vso");
                    if (file != null) {
                        String path = file.getAbsoluteFile().getParent();
                        if (logInit) {
                            log.info("Veda device library cache path: {}", path);
                        }
                        deviceNativeOps.setVedaDeviceLibFolder(path);
                    }
                }
            } catch (java.io.IOException exception) {

            }

            if (logInit) {
                log.info("Number of threads used for linear algebra: {}", deviceNativeOps.ompGetMaxThreads());
            }
        } catch (Exception | Error e) {
            throw new RuntimeException(
                    "ND4J is probably missing dependencies. For more information, please refer to: https://deeplearning4j.konduit.ai/nd4j/backend",
                    e);
        }
    }

    public static NativeOpsHolder getInstance() {
        return INSTANCE;
    }
}<|MERGE_RESOLUTION|>--- conflicted
+++ resolved
@@ -107,10 +107,6 @@
                     deviceNativeOps.setOmpNumThreads(
                             getCores(Runtime.getRuntime().availableProcessors()));
             }
-<<<<<<< HEAD
-=======
-
->>>>>>> 26d95934
 
             String logInitProperty = System.getProperty(ND4JSystemProperties.LOG_INITIALIZATION, "true");
             boolean logInit = Boolean.parseBoolean(logInitProperty);
