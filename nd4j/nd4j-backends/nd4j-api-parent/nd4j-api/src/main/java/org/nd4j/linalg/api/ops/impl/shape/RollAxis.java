<<<<<<< HEAD
/*******************************************************************************
 * Copyright (c) 2015-2018 Skymind, Inc.
 *
 * This program and the accompanying materials are made available under the
 * terms of the Apache License, Version 2.0 which is available at
 * https://www.apache.org/licenses/LICENSE-2.0.
 *
 * Unless required by applicable law or agreed to in writing, software
 * distributed under the License is distributed on an "AS IS" BASIS, WITHOUT
 * WARRANTIES OR CONDITIONS OF ANY KIND, either express or implied. See the
 * License for the specific language governing permissions and limitations
 * under the License.
 *
 * SPDX-License-Identifier: Apache-2.0
 ******************************************************************************/

package org.nd4j.linalg.api.ops.impl.shape;

import org.nd4j.autodiff.samediff.SDVariable;
import org.nd4j.autodiff.samediff.SameDiff;
import org.nd4j.imports.NoOpNameFoundException;
import org.nd4j.linalg.api.ndarray.INDArray;
import org.nd4j.linalg.api.ops.ShapeOp;

import java.util.*;

/**
 * Transpose function
 *
 * @author Adam Gibson
 */
public class RollAxis extends ShapeOp {
    private int axis;

    public RollAxis(SameDiff sameDiff, int axis) {
        super(sameDiff);
        this.axis = axis;
    }

    public RollAxis(SameDiff sameDiff, SDVariable i_v, int axis) {
        super(sameDiff, i_v, false);
        this.axis = axis;
    }

    public RollAxis(SameDiff sameDiff, SDVariable i_v, int[] shape, boolean inPlace, Object[] extraArgs, int axis) {
        super(sameDiff, i_v, shape, inPlace, extraArgs);
        this.axis = axis;
    }

    public RollAxis() {
    }

    public RollAxis(INDArray x, INDArray z) {
        super(x, z);
    }

    public RollAxis(INDArray x, INDArray z, long n) {
        super(x, z, n);
    }

    public RollAxis(INDArray x, INDArray y, INDArray z, long n) {
        super(x, y, z, n);
    }

    public RollAxis(INDArray x) {
        super(x);
    }


    @Override
    public Map<String, Object> propertiesForFunction() {
        return Collections.<String,Object>singletonMap("axis", axis);
    }


    @Override
    public void exec(int... dimensions) {
        exec();
    }

    @Override
    public boolean isExecSpecial() {
        return true;
    }

    @Override
    public void exec() {
        if (x != z) {
            z.assign(x.transpose());
        } else {
            this.z = x.transpose();
        }

    }

    @Override
    public List<long[]> calculateOutputShape() {
        List<long[]> ret = new ArrayList<>();
        long[] inputShape = arg().getShape();
        long[] outputShape = new long[inputShape.length];
        outputShape[0] = inputShape[axis];
        for(int i = 1; i <=axis; ++i) {
            outputShape[i] = inputShape[i - 1];
        }
        for(int i = axis + 1; i < inputShape.length; ++i) {
            outputShape[i] = inputShape[i];
        }
        ret.add(outputShape);
        return ret;
    }

    @Override
    public int opNum() {
        return 0;
    }

    @Override
    public String opName() {
        return "rollaxis";
    }


    @Override
    public String onnxName() {
        throw new NoOpNameFoundException("No onnx opName found for " + opName());
    }

    @Override
    public String tensorflowName() {
        throw new NoOpNameFoundException("No tensorflow opName found for " + opName());
    }


    @Override
    public INDArray z() {
        return x().transpose();
    }


    @Override
    public List<SDVariable> doDiff(List<SDVariable> i_v) {
        SDVariable ret = outputVariables()[0];
        return Arrays.asList(ret);
    }

}
=======
/*******************************************************************************
 * Copyright (c) 2015-2018 Skymind, Inc.
 *
 * This program and the accompanying materials are made available under the
 * terms of the Apache License, Version 2.0 which is available at
 * https://www.apache.org/licenses/LICENSE-2.0.
 *
 * Unless required by applicable law or agreed to in writing, software
 * distributed under the License is distributed on an "AS IS" BASIS, WITHOUT
 * WARRANTIES OR CONDITIONS OF ANY KIND, either express or implied. See the
 * License for the specific language governing permissions and limitations
 * under the License.
 *
 * SPDX-License-Identifier: Apache-2.0
 ******************************************************************************/

package org.nd4j.linalg.api.ops.impl.shape;

import org.nd4j.autodiff.samediff.SDVariable;
import org.nd4j.autodiff.samediff.SameDiff;
import org.nd4j.imports.NoOpNameFoundException;
import org.nd4j.linalg.api.ndarray.INDArray;
import org.nd4j.linalg.api.ops.ShapeOp;

import java.util.*;

/**
 * Transpose function
 *
 * @author Adam Gibson
 */
public class RollAxis extends ShapeOp {
    private int axis;

    public RollAxis(SameDiff sameDiff, int axis) {
        super(sameDiff);
        this.axis = axis;
    }

    public RollAxis(SameDiff sameDiff, SDVariable i_v, int axis) {
        super(sameDiff, i_v, false);
        this.axis = axis;
    }

    public RollAxis(SameDiff sameDiff, SDVariable i_v, int[] shape, boolean inPlace, Object[] extraArgs, int axis) {
        super(sameDiff, i_v, shape, inPlace, extraArgs);
        this.axis = axis;
    }

    public RollAxis() {
    }

    public RollAxis(INDArray x, INDArray z) {
        super(x, z);
    }

    public RollAxis(INDArray x, INDArray z, long n) {
        super(x, z, n);
    }

    public RollAxis(INDArray x, INDArray y, INDArray z, long n) {
        super(x, y, z, n);
    }

    public RollAxis(INDArray x) {
        super(x);
    }


    @Override
    public Map<String, Object> propertiesForFunction() {
        return Collections.<String,Object>singletonMap("axis", axis);
    }


    @Override
    public void exec(int... dimensions) {
        exec();
    }

    @Override
    public boolean isExecSpecial() {
        return true;
    }

    @Override
    public void exec() {
        int[] permute = new int[x.rank()];
        permute[0] = axis;
        int outPos = 1;
        for( int i=0; i<x.rank(); i++ ){
            if(i == axis)
                continue;
            permute[outPos++] = i;
        }
        if (x != z) {
            z.assign(x.permute(permute));
        } else {
            this.z = x.permute(permute);
        }

    }

    @Override
    public List<long[]> calculateOutputShape() {
        List<long[]> ret = new ArrayList<>();
        long[] inputShape = arg().getShape();
        long[] outputShape = new long[inputShape.length];
        outputShape[0] = inputShape[axis];
        for(int i = 1; i <=axis; ++i) {
            outputShape[i] = inputShape[i - 1];
        }
        for(int i = axis + 1; i < inputShape.length; ++i) {
            outputShape[i] = inputShape[i];
        }
        ret.add(outputShape);
        return ret;
    }

    @Override
    public int opNum() {
        return 0;
    }

    @Override
    public String opName() {
        return "rollaxis";
    }


    @Override
    public String onnxName() {
        throw new NoOpNameFoundException("No onnx opName found for " + opName());
    }

    @Override
    public String tensorflowName() {
        throw new NoOpNameFoundException("No tensorflow opName found for " + opName());
    }


    @Override
    public INDArray z() {
        return x().transpose();
    }


    @Override
    public List<SDVariable> doDiff(List<SDVariable> i_v) {
        SDVariable ret = outputVariables()[0];
        return Arrays.asList(ret);
    }

}
>>>>>>> 2e1db55c
<|MERGE_RESOLUTION|>--- conflicted
+++ resolved
@@ -1,151 +1,3 @@
-<<<<<<< HEAD
-/*******************************************************************************
- * Copyright (c) 2015-2018 Skymind, Inc.
- *
- * This program and the accompanying materials are made available under the
- * terms of the Apache License, Version 2.0 which is available at
- * https://www.apache.org/licenses/LICENSE-2.0.
- *
- * Unless required by applicable law or agreed to in writing, software
- * distributed under the License is distributed on an "AS IS" BASIS, WITHOUT
- * WARRANTIES OR CONDITIONS OF ANY KIND, either express or implied. See the
- * License for the specific language governing permissions and limitations
- * under the License.
- *
- * SPDX-License-Identifier: Apache-2.0
- ******************************************************************************/
-
-package org.nd4j.linalg.api.ops.impl.shape;
-
-import org.nd4j.autodiff.samediff.SDVariable;
-import org.nd4j.autodiff.samediff.SameDiff;
-import org.nd4j.imports.NoOpNameFoundException;
-import org.nd4j.linalg.api.ndarray.INDArray;
-import org.nd4j.linalg.api.ops.ShapeOp;
-
-import java.util.*;
-
-/**
- * Transpose function
- *
- * @author Adam Gibson
- */
-public class RollAxis extends ShapeOp {
-    private int axis;
-
-    public RollAxis(SameDiff sameDiff, int axis) {
-        super(sameDiff);
-        this.axis = axis;
-    }
-
-    public RollAxis(SameDiff sameDiff, SDVariable i_v, int axis) {
-        super(sameDiff, i_v, false);
-        this.axis = axis;
-    }
-
-    public RollAxis(SameDiff sameDiff, SDVariable i_v, int[] shape, boolean inPlace, Object[] extraArgs, int axis) {
-        super(sameDiff, i_v, shape, inPlace, extraArgs);
-        this.axis = axis;
-    }
-
-    public RollAxis() {
-    }
-
-    public RollAxis(INDArray x, INDArray z) {
-        super(x, z);
-    }
-
-    public RollAxis(INDArray x, INDArray z, long n) {
-        super(x, z, n);
-    }
-
-    public RollAxis(INDArray x, INDArray y, INDArray z, long n) {
-        super(x, y, z, n);
-    }
-
-    public RollAxis(INDArray x) {
-        super(x);
-    }
-
-
-    @Override
-    public Map<String, Object> propertiesForFunction() {
-        return Collections.<String,Object>singletonMap("axis", axis);
-    }
-
-
-    @Override
-    public void exec(int... dimensions) {
-        exec();
-    }
-
-    @Override
-    public boolean isExecSpecial() {
-        return true;
-    }
-
-    @Override
-    public void exec() {
-        if (x != z) {
-            z.assign(x.transpose());
-        } else {
-            this.z = x.transpose();
-        }
-
-    }
-
-    @Override
-    public List<long[]> calculateOutputShape() {
-        List<long[]> ret = new ArrayList<>();
-        long[] inputShape = arg().getShape();
-        long[] outputShape = new long[inputShape.length];
-        outputShape[0] = inputShape[axis];
-        for(int i = 1; i <=axis; ++i) {
-            outputShape[i] = inputShape[i - 1];
-        }
-        for(int i = axis + 1; i < inputShape.length; ++i) {
-            outputShape[i] = inputShape[i];
-        }
-        ret.add(outputShape);
-        return ret;
-    }
-
-    @Override
-    public int opNum() {
-        return 0;
-    }
-
-    @Override
-    public String opName() {
-        return "rollaxis";
-    }
-
-
-    @Override
-    public String onnxName() {
-        throw new NoOpNameFoundException("No onnx opName found for " + opName());
-    }
-
-    @Override
-    public String tensorflowName() {
-        throw new NoOpNameFoundException("No tensorflow opName found for " + opName());
-    }
-
-
-    @Override
-    public INDArray z() {
-        return x().transpose();
-    }
-
-
-    @Override
-    public List<SDVariable> doDiff(List<SDVariable> i_v) {
-        SDVariable ret = outputVariables()[0];
-        return Arrays.asList(ret);
-    }
-
-}
-=======
 /*******************************************************************************
  * Copyright (c) 2015-2018 Skymind, Inc.
  *
@@ -299,5 +151,4 @@
         return Arrays.asList(ret);
     }
 
-}
->>>>>>> 2e1db55c
+}