/*
 *  ******************************************************************************
 *  *
 *  *
 *  * This program and the accompanying materials are made available under the
 *  * terms of the Apache License, Version 2.0 which is available at
 *  * https://www.apache.org/licenses/LICENSE-2.0.
 *  *
 *  *  See the NOTICE file distributed with this work for additional
 *  *  information regarding copyright ownership.
 *  * Unless required by applicable law or agreed to in writing, software
 *  * distributed under the License is distributed on an "AS IS" BASIS, WITHOUT
 *  * WARRANTIES OR CONDITIONS OF ANY KIND, either express or implied. See the
 *  * License for the specific language governing permissions and limitations
 *  * under the License.
 *  *
 *  * SPDX-License-Identifier: Apache-2.0
 *  *****************************************************************************
 */

package org.nd4j.nativeblas;

import org.bytedeco.javacpp.*;
import org.bytedeco.javacpp.annotation.Cast;
import org.bytedeco.javacpp.annotation.Const;
import org.bytedeco.javacpp.annotation.StdString;
import org.nd4j.linalg.api.buffer.DataBuffer;

import java.nio.IntBuffer;
import java.nio.LongBuffer;


/**
 * A common interface for misc operations
 * needed from c++
 *
 */
public interface NativeOps {

<<<<<<< HEAD

    /**
     * Prints device buffers.
     * @param buffer
     */
    void printDeviceBuffer(org.nd4j.nativeblas.OpaqueDataBuffer buffer);
=======
    void copyBuffer(org.nd4j.nativeblas.OpaqueDataBuffer target, long n,  org.nd4j.nativeblas.OpaqueDataBuffer from, long fromOffset, long targetOffset);


    void saveNpy( BytePointer fname, org.nd4j.nativeblas.OpaqueDataBuffer data,  IntPointer shape,  int ndims,
                                BytePointer mode/*="w"*/);
    void saveNpy( BytePointer fname, org.nd4j.nativeblas.OpaqueDataBuffer data,  IntPointer shape,  int ndims);
    void saveNpy( String fname, org.nd4j.nativeblas.OpaqueDataBuffer data,  IntBuffer shape,  int ndims,
                                String mode/*="w"*/);
    void saveNpy( String fname, org.nd4j.nativeblas.OpaqueDataBuffer data,  IntBuffer shape,  int ndims);
    void saveNpy( BytePointer fname, org.nd4j.nativeblas.OpaqueDataBuffer data,  int[] shape,  int ndims,
                                BytePointer mode/*="w"*/);
    void saveNpy( BytePointer fname, org.nd4j.nativeblas.OpaqueDataBuffer data,  int[] shape,  int ndims);
    void saveNpy( String fname, org.nd4j.nativeblas.OpaqueDataBuffer data,  IntPointer shape,  int ndims,
                                String mode/*="w"*/);
    void saveNpy( String fname, org.nd4j.nativeblas.OpaqueDataBuffer data,  IntPointer shape,  int ndims);
    void saveNpy( BytePointer fname, org.nd4j.nativeblas.OpaqueDataBuffer data,  IntBuffer shape,  int ndims,
                                BytePointer mode/*="w"*/);
    void saveNpy( BytePointer fname, org.nd4j.nativeblas.OpaqueDataBuffer data,  IntBuffer shape,  int ndims);
    void saveNpy( String fname, org.nd4j.nativeblas.OpaqueDataBuffer data,  int[] shape,  int ndims,
                                String mode/*="w"*/);
    void saveNpy( String fname, org.nd4j.nativeblas.OpaqueDataBuffer data,  int[] shape,  int ndims);

>>>>>>> 15d4b4f6

    /**
     * This method allows you to specify minimal number of elements per thread/block during op call
     * PLEASE NOTE: Changing this value might and will affect performance.
     *
     * @param value
     */
    void setElementThreshold(int value);

    /**
     * This method allows you to specify minimal number of TADs per thread/block during op call
     * PLEASE NOTE: Changing this value might and will affect performance.
     *
     * @param value
     */
    void setTADThreshold(int value);

    /**
     * @param opNum
     * @param x
     * @param xShapeInfo
     * @param extraParams
     */
    void execIndexReduceScalar(PointerPointer extraPointers,
                               int opNum,
                               OpaqueDataBuffer x,
                               @Cast("sd::LongType *") LongPointer xShapeInfo,
                               @Cast("sd::LongType *") LongPointer dXShapeInfo,
                               Pointer extraParams,
                               OpaqueDataBuffer z,
                               @Cast("sd::LongType *") LongPointer zShapeInfo,
                               @Cast("sd::LongType *") LongPointer dZShapeInfo);

    /**
     *
     * @param extraPointers
     * @param opNum
     * @param x
     * @param xShapeInfo
     * @param dXShapeInfo
     * @param extraParams
     * @param result
     * @param resultShapeInfoBuffer
     * @param dResultShapeInfoBuffer
     * @param hDimension
     * @param hDimensionShape
     * @param dDimensionShape
     */
    void execIndexReduce(PointerPointer extraPointers,
                         int opNum,
                         OpaqueDataBuffer x,
                         @Cast("sd::LongType *") LongPointer xShapeInfo,
                         @Cast("sd::LongType *") LongPointer dXShapeInfo,
                         Pointer extraParams,
                         OpaqueDataBuffer result,
                         @Cast("sd::LongType *") LongPointer resultShapeInfoBuffer,
                         @Cast("sd::LongType *") LongPointer dResultShapeInfoBuffer,
                         OpaqueDataBuffer hDimension,
                         @Cast("sd::LongType *") LongPointer hDimensionShape,
                         @Cast("sd::LongType *") LongPointer dDimensionShape);

    /**
     *
     * @param extraPointers
     * @param opNum
     * @param x
     * @param xShapeInfo
     * @param dxShapeInfo
     * @param y
     * @param yShapeInfo
     * @param dyShapeInfo
     * @param result
     * @param resultShapeInfo
     * @param dresultShapeInfo
     * @param hDimension
     * @param hDimensionShape
     * @param dDimensionShape
     */
    void execBroadcast(PointerPointer extraPointers,
                       int opNum,
                       OpaqueDataBuffer x,
                       @Cast("sd::LongType *") LongPointer xShapeInfo,
                       @Cast("sd::LongType *") LongPointer dxShapeInfo,
                       OpaqueDataBuffer y,
                       @Cast("sd::LongType *") LongPointer yShapeInfo,
                       @Cast("sd::LongType *") LongPointer dyShapeInfo,
                       OpaqueDataBuffer result,
                       @Cast("sd::LongType *") LongPointer resultShapeInfo,
                       @Cast("sd::LongType *") LongPointer dresultShapeInfo,
                       OpaqueDataBuffer hDimension,
                       @Cast("sd::LongType *") LongPointer hDimensionShape,
                       @Cast("sd::LongType *") LongPointer dDimensionShape);

    void execBroadcastBool(PointerPointer extraPointers,
                           int opNum,
                           OpaqueDataBuffer x,
                           @Cast("sd::LongType *") LongPointer xShapeInfo,
                           @Cast("sd::LongType *") LongPointer dxShapeInfo,
                           OpaqueDataBuffer y,
                           @Cast("sd::LongType *") LongPointer yShapeInfo,
                           @Cast("sd::LongType *") LongPointer dyShapeInfo,
                           OpaqueDataBuffer result,
                           @Cast("sd::LongType *") LongPointer resultShapeInfo,
                           @Cast("sd::LongType *") LongPointer dresultShapeInfo,
                           Pointer extraParams,
                           OpaqueDataBuffer hDimension,
                           @Cast("sd::LongType *") LongPointer hDimensionShape,
                           @Cast("sd::LongType *") LongPointer dDimensionShape);


    /**
     *
     * @param extraPointers
     * @param opNum
     * @param x
     * @param xShapeInfo
     * @param dxShapeInfo
     * @param y
     * @param yShapeInfo
     * @param dyShapeInfo
     * @param result
     * @param resultShapeInfo
     * @param dresultShapeInfo
     * @param extraParams
     */
    void execPairwiseTransform(PointerPointer extraPointers,
                               int opNum,
                               OpaqueDataBuffer x,
                               @Cast("sd::LongType *") LongPointer xShapeInfo,
                               @Cast("sd::LongType *") LongPointer dxShapeInfo,
                               OpaqueDataBuffer y,
                               @Cast("sd::LongType *") LongPointer yShapeInfo,
                               @Cast("sd::LongType *") LongPointer dyShapeInfo,
                               OpaqueDataBuffer result,
                               @Cast("sd::LongType *") LongPointer resultShapeInfo,
                               @Cast("sd::LongType *") LongPointer dresultShapeInfo,
                               Pointer extraParams);

    void execPairwiseTransformBool(PointerPointer extraPointers,
                                   int opNum,
                                   OpaqueDataBuffer x,
                                   @Cast("sd::LongType *") LongPointer xShapeInfo,
                                   @Cast("sd::LongType *") LongPointer dxShapeInfo,
                                   OpaqueDataBuffer y,
                                   @Cast("sd::LongType *") LongPointer yShapeInfo,
                                   @Cast("sd::LongType *") LongPointer dyShapeInfo,
                                   OpaqueDataBuffer result,
                                   @Cast("sd::LongType *") LongPointer resultShapeInfo,
                                   @Cast("sd::LongType *") LongPointer dresultShapeInfo,
                                   Pointer extraParams);

    /**
     * @param opNum
     * @param x
     * @param xShapeInfo
     * @param extraParams
     * @param result
     * @param resultShapeInfo
     */
    void execReduceFloat(PointerPointer extraPointers,
                         int opNum,
                         OpaqueDataBuffer x,
                         @Cast("sd::LongType *") LongPointer xShapeInfo,
                         @Cast("sd::LongType *") LongPointer dxShapeInfo,
                         Pointer extraParams,
                         OpaqueDataBuffer result,
                         @Cast("sd::LongType *") LongPointer resultShapeInfo,
                         @Cast("sd::LongType *") LongPointer dresultShapeInfo);


    void execReduceSame(PointerPointer extraPointers,
                        int opNum,
                        OpaqueDataBuffer x,
                        @Cast("sd::LongType *") LongPointer xShapeInfo,
                        @Cast("sd::LongType *") LongPointer dxShapeInfo,
                        Pointer extraParams,
                        OpaqueDataBuffer result,
                        @Cast("sd::LongType *") LongPointer resultShapeInfo,
                        @Cast("sd::LongType *") LongPointer dresultShapeInfo);


    void execReduceBool(PointerPointer extraPointers,
                        int opNum,
                        OpaqueDataBuffer x,
                        @Cast("sd::LongType *") LongPointer xShapeInfo,
                        @Cast("sd::LongType *") LongPointer dxShapeInfo,
                        Pointer extraParams,
                        OpaqueDataBuffer result,
                        @Cast("sd::LongType *") LongPointer resultShapeInfo,
                        @Cast("sd::LongType *") LongPointer dresultShapeInfo);


    void execReduceLong(PointerPointer extraPointers,
                        int opNum,
                        OpaqueDataBuffer x,
                        @Cast("sd::LongType *") LongPointer xShapeInfo,
                        @Cast("sd::LongType *") LongPointer dxShapeInfo,
                        Pointer extraParams,
                        OpaqueDataBuffer result,
                        @Cast("sd::LongType *") LongPointer resultShapeInfo,
                        @Cast("sd::LongType *") LongPointer dresultShapeInfo);

    /**
     * @param opNum
     * @param x
     * @param xShapeInfo
     * @param extraParams
     * @param result
     * @param resultShapeInfo
     */
    void execReduceFloat2(PointerPointer extraPointers,
                          int opNum,
                          OpaqueDataBuffer x,
                          @Cast("sd::LongType *") LongPointer xShapeInfo,
                          @Cast("sd::LongType *") LongPointer dxShapeInfo,
                          Pointer extraParams,
                          OpaqueDataBuffer result,
                          @Cast("sd::LongType *") LongPointer resultShapeInfo,
                          @Cast("sd::LongType *") LongPointer dresultShapeInfo,
                          OpaqueDataBuffer hDimension,
                          @Cast("sd::LongType *") LongPointer hDimensionShape,
                          @Cast("sd::LongType *") LongPointer dDimensionShape);


    void execReduceSame2(PointerPointer extraPointers,
                         int opNum,
                         OpaqueDataBuffer x,
                         @Cast("sd::LongType *") LongPointer xShapeInfo,
                         @Cast("sd::LongType *") LongPointer dxShapeInfo,
                         Pointer extraParams,
                         OpaqueDataBuffer result,
                         @Cast("sd::LongType *") LongPointer resultShapeInfo,
                         @Cast("sd::LongType *") LongPointer dresultShapeInfo,
                         OpaqueDataBuffer hDimension,
                         @Cast("sd::LongType *") LongPointer hDimensionShape,
                         @Cast("sd::LongType *") LongPointer dDimensionShape);

    void execReduceBool2(PointerPointer extraPointers,
                         int opNum,
                         OpaqueDataBuffer x,
                         @Cast("sd::LongType *") LongPointer xShapeInfo,
                         @Cast("sd::LongType *") LongPointer dxShapeInfo,
                         Pointer extraParams,
                         OpaqueDataBuffer result,
                         @Cast("sd::LongType *") LongPointer resultShapeInfo,
                         @Cast("sd::LongType *") LongPointer dresultShapeInfo,
                         OpaqueDataBuffer hDimension,
                         @Cast("sd::LongType *") LongPointer hDimensionShape,
                         @Cast("sd::LongType *") LongPointer dDimensionShape);

    void execReduceLong2(PointerPointer extraPointers,
                         int opNum,
                         OpaqueDataBuffer x,
                         @Cast("sd::LongType *") LongPointer xShapeInfo,
                         @Cast("sd::LongType *") LongPointer dxShapeInfo,
                         Pointer extraParams,
                         OpaqueDataBuffer result,
                         @Cast("sd::LongType *") LongPointer resultShapeInfo,
                         @Cast("sd::LongType *") LongPointer dresultShapeInfo,
                         OpaqueDataBuffer hDimension,
                         @Cast("sd::LongType *") LongPointer hDimensionShape,
                         @Cast("sd::LongType *") LongPointer dDimensionShape);

    /**
     * @param opNum
     * @param x
     * @param xShapeInfo
     * @param extraParamsVals
     * @param y
     * @param yShapeInfo
     * @param result
     * @param resultShapeInfo
     */
    void execReduce3(PointerPointer extraPointers,
                     int opNum,
                     OpaqueDataBuffer x,
                     @Cast("sd::LongType *") LongPointer xShapeInfo,
                     @Cast("sd::LongType *") LongPointer dxShapeInfo,
                     Pointer extraParamsVals,
                     OpaqueDataBuffer y,
                     @Cast("sd::LongType *") LongPointer yShapeInfo,
                     @Cast("sd::LongType *") LongPointer dyShapeInfo,
                     OpaqueDataBuffer result,
                     @Cast("sd::LongType *") LongPointer resultShapeInfo,
                     @Cast("sd::LongType *") LongPointer dresultShapeInfo);

    /**
     * @param opNum
     * @param x
     * @param xShapeInfo
     * @param extraParamsVals
     * @param y
     * @param yShapeInfo
     */
    void execReduce3Scalar(PointerPointer extraPointers, int opNum,
                           OpaqueDataBuffer x,
                           @Cast("sd::LongType *") LongPointer xShapeInfo,
                           @Cast("sd::LongType *") LongPointer dxShapeInfo,
                           Pointer extraParamsVals,
                           OpaqueDataBuffer y,
                           @Cast("sd::LongType *") LongPointer yShapeInfo,
                           @Cast("sd::LongType *") LongPointer dyShapeInfo,
                           OpaqueDataBuffer z,
                           @Cast("sd::LongType *") LongPointer zShapeInfo,
                           @Cast("sd::LongType *") LongPointer dzShapeInfo);

    /**
     *
     * @param extraPointers
     * @param opNum
     * @param x
     * @param xShapeInfo
     * @param dxShapeInfo
     * @param extraParamsVals
     * @param y
     * @param yShapeInfo
     * @param dyShapeInfo
     * @param result
     * @param resultShapeInfoBuffer
     * @param dresultShapeInfoBuffer
     * @param hDimension
     * @param hDimensionShape
     * @param dDimensionShape
     * @param tadOnlyShapeInfo
     * @param tadOffsets
     * @param yTadOnlyShapeInfo
     * @param yTadOffsets
     */
    void execReduce3Tad(PointerPointer extraPointers,
                        int opNum,
                        OpaqueDataBuffer x,
                        @Cast("sd::LongType *") LongPointer xShapeInfo,
                        @Cast("sd::LongType *") LongPointer dxShapeInfo,
                        Pointer extraParamsVals,
                        OpaqueDataBuffer y,
                        @Cast("sd::LongType *") LongPointer yShapeInfo,
                        @Cast("sd::LongType *") LongPointer dyShapeInfo,
                        OpaqueDataBuffer result,
                        @Cast("sd::LongType *") LongPointer resultShapeInfoBuffer,
                        @Cast("sd::LongType *") LongPointer dresultShapeInfoBuffer,
                        OpaqueDataBuffer hDimension,
                        @Cast("sd::LongType *") LongPointer hDimensionShape,
                        @Cast("sd::LongType *") LongPointer dDimensionShape,
                        @Cast("sd::LongType *") LongPointer tadOnlyShapeInfo, @Cast("sd::LongType *") LongPointer tadOffsets,
                        @Cast("sd::LongType *") LongPointer yTadOnlyShapeInfo, @Cast("sd::LongType *") LongPointer yTadOffsets);

    void execReduce3All(PointerPointer extraPointers,
                        int opNum,
                        OpaqueDataBuffer x,
                        @Cast("sd::LongType *") LongPointer xShapeInfo,
                        @Cast("sd::LongType *") LongPointer dxShapeInfo,
                        Pointer extraParamsVals,
                        OpaqueDataBuffer y,
                        @Cast("sd::LongType *") LongPointer yShapeInfo,
                        @Cast("sd::LongType *") LongPointer dyShapeInfo,
                        OpaqueDataBuffer result,
                        @Cast("sd::LongType *") LongPointer resultShapeInfoBuffer,
                        @Cast("sd::LongType *") LongPointer dresultShapeInfoBuffer,
                        OpaqueDataBuffer hDimension,
                        @Cast("sd::LongType *") LongPointer hDimensionShape,
                        @Cast("sd::LongType *") LongPointer dDimensionShape,
                        @Cast("sd::LongType *") LongPointer xTadShape,
                        @Cast("sd::LongType *") LongPointer xOffsets,
                        @Cast("sd::LongType *") LongPointer yTadShape,
                        @Cast("sd::LongType *") LongPointer yOffsets);


    /**
     * @param opNum
     * @param x
     * @param xShapeInfo
     * @param result
     * @param resultShapeInfo
     * @param scalar
     * @param extraParams
     */
    void execScalar(PointerPointer extraPointers,
                    int opNum,
                    OpaqueDataBuffer x,
                    @Cast("sd::LongType *") LongPointer xShapeInfo,
                    @Cast("sd::LongType *") LongPointer dxShapeInfo,
                    OpaqueDataBuffer result,
                    @Cast("sd::LongType *") LongPointer resultShapeInfo,
                    @Cast("sd::LongType *") LongPointer dresultShapeInfo,
                    OpaqueDataBuffer scalar,
                    @Cast("sd::LongType *") LongPointer scalarShapeInfo,
                    @Cast("sd::LongType *") LongPointer dscalarShapeInfo,
                    Pointer extraParams);

    void execScalarBool(PointerPointer extraPointers,
                        int opNum,
                        OpaqueDataBuffer x,
                        @Cast("sd::LongType *") LongPointer xShapeInfo,
                        @Cast("sd::LongType *") LongPointer dxShapeInfo,
                        OpaqueDataBuffer result,
                        @Cast("sd::LongType *") LongPointer resultShapeInfo,
                        @Cast("sd::LongType *") LongPointer dresultShapeInfo,
                        OpaqueDataBuffer scalar,
                        @Cast("sd::LongType *") LongPointer scalarShapeInfo,
                        @Cast("sd::LongType *") LongPointer dscalarShapeInfo,
                        Pointer extraParams);

    /**
     * @param opNum
     * @param x
     * @param xShapeInfo
     * @param extraParams
     * @param biasCorrected
     */
    void execSummaryStatsScalar(PointerPointer extraPointers,
                                int opNum,
                                OpaqueDataBuffer x,
                                @Cast("sd::LongType *") LongPointer xShapeInfo,
                                @Cast("sd::LongType *") LongPointer dxShapeInfo,
                                Pointer extraParams,
                                OpaqueDataBuffer z,
                                @Cast("sd::LongType *") LongPointer zShapeInfo,
                                @Cast("sd::LongType *") LongPointer dzShapeInfo,
                                boolean biasCorrected);

    /**
     * @param opNum
     * @param x
     * @param xShapeInfo
     * @param extraParams
     * @param result
     * @param resultShapeInfo
     * @param biasCorrected
     */
    void execSummaryStats(PointerPointer extraPointers,
                          int opNum,
                          OpaqueDataBuffer x,
                          @Cast("sd::LongType *") LongPointer xShapeInfo,
                          @Cast("sd::LongType *") LongPointer dxShapeInfo,
                          Pointer extraParams,
                          OpaqueDataBuffer result,
                          @Cast("sd::LongType *") LongPointer resultShapeInfo,
                          @Cast("sd::LongType *") LongPointer dresultShapeInfo,
                          boolean biasCorrected);

    /**
     *
     * @param extraPointers
     * @param opNum
     * @param x
     * @param xShapeInfo
     * @param dxShapeInfo
     * @param extraParams
     * @param result
     * @param resultShapeInfoBuffer
     * @param dresultShapeInfoBuffer
     * @param hDimension
     * @param hDimensionShape
     * @param dDimensionShape
     * @param biasCorrected
     * @param tadShapeInfo
     * @param tadOffsets
     */
    void execSummaryStatsTad(PointerPointer extraPointers,
                             int opNum,
                             OpaqueDataBuffer x,
                             @Cast("sd::LongType *") LongPointer xShapeInfo,
                             @Cast("sd::LongType *") LongPointer dxShapeInfo,
                             Pointer extraParams,
                             OpaqueDataBuffer result,
                             @Cast("sd::LongType *") LongPointer resultShapeInfoBuffer,
                             @Cast("sd::LongType *") LongPointer dresultShapeInfoBuffer,
                             OpaqueDataBuffer hDimension,
                             @Cast("sd::LongType *") LongPointer hDimensionShape,
                             @Cast("sd::LongType *") LongPointer dDimensionShape,
                             boolean biasCorrected,
                             @Cast("sd::LongType *") LongPointer tadShapeInfo,
                             @Cast("sd::LongType *") LongPointer tadOffsets);


    /**
     *
     * @param extraPointers
     * @param opNum
     * @param x
     * @param xShapeInfo
     * @param dxShapeInfo
     * @param result
     * @param resultShapeInfo
     * @param dresultShapeInfo
     * @param extraParams
     */
    void execTransformFloat(PointerPointer extraPointers,
                            int opNum,
                            OpaqueDataBuffer x,
                            @Cast("sd::LongType *") LongPointer xShapeInfo,
                            @Cast("sd::LongType *") LongPointer dxShapeInfo,
                            OpaqueDataBuffer result,
                            @Cast("sd::LongType *") LongPointer resultShapeInfo,
                            @Cast("sd::LongType *") LongPointer dresultShapeInfo,
                            Pointer extraParams);

    void execTransformSame(PointerPointer extraPointers,
                           int opNum,
                           OpaqueDataBuffer x,
                           @Cast("sd::LongType *") LongPointer xShapeInfo,
                           @Cast("sd::LongType *") LongPointer dxShapeInfo,
                           OpaqueDataBuffer result,
                           @Cast("sd::LongType *") LongPointer resultShapeInfo,
                           @Cast("sd::LongType *") LongPointer dresultShapeInfo,
                           Pointer extraParams);

    void execTransformStrict(PointerPointer extraPointers,
                             int opNum,
                             OpaqueDataBuffer x,
                             @Cast("sd::LongType *") LongPointer xShapeInfo,
                             @Cast("sd::LongType *") LongPointer dxShapeInfo,
                             OpaqueDataBuffer result,
                             @Cast("sd::LongType *") LongPointer resultShapeInfo,
                             @Cast("sd::LongType *") LongPointer dresultShapeInfo,
                             Pointer extraParams);

    void execTransformBool(PointerPointer extraPointers,
                           int opNum,
                           OpaqueDataBuffer x,
                           @Cast("sd::LongType *") LongPointer xShapeInfo,
                           @Cast("sd::LongType *") LongPointer dxShapeInfo,
                           OpaqueDataBuffer result,
                           @Cast("sd::LongType *") LongPointer resultShapeInfo,
                           @Cast("sd::LongType *") LongPointer dresultShapeInfo,
                           Pointer extraParams);

    void execTransformAny(PointerPointer extraPointers,
                          int opNum,
                          OpaqueDataBuffer x,
                          @Cast("sd::LongType *") LongPointer xShapeInfo,
                          @Cast("sd::LongType *") LongPointer dxShapeInfo,
                          OpaqueDataBuffer result,
                          @Cast("sd::LongType *") LongPointer resultShapeInfo,
                          @Cast("sd::LongType *") LongPointer dresultShapeInfo,
                          Pointer extraParams);

    /**
     *
     * @param extraPointers
     * @param opNum
     * @param x
     * @param xShapeInfo
     * @param dxShapeInfo
     * @param z
     * @param zShapeInfo
     * @param dzShapeInfo
     * @param scalars
     * @param scalarShapeInfo
     * @param dscalarShapeInfo
     * @param extraParams
     * @param hDimension
     * @param hDimensionShape
     * @param dDimensionShape
     * @param tadShapeInfo
     * @param tadOffsets
     * @param tadShapeInfoZ
     * @param tadOffsetsZ
     */
    void execScalarTad(PointerPointer extraPointers,
                       int opNum,
                       OpaqueDataBuffer x,
                       @Cast("sd::LongType *") LongPointer xShapeInfo,
                       @Cast("sd::LongType *") LongPointer dxShapeInfo,
                       OpaqueDataBuffer z,
                       @Cast("sd::LongType *") LongPointer zShapeInfo,
                       @Cast("sd::LongType *") LongPointer dzShapeInfo,
                       OpaqueDataBuffer scalars,
                       @Cast("sd::LongType *") LongPointer scalarShapeInfo,
                       @Cast("sd::LongType *") LongPointer dscalarShapeInfo,
                       Pointer extraParams,
                       OpaqueDataBuffer hDimension,
                       @Cast("sd::LongType *") LongPointer hDimensionShape,
                       @Cast("sd::LongType *") LongPointer dDimensionShape,
                       @Cast("sd::LongType *") LongPointer tadShapeInfo,
                       @Cast("sd::LongType *") LongPointer tadOffsets,
                       @Cast("sd::LongType *") LongPointer tadShapeInfoZ,
                       @Cast("sd::LongType *") LongPointer tadOffsetsZ);

    void execScalarBoolTad(PointerPointer extraPointers,
                           int opNum,
                           OpaqueDataBuffer x,
                           @Cast("sd::LongType *") LongPointer xShapeInfo,
                           @Cast("sd::LongType *") LongPointer dxShapeInfo,
                           OpaqueDataBuffer z,
                           @Cast("sd::LongType *") LongPointer zShapeInfo,
                           @Cast("sd::LongType *") LongPointer dzShapeInfo,
                           OpaqueDataBuffer scalars,
                           @Cast("sd::LongType *") LongPointer scalarShapeInfo,
                           @Cast("sd::LongType *") LongPointer dscalarShapeInfo,
                           Pointer extraParams,
                           OpaqueDataBuffer hDimension,
                           @Cast("sd::LongType *") LongPointer hDimensionShape,
                           @Cast("sd::LongType *") LongPointer dDimensionShape,
                           @Cast("sd::LongType *") LongPointer tadShapeInfo,
                           @Cast("sd::LongType *") LongPointer tadOffsets,
                           @Cast("sd::LongType *") LongPointer tadShapeInfoZ,
                           @Cast("sd::LongType *") LongPointer tadOffsetsZ);


    void specialConcat(PointerPointer extraPointers,
                       int dimension,
                       int numArrays,
                       PointerPointer data, PointerPointer inputShapeInfo,
                       Pointer results, @Cast("sd::LongType *") LongPointer resultShapeInfo,
                       PointerPointer tadPointers,
                       PointerPointer tadOffsets);


    /**
     * Gets the maximum number of open mp threads
     *
     * @return
     */
    int ompGetMaxThreads();

    /**
     * Gets the number of open mp threads
     *
     * @return
     */
    int ompGetNumThreads();

    /**
     * Sets the number of openmp threads
     *
     * @param threads
     */
    void setOmpNumThreads(int threads);

    /**
     * Sets the minimal number of openmp threads for variative methods
     *
     * @param threads
     */
    void setOmpMinThreads(int threads);

    /**
     * NEVER EVER USE THIS METHOD OUTSIDE OF  CUDA
     */
    void initializeDevicesAndFunctions();

    void initializeFunctions(PointerPointer functions);

    Pointer mallocHost(long memorySize, int flags);

    Pointer mallocDevice(long memorySize, int ptrToDeviceId, int flags);

    int freeHost(Pointer pointer);

    int freeDevice(Pointer pointer, int deviceId);

    Pointer createContext();

    Pointer createStream();

    Pointer createEvent();

    int registerEvent(Pointer event, Pointer stream);

    int destroyEvent(Pointer event);

    int setDevice(int ptrToDeviceId);

    int getDevice();

    int streamSynchronize(Pointer stream);

    int eventSynchronize(Pointer event);

    long getDeviceFreeMemory(int ptrToDeviceId);

    long getDeviceFreeMemoryDefault();

    long getDeviceTotalMemory(int ptrToDeviceId);

    int getDeviceMajor(int ptrToDeviceId);

    int getDeviceMinor(int ptrToDeviceId);

    String getDeviceName(int ptrToDeviceId);

    void setVedaDeviceLibFolder(String path);

    int memcpySync(Pointer dst, Pointer src, long size, int flags, Pointer reserved);

    int memcpyAsync(Pointer dst, Pointer src, long size, int flags, Pointer reserved);

    int memcpyConstantAsync(long dst, Pointer src, long size, int flags, Pointer reserved);

    int memsetSync(Pointer dst, int value, long size, int flags, Pointer reserved);

    int memsetAsync(Pointer dst, int value, long size, int flags, Pointer reserved);

    Pointer getConstantSpace();

    int getAvailableDevices();

    void enableDebugMode(boolean reallyEnable);

    void enableVerboseMode(boolean reallyEnable);

    void setGridLimit(int gridSize);

    OpaqueTadPack tadOnlyShapeInfo(LongPointer shapeInfo, IntPointer dimension, int dimensionLength);

    LongPointer getPrimaryShapeInfo(OpaqueTadPack pack);
    LongPointer getPrimaryOffsets(OpaqueTadPack pack);
    LongPointer getSpecialShapeInfo(OpaqueTadPack pack);
    LongPointer getSpecialOffsets(OpaqueTadPack pack);
    long getNumberOfTads(OpaqueTadPack pack);
    int getShapeInfoLength(OpaqueTadPack pack);

    void deleteTadPack(OpaqueTadPack pointer);

    ///////////////

    void pullRows(PointerPointer extraPointers,
                  OpaqueDataBuffer x,
                  @Cast("sd::LongType *") LongPointer xShapeInfo,
                  @Cast("sd::LongType *") LongPointer dxShapeInfo,
                  OpaqueDataBuffer z,
                  @Cast("sd::LongType *") LongPointer zShapeInfo,
                  @Cast("sd::LongType *") LongPointer dzShapeInfo,
                  long n,
                  @Cast("sd::LongType *") LongPointer indexes,
                  @Cast("sd::LongType *") LongPointer tadShapeInfo,
                  @Cast("sd::LongType *") LongPointer tadOffsets,
                  @Cast("sd::LongType *") LongPointer zTadShapeInfo,
                  @Cast("sd::LongType *") LongPointer zTadOffsets);


    ///////////////////////

    void average(PointerPointer extraPointers,
                 PointerPointer x, @Cast("sd::LongType *") LongPointer xShapeInfo,
                 PointerPointer dx, @Cast("sd::LongType *") LongPointer dxShapeInfo,
                 Pointer z, @Cast("sd::LongType *") LongPointer zShapeInfo,
                 Pointer dz, @Cast("sd::LongType *") LongPointer dzShapeInfo,
                 int n,
                 long length,
                 boolean propagate);

    ///////////////////////

    void accumulate(PointerPointer extraPointers,
                    PointerPointer x, @Cast("sd::LongType *") LongPointer xShapeInfo,
                    PointerPointer dx, @Cast("sd::LongType *") LongPointer dxShapeInfo,
                    Pointer z, @Cast("sd::LongType *") LongPointer zShapeInfo,
                    Pointer dz, @Cast("sd::LongType *") LongPointer dzShapeInfo,
                    int n,
                    long length);

    ///////////////////////

    void enableP2P(boolean reallyEnable);

    void checkP2P();

    boolean isP2PAvailable();

    //

    void shuffle(PointerPointer extraPointers,
                 PointerPointer x, @Cast("sd::LongType *") PointerPointer xShapeInfo,
                 PointerPointer dx, @Cast("sd::LongType *") PointerPointer dxShapeInfo,
                 PointerPointer z, @Cast("sd::LongType *") PointerPointer zShapeInfo,
                 PointerPointer dz, @Cast("sd::LongType *") PointerPointer dzShapeInfo,
                 int N,
                 IntPointer shuffleMap,
                 PointerPointer tadShapeInfo,
                 PointerPointer tadOffsets);


    // opType conversion

    void convertTypes(PointerPointer extras, int srcType, Pointer x, long N, int dstType, Pointer z);

    boolean isExperimentalEnabled();

    // GridOps

/*
    // MetaOps
    void execMetaPredicateShape(PointerPointer extras,
                                                int opTypeA, int opNumA,
                                                int opTypeB, int opNumB,
                                                long N,
                                                Pointer x, @Cast("sd::LongType *") LongPointer xShape,
                                                Pointer dx, @Cast("sd::LongType *") LongPointer dxShape,
                                                Pointer y, @Cast("sd::LongType *") LongPointer yShape,
                                                Pointer dy, @Cast("sd::LongType *") LongPointer dyShape,
                                                Pointer z, @Cast("sd::LongType *") LongPointer zShape,
                                                Pointer dz, @Cast("sd::LongType *") LongPointer dzShape,
                                                Pointer extraA, Pointer extraB, double scalarA,
                                                double scalarB);

*/
    /////////////////////////

    void execAggregate(PointerPointer extras, int opNum,
                       PointerPointer arguments,
                       int numArguments,
                       @Cast("sd::LongType **") PointerPointer shapes,
                       int numShapes,
                       IntPointer indexArguments,
                       int numIndexArguments,
                       @Cast("int **") PointerPointer intArrays,
                       int numIntArrays,
                       Pointer realArguments,
                       int numRealArguments,
                       @Cast("nd4j::DataType") int dataType);

    void execAggregateBatch(PointerPointer extras, int numAggregates, int opNum, int maxArgs,
                            int maxShapes, int maxIntArrays, int maxIntArraySize, int maxIdx, int maxReals,
                            Pointer ptrToArguments, @Cast("nd4j::DataType") int dataType);


    //////////////
    void execRandom(PointerPointer extraPointers,
                    int opNum,
                    Pointer state,
                    OpaqueDataBuffer z,
                    @Cast("sd::LongType *") LongPointer zShapeBuffer,
                    @Cast("sd::LongType *") LongPointer dzShapeBuffer,
                    Pointer extraArguments);

    void execRandom3(PointerPointer extraPointers,
                     int opNum,
                     Pointer state,
                     OpaqueDataBuffer x,
                     @Cast("sd::LongType *") LongPointer xShapeBuffer,
                     @Cast("sd::LongType *") LongPointer dxShapeBuffer,
                     OpaqueDataBuffer y,
                     @Cast("sd::LongType *") LongPointer yShapeBuffer,
                     @Cast("sd::LongType *") LongPointer dyShapeBuffer,
                     OpaqueDataBuffer z,
                     @Cast("sd::LongType *") LongPointer zShapeBuffer,
                     @Cast("sd::LongType *") LongPointer dzShapeBuffer,
                     Pointer extraArguments);

    void execRandom2(PointerPointer extraPointers,
                     int opNum,
                     Pointer state,
                     OpaqueDataBuffer x,
                     @Cast("sd::LongType *") LongPointer xShapeBuffer,
                     @Cast("sd::LongType *") LongPointer dxShapeBuffer,
                     OpaqueDataBuffer z,
                     @Cast("sd::LongType *") LongPointer zShapeBuffer,
                     @Cast("sd::LongType *") LongPointer dzShapeBuffer,
                     Pointer extraArguments);

    ////////////////////


    Pointer initRandom(PointerPointer extraPointers, long seed, long numberOfElements, Pointer pointerToBuffer);

    void refreshBuffer(PointerPointer extraPointers, long seed, Pointer pointer);

    void reSeedBuffer(PointerPointer extraPointers, long seed, Pointer pointer);

    void destroyRandom(Pointer pointer);


    /**
     * Create a numpy array from an nd4j
     * array
     *
     * @param data        a pointer to the data
     * @param shapeBuffer the shapebuffer for the nd4j array
     * @param wordSize    the word size (4 for float, 8 for doubles)
     * @return a pointer to a numpy array
     */
    Pointer numpyFromNd4j(Pointer data, Pointer shapeBuffer, long wordSize);


    /**
     * Get the element size for a numpy array
     *
     * @param npyArray the numpy array's address
     *                 to get the length for
     * @return
     */
    int elementSizeForNpyArrayHeader(Pointer npyArray);


    /**
     * @param npyArrayStruct
     * @return
     */
    Pointer dataPointForNumpyStruct(Pointer npyArrayStruct);


    /**
     * Creates a numpy header for nd4j
     *
     * @param data        the data to use
     * @param shapeBuffer the shape buffer for the array
     * @param wordSize    the word size
     * @return
     */
    Pointer numpyHeaderForNd4j(Pointer data, Pointer shapeBuffer, long wordSize, LongPointer length);

    /**
     * Load numpy from a header
     * based on the cnpy parse from header method.
     *
     * @param data the header data to parse
     * @return a pointer to a numpy cnpy:NpyArray struct
     */
    Pointer loadNpyFromHeader(Pointer data);

    /**
     * @param npyArray
     * @return
     */
    Pointer dataPointForNumpyHeader(Pointer npyArray);

    /**
     * Get the shape buffer from a
     * numpy array.
     * **Warning** this allocates memory
     *
     * @param npyArray
     * @return
     */
    Pointer shapeBufferForNumpyHeader(Pointer npyArray);

    /**
     * Used in {@link org.nd4j.linalg.factory.NDArrayFactory#createFromNpyPointer(Pointer)}
     * to allow reuse of an in memory numpy buffer.
     * This is heavily used for python interop
     *
     * @param npyArray the pointer to the numpy array to use
     * @return the pointer for the numpy array
     */
    Pointer dataPointForNumpy(Pointer npyArray);

    /**
     * Get a shape buffer for a numpy array.
     * Used in conjunction with {@link org.nd4j.linalg.factory.NDArrayFactory#createFromNpyPointer(Pointer)}
     *
     * @param npyArray the numpy array to get the shape buffer for
     * @return a pointer representing the shape buffer for numpy
     */
    Pointer shapeBufferForNumpy(Pointer npyArray);

    /**
     * Thie method releases numpy pointer
     * <p>
     * PLEASE NOTE: This method should be ONLY used if pointer/numpy array was originated from file
     *
     * @param npyArray
     */
    void releaseNumpy(Pointer npyArray);


    /**
     * Create a numpy array pointer
     * from a file
     *
     * @param path the path to the file
     * @return
     */
    Pointer numpyFromFile(BytePointer path);


    /**
     * Return the length of a shape buffer
     * based on the pointer
     *
     * @param buffer the buffer pointer to check
     * @return
     */
    int lengthForShapeBufferPointer(Pointer buffer);

    /**
     * Calculate the element size
     * for a numpy array
     *
     * @param npyArray the numpy array to get the
     *                 element size for
     * @return the element size for a given array
     */
    int elementSizeForNpyArray(Pointer npyArray);


    /**
     * The pointer to get the address for
     *
     * @param address the address to get the pointer
     * @return the pointer for the given address
     */
    Pointer pointerForAddress(long address);


    ////// NPZ ///////
    Pointer mapFromNpzFile(BytePointer path);

    int getNumNpyArraysInMap(Pointer map);



    String getNpyArrayNameFromMap(Pointer map, int index,BytePointer buffer);

    Pointer getNpyArrayFromMap(Pointer map, int index);

    Pointer getNpyArrayData(Pointer npArray);

    LongPointer getNpyArrayShape(Pointer npArray);

    int getNpyArrayRank(Pointer npArray);

    char getNpyArrayOrder(Pointer npArray);

    int getNpyArrayElemSize(Pointer npArray);
    ///////


    void tear(PointerPointer extras,
              OpaqueDataBuffer tensor,
              @Cast("sd::LongType *") LongPointer xShapeInfo,
              @Cast("sd::LongType *") LongPointer dxShapeInfo,
              PointerPointer targets,
              @Cast("sd::LongType *") LongPointer zShapeInfo,
              @Cast("sd::LongType *") LongPointer tadShapeInfo,
              @Cast("sd::LongType *") LongPointer tadOffsets);

    void sort(PointerPointer extraPointers,
              Pointer x, @Cast("sd::LongType *") LongPointer xShapeInfo,
              Pointer dx, @Cast("sd::LongType *") LongPointer dxShapeInfo,
              boolean descending);


    void sortTad(PointerPointer extraPointers,
                 Pointer x, @Cast("sd::LongType *") LongPointer xShapeInfo,
                 Pointer dx, @Cast("sd::LongType *") LongPointer dxShapeInfo,
                 IntPointer dimension,
                 int dimensionLength,
                 @Cast("sd::LongType *") LongPointer tadShapeInfo,
                 @Cast("sd::LongType *") LongPointer tadOffsets,
                 boolean descending);


    void sortCooIndices(PointerPointer extraPointers, @Cast("sd::LongType *") LongPointer indices, Pointer x, long length, @Cast("sd::LongType *") LongPointer shapeInfo);


    /**
     *
     * @param extraPointers     not used
     * @param indices           DataBuffer containing COO indices for a sparse matrix that is to be raveled/flattened
     * @param flatIndices       DataBuffer where the raveled/flattened indices are to be written to
     * @param length            number of non-zero entries (length of flatIndices)
     * @param shapeInfo   DataBuffer with ShapeInfo for the full matrix to be flattened
     * @param mode              clipMode determines the strategy to use if some of the the passed COO indices does
     *                          not fit into the shape determined by fullShapeBuffer
     *                              0   throw an exception (default)
     *                              1   wrap around shape
     *                              2   clip to shape
     */
    void ravelMultiIndex(PointerPointer extraPointers, @Cast("sd::LongType *") LongPointer indices, @Cast("sd::LongType *") LongPointer flatIndices, long length, @Cast("sd::LongType *") LongPointer shapeInfo, int mode);

    /**
     *
     * @param extraPointers     not used
     * @param indices           DataBuffer where the unraveled COO indices are to be written
     * @param flatIndices       DataBuffer containing the raveled/flattened indices to be unravel
     * @param length            number of non-zero entries (length of flatIndices)
     * @param shapeInfo   DataBuffer with ShapeInfo for the full matrix to be unraveled
     */
    void unravelIndex(PointerPointer extraPointers, @Cast("sd::LongType *") LongPointer indices, @Cast("sd::LongType *") LongPointer flatIndices, long length, @Cast("sd::LongType *") LongPointer shapeInfo);


    LongPointer mmapFile(PointerPointer extraPointers, String fileName, long length);

    void munmapFile(PointerPointer extraPointers, LongPointer ptrMap, long length);

    OpaqueResultWrapper executeFlatGraph(PointerPointer extraPointers, Pointer flatBufferPointer);

    long getResultWrapperSize(OpaqueResultWrapper ptr);
    Pointer getResultWrapperPointer(OpaqueResultWrapper ptr);

    String getAllCustomOps();

    String getAllOperations();

    int execCustomOp2(PointerPointer extraPointers, long opHashCode, Pointer context);

    int execCustomOp(PointerPointer extraPointers, long opHashCode, PointerPointer inputBuffers, PointerPointer inputShapes, int numInput, PointerPointer outputBuffers, PointerPointer outputShapes, int numOutputs, DoublePointer tArgs, int numTArgs, @Cast("sd::LongType *") LongPointer iArgs, int numIArgs, @Cast("bool *") BooleanPointer bArgs, int numBArgs, boolean isInplace);

    OpaqueShapeList calculateOutputShapes(PointerPointer extraPointers, long hash, PointerPointer inputShapes, int numInputShapes, DoublePointer tArgs, int numTArgs, @Cast("sd::LongType *") LongPointer iArgs, int numIArgs);

    OpaqueShapeList calculateOutputShapes2(PointerPointer extraPointers, long hash, PointerPointer inputBunffers, PointerPointer inputShapes, int numInputShapes, DoublePointer tArgs, int numTArgs, @Cast("sd::LongType *") LongPointer iArgs, int numIArgs, @Cast("bool *") BooleanPointer bArgs, int numBArgs, @Cast("int *") IntPointer dArgs, int numDArgs);

    long getShapeListSize(OpaqueShapeList list);
    LongPointer getShape(OpaqueShapeList list, long i);

    int registerGraph(PointerPointer extraPointers, long graphId, Pointer flatBufferPointer);

    OpaqueVariablesSet executeStoredGraph(PointerPointer extraPointers, long graphId, PointerPointer inputBuffers, PointerPointer inputShapes, IntPointer inputIndices, int numInputs);

    long getVariablesSetSize(OpaqueVariablesSet set);
    int getVariablesSetStatus(OpaqueVariablesSet set);
    OpaqueVariable getVariable(OpaqueVariablesSet set, long i);
    int getVariableId(OpaqueVariable variable);
    int getVariableIndex(OpaqueVariable variable);
    String getVariableName(OpaqueVariable variable);
    LongPointer getVariableShape(OpaqueVariable variable);
    Pointer getVariableBuffer(OpaqueVariable variable);

    void deleteResultWrapper(Pointer ptr);

    void deleteShapeList(Pointer ptr);

    int unregisterGraph(PointerPointer extraPointers, long graphId);

    void deleteIntArray(Pointer pointer);

    void deleteLongArray(Pointer pointer);

    void deletePointerArray(Pointer pointer);

    void deleteNPArrayStruct(Pointer pointer);

    void deleteNPArrayMap(Pointer pointer);

    void deleteVariablesSet(OpaqueVariablesSet pointer);

    // GraphState creation
    Pointer getGraphState(long id);

    void deleteGraphState(Pointer state);

    int estimateThreshold(PointerPointer extraPointers, Pointer x, LongPointer xShapeInfo, int N, float threshold);

    // this method executes op that requires scope to be present: if/while/cond/whatever
    int execCustomOpWithScope(PointerPointer extraPointers, Pointer state, long opHash, long[] scopes, int numScopes, PointerPointer inputBuffers, PointerPointer inputShapes, int numInputs, PointerPointer outputBuffers, PointerPointer outputShapes, int numOutputs);

    void scatterUpdate(PointerPointer extraPointers, int opCode, int numOfUpdates,
                       Pointer hX, @Cast("sd::LongType *") LongPointer hXShapeInfo, @Cast("sd::LongType *") LongPointer hxOffsets,
                       Pointer dX, @Cast("sd::LongType *") LongPointer dXShapeInfo, @Cast("sd::LongType *") LongPointer dxOffsets,
                       Pointer hY, @Cast("sd::LongType *") LongPointer hYShapeInfo, @Cast("sd::LongType *") LongPointer hyOffsets,
                       Pointer dY, @Cast("sd::LongType *") LongPointer dYShapeInfo, @Cast("sd::LongType *") LongPointer dyOffsets,
                       Pointer hIndices, @Cast("sd::LongType *") LongPointer hIndicesShapeInfo, Pointer dIndices, @Cast("sd::LongType *") LongPointer dIndicesShapeInfo);

    //void fillUtf8String(PointerPointer extraPointers, String[] string, int numStrings, Pointer buffer);
    Pointer createUtf8String(PointerPointer extraPointers, String string, int length);
    long getUtf8StringLength(PointerPointer extraPointers, Pointer ptr);
    BytePointer getUtf8StringBuffer(PointerPointer extraPointers, Pointer ptr);
    void deleteUtf8String(PointerPointer extraPointers, Pointer ptr);


    void inspectArray(PointerPointer extraPointers, Pointer buffer, @Cast("sd::LongType *") LongPointer shapeInfo, Pointer specialBuffer, @Cast("sd::LongType *") LongPointer specialShapeInfo, @Cast("nd4j::DebugInfo *") Pointer debugInfo);

    /**
     * this method tries to read numBytes bytes from buffer to provoke crash in certain scenarios
     */
    void tryPointer(Pointer extras, Pointer buffer, int numBytesToRead);


    /**
     * This method returns data type from npy header
     *
     * PLEASE NOTE: dont use output directly, use DataType.fromInt(output) instead
     * @param numpyHeader
     * @return
     */
    int dataTypeFromNpyHeader(Pointer numpyHeader);

    OpaqueConstantShapeBuffer shapeBuffer(int rank, LongPointer shape, LongPointer strides, int dtype, char order, long ews, boolean empty);

    OpaqueConstantShapeBuffer shapeBufferEx(int rank, LongPointer shape, LongPointer strides, int dtype, char order, long ews, long extras);

    OpaqueConstantDataBuffer constantBufferDouble(int dtype, DoublePointer data, int length);

    OpaqueConstantDataBuffer constantBufferLong(int dtype, LongPointer data, int length);

    Pointer getConstantDataBufferPrimary(OpaqueConstantDataBuffer dbf);
    Pointer getConstantDataBufferSpecial(OpaqueConstantDataBuffer dbf);
    long getConstantDataBufferLength(OpaqueConstantDataBuffer dbf);

    Pointer getConstantShapeBufferPrimary(OpaqueConstantShapeBuffer dbf);
    Pointer getConstantShapeBufferSpecial(OpaqueConstantShapeBuffer dbf);

    void deleteConstantShapeBuffer(OpaqueConstantShapeBuffer state);
    void deleteConstantDataBuffer(OpaqueConstantDataBuffer state);

    OpaqueContext createGraphContext(int nodeId);
    OpaqueRandomGenerator getGraphContextRandomGenerator(OpaqueContext ptr);
    void markGraphContextInplace(OpaqueContext ptr, boolean reallyInplace);
    void setGraphContextCudaContext(OpaqueContext ptr, Pointer stream, Pointer reductionPointer, Pointer allocationPointer);
    void setGraphContextInputArray(OpaqueContext ptr, int index, Pointer buffer, Pointer shapeInfo, Pointer specialBuffer, Pointer specialShapeInfo);
    void setGraphContextOutputArray(OpaqueContext ptr, int index, Pointer buffer, Pointer shapeInfo, Pointer specialBuffer, Pointer specialShapeInfo);
    void setGraphContextInputBuffer(OpaqueContext ptr, int index, OpaqueDataBuffer databuffer, Pointer shapeInfo, Pointer specialShapeInfo);
    void setGraphContextOutputBuffer(OpaqueContext ptr, int index, OpaqueDataBuffer databuffer, Pointer shapeInfo, Pointer specialShapeInfo);



    void setGraphContextInputArrays(org.nd4j.nativeblas.OpaqueContext ptr, int numArrays, PointerPointer buffer, PointerPointer shapeInfo,
                                    PointerPointer specialBuffer, PointerPointer specialShapeInfo);
    void setGraphContextOutputArrays(org.nd4j.nativeblas.OpaqueContext ptr, int numArrays, PointerPointer buffer, PointerPointer shapeInfo,
                                     PointerPointer specialBuffer, PointerPointer specialShapeInfo);
    void setGraphContextInputBuffers(org.nd4j.nativeblas.OpaqueContext ptr, int numArrays, PointerPointer buffer, PointerPointer shapeInfo,
                                     PointerPointer specialShapeInfo);
    void setGraphContextInputBuffers(org.nd4j.nativeblas.OpaqueContext ptr, int numArrays,  org.nd4j.nativeblas.OpaqueDataBuffer buffer, PointerPointer shapeInfo,
                                     PointerPointer specialShapeInfo);
    void setGraphContextOutputBuffers(org.nd4j.nativeblas.OpaqueContext ptr, int numArrays, PointerPointer buffer, PointerPointer shapeInfo,
                                      PointerPointer specialShapeInfo);
    void setGraphContextOutputBuffers(org.nd4j.nativeblas.OpaqueContext ptr, int numArrays,  org.nd4j.nativeblas.OpaqueDataBuffer buffer, PointerPointer shapeInfo,
                                      PointerPointer specialShapeInfo);


    void setShapeBuffer( LongPointer inputShapeData, int dt, LongPointer bufferToSet,char order,int elementWiseStride);
    void setShapeBuffer( LongBuffer inputShapeData,  int dt,  LongBuffer bufferToSet,char order,int elementWiseStride);
    void setShapeBuffer( long[] inputShapeData, int dt, long[] bufferToSet,char order,int elementWiseStride);

    void setGraphContextTArguments(OpaqueContext ptr, DoublePointer arguments, int numberOfArguments);
    void setGraphContextIArguments(OpaqueContext ptr, LongPointer arguments, int numberOfArguments);
    void setGraphContextDArguments(OpaqueContext ptr, IntPointer arguments, int numberOfArguments);
    void setGraphContextBArguments(OpaqueContext ptr, BooleanPointer arguments, int numberOfArguments);
    void ctxAllowHelpers(OpaqueContext ptr, boolean reallyAllow);
    void ctxSetExecutionMode(OpaqueContext ptr, int execMode);
    void ctxShapeFunctionOverride(OpaqueContext ptr, boolean reallyOverride);
    void ctxPurge(OpaqueContext ptr);
    void deleteGraphContext(OpaqueContext ptr);

    OpaqueRandomGenerator createRandomGenerator(long rootSeed, long nodeSeed);
    long getRandomGeneratorRootState(OpaqueRandomGenerator ptr);
    long getRandomGeneratorNodeState(OpaqueRandomGenerator ptr);
    void setRandomGeneratorStates(OpaqueRandomGenerator ptr, @Cast("sd::LongType") long rootSeed/*=0*/, @Cast("sd::LongType") long nodeSeed/*=0*/);
    float getRandomGeneratorRelativeFloat(OpaqueRandomGenerator ptr, @Cast("sd::LongType") long index);
    double getRandomGeneratorRelativeDouble(OpaqueRandomGenerator ptr, @Cast("sd::LongType") long index);
    int getRandomGeneratorRelativeInt(OpaqueRandomGenerator ptr, @Cast("sd::LongType") long index);
    long getRandomGeneratorRelativeLong(OpaqueRandomGenerator ptr, @Cast("sd::LongType") long index);
    float getRandomGeneratorNextFloat(OpaqueRandomGenerator ptr);
    double getRandomGeneratorNextDouble(OpaqueRandomGenerator ptr);
    int getRandomGeneratorNextInt(OpaqueRandomGenerator ptr);
    long getRandomGeneratorNextLong(OpaqueRandomGenerator ptr);
    void deleteRandomGenerator(OpaqueRandomGenerator ptr);



    long getCachedMemory(int deviceId);

    OpaqueLaunchContext defaultLaunchContext();

    Pointer lcScalarPointer(OpaqueLaunchContext lc);
    Pointer lcReductionPointer(OpaqueLaunchContext lc);
    Pointer lcAllocationPointer(OpaqueLaunchContext lc);
    Pointer lcExecutionStream(OpaqueLaunchContext lc);
    Pointer lcCopyStream(OpaqueLaunchContext lc);
    Pointer lcBlasHandle(OpaqueLaunchContext lc);
    Pointer lcSolverHandle(OpaqueLaunchContext lc);

    int lastErrorCode();
    String lastErrorMessage();

    boolean isBlasVersionMatches(int major, int minor, int build);

    int  binaryLevel();
    int optimalLevel();

    boolean isMinimalRequirementsMet();
    boolean isOptimalRequirementsMet();


    OpaqueDataBuffer allocateDataBuffer(long elements, int dataType, boolean allocateBoth);
    OpaqueDataBuffer dbAllocateDataBuffer(long elements, int dataType, boolean allocateBoth);
    OpaqueDataBuffer dbCreateExternalDataBuffer(long elements, int dataType, Pointer primary, Pointer special);
    OpaqueDataBuffer dbCreateView(OpaqueDataBuffer dataBuffer, long length, long offset);
    Pointer dbPrimaryBuffer(OpaqueDataBuffer dataBuffer);
    Pointer dbSpecialBuffer(OpaqueDataBuffer dataBuffer);
    void dbExpandBuffer(OpaqueDataBuffer dataBuffer, long elements);
    void dbAllocatePrimaryBuffer(OpaqueDataBuffer dataBuffer);
    void dbAllocateSpecialBuffer(OpaqueDataBuffer dataBuffer);
    void dbSetPrimaryBuffer(OpaqueDataBuffer dataBuffer, Pointer primaryBuffer, long numBytes);
    void dbSetSpecialBuffer(OpaqueDataBuffer dataBuffer, Pointer specialBuffer, long numBytes);
    void dbSyncToSpecial(OpaqueDataBuffer dataBuffer);
    void dbSyncToPrimary(OpaqueDataBuffer dataBuffer);
    void dbTickHostRead(OpaqueDataBuffer dataBuffer);
    void dbTickHostWrite(OpaqueDataBuffer dataBuffer);
    void dbTickDeviceRead(OpaqueDataBuffer dataBuffer);
    void dbTickDeviceWrite(OpaqueDataBuffer dataBuffer);
    void deleteDataBuffer(OpaqueDataBuffer dataBuffer);
    void dbClose(OpaqueDataBuffer dataBuffer);
    int  dbLocality(OpaqueDataBuffer dataBuffer);
    int  dbDeviceId(OpaqueDataBuffer dataBuffer);
    int  dbUseCount(OpaqueDataBuffer dataBuffer);
    void  dbSetDeviceId(OpaqueDataBuffer dataBuffer, int deviceId);
    void dbExpand(OpaqueDataBuffer dataBuffer, long newLength);

    /**
     * Gets the build information of the backend
     *
     * @return
     */
    String buildInfo();
}<|MERGE_RESOLUTION|>--- conflicted
+++ resolved
@@ -37,14 +37,13 @@
  */
 public interface NativeOps {
 
-<<<<<<< HEAD
 
     /**
      * Prints device buffers.
      * @param buffer
      */
     void printDeviceBuffer(org.nd4j.nativeblas.OpaqueDataBuffer buffer);
-=======
+
     void copyBuffer(org.nd4j.nativeblas.OpaqueDataBuffer target, long n,  org.nd4j.nativeblas.OpaqueDataBuffer from, long fromOffset, long targetOffset);
 
 
@@ -67,7 +66,6 @@
                                 String mode/*="w"*/);
     void saveNpy( String fname, org.nd4j.nativeblas.OpaqueDataBuffer data,  int[] shape,  int ndims);
 
->>>>>>> 15d4b4f6
 
     /**
      * This method allows you to specify minimal number of elements per thread/block during op call
