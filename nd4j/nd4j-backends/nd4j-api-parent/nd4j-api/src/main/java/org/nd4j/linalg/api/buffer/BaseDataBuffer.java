--- conflicted
+++ resolved
@@ -31,10 +31,7 @@
 import org.nd4j.common.primitives.AtomicDouble;
 import org.nd4j.common.primitives.Triple;
 import org.nd4j.common.util.ArrayUtil;
-<<<<<<< HEAD
-=======
 import org.nd4j.nativeblas.NativeOpsHolder;
->>>>>>> 15d4b4f6
 import org.nd4j.nativeblas.OpaqueDataBuffer;
 
 import java.io.*;
@@ -329,11 +326,7 @@
 
     public abstract Pointer addressPointer();
 
-<<<<<<< HEAD
-=======
-
-
->>>>>>> 15d4b4f6
+
     @Override
     public long address() {
         if (released)
@@ -345,7 +338,6 @@
     @Override
     @Deprecated
     public void addReferencing(String id) {
-        //referencing.add(id);
     }
 
     @Override
