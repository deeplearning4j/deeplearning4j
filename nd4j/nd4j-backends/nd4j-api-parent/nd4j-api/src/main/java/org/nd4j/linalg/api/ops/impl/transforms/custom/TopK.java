--- conflicted
+++ resolved
@@ -50,10 +50,7 @@
         addIArgument(ArrayUtil.fromBoolean(sorted), k);
     }
 
-<<<<<<< HEAD
-=======
 
->>>>>>> 4679b890
     public TopK(INDArray input, double k, boolean sorted) {
         super(null,new INDArray[]{input},null);
         this.k = (int) k;
@@ -61,13 +58,10 @@
         addIArgument(ArrayUtil.fromBoolean(sorted),this.k);
     }
 
-<<<<<<< HEAD
-=======
     public TopK(SameDiff sd, SDVariable input, double k, boolean sorted) {
         this(sd,input,(int) k,sorted);
     }
 
->>>>>>> 4679b890
     @Override
     public String opName(){
         return "top_k";
