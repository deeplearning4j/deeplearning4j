--- conflicted
+++ resolved
@@ -197,7 +197,7 @@
         arrayUseTracker.markSatisfied(new ExecDoneDep(), true);
         if (arrayUseTracker.hasNewAllSatisfied()) {
             List<SDValue> l = arrayUseTracker.getNewAllSatisfiedList();
-     /*       for (SDValue value : l) {
+            for (SDValue value : l) {
                 switch(value.getSdValueType()) {
                     case LIST:
                         for(INDArray arr : value.getListValue())
@@ -208,7 +208,7 @@
                         mmgr.release(value.getTensorValue());
                         break;
                 }
-            }*/
+            }
         }
 
         return output;
@@ -371,13 +371,8 @@
                         log.trace("Found array id {} (output of {}) not required anywhere, deallocating", array.getTensorValue().getId(), o.getName());
                 }
 
-<<<<<<< HEAD
-              /*  if(array != null && array.getTensorValue() != null)
-                    mmgr.release(array.getTensorValue() );*/
-=======
                 if(array != null && array.getTensorValue() != null)
                     mmgr.release(array.getTensorValue());
->>>>>>> d6b332ee
             } else if ((inputsForOps == null || inputsForOps.isEmpty()) && out.getOutputs() != null && !arrayUseTracker.hasDependency(SDValue.create(out.resultAt(i)))) {
                 //This particular array is not actually needed anywhere, so we can deallocate in immediately
                 //Possibly only a control dependency, or only one of the outputs of a multi-output op is used
@@ -387,13 +382,8 @@
                         log.trace("Found array id {} (output of {}) not required anywhere, deallocating", array.getId(), o.getName());
                 }
 
-<<<<<<< HEAD
-             /*   if(array != null && array != null)
-                    mmgr.release(array);*/
-=======
                 if(array != null)
                     mmgr.release(array);
->>>>>>> d6b332ee
             }
         }
 
@@ -414,7 +404,7 @@
                     }
                 }
 
-             /*   switch(value.getSdValueType()) {
+                switch(value.getSdValueType()) {
                     case TENSOR:
                         mmgr.release(value.getTensorValue());
                         break;
@@ -423,7 +413,7 @@
                             if(arr != null)
                                 mmgr.release(arr);
                         break;
-                }*/
+                }
 
             }
         }
