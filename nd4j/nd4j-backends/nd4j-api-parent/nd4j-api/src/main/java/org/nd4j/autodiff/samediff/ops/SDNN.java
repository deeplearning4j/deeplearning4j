/*
 *  ******************************************************************************
 *  *
 *  *
 *  * This program and the accompanying materials are made available under the
 *  * terms of the Apache License, Version 2.0 which is available at
 *  * https://www.apache.org/licenses/LICENSE-2.0.
 *  *
 *  *  See the NOTICE file distributed with this work for additional
 *  *  information regarding copyright ownership.
 *  * Unless required by applicable law or agreed to in writing, software
 *  * distributed under the License is distributed on an "AS IS" BASIS, WITHOUT
 *  * WARRANTIES OR CONDITIONS OF ANY KIND, either express or implied. See the
 *  * License for the specific language governing permissions and limitations
 *  * under the License.
 *  *
 *  * SPDX-License-Identifier: Apache-2.0
 *  *****************************************************************************
 */

//================== GENERATED CODE - DO NOT MODIFY THIS FILE ==================

package org.nd4j.autodiff.samediff.ops;

import static org.nd4j.autodiff.samediff.ops.SDValidation.isSameType;

import java.lang.String;
import org.nd4j.autodiff.samediff.SDVariable;
import org.nd4j.autodiff.samediff.SameDiff;
import org.nd4j.common.base.Preconditions;
import org.nd4j.enums.PadMode;

public class SDNN extends SDOps {
  public SDNN(SameDiff sameDiff) {
    super(sameDiff);
  }

  /**
   * Concatenates a ReLU which selects only the positive part of the activation with a ReLU which selects only the negative part of the activation. Note that as a result this non-linearity doubles the depth of the activations.<br>
   *
   * @param x Input variable (NUMERIC type)
   * @return output Output variable (NUMERIC type)
   */
  public SDVariable cReLU(SDVariable x) {
    SDValidation.validateNumerical("CReLU", "x", x);
    return new org.nd4j.linalg.api.ops.impl.transforms.custom.CReLU(sd,x).outputVariable();
  }

  /**
   * Concatenates a ReLU which selects only the positive part of the activation with a ReLU which selects only the negative part of the activation. Note that as a result this non-linearity doubles the depth of the activations.<br>
   *
   * @param name name May be null. Name for the output variable
   * @param x Input variable (NUMERIC type)
   * @return output Output variable (NUMERIC type)
   */
  public SDVariable cReLU(String name, SDVariable x) {
    SDValidation.validateNumerical("CReLU", "x", x);
    SDVariable out =  new org.nd4j.linalg.api.ops.impl.transforms.custom.CReLU(sd,x).outputVariable();
    return sd.updateVariableNameAndReference(out, name);
  }

  /**
   * Neural network batch normalization operation.<br>
   * For details, see <a href="https://arxiv.org/abs/1502.03167">https://arxiv.org/abs/1502.03167</a><br>
   *
   * @param input Input variable. (NUMERIC type)
   * @param mean Mean value. For 1d axis, this should match input.size(axis) (NUMERIC type)
   * @param variance Variance value. For 1d axis, this should match input.size(axis) (NUMERIC type)
   * @param gamma Gamma value. For 1d axis, this should match input.size(axis) (NUMERIC type)
   * @param beta Beta value. For 1d axis, this should match input.size(axis) (NUMERIC type)
   * @param epsilon Epsilon constant for numerical stability (to avoid division by 0)
   * @param axis For 2d CNN activations: 1 for NCHW format activations, or 3 for NHWC format activations.
   * For 3d CNN activations: 1 for NCDHW format, 4 for NDHWC
   * For 1d/RNN activations: 1 for NCW format, 2 for NWC (Size: AtLeast(min=1))
   * @return output variable for batch normalization (NUMERIC type)
   */
  public SDVariable batchNorm(SDVariable input, SDVariable mean, SDVariable variance,
      SDVariable gamma, SDVariable beta, double epsilon, int... axis) {
    SDValidation.validateNumerical("batchNorm", "input", input);
    SDValidation.validateNumerical("batchNorm", "mean", mean);
    SDValidation.validateNumerical("batchNorm", "variance", variance);
    SDValidation.validateNumerical("batchNorm", "gamma", gamma);
    SDValidation.validateNumerical("batchNorm", "beta", beta);
    Preconditions.checkArgument(axis.length >= 1, "axis has incorrect size/length. Expected: axis.length >= 1, got %s", axis.length);
    return new org.nd4j.linalg.api.ops.impl.layers.convolution.BatchNorm(sd,input, mean, variance, gamma, beta, epsilon, axis).outputVariable();
  }

  /**
   * Neural network batch normalization operation.<br>
   * For details, see <a href="https://arxiv.org/abs/1502.03167">https://arxiv.org/abs/1502.03167</a><br>
   *
   * @param name name May be null. Name for the output variable
   * @param input Input variable. (NUMERIC type)
   * @param mean Mean value. For 1d axis, this should match input.size(axis) (NUMERIC type)
   * @param variance Variance value. For 1d axis, this should match input.size(axis) (NUMERIC type)
   * @param gamma Gamma value. For 1d axis, this should match input.size(axis) (NUMERIC type)
   * @param beta Beta value. For 1d axis, this should match input.size(axis) (NUMERIC type)
   * @param epsilon Epsilon constant for numerical stability (to avoid division by 0)
   * @param axis For 2d CNN activations: 1 for NCHW format activations, or 3 for NHWC format activations.
   * For 3d CNN activations: 1 for NCDHW format, 4 for NDHWC
   * For 1d/RNN activations: 1 for NCW format, 2 for NWC (Size: AtLeast(min=1))
   * @return output variable for batch normalization (NUMERIC type)
   */
  public SDVariable batchNorm(String name, SDVariable input, SDVariable mean, SDVariable variance,
      SDVariable gamma, SDVariable beta, double epsilon, int... axis) {
    SDValidation.validateNumerical("batchNorm", "input", input);
    SDValidation.validateNumerical("batchNorm", "mean", mean);
    SDValidation.validateNumerical("batchNorm", "variance", variance);
    SDValidation.validateNumerical("batchNorm", "gamma", gamma);
    SDValidation.validateNumerical("batchNorm", "beta", beta);
    Preconditions.checkArgument(axis.length >= 1, "axis has incorrect size/length. Expected: axis.length >= 1, got %s", axis.length);
    SDVariable out =  new org.nd4j.linalg.api.ops.impl.layers.convolution.BatchNorm(sd,input, mean, variance, gamma, beta, epsilon, axis).outputVariable();
    return sd.updateVariableNameAndReference(out, name);
  }

  /**
   * Bias addition operation: a special case of addition, typically used with CNN 4D activations and a 1D bias vector<br>
   *
   * @param input 4d input variable (NUMERIC type)
   * @param bias 1d bias (NUMERIC type)
   * @param nchw The format - nchw=true means [minibatch, channels, height, width] format; nchw=false - [minibatch, height, width, channels].
   * Unused for 2d inputs
   * @return output Output variable, after applying bias add operation (NUMERIC type)
   */
  public SDVariable biasAdd(SDVariable input, SDVariable bias, boolean nchw) {
    SDValidation.validateNumerical("biasAdd", "input", input);
    SDValidation.validateNumerical("biasAdd", "bias", bias);
    return new org.nd4j.linalg.api.ops.impl.broadcast.BiasAdd(sd,input, bias, nchw).outputVariable();
  }

  /**
   * Bias addition operation: a special case of addition, typically used with CNN 4D activations and a 1D bias vector<br>
   *
   * @param name name May be null. Name for the output variable
   * @param input 4d input variable (NUMERIC type)
   * @param bias 1d bias (NUMERIC type)
   * @param nchw The format - nchw=true means [minibatch, channels, height, width] format; nchw=false - [minibatch, height, width, channels].
   * Unused for 2d inputs
   * @return output Output variable, after applying bias add operation (NUMERIC type)
   */
  public SDVariable biasAdd(String name, SDVariable input, SDVariable bias, boolean nchw) {
    SDValidation.validateNumerical("biasAdd", "input", input);
    SDValidation.validateNumerical("biasAdd", "bias", bias);
    SDVariable out =  new org.nd4j.linalg.api.ops.impl.broadcast.BiasAdd(sd,input, bias, nchw).outputVariable();
    return sd.updateVariableNameAndReference(out, name);
  }

  /**
   * This operation performs dot product attention on the given timeseries input with the given queries<br>
   * out = sum(similarity(k_i, q) * v_i)<br>
   * <br>
   * similarity(k, q) = softmax(k * q) where x * q is the dot product of x and q<br>
   * <br>
   * Optionally with normalization step:<br>
   * similarity(k, q) = softmax(k * q / sqrt(size(q))<br>
   * <br>
   * See also "Attention is all you need" (https://arxiv.org/abs/1706.03762, p. 4, eq. 1)<br>
   * <br>
   * Note: This supports multiple queries at once, if only one query is available the queries vector still has to<br>
   * be 3D but can have queryCount = 1<br>
   * <br>
   * Note: keys and values usually is the same array. If you want to use it as the same array, simply pass it for<br>
   * both.<br>
   * <br>
   * Note: Queries, keys and values must either be all rank 3 or all rank 4 arrays. Mixing them doesn't work. The<br>
   * output rank will depend on the input rank.<br>
   *
   * @param queries input 3D array "queries" of shape [batchSize, featureKeys, queryCount]
   * or 4D array of shape [batchSize, numHeads, featureKeys, queryCount] (NUMERIC type)
   * @param keys input 3D array "keys" of shape [batchSize, featureKeys, timesteps]
   * or 4D array of shape [batchSize, numHeads, featureKeys, timesteps] (NUMERIC type)
   * @param values input 3D array "values" of shape [batchSize, featureValues, timesteps]
   * or 4D array of shape [batchSize, numHeads, featureValues, timesteps] (NUMERIC type)
   * @param mask OPTIONAL; array that defines which values should be skipped of shape [batchSize, timesteps] (NUMERIC type)
   * @param scaled normalization, false -> do not apply normalization, true -> apply normalization
   * @return output  Attention result arrays of shape [batchSize, featureValues, queryCount] or [batchSize, numHeads, featureValues, queryCount],
   * (optionally) Attention Weights of shape [batchSize, timesteps, queryCount] or [batchSize, numHeads, timesteps, queryCount] (NUMERIC type)
   */
  public SDVariable dotProductAttention(SDVariable queries, SDVariable keys, SDVariable values,
      SDVariable mask, boolean scaled) {
    SDValidation.validateNumerical("dotProductAttention", "queries", queries);
    SDValidation.validateNumerical("dotProductAttention", "keys", keys);
    SDValidation.validateNumerical("dotProductAttention", "values", values);
    SDValidation.validateNumerical("dotProductAttention", "mask", mask);
    return new org.nd4j.linalg.api.ops.impl.transforms.custom.DotProductAttention(sd,queries, keys, values, mask, scaled, false).outputVariable();
  }

  /**
   * This operation performs dot product attention on the given timeseries input with the given queries<br>
   * out = sum(similarity(k_i, q) * v_i)<br>
   * <br>
   * similarity(k, q) = softmax(k * q) where x * q is the dot product of x and q<br>
   * <br>
   * Optionally with normalization step:<br>
   * similarity(k, q) = softmax(k * q / sqrt(size(q))<br>
   * <br>
   * See also "Attention is all you need" (https://arxiv.org/abs/1706.03762, p. 4, eq. 1)<br>
   * <br>
   * Note: This supports multiple queries at once, if only one query is available the queries vector still has to<br>
   * be 3D but can have queryCount = 1<br>
   * <br>
   * Note: keys and values usually is the same array. If you want to use it as the same array, simply pass it for<br>
   * both.<br>
   * <br>
   * Note: Queries, keys and values must either be all rank 3 or all rank 4 arrays. Mixing them doesn't work. The<br>
   * output rank will depend on the input rank.<br>
   *
   * @param name name May be null. Name for the output variable
   * @param queries input 3D array "queries" of shape [batchSize, featureKeys, queryCount]
   * or 4D array of shape [batchSize, numHeads, featureKeys, queryCount] (NUMERIC type)
   * @param keys input 3D array "keys" of shape [batchSize, featureKeys, timesteps]
   * or 4D array of shape [batchSize, numHeads, featureKeys, timesteps] (NUMERIC type)
   * @param values input 3D array "values" of shape [batchSize, featureValues, timesteps]
   * or 4D array of shape [batchSize, numHeads, featureValues, timesteps] (NUMERIC type)
   * @param mask OPTIONAL; array that defines which values should be skipped of shape [batchSize, timesteps] (NUMERIC type)
   * @param scaled normalization, false -> do not apply normalization, true -> apply normalization
   * @return output  Attention result arrays of shape [batchSize, featureValues, queryCount] or [batchSize, numHeads, featureValues, queryCount],
   * (optionally) Attention Weights of shape [batchSize, timesteps, queryCount] or [batchSize, numHeads, timesteps, queryCount] (NUMERIC type)
   */
  public SDVariable dotProductAttention(String name, SDVariable queries, SDVariable keys,
      SDVariable values, SDVariable mask, boolean scaled) {
    SDValidation.validateNumerical("dotProductAttention", "queries", queries);
    SDValidation.validateNumerical("dotProductAttention", "keys", keys);
    SDValidation.validateNumerical("dotProductAttention", "values", values);
    SDValidation.validateNumerical("dotProductAttention", "mask", mask);
    SDVariable out =  new org.nd4j.linalg.api.ops.impl.transforms.custom.DotProductAttention(sd,queries, keys, values, mask, scaled, false).outputVariable();
    return sd.updateVariableNameAndReference(out, name);
  }

  /**
   * Dropout operation<br>
   *
   * @param input Input array (NUMERIC type)
   * @param inverted Whether dropout should be inverted or not.
   * @param seed the seed for dropout
   * @param probabilityValue the chance of dropping a value to 0. Maybe interpreted as 1 - p if inverted is true.
   * @return output Output (NUMERIC type)
   */
  public SDVariable dropout(SDVariable input, boolean inverted, int seed, double probabilityValue) {
    SDValidation.validateNumerical("dropout", "input", input);
    return new org.nd4j.linalg.api.ops.random.impl.CustomDropOut(sd,input, inverted, seed, probabilityValue).outputVariable();
  }

  /**
   * Dropout operation<br>
   *
   * @param name name May be null. Name for the output variable
   * @param input Input array (NUMERIC type)
   * @param inverted Whether dropout should be inverted or not.
   * @param seed the seed for dropout
   * @param probabilityValue the chance of dropping a value to 0. Maybe interpreted as 1 - p if inverted is true.
   * @return output Output (NUMERIC type)
   */
  public SDVariable dropout(String name, SDVariable input, boolean inverted, int seed,
      double probabilityValue) {
    SDValidation.validateNumerical("dropout", "input", input);
    SDVariable out =  new org.nd4j.linalg.api.ops.random.impl.CustomDropOut(sd,input, inverted, seed, probabilityValue).outputVariable();
    return sd.updateVariableNameAndReference(out, name);
  }

  /**
   * Dropout operation<br>
   *
   * @param input Input array (NUMERIC type)
   * @param inverted Whether dropout should be inverted or not.
   * @param probabilityValue the chance of dropping a value to 0. Maybe interpreted as 1 - p if inverted is true.
   * @return output Output (NUMERIC type)
   */
  public SDVariable dropout(SDVariable input, boolean inverted, double probabilityValue) {
    SDValidation.validateNumerical("dropout", "input", input);
    return new org.nd4j.linalg.api.ops.random.impl.CustomDropOut(sd,input, inverted, 0, probabilityValue).outputVariable();
  }

  /**
   * Dropout operation<br>
   *
   * @param name name May be null. Name for the output variable
   * @param input Input array (NUMERIC type)
   * @param inverted Whether dropout should be inverted or not.
   * @param probabilityValue the chance of dropping a value to 0. Maybe interpreted as 1 - p if inverted is true.
   * @return output Output (NUMERIC type)
   */
  public SDVariable dropout(String name, SDVariable input, boolean inverted,
      double probabilityValue) {
    SDValidation.validateNumerical("dropout", "input", input);
    SDVariable out =  new org.nd4j.linalg.api.ops.random.impl.CustomDropOut(sd,input, inverted, 0, probabilityValue).outputVariable();
    return sd.updateVariableNameAndReference(out, name);
  }

  /**
   * Element-wise exponential linear unit (ELU) function:<br>
   * out = x if x > 0<br>
   * out = a * (exp(x) - 1) if x <= 0<br>
   * with constant a = 1.0<br>
   * <p><br>
   * See: <a href="https://arxiv.org/abs/1511.07289">https://arxiv.org/abs/1511.07289</a><br>
   *
   * @param x Input variable (NUMERIC type)
   * @return output Output variable (NUMERIC type)
   */
  public SDVariable elu(SDVariable x) {
    SDValidation.validateNumerical("elu", "x", x);
    return new org.nd4j.linalg.api.ops.impl.transforms.strict.ELU(sd,x).outputVariable();
  }

  /**
   * Element-wise exponential linear unit (ELU) function:<br>
   * out = x if x > 0<br>
   * out = a * (exp(x) - 1) if x <= 0<br>
   * with constant a = 1.0<br>
   * <p><br>
   * See: <a href="https://arxiv.org/abs/1511.07289">https://arxiv.org/abs/1511.07289</a><br>
   *
   * @param name name May be null. Name for the output variable
   * @param x Input variable (NUMERIC type)
   * @return output Output variable (NUMERIC type)
   */
  public SDVariable elu(String name, SDVariable x) {
    SDValidation.validateNumerical("elu", "x", x);
    SDVariable out =  new org.nd4j.linalg.api.ops.impl.transforms.strict.ELU(sd,x).outputVariable();
    return sd.updateVariableNameAndReference(out, name);
  }

  /**
   * GELU activation function - Gaussian Error Linear Units<br>
   * For more details, see <i>Gaussian Error Linear Units (GELUs)</i> - <a href="https://arxiv.org/abs/1606.08415">https://arxiv.org/abs/1606.08415</a><br>
   * This method uses the sigmoid approximation<br>
   *
   * @param x Input variable (NUMERIC type)
   * @return output Output variable (NUMERIC type)
   */
  public SDVariable gelu(SDVariable x) {
    SDValidation.validateNumerical("gelu", "x", x);
    return new org.nd4j.linalg.api.ops.impl.transforms.strict.GELU(sd,x).outputVariable();
  }

  /**
   * GELU activation function - Gaussian Error Linear Units<br>
   * For more details, see <i>Gaussian Error Linear Units (GELUs)</i> - <a href="https://arxiv.org/abs/1606.08415">https://arxiv.org/abs/1606.08415</a><br>
   * This method uses the sigmoid approximation<br>
   *
   * @param name name May be null. Name for the output variable
   * @param x Input variable (NUMERIC type)
   * @return output Output variable (NUMERIC type)
   */
  public SDVariable gelu(String name, SDVariable x) {
    SDValidation.validateNumerical("gelu", "x", x);
    SDVariable out =  new org.nd4j.linalg.api.ops.impl.transforms.strict.GELU(sd,x).outputVariable();
    return sd.updateVariableNameAndReference(out, name);
  }

  /**
   * Element-wise hard sigmoid function:<br>
   * out[i] = 0 if in[i] <= -2.5<br>
   * out[1] = 0.2*in[i]+0.5 if -2.5 < in[i] < 2.5<br>
   * out[i] = 1 if in[i] >= 2.5<br>
   *
   * @param x Input variable (NUMERIC type)
   * @return output Output variable (NUMERIC type)
   */
  public SDVariable hardSigmoid(SDVariable x) {
    SDValidation.validateNumerical("hardSigmoid", "x", x);
    return new org.nd4j.linalg.api.ops.impl.transforms.strict.HardSigmoid(sd,x).outputVariable();
  }

  /**
   * Element-wise hard sigmoid function:<br>
   * out[i] = 0 if in[i] <= -2.5<br>
   * out[1] = 0.2*in[i]+0.5 if -2.5 < in[i] < 2.5<br>
   * out[i] = 1 if in[i] >= 2.5<br>
   *
   * @param name name May be null. Name for the output variable
   * @param x Input variable (NUMERIC type)
   * @return output Output variable (NUMERIC type)
   */
  public SDVariable hardSigmoid(String name, SDVariable x) {
    SDValidation.validateNumerical("hardSigmoid", "x", x);
    SDVariable out =  new org.nd4j.linalg.api.ops.impl.transforms.strict.HardSigmoid(sd,x).outputVariable();
    return sd.updateVariableNameAndReference(out, name);
  }

  /**
   * Element-wise hard tanh function:<br>
   * out[i] = -1 if in[i] <= -1<br>
   * out[1] = in[i] if -1 < in[i] < 1<br>
   * out[i] = 1 if in[i] >= 1<br>
   *
   * @param x Input variable (NUMERIC type)
   * @return output Output variable (NUMERIC type)
   */
  public SDVariable hardTanh(SDVariable x) {
    SDValidation.validateNumerical("hardTanh", "x", x);
    return new org.nd4j.linalg.api.ops.impl.transforms.strict.HardTanh(sd,x).outputVariable();
  }

  /**
   * Element-wise hard tanh function:<br>
   * out[i] = -1 if in[i] <= -1<br>
   * out[1] = in[i] if -1 < in[i] < 1<br>
   * out[i] = 1 if in[i] >= 1<br>
   *
   * @param name name May be null. Name for the output variable
   * @param x Input variable (NUMERIC type)
   * @return output Output variable (NUMERIC type)
   */
  public SDVariable hardTanh(String name, SDVariable x) {
    SDValidation.validateNumerical("hardTanh", "x", x);
    SDVariable out =  new org.nd4j.linalg.api.ops.impl.transforms.strict.HardTanh(sd,x).outputVariable();
    return sd.updateVariableNameAndReference(out, name);
  }

  /**
   * Derivative (dOut/dIn) of the element-wise hard Tanh function - hardTanh(INDArray)<br>
   *
   * @param x Input variable (NUMERIC type)
   * @return output Output variable (NUMERIC type)
   */
  public SDVariable hardTanhDerivative(SDVariable x) {
    SDValidation.validateNumerical("hardTanhDerivative", "x", x);
    return new org.nd4j.linalg.api.ops.impl.transforms.gradient.HardTanhDerivative(sd,x).outputVariable();
  }

  /**
   * Derivative (dOut/dIn) of the element-wise hard Tanh function - hardTanh(INDArray)<br>
   *
   * @param name name May be null. Name for the output variable
   * @param x Input variable (NUMERIC type)
   * @return output Output variable (NUMERIC type)
   */
  public SDVariable hardTanhDerivative(String name, SDVariable x) {
    SDValidation.validateNumerical("hardTanhDerivative", "x", x);
    SDVariable out =  new org.nd4j.linalg.api.ops.impl.transforms.gradient.HardTanhDerivative(sd,x).outputVariable();
    return sd.updateVariableNameAndReference(out, name);
  }

  /**
   * Apply Layer Normalization<br>
   * <br>
   * y = gain * standardize(x) + bias<br>
   *
   * @param input Input variable (NUMERIC type)
   * @param gain Gain (NUMERIC type)
   * @param bias Bias (NUMERIC type)
   * @param channelsFirst For 2D input - unused. True for NCHW (minibatch, channels, height, width), false for NHWC data
   * @param dimensions Dimensions to perform layer norm over - dimension=1 for 2d/MLP data, dimension=1,2,3 for CNNs (Size: AtLeast(min=1))
   * @return output Output variable (NUMERIC type)
   */
  public SDVariable layerNorm(SDVariable input, SDVariable gain, SDVariable bias,
      boolean channelsFirst, int... dimensions) {
    SDValidation.validateNumerical("layerNorm", "input", input);
    SDValidation.validateNumerical("layerNorm", "gain", gain);
    SDValidation.validateNumerical("layerNorm", "bias", bias);
    Preconditions.checkArgument(dimensions.length >= 1, "dimensions has incorrect size/length. Expected: dimensions.length >= 1, got %s", dimensions.length);
    return new org.nd4j.linalg.api.ops.impl.transforms.custom.LayerNorm(sd,input, gain, bias, channelsFirst, dimensions).outputVariable();
  }

  /**
   * Apply Layer Normalization<br>
   * <br>
   * y = gain * standardize(x) + bias<br>
   *
   * @param name name May be null. Name for the output variable
   * @param input Input variable (NUMERIC type)
   * @param gain Gain (NUMERIC type)
   * @param bias Bias (NUMERIC type)
   * @param channelsFirst For 2D input - unused. True for NCHW (minibatch, channels, height, width), false for NHWC data
   * @param dimensions Dimensions to perform layer norm over - dimension=1 for 2d/MLP data, dimension=1,2,3 for CNNs (Size: AtLeast(min=1))
   * @return output Output variable (NUMERIC type)
   */
  public SDVariable layerNorm(String name, SDVariable input, SDVariable gain, SDVariable bias,
      boolean channelsFirst, int... dimensions) {
    SDValidation.validateNumerical("layerNorm", "input", input);
    SDValidation.validateNumerical("layerNorm", "gain", gain);
    SDValidation.validateNumerical("layerNorm", "bias", bias);
    Preconditions.checkArgument(dimensions.length >= 1, "dimensions has incorrect size/length. Expected: dimensions.length >= 1, got %s", dimensions.length);
    SDVariable out =  new org.nd4j.linalg.api.ops.impl.transforms.custom.LayerNorm(sd,input, gain, bias, channelsFirst, dimensions).outputVariable();
    return sd.updateVariableNameAndReference(out, name);
  }

  /**
   * Apply Layer Normalization<br>
   * <br>
   * y = gain * standardize(x) + bias<br>
   *
   * @param input Input variable (NUMERIC type)
   * @param gain Gain (NUMERIC type)
   * @param channelsFirst For 2D input - unused. True for NCHW (minibatch, channels, height, width), false for NHWC data
   * @param dimensions Dimensions to perform layer norm over - dimension=1 for 2d/MLP data, dimension=1,2,3 for CNNs (Size: AtLeast(min=1))
   * @return output Output variable (NUMERIC type)
   */
  public SDVariable layerNorm(SDVariable input, SDVariable gain, boolean channelsFirst,
      int... dimensions) {
    SDValidation.validateNumerical("layerNorm", "input", input);
    SDValidation.validateNumerical("layerNorm", "gain", gain);
    Preconditions.checkArgument(dimensions.length >= 1, "dimensions has incorrect size/length. Expected: dimensions.length >= 1, got %s", dimensions.length);
    return new org.nd4j.linalg.api.ops.impl.transforms.custom.LayerNorm(sd,input, gain, null, channelsFirst, dimensions).outputVariable();
  }

  /**
   * Apply Layer Normalization<br>
   * <br>
   * y = gain * standardize(x) + bias<br>
   *
   * @param name name May be null. Name for the output variable
   * @param input Input variable (NUMERIC type)
   * @param gain Gain (NUMERIC type)
   * @param channelsFirst For 2D input - unused. True for NCHW (minibatch, channels, height, width), false for NHWC data
   * @param dimensions Dimensions to perform layer norm over - dimension=1 for 2d/MLP data, dimension=1,2,3 for CNNs (Size: AtLeast(min=1))
   * @return output Output variable (NUMERIC type)
   */
  public SDVariable layerNorm(String name, SDVariable input, SDVariable gain, boolean channelsFirst,
      int... dimensions) {
    SDValidation.validateNumerical("layerNorm", "input", input);
    SDValidation.validateNumerical("layerNorm", "gain", gain);
    Preconditions.checkArgument(dimensions.length >= 1, "dimensions has incorrect size/length. Expected: dimensions.length >= 1, got %s", dimensions.length);
    SDVariable out =  new org.nd4j.linalg.api.ops.impl.transforms.custom.LayerNorm(sd,input, gain, null, channelsFirst, dimensions).outputVariable();
    return sd.updateVariableNameAndReference(out, name);
  }

  /**
   * Element-wise leaky ReLU function:<br>
   * out = x if x >= 0.0<br>
   * out = alpha * x if x < cutoff<br>
   * Alpha value is most commonly set to 0.01<br>
   *
   * @param x Input variable (NUMERIC type)
   * @param alpha Cutoff - commonly 0.01
   * @return output Output variable (NUMERIC type)
   */
  public SDVariable leakyRelu(SDVariable x, double alpha) {
    SDValidation.validateNumerical("leakyRelu", "x", x);
    return new org.nd4j.linalg.api.ops.impl.scalar.LeakyReLU(sd,x, alpha).outputVariable();
  }

  /**
   * Element-wise leaky ReLU function:<br>
   * out = x if x >= 0.0<br>
   * out = alpha * x if x < cutoff<br>
   * Alpha value is most commonly set to 0.01<br>
   *
   * @param name name May be null. Name for the output variable
   * @param x Input variable (NUMERIC type)
   * @param alpha Cutoff - commonly 0.01
   * @return output Output variable (NUMERIC type)
   */
  public SDVariable leakyRelu(String name, SDVariable x, double alpha) {
    SDValidation.validateNumerical("leakyRelu", "x", x);
    SDVariable out =  new org.nd4j.linalg.api.ops.impl.scalar.LeakyReLU(sd,x, alpha).outputVariable();
    return sd.updateVariableNameAndReference(out, name);
  }

  /**
   * Leaky ReLU derivative: dOut/dIn given input.<br>
   *
   * @param x Input variable (NUMERIC type)
   * @param alpha Cutoff - commonly 0.01
   * @return output Output variable (NUMERIC type)
   */
  public SDVariable leakyReluDerivative(SDVariable x, double alpha) {
    SDValidation.validateNumerical("leakyReluDerivative", "x", x);
    return new org.nd4j.linalg.api.ops.impl.transforms.gradient.LeakyReLUDerivative(sd,x, alpha).outputVariable();
  }

  /**
   * Leaky ReLU derivative: dOut/dIn given input.<br>
   *
   * @param name name May be null. Name for the output variable
   * @param x Input variable (NUMERIC type)
   * @param alpha Cutoff - commonly 0.01
   * @return output Output variable (NUMERIC type)
   */
  public SDVariable leakyReluDerivative(String name, SDVariable x, double alpha) {
    SDValidation.validateNumerical("leakyReluDerivative", "x", x);
    SDVariable out =  new org.nd4j.linalg.api.ops.impl.transforms.gradient.LeakyReLUDerivative(sd,x, alpha).outputVariable();
    return sd.updateVariableNameAndReference(out, name);
  }

  /**
   * Linear layer operation: out = mmul(in,w) + bias<br>
   * Note that bias array is optional<br>
   *
   * @param input Input data (NUMERIC type)
   * @param weights Weights variable, shape [nIn, nOut] (NUMERIC type)
   * @param bias Optional bias variable (may be null) (NUMERIC type)
   * @param transposeA Whether to transpose input or not
   * @param transposeB Whether to transpose second input or not
   * @param transposeC Whether to transpose result or not
   * @return output Output variable (NUMERIC type)
   */
  public SDVariable linear(SDVariable input, SDVariable weights, SDVariable bias,
      boolean transposeA, boolean transposeB, boolean transposeC) {
    SDValidation.validateNumerical("linear", "input", input);
    SDValidation.validateNumerical("linear", "weights", weights);
    SDValidation.validateNumerical("linear", "bias", bias);
    return new org.nd4j.linalg.api.ops.impl.transforms.custom.XwPlusB(sd,input, weights, bias, transposeA, transposeB, transposeC).outputVariable();
  }

  /**
   * Linear layer operation: out = mmul(in,w) + bias<br>
   * Note that bias array is optional<br>
   *
   * @param name name May be null. Name for the output variable
   * @param input Input data (NUMERIC type)
   * @param weights Weights variable, shape [nIn, nOut] (NUMERIC type)
   * @param bias Optional bias variable (may be null) (NUMERIC type)
   * @param transposeA Whether to transpose input or not
   * @param transposeB Whether to transpose second input or not
   * @param transposeC Whether to transpose result or not
   * @return output Output variable (NUMERIC type)
   */
  public SDVariable linear(String name, SDVariable input, SDVariable weights, SDVariable bias,
      boolean transposeA, boolean transposeB, boolean transposeC) {
    SDValidation.validateNumerical("linear", "input", input);
    SDValidation.validateNumerical("linear", "weights", weights);
    SDValidation.validateNumerical("linear", "bias", bias);
    SDVariable out =  new org.nd4j.linalg.api.ops.impl.transforms.custom.XwPlusB(sd,input, weights, bias, transposeA, transposeB, transposeC).outputVariable();
    return sd.updateVariableNameAndReference(out, name);
  }

  /**
   * Linear layer operation: out = mmul(in,w) + bias<br>
   * Note that bias array is optional<br>
   *
   * @param input Input data (NUMERIC type)
   * @param weights Weights variable, shape [nIn, nOut] (NUMERIC type)
   * @param bias Optional bias variable (may be null) (NUMERIC type)
   * @return output Output variable (NUMERIC type)
   */
  public SDVariable linear(SDVariable input, SDVariable weights, SDVariable bias) {
    SDValidation.validateNumerical("linear", "input", input);
    SDValidation.validateNumerical("linear", "weights", weights);
    SDValidation.validateNumerical("linear", "bias", bias);
    return new org.nd4j.linalg.api.ops.impl.transforms.custom.XwPlusB(sd,input, weights, bias, false, false, false).outputVariable();
  }

  /**
   * Linear layer operation: out = mmul(in,w) + bias<br>
   * Note that bias array is optional<br>
   *
   * @param name name May be null. Name for the output variable
   * @param input Input data (NUMERIC type)
   * @param weights Weights variable, shape [nIn, nOut] (NUMERIC type)
   * @param bias Optional bias variable (may be null) (NUMERIC type)
   * @return output Output variable (NUMERIC type)
   */
  public SDVariable linear(String name, SDVariable input, SDVariable weights, SDVariable bias) {
    SDValidation.validateNumerical("linear", "input", input);
    SDValidation.validateNumerical("linear", "weights", weights);
    SDValidation.validateNumerical("linear", "bias", bias);
    SDVariable out =  new org.nd4j.linalg.api.ops.impl.transforms.custom.XwPlusB(sd,input, weights, bias, false, false, false).outputVariable();
    return sd.updateVariableNameAndReference(out, name);
  }

  /**
   * Element-wise sigmoid function: out[i] = log(sigmoid(in[i]))<br>
   *
   * @param x Input variable (NUMERIC type)
   * @return output Output variable (NUMERIC type)
   */
  public SDVariable logSigmoid(SDVariable x) {
    SDValidation.validateNumerical("logSigmoid", "x", x);
    return new org.nd4j.linalg.api.ops.impl.transforms.strict.LogSigmoid(sd,x).outputVariable();
  }

  /**
   * Element-wise sigmoid function: out[i] = log(sigmoid(in[i]))<br>
   *
   * @param name name May be null. Name for the output variable
   * @param x Input variable (NUMERIC type)
   * @return output Output variable (NUMERIC type)
   */
  public SDVariable logSigmoid(String name, SDVariable x) {
    SDValidation.validateNumerical("logSigmoid", "x", x);
    SDVariable out =  new org.nd4j.linalg.api.ops.impl.transforms.strict.LogSigmoid(sd,x).outputVariable();
    return sd.updateVariableNameAndReference(out, name);
  }

  /**
   * Log softmax activation<br>
   *
   * @param x  (NUMERIC type)
   * @return output  (NUMERIC type)
   */
  public SDVariable logSoftmax(SDVariable x) {
    SDValidation.validateNumerical("logSoftmax", "x", x);
    return new org.nd4j.linalg.api.ops.impl.transforms.custom.LogSoftMax(sd,x).outputVariable();
  }

  /**
   * Log softmax activation<br>
   *
   * @param name name May be null. Name for the output variable
   * @param x  (NUMERIC type)
   * @return output  (NUMERIC type)
   */
  public SDVariable logSoftmax(String name, SDVariable x) {
    SDValidation.validateNumerical("logSoftmax", "x", x);
    SDVariable out =  new org.nd4j.linalg.api.ops.impl.transforms.custom.LogSoftMax(sd,x).outputVariable();
    return sd.updateVariableNameAndReference(out, name);
  }

  /**
   * Log softmax activation<br>
   *
   * @param x Input (NUMERIC type)
   * @param dimension Dimension along which to apply log softmax
   * @return output Output - log(softmax(input)) (NUMERIC type)
   */
  public SDVariable logSoftmax(SDVariable x, int dimension) {
    SDValidation.validateNumerical("logSoftmax", "x", x);
    return new org.nd4j.linalg.api.ops.impl.transforms.custom.LogSoftMax(sd,x, dimension).outputVariable();
  }

  /**
   * Log softmax activation<br>
   *
   * @param name name May be null. Name for the output variable
   * @param x Input (NUMERIC type)
   * @param dimension Dimension along which to apply log softmax
   * @return output Output - log(softmax(input)) (NUMERIC type)
   */
  public SDVariable logSoftmax(String name, SDVariable x, int dimension) {
    SDValidation.validateNumerical("logSoftmax", "x", x);
    SDVariable out =  new org.nd4j.linalg.api.ops.impl.transforms.custom.LogSoftMax(sd,x, dimension).outputVariable();
    return sd.updateVariableNameAndReference(out, name);
  }

  /**
   * This performs multi-headed dot product attention on the given timeseries input<br>
   * out = concat(head_1, head_2, ..., head_n) * Wo<br>
   * head_i = dot_product_attention(Wq_i*q, Wk_i*k, Wv_i*v)<br>
   * <br>
   * Optionally with normalization when calculating the attention for each head.<br>
   * <br>
   * See also "Attention is all you need" (https://arxiv.org/abs/1706.03762, pp. 4,5, "3.2.2 Multi-Head Attention")<br>
   * <br>
   * This makes use of dot_product_attention OP support for rank 4 inputs.<br>
   * see dotProductAttention(INDArray, INDArray, INDArray, INDArray, boolean, boolean)<br>
   *
   * @param queries input 3D array "queries" of shape [batchSize, featureKeys, queryCount] (NUMERIC type)
   * @param keys input 3D array "keys" of shape [batchSize, featureKeys, timesteps] (NUMERIC type)
   * @param values input 3D array "values" of shape [batchSize, featureValues, timesteps] (NUMERIC type)
   * @param Wq input query projection weights of shape [numHeads, projectedKeys, featureKeys] (NUMERIC type)
   * @param Wk input key projection weights of shape [numHeads, projectedKeys, featureKeys] (NUMERIC type)
   * @param Wv input value projection weights of shape [numHeads, projectedValues, featureValues] (NUMERIC type)
   * @param Wo output projection weights of shape [numHeads * projectedValues, outSize] (NUMERIC type)
   * @param mask OPTIONAL; array that defines which values should be skipped of shape [batchSize, timesteps] (NUMERIC type)
   * @param scaled normalization, false -> do not apply normalization, true -> apply normalization
   * @return output Attention result arrays of shape [batchSize, outSize, queryCount]
   * (optionally) Attention Weights of shape [batchSize, numHeads, timesteps, queryCount] (NUMERIC type)
   */
  public SDVariable multiHeadDotProductAttention(SDVariable queries, SDVariable keys,
      SDVariable values, SDVariable Wq, SDVariable Wk, SDVariable Wv, SDVariable Wo,
      SDVariable mask, boolean scaled) {
    SDValidation.validateNumerical("multiHeadDotProductAttention", "queries", queries);
    SDValidation.validateNumerical("multiHeadDotProductAttention", "keys", keys);
    SDValidation.validateNumerical("multiHeadDotProductAttention", "values", values);
    SDValidation.validateNumerical("multiHeadDotProductAttention", "Wq", Wq);
    SDValidation.validateNumerical("multiHeadDotProductAttention", "Wk", Wk);
    SDValidation.validateNumerical("multiHeadDotProductAttention", "Wv", Wv);
    SDValidation.validateNumerical("multiHeadDotProductAttention", "Wo", Wo);
    SDValidation.validateNumerical("multiHeadDotProductAttention", "mask", mask);
    return new org.nd4j.linalg.api.ops.impl.transforms.custom.MultiHeadDotProductAttention(sd,queries, keys, values, Wq, Wk, Wv, Wo, mask, scaled, false).outputVariable();
  }

  /**
   * This performs multi-headed dot product attention on the given timeseries input<br>
   * out = concat(head_1, head_2, ..., head_n) * Wo<br>
   * head_i = dot_product_attention(Wq_i*q, Wk_i*k, Wv_i*v)<br>
   * <br>
   * Optionally with normalization when calculating the attention for each head.<br>
   * <br>
   * See also "Attention is all you need" (https://arxiv.org/abs/1706.03762, pp. 4,5, "3.2.2 Multi-Head Attention")<br>
   * <br>
   * This makes use of dot_product_attention OP support for rank 4 inputs.<br>
   * see dotProductAttention(INDArray, INDArray, INDArray, INDArray, boolean, boolean)<br>
   *
   * @param name name May be null. Name for the output variable
   * @param queries input 3D array "queries" of shape [batchSize, featureKeys, queryCount] (NUMERIC type)
   * @param keys input 3D array "keys" of shape [batchSize, featureKeys, timesteps] (NUMERIC type)
   * @param values input 3D array "values" of shape [batchSize, featureValues, timesteps] (NUMERIC type)
   * @param Wq input query projection weights of shape [numHeads, projectedKeys, featureKeys] (NUMERIC type)
   * @param Wk input key projection weights of shape [numHeads, projectedKeys, featureKeys] (NUMERIC type)
   * @param Wv input value projection weights of shape [numHeads, projectedValues, featureValues] (NUMERIC type)
   * @param Wo output projection weights of shape [numHeads * projectedValues, outSize] (NUMERIC type)
   * @param mask OPTIONAL; array that defines which values should be skipped of shape [batchSize, timesteps] (NUMERIC type)
   * @param scaled normalization, false -> do not apply normalization, true -> apply normalization
   * @return output Attention result arrays of shape [batchSize, outSize, queryCount]
   * (optionally) Attention Weights of shape [batchSize, numHeads, timesteps, queryCount] (NUMERIC type)
   */
  public SDVariable multiHeadDotProductAttention(String name, SDVariable queries, SDVariable keys,
      SDVariable values, SDVariable Wq, SDVariable Wk, SDVariable Wv, SDVariable Wo,
      SDVariable mask, boolean scaled) {
    SDValidation.validateNumerical("multiHeadDotProductAttention", "queries", queries);
    SDValidation.validateNumerical("multiHeadDotProductAttention", "keys", keys);
    SDValidation.validateNumerical("multiHeadDotProductAttention", "values", values);
    SDValidation.validateNumerical("multiHeadDotProductAttention", "Wq", Wq);
    SDValidation.validateNumerical("multiHeadDotProductAttention", "Wk", Wk);
    SDValidation.validateNumerical("multiHeadDotProductAttention", "Wv", Wv);
    SDValidation.validateNumerical("multiHeadDotProductAttention", "Wo", Wo);
    SDValidation.validateNumerical("multiHeadDotProductAttention", "mask", mask);
    SDVariable out =  new org.nd4j.linalg.api.ops.impl.transforms.custom.MultiHeadDotProductAttention(sd,queries, keys, values, Wq, Wk, Wv, Wo, mask, scaled, false).outputVariable();
    return sd.updateVariableNameAndReference(out, name);
  }

  /**
   * Padding operation <br>
   *
   * @param input Input tensor (NUMERIC type)
   * @param padding Padding value (NUMERIC type)
   * @param PadMode Padding format
   * @param constant Padding constant
   * @return output Padded input (NUMERIC type)
   */
  public SDVariable pad(SDVariable input, SDVariable padding, PadMode PadMode, double constant) {
    SDValidation.validateNumerical("pad", "input", input);
    SDValidation.validateNumerical("pad", "padding", padding);
    return new org.nd4j.linalg.api.ops.impl.transforms.Pad(sd,input, padding, PadMode, constant).outputVariable();
  }

  /**
   * Padding operation <br>
   *
   * @param name name May be null. Name for the output variable
   * @param input Input tensor (NUMERIC type)
   * @param padding Padding value (NUMERIC type)
   * @param PadMode Padding format
   * @param constant Padding constant
   * @return output Padded input (NUMERIC type)
   */
  public SDVariable pad(String name, SDVariable input, SDVariable padding, PadMode PadMode,
      double constant) {
    SDValidation.validateNumerical("pad", "input", input);
    SDValidation.validateNumerical("pad", "padding", padding);
    SDVariable out =  new org.nd4j.linalg.api.ops.impl.transforms.Pad(sd,input, padding, PadMode, constant).outputVariable();
    return sd.updateVariableNameAndReference(out, name);
  }

  /**
   * Padding operation <br>
   *
   * @param input Input tensor (NUMERIC type)
   * @param padding Padding value (NUMERIC type)
   * @param constant Padding constant
   * @return output Padded input (NUMERIC type)
   */
  public SDVariable pad(SDVariable input, SDVariable padding, double constant) {
    SDValidation.validateNumerical("pad", "input", input);
    SDValidation.validateNumerical("pad", "padding", padding);
    return new org.nd4j.linalg.api.ops.impl.transforms.Pad(sd,input, padding, PadMode.CONSTANT, constant).outputVariable();
  }

  /**
   * Padding operation <br>
   *
   * @param name name May be null. Name for the output variable
   * @param input Input tensor (NUMERIC type)
   * @param padding Padding value (NUMERIC type)
   * @param constant Padding constant
   * @return output Padded input (NUMERIC type)
   */
  public SDVariable pad(String name, SDVariable input, SDVariable padding, double constant) {
    SDValidation.validateNumerical("pad", "input", input);
    SDValidation.validateNumerical("pad", "padding", padding);
    SDVariable out =  new org.nd4j.linalg.api.ops.impl.transforms.Pad(sd,input, padding, PadMode.CONSTANT, constant).outputVariable();
    return sd.updateVariableNameAndReference(out, name);
  }

  /**
   * GELU activation function - Gaussian Error Linear Units<br>
   * For more details, see <i>Gaussian Error Linear Units (GELUs)</i> - <a href="https://arxiv.org/abs/1606.08415">https://arxiv.org/abs/1606.08415</a><br>
   * This method uses the precise method<br>
   *
   * @param x Input variable (NUMERIC type)
   * @return output Output variable (NUMERIC type)
   */
  public SDVariable preciseGelu(SDVariable x) {
    SDValidation.validateNumerical("preciseGelu", "x", x);
    return new org.nd4j.linalg.api.ops.impl.transforms.strict.PreciseGELU(sd,x).outputVariable();
  }

  /**
   * GELU activation function - Gaussian Error Linear Units<br>
   * For more details, see <i>Gaussian Error Linear Units (GELUs)</i> - <a href="https://arxiv.org/abs/1606.08415">https://arxiv.org/abs/1606.08415</a><br>
   * This method uses the precise method<br>
   *
   * @param name name May be null. Name for the output variable
   * @param x Input variable (NUMERIC type)
   * @return output Output variable (NUMERIC type)
   */
  public SDVariable preciseGelu(String name, SDVariable x) {
    SDValidation.validateNumerical("preciseGelu", "x", x);
    SDVariable out =  new org.nd4j.linalg.api.ops.impl.transforms.strict.PreciseGELU(sd,x).outputVariable();
    return sd.updateVariableNameAndReference(out, name);
  }

  /**
   * PReLU (Parameterized Rectified Linear Unit) operation.  Like LeakyReLU with a learnable alpha:<br>
   * out[i] = in[i] if in[i] >= 0<br>
   * out[i] = in[i] * alpha[i] otherwise<br>
   * <br>
   * sharedAxes allows you to share learnable parameters along axes.<br>
   * For example, if the input has shape [batchSize, channels, height, width]<br>
   * and you want each channel to have its own cutoff, use sharedAxes = [2, 3] and an<br>
   * alpha with shape [channels].<br>
   *
   * @param input Input data (NUMERIC type)
   * @param alpha The cutoff variable.  Note that the batch dimension (the 0th, whether it is batch or not) should not be part of alpha. (NUMERIC type)
   * @param sharedAxes Which axes to share cutoff parameters along. (Size: AtLeast(min=1))
   * @return output Output (NUMERIC type)
   */
  public SDVariable prelu(SDVariable input, SDVariable alpha, int... sharedAxes) {
    SDValidation.validateNumerical("prelu", "input", input);
    SDValidation.validateNumerical("prelu", "alpha", alpha);
    Preconditions.checkArgument(sharedAxes.length >= 1, "sharedAxes has incorrect size/length. Expected: sharedAxes.length >= 1, got %s", sharedAxes.length);
    return new org.nd4j.linalg.api.ops.impl.scalar.PRelu(sd,input, alpha, sharedAxes).outputVariable();
  }

  /**
   * PReLU (Parameterized Rectified Linear Unit) operation.  Like LeakyReLU with a learnable alpha:<br>
   * out[i] = in[i] if in[i] >= 0<br>
   * out[i] = in[i] * alpha[i] otherwise<br>
   * <br>
   * sharedAxes allows you to share learnable parameters along axes.<br>
   * For example, if the input has shape [batchSize, channels, height, width]<br>
   * and you want each channel to have its own cutoff, use sharedAxes = [2, 3] and an<br>
   * alpha with shape [channels].<br>
   *
   * @param name name May be null. Name for the output variable
   * @param input Input data (NUMERIC type)
   * @param alpha The cutoff variable.  Note that the batch dimension (the 0th, whether it is batch or not) should not be part of alpha. (NUMERIC type)
   * @param sharedAxes Which axes to share cutoff parameters along. (Size: AtLeast(min=1))
   * @return output Output (NUMERIC type)
   */
  public SDVariable prelu(String name, SDVariable input, SDVariable alpha, int... sharedAxes) {
    SDValidation.validateNumerical("prelu", "input", input);
    SDValidation.validateNumerical("prelu", "alpha", alpha);
    Preconditions.checkArgument(sharedAxes.length >= 1, "sharedAxes has incorrect size/length. Expected: sharedAxes.length >= 1, got %s", sharedAxes.length);
    SDVariable out =  new org.nd4j.linalg.api.ops.impl.scalar.PRelu(sd,input, alpha, sharedAxes).outputVariable();
    return sd.updateVariableNameAndReference(out, name);
  }

  /**
   * Element-wise rectified linear function with specified cutoff:<br>
   * out[i] = in[i] if in[i] >= cutoff<br>
   * out[i] = 0 otherwise<br>
   *
   * @param x Input (NUMERIC type)
   * @param cutoff Cutoff value for ReLU operation - x > cutoff ? x : 0. Usually 0
   * @return output Output (NUMERIC type)
   */
  public SDVariable relu(SDVariable x, double cutoff) {
    SDValidation.validateNumerical("relu", "x", x);
    return new org.nd4j.linalg.api.ops.impl.scalar.RectifiedLinear(sd,x, cutoff).outputVariable();
  }

  /**
   * Element-wise rectified linear function with specified cutoff:<br>
   * out[i] = in[i] if in[i] >= cutoff<br>
   * out[i] = 0 otherwise<br>
   *
   * @param name name May be null. Name for the output variable
   * @param x Input (NUMERIC type)
   * @param cutoff Cutoff value for ReLU operation - x > cutoff ? x : 0. Usually 0
   * @return output Output (NUMERIC type)
   */
  public SDVariable relu(String name, SDVariable x, double cutoff) {
    SDValidation.validateNumerical("relu", "x", x);
    SDVariable out =  new org.nd4j.linalg.api.ops.impl.scalar.RectifiedLinear(sd,x, cutoff).outputVariable();
    return sd.updateVariableNameAndReference(out, name);
  }

  /**
   * Element-wise "rectified linear 6" function with specified cutoff:<br>
   * out[i] = min(max(in, cutoff), 6)<br>
   *
   * @param x Input (NUMERIC type)
   * @param cutoff Cutoff value for ReLU operation. Usually 0
   * @return output Output (NUMERIC type)
   */
  public SDVariable relu6(SDVariable x, double cutoff) {
    SDValidation.validateNumerical("relu6", "x", x);
    return new org.nd4j.linalg.api.ops.impl.scalar.Relu6(sd,x, cutoff).outputVariable();
  }

  /**
   * Element-wise "rectified linear 6" function with specified cutoff:<br>
   * out[i] = min(max(in, cutoff), 6)<br>
   *
   * @param name name May be null. Name for the output variable
   * @param x Input (NUMERIC type)
   * @param cutoff Cutoff value for ReLU operation. Usually 0
   * @return output Output (NUMERIC type)
   */
  public SDVariable relu6(String name, SDVariable x, double cutoff) {
    SDValidation.validateNumerical("relu6", "x", x);
    SDVariable out =  new org.nd4j.linalg.api.ops.impl.scalar.Relu6(sd,x, cutoff).outputVariable();
    return sd.updateVariableNameAndReference(out, name);
  }

  /**
   * ReLU (Rectified Linear Unit) layer operation: out = relu(mmul(in,w) + bias)<br>
   *
   * @param input Input data (NUMERIC type)
   * @param weights Weights variable (NUMERIC type)
   * @param bias  Bias variable (NUMERIC type)
   * @return output Output variable (NUMERIC type)
   */
  public SDVariable reluLayer(SDVariable input, SDVariable weights, SDVariable bias) {
    SDValidation.validateNumerical("reluLayer", "input", input);
    SDValidation.validateNumerical("reluLayer", "weights", weights);
    SDValidation.validateNumerical("reluLayer", "bias", bias);
    return new org.nd4j.linalg.api.ops.impl.transforms.ReluLayer(sd,input, weights, bias).outputVariable();
  }

  /**
   * ReLU (Rectified Linear Unit) layer operation: out = relu(mmul(in,w) + bias)<br>
   *
   * @param name name May be null. Name for the output variable
   * @param input Input data (NUMERIC type)
   * @param weights Weights variable (NUMERIC type)
   * @param bias  Bias variable (NUMERIC type)
   * @return output Output variable (NUMERIC type)
   */
  public SDVariable reluLayer(String name, SDVariable input, SDVariable weights, SDVariable bias) {
    SDValidation.validateNumerical("reluLayer", "input", input);
    SDValidation.validateNumerical("reluLayer", "weights", weights);
    SDValidation.validateNumerical("reluLayer", "bias", bias);
    SDVariable out =  new org.nd4j.linalg.api.ops.impl.transforms.ReluLayer(sd,input, weights, bias).outputVariable();
    return sd.updateVariableNameAndReference(out, name);
  }

  /**
   * Element-wise SeLU function - Scaled exponential Lineal Unit: see <a href="https://arxiv.org/abs/1706.02515">Self-Normalizing Neural Networks</a><br>
   * <br>
   * out[i] = scale * alpha * (exp(in[i])-1) if in[i]>0, or 0 if in[i] <= 0<br>
   * Uses default scale and alpha values.<br>
   *
   * @param x Input variable (NUMERIC type)
   * @return output Output variable (NUMERIC type)
   */
  public SDVariable selu(SDVariable x) {
    SDValidation.validateNumerical("selu", "x", x);
    return new org.nd4j.linalg.api.ops.impl.transforms.strict.SELU(sd,x).outputVariable();
  }

  /**
   * Element-wise SeLU function - Scaled exponential Lineal Unit: see <a href="https://arxiv.org/abs/1706.02515">Self-Normalizing Neural Networks</a><br>
   * <br>
   * out[i] = scale * alpha * (exp(in[i])-1) if in[i]>0, or 0 if in[i] <= 0<br>
   * Uses default scale and alpha values.<br>
   *
   * @param name name May be null. Name for the output variable
   * @param x Input variable (NUMERIC type)
   * @return output Output variable (NUMERIC type)
   */
  public SDVariable selu(String name, SDVariable x) {
    SDValidation.validateNumerical("selu", "x", x);
    SDVariable out =  new org.nd4j.linalg.api.ops.impl.transforms.strict.SELU(sd,x).outputVariable();
    return sd.updateVariableNameAndReference(out, name);
  }

  /**
   * Element-wise sigmoid function: out[i] = 1.0/(1+exp(-in[i]))<br>
   *
   * @param x Input variable (NUMERIC type)
   * @return output Output variable (NUMERIC type)
   */
  public SDVariable sigmoid(SDVariable x) {
    SDValidation.validateNumerical("sigmoid", "x", x);
    return new org.nd4j.linalg.api.ops.impl.transforms.strict.Sigmoid(sd,x).outputVariable();
  }

  /**
   * Element-wise sigmoid function: out[i] = 1.0/(1+exp(-in[i]))<br>
   *
   * @param name name May be null. Name for the output variable
   * @param x Input variable (NUMERIC type)
   * @return output Output variable (NUMERIC type)
   */
  public SDVariable sigmoid(String name, SDVariable x) {
    SDValidation.validateNumerical("sigmoid", "x", x);
    SDVariable out =  new org.nd4j.linalg.api.ops.impl.transforms.strict.Sigmoid(sd,x).outputVariable();
    return sd.updateVariableNameAndReference(out, name);
  }

  /**
   * Element-wise sigmoid function derivative: dL/dIn given input and dL/dOut<br>
   *
   * @param x Input Variable (NUMERIC type)
   * @param wrt Gradient at the output - dL/dOut. Must have same shape as the input (NUMERIC type)
   * @return output Output (gradient at input of sigmoid) (NUMERIC type)
   */
  public SDVariable sigmoidDerivative(SDVariable x, SDVariable wrt) {
    SDValidation.validateNumerical("sigmoidDerivative", "x", x);
    SDValidation.validateNumerical("sigmoidDerivative", "wrt", wrt);
    return new org.nd4j.linalg.api.ops.impl.transforms.gradient.SigmoidDerivative(sd,x, wrt).outputVariable();
  }

  /**
   * Element-wise sigmoid function derivative: dL/dIn given input and dL/dOut<br>
   *
   * @param name name May be null. Name for the output variable
   * @param x Input Variable (NUMERIC type)
   * @param wrt Gradient at the output - dL/dOut. Must have same shape as the input (NUMERIC type)
   * @return output Output (gradient at input of sigmoid) (NUMERIC type)
   */
  public SDVariable sigmoidDerivative(String name, SDVariable x, SDVariable wrt) {
    SDValidation.validateNumerical("sigmoidDerivative", "x", x);
    SDValidation.validateNumerical("sigmoidDerivative", "wrt", wrt);
    SDVariable out =  new org.nd4j.linalg.api.ops.impl.transforms.gradient.SigmoidDerivative(sd,x, wrt).outputVariable();
    return sd.updateVariableNameAndReference(out, name);
  }

  /**
   * Softmax activation, along the specified dimension<br>
   *
   * @param x Input (NUMERIC type)
   * @param dimension Dimension along which to apply softmax
   * @return output Output variable (NUMERIC type)
   */
  public SDVariable softmax(SDVariable x, int dimension) {
    SDValidation.validateNumerical("softmax", "x", x);
    return new org.nd4j.linalg.api.ops.impl.transforms.custom.SoftMax(sd,x, dimension).outputVariable();
  }

  /**
   * Softmax activation, along the specified dimension<br>
   *
   * @param name name May be null. Name for the output variable
   * @param x Input (NUMERIC type)
   * @param dimension Dimension along which to apply softmax
   * @return output Output variable (NUMERIC type)
   */
  public SDVariable softmax(String name, SDVariable x, int dimension) {
    SDValidation.validateNumerical("softmax", "x", x);
    SDVariable out =  new org.nd4j.linalg.api.ops.impl.transforms.custom.SoftMax(sd,x, dimension).outputVariable();
    return sd.updateVariableNameAndReference(out, name);
  }

  /**
   * Softmax activation, along the specified dimension<br>
   *
   * @param x Input (NUMERIC type)
   * @return output Output variable (NUMERIC type)
   */
  public SDVariable softmax(SDVariable x) {
    SDValidation.validateNumerical("softmax", "x", x);
    return new org.nd4j.linalg.api.ops.impl.transforms.custom.SoftMax(sd,x, -1).outputVariable();
  }

  /**
   * Softmax activation, along the specified dimension<br>
   *
   * @param name name May be null. Name for the output variable
   * @param x Input (NUMERIC type)
   * @return output Output variable (NUMERIC type)
   */
  public SDVariable softmax(String name, SDVariable x) {
    SDValidation.validateNumerical("softmax", "x", x);
    SDVariable out =  new org.nd4j.linalg.api.ops.impl.transforms.custom.SoftMax(sd,x, -1).outputVariable();
    return sd.updateVariableNameAndReference(out, name);
  }

<<<<<<< HEAD




=======
>>>>>>> 1d82ab71
  /**
   * Element-wise softplus function: out = log(exp(x) + 1)<br>
   *
   * @param x Input variable (NUMERIC type)
   * @return output Output variable (NUMERIC type)
   */
  public SDVariable softplus(SDVariable x) {
    SDValidation.validateNumerical("softplus", "x", x);
    return new org.nd4j.linalg.api.ops.impl.transforms.strict.SoftPlus(sd,x).outputVariable();
  }

  /**
   * Element-wise softplus function: out = log(exp(x) + 1)<br>
   *
   * @param name name May be null. Name for the output variable
   * @param x Input variable (NUMERIC type)
   * @return output Output variable (NUMERIC type)
   */
  public SDVariable softplus(String name, SDVariable x) {
    SDValidation.validateNumerical("softplus", "x", x);
    SDVariable out =  new org.nd4j.linalg.api.ops.impl.transforms.strict.SoftPlus(sd,x).outputVariable();
    return sd.updateVariableNameAndReference(out, name);
  }

  /**
   * Element-wise softsign function: out = x / (abs(x) + 1)<br>
   *
   * @param x Input variable (NUMERIC type)
   * @return output Output variable (NUMERIC type)
   */
  public SDVariable softsign(SDVariable x) {
    SDValidation.validateNumerical("softsign", "x", x);
    return new org.nd4j.linalg.api.ops.impl.transforms.strict.SoftSign(sd,x).outputVariable();
  }

  /**
   * Element-wise softsign function: out = x / (abs(x) + 1)<br>
   *
   * @param name name May be null. Name for the output variable
   * @param x Input variable (NUMERIC type)
   * @return output Output variable (NUMERIC type)
   */
  public SDVariable softsign(String name, SDVariable x) {
    SDValidation.validateNumerical("softsign", "x", x);
    SDVariable out =  new org.nd4j.linalg.api.ops.impl.transforms.strict.SoftSign(sd,x).outputVariable();
    return sd.updateVariableNameAndReference(out, name);
  }

  /**
   * Element-wise derivative (dOut/dIn) of the softsign function softsign(INDArray)<br>
   *
   * @param x Input variable (NUMERIC type)
   * @return output Output (NUMERIC type)
   */
  public SDVariable softsignDerivative(SDVariable x) {
    SDValidation.validateNumerical("softsignDerivative", "x", x);
    return new org.nd4j.linalg.api.ops.impl.transforms.gradient.SoftSignDerivative(sd,x).outputVariable();
  }

  /**
   * Element-wise derivative (dOut/dIn) of the softsign function softsign(INDArray)<br>
   *
   * @param name name May be null. Name for the output variable
   * @param x Input variable (NUMERIC type)
   * @return output Output (NUMERIC type)
   */
  public SDVariable softsignDerivative(String name, SDVariable x) {
    SDValidation.validateNumerical("softsignDerivative", "x", x);
    SDVariable out =  new org.nd4j.linalg.api.ops.impl.transforms.gradient.SoftSignDerivative(sd,x).outputVariable();
    return sd.updateVariableNameAndReference(out, name);
  }

  /**
   * Element-wise "swish" function: out = x * sigmoid(b*x) with b=1.0<br>
   * See: <a href="https://arxiv.org/abs/1710.05941">https://arxiv.org/abs/1710.05941</a><br>
   *
   * @param x Input variable (NUMERIC type)
   * @return output Output variable (NUMERIC type)
   */
  public SDVariable swish(SDVariable x) {
    SDValidation.validateNumerical("swish", "x", x);
    return new org.nd4j.linalg.api.ops.impl.transforms.strict.Swish(sd,x).outputVariable();
  }

  /**
   * Element-wise "swish" function: out = x * sigmoid(b*x) with b=1.0<br>
   * See: <a href="https://arxiv.org/abs/1710.05941">https://arxiv.org/abs/1710.05941</a><br>
   *
   * @param name name May be null. Name for the output variable
   * @param x Input variable (NUMERIC type)
   * @return output Output variable (NUMERIC type)
   */
  public SDVariable swish(String name, SDVariable x) {
    SDValidation.validateNumerical("swish", "x", x);
    SDVariable out =  new org.nd4j.linalg.api.ops.impl.transforms.strict.Swish(sd,x).outputVariable();
    return sd.updateVariableNameAndReference(out, name);
  }

  /**
   * Elementwise tanh (hyperbolic tangent) operation: out = tanh(x)<br>
   *
   * @param x Input variable (NUMERIC type)
   * @return output Output variable (NUMERIC type)
   */
  public SDVariable tanh(SDVariable x) {
    SDValidation.validateNumerical("tanh", "x", x);
    return new org.nd4j.linalg.api.ops.impl.transforms.strict.Tanh(sd,x).outputVariable();
  }

  /**
   * Elementwise tanh (hyperbolic tangent) operation: out = tanh(x)<br>
   *
   * @param name name May be null. Name for the output variable
   * @param x Input variable (NUMERIC type)
   * @return output Output variable (NUMERIC type)
   */
  public SDVariable tanh(String name, SDVariable x) {
    SDValidation.validateNumerical("tanh", "x", x);
    SDVariable out =  new org.nd4j.linalg.api.ops.impl.transforms.strict.Tanh(sd,x).outputVariable();
    return sd.updateVariableNameAndReference(out, name);
  }

  /**
   * Find values and indices for the largest k entries along the last dimension.<br>
   *
   * @param input Input data (NUMERIC type)
   * @param k The number of values to return
   * @param sorted Whether to return the values sorted or not
   */
  public SDVariable[] topK(SDVariable input, double k, boolean sorted) {
    SDValidation.validateNumerical("topK", "input", input);
    return new org.nd4j.linalg.api.ops.impl.transforms.custom.TopK(sd,input, k, sorted).outputVariables();
  }

  /**
   * Find values and indices for the largest k entries along the last dimension.<br>
   *
   * @param names names May be null. Arrays of names for the output variables.
   * @param input Input data (NUMERIC type)
   * @param k The number of values to return
   * @param sorted Whether to return the values sorted or not
   */
  public SDVariable[] topK(String[] names, SDVariable input, double k, boolean sorted) {
    SDValidation.validateNumerical("topK", "input", input);
    SDVariable[] out =  new org.nd4j.linalg.api.ops.impl.transforms.custom.TopK(sd,input, k, sorted).outputVariables();
    return sd.updateVariableNamesAndReferences(out, names);
  }
}<|MERGE_RESOLUTION|>--- conflicted
+++ resolved
@@ -1162,13 +1162,7 @@
     return sd.updateVariableNameAndReference(out, name);
   }
 
-<<<<<<< HEAD
-
-
-
-
-=======
->>>>>>> 1d82ab71
+
   /**
    * Element-wise softplus function: out = log(exp(x) + 1)<br>
    *
