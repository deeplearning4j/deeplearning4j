--- conflicted
+++ resolved
@@ -709,142 +709,6 @@
     }
 
     /**
-<<<<<<< HEAD
-     * This operation performs dot product attention on the given timeseries input with the given queries
-     * @see #dotProductAttention(String, SDVariable, SDVariable, SDVariable, SDVariable, boolean, boolean)
-     */
-    public SDVariable dotProductAttention(SDVariable queries, SDVariable keys, SDVariable values, SDVariable mask, boolean scaled){
-        return dotProductAttention(null, queries, keys, values, mask, scaled);
-    }
-
-    /**
-     * This operation performs dot product attention on the given timeseries input with the given queries
-     * @see #dotProductAttention(String, SDVariable, SDVariable, SDVariable, SDVariable, boolean, boolean)
-     */
-    public SDVariable dotProductAttention(String name, SDVariable queries, SDVariable keys, SDVariable values, SDVariable mask, boolean scaled){
-        final SDVariable result = f().dotProductAttention(queries, keys, values, mask, scaled);
-        return updateVariableNameAndReference(result, name);
-    }
-
-    /**
-     * This operation performs dot product attention on the given timeseries input with the given queries
-     * @see #dotProductAttention(String, SDVariable, SDVariable, SDVariable, SDVariable, boolean, boolean)
-     */
-    public List<SDVariable> dotProductAttention(SDVariable queries, SDVariable keys, SDVariable values, SDVariable mask, boolean scaled, boolean withWeights){
-        return dotProductAttention(null, queries, keys, values, mask, scaled, withWeights);
-    }
-
-
-    /**
-     * This operation performs dot product attention on the given timeseries input with the given queries
-     * out = sum(similarity(k_i, q) * v_i)
-     *
-     * similarity(k, q) = softmax(k * q) where x * q is the dot product of x and q
-     *
-     * Optionally with normalization step:
-     * similarity(k, q) = softmax(k * q / sqrt(size(q))
-     *
-     * See also "Attention is all you need" (https://arxiv.org/abs/1706.03762, p. 4, eq. 1)
-     *
-     * Note: This supports multiple queries at once, if only one query is available the queries vector still has to
-     * be 3D but can have queryCount = 1
-     *
-     * Note: keys and values usually is the same array. If you want to use it as the same array, simply pass it for
-     * both.
-     *
-     * Note: Queries, keys and values must either be all rank 3 or all rank 4 arrays. Mixing them doesn't work. The
-     * output rank will depend on the input rank.
-     *
-     * @param queries input 3D array "queries" of shape [batchSize, featureKeys, queryCount]
-     *                or 4D array of shape [batchSize, numHeads, featureKeys, queryCount]
-     * @param keys input 3D array "keys" of shape [batchSize, featureKeys, timesteps]
-     *             or 4D array of shape [batchSize, numHeads, featureKeys, timesteps]
-     * @param values input 3D array "values" of shape [batchSize, featureValues, timesteps]
-     *               or 4D array of shape [batchSize, numHeads, featureValues, timesteps]
-     * @param mask OPTIONAL; array that defines which values should be skipped of shape [batchSize, timesteps]
-     * @param scaled normalization, false -> do not apply normalization, true -> apply normalization
-     * @param withWeights return attention weights as well, false -> only one output, true -> two outputs
-     *
-     * Output Arrays:
-     * @return [ Attention result arrays of shape [batchSize, featureValues, queryCount] or [batchSize, numHeads, featureValues, queryCount],
-     *           (optionally) Attention Weights of shape [batchSize, timesteps, queryCount] or [batchSize, numHeads, timesteps, queryCount]]
-     */
-    public List<SDVariable> dotProductAttention(String name, SDVariable queries, SDVariable keys, SDVariable values, SDVariable mask, boolean scaled, boolean withWeights){
-        List<SDVariable> result = f().dotProductAttention(queries, keys, values, mask, scaled, withWeights);
-        if(withWeights){
-            return Collections.singletonList(updateVariableNameAndReference(result.get(0), name));
-        }else{
-            return Arrays.asList(
-                    updateVariableNameAndReference(result.get(0), name),
-                    updateVariableNameAndReference(result.get(1), name+":weights")
-            );
-        }
-    }
-
-    /**
-     * This performs multi-headed dot product attention on the given timeseries input
-     * @see #multiHeadDotProductAttention(String, SDVariable, SDVariable, SDVariable, SDVariable, SDVariable, SDVariable, SDVariable, SDVariable, boolean, boolean)
-     */
-    public SDVariable multiHeadDotProductAttention(SDVariable queries, SDVariable keys, SDVariable values, SDVariable Wq, SDVariable Wk, SDVariable Wv, SDVariable Wo, SDVariable mask, boolean scaled){
-        return multiHeadDotProductAttention(null, queries, keys, values, Wq, Wk, Wv, Wo, mask, scaled);
-    }
-
-    /**
-     * This performs multi-headed dot product attention on the given timeseries input
-     * @see #multiHeadDotProductAttention(String, SDVariable, SDVariable, SDVariable, SDVariable, SDVariable, SDVariable, SDVariable, SDVariable, boolean, boolean)
-     */
-    public SDVariable multiHeadDotProductAttention(String name, SDVariable queries, SDVariable keys, SDVariable values, SDVariable Wq, SDVariable Wk, SDVariable Wv, SDVariable Wo, SDVariable mask, boolean scaled){
-        final SDVariable result = f().multiHeadDotProductAttention(queries, keys, values, Wq, Wk, Wv, Wo, mask, scaled);
-        return updateVariableNameAndReference(result, name);
-    }
-
-    /**
-     * This performs multi-headed dot product attention on the given timeseries input
-     * @see #multiHeadDotProductAttention(String, SDVariable, SDVariable, SDVariable, SDVariable, SDVariable, SDVariable, SDVariable, SDVariable, boolean, boolean)
-     */
-    public List<SDVariable> multiHeadDotProductAttention(SDVariable queries, SDVariable keys, SDVariable values, SDVariable Wq, SDVariable Wk, SDVariable Wv, SDVariable Wo, SDVariable mask, boolean scaled, boolean withWeights){
-        return multiHeadDotProductAttention(null, queries, keys, values, Wq, Wk, Wv, Wo, mask, scaled, withWeights);
-    }
-
-
-    /**
-     * This performs multi-headed dot product attention on the given timeseries input
-     * out = concat(head_1, head_2, ..., head_n) * Wo
-     * head_i = dot_product_attention(Wq_i*q, Wk_i*k, Wv_i*v)
-     *
-     * Optionally with normalization when calculating the attention for each head.
-     *
-     * See also "Attention is all you need" (https://arxiv.org/abs/1706.03762, pp. 4,5, "3.2.2 Multi-Head Attention")
-     *
-     * This makes use of dot_product_attention OP support for rank 4 inputs.
-     * @see #dotProductAttention(String, SDVariable, SDVariable, SDVariable, SDVariable, boolean, boolean)
-     *
-     * @param queries input 3D array "queries" of shape [batchSize, featureKeys, queryCount]
-     * @param keys input 3D array "keys" of shape [batchSize, featureKeys, timesteps]
-     * @param values input 3D array "values" of shape [batchSize, featureValues, timesteps]
-     * @param Wq input query projection weights of shape [numHeads, projectedKeys, featureKeys]
-     * @param Wk input key projection weights of shape [numHeads, projectedKeys, featureKeys]
-     * @param Wv: input value projection weights of shape [numHeads, projectedValues, featureValues]
-     * @param Wo: output projection weights of shape [numHeads * projectedValues, outSize]
-     * @param mask OPTIONAL; array that defines which values should be skipped of shape [batchSize, timesteps]
-     * @param scaled normalization, false -> do not apply normalization, true -> apply normalization
-     * @param withWeights return attention weights as well, false -> only one output, true -> two outputs
-     *
-     * Output Arrays:
-     * @return [ Attention result arrays of shape [batchSize, outSize, queryCount]
-     *           (optionally) Attention Weights of shape [batchSize, numHeads, timesteps, queryCount]
-     */
-    public List<SDVariable> multiHeadDotProductAttention(String name, SDVariable queries, SDVariable keys, SDVariable values, SDVariable Wq, SDVariable Wk, SDVariable Wv, SDVariable Wo, SDVariable mask, boolean scaled, boolean withWeights){
-        List<SDVariable> result = f().multiHeadDotProductAttention(queries, keys, values, Wq, Wk, Wv, Wo, mask, scaled, withWeights);
-        if(withWeights){
-            return Collections.singletonList(updateVariableNameAndReference(result.get(0), name));
-        }else{
-            return Arrays.asList(
-                    updateVariableNameAndReference(result.get(0), name),
-                    updateVariableNameAndReference(result.get(1), name+":weights")
-            );
-        }
-=======
      * See {@link #pad(SDVariable, SDVariable, double)}
      */
     public SDVariable pad(SDVariable input, int[][] padding, double constant){
@@ -920,6 +784,142 @@
     public SDVariable pad(String outputName, SDVariable input, SDVariable padding, Pad.Mode mode, double constant){
         SDVariable out = f().pad(input, padding, mode, constant);
         return updateVariableNameAndReference(out, outputName);
->>>>>>> f42436c6
+    }
+
+    /**
+     * This operation performs dot product attention on the given timeseries input with the given queries
+     * @see #dotProductAttention(String, SDVariable, SDVariable, SDVariable, SDVariable, boolean, boolean)
+     */
+    public SDVariable dotProductAttention(SDVariable queries, SDVariable keys, SDVariable values, SDVariable mask, boolean scaled){
+        return dotProductAttention(null, queries, keys, values, mask, scaled);
+    }
+
+    /**
+     * This operation performs dot product attention on the given timeseries input with the given queries
+     * @see #dotProductAttention(String, SDVariable, SDVariable, SDVariable, SDVariable, boolean, boolean)
+     */
+    public SDVariable dotProductAttention(String name, SDVariable queries, SDVariable keys, SDVariable values, SDVariable mask, boolean scaled){
+        final SDVariable result = f().dotProductAttention(queries, keys, values, mask, scaled);
+        return updateVariableNameAndReference(result, name);
+    }
+
+    /**
+     * This operation performs dot product attention on the given timeseries input with the given queries
+     * @see #dotProductAttention(String, SDVariable, SDVariable, SDVariable, SDVariable, boolean, boolean)
+     */
+    public List<SDVariable> dotProductAttention(SDVariable queries, SDVariable keys, SDVariable values, SDVariable mask, boolean scaled, boolean withWeights){
+        return dotProductAttention(null, queries, keys, values, mask, scaled, withWeights);
+    }
+
+
+    /**
+     * This operation performs dot product attention on the given timeseries input with the given queries
+     * out = sum(similarity(k_i, q) * v_i)
+     *
+     * similarity(k, q) = softmax(k * q) where x * q is the dot product of x and q
+     *
+     * Optionally with normalization step:
+     * similarity(k, q) = softmax(k * q / sqrt(size(q))
+     *
+     * See also "Attention is all you need" (https://arxiv.org/abs/1706.03762, p. 4, eq. 1)
+     *
+     * Note: This supports multiple queries at once, if only one query is available the queries vector still has to
+     * be 3D but can have queryCount = 1
+     *
+     * Note: keys and values usually is the same array. If you want to use it as the same array, simply pass it for
+     * both.
+     *
+     * Note: Queries, keys and values must either be all rank 3 or all rank 4 arrays. Mixing them doesn't work. The
+     * output rank will depend on the input rank.
+     *
+     * @param queries input 3D array "queries" of shape [batchSize, featureKeys, queryCount]
+     *                or 4D array of shape [batchSize, numHeads, featureKeys, queryCount]
+     * @param keys input 3D array "keys" of shape [batchSize, featureKeys, timesteps]
+     *             or 4D array of shape [batchSize, numHeads, featureKeys, timesteps]
+     * @param values input 3D array "values" of shape [batchSize, featureValues, timesteps]
+     *               or 4D array of shape [batchSize, numHeads, featureValues, timesteps]
+     * @param mask OPTIONAL; array that defines which values should be skipped of shape [batchSize, timesteps]
+     * @param scaled normalization, false -> do not apply normalization, true -> apply normalization
+     * @param withWeights return attention weights as well, false -> only one output, true -> two outputs
+     *
+     * Output Arrays:
+     * @return [ Attention result arrays of shape [batchSize, featureValues, queryCount] or [batchSize, numHeads, featureValues, queryCount],
+     *           (optionally) Attention Weights of shape [batchSize, timesteps, queryCount] or [batchSize, numHeads, timesteps, queryCount]]
+     */
+    public List<SDVariable> dotProductAttention(String name, SDVariable queries, SDVariable keys, SDVariable values, SDVariable mask, boolean scaled, boolean withWeights){
+        List<SDVariable> result = f().dotProductAttention(queries, keys, values, mask, scaled, withWeights);
+        if(withWeights){
+            return Collections.singletonList(updateVariableNameAndReference(result.get(0), name));
+        }else{
+            return Arrays.asList(
+                    updateVariableNameAndReference(result.get(0), name),
+                    updateVariableNameAndReference(result.get(1), name+":weights")
+            );
+        }
+    }
+
+    /**
+     * This performs multi-headed dot product attention on the given timeseries input
+     * @see #multiHeadDotProductAttention(String, SDVariable, SDVariable, SDVariable, SDVariable, SDVariable, SDVariable, SDVariable, SDVariable, boolean, boolean)
+     */
+    public SDVariable multiHeadDotProductAttention(SDVariable queries, SDVariable keys, SDVariable values, SDVariable Wq, SDVariable Wk, SDVariable Wv, SDVariable Wo, SDVariable mask, boolean scaled){
+        return multiHeadDotProductAttention(null, queries, keys, values, Wq, Wk, Wv, Wo, mask, scaled);
+    }
+
+    /**
+     * This performs multi-headed dot product attention on the given timeseries input
+     * @see #multiHeadDotProductAttention(String, SDVariable, SDVariable, SDVariable, SDVariable, SDVariable, SDVariable, SDVariable, SDVariable, boolean, boolean)
+     */
+    public SDVariable multiHeadDotProductAttention(String name, SDVariable queries, SDVariable keys, SDVariable values, SDVariable Wq, SDVariable Wk, SDVariable Wv, SDVariable Wo, SDVariable mask, boolean scaled){
+        final SDVariable result = f().multiHeadDotProductAttention(queries, keys, values, Wq, Wk, Wv, Wo, mask, scaled);
+        return updateVariableNameAndReference(result, name);
+    }
+
+    /**
+     * This performs multi-headed dot product attention on the given timeseries input
+     * @see #multiHeadDotProductAttention(String, SDVariable, SDVariable, SDVariable, SDVariable, SDVariable, SDVariable, SDVariable, SDVariable, boolean, boolean)
+     */
+    public List<SDVariable> multiHeadDotProductAttention(SDVariable queries, SDVariable keys, SDVariable values, SDVariable Wq, SDVariable Wk, SDVariable Wv, SDVariable Wo, SDVariable mask, boolean scaled, boolean withWeights){
+        return multiHeadDotProductAttention(null, queries, keys, values, Wq, Wk, Wv, Wo, mask, scaled, withWeights);
+    }
+
+
+    /**
+     * This performs multi-headed dot product attention on the given timeseries input
+     * out = concat(head_1, head_2, ..., head_n) * Wo
+     * head_i = dot_product_attention(Wq_i*q, Wk_i*k, Wv_i*v)
+     *
+     * Optionally with normalization when calculating the attention for each head.
+     *
+     * See also "Attention is all you need" (https://arxiv.org/abs/1706.03762, pp. 4,5, "3.2.2 Multi-Head Attention")
+     *
+     * This makes use of dot_product_attention OP support for rank 4 inputs.
+     * @see #dotProductAttention(String, SDVariable, SDVariable, SDVariable, SDVariable, boolean, boolean)
+     *
+     * @param queries input 3D array "queries" of shape [batchSize, featureKeys, queryCount]
+     * @param keys input 3D array "keys" of shape [batchSize, featureKeys, timesteps]
+     * @param values input 3D array "values" of shape [batchSize, featureValues, timesteps]
+     * @param Wq input query projection weights of shape [numHeads, projectedKeys, featureKeys]
+     * @param Wk input key projection weights of shape [numHeads, projectedKeys, featureKeys]
+     * @param Wv: input value projection weights of shape [numHeads, projectedValues, featureValues]
+     * @param Wo: output projection weights of shape [numHeads * projectedValues, outSize]
+     * @param mask OPTIONAL; array that defines which values should be skipped of shape [batchSize, timesteps]
+     * @param scaled normalization, false -> do not apply normalization, true -> apply normalization
+     * @param withWeights return attention weights as well, false -> only one output, true -> two outputs
+     *
+     * Output Arrays:
+     * @return [ Attention result arrays of shape [batchSize, outSize, queryCount]
+     *           (optionally) Attention Weights of shape [batchSize, numHeads, timesteps, queryCount]
+     */
+    public List<SDVariable> multiHeadDotProductAttention(String name, SDVariable queries, SDVariable keys, SDVariable values, SDVariable Wq, SDVariable Wk, SDVariable Wv, SDVariable Wo, SDVariable mask, boolean scaled, boolean withWeights){
+        List<SDVariable> result = f().multiHeadDotProductAttention(queries, keys, values, Wq, Wk, Wv, Wo, mask, scaled, withWeights);
+        if(withWeights){
+            return Collections.singletonList(updateVariableNameAndReference(result.get(0), name));
+        }else{
+            return Arrays.asList(
+                    updateVariableNameAndReference(result.get(0), name),
+                    updateVariableNameAndReference(result.get(1), name+":weights")
+            );
+        }
     }
 }