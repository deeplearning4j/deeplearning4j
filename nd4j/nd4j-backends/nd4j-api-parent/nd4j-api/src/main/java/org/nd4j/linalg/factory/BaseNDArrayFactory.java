--- conflicted
+++ resolved
@@ -1,2747 +1,1377 @@
-<<<<<<< HEAD
-/*
- *  ******************************************************************************
- *  *
- *  *
- *  * This program and the accompanying materials are made available under the
- *  * terms of the Apache License, Version 2.0 which is available at
- *  * https://www.apache.org/licenses/LICENSE-2.0.
- *  *
- *  *  See the NOTICE file distributed with this work for additional
- *  *  information regarding copyright ownership.
- *  * Unless required by applicable law or agreed to in writing, software
- *  * distributed under the License is distributed on an "AS IS" BASIS, WITHOUT
- *  * WARRANTIES OR CONDITIONS OF ANY KIND, either express or implied. See the
- *  * License for the specific language governing permissions and limitations
- *  * under the License.
- *  *
- *  * SPDX-License-Identifier: Apache-2.0
- *  *****************************************************************************
- */
-
-package org.nd4j.linalg.factory;
-
-
-import lombok.NonNull;
-import lombok.val;
-import org.nd4j.common.base.Preconditions;
-import org.nd4j.linalg.api.blas.*;
-import org.nd4j.linalg.api.buffer.DataBuffer;
-import org.nd4j.linalg.api.buffer.DataType;
-import org.nd4j.linalg.api.memory.MemoryWorkspace;
-import org.nd4j.linalg.api.ndarray.INDArray;
-import org.nd4j.linalg.api.ops.DynamicCustomOp;
-import org.nd4j.linalg.api.ops.random.impl.Range;
-import org.nd4j.linalg.api.rng.distribution.Distribution;
-import org.nd4j.linalg.api.shape.Shape;
-import org.nd4j.linalg.exception.ND4JArraySizeException;
-import org.nd4j.linalg.indexing.INDArrayIndex;
-import org.nd4j.linalg.indexing.NDArrayIndex;
-import org.nd4j.common.primitives.AtomicDouble;
-import org.nd4j.common.util.ArrayUtil;
-
-import java.util.*;
-import java.util.concurrent.atomic.AtomicInteger;
-import java.util.concurrent.atomic.AtomicLong;
-
-public abstract class BaseNDArrayFactory implements NDArrayFactory {
-
-    // We don't really care about dtype field we'll use context instead
-    // protected DataType dtype;
-    protected char order;
-    protected Blas blas;
-    protected Level1 level1;
-    protected Level2 level2;
-    protected Level3 level3;
-    protected Lapack lapack;
-
-    public BaseNDArrayFactory() {}
-
-    @Override
-    public Lapack lapack() {
-        if (lapack == null)
-            createLapack();
-        return lapack;
-    }
-
-    @Override
-    public Blas blas() {
-        if (blas == null)
-            createBlas();
-        return blas;
-    }
-
-    @Override
-    public Level1 level1() {
-        if (level1 == null)
-            createLevel1();
-        return level1;
-    }
-
-    @Override
-    public Level2 level2() {
-        if (level2 == null)
-            createLevel2();
-        return level2;
-    }
-
-    @Override
-    public Level3 level3() {
-        if (level3 == null)
-            createLevel3();
-        return level3;
-    }
-
-    /**
-     *
-     * Initialize with the given data opType and ordering
-     * The ndarray factory will use this for
-     * @param dtype the data opType
-     * @param order the ordering in mem
-     */
-    protected BaseNDArrayFactory(DataType dtype, Character order) {
-        // this.dtype = dtype;
-        if (Character.toLowerCase(order) != 'c' && Character.toLowerCase(order) != 'f')
-            throw new IllegalArgumentException("Order must either be c or f");
-
-        this.order = Character.toLowerCase(order);
-    }
-
-    /**
-     * @param dtype the data opType
-     * @param order the ordering
-     */
-    protected BaseNDArrayFactory(DataType dtype, char order) {
-        // this.dtype = dtype;
-        if (Character.toLowerCase(order) != 'c' && Character.toLowerCase(order) != 'f')
-            throw new IllegalArgumentException("Order must either be c or f");
-
-        this.order = Character.toLowerCase(order);
-    }
-
-    /**
-     * Sets the order. Primarily for testing purposes
-     *
-     * @param order
-     */
-    @Override
-    public void setOrder(char order) {
-        Preconditions.checkArgument(order == 'c' || order == 'f', "Order specified must be either c or f: got %s", String.valueOf(order));
-        this.order = order;
-    }
-
-    @Override
-    public INDArray rand(long[] shape, double min, double max, org.nd4j.linalg.api.rng.Random rng) {
-        Nd4j.getRandom().setSeed(rng.getSeed());
-        return Nd4j.getDistributions().createUniform(min, max).sample(shape);
-    }
-
-    @Override
-    public INDArray rand(int[] shape, double min, double max, org.nd4j.linalg.api.rng.Random rng) {
-        Nd4j.getRandom().setSeed(rng.getSeed());
-        return Nd4j.getDistributions().createUniform(min, max).sample(shape);
-    }
-
-    @Override
-    public INDArray rand(long rows, long columns, double min, double max, org.nd4j.linalg.api.rng.Random rng) {
-        Nd4j.getRandom().setSeed(rng.getSeed());
-        return rand(new long[] {rows, columns}, min, max, rng);
-    }
-
-    /**
-     * Sets the data opType
-     *
-     * @param dtype
-     */
-    @Override
-    public void setDType(DataType dtype) {
-        assert dtype == DataType.DOUBLE || dtype == DataType.FLOAT
-                        || dtype == DataType.INT : "Invalid opType passed, must be float or double";
-        // this.dtype = dtype;
-    }
-
-    @Override
-    public INDArray create(int[] shape, DataType dataType, MemoryWorkspace workspace) {
-        return create(shape, Nd4j.createBuffer(shape, dataType));
-    }
-
-    /**
-     * Returns the order for this ndarray for internal data storage
-     *
-     * @return the order (c or f)
-     */
-    @Override
-    public char order() {
-        return order;
-    }
-
-    /**
-     * Returns the data opType for this ndarray
-     *
-     * @return the data opType for this ndarray
-     */
-    @Override
-    public DataType dtype() {
-        return Nd4j.dataType();
-    }
-
-    @Override
-    public INDArray create(int[] ints, int[] ints1, int[] stride, long offset) {
-        return create(Nd4j.createBuffer(ints), ints1, stride, offset);
-    }
-
-    @Override
-    public INDArray create(long rows, long columns, char ordering) {
-        return create(new long[] {rows, columns}, ordering);
-    }
-
-
-    /**
-     * Returns a vector with all of the elements in every nd array
-     * equal to the sum of the lengths of the ndarrays
-     *
-     * @param matrices the ndarrays to getFloat a flattened representation of
-     * @return the flattened ndarray
-     */
-    @Override
-    public INDArray toFlattened(Collection<INDArray> matrices) {
-        return toFlattened('c', matrices.toArray(new INDArray[matrices.size()]));
-    }
-
-    @Override
-    public INDArray toFlattened(int length, Iterator<? extends INDArray>... matrices) {
-        List<INDArray> arr = new ArrayList<>();
-        for (Iterator<? extends INDArray> arrs : matrices) {
-            while (arrs.hasNext())
-                arr.add(arrs.next());
-        }
-        return toFlattened(arr);
-    }
-
-    /**
-     * Returns a column vector where each entry is the nth bilinear
-     * product of the nth slices of the two tensors.
-     */
-    @Override
-    public INDArray bilinearProducts(INDArray curr, INDArray in) {
-        Preconditions.checkArgument(curr.rank() == 3, "Argument 'curr' must be rank 3. Got input with rank: %s", curr.rank());
-        if (in.columns() != 1) {
-            throw new AssertionError("Expected a column vector");
-        }
-        if (in.rows() != curr.size(curr.shape().length - 1)) {
-            throw new AssertionError("Number of rows in the input does not match number of columns in tensor");
-        }
-        if (curr.size(curr.shape().length - 2) != curr.size(curr.shape().length - 1)) {
-            throw new AssertionError("Can only perform this operation on a SimpleTensor with square slices");
-        }
-
-        INDArray ret = Nd4j.create(curr.slices(), 1);
-        INDArray inT = in.transpose();
-        for (int i = 0; i < curr.slices(); i++) {
-            INDArray slice = curr.slice(i);
-            INDArray inTTimesSlice = inT.mmul(slice);
-            ret.putScalar(i, Nd4j.getBlasWrapper().dot(inTTimesSlice, in));
-        }
-        return ret;
-    }
-
-    @Override
-    public INDArray toFlattened(INDArray... matrices) {
-        return toFlattened(Nd4j.order(), Arrays.asList(matrices));
-    }
-
-
-    @Override
-    public INDArray toFlattened(char order, INDArray... matrices) {
-        return toFlattened(order, Arrays.asList(matrices));
-    }
-
-    /**
-     * Create the identity ndarray
-     *
-     * @param n the number for the identity
-     * @return
-     */
-    @Override
-    public INDArray eye(long n) {
-        INDArray ret = Nd4j.create(n, n);
-        for (int i = 0; i < n; i++) {
-            ret.put(i, i, 1.0);
-        }
-
-        return ret.reshape(n, n);
-
-    }
-
-    /**
-     * Rotate a matrix 90 degrees
-     *
-     * @param toRotate the matrix to rotate
-     * @return the rotated matrix
-     */
-    @Override
-    public void rot90(INDArray toRotate) {
-        if (!toRotate.isMatrix())
-            throw new IllegalArgumentException("Only rotating matrices");
-
-        INDArray start = toRotate.transpose();
-        for (int i = 0; i < start.rows(); i++)
-            start.putRow(i, reverse(start.getRow(i)));
-
-    }
-
-    /**
-     * Reverses the passed in matrix such that m[0] becomes m[m.length - 1] etc
-     *
-     * @param reverse the matrix to reverse
-     * @return the reversed matrix
-     */
-    @Override
-    public INDArray rot(INDArray reverse) {
-        INDArray ret = Nd4j.create(reverse.shape());
-        if (reverse.isVector())
-            return reverse(reverse);
-        else {
-            for (int i = 0; i < reverse.slices(); i++) {
-                ret.putSlice(i, reverse(reverse.slice(i)));
-            }
-        }
-        return ret.reshape(reverse.shape());
-    }
-
-    /**
-     * Reverses the passed in matrix such that m[0] becomes m[m.length - 1] etc
-     *
-     * @param reverse the matrix to reverse
-     * @return the reversed matrix
-     */
-    
-    @Override
-    public INDArray reverse(INDArray reverse) {
-        // FIXME: native method should be used instead
-        INDArray rev = reverse.reshape(-1);
-        INDArray ret = Nd4j.create(rev.shape());
-        int count = 0;
-        for (long i = rev.length() - 1; i >= 0; i--) {
-            ret.putScalar(count++, rev.getFloat(i));
-
-        }
-
-        return ret.reshape(reverse.shape());
-    }
-
-    /**
-     * Array of evenly spaced values.
-     *
-     * @param begin the begin of the range
-     * @param end   the end of the range
-     * @return the range vector
-     */
-    @Override
-    public INDArray arange(double begin, double end, double step) {
-        long length = (long)Math.floor((end-begin)/step);
-        DynamicCustomOp op = new Range(begin, end, step, DataType.FLOAT);
-        INDArray out = Nd4j.create(op.calculateOutputShape().get(0));
-        op.setOutputArgument(0, out);
-        Nd4j.exec(op);
-        return out;
-    }
-
-    /**
-     * Copy a to b
-     *
-     * @param a the origin matrix
-     * @param b the destination matrix
-     */
-    @Override
-    public void copy(INDArray a, INDArray b) {
-        b.assign(a);
-    }
-
-    /**
-     * Generates a random matrix between min and max
-     *
-     * @param shape the number of rows of the matrix
-     * @param min   the minimum number
-     * @param max   the maximum number
-     * @param rng   the rng to use
-     * @return a random matrix of the specified shape and range
-     */
-    @Override
-    public INDArray rand(int[] shape, float min, float max, org.nd4j.linalg.api.rng.Random rng) {
-        //ensure shapes that wind up being scalar end up with the write shape
-        if (shape.length == 1 && shape[0] == 0) {
-            shape = new int[] {1, 1};
-        }
-        return Nd4j.getDistributions().createUniform(min, max).sample(shape);
-    }
-
-    @Override
-    public INDArray rand(long[] shape, float min, float max, org.nd4j.linalg.api.rng.Random rng) {
-        //ensure shapes that wind up being scalar end up with the write shape
-        if (shape.length == 1 && shape[0] == 0) {
-            shape = new long[] {1, 1};
-        }
-        return Nd4j.getDistributions().createUniform(min, max).sample(shape);
-    }
-
-    /**
-     * Generates a random matrix between min and max
-     *
-     * @param rows    the number of rows of the matrix
-     * @param columns the number of columns in the matrix
-     * @param min     the minimum number
-     * @param max     the maximum number
-     * @param rng     the rng to use
-     * @return a random matrix of the specified shape and range
-     */
-    @Override
-    public INDArray rand(long rows, long columns, float min, float max, org.nd4j.linalg.api.rng.Random rng) {
-        return rand(new long[] {rows, columns}, min, max, rng);
-    }
-
-    /**
-     * Merge the vectors and append a bias.
-     * Each vector must be either row or column vectors.
-     * An exception is thrown for inconsistency (mixed row and column vectors)
-     *
-     * @param vectors the vectors to merge
-     * @return the merged ndarray appended with the bias
-     */
-    @Override
-    public INDArray appendBias(INDArray... vectors) {
-        Preconditions.checkArgument(vectors != null && vectors.length > 0, "vectros must be not null and have at least one element");
-        int size = 0;
-        for (INDArray vector : vectors) {
-            size += vector.rows();
-            Preconditions.checkArgument(vectors[0].dataType() == vector.dataType(), "appendBias: all arrays must have same type");
-        }
-
-
-        INDArray result = Nd4j.create(vectors[0].dataType(), size + 1, vectors[0].columns());
-        int index = 0;
-        for (INDArray vector : vectors) {
-            INDArray put = toFlattened(vector, Nd4j.ones(vector.dataType(), 1));
-            result.put(new INDArrayIndex[] {NDArrayIndex.interval(index, index + vector.rows() + 1),
-                            NDArrayIndex.interval(0, vectors[0].columns())}, put);
-            index += vector.rows();
-        }
-
-        return result;
-    }
-
-    /**
-     * Create a random ndarray with the given shape using the given rng
-     *
-     * @param rows    the number of rows in the matrix
-     * @param columns the number of columns in the matrix
-     * @param r       the random generator to use
-     * @return the random ndarray with the specified shape
-     */
-    @Override
-    public INDArray rand(long rows, long columns, org.nd4j.linalg.api.rng.Random r) {
-        return rand(new long[] {rows, columns}, r);
-    }
-
-    /**
-     * Create a random ndarray with the given shape using the given rng
-     *
-     * @param rows    the number of rows in the matrix
-     * @param columns the columns of the ndarray
-     * @param seed    the  seed to use
-     * @return the random ndarray with the specified shape
-     */
-    @Override
-    public INDArray rand(long rows, long columns, long seed) {
-        Nd4j.getRandom().setSeed(seed);
-        return rand(new long[] {rows, columns}, Nd4j.getRandom());
-    }
-
-    /**
-     * Create a random ndarray with the given shape using
-     * the current time as the seed
-     *
-     * @param rows    the number of rows in the matrix
-     * @param columns the number of columns in the matrix
-     * @return the random ndarray with the specified shape
-     */
-    @Override
-    public INDArray rand(long rows, long columns) {
-        return rand(new long[] {rows, columns}, System.currentTimeMillis());
-    }
-
-    /**
-     * Create a random (uniform 0-1) NDArray with the specified shape and order
-     * @param order      Order ('c' or 'f') of the output array
-     * @param rows       Number of rows of the output array
-     * @param columns    Number of columns of the output array
-     */
-    @Override
-    public INDArray rand(char order, long rows, long columns) {
-        Shape.assertValidOrder(order);
-        return Nd4j.getRandom().nextDouble(order, new long[] {rows, columns});
-    }
-
-    /**
-     * Random normal using the given rng
-     *
-     * @param rows    the number of rows in the matrix
-     * @param columns the number of columns in the matrix
-     * @param r       the random generator to use
-     * @return
-     */
-    @Override
-    public INDArray randn(long rows, long columns, org.nd4j.linalg.api.rng.Random r) {
-        return randn(new long[] {rows, columns}, r);
-    }
-
-    /**
-     * Random normal using the current time stamp
-     * as the seed
-     *
-     * @param rows    the number of rows in the matrix
-     * @param columns the number of columns in the matrix
-     * @return
-     */
-    @Override
-    public INDArray randn(long rows, long columns) {
-        return randn(new long[] {rows, columns}, System.currentTimeMillis());
-    }
-
-    /**
-     * Generate a random normal N(0,1) with the specified order and shape
-     * @param order   Order of the output array
-     * @param rows    the number of rows in the matrix
-     * @param columns the number of columns in the matrix
-     * @return
-     */
-    @Override
-    public INDArray randn(char order, long rows, long columns) {
-        Shape.assertValidOrder(order);
-        return Nd4j.getRandom().nextGaussian(order, new long[] {rows, columns});
-    }
-
-    /**
-     * Random normal using the specified seed
-     *
-     * @param rows    the number of rows in the matrix
-     * @param columns the number of columns in the matrix
-     * @return
-     */
-    @Override
-    public INDArray randn(long rows, long columns, long seed) {
-        Nd4j.getRandom().setSeed(seed);
-        return randn(new long[] {rows, columns}, Nd4j.getRandom());
-    }
-
-    /**
-     * Create a random ndarray with the given shape using the given rng
-     *
-     * @param shape the shape of the ndarray
-     * @param r     the random generator to use
-     * @return the random ndarray with the specified shape
-     */
-    @Override
-    public INDArray rand(int[] shape, Distribution r) {
-        INDArray ret = r.sample(shape);
-        return ret;
-    }
-
-    /**
-     * Create a random ndarray with the given shape using the given rng
-     *
-     * @param shape the shape of the ndarray
-     * @param r     the random generator to use
-     * @return the random ndarray with the specified shape
-     */
-    @Override
-    public INDArray rand(int[] shape, org.nd4j.linalg.api.rng.Random r) {
-        INDArray ret = r.nextDouble(shape);
-        return ret;
-    }
-
-    @Override
-    public INDArray rand(long[] shape, org.nd4j.linalg.api.rng.Random r) {
-        INDArray ret = r.nextDouble(shape);
-        return ret;
-    }
-
-    /**
-     * Create a random ndarray with the given shape using the given rng
-     *
-     * @param shape the shape of the ndarray
-     * @param seed  the  seed to use
-     * @return the random ndarray with the specified shape
-     */
-    @Override
-    public INDArray rand(int[] shape, long seed) {
-        Nd4j.getRandom().setSeed(seed);
-        return rand(shape, Nd4j.getRandom());
-    }
-
-    @Override
-    public INDArray rand(long[] shape, long seed) {
-        Nd4j.getRandom().setSeed(seed);
-        return rand(shape, Nd4j.getRandom());
-    }
-
-    /**
-     * Create a random ndarray with the given shape using
-     * the current time as the seed
-     *
-     * @param shape the shape of the ndarray
-     * @return the random ndarray with the specified shape
-     */
-    @Override
-    public INDArray rand(int[] shape) {
-        return rand(shape, System.currentTimeMillis());
-    }
-
-    @Override
-    public INDArray rand(long[] shape) {
-        return rand(shape, System.currentTimeMillis());
-    }
-
-    /**
-     * Create a random ndarray with the given shape and order
-     *
-     * @param shape the shape of the ndarray
-     * @return the random ndarray with the specified shape
-     */
-    @Override
-    public INDArray rand(char order, int[] shape) {
-        Shape.assertValidOrder(order);
-        return Nd4j.getRandom().nextDouble(order, shape);
-    }
-
-    @Override
-    public INDArray rand(char order, long[] shape) {
-        Shape.assertValidOrder(order);
-        return Nd4j.getRandom().nextDouble(order, shape);
-    }
-
-    /**
-     * Random normal using the given rng
-     *
-     * @param shape the shape of the ndarray
-     * @param r     the random generator to use
-     * @return
-     */
-    @Override
-    public INDArray randn(int[] shape, org.nd4j.linalg.api.rng.Random r) {
-        return r.nextGaussian(shape);
-    }
-
-    @Override
-    public INDArray randn(long[] shape, org.nd4j.linalg.api.rng.Random r) {
-        return r.nextGaussian(shape);
-    }
-
-    /**
-     * Random normal using the current time stamp
-     * as the seed
-     *
-     * @param shape the shape of the ndarray
-     * @return
-     */
-    @Override
-    public INDArray randn(char order, int[] shape) {
-        Shape.assertValidOrder(order);
-        return Nd4j.getRandom().nextGaussian(order, shape);
-    }
-
-    @Override
-    public INDArray randn(char order, long[] shape) {
-        Shape.assertValidOrder(order);
-        return Nd4j.getRandom().nextGaussian(order, shape);
-    }
-
-    /**
-     * Random normal N(0,1) with the specified shape and
-     *
-     * @param shape the shape of the ndarray
-     * @return
-     */
-    @Override
-    public INDArray randn(int[] shape) {
-        return randn(shape, System.currentTimeMillis());
-    }
-
-    @Override
-    public INDArray randn(long[] shape) {
-        return randn(shape, System.currentTimeMillis());
-    }
-
-    /**
-     * Random normal using the specified seed
-     *
-     * @param shape the shape of the ndarray
-     * @return
-     */
-    @Override
-    public INDArray randn(int[] shape, long seed) {
-        Nd4j.getRandom().setSeed(seed);
-        return randn(shape, Nd4j.getRandom());
-    }
-
-    @Override
-    public INDArray randn(long[] shape, long seed) {
-        Nd4j.getRandom().setSeed(seed);
-        return randn(shape, Nd4j.getRandom());
-    }
-
-    /**
-     * Creates a row vector with the data
-     *
-     * @param data the columns of the ndarray
-     * @return the created ndarray
-     */
-    @Override
-    public INDArray create(double[] data) {
-        return create(data, new int[] {1, data.length});
-    }
-
-    /**
-     * Creates a row vector with the data
-     *
-     * @param data the columns of the ndarray
-     * @return the created ndarray
-     */
-    @Override
-    public INDArray create(float[] data) {
-        return create(data, new long[] {data.length});
-    }
-
-    /**
-     * Creates a row vector with the specified number of columns
-     *
-     * @param columns the columns of the ndarray
-     * @return the created ndarray
-     */
-    @Override
-    public INDArray create(long columns) {
-        return create(new long[] {columns});
-    }
-
-    /**
-     * Creates a row vector with the specified number of columns
-     *
-     * @param rows    the rows of the ndarray
-     * @param columns the columns of the ndarray
-     * @return the created ndarray
-     */
-    @Override
-    public INDArray zeros(long rows, long columns) {
-        return zeros(new long[] {rows, columns});
-    }
-
-    /**
-     * This method produces concatenated array, that consist from tensors, fetched from source array, against some dimension and specified indexes
-     *
-     * @param source source tensor
-     * @param sourceDimension dimension of source tensor
-     * @param indexes indexes from source array
-     * @return
-     */
-    @Override
-    public INDArray pullRows(INDArray source, int sourceDimension, int[] indexes, char order) {
-        Shape.assertValidOrder(order);
-        long vectorLength = source.shape()[sourceDimension];
-        INDArray ret = Nd4j.createUninitialized(new long[] {indexes.length, vectorLength}, order);
-
-        for (int cnt = 0; cnt < indexes.length; cnt++) {
-            ret.putRow(cnt, source.tensorAlongDimension((int) indexes[cnt], sourceDimension));
-        }
-
-        return ret;
-    }
-
-    /**
-     * This method produces concatenated array, that consist from tensors, fetched from source array, against some dimension and specified indexes
-     *
-     * @param source          source tensor
-     * @param sourceDimension dimension of source tensor
-     * @param indexes         indexes from source array
-     * @return
-     */
-    @Override
-    public INDArray pullRows(INDArray source, int sourceDimension, int[] indexes) {
-        return pullRows(source, sourceDimension, indexes, Nd4j.order());
-    }
-
-    /**
-     * Creates a row vector with the specified number of columns
-     *
-     * @param columns the columns of the ndarray
-     * @return the created ndarray
-     */
-    @Override
-    public INDArray zeros(long columns) {
-        return zeros(new long[] {columns});
-    }
-
-    /**
-     * Creates an ndarray with the specified value
-     * as the  only value in the ndarray
-     *
-     * @param shape the shape of the ndarray
-     * @param value the value to assign
-     * @return the created ndarray
-     */
-    @Override
-    public INDArray valueArrayOf(int[] shape, double value) {
-        INDArray ret = Nd4j.createUninitialized(shape, Nd4j.order());
-        ret.assign(value);
-        return ret;
-    }
-
-    @Override
-    public INDArray valueArrayOf(long[] shape, double value) {
-        INDArray ret = Nd4j.createUninitialized(shape, Nd4j.order());
-        ret.assign(value);
-        return ret;
-    }
-
-    @Override
-    public INDArray create(int[] shape, int[] stride, long offset, char ordering) {
-        Shape.assertValidOrder(ordering);
-        //ensure shapes that wind up being scalar end up with the write shape
-        long length = ArrayUtil.prodLong(shape);
-        if(length == 0)
-            return scalar(0.0);
-        return create(Nd4j.createBuffer(length), shape, stride, offset, ordering);
-    }
-
-    /**
-     * Creates a row vector with the specified number of columns
-     *
-     * @param rows    the number of rows in the matrix
-     * @param columns the columns of the ndarray
-     * @param value   the value to assign
-     * @return the created ndarray
-     */
-    @Override
-    public INDArray valueArrayOf(long rows, long columns, double value) {
-        INDArray create = createUninitialized(new long[] {rows, columns}, Nd4j.order());
-        create.assign(value);
-        return create;
-    }
-
-    /**
-     * Creates a row vector with the specified number of columns
-     *
-     * @param rows    the number of rows in the matrix
-     * @param columns the columns of the ndarray
-     * @return the created ndarray
-     */
-    @Override
-    public INDArray ones(long rows, long columns) {
-        return ones(new long[] {rows, columns});
-    }
-
-    /**
-     * Creates a row vector with the specified number of columns
-     *
-     * @param columns the columns of the ndarray
-     * @return the created ndarray
-     */
-    @Override
-    public INDArray ones(long columns) {
-        return ones(new long[] {columns});
-    }
-
-    @Override
-    public INDArray create(float[] data, int[] shape, char ordering) {
-        Shape.assertValidOrder(ordering);
-        long length = ArrayUtil.prodLong(shape);
-        if(length == 0)
-            return scalar(0.0);
-        return create(Nd4j.createBuffer(data), shape, Nd4j.getStrides(shape, ordering), 0, ordering);
-    }
-
-    /**
-     * concatenate ndarrays along a dimension
-     *
-     * @param dimension the dimension to concatenate along
-     * @param toConcat  the ndarrays to concatenate
-     * @return the concatenate ndarrays
-     */
-    @Override
-    public INDArray concat(int dimension, INDArray... toConcat) {
-        if (toConcat.length == 1)
-            return toConcat[0];
-        int sumAlongDim = 0;
-        boolean allC = toConcat[0].ordering() == 'c';
-
-        long[] outputShape = ArrayUtil.copy(toConcat[0].shape());
-        outputShape[dimension] = sumAlongDim;
-
-        for (int i = 0; i < toConcat.length; i++) {
-            sumAlongDim += toConcat[i].size(dimension);
-            allC = allC && toConcat[i].ordering() == 'c';
-            for (int j = 0; j < toConcat[i].rank(); j++) {
-                if (j != dimension && toConcat[i].size(j) != outputShape[j] && !toConcat[i].isVector()) {
-                    throw new IllegalArgumentException(
-                                    "Illegal concatenation at array " + i + " and shape element " + j);
-                }
-            }
-        }
-
-
-
-        long[] sortedStrides = Nd4j.getStrides(outputShape);
-
-        INDArray ret = Nd4j.create(outputShape, sortedStrides);
-        allC &= (ret.ordering() == 'c');
-
-        if (toConcat[0].isScalar()) {
-            INDArray retLinear = ret.reshape(-1);
-            for (int i = 0; i < retLinear.length(); i++)
-                retLinear.putScalar(i, toConcat[i].getDouble(0));
-            return ret;
-        }
-
-
-
-        if (dimension == 0 && allC) {
-            int currBuffer = 0;
-            int currBufferOffset = 0;
-            for (int i = 0; i < ret.length(); i++) {
-                ret.data().put(i, toConcat[currBuffer].data()
-                                .getDouble(toConcat[currBuffer].offset() + currBufferOffset++));
-                if (currBufferOffset >= toConcat[currBuffer].length()) {
-                    currBuffer++;
-                    currBufferOffset = 0;
-                }
-            }
-
-            return ret;
-        }
-
-        int arrOffset = 0;
-
-        if (ret.tensorsAlongDimension(dimension) > Integer.MAX_VALUE)
-            throw new ND4JArraySizeException();
-        INDArray[] retAlongDimensionArrays = new INDArray[(int) ret.tensorsAlongDimension(dimension)];
-        for (int i = 0; i < retAlongDimensionArrays.length; i++)
-            retAlongDimensionArrays[i] = ret.tensorAlongDimension(i, dimension);
-
-        for (INDArray arr : toConcat) {
-            long arrTensorLength = -1;
-
-            if (arr.tensorsAlongDimension(dimension) != ret.tensorsAlongDimension(dimension))
-                throw new IllegalStateException("Illegal concatenate. Tensors along dimension must be same length.");
-
-
-            for (int i = 0; i < arr.tensorsAlongDimension(dimension); i++) {
-                INDArray retLinear = retAlongDimensionArrays[i];
-                INDArray arrTensor = arr.tensorAlongDimension(i, dimension);
-
-                arrTensorLength = arrTensor.length();
-                for (int j = 0; j < arrTensor.length(); j++) {
-                    int idx = j + arrOffset;
-                    retLinear.putScalar(idx, arrTensor.getDouble(j));
-                }
-            }
-
-            //bump the sliding window
-            arrOffset += arrTensorLength;
-
-        }
-
-        return ret;
-    }
-
-    /**
-     * Concatenates two matrices horizontally.
-     * Matrices must have identical
-     * numbers of rows.
-     *
-     * @param arrs
-     */
-    public INDArray hstack(@NonNull INDArray... arrs) {
-        int firstRank = arrs[0].rank();
-        Preconditions.checkState(firstRank > 0 && firstRank <= 2, "Only rank 1 and 2 arrays may be horizontally stacked; first input has rank %ndRank shape %nhShape", arrs[0], arrs[0]);
-        for( int i=1; i<arrs.length; i++ ){
-            Preconditions.checkState(firstRank == arrs[i].rank(), "Array ranks must be equal for horizontal stacking, arrs[0].rank=%s, arrs[%s].rank=%s",
-                    arrs[0].rank(), i, arrs[i].rank());
-        }
-        if(firstRank == 1){
-            return Nd4j.concat(0, arrs);
-        } else {
-            return Nd4j.concat(1, arrs);
-        }
-    }
-
-    /**
-     * Concatenates two matrices vertically. Matrices must have identical
-     * numbers of columns.
-     *
-     * @param arrs
-     */
-    @Override
-    public INDArray vstack(final INDArray... arrs) {
-        return Nd4j.concat(0, arrs);
-    }
-
-
-    /**
-     * Create an ndarray of zeros
-     *
-     * @param shape the shape of the ndarray
-     * @return an ndarray with ones filled in
-     */
-    @Override
-    public INDArray zeros(int[] shape) {
-        INDArray ret = create(shape);
-        return ret;
-    }
-
-    @Override
-    public INDArray zeros(long[] shape) {
-        INDArray ret = create(shape);
-        return ret;
-    }
-
-
-    /**
-     * Create an ndarray of ones
-     *
-     * @param shape the shape of the ndarray
-     * @return an ndarray with ones filled in
-     */
-    @Override
-    public INDArray ones(int[] shape) {
-        INDArray ret = createUninitialized(shape, Nd4j.order());
-        ret.assign(1);
-        return ret;
-    }
-
-    @Override
-    public INDArray ones(long[] shape) {
-        //ensure shapes that wind up being scalar end up with the write shape
-        INDArray ret = createUninitialized(shape, Nd4j.order());
-        ret.assign(1);
-        return ret;
-    }
-
-
-    /**
-     * Creates an ndarray with the specified shape
-     *
-     * @param data    the data to use with the ndarray
-     * @param rows    the rows of the ndarray
-     * @param columns the columns of the ndarray
-     * @param stride  the stride for the ndarray
-     * @param offset  the offset of the ndarray
-     * @return the instance
-     */
-    @Override
-    public INDArray create(float[] data, long rows, long columns, int[] stride, long offset) {
-        return create(data, new long[] {rows, columns}, ArrayUtil.toLongArray(stride), offset);
-    }
-
-
-    /**
-     * Creates an ndarray with the specified shape
-     *
-     * @param shape  the shape of the ndarray
-     * @param stride the stride for the ndarray
-     * @param offset the offset of the ndarray
-     * @return the instance
-     */
-    public abstract INDArray create(float[] data, int[] shape, int[] stride, long offset);
-
-
-    /**
-     * Create an ndrray with the specified shape
-     *
-     * @param data  the data to use with tne ndarray
-     * @param shape the shape of the ndarray
-     * @return the created ndarray
-     */
-    @Override
-    public INDArray create(double[] data, int[] shape) {
-        return create(data, shape, Nd4j.getStrides(shape), 0);
-    }
-
-
-    /**
-     * Create an ndrray with the specified shape
-     *
-     * @param data  the data to use with tne ndarray
-     * @param shape the shape of the ndarray
-     * @return the created ndarray
-     */
-    @Override
-    public INDArray create(float[] data, int[] shape) {
-        return create(data, shape, Nd4j.getStrides(shape), 0);
-    }
-
-    @Override
-    public INDArray create(float[] data, long[] shape) {
-        return create(data, shape, Nd4j.getStrides(shape), 0);
-    }
-
-    @Override
-    public INDArray create(double[] data, long[] shape) {
-        return create(data, shape, Nd4j.getStrides(shape), 0);
-    }
-
-
-    /**
-     * Creates an ndarray with the specified shape
-     *
-     * @param data    the data to use with tne ndarray
-     * @param rows    the rows of the ndarray
-     * @param columns the columns of the ndarray
-     * @param stride  the stride for the ndarray
-     * @param offset  the offset of the ndarray
-     * @return the instance
-     */
-    @Override
-    public INDArray create(double[] data, long rows, long columns, int[] stride, long offset) {
-        return create(data, new long[] {rows, columns}, ArrayUtil.toLongArray(stride), offset);
-    }
-
-
-    /**
-     * Creates an ndarray with the specified shape
-     *
-     * @param shape  the shape of the ndarray
-     * @param stride the stride for the ndarray
-     * @param offset the offset of the ndarray
-     * @return the instance
-     */
-    public abstract INDArray create(double[] data, int[] shape, int[] stride, long offset);
-
-    /**
-     * Creates an ndarray with the specified shape
-     *
-     * @param shape the shape of the ndarray
-     * @return the instance
-     */
-    public abstract INDArray create(List<INDArray> list, int[] shape);
-
-
-    /**
-     * Creates an ndarray with the specified shape
-     *
-     * @param rows    the rows of the ndarray
-     * @param columns the columns of the ndarray
-     * @param stride  the stride for the ndarray
-     * @param offset  the offset of the ndarray
-     * @return the instance
-     */
-    @Override
-    public INDArray create(long rows, long columns, int[] stride, long offset) {
-        /*
-        if (Nd4j.dataType() == DataType.DOUBLE)
-            return create(new double[rows * columns], new int[] {rows, columns}, stride, offset);
-        if (Nd4j.dataType() == DataType.FLOAT || Nd4j.dataType() == DataType.HALF)
-            return create(new float[rows * columns], new int[] {rows, columns}, stride, offset);
-        if (Nd4j.dataType() == DataType.INT)
-            return create(new int[rows * columns], new int[] {rows, columns}, stride, offset);
-        throw new IllegalStateException("Illegal data opType " + Nd4j.dataType());
-        */
-
-        throw new UnsupportedOperationException();
-    }
-
-
-    /**
-     * Creates an ndarray with the specified shape
-     *
-     * @param shape  the shape of the ndarray
-     * @param stride the stride for the ndarray
-     * @param offset the offset of the ndarray
-     * @return the instance
-     */
-    @Override
-    public INDArray create(int[] shape, int[] stride, long offset) {
-        DataBuffer buffer = Nd4j.createBuffer(ArrayUtil.prodLong(shape));
-        return create(buffer, shape, stride, offset);
-    }
-
-    @Override
-    public INDArray create(long[] shape, long[] stride, long offset) {
-        DataBuffer buffer = Nd4j.createBuffer(ArrayUtil.prodLong(shape));
-        return create(buffer, shape, stride, offset);
-    }
-
-
-    /**
-     * Creates an ndarray with the specified shape
-     *
-     * @param rows    the rows of the ndarray
-     * @param columns the columns of the ndarray
-     * @param stride  the stride for the ndarray
-     * @return the instance
-     */
-    @Override
-    public INDArray create(long rows, long columns, int[] stride) {
-        return create(new long[] {rows, columns}, ArrayUtil.toLongArray(stride));
-    }
-
-    @Override
-    public INDArray create(long[] shape, long[] stride) {
-        return create(shape, stride, 0, Nd4j.order());
-    }
-
-    @Override
-    public INDArray create(long[] shape, long[] stride, long offset, char ordering) {
-        Shape.assertValidOrder(ordering);
-        return create(Nd4j.createBuffer(ArrayUtil.prodLong(shape)), shape, stride, offset, ordering);
-    }
-
-
-    /**
-     * Creates an ndarray with the specified shape
-     *
-     * @param shape  the shape of the ndarray
-     * @param stride the stride for the ndarray
-     * @return the instance
-     */
-    @Override
-    public INDArray create(int[] shape, int[] stride) {
-        return create(shape, stride, 0);
-    }
-
-
-    /**
-     * Creates an ndarray with the specified shape
-     *
-     * @param rows    the rows of the ndarray
-     * @param columns the columns of the ndarray
-     * @return the instance
-     */
-    @Override
-    public INDArray create(long rows, long columns) {
-        return create(new long[] {rows, columns});
-    }
-
-    /**
-     * Creates an ndarray with the specified shape
-     *
-     * @param shape the shape of the ndarray
-     * @return the instance
-     */
-    @Override
-    public INDArray create(long[] shape) {
-        //ensure shapes that wind up being scalar end up with the write shape
-
-        return create(shape, Nd4j.getStrides(shape), 0L);
-    }
-
-    /**
-     * Creates an ndarray with the specified shape
-     *
-     * @param shape the shape of the ndarray
-     * @return the instance
-     */
-    @Override
-    public INDArray create(int[] shape) {
-        return create(shape, Nd4j.getStrides(shape), 0);
-    }
-
-    /**
-     * Create a scalar nd array with the specified value and offset
-     *
-     * @param value  the value of the scalar
-     * @param offset the offset of the ndarray
-     * @return the scalar nd array
-     */
-    @Override
-    public INDArray scalar(float value, long offset) {
-        return create(new float[] {value}, new int[0], new int[0], offset);
-    }
-
-    /**
-     * Create a scalar nd array with the specified value and offset
-     *
-     * @param value  the value of the scalar
-     * @param offset the offset of the ndarray
-     * @return the scalar nd array
-     */
-    @Override
-    public INDArray scalar(double value, long offset) {
-        return create(new double[] {value}, new int[0], new int[0], offset);
-    }
-
-    /**
-     * Create a scalar nd array with the specified value and offset
-     *
-     * @param value  the value of the scalar
-     * @param offset the offset of the ndarray
-     * @return the scalar nd array
-     */
-    @Override
-    public INDArray scalar(int value, long offset) {
-        return create(new int[] {value}, new long[0], new long[0], DataType.INT, Nd4j.getMemoryManager().getCurrentWorkspace());
-    }
-
-    /**
-     * Create a scalar ndarray with the specified offset
-     *
-     * @param value the value to initialize the scalar with
-     * @return the created ndarray
-     */
-    @Override
-    public INDArray scalar(Number value) {
-        MemoryWorkspace  ws = Nd4j.getMemoryManager().getCurrentWorkspace();
-
-        if (value instanceof Double || value instanceof AtomicDouble)   /* note that org.nd4j.linalg.primitives.AtomicDouble extends org.nd4j.shade.guava.util.concurrent.AtomicDouble */
-            return scalar(value.doubleValue());
-        else if (value instanceof Float)
-            return scalar(value.floatValue());
-        else if (value instanceof Long || value instanceof AtomicLong)
-            return create(new long[] {value.longValue()}, new long[] {}, new long[] {}, DataType.LONG, ws);
-        else if (value instanceof Integer || value instanceof AtomicInteger)
-            return create(new int[] {value.intValue()}, new long[] {}, new long[] {}, DataType.INT, ws);
-        else if (value instanceof Short)
-            return create(new short[] {value.shortValue()}, new long[] {}, new long[] {}, DataType.SHORT, ws);
-        else if (value instanceof Byte)
-            return create(new byte[] {value.byteValue()}, new long[] {}, new long[] {}, DataType.BYTE, ws);
-        else
-            throw new UnsupportedOperationException("Unsupported data type: [" + value.getClass().getSimpleName() + "]");
-    }
-
-    /**
-     * Create a scalar nd array with the specified value and offset
-     *
-     * @param value the value of the scalar
-     * @return the scalar nd array
-     */
-    @Override
-    public INDArray scalar(double value) {
-        return create(new double[] {value}, new long[0], new long[0], DataType.DOUBLE, Nd4j.getMemoryManager().getCurrentWorkspace());
-    }
-
-    @Override
-    public INDArray scalar(float value) {
-        return create(new float[] {value}, new long[0], new long[0], DataType.FLOAT, Nd4j.getMemoryManager().getCurrentWorkspace());
-    }
-
-    @Override
-    public INDArray create(float[] data, int[] shape, long offset) {
-        return create(Nd4j.createBuffer(data), shape, offset);
-    }
-
-    public abstract INDArray create(float[] data, long[] shape, long[] stride, char order, DataType dataType, MemoryWorkspace workspace);
-
-    @Override
-    public INDArray create(float[] data, char order) {
-        val shape = new long[] {data.length};
-        val stride = Nd4j.getStrides(shape, order);
-        return create(data, shape, stride, order, DataType.FLOAT);
-    }
-
-    @Override
-    public INDArray create(float[] data, int[] shape, int[] stride, char order, long offset) {
-        return create(Nd4j.createBuffer(data), shape, stride, order, offset);
-    }
-
-
-    @Override
-    public INDArray create(double[] data, char order) {
-        Shape.assertValidOrder(order);
-        return create(data, new long[] {data.length}, new long[]{1}, DataType.DOUBLE, Nd4j.getMemoryManager().getCurrentWorkspace());
-    }
-
-    @Override
-    public INDArray create(double[] data, int[] shape, int[] stride, char order, long offset) {
-        return create(Nd4j.createBuffer(data), shape, stride, order, offset);
-
-    }
-
-    @Override
-    public INDArray create(DataBuffer buffer, int[] shape, int[] stride, char order, long offset) {
-        Shape.assertValidOrder(order);
-        return create(buffer, shape, stride, offset, order);
-    }
-
-    @Override
-    public INDArray create(int[] data, int[] shape, int[] stride, char order, long offset) {
-        Shape.assertValidOrder(order);
-        return create(Nd4j.createBuffer(data), shape, stride, order, offset);
-    }
-}
-=======
-/*
- *  ******************************************************************************
- *  *
- *  *
- *  * This program and the accompanying materials are made available under the
- *  * terms of the Apache License, Version 2.0 which is available at
- *  * https://www.apache.org/licenses/LICENSE-2.0.
- *  *
- *  *  See the NOTICE file distributed with this work for additional
- *  *  information regarding copyright ownership.
- *  * Unless required by applicable law or agreed to in writing, software
- *  * distributed under the License is distributed on an "AS IS" BASIS, WITHOUT
- *  * WARRANTIES OR CONDITIONS OF ANY KIND, either express or implied. See the
- *  * License for the specific language governing permissions and limitations
- *  * under the License.
- *  *
- *  * SPDX-License-Identifier: Apache-2.0
- *  *****************************************************************************
- */
-
-package org.nd4j.linalg.factory;
-
-
-import lombok.NonNull;
-import lombok.val;
-import org.nd4j.common.base.Preconditions;
-import org.nd4j.linalg.api.blas.*;
-import org.nd4j.linalg.api.buffer.DataBuffer;
-import org.nd4j.linalg.api.buffer.DataType;
-import org.nd4j.linalg.api.memory.MemoryWorkspace;
-import org.nd4j.linalg.api.ndarray.INDArray;
-import org.nd4j.linalg.api.ops.DynamicCustomOp;
-import org.nd4j.linalg.api.ops.random.impl.Range;
-import org.nd4j.linalg.api.rng.distribution.Distribution;
-import org.nd4j.linalg.api.shape.Shape;
-import org.nd4j.linalg.exception.ND4JArraySizeException;
-import org.nd4j.linalg.indexing.INDArrayIndex;
-import org.nd4j.linalg.indexing.NDArrayIndex;
-import org.nd4j.common.primitives.AtomicDouble;
-import org.nd4j.common.util.ArrayUtil;
-
-import java.util.*;
-import java.util.concurrent.atomic.AtomicInteger;
-import java.util.concurrent.atomic.AtomicLong;
-
-public abstract class BaseNDArrayFactory implements NDArrayFactory {
-
-    // We don't really care about dtype field we'll use context instead
-    // protected DataType dtype;
-    protected char order;
-    protected Blas blas;
-    protected Level1 level1;
-    protected Level2 level2;
-    protected Level3 level3;
-    protected Lapack lapack;
-
-    public BaseNDArrayFactory() {}
-
-    @Override
-    public Lapack lapack() {
-        if (lapack == null)
-            createLapack();
-        return lapack;
-    }
-
-    @Override
-    public Blas blas() {
-        if (blas == null)
-            createBlas();
-        return blas;
-    }
-
-    @Override
-    public Level1 level1() {
-        if (level1 == null)
-            createLevel1();
-        return level1;
-    }
-
-    @Override
-    public Level2 level2() {
-        if (level2 == null)
-            createLevel2();
-        return level2;
-    }
-
-    @Override
-    public Level3 level3() {
-        if (level3 == null)
-            createLevel3();
-        return level3;
-    }
-
-    /**
-     *
-     * Initialize with the given data opType and ordering
-     * The ndarray factory will use this for
-     * @param dtype the data opType
-     * @param order the ordering in mem
-     */
-    protected BaseNDArrayFactory(DataType dtype, Character order) {
-        // this.dtype = dtype;
-        if (Character.toLowerCase(order) != 'c' && Character.toLowerCase(order) != 'f')
-            throw new IllegalArgumentException("Order must either be c or f");
-
-        this.order = Character.toLowerCase(order);
-    }
-
-    /**
-     * @param dtype the data opType
-     * @param order the ordering
-     */
-    protected BaseNDArrayFactory(DataType dtype, char order) {
-        // this.dtype = dtype;
-        if (Character.toLowerCase(order) != 'c' && Character.toLowerCase(order) != 'f')
-            throw new IllegalArgumentException("Order must either be c or f");
-
-        this.order = Character.toLowerCase(order);
-    }
-
-    /**
-     * Sets the order. Primarily for testing purposes
-     *
-     * @param order
-     */
-    @Override
-    public void setOrder(char order) {
-        Preconditions.checkArgument(order == 'c' || order == 'f', "Order specified must be either c or f: got %s", String.valueOf(order));
-        this.order = order;
-    }
-
-    @Override
-    public INDArray rand(long[] shape, double min, double max, org.nd4j.linalg.api.rng.Random rng) {
-        Nd4j.getRandom().setSeed(rng.getSeed());
-        return Nd4j.getDistributions().createUniform(min, max).sample(shape);
-    }
-
-    @Override
-    public INDArray rand(int[] shape, double min, double max, org.nd4j.linalg.api.rng.Random rng) {
-        Nd4j.getRandom().setSeed(rng.getSeed());
-        return Nd4j.getDistributions().createUniform(min, max).sample(shape);
-    }
-
-    @Override
-    public INDArray rand(long rows, long columns, double min, double max, org.nd4j.linalg.api.rng.Random rng) {
-        Nd4j.getRandom().setSeed(rng.getSeed());
-        return rand(new long[] {rows, columns}, min, max, rng);
-    }
-
-    /**
-     * Sets the data opType
-     *
-     * @param dtype
-     */
-    @Override
-    public void setDType(DataType dtype) {
-        assert dtype == DataType.DOUBLE || dtype == DataType.FLOAT
-                        || dtype == DataType.INT : "Invalid opType passed, must be float or double";
-        // this.dtype = dtype;
-    }
-
-    @Override
-    public INDArray create(int[] shape, DataType dataType, MemoryWorkspace workspace) {
-        return create(shape, Nd4j.createBuffer(shape, dataType));
-    }
-
-    /**
-     * Returns the order for this ndarray for internal data storage
-     *
-     * @return the order (c or f)
-     */
-    @Override
-    public char order() {
-        return order;
-    }
-
-    /**
-     * Returns the data opType for this ndarray
-     *
-     * @return the data opType for this ndarray
-     */
-    @Override
-    public DataType dtype() {
-        return Nd4j.dataType();
-    }
-
-    @Override
-    public INDArray create(int[] ints, int[] ints1, int[] stride, long offset) {
-        return create(Nd4j.createBuffer(ints), ints1, stride, offset);
-    }
-
-    @Override
-    public INDArray create(long rows, long columns, char ordering) {
-        return create(new long[] {rows, columns}, ordering);
-    }
-
-
-    /**
-     * Returns a vector with all of the elements in every nd array
-     * equal to the sum of the lengths of the ndarrays
-     *
-     * @param matrices the ndarrays to getFloat a flattened representation of
-     * @return the flattened ndarray
-     */
-    @Override
-    public INDArray toFlattened(Collection<INDArray> matrices) {
-        return toFlattened('c', matrices.toArray(new INDArray[matrices.size()]));
-    }
-
-    @Override
-    public INDArray toFlattened(int length, Iterator<? extends INDArray>... matrices) {
-        List<INDArray> arr = new ArrayList<>();
-        for (Iterator<? extends INDArray> arrs : matrices) {
-            while (arrs.hasNext())
-                arr.add(arrs.next());
-        }
-        return toFlattened(arr);
-    }
-
-    /**
-     * Returns a column vector where each entry is the nth bilinear
-     * product of the nth slices of the two tensors.
-     */
-    @Override
-    public INDArray bilinearProducts(INDArray curr, INDArray in) {
-        Preconditions.checkArgument(curr.rank() == 3, "Argument 'curr' must be rank 3. Got input with rank: %s", curr.rank());
-        if (in.columns() != 1) {
-            throw new AssertionError("Expected a column vector");
-        }
-        if (in.rows() != curr.size(curr.shape().length - 1)) {
-            throw new AssertionError("Number of rows in the input does not match number of columns in tensor");
-        }
-        if (curr.size(curr.shape().length - 2) != curr.size(curr.shape().length - 1)) {
-            throw new AssertionError("Can only perform this operation on a SimpleTensor with square slices");
-        }
-
-        INDArray ret = Nd4j.create(curr.slices(), 1);
-        INDArray inT = in.transpose();
-        for (int i = 0; i < curr.slices(); i++) {
-            INDArray slice = curr.slice(i);
-            INDArray inTTimesSlice = inT.mmul(slice);
-            ret.putScalar(i, Nd4j.getBlasWrapper().dot(inTTimesSlice, in));
-        }
-        return ret;
-    }
-
-    @Override
-    public INDArray toFlattened(INDArray... matrices) {
-        return toFlattened(Nd4j.order(), Arrays.asList(matrices));
-    }
-
-
-    @Override
-    public INDArray toFlattened(char order, INDArray... matrices) {
-        return toFlattened(order, Arrays.asList(matrices));
-    }
-
-    /**
-     * Create the identity ndarray
-     *
-     * @param n the number for the identity
-     * @return
-     */
-    @Override
-    public INDArray eye(long n) {
-        INDArray ret = Nd4j.create(n, n);
-        for (int i = 0; i < n; i++) {
-            ret.put(i, i, 1.0);
-        }
-
-        return ret.reshape(n, n);
-
-    }
-
-    /**
-     * Rotate a matrix 90 degrees
-     *
-     * @param toRotate the matrix to rotate
-     * @return the rotated matrix
-     */
-    @Override
-    public void rot90(INDArray toRotate) {
-        if (!toRotate.isMatrix())
-            throw new IllegalArgumentException("Only rotating matrices");
-
-        INDArray start = toRotate.transpose();
-        for (int i = 0; i < start.rows(); i++)
-            start.putRow(i, reverse(start.getRow(i)));
-
-    }
-
-    /**
-     * Reverses the passed in matrix such that m[0] becomes m[m.length - 1] etc
-     *
-     * @param reverse the matrix to reverse
-     * @return the reversed matrix
-     */
-    @Override
-    public INDArray rot(INDArray reverse) {
-        INDArray ret = Nd4j.create(reverse.shape());
-        if (reverse.isVector())
-            return reverse(reverse);
-        else {
-            for (int i = 0; i < reverse.slices(); i++) {
-                ret.putSlice(i, reverse(reverse.slice(i)));
-            }
-        }
-        return ret.reshape(reverse.shape());
-    }
-
-    /**
-     * Reverses the passed in matrix such that m[0] becomes m[m.length - 1] etc
-     *
-     * @param reverse the matrix to reverse
-     * @return the reversed matrix
-     */
-    
-    @Override
-    public INDArray reverse(INDArray reverse) {
-        // FIXME: native method should be used instead
-        INDArray rev = reverse.reshape(-1);
-        INDArray ret = Nd4j.create(rev.shape());
-        int count = 0;
-        for (long i = rev.length() - 1; i >= 0; i--) {
-            ret.putScalar(count++, rev.getFloat(i));
-
-        }
-
-        return ret.reshape(reverse.shape());
-    }
-
-    /**
-     * Array of evenly spaced values.
-     *
-     * @param begin the begin of the range
-     * @param end   the end of the range
-     * @return the range vector
-     */
-    @Override
-    public INDArray arange(double begin, double end, double step) {
-        long length = (long)Math.floor((end-begin)/step);
-        DynamicCustomOp op = new Range(begin, end, step, DataType.FLOAT);
-        INDArray out = Nd4j.create(op.calculateOutputShape().get(0));
-        op.setOutputArgument(0, out);
-        Nd4j.exec(op);
-        return out;
-    }
-
-    /**
-     * Copy a to b
-     *
-     * @param a the origin matrix
-     * @param b the destination matrix
-     */
-    @Override
-    public void copy(INDArray a, INDArray b) {
-        b.assign(a);
-    }
-
-    /**
-     * Generates a random matrix between min and max
-     *
-     * @param shape the number of rows of the matrix
-     * @param min   the minimum number
-     * @param max   the maximum number
-     * @param rng   the rng to use
-     * @return a random matrix of the specified shape and range
-     */
-    @Override
-    public INDArray rand(int[] shape, float min, float max, org.nd4j.linalg.api.rng.Random rng) {
-        //ensure shapes that wind up being scalar end up with the write shape
-        if (shape.length == 1 && shape[0] == 0) {
-            shape = new int[] {1, 1};
-        }
-        return Nd4j.getDistributions().createUniform(min, max).sample(shape);
-    }
-
-    @Override
-    public INDArray rand(long[] shape, float min, float max, org.nd4j.linalg.api.rng.Random rng) {
-        //ensure shapes that wind up being scalar end up with the write shape
-        if (shape.length == 1 && shape[0] == 0) {
-            shape = new long[] {1, 1};
-        }
-        return Nd4j.getDistributions().createUniform(min, max).sample(shape);
-    }
-
-    /**
-     * Generates a random matrix between min and max
-     *
-     * @param rows    the number of rows of the matrix
-     * @param columns the number of columns in the matrix
-     * @param min     the minimum number
-     * @param max     the maximum number
-     * @param rng     the rng to use
-     * @return a random matrix of the specified shape and range
-     */
-    @Override
-    public INDArray rand(long rows, long columns, float min, float max, org.nd4j.linalg.api.rng.Random rng) {
-        return rand(new long[] {rows, columns}, min, max, rng);
-    }
-
-    /**
-     * Merge the vectors and append a bias.
-     * Each vector must be either row or column vectors.
-     * An exception is thrown for inconsistency (mixed row and column vectors)
-     *
-     * @param vectors the vectors to merge
-     * @return the merged ndarray appended with the bias
-     */
-    @Override
-    public INDArray appendBias(INDArray... vectors) {
-        Preconditions.checkArgument(vectors != null && vectors.length > 0, "vectros must be not null and have at least one element");
-        int size = 0;
-        for (INDArray vector : vectors) {
-            size += vector.rows();
-            Preconditions.checkArgument(vectors[0].dataType() == vector.dataType(), "appendBias: all arrays must have same type");
-        }
-
-
-        INDArray result = Nd4j.create(vectors[0].dataType(), size + 1, vectors[0].columns());
-        int index = 0;
-        for (INDArray vector : vectors) {
-            INDArray put = toFlattened(vector, Nd4j.ones(vector.dataType(), 1));
-            result.put(new INDArrayIndex[] {NDArrayIndex.interval(index, index + vector.rows() + 1),
-                            NDArrayIndex.interval(0, vectors[0].columns())}, put);
-            index += vector.rows();
-        }
-
-        return result;
-    }
-
-    /**
-     * Create a random ndarray with the given shape using the given rng
-     *
-     * @param rows    the number of rows in the matrix
-     * @param columns the number of columns in the matrix
-     * @param r       the random generator to use
-     * @return the random ndarray with the specified shape
-     */
-    @Override
-    public INDArray rand(long rows, long columns, org.nd4j.linalg.api.rng.Random r) {
-        return rand(new long[] {rows, columns}, r);
-    }
-
-    /**
-     * Create a random ndarray with the given shape using the given rng
-     *
-     * @param rows    the number of rows in the matrix
-     * @param columns the columns of the ndarray
-     * @param seed    the  seed to use
-     * @return the random ndarray with the specified shape
-     */
-    @Override
-    public INDArray rand(long rows, long columns, long seed) {
-        Nd4j.getRandom().setSeed(seed);
-        return rand(new long[] {rows, columns}, Nd4j.getRandom());
-    }
-
-    /**
-     * Create a random ndarray with the given shape using
-     * the current time as the seed
-     *
-     * @param rows    the number of rows in the matrix
-     * @param columns the number of columns in the matrix
-     * @return the random ndarray with the specified shape
-     */
-    @Override
-    public INDArray rand(long rows, long columns) {
-        return rand(new long[] {rows, columns}, System.currentTimeMillis());
-    }
-
-    /**
-     * Create a random (uniform 0-1) NDArray with the specified shape and order
-     * @param order      Order ('c' or 'f') of the output array
-     * @param rows       Number of rows of the output array
-     * @param columns    Number of columns of the output array
-     */
-    @Override
-    public INDArray rand(char order, long rows, long columns) {
-        Shape.assertValidOrder(order);
-        return Nd4j.getRandom().nextDouble(order, new long[] {rows, columns});
-    }
-
-    /**
-     * Random normal using the given rng
-     *
-     * @param rows    the number of rows in the matrix
-     * @param columns the number of columns in the matrix
-     * @param r       the random generator to use
-     * @return
-     */
-    @Override
-    public INDArray randn(long rows, long columns, org.nd4j.linalg.api.rng.Random r) {
-        return randn(new long[] {rows, columns}, r);
-    }
-
-    /**
-     * Random normal using the current time stamp
-     * as the seed
-     *
-     * @param rows    the number of rows in the matrix
-     * @param columns the number of columns in the matrix
-     * @return
-     */
-    @Override
-    public INDArray randn(long rows, long columns) {
-        return randn(new long[] {rows, columns}, System.currentTimeMillis());
-    }
-
-    /**
-     * Generate a random normal N(0,1) with the specified order and shape
-     * @param order   Order of the output array
-     * @param rows    the number of rows in the matrix
-     * @param columns the number of columns in the matrix
-     * @return
-     */
-    @Override
-    public INDArray randn(char order, long rows, long columns) {
-        Shape.assertValidOrder(order);
-        return Nd4j.getRandom().nextGaussian(order, new long[] {rows, columns});
-    }
-
-    /**
-     * Random normal using the specified seed
-     *
-     * @param rows    the number of rows in the matrix
-     * @param columns the number of columns in the matrix
-     * @return
-     */
-    @Override
-    public INDArray randn(long rows, long columns, long seed) {
-        Nd4j.getRandom().setSeed(seed);
-        return randn(new long[] {rows, columns}, Nd4j.getRandom());
-    }
-
-    /**
-     * Create a random ndarray with the given shape using the given rng
-     *
-     * @param shape the shape of the ndarray
-     * @param r     the random generator to use
-     * @return the random ndarray with the specified shape
-     */
-    @Override
-    public INDArray rand(int[] shape, Distribution r) {
-        INDArray ret = r.sample(shape);
-        return ret;
-    }
-
-    /**
-     * Create a random ndarray with the given shape using the given rng
-     *
-     * @param shape the shape of the ndarray
-     * @param r     the random generator to use
-     * @return the random ndarray with the specified shape
-     */
-    @Override
-    public INDArray rand(int[] shape, org.nd4j.linalg.api.rng.Random r) {
-        INDArray ret = r.nextDouble(shape);
-        return ret;
-    }
-
-    @Override
-    public INDArray rand(long[] shape, org.nd4j.linalg.api.rng.Random r) {
-        INDArray ret = r.nextDouble(shape);
-        return ret;
-    }
-
-    /**
-     * Create a random ndarray with the given shape using the given rng
-     *
-     * @param shape the shape of the ndarray
-     * @param seed  the  seed to use
-     * @return the random ndarray with the specified shape
-     */
-    @Override
-    public INDArray rand(int[] shape, long seed) {
-        Nd4j.getRandom().setSeed(seed);
-        return rand(shape, Nd4j.getRandom());
-    }
-
-    @Override
-    public INDArray rand(long[] shape, long seed) {
-        Nd4j.getRandom().setSeed(seed);
-        return rand(shape, Nd4j.getRandom());
-    }
-
-    /**
-     * Create a random ndarray with the given shape using
-     * the current time as the seed
-     *
-     * @param shape the shape of the ndarray
-     * @return the random ndarray with the specified shape
-     */
-    @Override
-    public INDArray rand(int[] shape) {
-        return rand(shape, System.currentTimeMillis());
-    }
-
-    @Override
-    public INDArray rand(long[] shape) {
-        return rand(shape, System.currentTimeMillis());
-    }
-
-    /**
-     * Create a random ndarray with the given shape and order
-     *
-     * @param shape the shape of the ndarray
-     * @return the random ndarray with the specified shape
-     */
-    @Override
-    public INDArray rand(char order, int[] shape) {
-        Shape.assertValidOrder(order);
-        return Nd4j.getRandom().nextDouble(order, shape);
-    }
-
-    @Override
-    public INDArray rand(char order, long[] shape) {
-        Shape.assertValidOrder(order);
-        return Nd4j.getRandom().nextDouble(order, shape);
-    }
-
-    /**
-     * Random normal using the given rng
-     *
-     * @param shape the shape of the ndarray
-     * @param r     the random generator to use
-     * @return
-     */
-    @Override
-    public INDArray randn(int[] shape, org.nd4j.linalg.api.rng.Random r) {
-        return r.nextGaussian(shape);
-    }
-
-    @Override
-    public INDArray randn(long[] shape, org.nd4j.linalg.api.rng.Random r) {
-        return r.nextGaussian(shape);
-    }
-
-    /**
-     * Random normal using the current time stamp
-     * as the seed
-     *
-     * @param shape the shape of the ndarray
-     * @return
-     */
-    @Override
-    public INDArray randn(char order, int[] shape) {
-        Shape.assertValidOrder(order);
-        return Nd4j.getRandom().nextGaussian(order, shape);
-    }
-
-    @Override
-    public INDArray randn(char order, long[] shape) {
-        Shape.assertValidOrder(order);
-        return Nd4j.getRandom().nextGaussian(order, shape);
-    }
-
-    /**
-     * Random normal N(0,1) with the specified shape and
-     *
-     * @param shape the shape of the ndarray
-     * @return
-     */
-    @Override
-    public INDArray randn(int[] shape) {
-        return randn(shape, System.currentTimeMillis());
-    }
-
-    @Override
-    public INDArray randn(long[] shape) {
-        return randn(shape, System.currentTimeMillis());
-    }
-
-    /**
-     * Random normal using the specified seed
-     *
-     * @param shape the shape of the ndarray
-     * @return
-     */
-    @Override
-    public INDArray randn(int[] shape, long seed) {
-        Nd4j.getRandom().setSeed(seed);
-        return randn(shape, Nd4j.getRandom());
-    }
-
-    @Override
-    public INDArray randn(long[] shape, long seed) {
-        Nd4j.getRandom().setSeed(seed);
-        return randn(shape, Nd4j.getRandom());
-    }
-
-    /**
-     * Creates a row vector with the data
-     *
-     * @param data the columns of the ndarray
-     * @return the created ndarray
-     */
-    @Override
-    public INDArray create(double[] data) {
-        return create(data, new int[] {1, data.length});
-    }
-
-    /**
-     * Creates a row vector with the data
-     *
-     * @param data the columns of the ndarray
-     * @return the created ndarray
-     */
-    @Override
-    public INDArray create(float[] data) {
-        return create(data, new long[] {data.length});
-    }
-
-    /**
-     * Creates a row vector with the specified number of columns
-     *
-     * @param columns the columns of the ndarray
-     * @return the created ndarray
-     */
-    @Override
-    public INDArray create(long columns) {
-        return create(new long[] {columns});
-    }
-
-    /**
-     * Creates a row vector with the specified number of columns
-     *
-     * @param rows    the rows of the ndarray
-     * @param columns the columns of the ndarray
-     * @return the created ndarray
-     */
-    @Override
-    public INDArray zeros(long rows, long columns) {
-        return zeros(new long[] {rows, columns});
-    }
-
-    /**
-     * This method produces concatenated array, that consist from tensors, fetched from source array, against some dimension and specified indexes
-     *
-     * @param source source tensor
-     * @param sourceDimension dimension of source tensor
-     * @param indexes indexes from source array
-     * @return
-     */
-    @Override
-    public INDArray pullRows(INDArray source, int sourceDimension, int[] indexes, char order) {
-        Shape.assertValidOrder(order);
-        long vectorLength = source.shape()[sourceDimension];
-        INDArray ret = Nd4j.createUninitialized(new long[] {indexes.length, vectorLength}, order);
-
-        for (int cnt = 0; cnt < indexes.length; cnt++) {
-            ret.putRow(cnt, source.tensorAlongDimension((int) indexes[cnt], sourceDimension));
-        }
-
-        return ret;
-    }
-
-    /**
-     * This method produces concatenated array, that consist from tensors, fetched from source array, against some dimension and specified indexes
-     *
-     * @param source          source tensor
-     * @param sourceDimension dimension of source tensor
-     * @param indexes         indexes from source array
-     * @return
-     */
-    @Override
-    public INDArray pullRows(INDArray source, int sourceDimension, int[] indexes) {
-        return pullRows(source, sourceDimension, indexes, Nd4j.order());
-    }
-
-    /**
-     * Creates a row vector with the specified number of columns
-     *
-     * @param columns the columns of the ndarray
-     * @return the created ndarray
-     */
-    @Override
-    public INDArray zeros(long columns) {
-        return zeros(new long[] {columns});
-    }
-
-    /**
-     * Creates an ndarray with the specified value
-     * as the  only value in the ndarray
-     *
-     * @param shape the shape of the ndarray
-     * @param value the value to assign
-     * @return the created ndarray
-     */
-    @Override
-    public INDArray valueArrayOf(int[] shape, double value) {
-        INDArray ret = Nd4j.createUninitialized(shape, Nd4j.order());
-        ret.assign(value);
-        return ret;
-    }
-
-    @Override
-    public INDArray valueArrayOf(long[] shape, double value) {
-        INDArray ret = Nd4j.createUninitialized(shape, Nd4j.order());
-        ret.assign(value);
-        return ret;
-    }
-
-    @Override
-    public INDArray create(int[] shape, int[] stride, long offset, char ordering) {
-        Shape.assertValidOrder(ordering);
-        //ensure shapes that wind up being scalar end up with the write shape
-        long length = ArrayUtil.prodLong(shape);
-        if(length == 0)
-            return scalar(0.0);
-        return create(Nd4j.createBuffer(length), shape, stride, offset, ordering);
-    }
-
-    /**
-     * Creates a row vector with the specified number of columns
-     *
-     * @param rows    the number of rows in the matrix
-     * @param columns the columns of the ndarray
-     * @param value   the value to assign
-     * @return the created ndarray
-     */
-    @Override
-    public INDArray valueArrayOf(long rows, long columns, double value) {
-        INDArray create = createUninitialized(new long[] {rows, columns}, Nd4j.order());
-        create.assign(value);
-        return create;
-    }
-
-    /**
-     * Creates a row vector with the specified number of columns
-     *
-     * @param rows    the number of rows in the matrix
-     * @param columns the columns of the ndarray
-     * @return the created ndarray
-     */
-    @Override
-    public INDArray ones(long rows, long columns) {
-        return ones(new long[] {rows, columns});
-    }
-
-    /**
-     * Creates a row vector with the specified number of columns
-     *
-     * @param columns the columns of the ndarray
-     * @return the created ndarray
-     */
-    @Override
-    public INDArray ones(long columns) {
-        return ones(new long[] {columns});
-    }
-
-    @Override
-    public INDArray create(float[] data, int[] shape, char ordering) {
-        Shape.assertValidOrder(ordering);
-        long length = ArrayUtil.prodLong(shape);
-        if(length == 0)
-            return scalar(0.0);
-        return create(Nd4j.createBuffer(data), shape, Nd4j.getStrides(shape, ordering), 0, ordering);
-    }
-
-    /**
-     * concatenate ndarrays along a dimension
-     *
-     * @param dimension the dimension to concatenate along
-     * @param toConcat  the ndarrays to concatenate
-     * @return the concatenate ndarrays
-     */
-    @Override
-    public INDArray concat(int dimension, INDArray... toConcat) {
-        if (toConcat.length == 1)
-            return toConcat[0];
-        int sumAlongDim = 0;
-        boolean allC = toConcat[0].ordering() == 'c';
-
-        long[] outputShape = ArrayUtil.copy(toConcat[0].shape());
-        outputShape[dimension] = sumAlongDim;
-
-        for (int i = 0; i < toConcat.length; i++) {
-            sumAlongDim += toConcat[i].size(dimension);
-            allC = allC && toConcat[i].ordering() == 'c';
-            for (int j = 0; j < toConcat[i].rank(); j++) {
-                if (j != dimension && toConcat[i].size(j) != outputShape[j] && !toConcat[i].isVector()) {
-                    throw new IllegalArgumentException(
-                                    "Illegal concatenation at array " + i + " and shape element " + j);
-                }
-            }
-        }
-
-
-
-        long[] sortedStrides = Nd4j.getStrides(outputShape);
-
-        INDArray ret = Nd4j.create(outputShape, sortedStrides);
-        allC &= (ret.ordering() == 'c');
-
-        if (toConcat[0].isScalar()) {
-            INDArray retLinear = ret.reshape(-1);
-            for (int i = 0; i < retLinear.length(); i++)
-                retLinear.putScalar(i, toConcat[i].getDouble(0));
-            return ret;
-        }
-
-
-
-        if (dimension == 0 && allC) {
-            int currBuffer = 0;
-            int currBufferOffset = 0;
-            for (int i = 0; i < ret.length(); i++) {
-                ret.data().put(i, toConcat[currBuffer].data()
-                                .getDouble(toConcat[currBuffer].offset() + currBufferOffset++));
-                if (currBufferOffset >= toConcat[currBuffer].length()) {
-                    currBuffer++;
-                    currBufferOffset = 0;
-                }
-            }
-
-            return ret;
-        }
-
-        int arrOffset = 0;
-
-        if (ret.tensorsAlongDimension(dimension) > Integer.MAX_VALUE)
-            throw new ND4JArraySizeException();
-        INDArray[] retAlongDimensionArrays = new INDArray[(int) ret.tensorsAlongDimension(dimension)];
-        for (int i = 0; i < retAlongDimensionArrays.length; i++)
-            retAlongDimensionArrays[i] = ret.tensorAlongDimension(i, dimension);
-
-        for (INDArray arr : toConcat) {
-            long arrTensorLength = -1;
-
-            if (arr.tensorsAlongDimension(dimension) != ret.tensorsAlongDimension(dimension))
-                throw new IllegalStateException("Illegal concatenate. Tensors along dimension must be same length.");
-
-
-            for (int i = 0; i < arr.tensorsAlongDimension(dimension); i++) {
-                INDArray retLinear = retAlongDimensionArrays[i];
-                INDArray arrTensor = arr.tensorAlongDimension(i, dimension);
-
-                arrTensorLength = arrTensor.length();
-                for (int j = 0; j < arrTensor.length(); j++) {
-                    int idx = j + arrOffset;
-                    retLinear.putScalar(idx, arrTensor.getDouble(j));
-                }
-            }
-
-            //bump the sliding window
-            arrOffset += arrTensorLength;
-
-        }
-
-        return ret;
-    }
-
-    /**
-     * Concatenates two matrices horizontally.
-     * Matrices must have identical
-     * numbers of rows.
-     *
-     * @param arrs
-     */
-    public INDArray hstack(@NonNull INDArray... arrs) {
-        int firstRank = arrs[0].rank();
-        Preconditions.checkState(firstRank > 0 && firstRank <= 2, "Only rank 1 and 2 arrays may be horizontally stacked; first input has rank %ndRank shape %nhShape", arrs[0], arrs[0]);
-        for( int i=1; i<arrs.length; i++ ){
-            Preconditions.checkState(firstRank == arrs[i].rank(), "Array ranks must be equal for horizontal stacking, arrs[0].rank=%s, arrs[%s].rank=%s",
-                    arrs[0].rank(), i, arrs[i].rank());
-        }
-        if(firstRank == 1){
-            return Nd4j.concat(0, arrs);
-        } else {
-            return Nd4j.concat(1, arrs);
-        }
-    }
-
-    /**
-     * Concatenates two matrices vertically. Matrices must have identical
-     * numbers of columns.
-     *
-     * @param arrs
-     */
-    @Override
-    public INDArray vstack(final INDArray... arrs) {
-        return Nd4j.concat(0, arrs);
-    }
-
-
-    /**
-     * Create an ndarray of zeros
-     *
-     * @param shape the shape of the ndarray
-     * @return an ndarray with ones filled in
-     */
-    @Override
-    public INDArray zeros(int[] shape) {
-        INDArray ret = create(shape);
-        return ret;
-    }
-
-    @Override
-    public INDArray zeros(long[] shape) {
-        INDArray ret = create(shape);
-        return ret;
-    }
-
-
-    /**
-     * Create an ndarray of ones
-     *
-     * @param shape the shape of the ndarray
-     * @return an ndarray with ones filled in
-     */
-    @Override
-    public INDArray ones(int[] shape) {
-        INDArray ret = createUninitialized(shape, Nd4j.order());
-        ret.assign(1);
-        return ret;
-    }
-
-    @Override
-    public INDArray ones(long[] shape) {
-        //ensure shapes that wind up being scalar end up with the write shape
-        INDArray ret = createUninitialized(shape, Nd4j.order());
-        ret.assign(1);
-        return ret;
-    }
-
-
-    /**
-     * Creates an ndarray with the specified shape
-     *
-     * @param data    the data to use with the ndarray
-     * @param rows    the rows of the ndarray
-     * @param columns the columns of the ndarray
-     * @param stride  the stride for the ndarray
-     * @param offset  the offset of the ndarray
-     * @return the instance
-     */
-    @Override
-    public INDArray create(float[] data, long rows, long columns, int[] stride, long offset) {
-        return create(data, new long[] {rows, columns}, ArrayUtil.toLongArray(stride), offset);
-    }
-
-
-    /**
-     * Creates an ndarray with the specified shape
-     *
-     * @param shape  the shape of the ndarray
-     * @param stride the stride for the ndarray
-     * @param offset the offset of the ndarray
-     * @return the instance
-     */
-    public abstract INDArray create(float[] data, int[] shape, int[] stride, long offset);
-
-
-    /**
-     * Create an ndrray with the specified shape
-     *
-     * @param data  the data to use with tne ndarray
-     * @param shape the shape of the ndarray
-     * @return the created ndarray
-     */
-    @Override
-    public INDArray create(double[] data, int[] shape) {
-        return create(data, shape, Nd4j.getStrides(shape), 0);
-    }
-
-
-    /**
-     * Create an ndrray with the specified shape
-     *
-     * @param data  the data to use with tne ndarray
-     * @param shape the shape of the ndarray
-     * @return the created ndarray
-     */
-    @Override
-    public INDArray create(float[] data, int[] shape) {
-        return create(data, shape, Nd4j.getStrides(shape), 0);
-    }
-
-    @Override
-    public INDArray create(float[] data, long[] shape) {
-        return create(data, shape, Nd4j.getStrides(shape), 0);
-    }
-
-    @Override
-    public INDArray create(double[] data, long[] shape) {
-        return create(data, shape, Nd4j.getStrides(shape), 0);
-    }
-
-
-    /**
-     * Creates an ndarray with the specified shape
-     *
-     * @param data    the data to use with tne ndarray
-     * @param rows    the rows of the ndarray
-     * @param columns the columns of the ndarray
-     * @param stride  the stride for the ndarray
-     * @param offset  the offset of the ndarray
-     * @return the instance
-     */
-    @Override
-    public INDArray create(double[] data, long rows, long columns, int[] stride, long offset) {
-        return create(data, new long[] {rows, columns}, ArrayUtil.toLongArray(stride), offset);
-    }
-
-
-    /**
-     * Creates an ndarray with the specified shape
-     *
-     * @param shape  the shape of the ndarray
-     * @param stride the stride for the ndarray
-     * @param offset the offset of the ndarray
-     * @return the instance
-     */
-    public abstract INDArray create(double[] data, int[] shape, int[] stride, long offset);
-
-    /**
-     * Creates an ndarray with the specified shape
-     *
-     * @param shape the shape of the ndarray
-     * @return the instance
-     */
-    public abstract INDArray create(List<INDArray> list, int[] shape);
-
-
-    /**
-     * Creates an ndarray with the specified shape
-     *
-     * @param rows    the rows of the ndarray
-     * @param columns the columns of the ndarray
-     * @param stride  the stride for the ndarray
-     * @param offset  the offset of the ndarray
-     * @return the instance
-     */
-    @Override
-    public INDArray create(long rows, long columns, int[] stride, long offset) {
-        /*
-        if (Nd4j.dataType() == DataType.DOUBLE)
-            return create(new double[rows * columns], new int[] {rows, columns}, stride, offset);
-        if (Nd4j.dataType() == DataType.FLOAT || Nd4j.dataType() == DataType.HALF)
-            return create(new float[rows * columns], new int[] {rows, columns}, stride, offset);
-        if (Nd4j.dataType() == DataType.INT)
-            return create(new int[rows * columns], new int[] {rows, columns}, stride, offset);
-        throw new IllegalStateException("Illegal data opType " + Nd4j.dataType());
-        */
-
-        throw new UnsupportedOperationException();
-    }
-
-
-    /**
-     * Creates an ndarray with the specified shape
-     *
-     * @param shape  the shape of the ndarray
-     * @param stride the stride for the ndarray
-     * @param offset the offset of the ndarray
-     * @return the instance
-     */
-    @Override
-    public INDArray create(int[] shape, int[] stride, long offset) {
-        DataBuffer buffer = Nd4j.createBuffer(ArrayUtil.prodLong(shape));
-        return create(buffer, shape, stride, offset);
-    }
-
-    @Override
-    public INDArray create(long[] shape, long[] stride, long offset) {
-        DataBuffer buffer = Nd4j.createBuffer(ArrayUtil.prodLong(shape));
-        return create(buffer, shape, stride, offset);
-    }
-
-    @Override
-    public INDArray scalar(DataType dataType) {
-        switch(dataType) {
-            case BOOL:
-                return create(Nd4j.createTypedBuffer(new boolean[]{true},dataType));
-            case UTF8:
-                return Nd4j.create(Arrays.asList(""));
-            default:
-                return create(Nd4j.createTypedBuffer(new float[]{0.0f},dataType));
-        }
-    }
-    /**
-     * Creates an ndarray with the specified shape
-     *
-     * @param rows    the rows of the ndarray
-     * @param columns the columns of the ndarray
-     * @param stride  the stride for the ndarray
-     * @return the instance
-     */
-    @Override
-    public INDArray create(long rows, long columns, int[] stride) {
-        return create(new long[] {rows, columns}, ArrayUtil.toLongArray(stride));
-    }
-
-    @Override
-    public INDArray create(long[] shape, long[] stride) {
-        return create(shape, stride, 0, Nd4j.order());
-    }
-
-    @Override
-    public INDArray create(long[] shape, long[] stride, long offset, char ordering) {
-        Shape.assertValidOrder(ordering);
-        return create(Nd4j.createBuffer(ArrayUtil.prodLong(shape)), shape, stride, offset, ordering);
-    }
-
-
-    /**
-     * Creates an ndarray with the specified shape
-     *
-     * @param shape  the shape of the ndarray
-     * @param stride the stride for the ndarray
-     * @return the instance
-     */
-    @Override
-    public INDArray create(int[] shape, int[] stride) {
-        return create(shape, stride, 0);
-    }
-
-
-    /**
-     * Creates an ndarray with the specified shape
-     *
-     * @param rows    the rows of the ndarray
-     * @param columns the columns of the ndarray
-     * @return the instance
-     */
-    @Override
-    public INDArray create(long rows, long columns) {
-        return create(new long[] {rows, columns});
-    }
-
-    /**
-     * Creates an ndarray with the specified shape
-     *
-     * @param shape the shape of the ndarray
-     * @return the instance
-     */
-    @Override
-    public INDArray create(long[] shape) {
-        //ensure shapes that wind up being scalar end up with the write shape
-
-        return create(shape, Nd4j.getStrides(shape), 0L);
-    }
-
-    /**
-     * Creates an ndarray with the specified shape
-     *
-     * @param shape the shape of the ndarray
-     * @return the instance
-     */
-    @Override
-    public INDArray create(int[] shape) {
-        return create(shape, Nd4j.getStrides(shape), 0);
-    }
-
-    /**
-     * Create a scalar nd array with the specified value and offset
-     *
-     * @param value  the value of the scalar
-     * @param offset the offset of the ndarray
-     * @return the scalar nd array
-     */
-    @Override
-    public INDArray scalar(float value, long offset) {
-        return create(new float[] {value}, new int[0], new int[0], offset);
-    }
-
-    /**
-     * Create a scalar nd array with the specified value and offset
-     *
-     * @param value  the value of the scalar
-     * @param offset the offset of the ndarray
-     * @return the scalar nd array
-     */
-    @Override
-    public INDArray scalar(double value, long offset) {
-        return create(new double[] {value}, new int[0], new int[0], offset);
-    }
-
-    /**
-     * Create a scalar nd array with the specified value and offset
-     *
-     * @param value  the value of the scalar
-     * @param offset the offset of the ndarray
-     * @return the scalar nd array
-     */
-    @Override
-    public INDArray scalar(int value, long offset) {
-        return create(new int[] {value}, new long[0], new long[0], DataType.INT, Nd4j.getMemoryManager().getCurrentWorkspace());
-    }
-
-    /**
-     * Create a scalar ndarray with the specified offset
-     *
-     * @param value the value to initialize the scalar with
-     * @return the created ndarray
-     */
-    @Override
-    public INDArray scalar(Number value) {
-        MemoryWorkspace  ws = Nd4j.getMemoryManager().getCurrentWorkspace();
-
-        if (value instanceof Double || value instanceof AtomicDouble)   /* note that org.nd4j.linalg.primitives.AtomicDouble extends org.nd4j.shade.guava.util.concurrent.AtomicDouble */
-            return scalar(value.doubleValue());
-        else if (value instanceof Float)
-            return scalar(value.floatValue());
-        else if (value instanceof Long || value instanceof AtomicLong)
-            return create(new long[] {value.longValue()}, new long[] {}, new long[] {}, DataType.LONG, ws);
-        else if (value instanceof Integer || value instanceof AtomicInteger)
-            return create(new int[] {value.intValue()}, new long[] {}, new long[] {}, DataType.INT, ws);
-        else if (value instanceof Short)
-            return create(new short[] {value.shortValue()}, new long[] {}, new long[] {}, DataType.SHORT, ws);
-        else if (value instanceof Byte)
-            return create(new byte[] {value.byteValue()}, new long[] {}, new long[] {}, DataType.BYTE, ws);
-        else
-            throw new UnsupportedOperationException("Unsupported data type: [" + value.getClass().getSimpleName() + "]");
-    }
-
-    /**
-     * Create a scalar nd array with the specified value and offset
-     *
-     * @param value the value of the scalar
-     * @return the scalar nd array
-     */
-    @Override
-    public INDArray scalar(double value) {
-        return create(new double[] {value}, new long[0], new long[0], DataType.DOUBLE, Nd4j.getMemoryManager().getCurrentWorkspace());
-    }
-
-    @Override
-    public INDArray scalar(float value) {
-        return create(new float[] {value}, new long[0], new long[0], DataType.FLOAT, Nd4j.getMemoryManager().getCurrentWorkspace());
-    }
-
-    @Override
-    public INDArray create(float[] data, int[] shape, long offset) {
-        return create(Nd4j.createBuffer(data), shape, offset);
-    }
-
-    public abstract INDArray create(float[] data, long[] shape, long[] stride, char order, DataType dataType, MemoryWorkspace workspace);
-
-    @Override
-    public INDArray create(float[] data, char order) {
-        val shape = new long[] {data.length};
-        val stride = Nd4j.getStrides(shape, order);
-        return create(data, shape, stride, order, DataType.FLOAT);
-    }
-
-    @Override
-    public INDArray create(float[] data, int[] shape, int[] stride, char order, long offset) {
-        return create(Nd4j.createBuffer(data), shape, stride, order, offset);
-    }
-
-
-    @Override
-    public INDArray create(double[] data, char order) {
-        Shape.assertValidOrder(order);
-        return create(data, new long[] {data.length}, new long[]{1}, DataType.DOUBLE, Nd4j.getMemoryManager().getCurrentWorkspace());
-    }
-
-    @Override
-    public INDArray create(double[] data, int[] shape, int[] stride, char order, long offset) {
-        return create(Nd4j.createBuffer(data), shape, stride, order, offset);
-
-    }
-
-    @Override
-    public INDArray create(DataBuffer buffer, int[] shape, int[] stride, char order, long offset) {
-        Shape.assertValidOrder(order);
-        return create(buffer, shape, stride, offset, order);
-    }
-
-    @Override
-    public INDArray create(int[] data, int[] shape, int[] stride, char order, long offset) {
-        Shape.assertValidOrder(order);
-        return create(Nd4j.createBuffer(data), shape, stride, order, offset);
-    }
-}
->>>>>>> 18d8170d
+/*
+ *  ******************************************************************************
+ *  *
+ *  *
+ *  * This program and the accompanying materials are made available under the
+ *  * terms of the Apache License, Version 2.0 which is available at
+ *  * https://www.apache.org/licenses/LICENSE-2.0.
+ *  *
+ *  *  See the NOTICE file distributed with this work for additional
+ *  *  information regarding copyright ownership.
+ *  * Unless required by applicable law or agreed to in writing, software
+ *  * distributed under the License is distributed on an "AS IS" BASIS, WITHOUT
+ *  * WARRANTIES OR CONDITIONS OF ANY KIND, either express or implied. See the
+ *  * License for the specific language governing permissions and limitations
+ *  * under the License.
+ *  *
+ *  * SPDX-License-Identifier: Apache-2.0
+ *  *****************************************************************************
+ */
+
+package org.nd4j.linalg.factory;
+
+
+import lombok.NonNull;
+import lombok.val;
+import org.nd4j.common.base.Preconditions;
+import org.nd4j.linalg.api.blas.*;
+import org.nd4j.linalg.api.buffer.DataBuffer;
+import org.nd4j.linalg.api.buffer.DataType;
+import org.nd4j.linalg.api.memory.MemoryWorkspace;
+import org.nd4j.linalg.api.ndarray.INDArray;
+import org.nd4j.linalg.api.ops.DynamicCustomOp;
+import org.nd4j.linalg.api.ops.random.impl.Range;
+import org.nd4j.linalg.api.rng.distribution.Distribution;
+import org.nd4j.linalg.api.shape.Shape;
+import org.nd4j.linalg.exception.ND4JArraySizeException;
+import org.nd4j.linalg.indexing.INDArrayIndex;
+import org.nd4j.linalg.indexing.NDArrayIndex;
+import org.nd4j.common.primitives.AtomicDouble;
+import org.nd4j.common.util.ArrayUtil;
+
+import java.util.*;
+import java.util.concurrent.atomic.AtomicInteger;
+import java.util.concurrent.atomic.AtomicLong;
+
+public abstract class BaseNDArrayFactory implements NDArrayFactory {
+
+    // We don't really care about dtype field we'll use context instead
+    // protected DataType dtype;
+    protected char order;
+    protected Blas blas;
+    protected Level1 level1;
+    protected Level2 level2;
+    protected Level3 level3;
+    protected Lapack lapack;
+
+    public BaseNDArrayFactory() {}
+
+    @Override
+    public Lapack lapack() {
+        if (lapack == null)
+            createLapack();
+        return lapack;
+    }
+
+    @Override
+    public Blas blas() {
+        if (blas == null)
+            createBlas();
+        return blas;
+    }
+
+    @Override
+    public Level1 level1() {
+        if (level1 == null)
+            createLevel1();
+        return level1;
+    }
+
+    @Override
+    public Level2 level2() {
+        if (level2 == null)
+            createLevel2();
+        return level2;
+    }
+
+    @Override
+    public Level3 level3() {
+        if (level3 == null)
+            createLevel3();
+        return level3;
+    }
+
+    /**
+     *
+     * Initialize with the given data opType and ordering
+     * The ndarray factory will use this for
+     * @param dtype the data opType
+     * @param order the ordering in mem
+     */
+    protected BaseNDArrayFactory(DataType dtype, Character order) {
+        // this.dtype = dtype;
+        if (Character.toLowerCase(order) != 'c' && Character.toLowerCase(order) != 'f')
+            throw new IllegalArgumentException("Order must either be c or f");
+
+        this.order = Character.toLowerCase(order);
+    }
+
+    /**
+     * @param dtype the data opType
+     * @param order the ordering
+     */
+    protected BaseNDArrayFactory(DataType dtype, char order) {
+        // this.dtype = dtype;
+        if (Character.toLowerCase(order) != 'c' && Character.toLowerCase(order) != 'f')
+            throw new IllegalArgumentException("Order must either be c or f");
+
+        this.order = Character.toLowerCase(order);
+    }
+
+    /**
+     * Sets the order. Primarily for testing purposes
+     *
+     * @param order
+     */
+    @Override
+    public void setOrder(char order) {
+        Preconditions.checkArgument(order == 'c' || order == 'f', "Order specified must be either c or f: got %s", String.valueOf(order));
+        this.order = order;
+    }
+
+    @Override
+    public INDArray rand(long[] shape, double min, double max, org.nd4j.linalg.api.rng.Random rng) {
+        Nd4j.getRandom().setSeed(rng.getSeed());
+        return Nd4j.getDistributions().createUniform(min, max).sample(shape);
+    }
+
+    @Override
+    public INDArray rand(int[] shape, double min, double max, org.nd4j.linalg.api.rng.Random rng) {
+        Nd4j.getRandom().setSeed(rng.getSeed());
+        return Nd4j.getDistributions().createUniform(min, max).sample(shape);
+    }
+
+    @Override
+    public INDArray rand(long rows, long columns, double min, double max, org.nd4j.linalg.api.rng.Random rng) {
+        Nd4j.getRandom().setSeed(rng.getSeed());
+        return rand(new long[] {rows, columns}, min, max, rng);
+    }
+
+    /**
+     * Sets the data opType
+     *
+     * @param dtype
+     */
+    @Override
+    public void setDType(DataType dtype) {
+        assert dtype == DataType.DOUBLE || dtype == DataType.FLOAT
+                        || dtype == DataType.INT : "Invalid opType passed, must be float or double";
+        // this.dtype = dtype;
+    }
+
+    @Override
+    public INDArray create(int[] shape, DataType dataType, MemoryWorkspace workspace) {
+        return create(shape, Nd4j.createBuffer(shape, dataType));
+    }
+
+    /**
+     * Returns the order for this ndarray for internal data storage
+     *
+     * @return the order (c or f)
+     */
+    @Override
+    public char order() {
+        return order;
+    }
+
+    /**
+     * Returns the data opType for this ndarray
+     *
+     * @return the data opType for this ndarray
+     */
+    @Override
+    public DataType dtype() {
+        return Nd4j.dataType();
+    }
+
+    @Override
+    public INDArray create(int[] ints, int[] ints1, int[] stride, long offset) {
+        return create(Nd4j.createBuffer(ints), ints1, stride, offset);
+    }
+
+    @Override
+    public INDArray create(long rows, long columns, char ordering) {
+        return create(new long[] {rows, columns}, ordering);
+    }
+
+
+    /**
+     * Returns a vector with all of the elements in every nd array
+     * equal to the sum of the lengths of the ndarrays
+     *
+     * @param matrices the ndarrays to getFloat a flattened representation of
+     * @return the flattened ndarray
+     */
+    @Override
+    public INDArray toFlattened(Collection<INDArray> matrices) {
+        return toFlattened('c', matrices.toArray(new INDArray[matrices.size()]));
+    }
+
+    @Override
+    public INDArray toFlattened(int length, Iterator<? extends INDArray>... matrices) {
+        List<INDArray> arr = new ArrayList<>();
+        for (Iterator<? extends INDArray> arrs : matrices) {
+            while (arrs.hasNext())
+                arr.add(arrs.next());
+        }
+        return toFlattened(arr);
+    }
+
+    /**
+     * Returns a column vector where each entry is the nth bilinear
+     * product of the nth slices of the two tensors.
+     */
+    @Override
+    public INDArray bilinearProducts(INDArray curr, INDArray in) {
+        Preconditions.checkArgument(curr.rank() == 3, "Argument 'curr' must be rank 3. Got input with rank: %s", curr.rank());
+        if (in.columns() != 1) {
+            throw new AssertionError("Expected a column vector");
+        }
+        if (in.rows() != curr.size(curr.shape().length - 1)) {
+            throw new AssertionError("Number of rows in the input does not match number of columns in tensor");
+        }
+        if (curr.size(curr.shape().length - 2) != curr.size(curr.shape().length - 1)) {
+            throw new AssertionError("Can only perform this operation on a SimpleTensor with square slices");
+        }
+
+        INDArray ret = Nd4j.create(curr.slices(), 1);
+        INDArray inT = in.transpose();
+        for (int i = 0; i < curr.slices(); i++) {
+            INDArray slice = curr.slice(i);
+            INDArray inTTimesSlice = inT.mmul(slice);
+            ret.putScalar(i, Nd4j.getBlasWrapper().dot(inTTimesSlice, in));
+        }
+        return ret;
+    }
+
+    @Override
+    public INDArray toFlattened(INDArray... matrices) {
+        return toFlattened(Nd4j.order(), Arrays.asList(matrices));
+    }
+
+
+    @Override
+    public INDArray toFlattened(char order, INDArray... matrices) {
+        return toFlattened(order, Arrays.asList(matrices));
+    }
+
+    /**
+     * Create the identity ndarray
+     *
+     * @param n the number for the identity
+     * @return
+     */
+    @Override
+    public INDArray eye(long n) {
+        INDArray ret = Nd4j.create(n, n);
+        for (int i = 0; i < n; i++) {
+            ret.put(i, i, 1.0);
+        }
+
+        return ret.reshape(n, n);
+
+    }
+
+    /**
+     * Rotate a matrix 90 degrees
+     *
+     * @param toRotate the matrix to rotate
+     * @return the rotated matrix
+     */
+    @Override
+    public void rot90(INDArray toRotate) {
+        if (!toRotate.isMatrix())
+            throw new IllegalArgumentException("Only rotating matrices");
+
+        INDArray start = toRotate.transpose();
+        for (int i = 0; i < start.rows(); i++)
+            start.putRow(i, reverse(start.getRow(i)));
+
+    }
+
+    /**
+     * Reverses the passed in matrix such that m[0] becomes m[m.length - 1] etc
+     *
+     * @param reverse the matrix to reverse
+     * @return the reversed matrix
+     */
+    @Override
+    public INDArray rot(INDArray reverse) {
+        INDArray ret = Nd4j.create(reverse.shape());
+        if (reverse.isVector())
+            return reverse(reverse);
+        else {
+            for (int i = 0; i < reverse.slices(); i++) {
+                ret.putSlice(i, reverse(reverse.slice(i)));
+            }
+        }
+        return ret.reshape(reverse.shape());
+    }
+
+    /**
+     * Reverses the passed in matrix such that m[0] becomes m[m.length - 1] etc
+     *
+     * @param reverse the matrix to reverse
+     * @return the reversed matrix
+     */
+    
+    @Override
+    public INDArray reverse(INDArray reverse) {
+        // FIXME: native method should be used instead
+        INDArray rev = reverse.reshape(-1);
+        INDArray ret = Nd4j.create(rev.shape());
+        int count = 0;
+        for (long i = rev.length() - 1; i >= 0; i--) {
+            ret.putScalar(count++, rev.getFloat(i));
+
+        }
+
+        return ret.reshape(reverse.shape());
+    }
+
+    /**
+     * Array of evenly spaced values.
+     *
+     * @param begin the begin of the range
+     * @param end   the end of the range
+     * @return the range vector
+     */
+    @Override
+    public INDArray arange(double begin, double end, double step) {
+        long length = (long)Math.floor((end-begin)/step);
+        DynamicCustomOp op = new Range(begin, end, step, DataType.FLOAT);
+        INDArray out = Nd4j.create(op.calculateOutputShape().get(0));
+        op.setOutputArgument(0, out);
+        Nd4j.exec(op);
+        return out;
+    }
+
+    /**
+     * Copy a to b
+     *
+     * @param a the origin matrix
+     * @param b the destination matrix
+     */
+    @Override
+    public void copy(INDArray a, INDArray b) {
+        b.assign(a);
+    }
+
+    /**
+     * Generates a random matrix between min and max
+     *
+     * @param shape the number of rows of the matrix
+     * @param min   the minimum number
+     * @param max   the maximum number
+     * @param rng   the rng to use
+     * @return a random matrix of the specified shape and range
+     */
+    @Override
+    public INDArray rand(int[] shape, float min, float max, org.nd4j.linalg.api.rng.Random rng) {
+        //ensure shapes that wind up being scalar end up with the write shape
+        if (shape.length == 1 && shape[0] == 0) {
+            shape = new int[] {1, 1};
+        }
+        return Nd4j.getDistributions().createUniform(min, max).sample(shape);
+    }
+
+    @Override
+    public INDArray rand(long[] shape, float min, float max, org.nd4j.linalg.api.rng.Random rng) {
+        //ensure shapes that wind up being scalar end up with the write shape
+        if (shape.length == 1 && shape[0] == 0) {
+            shape = new long[] {1, 1};
+        }
+        return Nd4j.getDistributions().createUniform(min, max).sample(shape);
+    }
+
+    /**
+     * Generates a random matrix between min and max
+     *
+     * @param rows    the number of rows of the matrix
+     * @param columns the number of columns in the matrix
+     * @param min     the minimum number
+     * @param max     the maximum number
+     * @param rng     the rng to use
+     * @return a random matrix of the specified shape and range
+     */
+    @Override
+    public INDArray rand(long rows, long columns, float min, float max, org.nd4j.linalg.api.rng.Random rng) {
+        return rand(new long[] {rows, columns}, min, max, rng);
+    }
+
+    /**
+     * Merge the vectors and append a bias.
+     * Each vector must be either row or column vectors.
+     * An exception is thrown for inconsistency (mixed row and column vectors)
+     *
+     * @param vectors the vectors to merge
+     * @return the merged ndarray appended with the bias
+     */
+    @Override
+    public INDArray appendBias(INDArray... vectors) {
+        Preconditions.checkArgument(vectors != null && vectors.length > 0, "vectros must be not null and have at least one element");
+        int size = 0;
+        for (INDArray vector : vectors) {
+            size += vector.rows();
+            Preconditions.checkArgument(vectors[0].dataType() == vector.dataType(), "appendBias: all arrays must have same type");
+        }
+
+
+        INDArray result = Nd4j.create(vectors[0].dataType(), size + 1, vectors[0].columns());
+        int index = 0;
+        for (INDArray vector : vectors) {
+            INDArray put = toFlattened(vector, Nd4j.ones(vector.dataType(), 1));
+            result.put(new INDArrayIndex[] {NDArrayIndex.interval(index, index + vector.rows() + 1),
+                            NDArrayIndex.interval(0, vectors[0].columns())}, put);
+            index += vector.rows();
+        }
+
+        return result;
+    }
+
+    /**
+     * Create a random ndarray with the given shape using the given rng
+     *
+     * @param rows    the number of rows in the matrix
+     * @param columns the number of columns in the matrix
+     * @param r       the random generator to use
+     * @return the random ndarray with the specified shape
+     */
+    @Override
+    public INDArray rand(long rows, long columns, org.nd4j.linalg.api.rng.Random r) {
+        return rand(new long[] {rows, columns}, r);
+    }
+
+    /**
+     * Create a random ndarray with the given shape using the given rng
+     *
+     * @param rows    the number of rows in the matrix
+     * @param columns the columns of the ndarray
+     * @param seed    the  seed to use
+     * @return the random ndarray with the specified shape
+     */
+    @Override
+    public INDArray rand(long rows, long columns, long seed) {
+        Nd4j.getRandom().setSeed(seed);
+        return rand(new long[] {rows, columns}, Nd4j.getRandom());
+    }
+
+    /**
+     * Create a random ndarray with the given shape using
+     * the current time as the seed
+     *
+     * @param rows    the number of rows in the matrix
+     * @param columns the number of columns in the matrix
+     * @return the random ndarray with the specified shape
+     */
+    @Override
+    public INDArray rand(long rows, long columns) {
+        return rand(new long[] {rows, columns}, System.currentTimeMillis());
+    }
+
+    /**
+     * Create a random (uniform 0-1) NDArray with the specified shape and order
+     * @param order      Order ('c' or 'f') of the output array
+     * @param rows       Number of rows of the output array
+     * @param columns    Number of columns of the output array
+     */
+    @Override
+    public INDArray rand(char order, long rows, long columns) {
+        Shape.assertValidOrder(order);
+        return Nd4j.getRandom().nextDouble(order, new long[] {rows, columns});
+    }
+
+    /**
+     * Random normal using the given rng
+     *
+     * @param rows    the number of rows in the matrix
+     * @param columns the number of columns in the matrix
+     * @param r       the random generator to use
+     * @return
+     */
+    @Override
+    public INDArray randn(long rows, long columns, org.nd4j.linalg.api.rng.Random r) {
+        return randn(new long[] {rows, columns}, r);
+    }
+
+    /**
+     * Random normal using the current time stamp
+     * as the seed
+     *
+     * @param rows    the number of rows in the matrix
+     * @param columns the number of columns in the matrix
+     * @return
+     */
+    @Override
+    public INDArray randn(long rows, long columns) {
+        return randn(new long[] {rows, columns}, System.currentTimeMillis());
+    }
+
+    /**
+     * Generate a random normal N(0,1) with the specified order and shape
+     * @param order   Order of the output array
+     * @param rows    the number of rows in the matrix
+     * @param columns the number of columns in the matrix
+     * @return
+     */
+    @Override
+    public INDArray randn(char order, long rows, long columns) {
+        Shape.assertValidOrder(order);
+        return Nd4j.getRandom().nextGaussian(order, new long[] {rows, columns});
+    }
+
+    /**
+     * Random normal using the specified seed
+     *
+     * @param rows    the number of rows in the matrix
+     * @param columns the number of columns in the matrix
+     * @return
+     */
+    @Override
+    public INDArray randn(long rows, long columns, long seed) {
+        Nd4j.getRandom().setSeed(seed);
+        return randn(new long[] {rows, columns}, Nd4j.getRandom());
+    }
+
+    /**
+     * Create a random ndarray with the given shape using the given rng
+     *
+     * @param shape the shape of the ndarray
+     * @param r     the random generator to use
+     * @return the random ndarray with the specified shape
+     */
+    @Override
+    public INDArray rand(int[] shape, Distribution r) {
+        INDArray ret = r.sample(shape);
+        return ret;
+    }
+
+    /**
+     * Create a random ndarray with the given shape using the given rng
+     *
+     * @param shape the shape of the ndarray
+     * @param r     the random generator to use
+     * @return the random ndarray with the specified shape
+     */
+    @Override
+    public INDArray rand(int[] shape, org.nd4j.linalg.api.rng.Random r) {
+        INDArray ret = r.nextDouble(shape);
+        return ret;
+    }
+
+    @Override
+    public INDArray rand(long[] shape, org.nd4j.linalg.api.rng.Random r) {
+        INDArray ret = r.nextDouble(shape);
+        return ret;
+    }
+
+    /**
+     * Create a random ndarray with the given shape using the given rng
+     *
+     * @param shape the shape of the ndarray
+     * @param seed  the  seed to use
+     * @return the random ndarray with the specified shape
+     */
+    @Override
+    public INDArray rand(int[] shape, long seed) {
+        Nd4j.getRandom().setSeed(seed);
+        return rand(shape, Nd4j.getRandom());
+    }
+
+    @Override
+    public INDArray rand(long[] shape, long seed) {
+        Nd4j.getRandom().setSeed(seed);
+        return rand(shape, Nd4j.getRandom());
+    }
+
+    /**
+     * Create a random ndarray with the given shape using
+     * the current time as the seed
+     *
+     * @param shape the shape of the ndarray
+     * @return the random ndarray with the specified shape
+     */
+    @Override
+    public INDArray rand(int[] shape) {
+        return rand(shape, System.currentTimeMillis());
+    }
+
+    @Override
+    public INDArray rand(long[] shape) {
+        return rand(shape, System.currentTimeMillis());
+    }
+
+    /**
+     * Create a random ndarray with the given shape and order
+     *
+     * @param shape the shape of the ndarray
+     * @return the random ndarray with the specified shape
+     */
+    @Override
+    public INDArray rand(char order, int[] shape) {
+        Shape.assertValidOrder(order);
+        return Nd4j.getRandom().nextDouble(order, shape);
+    }
+
+    @Override
+    public INDArray rand(char order, long[] shape) {
+        Shape.assertValidOrder(order);
+        return Nd4j.getRandom().nextDouble(order, shape);
+    }
+
+    /**
+     * Random normal using the given rng
+     *
+     * @param shape the shape of the ndarray
+     * @param r     the random generator to use
+     * @return
+     */
+    @Override
+    public INDArray randn(int[] shape, org.nd4j.linalg.api.rng.Random r) {
+        return r.nextGaussian(shape);
+    }
+
+    @Override
+    public INDArray randn(long[] shape, org.nd4j.linalg.api.rng.Random r) {
+        return r.nextGaussian(shape);
+    }
+
+    /**
+     * Random normal using the current time stamp
+     * as the seed
+     *
+     * @param shape the shape of the ndarray
+     * @return
+     */
+    @Override
+    public INDArray randn(char order, int[] shape) {
+        Shape.assertValidOrder(order);
+        return Nd4j.getRandom().nextGaussian(order, shape);
+    }
+
+    @Override
+    public INDArray randn(char order, long[] shape) {
+        Shape.assertValidOrder(order);
+        return Nd4j.getRandom().nextGaussian(order, shape);
+    }
+
+    /**
+     * Random normal N(0,1) with the specified shape and
+     *
+     * @param shape the shape of the ndarray
+     * @return
+     */
+    @Override
+    public INDArray randn(int[] shape) {
+        return randn(shape, System.currentTimeMillis());
+    }
+
+    @Override
+    public INDArray randn(long[] shape) {
+        return randn(shape, System.currentTimeMillis());
+    }
+
+    /**
+     * Random normal using the specified seed
+     *
+     * @param shape the shape of the ndarray
+     * @return
+     */
+    @Override
+    public INDArray randn(int[] shape, long seed) {
+        Nd4j.getRandom().setSeed(seed);
+        return randn(shape, Nd4j.getRandom());
+    }
+
+    @Override
+    public INDArray randn(long[] shape, long seed) {
+        Nd4j.getRandom().setSeed(seed);
+        return randn(shape, Nd4j.getRandom());
+    }
+
+    /**
+     * Creates a row vector with the data
+     *
+     * @param data the columns of the ndarray
+     * @return the created ndarray
+     */
+    @Override
+    public INDArray create(double[] data) {
+        return create(data, new int[] {1, data.length});
+    }
+
+    /**
+     * Creates a row vector with the data
+     *
+     * @param data the columns of the ndarray
+     * @return the created ndarray
+     */
+    @Override
+    public INDArray create(float[] data) {
+        return create(data, new long[] {data.length});
+    }
+
+    /**
+     * Creates a row vector with the specified number of columns
+     *
+     * @param columns the columns of the ndarray
+     * @return the created ndarray
+     */
+    @Override
+    public INDArray create(long columns) {
+        return create(new long[] {columns});
+    }
+
+    /**
+     * Creates a row vector with the specified number of columns
+     *
+     * @param rows    the rows of the ndarray
+     * @param columns the columns of the ndarray
+     * @return the created ndarray
+     */
+    @Override
+    public INDArray zeros(long rows, long columns) {
+        return zeros(new long[] {rows, columns});
+    }
+
+    /**
+     * This method produces concatenated array, that consist from tensors, fetched from source array, against some dimension and specified indexes
+     *
+     * @param source source tensor
+     * @param sourceDimension dimension of source tensor
+     * @param indexes indexes from source array
+     * @return
+     */
+    @Override
+    public INDArray pullRows(INDArray source, int sourceDimension, int[] indexes, char order) {
+        Shape.assertValidOrder(order);
+        long vectorLength = source.shape()[sourceDimension];
+        INDArray ret = Nd4j.createUninitialized(new long[] {indexes.length, vectorLength}, order);
+
+        for (int cnt = 0; cnt < indexes.length; cnt++) {
+            ret.putRow(cnt, source.tensorAlongDimension((int) indexes[cnt], sourceDimension));
+        }
+
+        return ret;
+    }
+
+    /**
+     * This method produces concatenated array, that consist from tensors, fetched from source array, against some dimension and specified indexes
+     *
+     * @param source          source tensor
+     * @param sourceDimension dimension of source tensor
+     * @param indexes         indexes from source array
+     * @return
+     */
+    @Override
+    public INDArray pullRows(INDArray source, int sourceDimension, int[] indexes) {
+        return pullRows(source, sourceDimension, indexes, Nd4j.order());
+    }
+
+    /**
+     * Creates a row vector with the specified number of columns
+     *
+     * @param columns the columns of the ndarray
+     * @return the created ndarray
+     */
+    @Override
+    public INDArray zeros(long columns) {
+        return zeros(new long[] {columns});
+    }
+
+    /**
+     * Creates an ndarray with the specified value
+     * as the  only value in the ndarray
+     *
+     * @param shape the shape of the ndarray
+     * @param value the value to assign
+     * @return the created ndarray
+     */
+    @Override
+    public INDArray valueArrayOf(int[] shape, double value) {
+        INDArray ret = Nd4j.createUninitialized(shape, Nd4j.order());
+        ret.assign(value);
+        return ret;
+    }
+
+    @Override
+    public INDArray valueArrayOf(long[] shape, double value) {
+        INDArray ret = Nd4j.createUninitialized(shape, Nd4j.order());
+        ret.assign(value);
+        return ret;
+    }
+
+    @Override
+    public INDArray create(int[] shape, int[] stride, long offset, char ordering) {
+        Shape.assertValidOrder(ordering);
+        //ensure shapes that wind up being scalar end up with the write shape
+        long length = ArrayUtil.prodLong(shape);
+        if(length == 0)
+            return scalar(0.0);
+        return create(Nd4j.createBuffer(length), shape, stride, offset, ordering);
+    }
+
+    /**
+     * Creates a row vector with the specified number of columns
+     *
+     * @param rows    the number of rows in the matrix
+     * @param columns the columns of the ndarray
+     * @param value   the value to assign
+     * @return the created ndarray
+     */
+    @Override
+    public INDArray valueArrayOf(long rows, long columns, double value) {
+        INDArray create = createUninitialized(new long[] {rows, columns}, Nd4j.order());
+        create.assign(value);
+        return create;
+    }
+
+    /**
+     * Creates a row vector with the specified number of columns
+     *
+     * @param rows    the number of rows in the matrix
+     * @param columns the columns of the ndarray
+     * @return the created ndarray
+     */
+    @Override
+    public INDArray ones(long rows, long columns) {
+        return ones(new long[] {rows, columns});
+    }
+
+    /**
+     * Creates a row vector with the specified number of columns
+     *
+     * @param columns the columns of the ndarray
+     * @return the created ndarray
+     */
+    @Override
+    public INDArray ones(long columns) {
+        return ones(new long[] {columns});
+    }
+
+    @Override
+    public INDArray create(float[] data, int[] shape, char ordering) {
+        Shape.assertValidOrder(ordering);
+        long length = ArrayUtil.prodLong(shape);
+        if(length == 0)
+            return scalar(0.0);
+        return create(Nd4j.createBuffer(data), shape, Nd4j.getStrides(shape, ordering), 0, ordering);
+    }
+
+    /**
+     * concatenate ndarrays along a dimension
+     *
+     * @param dimension the dimension to concatenate along
+     * @param toConcat  the ndarrays to concatenate
+     * @return the concatenate ndarrays
+     */
+    @Override
+    public INDArray concat(int dimension, INDArray... toConcat) {
+        if (toConcat.length == 1)
+            return toConcat[0];
+        int sumAlongDim = 0;
+        boolean allC = toConcat[0].ordering() == 'c';
+
+        long[] outputShape = ArrayUtil.copy(toConcat[0].shape());
+        outputShape[dimension] = sumAlongDim;
+
+        for (int i = 0; i < toConcat.length; i++) {
+            sumAlongDim += toConcat[i].size(dimension);
+            allC = allC && toConcat[i].ordering() == 'c';
+            for (int j = 0; j < toConcat[i].rank(); j++) {
+                if (j != dimension && toConcat[i].size(j) != outputShape[j] && !toConcat[i].isVector()) {
+                    throw new IllegalArgumentException(
+                                    "Illegal concatenation at array " + i + " and shape element " + j);
+                }
+            }
+        }
+
+
+
+        long[] sortedStrides = Nd4j.getStrides(outputShape);
+
+        INDArray ret = Nd4j.create(outputShape, sortedStrides);
+        allC &= (ret.ordering() == 'c');
+
+        if (toConcat[0].isScalar()) {
+            INDArray retLinear = ret.reshape(-1);
+            for (int i = 0; i < retLinear.length(); i++)
+                retLinear.putScalar(i, toConcat[i].getDouble(0));
+            return ret;
+        }
+
+
+
+        if (dimension == 0 && allC) {
+            int currBuffer = 0;
+            int currBufferOffset = 0;
+            for (int i = 0; i < ret.length(); i++) {
+                ret.data().put(i, toConcat[currBuffer].data()
+                                .getDouble(toConcat[currBuffer].offset() + currBufferOffset++));
+                if (currBufferOffset >= toConcat[currBuffer].length()) {
+                    currBuffer++;
+                    currBufferOffset = 0;
+                }
+            }
+
+            return ret;
+        }
+
+        int arrOffset = 0;
+
+        if (ret.tensorsAlongDimension(dimension) > Integer.MAX_VALUE)
+            throw new ND4JArraySizeException();
+        INDArray[] retAlongDimensionArrays = new INDArray[(int) ret.tensorsAlongDimension(dimension)];
+        for (int i = 0; i < retAlongDimensionArrays.length; i++)
+            retAlongDimensionArrays[i] = ret.tensorAlongDimension(i, dimension);
+
+        for (INDArray arr : toConcat) {
+            long arrTensorLength = -1;
+
+            if (arr.tensorsAlongDimension(dimension) != ret.tensorsAlongDimension(dimension))
+                throw new IllegalStateException("Illegal concatenate. Tensors along dimension must be same length.");
+
+
+            for (int i = 0; i < arr.tensorsAlongDimension(dimension); i++) {
+                INDArray retLinear = retAlongDimensionArrays[i];
+                INDArray arrTensor = arr.tensorAlongDimension(i, dimension);
+
+                arrTensorLength = arrTensor.length();
+                for (int j = 0; j < arrTensor.length(); j++) {
+                    int idx = j + arrOffset;
+                    retLinear.putScalar(idx, arrTensor.getDouble(j));
+                }
+            }
+
+            //bump the sliding window
+            arrOffset += arrTensorLength;
+
+        }
+
+        return ret;
+    }
+
+    /**
+     * Concatenates two matrices horizontally.
+     * Matrices must have identical
+     * numbers of rows.
+     *
+     * @param arrs
+     */
+    public INDArray hstack(@NonNull INDArray... arrs) {
+        int firstRank = arrs[0].rank();
+        Preconditions.checkState(firstRank > 0 && firstRank <= 2, "Only rank 1 and 2 arrays may be horizontally stacked; first input has rank %ndRank shape %nhShape", arrs[0], arrs[0]);
+        for( int i=1; i<arrs.length; i++ ){
+            Preconditions.checkState(firstRank == arrs[i].rank(), "Array ranks must be equal for horizontal stacking, arrs[0].rank=%s, arrs[%s].rank=%s",
+                    arrs[0].rank(), i, arrs[i].rank());
+        }
+        if(firstRank == 1){
+            return Nd4j.concat(0, arrs);
+        } else {
+            return Nd4j.concat(1, arrs);
+        }
+    }
+
+    /**
+     * Concatenates two matrices vertically. Matrices must have identical
+     * numbers of columns.
+     *
+     * @param arrs
+     */
+    @Override
+    public INDArray vstack(final INDArray... arrs) {
+        return Nd4j.concat(0, arrs);
+    }
+
+
+    /**
+     * Create an ndarray of zeros
+     *
+     * @param shape the shape of the ndarray
+     * @return an ndarray with ones filled in
+     */
+    @Override
+    public INDArray zeros(int[] shape) {
+        INDArray ret = create(shape);
+        return ret;
+    }
+
+    @Override
+    public INDArray zeros(long[] shape) {
+        INDArray ret = create(shape);
+        return ret;
+    }
+
+
+    /**
+     * Create an ndarray of ones
+     *
+     * @param shape the shape of the ndarray
+     * @return an ndarray with ones filled in
+     */
+    @Override
+    public INDArray ones(int[] shape) {
+        INDArray ret = createUninitialized(shape, Nd4j.order());
+        ret.assign(1);
+        return ret;
+    }
+
+    @Override
+    public INDArray ones(long[] shape) {
+        //ensure shapes that wind up being scalar end up with the write shape
+        INDArray ret = createUninitialized(shape, Nd4j.order());
+        ret.assign(1);
+        return ret;
+    }
+
+
+    /**
+     * Creates an ndarray with the specified shape
+     *
+     * @param data    the data to use with the ndarray
+     * @param rows    the rows of the ndarray
+     * @param columns the columns of the ndarray
+     * @param stride  the stride for the ndarray
+     * @param offset  the offset of the ndarray
+     * @return the instance
+     */
+    @Override
+    public INDArray create(float[] data, long rows, long columns, int[] stride, long offset) {
+        return create(data, new long[] {rows, columns}, ArrayUtil.toLongArray(stride), offset);
+    }
+
+
+    /**
+     * Creates an ndarray with the specified shape
+     *
+     * @param shape  the shape of the ndarray
+     * @param stride the stride for the ndarray
+     * @param offset the offset of the ndarray
+     * @return the instance
+     */
+    public abstract INDArray create(float[] data, int[] shape, int[] stride, long offset);
+
+
+    /**
+     * Create an ndrray with the specified shape
+     *
+     * @param data  the data to use with tne ndarray
+     * @param shape the shape of the ndarray
+     * @return the created ndarray
+     */
+    @Override
+    public INDArray create(double[] data, int[] shape) {
+        return create(data, shape, Nd4j.getStrides(shape), 0);
+    }
+
+
+    /**
+     * Create an ndrray with the specified shape
+     *
+     * @param data  the data to use with tne ndarray
+     * @param shape the shape of the ndarray
+     * @return the created ndarray
+     */
+    @Override
+    public INDArray create(float[] data, int[] shape) {
+        return create(data, shape, Nd4j.getStrides(shape), 0);
+    }
+
+    @Override
+    public INDArray create(float[] data, long[] shape) {
+        return create(data, shape, Nd4j.getStrides(shape), 0);
+    }
+
+    @Override
+    public INDArray create(double[] data, long[] shape) {
+        return create(data, shape, Nd4j.getStrides(shape), 0);
+    }
+
+
+    /**
+     * Creates an ndarray with the specified shape
+     *
+     * @param data    the data to use with tne ndarray
+     * @param rows    the rows of the ndarray
+     * @param columns the columns of the ndarray
+     * @param stride  the stride for the ndarray
+     * @param offset  the offset of the ndarray
+     * @return the instance
+     */
+    @Override
+    public INDArray create(double[] data, long rows, long columns, int[] stride, long offset) {
+        return create(data, new long[] {rows, columns}, ArrayUtil.toLongArray(stride), offset);
+    }
+
+
+    /**
+     * Creates an ndarray with the specified shape
+     *
+     * @param shape  the shape of the ndarray
+     * @param stride the stride for the ndarray
+     * @param offset the offset of the ndarray
+     * @return the instance
+     */
+    public abstract INDArray create(double[] data, int[] shape, int[] stride, long offset);
+
+    /**
+     * Creates an ndarray with the specified shape
+     *
+     * @param shape the shape of the ndarray
+     * @return the instance
+     */
+    public abstract INDArray create(List<INDArray> list, int[] shape);
+
+
+    /**
+     * Creates an ndarray with the specified shape
+     *
+     * @param rows    the rows of the ndarray
+     * @param columns the columns of the ndarray
+     * @param stride  the stride for the ndarray
+     * @param offset  the offset of the ndarray
+     * @return the instance
+     */
+    @Override
+    public INDArray create(long rows, long columns, int[] stride, long offset) {
+        /*
+        if (Nd4j.dataType() == DataType.DOUBLE)
+            return create(new double[rows * columns], new int[] {rows, columns}, stride, offset);
+        if (Nd4j.dataType() == DataType.FLOAT || Nd4j.dataType() == DataType.HALF)
+            return create(new float[rows * columns], new int[] {rows, columns}, stride, offset);
+        if (Nd4j.dataType() == DataType.INT)
+            return create(new int[rows * columns], new int[] {rows, columns}, stride, offset);
+        throw new IllegalStateException("Illegal data opType " + Nd4j.dataType());
+        */
+
+        throw new UnsupportedOperationException();
+    }
+
+
+    /**
+     * Creates an ndarray with the specified shape
+     *
+     * @param shape  the shape of the ndarray
+     * @param stride the stride for the ndarray
+     * @param offset the offset of the ndarray
+     * @return the instance
+     */
+    @Override
+    public INDArray create(int[] shape, int[] stride, long offset) {
+        DataBuffer buffer = Nd4j.createBuffer(ArrayUtil.prodLong(shape));
+        return create(buffer, shape, stride, offset);
+    }
+
+    @Override
+    public INDArray create(long[] shape, long[] stride, long offset) {
+        DataBuffer buffer = Nd4j.createBuffer(ArrayUtil.prodLong(shape));
+        return create(buffer, shape, stride, offset);
+    }
+
+    @Override
+    public INDArray scalar(DataType dataType) {
+        switch(dataType) {
+            case BOOL:
+                return create(Nd4j.createTypedBuffer(new boolean[]{true},dataType));
+            case UTF8:
+                return Nd4j.create(Arrays.asList(""));
+            default:
+                return create(Nd4j.createTypedBuffer(new float[]{0.0f},dataType));
+        }
+    }
+    /**
+     * Creates an ndarray with the specified shape
+     *
+     * @param rows    the rows of the ndarray
+     * @param columns the columns of the ndarray
+     * @param stride  the stride for the ndarray
+     * @return the instance
+     */
+    @Override
+    public INDArray create(long rows, long columns, int[] stride) {
+        return create(new long[] {rows, columns}, ArrayUtil.toLongArray(stride));
+    }
+
+    @Override
+    public INDArray create(long[] shape, long[] stride) {
+        return create(shape, stride, 0, Nd4j.order());
+    }
+
+    @Override
+    public INDArray create(long[] shape, long[] stride, long offset, char ordering) {
+        Shape.assertValidOrder(ordering);
+        return create(Nd4j.createBuffer(ArrayUtil.prodLong(shape)), shape, stride, offset, ordering);
+    }
+
+
+    /**
+     * Creates an ndarray with the specified shape
+     *
+     * @param shape  the shape of the ndarray
+     * @param stride the stride for the ndarray
+     * @return the instance
+     */
+    @Override
+    public INDArray create(int[] shape, int[] stride) {
+        return create(shape, stride, 0);
+    }
+
+
+    /**
+     * Creates an ndarray with the specified shape
+     *
+     * @param rows    the rows of the ndarray
+     * @param columns the columns of the ndarray
+     * @return the instance
+     */
+    @Override
+    public INDArray create(long rows, long columns) {
+        return create(new long[] {rows, columns});
+    }
+
+    /**
+     * Creates an ndarray with the specified shape
+     *
+     * @param shape the shape of the ndarray
+     * @return the instance
+     */
+    @Override
+    public INDArray create(long[] shape) {
+        //ensure shapes that wind up being scalar end up with the write shape
+
+        return create(shape, Nd4j.getStrides(shape), 0L);
+    }
+
+    /**
+     * Creates an ndarray with the specified shape
+     *
+     * @param shape the shape of the ndarray
+     * @return the instance
+     */
+    @Override
+    public INDArray create(int[] shape) {
+        return create(shape, Nd4j.getStrides(shape), 0);
+    }
+
+    /**
+     * Create a scalar nd array with the specified value and offset
+     *
+     * @param value  the value of the scalar
+     * @param offset the offset of the ndarray
+     * @return the scalar nd array
+     */
+    @Override
+    public INDArray scalar(float value, long offset) {
+        return create(new float[] {value}, new int[0], new int[0], offset);
+    }
+
+    /**
+     * Create a scalar nd array with the specified value and offset
+     *
+     * @param value  the value of the scalar
+     * @param offset the offset of the ndarray
+     * @return the scalar nd array
+     */
+    @Override
+    public INDArray scalar(double value, long offset) {
+        return create(new double[] {value}, new int[0], new int[0], offset);
+    }
+
+    /**
+     * Create a scalar nd array with the specified value and offset
+     *
+     * @param value  the value of the scalar
+     * @param offset the offset of the ndarray
+     * @return the scalar nd array
+     */
+    @Override
+    public INDArray scalar(int value, long offset) {
+        return create(new int[] {value}, new long[0], new long[0], DataType.INT, Nd4j.getMemoryManager().getCurrentWorkspace());
+    }
+
+    /**
+     * Create a scalar ndarray with the specified offset
+     *
+     * @param value the value to initialize the scalar with
+     * @return the created ndarray
+     */
+    @Override
+    public INDArray scalar(Number value) {
+        MemoryWorkspace  ws = Nd4j.getMemoryManager().getCurrentWorkspace();
+
+        if (value instanceof Double || value instanceof AtomicDouble)   /* note that org.nd4j.linalg.primitives.AtomicDouble extends org.nd4j.shade.guava.util.concurrent.AtomicDouble */
+            return scalar(value.doubleValue());
+        else if (value instanceof Float)
+            return scalar(value.floatValue());
+        else if (value instanceof Long || value instanceof AtomicLong)
+            return create(new long[] {value.longValue()}, new long[] {}, new long[] {}, DataType.LONG, ws);
+        else if (value instanceof Integer || value instanceof AtomicInteger)
+            return create(new int[] {value.intValue()}, new long[] {}, new long[] {}, DataType.INT, ws);
+        else if (value instanceof Short)
+            return create(new short[] {value.shortValue()}, new long[] {}, new long[] {}, DataType.SHORT, ws);
+        else if (value instanceof Byte)
+            return create(new byte[] {value.byteValue()}, new long[] {}, new long[] {}, DataType.BYTE, ws);
+        else
+            throw new UnsupportedOperationException("Unsupported data type: [" + value.getClass().getSimpleName() + "]");
+    }
+
+    /**
+     * Create a scalar nd array with the specified value and offset
+     *
+     * @param value the value of the scalar
+     * @return the scalar nd array
+     */
+    @Override
+    public INDArray scalar(double value) {
+        return create(new double[] {value}, new long[0], new long[0], DataType.DOUBLE, Nd4j.getMemoryManager().getCurrentWorkspace());
+    }
+
+    @Override
+    public INDArray scalar(float value) {
+        return create(new float[] {value}, new long[0], new long[0], DataType.FLOAT, Nd4j.getMemoryManager().getCurrentWorkspace());
+    }
+
+    @Override
+    public INDArray create(float[] data, int[] shape, long offset) {
+        return create(Nd4j.createBuffer(data), shape, offset);
+    }
+
+    public abstract INDArray create(float[] data, long[] shape, long[] stride, char order, DataType dataType, MemoryWorkspace workspace);
+
+    @Override
+    public INDArray create(float[] data, char order) {
+        val shape = new long[] {data.length};
+        val stride = Nd4j.getStrides(shape, order);
+        return create(data, shape, stride, order, DataType.FLOAT);
+    }
+
+    @Override
+    public INDArray create(float[] data, int[] shape, int[] stride, char order, long offset) {
+        return create(Nd4j.createBuffer(data), shape, stride, order, offset);
+    }
+
+
+    @Override
+    public INDArray create(double[] data, char order) {
+        Shape.assertValidOrder(order);
+        return create(data, new long[] {data.length}, new long[]{1}, DataType.DOUBLE, Nd4j.getMemoryManager().getCurrentWorkspace());
+    }
+
+    @Override
+    public INDArray create(double[] data, int[] shape, int[] stride, char order, long offset) {
+        return create(Nd4j.createBuffer(data), shape, stride, order, offset);
+
+    }
+
+    @Override
+    public INDArray create(DataBuffer buffer, int[] shape, int[] stride, char order, long offset) {
+        Shape.assertValidOrder(order);
+        return create(buffer, shape, stride, offset, order);
+    }
+
+    @Override
+    public INDArray create(int[] data, int[] shape, int[] stride, char order, long offset) {
+        Shape.assertValidOrder(order);
+        return create(Nd4j.createBuffer(data), shape, stride, order, offset);
+    }
+}