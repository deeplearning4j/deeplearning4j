--- conflicted
+++ resolved
@@ -1,4 +1,3 @@
-<<<<<<< HEAD
 /*******************************************************************************
  * Copyright (c) 2015-2018 Skymind, Inc.
  *
@@ -243,7 +242,8 @@
         INDArray ret = Nd4j.create(1, length);
         int linearIndex = 0;
         for (INDArray d : matrices) {
-            ret.put(new INDArrayIndex[] {NDArrayIndex.interval(linearIndex, linearIndex + d.length())}, d);
+            INDArray vector = d.reshape(d.length());
+            ret.put(new INDArrayIndex[] {NDArrayIndex.interval(linearIndex, linearIndex + d.length())}, vector);
             linearIndex += d.length();
         }
 
@@ -290,17 +290,7 @@
 
     @Override
     public INDArray toFlattened(INDArray... matrices) {
-        int length = 0;
-        for (INDArray m : matrices)
-            length += m.length();
-        INDArray ret = Nd4j.create(1, length);
-        int linearIndex = 0;
-        for (INDArray d : matrices) {
-            ret.put(new INDArrayIndex[] {NDArrayIndex.interval(linearIndex, linearIndex + d.length())}, d);
-            linearIndex += d.length();
-        }
-
-        return ret;
+        return toFlattened(Nd4j.order(), Arrays.asList(matrices));
     }
 
 
@@ -1495,1494 +1485,4 @@
         }
         return create(Nd4j.createBuffer(data), shape, stride, order, offset);
     }
-}
-=======
-/*******************************************************************************
- * Copyright (c) 2015-2018 Skymind, Inc.
- *
- * This program and the accompanying materials are made available under the
- * terms of the Apache License, Version 2.0 which is available at
- * https://www.apache.org/licenses/LICENSE-2.0.
- *
- * Unless required by applicable law or agreed to in writing, software
- * distributed under the License is distributed on an "AS IS" BASIS, WITHOUT
- * WARRANTIES OR CONDITIONS OF ANY KIND, either express or implied. See the
- * License for the specific language governing permissions and limitations
- * under the License.
- *
- * SPDX-License-Identifier: Apache-2.0
- ******************************************************************************/
-
-package org.nd4j.linalg.factory;
-
-
-import lombok.val;
-import org.bytedeco.javacpp.*;
-import org.bytedeco.javacpp.indexer.DoubleIndexer;
-import org.bytedeco.javacpp.indexer.FloatIndexer;
-import org.bytedeco.javacpp.indexer.LongIndexer;
-import org.nd4j.base.Preconditions;
-import org.nd4j.linalg.api.blas.*;
-import org.nd4j.linalg.api.buffer.DataBuffer;
-import org.nd4j.linalg.api.ndarray.INDArray;
-import org.nd4j.linalg.api.ops.performance.PerformanceTracker;
-import org.nd4j.linalg.api.rng.distribution.Distribution;
-import org.nd4j.linalg.api.shape.Shape;
-import org.nd4j.linalg.indexing.INDArrayIndex;
-import org.nd4j.linalg.indexing.NDArrayIndex;
-import org.nd4j.linalg.memory.MemcpyDirection;
-import org.nd4j.linalg.util.ArrayUtil;
-
-import java.io.File;
-import java.nio.ByteBuffer;
-import java.nio.ByteOrder;
-import java.nio.charset.Charset;
-import java.util.*;
-
-/**
- * Base NDArrayFactory class.
- * <p/>
- * Allows specification or data opType and row (c) or column(fortran) major order
- *
- * @author Adam Gibson
- */
-public abstract class BaseNDArrayFactory implements NDArrayFactory {
-
-    // We don't really care about dtype field we'll use context instead
-    // protected DataBuffer.Type dtype;
-    protected char order;
-    protected Blas blas;
-    protected Level1 level1;
-    protected Level2 level2;
-    protected Level3 level3;
-    protected Lapack lapack;
-
-    public BaseNDArrayFactory() {}
-
-    @Override
-    public Lapack lapack() {
-        if (lapack == null)
-            createLapack();
-        return lapack;
-    }
-
-    @Override
-    public Blas blas() {
-        if (blas == null)
-            createBlas();
-        return blas;
-    }
-
-    @Override
-    public Level1 level1() {
-        if (level1 == null)
-            createLevel1();
-        return level1;
-    }
-
-    @Override
-    public Level2 level2() {
-        if (level2 == null)
-            createLevel2();
-        return level2;
-    }
-
-    @Override
-    public Level3 level3() {
-        if (level3 == null)
-            createLevel3();
-        return level3;
-    }
-
-    /**
-     *
-     * Initialize with the given data opType and ordering
-     * The ndarray factory will use this for
-     * @param dtype the data opType
-     * @param order the ordering in mem
-     */
-    protected BaseNDArrayFactory(DataBuffer.Type dtype, Character order) {
-        // this.dtype = dtype;
-        if (Character.toLowerCase(order) != 'c' && Character.toLowerCase(order) != 'f')
-            throw new IllegalArgumentException("Order must either be c or f");
-
-        this.order = Character.toLowerCase(order);
-    }
-
-    /**
-     * @param dtype the data opType
-     * @param order the ordering
-     */
-    protected BaseNDArrayFactory(DataBuffer.Type dtype, char order) {
-        // this.dtype = dtype;
-        if (Character.toLowerCase(order) != 'c' && Character.toLowerCase(order) != 'f')
-            throw new IllegalArgumentException("Order must either be c or f");
-
-        this.order = Character.toLowerCase(order);
-    }
-
-    /**
-     * Sets the order. Primarily for testing purposes
-     *
-     * @param order
-     */
-    @Override
-    public void setOrder(char order) {
-        Preconditions.checkArgument(order == 'c' || order == 'f', "Order specified must be either c or f: got %s", String.valueOf(order));
-        this.order = order;
-    }
-
-    @Override
-    public INDArray rand(long[] shape, double min, double max, org.nd4j.linalg.api.rng.Random rng) {
-        Nd4j.getRandom().setSeed(rng.getSeed());
-        return Nd4j.getDistributions().createUniform(min, max).sample(shape);
-    }
-
-    @Override
-    public INDArray rand(int[] shape, double min, double max, org.nd4j.linalg.api.rng.Random rng) {
-        Nd4j.getRandom().setSeed(rng.getSeed());
-        return Nd4j.getDistributions().createUniform(min, max).sample(shape);
-    }
-
-    @Override
-    public INDArray rand(long rows, long columns, double min, double max, org.nd4j.linalg.api.rng.Random rng) {
-        Nd4j.getRandom().setSeed(rng.getSeed());
-        return rand(new long[] {rows, columns}, min, max, rng);
-    }
-
-    /**
-     * Sets the data opType
-     *
-     * @param dtype
-     */
-    @Override
-    public void setDType(DataBuffer.Type dtype) {
-        assert dtype == DataBuffer.Type.DOUBLE || dtype == DataBuffer.Type.FLOAT
-                        || dtype == DataBuffer.Type.INT : "Invalid opType passed, must be float or double";
-        // this.dtype = dtype;
-    }
-
-    @Override
-    public INDArray create(int[] shape, DataBuffer.Type dataType) {
-        return create(shape, Nd4j.createBuffer(shape, dataType));
-    }
-
-    /**
-     * Returns the order for this ndarray for internal data storage
-     *
-     * @return the order (c or f)
-     */
-    @Override
-    public char order() {
-        return order;
-    }
-
-    /**
-     * Returns the data opType for this ndarray
-     *
-     * @return the data opType for this ndarray
-     */
-    @Override
-    public DataBuffer.Type dtype() {
-        return Nd4j.dataType();
-    }
-
-    /**
-     * Generate a linearly spaced vector
-     *
-     * @param lower upper bound
-     * @param upper lower bound
-     * @param num   the step size
-     * @return the linearly spaced vector
-     */
-    @Override
-    public INDArray linspace(int lower, int upper, int num) {
-        double[] data = new double[num];
-        for (int i = 0; i < num; i++) {
-            double t = (double) i / (num - 1);
-            data[i] = lower * (1 - t) + t * upper;
-
-        }
-
-        //edge case for scalars
-        INDArray ret = Nd4j.create(data.length);
-        if (ret.isScalar())
-            return ret;
-
-        for (int i = 0; i < ret.length(); i++)
-            ret.putScalar(i, data[i]);
-        return ret;
-    }
-
-
-    @Override
-    public INDArray create(int[] ints, int[] ints1, int[] stride, long offset) {
-        return create(Nd4j.createBuffer(ints), ints1, stride, offset);
-    }
-
-    @Override
-    public INDArray create(long rows, long columns, char ordering) {
-        return create(new long[] {rows, columns}, ordering);
-    }
-
-
-    /**
-     * Returns a vector with all of the elements in every nd array
-     * equal to the sum of the lengths of the ndarrays
-     *
-     * @param matrices the ndarrays to getFloat a flattened representation of
-     * @return the flattened ndarray
-     */
-    @Override
-    public INDArray toFlattened(Collection<INDArray> matrices) {
-        int length = 0;
-        for (INDArray m : matrices)
-            length += m.length();
-        INDArray ret = Nd4j.create(1, length);
-        int linearIndex = 0;
-        for (INDArray d : matrices) {
-            INDArray vector = d.reshape(d.length());
-            ret.put(new INDArrayIndex[] {NDArrayIndex.interval(linearIndex, linearIndex + d.length())}, vector);
-            linearIndex += d.length();
-        }
-
-        return ret;
-
-    }
-
-    @Override
-    public INDArray toFlattened(int length, Iterator<? extends INDArray>... matrices) {
-        List<INDArray> arr = new ArrayList<>();
-        for (Iterator<? extends INDArray> arrs : matrices) {
-            while (arrs.hasNext())
-                arr.add(arrs.next());
-        }
-        return toFlattened(arr);
-    }
-
-    /**
-     * Returns a column vector where each entry is the nth bilinear
-     * product of the nth slices of the two tensors.
-     */
-    @Override
-    public INDArray bilinearProducts(INDArray curr, INDArray in) {
-        Preconditions.checkArgument(curr.rank() == 3, "Argument 'curr' must be rank 3. Got input with rank: %s", curr.rank());
-        if (in.columns() != 1) {
-            throw new AssertionError("Expected a column vector");
-        }
-        if (in.rows() != curr.size(curr.shape().length - 1)) {
-            throw new AssertionError("Number of rows in the input does not match number of columns in tensor");
-        }
-        if (curr.size(curr.shape().length - 2) != curr.size(curr.shape().length - 1)) {
-            throw new AssertionError("Can only perform this operation on a SimpleTensor with square slices");
-        }
-
-        INDArray ret = Nd4j.create(curr.slices(), 1);
-        INDArray inT = in.transpose();
-        for (int i = 0; i < curr.slices(); i++) {
-            INDArray slice = curr.slice(i);
-            INDArray inTTimesSlice = inT.mmul(slice);
-            ret.putScalar(i, Nd4j.getBlasWrapper().dot(inTTimesSlice, in));
-        }
-        return ret;
-    }
-
-    @Override
-    public INDArray toFlattened(INDArray... matrices) {
-        return toFlattened(Nd4j.order(), Arrays.asList(matrices));
-    }
-
-
-    @Override
-    public INDArray toFlattened(char order, INDArray... matrices) {
-        return toFlattened(order, Arrays.asList(matrices));
-    }
-
-    /**
-     * Create the identity ndarray
-     *
-     * @param n the number for the identity
-     * @return
-     */
-    @Override
-    public INDArray eye(long n) {
-        INDArray ret = Nd4j.create(n, n);
-        for (int i = 0; i < n; i++) {
-            ret.put(i, i, 1.0);
-        }
-
-        return ret.reshape(n, n);
-
-    }
-
-    /**
-     * Rotate a matrix 90 degrees
-     *
-     * @param toRotate the matrix to rotate
-     * @return the rotated matrix
-     */
-    @Override
-    public void rot90(INDArray toRotate) {
-        if (!toRotate.isMatrix())
-            throw new IllegalArgumentException("Only rotating matrices");
-
-        INDArray start = toRotate.transpose();
-        for (int i = 0; i < start.rows(); i++)
-            start.putRow(i, reverse(start.getRow(i)));
-
-    }
-
-    /**
-     * Reverses the passed in matrix such that m[0] becomes m[m.length - 1] etc
-     *
-     * @param reverse the matrix to reverse
-     * @return the reversed matrix
-     */
-    @Override
-    public INDArray rot(INDArray reverse) {
-        INDArray ret = Nd4j.create(reverse.shape());
-        if (reverse.isVector())
-            return reverse(reverse);
-        else {
-            for (int i = 0; i < reverse.slices(); i++) {
-                ret.putSlice(i, reverse(reverse.slice(i)));
-            }
-        }
-        return ret.reshape(reverse.shape());
-    }
-
-    /**
-     * Reverses the passed in matrix such that m[0] becomes m[m.length - 1] etc
-     *
-     * @param reverse the matrix to reverse
-     * @return the reversed matrix
-     */
-    
-    @Override
-    public INDArray reverse(INDArray reverse) {
-        // FIXME: native method should be used instead
-        INDArray rev = reverse.linearView();
-        INDArray ret = Nd4j.create(rev.shape());
-        int count = 0;
-        for (long i = rev.length() - 1; i >= 0; i--) {
-            ret.putScalar(count++, rev.getFloat(i));
-
-        }
-
-        return ret.reshape(reverse.shape());
-    }
-
-    /**
-     * Array of evenly spaced values.
-     *
-     * @param begin the begin of the range
-     * @param end   the end of the range
-     * @return the range vector
-     */
-    @Override
-    public INDArray arange(double begin, double end) {
-        return Nd4j.create(ArrayUtil.toDoubles(ArrayUtil.range((int) begin, (int) end)));
-    }
-
-    /**
-     * Copy a to b
-     *
-     * @param a the origin matrix
-     * @param b the destination matrix
-     */
-    @Override
-    public void copy(INDArray a, INDArray b) {
-        b.assign(a);
-    }
-
-    /**
-     * Generates a random matrix between min and max
-     *
-     * @param shape the number of rows of the matrix
-     * @param min   the minimum number
-     * @param max   the maximum number
-     * @param rng   the rng to use
-     * @return a random matrix of the specified shape and range
-     */
-    @Override
-    public INDArray rand(int[] shape, float min, float max, org.nd4j.linalg.api.rng.Random rng) {
-        //ensure shapes that wind up being scalar end up with the write shape
-        if (shape.length == 1 && shape[0] == 0) {
-            shape = new int[] {1, 1};
-        }
-        return Nd4j.getDistributions().createUniform(min, max).sample(shape);
-    }
-
-    @Override
-    public INDArray rand(long[] shape, float min, float max, org.nd4j.linalg.api.rng.Random rng) {
-        //ensure shapes that wind up being scalar end up with the write shape
-        if (shape.length == 1 && shape[0] == 0) {
-            shape = new long[] {1, 1};
-        }
-        return Nd4j.getDistributions().createUniform(min, max).sample(shape);
-    }
-
-    /**
-     * Generates a random matrix between min and max
-     *
-     * @param rows    the number of rows of the matrix
-     * @param columns the number of columns in the matrix
-     * @param min     the minimum number
-     * @param max     the maximum number
-     * @param rng     the rng to use
-     * @return a random matrix of the specified shape and range
-     */
-    @Override
-    public INDArray rand(long rows, long columns, float min, float max, org.nd4j.linalg.api.rng.Random rng) {
-        return rand(new long[] {rows, columns}, min, max, rng);
-    }
-
-    /**
-     * Merge the vectors and append a bias.
-     * Each vector must be either row or column vectors.
-     * An exception is thrown for inconsistency (mixed row and column vectors)
-     *
-     * @param vectors the vectors to merge
-     * @return the merged ndarray appended with the bias
-     */
-    @Override
-    public INDArray appendBias(INDArray... vectors) {
-        int size = 0;
-        for (INDArray vector : vectors) {
-            size += vector.rows();
-        }
-
-
-        INDArray result = Nd4j.create(size + 1, vectors[0].columns());
-        int index = 0;
-        for (INDArray vector : vectors) {
-            INDArray put = toFlattened(vector, Nd4j.ones(1));
-            result.put(new INDArrayIndex[] {NDArrayIndex.interval(index, index + vector.rows() + 1),
-                            NDArrayIndex.interval(0, vectors[0].columns())}, put);
-            index += vector.rows();
-        }
-
-        return result;
-    }
-
-    /**
-     * Create a random ndarray with the given shape using the given rng
-     *
-     * @param rows    the number of rows in the matrix
-     * @param columns the number of columns in the matrix
-     * @param r       the random generator to use
-     * @return the random ndarray with the specified shape
-     */
-    @Override
-    public INDArray rand(long rows, long columns, org.nd4j.linalg.api.rng.Random r) {
-        return rand(new long[] {rows, columns}, r);
-    }
-
-    /**
-     * Create a random ndarray with the given shape using the given rng
-     *
-     * @param rows    the number of rows in the matrix
-     * @param columns the columns of the ndarray
-     * @param seed    the  seed to use
-     * @return the random ndarray with the specified shape
-     */
-    @Override
-    public INDArray rand(long rows, long columns, long seed) {
-        Nd4j.getRandom().setSeed(seed);
-        return rand(new long[] {rows, columns}, Nd4j.getRandom());
-    }
-
-    /**
-     * Create a random ndarray with the given shape using
-     * the current time as the seed
-     *
-     * @param rows    the number of rows in the matrix
-     * @param columns the number of columns in the matrix
-     * @return the random ndarray with the specified shape
-     */
-    @Override
-    public INDArray rand(long rows, long columns) {
-        return rand(new long[] {rows, columns}, System.currentTimeMillis());
-    }
-
-    /**
-     * Create a random (uniform 0-1) NDArray with the specified shape and order
-     * @param order      Order ('c' or 'f') of the output array
-     * @param rows       Number of rows of the output array
-     * @param columns    Number of columns of the output array
-     */
-    @Override
-    public INDArray rand(char order, long rows, long columns) {
-        Shape.assertValidOrder(order);
-        return Nd4j.getRandom().nextDouble(order, new long[] {rows, columns});
-    }
-
-    /**
-     * Random normal using the given rng
-     *
-     * @param rows    the number of rows in the matrix
-     * @param columns the number of columns in the matrix
-     * @param r       the random generator to use
-     * @return
-     */
-    @Override
-    public INDArray randn(long rows, long columns, org.nd4j.linalg.api.rng.Random r) {
-        return randn(new long[] {rows, columns}, r);
-    }
-
-    /**
-     * Random normal using the current time stamp
-     * as the seed
-     *
-     * @param rows    the number of rows in the matrix
-     * @param columns the number of columns in the matrix
-     * @return
-     */
-    @Override
-    public INDArray randn(long rows, long columns) {
-        return randn(new long[] {rows, columns}, System.currentTimeMillis());
-    }
-
-    /**
-     * Generate a random normal N(0,1) with the specified order and shape
-     * @param order   Order of the output array
-     * @param rows    the number of rows in the matrix
-     * @param columns the number of columns in the matrix
-     * @return
-     */
-    @Override
-    public INDArray randn(char order, long rows, long columns) {
-        Shape.assertValidOrder(order);
-        return Nd4j.getRandom().nextGaussian(order, new long[] {rows, columns});
-    }
-
-    /**
-     * Random normal using the specified seed
-     *
-     * @param rows    the number of rows in the matrix
-     * @param columns the number of columns in the matrix
-     * @return
-     */
-    @Override
-    public INDArray randn(long rows, long columns, long seed) {
-        Nd4j.getRandom().setSeed(seed);
-        return randn(new long[] {rows, columns}, Nd4j.getRandom());
-    }
-
-    /**
-     * Create a random ndarray with the given shape using the given rng
-     *
-     * @param shape the shape of the ndarray
-     * @param r     the random generator to use
-     * @return the random ndarray with the specified shape
-     */
-    @Override
-    public INDArray rand(int[] shape, Distribution r) {
-        INDArray ret = r.sample(shape);
-        return ret;
-    }
-
-    /**
-     * Create a random ndarray with the given shape using the given rng
-     *
-     * @param shape the shape of the ndarray
-     * @param r     the random generator to use
-     * @return the random ndarray with the specified shape
-     */
-    @Override
-    public INDArray rand(int[] shape, org.nd4j.linalg.api.rng.Random r) {
-        INDArray ret = r.nextDouble(shape);
-        return ret;
-    }
-
-    @Override
-    public INDArray rand(long[] shape, org.nd4j.linalg.api.rng.Random r) {
-        INDArray ret = r.nextDouble(shape);
-        return ret;
-    }
-
-    /**
-     * Create a random ndarray with the given shape using the given rng
-     *
-     * @param shape the shape of the ndarray
-     * @param seed  the  seed to use
-     * @return the random ndarray with the specified shape
-     */
-    @Override
-    public INDArray rand(int[] shape, long seed) {
-        Nd4j.getRandom().setSeed(seed);
-        return rand(shape, Nd4j.getRandom());
-    }
-
-    @Override
-    public INDArray rand(long[] shape, long seed) {
-        Nd4j.getRandom().setSeed(seed);
-        return rand(shape, Nd4j.getRandom());
-    }
-
-    /**
-     * Create a random ndarray with the given shape using
-     * the current time as the seed
-     *
-     * @param shape the shape of the ndarray
-     * @return the random ndarray with the specified shape
-     */
-    @Override
-    public INDArray rand(int[] shape) {
-        return rand(shape, System.currentTimeMillis());
-    }
-
-    @Override
-    public INDArray rand(long[] shape) {
-        return rand(shape, System.currentTimeMillis());
-    }
-
-    /**
-     * Create a random ndarray with the given shape and order
-     *
-     * @param shape the shape of the ndarray
-     * @return the random ndarray with the specified shape
-     */
-    @Override
-    public INDArray rand(char order, int[] shape) {
-        Shape.assertValidOrder(order);
-        return Nd4j.getRandom().nextDouble(order, shape);
-    }
-
-    @Override
-    public INDArray rand(char order, long[] shape) {
-        Shape.assertValidOrder(order);
-        return Nd4j.getRandom().nextDouble(order, shape);
-    }
-
-    /**
-     * Random normal using the given rng
-     *
-     * @param shape the shape of the ndarray
-     * @param r     the random generator to use
-     * @return
-     */
-    @Override
-    public INDArray randn(int[] shape, org.nd4j.linalg.api.rng.Random r) {
-        return r.nextGaussian(shape);
-    }
-
-    @Override
-    public INDArray randn(long[] shape, org.nd4j.linalg.api.rng.Random r) {
-        return r.nextGaussian(shape);
-    }
-
-    /**
-     * Random normal using the current time stamp
-     * as the seed
-     *
-     * @param shape the shape of the ndarray
-     * @return
-     */
-    @Override
-    public INDArray randn(char order, int[] shape) {
-        Shape.assertValidOrder(order);
-        return Nd4j.getRandom().nextGaussian(order, shape);
-    }
-
-    @Override
-    public INDArray randn(char order, long[] shape) {
-        Shape.assertValidOrder(order);
-        return Nd4j.getRandom().nextGaussian(order, shape);
-    }
-
-    /**
-     * Random normal N(0,1) with the specified shape and
-     *
-     * @param shape the shape of the ndarray
-     * @return
-     */
-    @Override
-    public INDArray randn(int[] shape) {
-        return randn(shape, System.currentTimeMillis());
-    }
-
-    @Override
-    public INDArray randn(long[] shape) {
-        return randn(shape, System.currentTimeMillis());
-    }
-
-    /**
-     * Random normal using the specified seed
-     *
-     * @param shape the shape of the ndarray
-     * @return
-     */
-    @Override
-    public INDArray randn(int[] shape, long seed) {
-        Nd4j.getRandom().setSeed(seed);
-        return randn(shape, Nd4j.getRandom());
-    }
-
-    @Override
-    public INDArray randn(long[] shape, long seed) {
-        Nd4j.getRandom().setSeed(seed);
-        return randn(shape, Nd4j.getRandom());
-    }
-
-    /**
-     * Creates a row vector with the data
-     *
-     * @param data the columns of the ndarray
-     * @return the created ndarray
-     */
-    @Override
-    public INDArray create(double[] data) {
-        return create(data, new int[] {1, data.length});
-    }
-
-    /**
-     * Creates a row vector with the data
-     *
-     * @param data the columns of the ndarray
-     * @return the created ndarray
-     */
-    @Override
-    public INDArray create(float[] data) {
-        return create(data, new int[] {1, data.length});
-    }
-
-    /**
-     * Creates a row vector with the specified number of columns
-     *
-     * @param columns the columns of the ndarray
-     * @return the created ndarray
-     */
-    @Override
-    public INDArray create(long columns) {
-        return create(new long[] {1, columns});
-    }
-
-    /**
-     * Creates a row vector with the specified number of columns
-     *
-     * @param rows    the rows of the ndarray
-     * @param columns the columns of the ndarray
-     * @return the created ndarray
-     */
-    @Override
-    public INDArray zeros(long rows, long columns) {
-        return zeros(new long[] {rows, columns});
-    }
-
-    /**
-     * This method produces concatenated array, that consist from tensors, fetched from source array, against some dimension and specified indexes
-     *
-     * @param source source tensor
-     * @param sourceDimension dimension of source tensor
-     * @param indexes indexes from source array
-     * @return
-     */
-    @Override
-    public INDArray pullRows(INDArray source, int sourceDimension, int[] indexes, char order) {
-        Shape.assertValidOrder(order);
-        long vectorLength = source.shape()[sourceDimension];
-        INDArray ret = Nd4j.createUninitialized(new long[] {indexes.length, vectorLength}, order);
-
-        for (int cnt = 0; cnt < indexes.length; cnt++) {
-            ret.putRow(cnt, source.tensorAlongDimension((int) indexes[cnt], sourceDimension));
-        }
-
-        return ret;
-    }
-
-    /**
-     * This method produces concatenated array, that consist from tensors, fetched from source array, against some dimension and specified indexes
-     *
-     * @param source          source tensor
-     * @param sourceDimension dimension of source tensor
-     * @param indexes         indexes from source array
-     * @return
-     */
-    @Override
-    public INDArray pullRows(INDArray source, int sourceDimension, int[] indexes) {
-        return pullRows(source, sourceDimension, indexes, Nd4j.order());
-    }
-
-    /**
-     * Creates a row vector with the specified number of columns
-     *
-     * @param columns the columns of the ndarray
-     * @return the created ndarray
-     */
-    @Override
-    public INDArray zeros(long columns) {
-        return zeros(new long[] {1, columns});
-    }
-
-    /**
-     * Creates an ndarray with the specified value
-     * as the  only value in the ndarray
-     *
-     * @param shape the shape of the ndarray
-     * @param value the value to assign
-     * @return the created ndarray
-     */
-    @Override
-    public INDArray valueArrayOf(int[] shape, double value) {
-        INDArray ret = Nd4j.createUninitialized(shape, Nd4j.order());
-        ret.assign(value);
-        return ret;
-    }
-
-    @Override
-    public INDArray valueArrayOf(long[] shape, double value) {
-        INDArray ret = Nd4j.createUninitialized(shape, Nd4j.order());
-        ret.assign(value);
-        return ret;
-    }
-
-    @Override
-    public INDArray create(int[] shape, int[] stride, long offset, char ordering) {
-        Shape.assertValidOrder(ordering);
-        //ensure shapes that wind up being scalar end up with the write shape
-        if (shape.length == 1 && shape[0] == 0) {
-            shape = new int[] {1, 1};
-        }
-        return create(Nd4j.createBuffer(ArrayUtil.prodLong(shape)), shape, stride, offset, ordering);
-    }
-
-    /**
-     * Creates a row vector with the specified number of columns
-     *
-     * @param rows    the number of rows in the matrix
-     * @param columns the columns of the ndarray
-     * @param value   the value to assign
-     * @return the created ndarray
-     */
-    @Override
-    public INDArray valueArrayOf(long rows, long columns, double value) {
-        INDArray create = createUninitialized(new long[] {rows, columns}, Nd4j.order());
-        create.assign(value);
-        return create;
-    }
-
-    /**
-     * Creates a row vector with the specified number of columns
-     *
-     * @param rows    the number of rows in the matrix
-     * @param columns the columns of the ndarray
-     * @return the created ndarray
-     */
-    @Override
-    public INDArray ones(long rows, long columns) {
-        return ones(new long[] {rows, columns});
-    }
-
-    /**
-     * Creates a row vector with the specified number of columns
-     *
-     * @param columns the columns of the ndarray
-     * @return the created ndarray
-     */
-    @Override
-    public INDArray ones(long columns) {
-        return ones(new long[] {1, columns});
-    }
-
-    @Override
-    public INDArray create(float[] data, int[] shape, char ordering) {
-        Shape.assertValidOrder(ordering);
-        //ensure shapes that wind up being scalar end up with the write shape
-        if (shape.length == 1 && shape[0] == 0) {
-            shape = new int[] {1, 1};
-        }
-        return create(Nd4j.createBuffer(data), shape, Nd4j.getStrides(shape, ordering), 0, ordering);
-    }
-
-    /**
-     * concatenate ndarrays along a dimension
-     *
-     * @param dimension the dimension to concatenate along
-     * @param toConcat  the ndarrays to concatenate
-     * @return the concatenate ndarrays
-     */
-    @Override
-    public INDArray concat(int dimension, INDArray... toConcat) {
-        if (toConcat.length == 1)
-            return toConcat[0];
-        int sumAlongDim = 0;
-        boolean allC = toConcat[0].ordering() == 'c';
-
-        long[] outputShape = ArrayUtil.copy(toConcat[0].shape());
-        outputShape[dimension] = sumAlongDim;
-
-        for (int i = 0; i < toConcat.length; i++) {
-            sumAlongDim += toConcat[i].size(dimension);
-            allC = allC && toConcat[i].ordering() == 'c';
-            for (int j = 0; j < toConcat[i].rank(); j++) {
-                if (j != dimension && toConcat[i].size(j) != outputShape[j] && !toConcat[i].isVector()) {
-                    throw new IllegalArgumentException(
-                                    "Illegal concatenation at array " + i + " and shape element " + j);
-                }
-            }
-        }
-
-
-
-        long[] sortedStrides = Nd4j.getStrides(outputShape);
-
-        INDArray ret = Nd4j.create(outputShape, sortedStrides);
-        allC &= (ret.ordering() == 'c');
-
-        if (toConcat[0].isScalar()) {
-            INDArray retLinear = ret.linearView();
-            for (int i = 0; i < retLinear.length(); i++)
-                retLinear.putScalar(i, toConcat[i].getDouble(0));
-            return ret;
-        }
-
-
-
-        if (dimension == 0 && allC) {
-            int currBuffer = 0;
-            int currBufferOffset = 0;
-            for (int i = 0; i < ret.length(); i++) {
-                ret.data().put(i, toConcat[currBuffer].data()
-                                .getDouble(toConcat[currBuffer].offset() + currBufferOffset++));
-                if (currBufferOffset >= toConcat[currBuffer].length()) {
-                    currBuffer++;
-                    currBufferOffset = 0;
-                }
-            }
-
-            return ret;
-        }
-
-        int arrOffset = 0;
-
-        // FIXME: int cast
-
-        INDArray[] retAlongDimensionArrays = new INDArray[(int) ret.tensorssAlongDimension(dimension)];
-        for (int i = 0; i < retAlongDimensionArrays.length; i++)
-            retAlongDimensionArrays[i] = ret.tensorAlongDimension(i, dimension);
-
-        for (INDArray arr : toConcat) {
-            long arrTensorLength = -1;
-
-            if (arr.tensorssAlongDimension(dimension) != ret.tensorssAlongDimension(dimension))
-                throw new IllegalStateException("Illegal concatenate. Tensors along dimension must be same length.");
-
-
-            for (int i = 0; i < arr.tensorssAlongDimension(dimension); i++) {
-                INDArray retLinear = retAlongDimensionArrays[i];
-                INDArray arrTensor = arr.tensorAlongDimension(i, dimension);
-
-                arrTensorLength = arrTensor.length();
-                for (int j = 0; j < arrTensor.length(); j++) {
-                    int idx = j + arrOffset;
-                    retLinear.putScalar(idx, arrTensor.getDouble(j));
-                }
-            }
-
-            //bump the sliding window
-            arrOffset += arrTensorLength;
-
-        }
-
-        return ret;
-    }
-
-    /**
-     * Concatenates two matrices horizontally.
-     * Matrices must have identical
-     * numbers of rows.
-     *
-     * @param arrs
-     */
-    public INDArray hstack(INDArray... arrs) {
-        return Nd4j.concat(1, arrs);
-    }
-
-    /**
-     * Concatenates two matrices vertically. Matrices must have identical
-     * numbers of columns.
-     *
-     * @param arrs
-     */
-    @Override
-    public INDArray vstack(final INDArray... arrs) {
-        return Nd4j.concat(0, arrs);
-
-    }
-
-
-    /**
-     * Create an ndarray of zeros
-     *
-     * @param shape the shape of the ndarray
-     * @return an ndarray with ones filled in
-     */
-    @Override
-    public INDArray zeros(int[] shape) {
-        INDArray ret = create(shape);
-        return ret;
-    }
-
-    @Override
-    public INDArray zeros(long[] shape) {
-        INDArray ret = create(shape);
-        return ret;
-    }
-
-
-    /**
-     * Create an ndarray of ones
-     *
-     * @param shape the shape of the ndarray
-     * @return an ndarray with ones filled in
-     */
-    @Override
-    public INDArray ones(int[] shape) {
-        //ensure shapes that wind up being scalar end up with the write shape
-        if (shape.length == 1 && shape[0] == 0) {
-            shape = new int[] {1, 1};
-        }
-
-        INDArray ret = create(shape);
-        ret.assign(1);
-        return ret;
-    }
-
-    @Override
-    public INDArray ones(long[] shape) {
-        //ensure shapes that wind up being scalar end up with the write shape
-
-        INDArray ret = create(shape);
-        ret.assign(1);
-        return ret;
-    }
-
-
-    /**
-     * Creates an ndarray with the specified shape
-     *
-     * @param data    the data to use with the ndarray
-     * @param rows    the rows of the ndarray
-     * @param columns the columns of the ndarray
-     * @param stride  the stride for the ndarray
-     * @param offset  the offset of the ndarray
-     * @return the instance
-     */
-    @Override
-    public INDArray create(float[] data, long rows, long columns, int[] stride, long offset) {
-        return create(data, new long[] {rows, columns}, ArrayUtil.toLongArray(stride), offset);
-    }
-
-
-    /**
-     * Creates an ndarray with the specified shape
-     *
-     * @param shape  the shape of the ndarray
-     * @param stride the stride for the ndarray
-     * @param offset the offset of the ndarray
-     * @return the instance
-     */
-    public abstract INDArray create(float[] data, int[] shape, int[] stride, long offset);
-
-
-    /**
-     * Create an ndrray with the specified shape
-     *
-     * @param data  the data to use with tne ndarray
-     * @param shape the shape of the ndarray
-     * @return the created ndarray
-     */
-    @Override
-    public INDArray create(double[] data, int[] shape) {
-        return create(data, shape, Nd4j.getStrides(shape), 0);
-    }
-
-
-    /**
-     * Create an ndrray with the specified shape
-     *
-     * @param data  the data to use with tne ndarray
-     * @param shape the shape of the ndarray
-     * @return the created ndarray
-     */
-    @Override
-    public INDArray create(float[] data, int[] shape) {
-        //ensure shapes that wind up being scalar end up with the write shape
-        if (shape.length == 1 && shape[0] == 0) {
-            shape = new int[] {1, 1};
-        }
-        return create(data, shape, Nd4j.getStrides(shape), 0);
-    }
-
-    @Override
-    public INDArray create(float[] data, long[] shape) {
-        //ensure shapes that wind up being scalar end up with the write shape
-        if (shape.length == 1 && shape[0] == 0) {
-            shape = new long[] {1, 1};
-        }
-        return create(data, shape, Nd4j.getStrides(shape), 0);
-    }
-
-    @Override
-    public INDArray create(double[] data, long[] shape) {
-        //ensure shapes that wind up being scalar end up with the write shape
-        if (shape.length == 1 && shape[0] == 0) {
-            shape = new long[] {1, 1};
-        }
-        return create(data, shape, Nd4j.getStrides(shape), 0);
-    }
-
-
-    /**
-     * Creates an ndarray with the specified shape
-     *
-     * @param data    the data to use with tne ndarray
-     * @param rows    the rows of the ndarray
-     * @param columns the columns of the ndarray
-     * @param stride  the stride for the ndarray
-     * @param offset  the offset of the ndarray
-     * @return the instance
-     */
-    @Override
-    public INDArray create(double[] data, long rows, long columns, int[] stride, long offset) {
-        return create(data, new long[] {rows, columns}, ArrayUtil.toLongArray(stride), offset);
-    }
-
-
-    /**
-     * Creates an ndarray with the specified shape
-     *
-     * @param shape  the shape of the ndarray
-     * @param stride the stride for the ndarray
-     * @param offset the offset of the ndarray
-     * @return the instance
-     */
-    public abstract INDArray create(double[] data, int[] shape, int[] stride, long offset);
-
-    /**
-     * Creates an ndarray with the specified shape
-     *
-     * @param shape the shape of the ndarray
-     * @return the instance
-     */
-    public abstract INDArray create(List<INDArray> list, int[] shape);
-
-
-    /**
-     * Creates an ndarray with the specified shape
-     *
-     * @param rows    the rows of the ndarray
-     * @param columns the columns of the ndarray
-     * @param stride  the stride for the ndarray
-     * @param offset  the offset of the ndarray
-     * @return the instance
-     */
-    @Override
-    public INDArray create(long rows, long columns, int[] stride, long offset) {
-        /*
-        if (Nd4j.dataType() == DataBuffer.Type.DOUBLE)
-            return create(new double[rows * columns], new int[] {rows, columns}, stride, offset);
-        if (Nd4j.dataType() == DataBuffer.Type.FLOAT || Nd4j.dataType() == DataBuffer.Type.HALF)
-            return create(new float[rows * columns], new int[] {rows, columns}, stride, offset);
-        if (Nd4j.dataType() == DataBuffer.Type.INT)
-            return create(new int[rows * columns], new int[] {rows, columns}, stride, offset);
-        throw new IllegalStateException("Illegal data opType " + Nd4j.dataType());
-        */
-
-        throw new UnsupportedOperationException();
-    }
-
-
-    /**
-     * Creates an ndarray with the specified shape
-     *
-     * @param shape  the shape of the ndarray
-     * @param stride the stride for the ndarray
-     * @param offset the offset of the ndarray
-     * @return the instance
-     */
-    @Override
-    public INDArray create(int[] shape, int[] stride, long offset) {
-        //ensure shapes that wind up being scalar end up with the write shape
-        if (shape.length == 1 && shape[0] == 0) {
-            shape = new int[] {1, 1};
-        }
-        DataBuffer buffer = Nd4j.createBuffer(ArrayUtil.prodLong(shape));
-        return create(buffer, shape, stride, offset);
-    }
-
-    @Override
-    public INDArray create(long[] shape, long[] stride, long offset) {
-        //ensure shapes that wind up being scalar end up with the write shape
-        if (shape.length == 1 && shape[0] == 0) {
-            shape = new long[] {1, 1};
-        }
-
-        DataBuffer buffer = Nd4j.createBuffer(ArrayUtil.prodLong(shape));
-        return create(buffer, shape, stride, offset);
-    }
-
-
-    /**
-     * Creates an ndarray with the specified shape
-     *
-     * @param rows    the rows of the ndarray
-     * @param columns the columns of the ndarray
-     * @param stride  the stride for the ndarray
-     * @return the instance
-     */
-    @Override
-    public INDArray create(long rows, long columns, int[] stride) {
-        return create(new long[] {rows, columns}, ArrayUtil.toLongArray(stride));
-    }
-
-    @Override
-    public INDArray create(long[] shape, long[] stride) {
-        return create(shape, stride, 0, Nd4j.order());
-    }
-
-    @Override
-    public INDArray create(long[] shape, long[] stride, long offset, char ordering) {
-        Shape.assertValidOrder(ordering);
-        if (shape.length == 1 && shape[0] == 0) {
-            shape = new long[] {1, 1};
-        }
-        return create(Nd4j.createBuffer(ArrayUtil.prodLong(shape)), shape, stride, offset, ordering);
-    }
-
-
-    /**
-     * Creates an ndarray with the specified shape
-     *
-     * @param shape  the shape of the ndarray
-     * @param stride the stride for the ndarray
-     * @return the instance
-     */
-    @Override
-    public INDArray create(int[] shape, int[] stride) {
-        return create(shape, stride, 0);
-    }
-
-
-    /**
-     * Creates an ndarray with the specified shape
-     *
-     * @param rows    the rows of the ndarray
-     * @param columns the columns of the ndarray
-     * @return the instance
-     */
-    @Override
-    public INDArray create(long rows, long columns) {
-        return create(new long[] {rows, columns});
-    }
-
-    /**
-     * Creates an ndarray with the specified shape
-     *
-     * @param shape the shape of the ndarray
-     * @return the instance
-     */
-    @Override
-    public INDArray create(long[] shape) {
-        //ensure shapes that wind up being scalar end up with the write shape
-
-        return create(shape, Nd4j.getStrides(shape), 0L);
-    }
-
-    /**
-     * Creates an ndarray with the specified shape
-     *
-     * @param shape the shape of the ndarray
-     * @return the instance
-     */
-    @Override
-    public INDArray create(int[] shape) {
-        //ensure shapes that wind up being scalar end up with the write shape
-        if (shape.length == 1 && shape[0] == 0) {
-            shape = new int[] {1, 1};
-        }
-        return create(shape, Nd4j.getStrides(shape), 0);
-    }
-
-
-    /**
-     * Create a scalar ndarray with the specified offset
-     *
-     * @param value  the value to initialize the scalar with
-     * @param offset the offset of the ndarray
-     * @return the created ndarray
-     */
-    @Override
-    public INDArray scalar(Number value, long offset) {
-        if (Nd4j.dataType() == DataBuffer.Type.DOUBLE)
-            return scalar(value.doubleValue(), offset);
-        if (Nd4j.dataType() == DataBuffer.Type.FLOAT || Nd4j.dataType() == DataBuffer.Type.HALF)
-            return scalar(value.floatValue(), offset);
-        if (Nd4j.dataType() == DataBuffer.Type.INT)
-            return scalar(value.intValue(), offset);
-        throw new IllegalStateException("Illegal data opType " + Nd4j.dataType());
-    }
-
-
-    /**
-     * Create a scalar nd array with the specified value and offset
-     *
-     * @param value  the value of the scalar
-     * @param offset the offset of the ndarray
-     * @return the scalar nd array
-     */
-    @Override
-    public INDArray scalar(float value, long offset) {
-        return create(new float[] {value}, new int[] {1, 1}, new int[] {1, 1}, offset);
-    }
-
-    /**
-     * Create a scalar nd array with the specified value and offset
-     *
-     * @param value  the value of the scalar
-     * @param offset the offset of the ndarray
-     * @return the scalar nd array
-     */
-    @Override
-    public INDArray scalar(double value, long offset) {
-        return create(new double[] {value}, new int[] {1, 1}, new int[] {1, 1}, offset);
-    }
-
-    @Override
-    public INDArray trueScalar(Number value) {
-        val dtype = Nd4j.dataType();
-        switch (dtype) {
-            case DOUBLE:
-                return create(new double[] {value.doubleValue()}, new int[] {}, new int[] {}, 0);
-            case FLOAT:
-                return create(new float[] {value.floatValue()}, new int[] {}, new int[] {}, 0);
-            case HALF:
-                return create(new float[] {value.floatValue()}, new int[] {}, new int[] {}, 0);
-            default:
-                throw new UnsupportedOperationException("Unsupported data type: [" + dtype + "]");
-
-        }
-    }
-
-    public INDArray trueVector(float[] data) {
-        return create(data, new int[] {data.length}, new int[]{1}, 0);
-    }
-
-    public INDArray trueVector(double[] data) {
-        return create(data, new int[] {data.length}, new int[]{1}, 0);
-    }
-
-
-
-    /**
-     * Create a scalar nd array with the specified value and offset
-     *
-     * @param value  the value of the scalar
-     * @param offset the offset of the ndarray
-     * @return the scalar nd array
-     */
-    @Override
-    public INDArray scalar(int value, long offset) {
-        return create(new int[] {value}, new int[] {1, 1}, new int[] {1, 1}, offset);
-    }
-
-
-    /**
-     * Create a scalar ndarray with the specified offset
-     *
-     * @param value the value to initialize the scalar with
-     * @return the created ndarray
-     */
-    @Override
-    public INDArray scalar(Number value) {
-        if (Nd4j.dataType() == DataBuffer.Type.DOUBLE)
-            return scalar(value.doubleValue(), 0);
-        if (Nd4j.dataType() == DataBuffer.Type.FLOAT || Nd4j.dataType() == DataBuffer.Type.HALF)
-            return scalar(value.floatValue(), 0);
-        if (Nd4j.dataType() == DataBuffer.Type.INT)
-            return scalar(value.intValue(), 0);
-        throw new IllegalStateException("Illegal data opType " + Nd4j.dataType());
-    }
-
-    /**
-     * Create a scalar nd array with the specified value and offset
-     *
-     * @param value the value of the scalar
-     *              =     * @return the scalar nd array
-     */
-    @Override
-    public INDArray scalar(float value) {
-        if (Nd4j.dataType() == DataBuffer.Type.FLOAT || Nd4j.dataType() == DataBuffer.Type.HALF)
-            return create(new float[] {value}, new int[] {1, 1}, new int[] {1, 1}, 0);
-        else if (Nd4j.dataType() == DataBuffer.Type.DOUBLE)
-            return scalar((double) value);
-        else
-            return scalar((int) value);
-    }
-
-    /**
-     * Create a scalar nd array with the specified value and offset
-     *
-     * @param value the value of the scalar
-     * @return the scalar nd array
-     */
-    @Override
-    public INDArray scalar(double value) {
-        if (Nd4j.dataType() == DataBuffer.Type.DOUBLE)
-            return create(new double[] {value}, new int[] {1, 1}, new int[] {1, 1}, 0);
-        else
-            return scalar((float) value);
-    }
-
-    @Override
-    public INDArray create(float[] data, int[] shape, long offset) {
-        return create(Nd4j.createBuffer(data), shape, offset);
-    }
-
-    @Override
-    public INDArray create(float[] data, char order) {
-        Shape.assertValidOrder(order);
-        int[] shape = new int[] {1, data.length};
-        return create(Nd4j.createBuffer(data), shape, Nd4j.getStrides(shape, order), order, 0);
-    }
-
-    @Override
-    public INDArray create(float[] data, int[] shape, int[] stride, char order, long offset) {
-        return create(Nd4j.createBuffer(data), shape, stride, order, offset);
-    }
-
-
-    @Override
-    public INDArray create(double[] data, char order) {
-        Shape.assertValidOrder(order);
-        return create(data, new int[] {1, data.length}, Nd4j.getStrides(new int[] {1, data.length}, order), order, 0);
-    }
-
-    @Override
-    public INDArray create(double[] data, int[] shape, int[] stride, char order, long offset) {
-        return create(Nd4j.createBuffer(data), shape, stride, order, offset);
-
-    }
-
-    @Override
-    public INDArray create(DataBuffer buffer, int[] shape, int[] stride, char order, long offset) {
-        Shape.assertValidOrder(order);
-        //ensure shapes that wind up being scalar end up with the write shape
-        if (shape.length == 1 && shape[0] == 0) {
-            shape = new int[] {1, 1};
-        }
-        return create(buffer, shape, stride, offset, order);
-    }
-
-    @Override
-    public INDArray create(int[] data, int[] shape, int[] stride, char order, long offset) {
-        Shape.assertValidOrder(order);
-        //ensure shapes that wind up being scalar end up with the write shape
-        if (shape.length == 1 && shape[0] == 0) {
-            shape = new int[] {1, 1};
-        }
-        return create(Nd4j.createBuffer(data), shape, stride, order, offset);
-    }
-}
->>>>>>> 2e1db55c
+}