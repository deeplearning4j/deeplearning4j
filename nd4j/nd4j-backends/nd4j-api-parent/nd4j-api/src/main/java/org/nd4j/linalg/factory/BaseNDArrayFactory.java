/*******************************************************************************
 * Copyright (c) 2015-2018 Skymind, Inc.
 *
 * This program and the accompanying materials are made available under the
 * terms of the Apache License, Version 2.0 which is available at
 * https://www.apache.org/licenses/LICENSE-2.0.
 *
 * Unless required by applicable law or agreed to in writing, software
 * distributed under the License is distributed on an "AS IS" BASIS, WITHOUT
 * WARRANTIES OR CONDITIONS OF ANY KIND, either express or implied. See the
 * License for the specific language governing permissions and limitations
 * under the License.
 *
 * SPDX-License-Identifier: Apache-2.0
 ******************************************************************************/

package org.nd4j.linalg.factory;


import lombok.val;
import org.bytedeco.javacpp.*;
import org.bytedeco.javacpp.indexer.DoubleIndexer;
import org.bytedeco.javacpp.indexer.FloatIndexer;
import org.bytedeco.javacpp.indexer.LongIndexer;
import org.nd4j.base.Preconditions;
import org.nd4j.linalg.api.blas.*;
import org.nd4j.linalg.api.buffer.DataBuffer;
import org.nd4j.linalg.api.buffer.DataType;
import org.nd4j.linalg.api.memory.MemoryWorkspace;
import org.nd4j.linalg.api.ndarray.INDArray;
import org.nd4j.linalg.api.ops.performance.PerformanceTracker;
import org.nd4j.linalg.api.rng.distribution.Distribution;
import org.nd4j.linalg.api.shape.Shape;
import org.nd4j.linalg.indexing.INDArrayIndex;
import org.nd4j.linalg.indexing.NDArrayIndex;
import org.nd4j.linalg.memory.MemcpyDirection;
import org.nd4j.linalg.util.ArrayUtil;

import java.io.File;
import java.nio.ByteBuffer;
import java.nio.ByteOrder;
import java.nio.charset.Charset;
import java.util.*;

/**
 * Base NDArrayFactory class.
 * <p/>
 * Allows specification or data opType and row (c) or column(fortran) major order
 *
 * @author Adam Gibson
 */
public abstract class BaseNDArrayFactory implements NDArrayFactory {

    // We don't really care about dtype field we'll use context instead
    // protected DataType dtype;
    protected char order;
    protected Blas blas;
    protected Level1 level1;
    protected Level2 level2;
    protected Level3 level3;
    protected Lapack lapack;

    public BaseNDArrayFactory() {}

    @Override
    public Lapack lapack() {
        if (lapack == null)
            createLapack();
        return lapack;
    }

    @Override
    public Blas blas() {
        if (blas == null)
            createBlas();
        return blas;
    }

    @Override
    public Level1 level1() {
        if (level1 == null)
            createLevel1();
        return level1;
    }

    @Override
    public Level2 level2() {
        if (level2 == null)
            createLevel2();
        return level2;
    }

    @Override
    public Level3 level3() {
        if (level3 == null)
            createLevel3();
        return level3;
    }

    /**
     *
     * Initialize with the given data opType and ordering
     * The ndarray factory will use this for
     * @param dtype the data opType
     * @param order the ordering in mem
     */
    protected BaseNDArrayFactory(DataType dtype, Character order) {
        // this.dtype = dtype;
        if (Character.toLowerCase(order) != 'c' && Character.toLowerCase(order) != 'f')
            throw new IllegalArgumentException("Order must either be c or f");

        this.order = Character.toLowerCase(order);
    }

    /**
     * @param dtype the data opType
     * @param order the ordering
     */
    protected BaseNDArrayFactory(DataType dtype, char order) {
        // this.dtype = dtype;
        if (Character.toLowerCase(order) != 'c' && Character.toLowerCase(order) != 'f')
            throw new IllegalArgumentException("Order must either be c or f");

        this.order = Character.toLowerCase(order);
    }

    /**
     * Sets the order. Primarily for testing purposes
     *
     * @param order
     */
    @Override
    public void setOrder(char order) {
        Preconditions.checkArgument(order == 'c' || order == 'f', "Order specified must be either c or f: got %s", String.valueOf(order));
        this.order = order;
    }

    @Override
    public INDArray rand(long[] shape, double min, double max, org.nd4j.linalg.api.rng.Random rng) {
        Nd4j.getRandom().setSeed(rng.getSeed());
        return Nd4j.getDistributions().createUniform(min, max).sample(shape);
    }

    @Override
    public INDArray rand(int[] shape, double min, double max, org.nd4j.linalg.api.rng.Random rng) {
        Nd4j.getRandom().setSeed(rng.getSeed());
        return Nd4j.getDistributions().createUniform(min, max).sample(shape);
    }

    @Override
    public INDArray rand(long rows, long columns, double min, double max, org.nd4j.linalg.api.rng.Random rng) {
        Nd4j.getRandom().setSeed(rng.getSeed());
        return rand(new long[] {rows, columns}, min, max, rng);
    }

    /**
     * Sets the data opType
     *
     * @param dtype
     */
    @Override
    public void setDType(DataType dtype) {
        assert dtype == DataType.DOUBLE || dtype == DataType.FLOAT
                        || dtype == DataType.INT : "Invalid opType passed, must be float or double";
        // this.dtype = dtype;
    }

    @Override
    public INDArray create(int[] shape, DataType dataType, MemoryWorkspace workspace) {
        return create(shape, Nd4j.createBuffer(shape, dataType));
    }

    /**
     * Returns the order for this ndarray for internal data storage
     *
     * @return the order (c or f)
     */
    @Override
    public char order() {
        return order;
    }

    /**
     * Returns the data opType for this ndarray
     *
     * @return the data opType for this ndarray
     */
    @Override
    public DataType dtype() {
        return Nd4j.dataType();
    }

    /**
     * Generate a linearly spaced vector
     *
     * @param lower upper bound
     * @param upper lower bound
     * @param num   the step size
     * @return the linearly spaced vector
     */
    @Override
    public INDArray linspace(int lower, int upper, int num, DataType dtype) {
        double[] data = new double[num];
        for (int i = 0; i < num; i++) {
            double t = (double) i / (num - 1);
            data[i] = lower * (1 - t) + t * upper;

        }

        //edge case for scalars
        INDArray ret = Nd4j.createUninitialized(dtype, new long[]{data.length});
        if (ret.isScalar())
            return ret;

        for (int i = 0; i < ret.length(); i++)
            ret.putScalar(i, data[i]);
        return ret;
    }


    @Override
    public INDArray create(int[] ints, int[] ints1, int[] stride, long offset) {
        return create(Nd4j.createBuffer(ints), ints1, stride, offset);
    }

    @Override
    public INDArray create(long rows, long columns, char ordering) {
        return create(new long[] {rows, columns}, ordering);
    }


    /**
     * Returns a vector with all of the elements in every nd array
     * equal to the sum of the lengths of the ndarrays
     *
     * @param matrices the ndarrays to getFloat a flattened representation of
     * @return the flattened ndarray
     */
    @Override
    public INDArray toFlattened(Collection<INDArray> matrices) {
        int length = 0;
        for (INDArray m : matrices)
            length += m.length();
        INDArray ret = Nd4j.create(1, length);
        int linearIndex = 0;
        for (INDArray d : matrices) {
            INDArray vector = d.reshape(d.length());
            ret.put(new INDArrayIndex[] {NDArrayIndex.interval(linearIndex, linearIndex + d.length())}, vector);
            linearIndex += d.length();
        }

        return ret;

    }

    @Override
    public INDArray toFlattened(int length, Iterator<? extends INDArray>... matrices) {
        List<INDArray> arr = new ArrayList<>();
        for (Iterator<? extends INDArray> arrs : matrices) {
            while (arrs.hasNext())
                arr.add(arrs.next());
        }
        return toFlattened(arr);
    }

    /**
     * Returns a column vector where each entry is the nth bilinear
     * product of the nth slices of the two tensors.
     */
    @Override
    public INDArray bilinearProducts(INDArray curr, INDArray in) {
        Preconditions.checkArgument(curr.rank() == 3, "Argument 'curr' must be rank 3. Got input with rank: %s", curr.rank());
        if (in.columns() != 1) {
            throw new AssertionError("Expected a column vector");
        }
        if (in.rows() != curr.size(curr.shape().length - 1)) {
            throw new AssertionError("Number of rows in the input does not match number of columns in tensor");
        }
        if (curr.size(curr.shape().length - 2) != curr.size(curr.shape().length - 1)) {
            throw new AssertionError("Can only perform this operation on a SimpleTensor with square slices");
        }

        INDArray ret = Nd4j.create(curr.slices(), 1);
        INDArray inT = in.transpose();
        for (int i = 0; i < curr.slices(); i++) {
            INDArray slice = curr.slice(i);
            INDArray inTTimesSlice = inT.mmul(slice);
            ret.putScalar(i, Nd4j.getBlasWrapper().dot(inTTimesSlice, in));
        }
        return ret;
    }

    @Override
    public INDArray toFlattened(INDArray... matrices) {
        return toFlattened(Nd4j.order(), Arrays.asList(matrices));
    }


    @Override
    public INDArray toFlattened(char order, INDArray... matrices) {
        return toFlattened(order, Arrays.asList(matrices));
    }

    /**
     * Create the identity ndarray
     *
     * @param n the number for the identity
     * @return
     */
    @Override
    public INDArray eye(long n) {
        INDArray ret = Nd4j.create(n, n);
        for (int i = 0; i < n; i++) {
            ret.put(i, i, 1.0);
        }

        return ret.reshape(n, n);

    }

    /**
     * Rotate a matrix 90 degrees
     *
     * @param toRotate the matrix to rotate
     * @return the rotated matrix
     */
    @Override
    public void rot90(INDArray toRotate) {
        if (!toRotate.isMatrix())
            throw new IllegalArgumentException("Only rotating matrices");

        INDArray start = toRotate.transpose();
        for (int i = 0; i < start.rows(); i++)
            start.putRow(i, reverse(start.getRow(i)));

    }

    /**
     * Reverses the passed in matrix such that m[0] becomes m[m.length - 1] etc
     *
     * @param reverse the matrix to reverse
     * @return the reversed matrix
     */
    @Override
    public INDArray rot(INDArray reverse) {
        INDArray ret = Nd4j.create(reverse.shape());
        if (reverse.isVector())
            return reverse(reverse);
        else {
            for (int i = 0; i < reverse.slices(); i++) {
                ret.putSlice(i, reverse(reverse.slice(i)));
            }
        }
        return ret.reshape(reverse.shape());
    }

    /**
     * Reverses the passed in matrix such that m[0] becomes m[m.length - 1] etc
     *
     * @param reverse the matrix to reverse
     * @return the reversed matrix
     */
    
    @Override
    public INDArray reverse(INDArray reverse) {
        // FIXME: native method should be used instead
        INDArray rev = reverse.linearView();
        INDArray ret = Nd4j.create(rev.shape());
        int count = 0;
        for (long i = rev.length() - 1; i >= 0; i--) {
            ret.putScalar(count++, rev.getFloat(i));

        }

        return ret.reshape(reverse.shape());
    }

    /**
     * Array of evenly spaced values.
     *
     * @param begin the begin of the range
     * @param end   the end of the range
     * @return the range vector
     */
    @Override
    public INDArray arange(double begin, double end) {
        return Nd4j.create(ArrayUtil.toDoubles(ArrayUtil.range((int) begin, (int) end)));
    }

    /**
     * Copy a to b
     *
     * @param a the origin matrix
     * @param b the destination matrix
     */
    @Override
    public void copy(INDArray a, INDArray b) {
        b.assign(a);
    }

    /**
     * Generates a random matrix between min and max
     *
     * @param shape the number of rows of the matrix
     * @param min   the minimum number
     * @param max   the maximum number
     * @param rng   the rng to use
     * @return a random matrix of the specified shape and range
     */
    @Override
    public INDArray rand(int[] shape, float min, float max, org.nd4j.linalg.api.rng.Random rng) {
        //ensure shapes that wind up being scalar end up with the write shape
        if (shape.length == 1 && shape[0] == 0) {
            shape = new int[] {1, 1};
        }
        return Nd4j.getDistributions().createUniform(min, max).sample(shape);
    }

    @Override
    public INDArray rand(long[] shape, float min, float max, org.nd4j.linalg.api.rng.Random rng) {
        //ensure shapes that wind up being scalar end up with the write shape
        if (shape.length == 1 && shape[0] == 0) {
            shape = new long[] {1, 1};
        }
        return Nd4j.getDistributions().createUniform(min, max).sample(shape);
    }

    /**
     * Generates a random matrix between min and max
     *
     * @param rows    the number of rows of the matrix
     * @param columns the number of columns in the matrix
     * @param min     the minimum number
     * @param max     the maximum number
     * @param rng     the rng to use
     * @return a random matrix of the specified shape and range
     */
    @Override
    public INDArray rand(long rows, long columns, float min, float max, org.nd4j.linalg.api.rng.Random rng) {
        return rand(new long[] {rows, columns}, min, max, rng);
    }

    /**
     * Merge the vectors and append a bias.
     * Each vector must be either row or column vectors.
     * An exception is thrown for inconsistency (mixed row and column vectors)
     *
     * @param vectors the vectors to merge
     * @return the merged ndarray appended with the bias
     */
    @Override
    public INDArray appendBias(INDArray... vectors) {
        int size = 0;
        for (INDArray vector : vectors) {
            size += vector.rows();
        }


        INDArray result = Nd4j.create(size + 1, vectors[0].columns());
        int index = 0;
        for (INDArray vector : vectors) {
            INDArray put = toFlattened(vector, Nd4j.ones(1));
            result.put(new INDArrayIndex[] {NDArrayIndex.interval(index, index + vector.rows() + 1),
                            NDArrayIndex.interval(0, vectors[0].columns())}, put);
            index += vector.rows();
        }

        return result;
    }

    /**
     * Create a random ndarray with the given shape using the given rng
     *
     * @param rows    the number of rows in the matrix
     * @param columns the number of columns in the matrix
     * @param r       the random generator to use
     * @return the random ndarray with the specified shape
     */
    @Override
    public INDArray rand(long rows, long columns, org.nd4j.linalg.api.rng.Random r) {
        return rand(new long[] {rows, columns}, r);
    }

    /**
     * Create a random ndarray with the given shape using the given rng
     *
     * @param rows    the number of rows in the matrix
     * @param columns the columns of the ndarray
     * @param seed    the  seed to use
     * @return the random ndarray with the specified shape
     */
    @Override
    public INDArray rand(long rows, long columns, long seed) {
        Nd4j.getRandom().setSeed(seed);
        return rand(new long[] {rows, columns}, Nd4j.getRandom());
    }

    /**
     * Create a random ndarray with the given shape using
     * the current time as the seed
     *
     * @param rows    the number of rows in the matrix
     * @param columns the number of columns in the matrix
     * @return the random ndarray with the specified shape
     */
    @Override
    public INDArray rand(long rows, long columns) {
        return rand(new long[] {rows, columns}, System.currentTimeMillis());
    }

    /**
     * Create a random (uniform 0-1) NDArray with the specified shape and order
     * @param order      Order ('c' or 'f') of the output array
     * @param rows       Number of rows of the output array
     * @param columns    Number of columns of the output array
     */
    @Override
    public INDArray rand(char order, long rows, long columns) {
        Shape.assertValidOrder(order);
        return Nd4j.getRandom().nextDouble(order, new long[] {rows, columns});
    }

    /**
     * Random normal using the given rng
     *
     * @param rows    the number of rows in the matrix
     * @param columns the number of columns in the matrix
     * @param r       the random generator to use
     * @return
     */
    @Override
    public INDArray randn(long rows, long columns, org.nd4j.linalg.api.rng.Random r) {
        return randn(new long[] {rows, columns}, r);
    }

    /**
     * Random normal using the current time stamp
     * as the seed
     *
     * @param rows    the number of rows in the matrix
     * @param columns the number of columns in the matrix
     * @return
     */
    @Override
    public INDArray randn(long rows, long columns) {
        return randn(new long[] {rows, columns}, System.currentTimeMillis());
    }

    /**
     * Generate a random normal N(0,1) with the specified order and shape
     * @param order   Order of the output array
     * @param rows    the number of rows in the matrix
     * @param columns the number of columns in the matrix
     * @return
     */
    @Override
    public INDArray randn(char order, long rows, long columns) {
        Shape.assertValidOrder(order);
        return Nd4j.getRandom().nextGaussian(order, new long[] {rows, columns});
    }

    /**
     * Random normal using the specified seed
     *
     * @param rows    the number of rows in the matrix
     * @param columns the number of columns in the matrix
     * @return
     */
    @Override
    public INDArray randn(long rows, long columns, long seed) {
        Nd4j.getRandom().setSeed(seed);
        return randn(new long[] {rows, columns}, Nd4j.getRandom());
    }

    /**
     * Create a random ndarray with the given shape using the given rng
     *
     * @param shape the shape of the ndarray
     * @param r     the random generator to use
     * @return the random ndarray with the specified shape
     */
    @Override
    public INDArray rand(int[] shape, Distribution r) {
        INDArray ret = r.sample(shape);
        return ret;
    }

    /**
     * Create a random ndarray with the given shape using the given rng
     *
     * @param shape the shape of the ndarray
     * @param r     the random generator to use
     * @return the random ndarray with the specified shape
     */
    @Override
    public INDArray rand(int[] shape, org.nd4j.linalg.api.rng.Random r) {
        INDArray ret = r.nextDouble(shape);
        return ret;
    }

    @Override
    public INDArray rand(long[] shape, org.nd4j.linalg.api.rng.Random r) {
        INDArray ret = r.nextDouble(shape);
        return ret;
    }

    /**
     * Create a random ndarray with the given shape using the given rng
     *
     * @param shape the shape of the ndarray
     * @param seed  the  seed to use
     * @return the random ndarray with the specified shape
     */
    @Override
    public INDArray rand(int[] shape, long seed) {
        Nd4j.getRandom().setSeed(seed);
        return rand(shape, Nd4j.getRandom());
    }

    @Override
    public INDArray rand(long[] shape, long seed) {
        Nd4j.getRandom().setSeed(seed);
        return rand(shape, Nd4j.getRandom());
    }

    /**
     * Create a random ndarray with the given shape using
     * the current time as the seed
     *
     * @param shape the shape of the ndarray
     * @return the random ndarray with the specified shape
     */
    @Override
    public INDArray rand(int[] shape) {
        return rand(shape, System.currentTimeMillis());
    }

    @Override
    public INDArray rand(long[] shape) {
        return rand(shape, System.currentTimeMillis());
    }

    /**
     * Create a random ndarray with the given shape and order
     *
     * @param shape the shape of the ndarray
     * @return the random ndarray with the specified shape
     */
    @Override
    public INDArray rand(char order, int[] shape) {
        Shape.assertValidOrder(order);
        return Nd4j.getRandom().nextDouble(order, shape);
    }

    @Override
    public INDArray rand(char order, long[] shape) {
        Shape.assertValidOrder(order);
        return Nd4j.getRandom().nextDouble(order, shape);
    }

    /**
     * Random normal using the given rng
     *
     * @param shape the shape of the ndarray
     * @param r     the random generator to use
     * @return
     */
    @Override
    public INDArray randn(int[] shape, org.nd4j.linalg.api.rng.Random r) {
        return r.nextGaussian(shape);
    }

    @Override
    public INDArray randn(long[] shape, org.nd4j.linalg.api.rng.Random r) {
        return r.nextGaussian(shape);
    }

    /**
     * Random normal using the current time stamp
     * as the seed
     *
     * @param shape the shape of the ndarray
     * @return
     */
    @Override
    public INDArray randn(char order, int[] shape) {
        Shape.assertValidOrder(order);
        return Nd4j.getRandom().nextGaussian(order, shape);
    }

    @Override
    public INDArray randn(char order, long[] shape) {
        Shape.assertValidOrder(order);
        return Nd4j.getRandom().nextGaussian(order, shape);
    }

    /**
     * Random normal N(0,1) with the specified shape and
     *
     * @param shape the shape of the ndarray
     * @return
     */
    @Override
    public INDArray randn(int[] shape) {
        return randn(shape, System.currentTimeMillis());
    }

    @Override
    public INDArray randn(long[] shape) {
        return randn(shape, System.currentTimeMillis());
    }

    /**
     * Random normal using the specified seed
     *
     * @param shape the shape of the ndarray
     * @return
     */
    @Override
    public INDArray randn(int[] shape, long seed) {
        Nd4j.getRandom().setSeed(seed);
        return randn(shape, Nd4j.getRandom());
    }

    @Override
    public INDArray randn(long[] shape, long seed) {
        Nd4j.getRandom().setSeed(seed);
        return randn(shape, Nd4j.getRandom());
    }

    /**
     * Creates a row vector with the data
     *
     * @param data the columns of the ndarray
     * @return the created ndarray
     */
    @Override
    public INDArray create(double[] data) {
        return create(data, new int[] {1, data.length});
    }

    /**
     * Creates a row vector with the data
     *
     * @param data the columns of the ndarray
     * @return the created ndarray
     */
    @Override
    public INDArray create(float[] data) {
        return create(data, new long[] {data.length});
    }

    /**
     * Creates a row vector with the specified number of columns
     *
     * @param columns the columns of the ndarray
     * @return the created ndarray
     */
    @Override
    public INDArray create(long columns) {
        return create(new long[] {columns});
    }

    /**
     * Creates a row vector with the specified number of columns
     *
     * @param rows    the rows of the ndarray
     * @param columns the columns of the ndarray
     * @return the created ndarray
     */
    @Override
    public INDArray zeros(long rows, long columns) {
        return zeros(new long[] {rows, columns});
    }

    /**
     * This method produces concatenated array, that consist from tensors, fetched from source array, against some dimension and specified indexes
     *
     * @param source source tensor
     * @param sourceDimension dimension of source tensor
     * @param indexes indexes from source array
     * @return
     */
    @Override
    public INDArray pullRows(INDArray source, int sourceDimension, int[] indexes, char order) {
        Shape.assertValidOrder(order);
        long vectorLength = source.shape()[sourceDimension];
        INDArray ret = Nd4j.createUninitialized(new long[] {indexes.length, vectorLength}, order);

        for (int cnt = 0; cnt < indexes.length; cnt++) {
            ret.putRow(cnt, source.tensorAlongDimension((int) indexes[cnt], sourceDimension));
        }

        return ret;
    }

    /**
     * This method produces concatenated array, that consist from tensors, fetched from source array, against some dimension and specified indexes
     *
     * @param source          source tensor
     * @param sourceDimension dimension of source tensor
     * @param indexes         indexes from source array
     * @return
     */
    @Override
    public INDArray pullRows(INDArray source, int sourceDimension, int[] indexes) {
        return pullRows(source, sourceDimension, indexes, Nd4j.order());
    }

    /**
     * Creates a row vector with the specified number of columns
     *
     * @param columns the columns of the ndarray
     * @return the created ndarray
     */
    @Override
    public INDArray zeros(long columns) {
        return zeros(new long[] {1, columns});
    }

    /**
     * Creates an ndarray with the specified value
     * as the  only value in the ndarray
     *
     * @param shape the shape of the ndarray
     * @param value the value to assign
     * @return the created ndarray
     */
    @Override
    public INDArray valueArrayOf(int[] shape, double value) {
        INDArray ret = Nd4j.createUninitialized(shape, Nd4j.order());
        ret.assign(value);
        return ret;
    }

    @Override
    public INDArray valueArrayOf(long[] shape, double value) {
        INDArray ret = Nd4j.createUninitialized(shape, Nd4j.order());
        ret.assign(value);
        return ret;
    }

    @Override
    public INDArray create(int[] shape, int[] stride, long offset, char ordering) {
        Shape.assertValidOrder(ordering);
        //ensure shapes that wind up being scalar end up with the write shape
        if (shape.length == 1 && shape[0] == 0) {
            shape = new int[] {1, 1};
        }
        return create(Nd4j.createBuffer(ArrayUtil.prodLong(shape)), shape, stride, offset, ordering);
    }

    /**
     * Creates a row vector with the specified number of columns
     *
     * @param rows    the number of rows in the matrix
     * @param columns the columns of the ndarray
     * @param value   the value to assign
     * @return the created ndarray
     */
    @Override
    public INDArray valueArrayOf(long rows, long columns, double value) {
        INDArray create = createUninitialized(new long[] {rows, columns}, Nd4j.order());
        create.assign(value);
        return create;
    }

    /**
     * Creates a row vector with the specified number of columns
     *
     * @param rows    the number of rows in the matrix
     * @param columns the columns of the ndarray
     * @return the created ndarray
     */
    @Override
    public INDArray ones(long rows, long columns) {
        return ones(new long[] {rows, columns});
    }

    /**
     * Creates a row vector with the specified number of columns
     *
     * @param columns the columns of the ndarray
     * @return the created ndarray
     */
    @Override
    public INDArray ones(long columns) {
        return ones(new long[] {1, columns});
    }

    @Override
    public INDArray create(float[] data, int[] shape, char ordering) {
        Shape.assertValidOrder(ordering);
        //ensure shapes that wind up being scalar end up with the write shape
        if (shape.length == 1 && shape[0] == 0) {
            shape = new int[] {1, 1};
        }
        return create(Nd4j.createBuffer(data), shape, Nd4j.getStrides(shape, ordering), 0, ordering);
    }

    /**
     * concatenate ndarrays along a dimension
     *
     * @param dimension the dimension to concatenate along
     * @param toConcat  the ndarrays to concatenate
     * @return the concatenate ndarrays
     */
    @Override
    public INDArray concat(int dimension, INDArray... toConcat) {
        if (toConcat.length == 1)
            return toConcat[0];
        int sumAlongDim = 0;
        boolean allC = toConcat[0].ordering() == 'c';

        long[] outputShape = ArrayUtil.copy(toConcat[0].shape());
        outputShape[dimension] = sumAlongDim;

        for (int i = 0; i < toConcat.length; i++) {
            sumAlongDim += toConcat[i].size(dimension);
            allC = allC && toConcat[i].ordering() == 'c';
            for (int j = 0; j < toConcat[i].rank(); j++) {
                if (j != dimension && toConcat[i].size(j) != outputShape[j] && !toConcat[i].isVector()) {
                    throw new IllegalArgumentException(
                                    "Illegal concatenation at array " + i + " and shape element " + j);
                }
            }
        }



        long[] sortedStrides = Nd4j.getStrides(outputShape);

        INDArray ret = Nd4j.create(outputShape, sortedStrides);
        allC &= (ret.ordering() == 'c');

        if (toConcat[0].isScalar()) {
            INDArray retLinear = ret.linearView();
            for (int i = 0; i < retLinear.length(); i++)
                retLinear.putScalar(i, toConcat[i].getDouble(0));
            return ret;
        }



        if (dimension == 0 && allC) {
            int currBuffer = 0;
            int currBufferOffset = 0;
            for (int i = 0; i < ret.length(); i++) {
                ret.data().put(i, toConcat[currBuffer].data()
                                .getDouble(toConcat[currBuffer].offset() + currBufferOffset++));
                if (currBufferOffset >= toConcat[currBuffer].length()) {
                    currBuffer++;
                    currBufferOffset = 0;
                }
            }

            return ret;
        }

        int arrOffset = 0;

        // FIXME: int cast

        INDArray[] retAlongDimensionArrays = new INDArray[(int) ret.tensorssAlongDimension(dimension)];
        for (int i = 0; i < retAlongDimensionArrays.length; i++)
            retAlongDimensionArrays[i] = ret.tensorAlongDimension(i, dimension);

        for (INDArray arr : toConcat) {
            long arrTensorLength = -1;

            if (arr.tensorssAlongDimension(dimension) != ret.tensorssAlongDimension(dimension))
                throw new IllegalStateException("Illegal concatenate. Tensors along dimension must be same length.");


            for (int i = 0; i < arr.tensorssAlongDimension(dimension); i++) {
                INDArray retLinear = retAlongDimensionArrays[i];
                INDArray arrTensor = arr.tensorAlongDimension(i, dimension);

                arrTensorLength = arrTensor.length();
                for (int j = 0; j < arrTensor.length(); j++) {
                    int idx = j + arrOffset;
                    retLinear.putScalar(idx, arrTensor.getDouble(j));
                }
            }

            //bump the sliding window
            arrOffset += arrTensorLength;

        }

        return ret;
    }

    /**
     * Concatenates two matrices horizontally.
     * Matrices must have identical
     * numbers of rows.
     *
     * @param arrs
     */
    public INDArray hstack(INDArray... arrs) {
        return Nd4j.concat(1, arrs);
    }

    /**
     * Concatenates two matrices vertically. Matrices must have identical
     * numbers of columns.
     *
     * @param arrs
     */
    @Override
    public INDArray vstack(final INDArray... arrs) {
        return Nd4j.concat(0, arrs);

    }


    /**
     * Create an ndarray of zeros
     *
     * @param shape the shape of the ndarray
     * @return an ndarray with ones filled in
     */
    @Override
    public INDArray zeros(int[] shape) {
        INDArray ret = create(shape);
        return ret;
    }

    @Override
    public INDArray zeros(long[] shape) {
        INDArray ret = create(shape);
        return ret;
    }


    /**
     * Create an ndarray of ones
     *
     * @param shape the shape of the ndarray
     * @return an ndarray with ones filled in
     */
    @Override
    public INDArray ones(int[] shape) {
        //ensure shapes that wind up being scalar end up with the write shape
        if (shape.length == 1 && shape[0] == 0) {
            shape = new int[] {1, 1};
        }

        INDArray ret = create(shape);
        ret.assign(1);
        return ret;
    }

    @Override
    public INDArray ones(long[] shape) {
        //ensure shapes that wind up being scalar end up with the write shape

        INDArray ret = create(shape);
        ret.assign(1);
        return ret;
    }


    /**
     * Creates an ndarray with the specified shape
     *
     * @param data    the data to use with the ndarray
     * @param rows    the rows of the ndarray
     * @param columns the columns of the ndarray
     * @param stride  the stride for the ndarray
     * @param offset  the offset of the ndarray
     * @return the instance
     */
    @Override
    public INDArray create(float[] data, long rows, long columns, int[] stride, long offset) {
        return create(data, new long[] {rows, columns}, ArrayUtil.toLongArray(stride), offset);
    }


    /**
     * Creates an ndarray with the specified shape
     *
     * @param shape  the shape of the ndarray
     * @param stride the stride for the ndarray
     * @param offset the offset of the ndarray
     * @return the instance
     */
    public abstract INDArray create(float[] data, int[] shape, int[] stride, long offset);


    /**
     * Create an ndrray with the specified shape
     *
     * @param data  the data to use with tne ndarray
     * @param shape the shape of the ndarray
     * @return the created ndarray
     */
    @Override
    public INDArray create(double[] data, int[] shape) {
        return create(data, shape, Nd4j.getStrides(shape), 0);
    }


    /**
     * Create an ndrray with the specified shape
     *
     * @param data  the data to use with tne ndarray
     * @param shape the shape of the ndarray
     * @return the created ndarray
     */
    @Override
    public INDArray create(float[] data, int[] shape) {
        //ensure shapes that wind up being scalar end up with the write shape
        if (shape.length == 1 && shape[0] == 0) {
            shape = new int[] {1, 1};
        }
        return create(data, shape, Nd4j.getStrides(shape), 0);
    }

    @Override
    public INDArray create(float[] data, long[] shape) {
        //ensure shapes that wind up being scalar end up with the write shape
        if (shape.length == 1 && shape[0] == 0) {
            shape = new long[] {1, 1};
        }
        return create(data, shape, Nd4j.getStrides(shape), 0);
    }

    @Override
    public INDArray create(double[] data, long[] shape) {
        //ensure shapes that wind up being scalar end up with the write shape
        if (shape.length == 1 && shape[0] == 0) {
            shape = new long[] {1, 1};
        }
        return create(data, shape, Nd4j.getStrides(shape), 0);
    }


    /**
     * Creates an ndarray with the specified shape
     *
     * @param data    the data to use with tne ndarray
     * @param rows    the rows of the ndarray
     * @param columns the columns of the ndarray
     * @param stride  the stride for the ndarray
     * @param offset  the offset of the ndarray
     * @return the instance
     */
    @Override
    public INDArray create(double[] data, long rows, long columns, int[] stride, long offset) {
        return create(data, new long[] {rows, columns}, ArrayUtil.toLongArray(stride), offset);
    }


    /**
     * Creates an ndarray with the specified shape
     *
     * @param shape  the shape of the ndarray
     * @param stride the stride for the ndarray
     * @param offset the offset of the ndarray
     * @return the instance
     */
    public abstract INDArray create(double[] data, int[] shape, int[] stride, long offset);

    /**
     * Creates an ndarray with the specified shape
     *
     * @param shape the shape of the ndarray
     * @return the instance
     */
    public abstract INDArray create(List<INDArray> list, int[] shape);


    /**
     * Creates an ndarray with the specified shape
     *
     * @param rows    the rows of the ndarray
     * @param columns the columns of the ndarray
     * @param stride  the stride for the ndarray
     * @param offset  the offset of the ndarray
     * @return the instance
     */
    @Override
    public INDArray create(long rows, long columns, int[] stride, long offset) {
        /*
        if (Nd4j.dataType() == DataType.DOUBLE)
            return create(new double[rows * columns], new int[] {rows, columns}, stride, offset);
        if (Nd4j.dataType() == DataType.FLOAT || Nd4j.dataType() == DataType.HALF)
            return create(new float[rows * columns], new int[] {rows, columns}, stride, offset);
        if (Nd4j.dataType() == DataType.INT)
            return create(new int[rows * columns], new int[] {rows, columns}, stride, offset);
        throw new IllegalStateException("Illegal data opType " + Nd4j.dataType());
        */

        throw new UnsupportedOperationException();
    }


    /**
     * Creates an ndarray with the specified shape
     *
     * @param shape  the shape of the ndarray
     * @param stride the stride for the ndarray
     * @param offset the offset of the ndarray
     * @return the instance
     */
    @Override
    public INDArray create(int[] shape, int[] stride, long offset) {
        //ensure shapes that wind up being scalar end up with the write shape
        if (shape.length == 1 && shape[0] == 0) {
            shape = new int[] {1, 1};
        }
        DataBuffer buffer = Nd4j.createBuffer(ArrayUtil.prodLong(shape));
        return create(buffer, shape, stride, offset);
    }

    @Override
    public INDArray create(long[] shape, long[] stride, long offset) {
        //ensure shapes that wind up being scalar end up with the write shape
        if (shape.length == 1 && shape[0] == 0) {
            shape = new long[] {1, 1};
        }

        DataBuffer buffer = Nd4j.createBuffer(ArrayUtil.prodLong(shape));
        return create(buffer, shape, stride, offset);
    }


    /**
     * Creates an ndarray with the specified shape
     *
     * @param rows    the rows of the ndarray
     * @param columns the columns of the ndarray
     * @param stride  the stride for the ndarray
     * @return the instance
     */
    @Override
    public INDArray create(long rows, long columns, int[] stride) {
        return create(new long[] {rows, columns}, ArrayUtil.toLongArray(stride));
    }

    @Override
    public INDArray create(long[] shape, long[] stride) {
        return create(shape, stride, 0, Nd4j.order());
    }

    @Override
    public INDArray create(long[] shape, long[] stride, long offset, char ordering) {
        Shape.assertValidOrder(ordering);
        if (shape.length == 1 && shape[0] == 0) {
            shape = new long[] {1, 1};
        }
        return create(Nd4j.createBuffer(ArrayUtil.prodLong(shape)), shape, stride, offset, ordering);
    }


    /**
     * Creates an ndarray with the specified shape
     *
     * @param shape  the shape of the ndarray
     * @param stride the stride for the ndarray
     * @return the instance
     */
    @Override
    public INDArray create(int[] shape, int[] stride) {
        return create(shape, stride, 0);
    }


    /**
     * Creates an ndarray with the specified shape
     *
     * @param rows    the rows of the ndarray
     * @param columns the columns of the ndarray
     * @return the instance
     */
    @Override
    public INDArray create(long rows, long columns) {
        return create(new long[] {rows, columns});
    }

    /**
     * Creates an ndarray with the specified shape
     *
     * @param shape the shape of the ndarray
     * @return the instance
     */
    @Override
    public INDArray create(long[] shape) {
        //ensure shapes that wind up being scalar end up with the write shape

        return create(shape, Nd4j.getStrides(shape), 0L);
    }

    /**
     * Creates an ndarray with the specified shape
     *
     * @param shape the shape of the ndarray
     * @return the instance
     */
    @Override
    public INDArray create(int[] shape) {
        //ensure shapes that wind up being scalar end up with the write shape
        if (shape.length == 1 && shape[0] == 0) {
            shape = new int[] {1, 1};
        }
        return create(shape, Nd4j.getStrides(shape), 0);
    }


    /**
     * Create a scalar ndarray with the specified offset
     *
     * @param value  the value to initialize the scalar with
     * @param offset the offset of the ndarray
     * @return the created ndarray
     */
    @Override
    public INDArray scalar(Number value, long offset) {
        if (Nd4j.dataType() == DataType.DOUBLE)
            return scalar(value.doubleValue(), offset);
        if (Nd4j.dataType() == DataType.FLOAT || Nd4j.dataType() == DataType.HALF)
            return scalar(value.floatValue(), offset);
        if (Nd4j.dataType() == DataType.INT)
            return scalar(value.intValue(), offset);
        throw new IllegalStateException("Illegal data opType " + Nd4j.dataType());
    }


    /**
     * Create a scalar nd array with the specified value and offset
     *
     * @param value  the value of the scalar
     * @param offset the offset of the ndarray
     * @return the scalar nd array
     */
    @Override
    public INDArray scalar(float value, long offset) {
        return create(new float[] {value}, new int[] {1, 1}, new int[] {1, 1}, offset);
    }

    /**
     * Create a scalar nd array with the specified value and offset
     *
     * @param value  the value of the scalar
     * @param offset the offset of the ndarray
     * @return the scalar nd array
     */
    @Override
    public INDArray scalar(double value, long offset) {
        return create(new double[] {value}, new int[] {1, 1}, new int[] {1, 1}, offset);
    }

    @Override
    public INDArray trueScalar(DataType dataType, Number value) {
        val ws = Nd4j.getMemoryManager().getCurrentWorkspace();

        switch (dataType) {
            case DOUBLE:
                return create(new double[] {value.doubleValue()}, new long[] {}, new long[] {}, dataType, ws);
            case FLOAT:
                return create(new float[] {value.floatValue()}, new long[] {}, new long[] {}, dataType, ws);
            case HALF:
                return create(new float[] {value.floatValue()}, new long[] {}, new long[] {}, dataType, ws);
            case INT:
                return create(new int[] {value.intValue()}, new long[] {}, new long[] {}, dataType, ws);
            case LONG:
                return create(new long[] {value.longValue()}, new long[] {}, new long[] {}, dataType, ws);
            case SHORT:
                return create(new short[] {value.shortValue()}, new long[] {}, new long[] {}, dataType, ws);
            case BYTE:
                return create(new byte[] {value.byteValue()}, new long[] {}, new long[] {}, dataType, ws);
            case UBYTE:
                return create(new short[] {value.shortValue()}, new long[] {}, new long[] {}, dataType, ws);
            case BOOL:
                return create(new byte[] {value.byteValue()}, new long[] {}, new long[] {}, dataType, ws);
            default:
                throw new UnsupportedOperationException("Unsupported data type used: " + dataType);
        }
    }

    @Override
    public INDArray trueScalar(Number value) {
        val ws = Nd4j.getMemoryManager().getCurrentWorkspace();

        if (value instanceof Double)
                return create(new double[] {value.doubleValue()}, new long[] {}, new long[] {}, DataType.DOUBLE, ws);
        else if (value instanceof Float)
                return create(new float[] {value.floatValue()}, new long[] {}, new long[] {}, DataType.FLOAT, ws);
        else if (value instanceof Long)
                return create(new long[] {value.longValue()}, new long[] {}, new long[] {}, DataType.LONG, ws);
        else if (value instanceof Integer)
                return create(new int[] {value.intValue()}, new long[] {}, new long[] {}, DataType.INT, ws);
        else if (value instanceof Short)
            return create(new short[] {value.shortValue()}, new long[] {}, new long[] {}, DataType.SHORT, ws);
        else if (value instanceof Byte)
            return create(new byte[] {value.byteValue()}, new long[] {}, new long[] {}, DataType.BYTE, ws);
        else
                throw new UnsupportedOperationException("Unsupported data type: [" + value.getClass().getSimpleName() + "]");
    }

    public INDArray trueVector(boolean[] data) {
        return create(data, new long[] {data.length}, new long[]{1}, DataType.BOOL, Nd4j.getMemoryManager().getCurrentWorkspace());
    }

    public INDArray trueVector(byte[] data) {
        return create(data, new long[] {data.length}, new long[]{1}, DataType.BYTE, Nd4j.getMemoryManager().getCurrentWorkspace());
    }

    public INDArray trueVector(short[] data) {
        return create(data, new long[] {data.length}, new long[]{1}, DataType.SHORT, Nd4j.getMemoryManager().getCurrentWorkspace());
    }

    public INDArray trueVector(int[] data) {
        return create(data, new long[] {data.length}, new long[]{1}, DataType.INT, Nd4j.getMemoryManager().getCurrentWorkspace());
    }

    public INDArray trueVector(long[] data) {
        return create(data, new long[] {data.length}, new long[]{1}, DataType.LONG, Nd4j.getMemoryManager().getCurrentWorkspace());
    }

    public INDArray trueVector(float[] data) {
        return create(data, new long[] {data.length}, new long[]{1}, DataType.FLOAT, Nd4j.getMemoryManager().getCurrentWorkspace());
    }

    public INDArray trueVector(double[] data) {
        return create(data, new long[] {data.length}, new long[]{1}, DataType.DOUBLE, Nd4j.getMemoryManager().getCurrentWorkspace());
    }



    /**
     * Create a scalar nd array with the specified value and offset
     *
     * @param value  the value of the scalar
     * @param offset the offset of the ndarray
     * @return the scalar nd array
     */
    @Override
    public INDArray scalar(int value, long offset) {
        return create(new int[] {value}, new long[0], new long[0], DataType.INT, Nd4j.getMemoryManager().getCurrentWorkspace());
    }


    /**
     * Create a scalar ndarray with the specified offset
     *
     * @param value the value to initialize the scalar with
     * @return the created ndarray
     */
    @Override
    public INDArray scalar(Number value) {
        if (Nd4j.dataType() == DataType.DOUBLE)
            return scalar(value.doubleValue(), 0);
        if (Nd4j.dataType() == DataType.FLOAT || Nd4j.dataType() == DataType.HALF)
            return scalar(value.floatValue(), 0);
        if (Nd4j.dataType() == DataType.INT)
            return scalar(value.intValue(), 0);
        throw new IllegalStateException("Illegal data opType " + Nd4j.dataType());
    }

    /**
     * Create a scalar nd array with the specified value and offset
     *
     * @param value the value of the scalar
     *              =     * @return the scalar nd array
     */
    @Override
    public INDArray scalar(float value) {
        if (Nd4j.dataType() == DataType.FLOAT || Nd4j.dataType() == DataType.HALF)
            return create(new float[] {value}, new int[] {1, 1}, new int[] {1, 1}, 0);
        else if (Nd4j.dataType() == DataType.DOUBLE)
            return scalar((double) value);
        else
            return scalar((int) value);
    }

    /**
     * Create a scalar nd array with the specified value and offset
     *
     * @param value the value of the scalar
     * @return the scalar nd array
     */
    @Override
    public INDArray scalar(double value) {
        if (Nd4j.dataType() == DataType.DOUBLE)
            return create(new double[] {value}, new int[] {1, 1}, new int[] {1, 1}, 0);
        else
            return scalar((float) value);
    }

    @Override
    public INDArray create(float[] data, int[] shape, long offset) {
        return create(Nd4j.createBuffer(data), shape, offset);
    }

    public abstract INDArray create(float[] data, long[] shape, long[] stride, char order, DataType dataType, MemoryWorkspace workspace);

    @Override
    public INDArray create(float[] data, char order) {
<<<<<<< HEAD
        val shape = new long[] {data.length};
        val stride = Nd4j.getStrides(shape, order);
        return create(data, shape, stride, order, DataType.FLOAT);
=======
        Shape.assertValidOrder(order);
        int[] shape = new int[] {1, data.length};
        return create(Nd4j.createBuffer(data), shape, Nd4j.getStrides(shape, order), order, 0);
>>>>>>> 39049a37
    }

    @Override
    public INDArray create(float[] data, int[] shape, int[] stride, char order, long offset) {
        return create(Nd4j.createBuffer(data), shape, stride, order, offset);
    }


    @Override
    public INDArray create(double[] data, char order) {
<<<<<<< HEAD
        return create(data, new long[] {data.length}, new long[]{1}, DataType.DOUBLE, Nd4j.getMemoryManager().getCurrentWorkspace());
=======
        Shape.assertValidOrder(order);
        return create(data, new int[] {1, data.length}, Nd4j.getStrides(new int[] {1, data.length}, order), order, 0);
>>>>>>> 39049a37
    }

    @Override
    public INDArray create(double[] data, int[] shape, int[] stride, char order, long offset) {
        return create(Nd4j.createBuffer(data), shape, stride, order, offset);

    }

    @Override
    public INDArray create(DataBuffer buffer, int[] shape, int[] stride, char order, long offset) {
        Shape.assertValidOrder(order);
        //ensure shapes that wind up being scalar end up with the write shape
        if (shape.length == 1 && shape[0] == 0) {
            shape = new int[] {1, 1};
        }
        return create(buffer, shape, stride, offset, order);
    }

    @Override
    public INDArray create(int[] data, int[] shape, int[] stride, char order, long offset) {
        Shape.assertValidOrder(order);
        //ensure shapes that wind up being scalar end up with the write shape
        if (shape.length == 1 && shape[0] == 0) {
            shape = new int[] {1, 1};
        }
        return create(Nd4j.createBuffer(data), shape, stride, order, offset);
    }
}<|MERGE_RESOLUTION|>--- conflicted
+++ resolved
@@ -1499,15 +1499,9 @@
 
     @Override
     public INDArray create(float[] data, char order) {
-<<<<<<< HEAD
         val shape = new long[] {data.length};
         val stride = Nd4j.getStrides(shape, order);
         return create(data, shape, stride, order, DataType.FLOAT);
-=======
-        Shape.assertValidOrder(order);
-        int[] shape = new int[] {1, data.length};
-        return create(Nd4j.createBuffer(data), shape, Nd4j.getStrides(shape, order), order, 0);
->>>>>>> 39049a37
     }
 
     @Override
@@ -1518,12 +1512,8 @@
 
     @Override
     public INDArray create(double[] data, char order) {
-<<<<<<< HEAD
+        Shape.assertValidOrder(order);
         return create(data, new long[] {data.length}, new long[]{1}, DataType.DOUBLE, Nd4j.getMemoryManager().getCurrentWorkspace());
-=======
-        Shape.assertValidOrder(order);
-        return create(data, new int[] {1, data.length}, Nd4j.getStrides(new int[] {1, data.length}, order), order, 0);
->>>>>>> 39049a37
     }
 
     @Override
