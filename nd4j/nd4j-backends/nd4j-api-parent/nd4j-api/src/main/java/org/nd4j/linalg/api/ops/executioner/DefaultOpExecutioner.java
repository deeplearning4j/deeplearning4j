/*
 *  ******************************************************************************
 *  *
 *  *
 *  * This program and the accompanying materials are made available under the
 *  * terms of the Apache License, Version 2.0 which is available at
 *  * https://www.apache.org/licenses/LICENSE-2.0.
 *  *
 *  *  See the NOTICE file distributed with this work for additional
 *  *  information regarding copyright ownership.
 *  * Unless required by applicable law or agreed to in writing, software
 *  * distributed under the License is distributed on an "AS IS" BASIS, WITHOUT
 *  * WARRANTIES OR CONDITIONS OF ANY KIND, either express or implied. See the
 *  * License for the specific language governing permissions and limitations
 *  * under the License.
 *  *
 *  * SPDX-License-Identifier: Apache-2.0
 *  *****************************************************************************
 */

package org.nd4j.linalg.api.ops.executioner;

import lombok.NonNull;
import lombok.extern.slf4j.Slf4j;
import lombok.val;
import org.bytedeco.javacpp.*;
import org.bytedeco.javacpp.indexer.LongIndexer;
import org.nd4j.autodiff.functions.DifferentialFunction;
import org.nd4j.common.base.Preconditions;
import org.nd4j.linalg.api.buffer.DataBuffer;
import org.nd4j.linalg.api.buffer.DataType;
import org.nd4j.linalg.api.environment.Nd4jEnvironment;
import org.nd4j.linalg.api.memory.MemcpyDirection;
import org.nd4j.linalg.api.memory.MemoryWorkspace;
import org.nd4j.linalg.api.memory.pointers.PagedPointer;
import org.nd4j.linalg.api.ndarray.BaseNDArray;
import org.nd4j.linalg.api.ndarray.INDArray;
import org.nd4j.linalg.api.ndarray.INDArrayStatistics;
import org.nd4j.linalg.api.ops.*;
import org.nd4j.linalg.api.ops.impl.scatter.ScatterUpdate;
import org.nd4j.linalg.api.ops.impl.summarystats.Variance;
import org.nd4j.linalg.api.ops.impl.transforms.any.Assign;
import org.nd4j.linalg.api.ops.performance.PerformanceTracker;
import org.nd4j.linalg.api.rng.Random;
import org.nd4j.linalg.api.shape.LongShapeDescriptor;
import org.nd4j.linalg.api.shape.Shape;
import org.nd4j.linalg.api.shape.TadPack;
import org.nd4j.linalg.api.shape.options.ArrayOptionsHelper;
import org.nd4j.linalg.cache.TADManager;
import org.nd4j.linalg.exception.ND4JIllegalStateException;
import org.nd4j.linalg.factory.Nd4j;
import org.nd4j.common.primitives.AtomicBoolean;
import org.nd4j.common.primitives.Optional;
import org.nd4j.linalg.profiler.*;
import org.nd4j.common.util.ArrayUtil;
import org.nd4j.linalg.profiler.data.array.event.NDArrayEvent;
import org.nd4j.linalg.profiler.data.array.event.NDArrayEventType;
import org.nd4j.linalg.profiler.data.array.event.NDArrayMetaData;
import org.nd4j.linalg.profiler.data.array.eventlog.DefaultNd4jEventLog;
import org.nd4j.linalg.profiler.data.array.eventlog.Nd4jEventLog;
import org.nd4j.nativeblas.OpaqueDataBuffer;
import org.nd4j.nativeblas.OpaqueShapeList;
import org.nd4j.nativeblas.OpaqueVariable;
import org.nd4j.nativeblas.OpaqueVariablesSet;

import java.util.*;

@Slf4j
public abstract class DefaultOpExecutioner implements OpExecutioner {

    private static final String SCOPE_PANIC_MSG = "For more details, see the ND4J User Guide: https://deeplearning4j.konduit.ai/nd4j/reference#workspaces-scope-panic";
    public static Nd4jEventLog eventLog = new DefaultNd4jEventLog();

    protected ProfilingMode profilingMode = ProfilingMode.SCOPE_PANIC;

    protected AtomicBoolean verbose = new AtomicBoolean(false);
    protected AtomicBoolean debug = new AtomicBoolean(false);

    protected ThreadLocal<OpContext> nextOpContext = new ThreadLocal<>();


    public DefaultOpExecutioner() {}


    /**
     * Inject an op context created using
     * {@link #buildContext()}
     * and return a reference to the context.
     * @return
     */
    @Override
    public OpContext injectNewContext() {
        clearOpContext();
        OpContext opContext = buildContext();
        nextOpContext.set(opContext);
        return opContext;
    }

    /**
     * Clears the context injected
     * with {@link #injectNewContext()} ()}
     */
    @Override
    public void clearOpContext() {
        nextOpContext.remove();
    }

    /**
     * Setting an {@link OpContext} will cause
     * {@link #buildContext()} to consume the specified op context
     * in place of creating a  new one.
     * @param context
     */
    @Override
    public void setNextOpContext(OpContext context) {
        nextOpContext.set(context);
    }

    /**
     * Execute a redirected {@link org.nd4j.linalg.api.ops.impl.transforms.custom.Assign} op
     * from the old {@link TransformOp} based {@link Assign}
     * based Assign op
     * @param op the input op
     * @param oc the op context
     * @param executioner the op executioner
     */
    public static void execAssign(TransformOp op, OpContext oc, OpExecutioner executioner) {
        org.nd4j.linalg.api.ops.impl.transforms.custom.Assign op2 = new org.nd4j.linalg.api.ops.impl.transforms.custom.Assign();
        DifferentialFunction differentialFunction = (DifferentialFunction) op;
        op2.setSameDiff(differentialFunction.getSameDiff());
        if(oc == null) {
            if(Nd4j.getEnvironment().isDebugAndVerbose() && op.x().isView()) {
                log.warn("Assign op running on a view. This may cause issues with the underlying buffer being modified and the view not seeing these changes");
            }
            op2.addBArgument(op.x().isView());
            op2.addInputArgument(op.x());
            if(op.y() != null)
                op2.addInputArgument(op.y());
            else op2.addInputArgument(op.x());
            op2.addOutputArgument(op.z());
            INDArray[] result = executioner.exec(op2);
        } else {
            executioner.exec(op2, oc);

        }

    }


    /**
     *
     * @param op
     * @param shapeOverride
     * @param context
     */
    public static void initOpContext(CustomOp op, boolean shapeOverride, OpContext context) {
        // optionally skip shape validation on op execution
        if (shapeOverride)
            context.shapeFunctionOverride(true);

        context.markInplace(op.isInplaceCall());

        // transferring rng state
        context.setRngStates(Nd4j.getRandom().rootState(), Nd4j.getRandom().nodeState());

        //transferring input/output arrays
        context.setInputArrays(op.inputArguments());
        if(!op.isInplaceCall())
            context.setOutputArrays(op.outputArguments());


        // transferring static args
        context.setBArguments(op.bArgs());
        context.setIArguments(op.iArgs());
        context.setTArguments(op.tArgs());
        context.setDArguments(op.dArgs());
    }


    protected void checkForCompression(Op op) {
        if (op.x() != null && op.x().isCompressed())
            Nd4j.getCompressor().decompressi(op.x());

        if (op.y() != null && op.y().isCompressed())
            Nd4j.getCompressor().decompressi(op.y());

        if (op.z() != null && op.z().isCompressed())
            Nd4j.getCompressor().decompressi(op.z());
    }

    @Override
    public String getLastOp() {
        return "UNKNOWN";
    }



    @Override
    public abstract INDArray exec(Op op);

    @Override
    public abstract INDArray exec(Op op, OpContext opContext);

    @Override
    public Op execAndReturn(Op op) {
        if (op instanceof TransformOp) {
            return execAndReturn((TransformOp) op);
        }
        if (op instanceof ScalarOp) {
            return execAndReturn((ScalarOp) op);
        }
        if (op instanceof ReduceOp) {
            exec((ReduceOp) op);
            return op;
        }
        if (op instanceof IndexAccumulation) {
            exec((IndexAccumulation) op);
            return op;
        }

        throw new IllegalArgumentException("Illegal opType of op: " + op.getClass());
    }

    @Override
    public TransformOp execAndReturn(TransformOp op) {
        exec(op);
        return op;
    }


    @Override
    public ReduceOp execAndReturn(ReduceOp op) {
        exec(op);
        return op;
    }

    @Override
    public Variance execAndReturn(Variance op) {
        exec(op);
        return op;
    }

    @Override
    public ScalarOp execAndReturn(ScalarOp op) {
        exec(op);
        return op;
    }

    @Override
    public IndexAccumulation execAndReturn(IndexAccumulation op) {
        exec(op);
        return op;
    }

    @Override
    public BroadcastOp execAndReturn(BroadcastOp op) {
        exec(op);
        return op;
    }

    @Override
    public INDArray[] exec(CustomOp op) {
        return execAndReturn(op).outputArguments().toArray(new INDArray[0]);
    }

    @Override
    public abstract INDArray exec(ReduceOp op);

    @Override
    public abstract INDArray exec(Variance accumulation);

    @Override
    public abstract INDArray exec(IndexAccumulation op);

    @Override
    public abstract INDArray exec(BroadcastOp broadcast);

    @Override
    public void exec(MetaOp op) {
        throw new UnsupportedOperationException("MetaOp execution isn't supported for this OpExecutioner yet");
    }

    @Override
    public void exec(GridOp op) {
        throw new UnsupportedOperationException("GridOp execution isn't supported for this OpExecutioner yet");
    }


    /**
     * This method executes specified RandomOp using default RNG available via Nd4j.getRandom()
     *
     * @param op
     */
    @Override
    public INDArray exec(RandomOp op) {
        return exec(op, Nd4j.getRandom());
    }

    /**
     * This method executes specific RandomOp against specified RNG
     *
     * @param op
     * @param rng
     */
    @Override
    public abstract INDArray exec(RandomOp op, Random rng);


    @Deprecated
    @Override
    public void setProfilingMode(ProfilingMode mode) {

        profilingMode = mode;
        ProfilerConfig config = null;
        switch (profilingMode) {
            case ALL:
                config = ProfilerConfig.builder().checkWorkspaces(true).checkElapsedTime(true).stackTrace(true).build();
                break;
            case METHODS:
                config = ProfilerConfig.builder().stackTrace(true).build();
                break;
            case OPERATIONS:
                config = ProfilerConfig.builder().stackTrace(true).checkElapsedTime(true).build();
                break;
            case SCOPE_PANIC:
                config = ProfilerConfig.builder().checkWorkspaces(true).build();
                break;
            case ANY_PANIC:
                config = ProfilerConfig.builder().checkForINF(true).checkForNAN(true).build();
                break;
            case INF_PANIC:
                config = ProfilerConfig.builder().checkForINF(true).build();
                break;
            case NAN_PANIC:
                config = ProfilerConfig.builder().checkForNAN(true).build();
                break;
            default:
                config = ProfilerConfig.builder().build();
                break;
        }

    }

    @Override
    public void setProfilingConfig(ProfilerConfig config) {

    }

    @Deprecated
    @Override
    public ProfilingMode getProfilingMode() {
        return profilingMode;
    }

    protected void checkWorkspace(String opName, INDArray array) {
        if (array.isAttached() && !array.isView()) {
            val ws = array.data().getParentWorkspace();

            if (ws.getWorkspaceType() != MemoryWorkspace.Type.CIRCULAR) {

                if (!ws.isScopeActive()) {
                    throw new ND4JIllegalStateException("Op [" + opName + "] X argument uses leaked workspace pointer from workspace ["
                            + ws.getId() + "]: Workspace the array was defined in is no longer open.\nAll open workspaces: " + allOpenWorkspaces() + "\n" + SCOPE_PANIC_MSG
                            + " with workspace enum: " + ws.getAssociatedEnumType());
                }

                if (ws.getGenerationId() != array.data().getGenerationId())
                    throw new ND4JIllegalStateException("Op [" + opName + "] X argument uses outdated workspace pointer from workspace ["
                            + ws.getId() + "]: Workspace array was defined in has been closed and reopened at least once since array creation. Array WS iteration: " +
                            array.data().getGenerationId() + ". Workspace current iteration: " +
                            ws.getGenerationId() + "\nAll open workspaces: " + allOpenWorkspaces() + "\n" + SCOPE_PANIC_MSG);
            }
        }
    }

    protected void checkForWorkspaces(CustomOp op, OpContext oc) {
        List<INDArray> inArgs = oc != null ? oc.getInputArrays() : op.inputArguments();
        List<INDArray> outArgs = oc != null ? oc.getOutputArrays() : op.outputArguments();
        for (int i = 0; i < inArgs.size(); i++) {
            checkWorkspace(op.opName(), inArgs.get(i));
        }
        for (int i = 0; i < outArgs.size(); i++) {
            checkWorkspace(op.opName(), outArgs.get(i));
        }
    }

    protected void checkForWorkspaces(Op op, OpContext oc) {
        val x = oc != null ? oc.getInputArray(0) : op.x();
        if (x != null)
            checkWorkspace(op.opName(), x);

        val y = oc != null && oc.getInputArrays().size() > 1 ? oc.getInputArray(1) : op.y();
        if (y != null)
            checkWorkspace(op.opName(), y);

        val z = oc != null ? oc.getOutputArray(0) : op.z();
        if (z != null)
            checkWorkspace(op.opName(), z);
    }

    public static List<String> allOpenWorkspaces() {
        List<MemoryWorkspace> l = Nd4j.getWorkspaceManager().getAllWorkspacesForCurrentThread();
        List<String> workspaces = new ArrayList<>(l.size());
        for(MemoryWorkspace ws : l) {
            if(ws.isScopeActive()) {
                workspaces.add(ws.getId());
            }
        }
        return workspaces;
    }

    @Deprecated
    public long profilingHookIn(Op op, DataBuffer... tadBuffers) {
        switch (profilingMode) {
            case SCOPE_PANIC:
                checkForWorkspaces(op, null);
                return 0L;
            case DISABLED:
            default:
                return 0L;
        }

    }

    @Deprecated
    public long profilingHookIn(CustomOp op, OpContext oc) {
        switch (profilingMode) {
            case SCOPE_PANIC:
                checkForWorkspaces(op, oc);
                return 0L;
            case DISABLED:
            default:
                return 0L;
        }
    }

    @Deprecated
    public void profilingHookOut(Op op, OpContext oc, long timeStart) {
        if(Nd4j.getEnvironment().isLogNDArrayEvents()) {
            INDArray x = op.x() != null ? op.x() : oc.getInputArray(0);
            INDArray y = op.y() != null ? op.y() : oc.getInputArrays().size() >  1 ? oc.getInputArray(1) : null;
            INDArray z = op.z() != null ? op.z() : oc.getOutputArray(0);

            List<INDArray> inArgs = new ArrayList<>();
            if(x != null) {
                inArgs.add(x);
            }

            if(y != null) {
                inArgs.add(y);
            }

            z.addEvent(NDArrayEvent.builder()
                    .dataAtEvent(NDArrayMetaData.from(z))
                    .parentDataAtEvent(NDArrayMetaData.fromArr(inArgs))
                    .ndArrayEventType(NDArrayEventType.BEFORE_OP_OUTPUT)
                    .stackTrace(Thread.currentThread().getStackTrace())
                    .build());

            if(x != null) {
                INDArray arr = x;
                NDArrayEvent event = NDArrayEvent.builder()
                        .stackTrace(Thread.currentThread().getStackTrace())
                        .dataAtEvent(NDArrayMetaData.from(arr))
                        .parentDataAtEvent(NDArrayMetaData.fromArr(arr))
                        .ndArrayEventType(NDArrayEventType.OP_INPUT)
                        .build();
                arr.addEvent(event);


            }

            if(y != null) {
                INDArray arr =  y;
                NDArrayEvent event = NDArrayEvent.builder()
                        .stackTrace(Thread.currentThread().getStackTrace())
                        .parentDataAtEvent(NDArrayMetaData.fromArr(arr))
                        .dataAtEvent(NDArrayMetaData.from(arr))
                        .ndArrayEventType(NDArrayEventType.OP_INPUT)
                        .build();
                arr.addEvent(event);

            }

        }
        switch (profilingMode) {
            case NAN_PANIC:
                OpExecutionerUtil.checkForNaN(op, oc);
                break;
            case INF_PANIC:
                OpExecutionerUtil.checkForInf(op, oc);
                break;
            case ANY_PANIC:
                OpExecutionerUtil.checkForNaN(op, oc);
                OpExecutionerUtil.checkForInf(op, oc);
                break;
            case DISABLED:
            default:
                break;
        }

        if (Nd4j.getExecutioner().isVerbose()) {
            if (op.z() != null)
                log.info("Op name: {}; Z shapeInfo: {}; Z values: {}", op.opName(), op.z().shapeInfoJava(), firstX(op.z(), 10));
        }

        if(Nd4j.getEnvironment().isLogNDArrayEvents()) {
            INDArray z = op.z() != null ? op.z() : oc.getOutputArray(0);
            INDArray x = op.x() != null ? op.x() : oc.getInputArray(0);
            INDArray y = op.y() != null ? op.y() : oc.getInputArrays().size() >  1 ? oc.getInputArray(1) : null;
            if(x != null) {
                op.z().addEvent(NDArrayEvent.builder()
                        .parentDataAtEvent(NDArrayMetaData.fromArr(x))
                        .dataAtEvent(NDArrayMetaData.from(z))
                        .ndArrayEventType(NDArrayEventType.OP_OUTPUT)
                        .stackTrace(Thread.currentThread().getStackTrace())
                        .build());
            }

            if(y != null) {
                op.z().addEvent(NDArrayEvent.builder()
                        .parentDataAtEvent(NDArrayMetaData.fromArr(y))
                        .dataAtEvent(NDArrayMetaData.from(z))
                        .ndArrayEventType(NDArrayEventType.OP_OUTPUT)
                        .stackTrace(Thread.currentThread().getStackTrace())
                        .build());
            }

        }

    }

    @Override
    public Nd4jEventLog getNd4jEventLog() {
        return eventLog;
    }

    @Deprecated
    public void profilingHookOut(CustomOp op, OpContext oc, long timeStart) {
        if(Nd4j.getEnvironment().isLogNDArrayEvents()) {
            for(val arr : op.inputArguments()) {
                NDArrayEvent event = NDArrayEvent.builder()
                        .stackTrace(Thread.currentThread().getStackTrace())
                        .parentDataAtEvent(NDArrayMetaData.fromArr(arr))
                        .dataAtEvent(NDArrayMetaData.from(arr))
                        .ndArrayEventType(NDArrayEventType.OP_INPUT)
                        .build();
                arr.addEvent(event);

            }

            for(val arr: op.outputArguments()) {
                for(val inputArr : op.inputArguments()) {
                    NDArrayEvent event = NDArrayEvent.builder()
                            .ndArrayEventType(NDArrayEventType.BEFORE_OP_OUTPUT)
                            .dataAtEvent(NDArrayMetaData.from(arr))
                            .parentDataAtEvent(NDArrayMetaData.fromArr(inputArr))
                            .stackTrace(Thread.currentThread().getStackTrace())
                            .build();
                    arr.addEvent(event);
                }

            }



        }
        switch (profilingMode) {
            case NAN_PANIC:
                OpExecutionerUtil.checkForNaN(op, oc);
                break;
            case INF_PANIC:
                OpExecutionerUtil.checkForInf(op, oc);
                break;
            case ANY_PANIC:
                OpExecutionerUtil.checkForNaN(op, oc);
                OpExecutionerUtil.checkForInf(op, oc);
                break;
            case DISABLED:
            default:
                break;
        }

        if(Nd4j.getEnvironment().isLogNDArrayEvents()) {
            for(val arr: op.outputArguments()) {
                for(val inputArr : op.inputArguments()) {
                    NDArrayEvent event = NDArrayEvent.builder()
                            .ndArrayEventType(NDArrayEventType.OP_OUTPUT)
                            .dataAtEvent(NDArrayMetaData.from(arr))
                            .parentDataAtEvent(NDArrayMetaData.fromArr(inputArr))
                            .stackTrace(Thread.currentThread().getStackTrace())
                            .build();
                    arr.addEvent(event);
                }

            }
        }

    }

    public static List<INDArray> inputArrsFromOp(Op op,OpContext opContext) {
        if(opContext != null && !opContext.getInputArrays().isEmpty()) {
            return opContext.getInputArrays();
        } else {
            if(op.x() != null && op.y() != null)
                return Arrays.asList(op.x(),op.y());
            else if(op.x() != null)
                return Collections.singletonList(op.x());
            else if(op.y() != null)
                return Collections.singletonList(op.y());
            else
                return Collections.emptyList();
        }
    }

    public static List<INDArray> outputArrsFromOp(Op op,OpContext opContext) {
        if(opContext != null && !opContext.getOutputArrays().isEmpty()) {
            return opContext.getOutputArrays();
        } else {
            if(op.z() != null)
                return Collections.singletonList(op.z());
            else if(op.y() != null)
                return Collections.singletonList(op.y());
            else if(op.x() != null)
                return Collections.singletonList(op.x());
            else
                return Collections.emptyList();
        }
    }

    public static List<INDArray> inputsFromOp(CustomOp customOp,OpContext opContext) {
        if(opContext != null && !opContext.getInputArrays().isEmpty()) {
            return opContext.getInputArrays();
        } else {
            return customOp.inputArguments();
        }
    }

    public static List<INDArray> outputsFromOp(CustomOp customOp,OpContext opContext) {
        if(opContext != null && !opContext.getOutputArrays().isEmpty()) {
            return opContext.getOutputArrays();
        } else {
            return customOp.outputArguments();
        }
    }

    public long profilingConfigurableHookIn(Op op, OpContext oc) {
        List<INDArray> inArgs = inputArrsFromOp(op,oc);
        List<INDArray> outArgs = outputArrsFromOp(op,oc);

        logOpArrayEventsIfNeccessary(op,inArgs ,outArgs, NDArrayEventType.BEFORE_OP_INPUT, NDArrayEventType.BEFORE_OP_OUTPUT);
        logOpArrayEventsIfNeccessary(op,inArgs ,outArgs, NDArrayEventType.OP_INPUT, NDArrayEventType.OP_OUTPUT);

        return System.nanoTime();
    }

    public long profilingConfigurableHookIn(CustomOp op, OpContext oc) {
        List<INDArray> inArgs = inputsFromOp(op,oc);
        List<INDArray> outArgs = outputsFromOp(op,oc);
        Nd4j.getDeallocatorService().toggleDeallocationBlock(true);
        if(isDebug() && isVerbose()) {
            DifferentialFunction differentialFunction = (DifferentialFunction) op;
            String[] arg = differentialFunction.argNames();
            String[] output = differentialFunction.outputVariablesNames();
            log.info("About to execute op {} of type {} with inputs {} and outputs {}", differentialFunction.getOwnName(), op.opName(),
                    Arrays.toString(arg), Arrays.toString(differentialFunction.outputVariablesNames()));
        }

        logCustomOpArrayEventIfNeccessary(inArgs, outArgs,NDArrayEventType.BEFORE_OP_INPUT ,NDArrayEventType.BEFORE_OP_OUTPUT);
        logCustomOpArrayEventIfNeccessary(inArgs, outArgs,NDArrayEventType.OP_INPUT , NDArrayEventType.OP_OUTPUT);

        return System.nanoTime();
    }

    public long profilingConfigurableHookIn(Op op, DataBuffer... tadBuffers) {
        Nd4j.getDeallocatorService().toggleDeallocationBlock(true);

        List<INDArray> inputs = inputArrsFromOp(op,null);
        List<INDArray> outputs = outputArrsFromOp(op,null);
        logOpArrayEventsIfNeccessary(op,inputs,outputs, NDArrayEventType.BEFORE_OP_INPUT, NDArrayEventType.BEFORE_OP_OUTPUT);

        return System.nanoTime();

    }

    public void profilingConfigurableHookOut(Op op, OpContext oc, long timeStart) {
        Nd4j.getDeallocatorService().toggleDeallocationBlock(false);
        List<INDArray> inArgs = inputArrsFromOp(op,oc);
        List<INDArray> outArgs = outputArrsFromOp(op,oc);

        if (Nd4j.getExecutioner().isVerbose()) {
            if (op.z() != null)
                log.info("Op name: {}; Z shapeInfo: {}; Z values: {}", op.opName(), op.z().shapeInfoJava(), firstX(op.z(), 10));
        }



        logOpArrayEventsIfNeccessary(op,inArgs ,outArgs, NDArrayEventType.OP_INPUT, NDArrayEventType.OP_OUTPUT);

    }

    private  void logOpArrayEventsIfNeccessary(Op op, List<INDArray> inArgs, List<INDArray> outArgs, NDArrayEventType eventType, NDArrayEventType outputEventType) {
        logArrays(inArgs, outArgs,eventType,outputEventType);
    }

    public void profilingConfigurableHookOut(CustomOp op, OpContext oc, long timeStart) {
        Nd4j.getDeallocatorService().toggleDeallocationBlock(true);
        List<INDArray> inArgs = inputsFromOp(op,oc);
        List<INDArray> outArgs = outputsFromOp(op,oc);
        logCustomOpArrayEventIfNeccessary(inArgs, outArgs,NDArrayEventType.OP_INPUT , NDArrayEventType.OP_OUTPUT);

    }

    private void logCustomOpArrayEventIfNeccessary(List<INDArray> inArgs, List<INDArray> outArgs, NDArrayEventType inputEvenType, NDArrayEventType outputEventType) {
        logArrays(inArgs, outArgs,inputEvenType,outputEventType);
    }

    private static void logArrays(List<INDArray> inArgs, List<INDArray> outArgs, NDArrayEventType eventType, NDArrayEventType outputEventType) {
        List<NDArrayMetaData> inArgsMeta = new ArrayList<>();
        for (val arr: inArgs) {
            if(arr == null)
                continue;

            if (arr.wasClosed())
                throw new IllegalStateException("One of Input arguments was closed before call");

            if(Nd4j.getEnvironment().isLogNDArrayEvents() && !BaseNDArray.callingToString()) {
                NDArrayMetaData ndArrayMetaData = NDArrayMetaData.from(arr);
                NDArrayEvent event = NDArrayEvent.builder()
                        .stackTrace(Thread.currentThread().getStackTrace())
                        .parentDataAtEvent(new NDArrayMetaData[]{ndArrayMetaData})
                        .dataAtEvent(ndArrayMetaData)
                        .ndArrayEventType(eventType)
                        .build();
                arr.addEvent(event);
                inArgsMeta.add(ndArrayMetaData);
            }

        }
        for (val arr: outArgs) {
            if(arr == null)
                continue;
            if (arr.wasClosed())
                throw new IllegalStateException("One of Output arguments was closed before call");

            if(Nd4j.getEnvironment().isLogNDArrayEvents() && !BaseNDArray.callingToString()) {
                NDArrayEvent event = NDArrayEvent.builder()
                        .stackTrace(Thread.currentThread().getStackTrace())
                        .parentDataAtEvent(inArgsMeta.toArray(new NDArrayMetaData[0]))
                        .dataAtEvent(NDArrayMetaData.from(arr))
                        .ndArrayEventType(outputEventType)
                        .build();
                arr.addEvent(event);


            }
        }
    }

    /**
     * Validate the data types
     * for the given operation
     * @param expectedType
     * @param op
     */
    public static void validateDataType(DataType expectedType, Op op) {
        if (op.x() != null && !Shape.isEmpty(op.x().shapeInfoJava()) && op.x().data().dataType() == DataType.COMPRESSED) {
            Nd4j.getCompressor().decompressi(op.x());
        }

        if (op.y() != null && !Shape.isEmpty(op.y().shapeInfoJava()) && op.y().data().dataType() == DataType.COMPRESSED) {
            Nd4j.getCompressor().decompressi(op.y());
        }

        if (op.z() != null && !Shape.isEmpty(op.z().shapeInfoJava()) && op.z().data().dataType() == DataType.COMPRESSED) {
            Nd4j.getCompressor().decompressi(op.z());
        }


        if (op.y() != null && !Shape.isEmpty(op.y().shapeInfoJava())
                && op.y().data().dataType() != expectedType) {
            throw new ND4JIllegalStateException("op.Y dataType is [" + op.y().data().dataType()
                    + "] instead of expected [" + expectedType + "] - x.shape = " + Arrays.toString(op.x().shape())
                    + (op.y() != null ? ", y.shape=" + Arrays.toString(op.y().shape()) : "")
                    + ", z.shape=" + Arrays.toString(op.z().shape()) + " - op: " + op.getClass().getName());

        }


        if (Nd4j.getExecutioner().isVerbose()) {
            log.info("Reporting [{}]", op.opName());
            if (op.x() != null)
                log.info("X shapeInfo: {}; X values: {}", op.x().shapeInfoJava(), firstX(op.x(), 10));

            if (op.y() != null)
                log.info("Y shapeInfo: {}; Y values: {}", op.y().shapeInfoJava(), firstX(op.y(), 10));
        }
    }

    protected static String firstX(INDArray array, int x) {
        val builder = new StringBuilder("[");
        val limit = (int) Math.min(x, array.length());
        for (int e = 0; e < limit; e++) {
            if(array.isS())
                builder.append(array.getString(e));
            else
                builder.append(array.getDouble(e));

            if (e < limit - 1)
                builder.append(", ");
        }
        builder.append("]");

        return builder.toString();
    }

    public static void validateDataType(DataType expectedType, Object op, INDArray... operands) {
        if (operands == null || operands.length == 0)
            return;

        int cnt = 0;
        for (INDArray operand : operands) {
            if (operand == null)
                continue;

            if (operand.data().dataType() != expectedType) {
                throw new ND4JIllegalStateException("INDArray [" + cnt + "] dataType is [" + operand.data().dataType()
                        + "] instead of expected [" + expectedType + "]" + (op != null ? " op: " + op.getClass().getName() : ""));
            }
            cnt++;
        }
    }

    @Override
    public TADManager getTADManager() {
        throw new UnsupportedOperationException();
    }

    /**
     * This method return set of key/value and key/key/value objects, describing current environment
     *
     * @return
     */
    @Override
    public Properties getEnvironmentInformation() {
        Properties environment = new Properties();
        environment.put(Nd4jEnvironment.CPU_CORES_KEY, Runtime.getRuntime().availableProcessors());
        environment.put(Nd4jEnvironment.HOST_TOTAL_MEMORY_KEY, Runtime.getRuntime().maxMemory());
        environment.put(Nd4jEnvironment.OS_KEY, System.getProperty("os.name"));
        return environment;
    }

    @Override
    public void printEnvironmentInformation() {
        Properties env = getEnvironmentInformation();
        double memory = ((Long) env.get("memory.available")) / (double) 1024 / 1024 / 1024;
        String fm = String.format("%.1f", memory);
        log.info("Backend used: [{}]; OS: [{}]", env.get("backend"), env.get("os"));
        log.info("Cores: [{}]; Memory: [{}GB];", env.get("cores"), fm);
        log.info("Blas vendor: [{}]", env.get("blas.vendor"));
    }

    @Override
    public void push() {
        // no-op
    }

    @Override
    public void commit() {
        // no-op
    }




    private long _length(long[] shape) {
        // scalar case
        if (shape.length == 0)
            return 1;
        else if (shape.length == 1)
            return shape[0];
        else {
            long length = 1;
            for (int e = 0; e < shape.length; e++)
                length *= shape[e];

            return length;
        }
    }



    @Override
    public Map<String, CustomOpDescriptor> getCustomOperations() {
        throw new UnsupportedOperationException();
    }


    public void execUdf(UserDefinedCustomOp userDefinedCustomOp) {
        userDefinedCustomOp.exec();
    }

    @Override
    public CustomOp execAndReturn(CustomOp op) {
        if(op instanceof UserDefinedCustomOp) {
            execUdf((UserDefinedCustomOp) op);
            return op;
        }

        exec(op);
        return op;
    }



    @Override
    public INDArray[] allocateOutputArrays(CustomOp op){
        List<LongShapeDescriptor> shapes = calculateOutputShape(op);
        INDArray[] out = new INDArray[shapes.size()];
        for(int i = 0; i < shapes.size(); i++) {
            out[i] = Nd4j.create(shapes.get(i));
        }
        return out;
    }

    @Override
    public int useCount(DataBuffer buffer) {
        return Nd4j.getNativeOps().dbUseCount(buffer.opaqueBuffer());
    }


    @Override
    public boolean isVerbose() {
        return verbose.get();
    }

    @Override
    public boolean isDebug() {
        return debug.get();
    }

    @Override
    public ExecutionerType type() {
        throw new UnsupportedOperationException();
    }


    @Override
    public void scatterUpdate(ScatterUpdate.UpdateOp op, INDArray array, INDArray indices, INDArray updates, long[] axis) {
        throw new UnsupportedOperationException();
    }


    /**
     * Get the information about the op in a String representation, for throwing more useful exceptions (mainly for debugging)
     * @param op
     * @param dimensions    Use optional here for 3 states: null = "not an exec(Op, int... dim) call". empty = "exec(Op, null)".
     *                     Otherwise present = "exec(Op,int[])" call
     * @return
     */
    public String opInfoString(Op op, Optional<long[]> dimensions){
        if(op == null)
            return "<NULL OP>";

        StringBuilder sb = new StringBuilder();
        sb.append("Class: ").append(op.getClass().getName()).append("; opNum: ").append(op.opNum())
                .append("; opName: ").append(op.opName());
        if(op instanceof DifferentialFunction) {
            sb.append("; opType: ").append(((DifferentialFunction)op).opType());
        }

        if(dimensions != null){
            sb.append("; dimensions: ");
            if(dimensions.isPresent()){
                sb.append(Arrays.toString(dimensions.get()));
            } else {
                sb.append("<null>");
            }
        }

        INDArray x = op.x();
        INDArray y = op.y();
        INDArray z = op.z();
        Object[] extraArgs = op.extraArgs();

        sb.append("\n");
        sb.append("x: ").append(arrayInfo(x)).append("; ");
        sb.append("y: ").append(arrayInfo(y)).append("; ");
        sb.append("z: ").append(arrayInfo(z)).append("; ");
        if(x == y && x != null)
            sb.append("(x == y)");
        if(x == z && x != null)
            sb.append("(x == z)");
        if(y == z && y != null)
            sb.append("(y == z)");
        sb.append("\n");
        sb.append("; extraArgs: ").append(Preconditions.formatArray(extraArgs));
        return sb.toString();
    }

    public String arrayInfo(INDArray arr) {
        if(arr == null)
            return "<null>";
        if(arr.isEmpty())
            return "(empty NDArray)";

        return arr.shapeInfoToString().replaceAll("\n","");
    }

    @Override
    public boolean isExperimentalMode() {
        return false;
    }

    @Override
    public OpContext buildContext() {
        throw new UnsupportedOperationException("OpContext is available only on native backends");
    }

    @Override
    public INDArray[] exec(CustomOp op, OpContext context) {
        throw new UnsupportedOperationException();
    }

    @Override
    public INDArrayStatistics inspectArray(INDArray array) {
        throw new UnsupportedOperationException();
    }

    @Override
    public DataBuffer createShapeInfo(long[] shape, long[] stride, long elementWiseStride, char order, DataType dtype, boolean empty,boolean isView) {
        throw new UnsupportedOperationException();
    }

    @Override
    public DataBuffer createShapeInfo(long[] shape, long[] stride, long elementWiseStride, char order, DataType dtype, boolean empty) {
        throw new UnsupportedOperationException();
    }

    @Override
    public DataBuffer createShapeInfo(long[] shape, long[] stride, long elementWiseStride, char order, DataType dtype, long extras) {
        throw new UnsupportedOperationException();
    }

    @Override
    public TadPack tadShapeInfoAndOffsets(INDArray array, long[] dimension) {
        throw new UnsupportedOperationException();
    }

    @Override
    public DataBuffer createConstantBuffer(long[] values, DataType desiredType) {
        throw new UnsupportedOperationException();
    }

    @Override
    public DataBuffer createConstantBuffer(int[] values, DataType desiredType) {
        return createConstantBuffer(ArrayUtil.toLongArray(values), desiredType);
    }

    @Override
    public DataBuffer createConstantBuffer(float[] values, DataType desiredType) {
        return createConstantBuffer(ArrayUtil.toDoubles(values), desiredType);
    }

    @Override
    public DataBuffer createConstantBuffer(double[] values, DataType desiredType)  {
        throw new UnsupportedOperationException();
    }


    public INDArray getX(Op op, OpContext oc) {
        if( oc != null )
            return oc.getInputArray(0);
        return op.x();
    }

    public void setY(INDArray y, Op op, OpContext oc){
        if(oc != null)
            oc.setInputArray(1, y);
        else
            op.setY(y);
    }

    public INDArray getY(Op op, OpContext oc){
        if( oc != null )
            return oc.getInputArray(1);
        return op.y();
    }

    public void setZ(INDArray z, Op op, OpContext oc) {
        if(oc != null)
            oc.setOutputArray(0, z);
        else
            op.setZ(z);
    }

    public INDArray getZ(Op op, OpContext oc) {
        if( oc != null)
            return oc.getOutputArray(0);
        return op.z();
    }



    @Override
    public List<LongShapeDescriptor> calculateOutputShape(@NonNull CustomOp op) {
        try(OpContext ctx = buildContext()) {
            op.setupOpContextFromCustomOp(ctx);
            return calculateOutputShape(op, ctx);
        } catch (Exception e) {
            throw new RuntimeException(e);
        }
    }

    @Override
    public List<LongShapeDescriptor> calculateOutputShape(@NonNull CustomOp op, OpContext opContext) {
        val hash = op.opHash();
        val result = new ArrayList<LongShapeDescriptor>();

        OpaqueShapeList ptrptr;
        ptrptr = Nd4j.getNativeOps().calculateOutputShapes2(null, hash, opContext.contextPointer());

        if (Nd4j.getNativeOps().lastErrorCode() != 0) {
            StringBuilder errorMessage = new StringBuilder();
            DifferentialFunction differentialFunction = (DifferentialFunction) op;
            errorMessage.append("Native execution exec failed: ");
            errorMessage.append(differentialFunction.debugInfo());
            errorMessage.append(Nd4j.getNativeOps().lastErrorMessage());
            throw new RuntimeException(errorMessage.toString());
        }
        if (ptrptr == null)
            throw new RuntimeException();



        if (Nd4j.getNativeOps().lastErrorCode() != 0) {
            StringBuilder errorMessage = new StringBuilder();
            DifferentialFunction differentialFunction = (DifferentialFunction) op;
            errorMessage.append("Native execution exec failed: ");
            errorMessage.append(differentialFunction.debugInfo());
            errorMessage.append(Nd4j.getNativeOps().lastErrorMessage());
            throw new RuntimeException(errorMessage.toString());
        }
        if (ptrptr == null)
            throw new RuntimeException();

        for (int e = 0; e < Nd4j.getNativeOps().getShapeListSize(ptrptr); e++)
<<<<<<< HEAD
            result.add(getShapeFromPointer(new PagedPointer(Nd4j.getNativeOps().getShape(ptrptr, e)).asLongPointer()));
=======
            result.add(getShapeFromPointer(op,opContext,new PagedPointer(Nd4j.getNativeOps().getShape(ptrptr, e)).asLongPointer()));
>>>>>>> dcc6eea7

        if (log.isTraceEnabled()) {
            String[] arr = new String[result.size()];
            for (int i = 0; i < result.size(); i++) {
                arr[i] = result.get(i).toString();
            }

            DifferentialFunction differentialFunction = (DifferentialFunction) op;
            log.trace("Calculated output shapes for op of name {} and type {} - {}", differentialFunction.getOwnName(), op.getClass().getName(), Arrays.toString(arr));
        }
        return result;
    }

<<<<<<< HEAD
    protected LongShapeDescriptor getShapeFromPointer(LongPointer ptr) {
=======
    protected LongShapeDescriptor getShapeFromPointer(CustomOp op,OpContext ctx,LongPointer ptr) {
>>>>>>> dcc6eea7
        val rank = (int) ptr.get(0);

        val shape = new long[rank * 2 + 4];
        for (int i = 0; i < shape.length; i++) {
            shape[i] = ptr.get(i);
        }

        LongShapeDescriptor ret = LongShapeDescriptor.builder()
                .shape(Shape.shape(shape))
                .stride(Shape.stride(shape))
                .order(Shape.order(shape))
                .ews(Shape.elementWiseStride(shape))
                .extras(Shape.extras(shape))
<<<<<<< HEAD
=======
                .offset(offsetForDescriptor(op,ctx,Shape.extras(shape)))
>>>>>>> dcc6eea7
                .build();
        return ret;
    }

<<<<<<< HEAD
=======
    private static long offsetForDescriptor(CustomOp op,OpContext ctx,long flags) {
       for(int i = 0; i < ArrayOptionsHelper.ARRAY_COPY_OFFSET_INDEXES.length; i++) {
           if(ArrayOptionsHelper.hasBitSet(flags,ArrayOptionsHelper.ARRAY_COPY_OFFSET_INDEXES[i])) {
               return offsetAtIndex(op,ctx,i);
           }
       }

        return 0;

    }

    private static long offsetAtIndex(CustomOp op, OpContext ctx,int idx) {
        if(ctx != null) {
            return ctx.getInputArray(idx).offset();
        } else {
            return op.getInputArgument(idx).offset();
        }
    }


>>>>>>> dcc6eea7
    @Override
    public void enableDebugMode(boolean reallyEnable) {
        debug.set(reallyEnable);
        Nd4j.getNativeOps().enableDebugMode(reallyEnable);
    }

    @Override
    public void enableVerboseMode(boolean reallyEnable) {
        verbose.set(reallyEnable);
        Nd4j.getNativeOps().enableVerboseMode(reallyEnable);
    }


    @Override
    public void registerGraph(long id, Pointer graph) {
        Nd4j.getNativeOps().registerGraph(null, id, graph);

        if (Nd4j.getNativeOps().lastErrorCode() != 0)
            throw new RuntimeException(Nd4j.getNativeOps().lastErrorMessage());
    }

    @Override
    public Map<String, INDArray> executeGraph(long id, @NonNull Map<String, INDArray> map, @NonNull Map<String, Integer> reverseMap) {

        val ptrBuffers = new PointerPointer(map.size());
        val ptrShapes = new PointerPointer(map.size());
        val ptrIndices = new IntPointer(map.size());

        int cnt = 0;
        val keySet = new ArrayList<String>(map.keySet());
        for (val key: keySet) {
            val array = map.get(key);

            ptrBuffers.put(cnt, array.data().addressPointer());
            ptrShapes.put(cnt, array.shapeInfoDataBuffer().addressPointer());
            ptrIndices.put(cnt, reverseMap.get(key));

            cnt++;
        }

        val newMap = new LinkedHashMap<String, INDArray>();

        OpaqueVariablesSet result = Nd4j.getNativeOps().executeStoredGraph(null, id, ptrBuffers, ptrShapes, ptrIndices, map.size());

        if (Nd4j.getNativeOps().lastErrorCode() != 0)
            throw new RuntimeException(Nd4j.getNativeOps().lastErrorMessage());

        OpStatus status = OpStatus.byNumber(Nd4j.getNativeOps().getVariablesSetStatus(result));

        if (status != OpStatus.ND4J_STATUS_OK)
            throw new ND4JIllegalStateException("Op execution failed: " + status);

        for (int e = 0; e < Nd4j.getNativeOps().getVariablesSetSize(result); e++) {
            OpaqueVariable var = Nd4j.getNativeOps().getVariable(result, e);
            int nodeId = Nd4j.getNativeOps().getVariableId(var);
            int index = Nd4j.getNativeOps().getVariableIndex(var);
            LongPointer shapeInfo = Nd4j.getNativeOps().getVariableShape(var);
            Pointer buffer = Nd4j.getNativeOps().getVariableBuffer(var);

            val rank = (int) shapeInfo.get(0);
            val jshape = new long[rank * 2 + 4];
            for (int i = 0; i < jshape.length; i++) {
                jshape[i] = shapeInfo.get(i);
            }

            val shapeOf = Shape.shapeOf(jshape);
            val stridesOf = Shape.stridesOf(jshape);
            val order = Shape.order(jshape);
            val array = Nd4j.create(shapeOf, stridesOf, 0, order);

            val perfX = PerformanceTracker.getInstance().helperStartTransaction();

            Pointer.memcpy(array.data().addressPointer(), buffer, Shape.lengthOf(shapeOf) * Nd4j.sizeOfDataType(array.dataType()));

            PerformanceTracker.getInstance().helperRegisterTransaction(0, perfX, Shape.lengthOf(shapeOf) * Nd4j.sizeOfDataType(array.dataType()), MemcpyDirection.HOST_TO_HOST);

            String nodeName = Nd4j.getNativeOps().getVariableName(var);
            newMap.put(nodeName, array);
        }

        // Nd4j.getNativeOps().deleteVariablesSet(result);

        return newMap;
    }

    @Override
    public void forgetGraph(long id) {
        Nd4j.getNativeOps().unregisterGraph(null, id);
        if (Nd4j.getNativeOps().lastErrorCode() != 0)
            throw new RuntimeException(Nd4j.getNativeOps().lastErrorMessage());
    }

    /**
     * This method allows to set desired number of elements per thread, for performance optimization purposes.
     * I.e. if array contains 2048 elements, and threshold is set to 1024, 2 threads will be used for given op execution.
     * <p>
     * Default value: 1024
     *
     * @param threshold
     */
    @Override
    public void setElementsThreshold(int threshold) {
        Nd4j.getNativeOps().setElementThreshold(threshold);
    }

    /**
     * This method allows to set desired number of sub-arrays per thread, for performance optimization purposes.
     * I.e. if matrix has shape of 64 x 128, and threshold is set to 8, each thread will be processing 8 sub-arrays (sure, if you have 8 core cpu).
     * If your cpu has, say, 4, cores, only 4 threads will be spawned, and each will process 16 sub-arrays
     * <p>
     * Default value: 8
     *
     * @param threshold
     */
    @Override
    public void setTadThreshold(int threshold) {
        Nd4j.getNativeOps().setTADThreshold(threshold);
    }

    @Override
    public String getString(DataBuffer buffer, long index) {
        val addr = ((LongIndexer) buffer.indexer()).get(index);
        val ptr = new PagedPointer(addr);
        return "";
    }
}<|MERGE_RESOLUTION|>--- conflicted
+++ resolved
@@ -1145,11 +1145,7 @@
             throw new RuntimeException();
 
         for (int e = 0; e < Nd4j.getNativeOps().getShapeListSize(ptrptr); e++)
-<<<<<<< HEAD
-            result.add(getShapeFromPointer(new PagedPointer(Nd4j.getNativeOps().getShape(ptrptr, e)).asLongPointer()));
-=======
             result.add(getShapeFromPointer(op,opContext,new PagedPointer(Nd4j.getNativeOps().getShape(ptrptr, e)).asLongPointer()));
->>>>>>> dcc6eea7
 
         if (log.isTraceEnabled()) {
             String[] arr = new String[result.size()];
@@ -1163,11 +1159,7 @@
         return result;
     }
 
-<<<<<<< HEAD
-    protected LongShapeDescriptor getShapeFromPointer(LongPointer ptr) {
-=======
     protected LongShapeDescriptor getShapeFromPointer(CustomOp op,OpContext ctx,LongPointer ptr) {
->>>>>>> dcc6eea7
         val rank = (int) ptr.get(0);
 
         val shape = new long[rank * 2 + 4];
@@ -1181,16 +1173,11 @@
                 .order(Shape.order(shape))
                 .ews(Shape.elementWiseStride(shape))
                 .extras(Shape.extras(shape))
-<<<<<<< HEAD
-=======
                 .offset(offsetForDescriptor(op,ctx,Shape.extras(shape)))
->>>>>>> dcc6eea7
                 .build();
         return ret;
     }
 
-<<<<<<< HEAD
-=======
     private static long offsetForDescriptor(CustomOp op,OpContext ctx,long flags) {
        for(int i = 0; i < ArrayOptionsHelper.ARRAY_COPY_OFFSET_INDEXES.length; i++) {
            if(ArrayOptionsHelper.hasBitSet(flags,ArrayOptionsHelper.ARRAY_COPY_OFFSET_INDEXES[i])) {
@@ -1211,7 +1198,6 @@
     }
 
 
->>>>>>> dcc6eea7
     @Override
     public void enableDebugMode(boolean reallyEnable) {
         debug.set(reallyEnable);
