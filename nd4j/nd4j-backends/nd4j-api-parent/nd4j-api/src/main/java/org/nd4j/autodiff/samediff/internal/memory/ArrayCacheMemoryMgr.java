/*
 *  ******************************************************************************
 *  *
 *  *
 *  * This program and the accompanying materials are made available under the
 *  * terms of the Apache License, Version 2.0 which is available at
 *  * https://www.apache.org/licenses/LICENSE-2.0.
 *  *
 *  *  See the NOTICE file distributed with this work for additional
 *  *  information regarding copyright ownership.
 *  * Unless required by applicable law or agreed to in writing, software
 *  * distributed under the License is distributed on an "AS IS" BASIS, WITHOUT
 *  * WARRANTIES OR CONDITIONS OF ANY KIND, either express or implied. See the
 *  * License for the specific language governing permissions and limitations
 *  * under the License.
 *  *
 *  * SPDX-License-Identifier: Apache-2.0
 *  *****************************************************************************
 */

package org.nd4j.autodiff.samediff.internal.memory;

import java.util.ArrayList;
import java.util.Arrays;
import java.util.HashMap;
import java.util.Iterator;
import java.util.LinkedHashSet;
import java.util.List;
import java.util.Map;
import java.util.Properties;

import org.bytedeco.javacpp.Pointer;
import org.nd4j.common.base.Preconditions;
import org.nd4j.common.config.ND4JSystemProperties;
import org.nd4j.linalg.api.buffer.DataType;
import org.nd4j.linalg.api.ndarray.BaseNDArray;
import org.nd4j.linalg.api.ndarray.INDArray;
import org.nd4j.linalg.api.shape.LongShapeDescriptor;
import org.nd4j.linalg.factory.Nd4j;
import org.nd4j.shade.guava.collect.HashBasedTable;
import org.nd4j.shade.guava.collect.Table;
import org.nd4j.shade.guava.primitives.Longs;

import lombok.Getter;
import lombok.NonNull;
import lombok.Setter;
import lombok.extern.slf4j.Slf4j;

@Getter
@Setter
@Slf4j
public class ArrayCacheMemoryMgr extends AbstractMemoryMgr {

    private final double maxMemFrac;
    private long smallArrayThreshold;
    private double largerArrayMaxMultiple;

    private long maxCacheBytes;
    private long totalMemBytes;

    private long currentCacheSize = 0;

    private LinkedHashSet<Long> lruCache = new LinkedHashSet<>();
    private Map<Long, INDArray> lruCacheValues = new HashMap<>();

    private Table<DataType, String, List<INDArray>> arrays = HashBasedTable.create();

    private boolean enableCache = Boolean
            .parseBoolean(System.getProperty(ND4JSystemProperties.SAMEDIFF_MEMORY_CACHE_DISABLE, "true"));

    /**
     * Create an ArrayCacheMemoryMgr with default settings as per
     * {@link ArrayCacheMemoryMgr}
     */
    public ArrayCacheMemoryMgr() {
        this(0.25, 1024, 2.0);
    }

    /**
     * @param maxMemFrac             Maximum memory fraction to use as cache
     * @param smallArrayThreshold    Below this size (elements), don't apply the
     *                               "largerArrayMaxMultiple" rule
     * @param largerArrayMaxMultiple Maximum multiple of the requested size to
     *                               return from the cache. If an array of size
     *                               1024 is requested, and largerArrayMaxMultiple
     *                               is 2.0, then we'll return from the cache
     *                               the array with the smallest data buffer up to
     *                               2.0*1024 elements; otherwise we'll return
     *                               a new array
     */
    public ArrayCacheMemoryMgr(double maxMemFrac, long smallArrayThreshold, double largerArrayMaxMultiple) {
        Preconditions.checkArgument(maxMemFrac > 0 && maxMemFrac < 1,
                "Maximum memory fraction for cache must be between 0.0 and 1.0, got %s", maxMemFrac);
        Preconditions.checkArgument(smallArrayThreshold >= 0, "Small array threshold must be >= 0, got %s",
                smallArrayThreshold);
        Preconditions.checkArgument(largerArrayMaxMultiple >= 1.0, "Larger array max multiple must be >= 1.0, got %s",
                largerArrayMaxMultiple);
        this.maxMemFrac = maxMemFrac;
        this.smallArrayThreshold = smallArrayThreshold;
        this.largerArrayMaxMultiple = largerArrayMaxMultiple;

        if (isCpu()) {
            totalMemBytes = Pointer.maxBytes();
        } else {
            Properties p = Nd4j.getExecutioner().getEnvironmentInformation();
            List devList = (List) p.get("cuda.devicesInformation");
            Map m = (Map) devList.get(0);
            totalMemBytes = (Long) m.get("cuda.totalMemory");
        }
        maxCacheBytes = (long) (maxMemFrac * totalMemBytes);
    }

    private boolean isCpu() {
        String backend = Nd4j.getExecutioner().getEnvironmentInformation().getProperty("backend");
        return !"CUDA".equalsIgnoreCase(backend);
    }

    @Override
    public INDArray allocate(boolean detached, DataType dataType, long... shape) {
        String arrayShapeString = Arrays.toString(shape);
        if (arrays.contains(dataType, arrayShapeString) && enableCache) {
            INDArray arr = !arrays.get(dataType, arrayShapeString).isEmpty()
                    ? arrays.get(dataType, arrayShapeString).remove(0)
                    : null;
            if (arr != null && !arr.wasClosed()) {
                // Decrement cache size
                currentCacheSize -= dataType.width() * arr.data().length();
<<<<<<< HEAD
                log.debug("Cache hit for data type " + dataType + " and shape " + Arrays.toString(shape));
=======
>>>>>>> f5de05ca
                lruCache.remove(arr.getId());
                lruCacheValues.remove(arr.getId());
                // We need to assign new Id. this way we will break any possible relationship it
                // had in Tracker.
                // the old cache was recreating New Array using buffer and thus gaining new
                // reference . Note that it had IdentityHash with references being keys
                ((BaseNDArray) arr).assignNewId();
                return arr; // Allocated from cache
            }
        }

        // Allocation failed, allocate new array
        INDArray ret = Nd4j.createUninitializedDetached(dataType, shape);
        return ret;
    }

    @Override
    public INDArray allocate(boolean detached, LongShapeDescriptor descriptor) {
        if (descriptor.isEmpty()) {
            INDArray ret = Nd4j.create(descriptor);
            if (detached) {
                ret = ret.detach();
            }

            return ret;
        }

        DataType dataType = descriptor.dataType();
        long[] shape = descriptor.getShape();
        String arrayShape = Arrays.toString(shape);
        if (arrays.contains(dataType, arrayShape) && enableCache && shape.length > 0 && !Longs.contains(shape, 0)) {
            INDArray arr = null;
            List<INDArray> arrays2 = arrays.get(dataType, arrayShape);

            if (arrays2.size() > 0) {
                arr = arrays2.remove(0);
            }

            if (arr != null && arr.ordering() != descriptor.getOrder()) {
                arr.setOrder(descriptor.getOrder());
            }

            if (arr != null && !arr.wasClosed()) {
                // Decrement cache size
                currentCacheSize -= dataType.width() * arr.data().length();
<<<<<<< HEAD
                log.debug("Cache hit for data type " + dataType + " and shape " + Arrays.toString(arr.shape()));
=======
>>>>>>> f5de05ca
                // We need to assign new Id. this way we will break any possible relationship it
                // had in Tracker.
                // the old cache was recreating New Array using buffer and thus gaining new
                // reference . Note that it had IdentityHash with references being keys
                lruCache.remove(arr.getId());
                lruCacheValues.remove(arr.getId());
                ((BaseNDArray) arr).assignNewId();
                return arr; // Allocated from cache
            }
        }

        // Allocation failed, allocate new array
        return Nd4j.createUninitializedDetached(dataType, shape);
    }

    @Override
    public void release(@NonNull INDArray array) {
        // Check for multiple releases of the array
        long id = array.getId();
        Preconditions.checkState(!lruCache.contains(id), "Array was released multiple times: id=%s, shape=%ndShape", id,
                array);

        if (enableCache == false) {
            if (array.closeable()) {
                array.close();
            }
            return;
        }

        DataType dt = array.dataType();
        if (array.data() == null && array.closeable()) {
            array.close();
            return;
        }

        if (array != null && array.data() != null && Nd4j.getExecutioner().useCount(array.data()) > 1) {
            // DataBuffer is used more than once. Close it and return
            if (array.closeable()) {
                array.close();
            }
            return;
        }

        long thisBytes = array.data().length() * dt.width();
        if (array.dataType() == DataType.UTF8) {
            // Don't cache string arrays due to variable length buffers
            if (array.closeable()) {
                array.close();
            }
        } else if (currentCacheSize + thisBytes > maxCacheBytes) {
            if (thisBytes > maxCacheBytes) {

                // Can't store even if we clear everything - too large
                if (array.closeable())
                    array.close();
                return;
            }

            // Need to deallocate some arrays to stay under limit - do in "oldest first"
            // order
            Iterator<Long> iter = lruCache.iterator();
            while (currentCacheSize + thisBytes > maxCacheBytes) {
                long next = iter.next();
                iter.remove();
                INDArray nextOldest = lruCacheValues.remove(next);
                DataType ndt = nextOldest.dataType();
                long nextBytes = ndt.width() * nextOldest.data().length();
                List<INDArray> listx = arrays.get(ndt, Arrays.toString(nextOldest.shape()));
                if (listx != null)
                    listx.remove(nextOldest);
                currentCacheSize -= nextBytes;

                if (nextOldest.closeable()) {
                    nextOldest.close();
                }
            }

            // After clearing space - can now cache
            cacheArray(array);
        } else {
            // OK to cache
            cacheArray(array);
        }

        // Store in LRU cache for "last used" removal if we exceed cache size
        lruCache.add(array.getId());
        lruCacheValues.put(array.getId(), array);
    }

    private void cacheArray(INDArray array) {
        DataType dt = array.dataType();
        String arrayShapeString = Arrays.toString(array.shape());
        if (!arrays.contains(dt, arrayShapeString))
            arrays.put(dt, arrayShapeString, new ArrayList<>());
        arrays.get(dt, arrayShapeString).add(array);
        currentCacheSize += array.data().length() * dt.width();

        lruCache.add(array.getId());
        lruCacheValues.put(array.getId(), array);

    }

    @Override
    public void close() {
        arrays.values().stream().forEach(input -> input.stream().forEach(arr -> {
            if (arr.closeable())
                arr.close();
        }));
    }

}<|MERGE_RESOLUTION|>--- conflicted
+++ resolved
@@ -125,10 +125,6 @@
             if (arr != null && !arr.wasClosed()) {
                 // Decrement cache size
                 currentCacheSize -= dataType.width() * arr.data().length();
-<<<<<<< HEAD
-                log.debug("Cache hit for data type " + dataType + " and shape " + Arrays.toString(shape));
-=======
->>>>>>> f5de05ca
                 lruCache.remove(arr.getId());
                 lruCacheValues.remove(arr.getId());
                 // We need to assign new Id. this way we will break any possible relationship it
@@ -174,10 +170,6 @@
             if (arr != null && !arr.wasClosed()) {
                 // Decrement cache size
                 currentCacheSize -= dataType.width() * arr.data().length();
-<<<<<<< HEAD
-                log.debug("Cache hit for data type " + dataType + " and shape " + Arrays.toString(arr.shape()));
-=======
->>>>>>> f5de05ca
                 // We need to assign new Id. this way we will break any possible relationship it
                 // had in Tracker.
                 // the old cache was recreating New Array using buffer and thus gaining new
