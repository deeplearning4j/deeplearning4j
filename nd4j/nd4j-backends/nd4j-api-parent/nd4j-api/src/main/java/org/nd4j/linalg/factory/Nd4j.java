<<<<<<< HEAD
/*
 *  ******************************************************************************
 *  *
 *  *
 *  * This program and the accompanying materials are made available under the
 *  * terms of the Apache License, Version 2.0 which is available at
 *  * https://www.apache.org/licenses/LICENSE-2.0.
 *  *
 *  *  See the NOTICE file distributed with this work for additional
 *  *  information regarding copyright ownership.
 *  * Unless required by applicable law or agreed to in writing, software
 *  * distributed under the License is distributed on an "AS IS" BASIS, WITHOUT
 *  * WARRANTIES OR CONDITIONS OF ANY KIND, either express or implied. See the
 *  * License for the specific language governing permissions and limitations
 *  * under the License.
 *  *
 *  * SPDX-License-Identifier: Apache-2.0
 *  *****************************************************************************
 */

package org.nd4j.linalg.factory;

import lombok.extern.slf4j.Slf4j;
import org.nd4j.linalg.api.ops.impl.indexaccum.custom.ArgMax;
import org.nd4j.linalg.api.ops.impl.indexaccum.custom.ArgMin;
import org.nd4j.common.config.ND4JClassLoading;
import org.nd4j.linalg.factory.ops.*;
import org.nd4j.shade.guava.primitives.Ints;
import org.nd4j.shade.guava.primitives.Longs;
import lombok.NonNull;
import lombok.val;
import lombok.var;
import org.apache.commons.io.FileUtils;
import org.apache.commons.io.IOUtils;
import org.apache.commons.io.LineIterator;
import org.apache.commons.lang3.ArrayUtils;
import org.bytedeco.javacpp.*;
import org.bytedeco.javacpp.indexer.*;
import org.nd4j.autodiff.samediff.serde.FlatBuffersMapper;
import org.nd4j.common.base.Preconditions;
import org.nd4j.common.config.ND4JEnvironmentVars;
import org.nd4j.common.config.ND4JSystemProperties;
import org.nd4j.context.Nd4jContext;
import org.nd4j.graph.FlatArray;
import org.nd4j.linalg.api.blas.params.MMulTranspose;
import org.nd4j.linalg.api.buffer.*;
import org.nd4j.linalg.api.buffer.factory.DataBufferFactory;
import org.nd4j.linalg.api.buffer.util.DataTypeUtil;
import org.nd4j.linalg.api.concurrency.AffinityManager;
import org.nd4j.linalg.api.concurrency.BasicAffinityManager;
import org.nd4j.linalg.api.memory.MemoryWorkspace;
import org.nd4j.linalg.api.memory.MemoryWorkspaceManager;
import org.nd4j.linalg.api.ndarray.*;
import org.nd4j.linalg.api.ops.CustomOp;
import org.nd4j.linalg.api.ops.DynamicCustomOp;
import org.nd4j.linalg.api.ops.Op;
import org.nd4j.linalg.api.ops.OpContext;
import org.nd4j.linalg.api.ops.executioner.DefaultOpExecutioner;
import org.nd4j.linalg.api.ops.executioner.OpExecutioner;
import org.nd4j.linalg.api.ops.impl.reduce.Mmul;
import org.nd4j.linalg.api.ops.impl.scalar.ReplaceNans;
import org.nd4j.linalg.api.ops.impl.scatter.ScatterUpdate;
import org.nd4j.linalg.api.ops.impl.shape.Diag;
import org.nd4j.linalg.api.ops.impl.shape.DiagPart;
import org.nd4j.linalg.api.ops.impl.shape.Stack;
import org.nd4j.linalg.api.ops.impl.transforms.Pad;
import org.nd4j.linalg.api.ops.impl.transforms.Pad.Mode;
import org.nd4j.linalg.api.ops.impl.transforms.custom.Reverse;
import org.nd4j.linalg.api.ops.impl.shape.Tile;
import org.nd4j.linalg.api.ops.random.custom.RandomExponential;
import org.nd4j.linalg.api.ops.random.impl.*;
import org.nd4j.linalg.api.rng.DefaultRandom;
import org.nd4j.linalg.api.rng.distribution.Distribution;
import org.nd4j.linalg.api.rng.distribution.factory.DefaultDistributionFactory;
import org.nd4j.linalg.api.rng.distribution.factory.DistributionFactory;
import org.nd4j.linalg.api.shape.LongShapeDescriptor;
import org.nd4j.linalg.api.shape.Shape;
import org.nd4j.linalg.api.shape.options.ArrayOptionsHelper;
import org.nd4j.linalg.cache.BasicConstantHandler;
import org.nd4j.linalg.cache.ConstantHandler;
import org.nd4j.linalg.compression.BasicNDArrayCompressor;
import org.nd4j.linalg.compression.CompressedDataBuffer;
import org.nd4j.linalg.convolution.ConvolutionInstance;
import org.nd4j.linalg.convolution.DefaultConvolutionInstance;
import org.nd4j.linalg.env.EnvironmentalAction;
import org.nd4j.linalg.exception.ND4JIllegalStateException;
import org.nd4j.linalg.exception.ND4JUnknownDataTypeException;
import org.nd4j.linalg.factory.Nd4jBackend.NoAvailableBackendException;
import org.nd4j.linalg.api.memory.BasicMemoryManager;
import org.nd4j.linalg.api.memory.MemoryManager;
import org.nd4j.linalg.api.memory.deallocation.DeallocatorService;
import org.nd4j.common.primitives.Pair;
import org.nd4j.linalg.string.NDArrayStrings;
import org.nd4j.common.util.ArrayUtil;
import org.nd4j.linalg.util.LongUtils;
import org.nd4j.common.tools.PropertyParser;
import org.nd4j.versioncheck.VersionCheck;

import java.io.*;
import java.lang.reflect.Constructor;
import java.math.BigDecimal;
import java.nio.Buffer;
import java.nio.ByteBuffer;
import java.nio.channels.Channels;
import java.nio.channels.WritableByteChannel;
import java.nio.charset.Charset;
import java.nio.charset.StandardCharsets;
import java.text.DecimalFormat;
import java.text.NumberFormat;
import java.text.ParseException;
import java.util.*;
import java.util.concurrent.atomic.AtomicBoolean;
import java.util.concurrent.atomic.AtomicReference;
import java.util.logging.Logger;

@Slf4j
public class Nd4j {

    /**
     * Bitwise namespace - operations related to bitwise manipulation of arrays
     */
    public static final NDBitwise bitwise = new NDBitwise();
    /**
     * Math namespace - general mathematical operations
     */
    public static final NDMath math = new NDMath();
    /**
     * Random namespace - (pseudo) random number generation methods
     */
    public static final NDRandom random = new NDRandom();
    /**
     * Neural network namespace - operations related to neural networks
     */
    public static final NDNN nn = new NDNN();

    /**
     * Loss function namespace - operations related to loss functions.
     */
    public static final NDLoss loss = new NDLoss();

    /**
     * Convolutional network namespace - operations related to convolutional neural networks
     */
    public static final NDCNN cnn = new NDCNN();

    /**
     * Recurrent neural network namespace - operations related to recurrent neural networks
     */
    public static final NDRNN rnn = new NDRNN();

    /**
     * Image namespace - operations related to images
     */
    public static final NDImage image = new NDImage();

    /**
     * Bitwise namespace - operations related to bitwise manipulation of arrays
     */
    public static NDBitwise bitwise() {
        return bitwise;
    }

    /**
     * Math namespace - general mathematical operations
     */
    public static NDMath math() {
        return math;
    }

    /**
     * Random namespace - (pseudo) random number generation methods
     */
    public static NDRandom random() {
        return random;
    }

    /**
     * Neural network namespace - operations related to neural networks
     */
    public static NDNN nn() {
        return nn;
    }

    /**
     * Loss function namespace - operations related to loss functions.
     */
    public static NDLoss loss(){ return loss; }

    /**
     * Convolutional network namespace - operations related to convolutional neural networks
     */
    public static NDCNN cnn(){
        return cnn;
    }

    /**
     * Recurrent neural network namespace - operations related to recurrent neural networks
     */
    public static NDRNN rnn(){
        return rnn;
    }

    /**
     * Image namespace - operations related to images
     */
    public static NDImage image(){
        return image;
    }

    private final static String DATA_BUFFER_OPS = "databufferfactory";
    private final static String CONVOLUTION_OPS = "convops";
    /**@deprecated Use {@link ND4JSystemProperties#DTYPE}*/
    @Deprecated
    public final static String DTYPE = ND4JSystemProperties.DTYPE;
    private final static String BLAS_OPS = "blas.ops";
    public final static String NATIVE_OPS = "native.ops";
    private final static String ORDER_KEY = "ndarray.order";
    private final static String NDARRAY_FACTORY_CLASS = "ndarrayfactory.class";
    private final static String OP_EXECUTIONER = "opexec";

    public final static String DISTRIBUTION = "dist";
    private final static String SHAPEINFO_PROVIDER = "shapeinfoprovider";
    private final static String CONSTANT_PROVIDER = "constantsprovider";
    private final static String AFFINITY_MANAGER = "affinitymanager";
    //disable toString() on compressed arrays for debugging. Should be off by default.
    private final static String COMPRESSION_DEBUG = "compressiondebug";
    private final static String MEMORY_MANAGER = "memorymanager";
    private final static String WORKSPACE_MANAGER = "workspacemanager";
    private final static String RANDOM_PROVIDER = "random";
    /**@deprecated Use {@link ND4JSystemProperties#LOG_INITIALIZATION}*/
    @Deprecated
    public static final String LOG_INIT_ENV_PROPERTY = ND4JSystemProperties.LOG_INITIALIZATION;

    //the datatype used for allocating buffers
    protected static DataType dtype = DataType.FLOAT;
    //the allocation mode for the heap
    public static DataBuffer.AllocationMode alloc = DataBuffer.AllocationMode.MIXED_DATA_TYPES;
    public static double EPS_THRESHOLD = 1e-5;
    private static boolean allowsOrder = false;
    public static boolean compressDebug = false;
    public static volatile boolean preventUnpack;
    public static Nd4jBackend backend;
    public static RandomFactory randomFactory;
    private static MemoryWorkspaceManager workspaceManager;
    private static DeallocatorService deallocatorService;
    private static AtomicReference<DataType> defaultFloatingPointDataType;

    private static DataBufferFactory DATA_BUFFER_FACTORY_INSTANCE;
    private static BlasWrapper BLAS_WRAPPER_INSTANCE;
    protected static NDArrayFactory INSTANCE;
    private static ConvolutionInstance CONVOLUTION_INSTANCE;
    private static OpExecutioner OP_EXECUTIONER_INSTANCE;
    private static DistributionFactory DISTRIBUTION_FACTORY;
    private static ShapeInfoProvider shapeInfoProvider;
    private static ConstantHandler constantHandler;
    private static AffinityManager affinityManager;
    private static MemoryManager memoryManager;

    private static AtomicBoolean fallbackMode;

    protected static Properties props = new Properties();

    private final static Logger logger = Logger.getLogger(Nd4j.class.getName());

    private static final INDArray[] EMPTY_ARRAYS = new INDArray[DataType.values().length];

    static {
        fallbackMode = new AtomicBoolean(false);
        Nd4j nd4j = new Nd4j();
        nd4j.initContext();
    }

    /**
     * See {@link #pad(INDArray, INDArray)}.  Uses 0 padding.
     */
    public static INDArray pad(@NonNull INDArray toPad, @NonNull int[][] padWidth){
        return pad(toPad, Nd4j.createFromArray(padWidth));
    }

    /**
     * See {@link #pad(INDArray, INDArray)}.  Uses 0 padding, and uses padWidth for all dimensions.
     */
    public static INDArray pad(@NonNull INDArray toPad, @NonNull int... padWidth){
        return pad(toPad, padWidth, Mode.CONSTANT, 0);
    }

    /**
     * See {@link #pad(INDArray, INDArray, Pad.Mode, double)} with zero padding (zeros for padValue).
     */
    public static INDArray pad(INDArray toPad, INDArray padding) {
        return pad(toPad, padding, Mode.CONSTANT, 0);
    }

    /**
     * See {@link #pad(INDArray, INDArray, Mode, double)}.
     */
    public static INDArray pad(@NonNull INDArray toPad, @NonNull int[][] padWidth, @NonNull Pad.Mode padMode, double padValue){
        return pad(toPad, Nd4j.createFromArray(padWidth), padMode, padValue);
    }

    /**
     * See {@link #pad(INDArray, INDArray, Mode, double)}, uses padWidth for all dimensions.
     */
    public static INDArray pad(@NonNull INDArray toPad, @NonNull int[] padWidth, @NonNull Pad.Mode padMode, double padValue){
        int[][] pads = new int[toPad.rank()][padWidth.length];
        for(int i = 0 ; i < pads.length ; i++){
            pads[i] = padWidth;
        }
        return pad(toPad, pads, padMode, padValue);
    }

    /**
     * Pad the given ndarray to the size along each dimension.
     *
     * @param toPad the ndarray to pad
     * @param padWidth the width to pad along each dimension
     * @param padMode the mode to pad in
     * @param padValue the value used during padding.  Only used when padMode is {@link Pad.Mode#CONSTANT}.
     * @return the padded ndarray
     * based on the specified mode
     */
    public static INDArray pad(@NonNull INDArray toPad, @NonNull INDArray padWidth, @NonNull Pad.Mode padMode, double padValue) {

        Preconditions.checkArgument(toPad.rank() == padWidth.size(0),
                "Must provide padding values for each dimension.  Expected %s pairs for a rank %s array, got %s",
                toPad.rank(), toPad.rank(), padWidth.size(0));

        long[] newShape = new long[toPad.rank()];
        for(int i = 0 ; i < newShape.length ; i++){
            newShape[i] = toPad.size(i) + padWidth.getRow(i).sumNumber().intValue();
        }
        INDArray out = Nd4j.createUninitialized(toPad.dataType(), newShape);
        Pad op = new Pad(toPad, padWidth, out, padMode, padValue);

        return Nd4j.getExecutioner().exec(op)[0];
    }

    /**
     * Append the given array with the specified value size along a particular axis.
     * The prepend method has the same signature and prepends the given array.
     * @param arr the array to append to
     * @param padAmount the pad amount of the array to be returned
     * @param val the value to append
     * @param axis the axis to append to
     * @return the newly created array
     */
    public static INDArray append(INDArray arr, int padAmount, double val, int axis) {
        return appendImpl(arr, padAmount, val, axis, true);
    }

    /**
     * See {@link #append(INDArray, int, double, int)}. This function calls the implementation with appendFlag = false
     * to prepend.
     */
    public static INDArray prepend(INDArray arr, int padAmount, double val, int axis) {
        return appendImpl(arr, padAmount, val, axis, false);
    }

    // For this function we actually want the 'See also' tag. (Private methods do not generate javadoc, This Javadoc for
    // maintaining the code.)
    /**
     * Append / Prepend shared implementation.
     * @param appendFlag flag to determine Append / Prepend.
     * @see #append(INDArray, int, double, int)
     */
    private static INDArray appendImpl(INDArray arr, int padAmount, double val, int axis, boolean appendFlag){
        if (padAmount == 0)
            return arr;
        long[] paShape = ArrayUtil.copy(arr.shape());
        if (axis < 0)
            axis = axis + arr.shape().length;
        paShape[axis] = padAmount;
        INDArray concatArray = Nd4j.valueArrayOf(paShape, val, arr.dataType());
        return appendFlag ? Nd4j.concat(axis, arr, concatArray) : Nd4j.concat(axis, concatArray, arr);
    }

    /**
     * Expand the array dimensions.
     * This is equivalent to
     * adding a new axis dimension
     * @param input the input array
     * @param dimension the dimension to add the
     *                  new axis at
     * @return the array with the new axis dimension
     */
    public static INDArray expandDims(INDArray input, int dimension) {
        if (dimension < 0)
            dimension += input.rank();
        long[] shape = input.shape();
        long[] indexes = new long[input.rank() + 1];
        for (int i = 0; i < indexes.length; i++)
            indexes[i] = i < dimension ? shape[i] : i == dimension ? 1 : shape[i - 1];
        return input.reshape(input.ordering(), indexes);
    }

    /**
     * Squeeze : removes a dimension of size 1
     * @param input the input array
     * @param dimension the dimension to remove
     * @return the array with dimension removed
     */
    public static INDArray squeeze(INDArray input, int dimension) {
        if (dimension < 0){
            dimension += input.rank();
        }
        long[] shape = input.shape();
        Preconditions.checkState(shape[dimension] == 1, String.format("Squeeze: Only dimension of size 1 can be squeezed. " +
                "Attempted to squeeze dimension %d of array with shape %s (size %d).", dimension, ArrayUtils.toString(shape), shape[dimension]));

        long[] newShape = ArrayUtil.removeIndex(shape, dimension);
        return input.reshape(input.ordering(), newShape);
    }

    /**
     * Backend specific:
     * Returns whether specifying the order
     * for the blas impl is allowed (cblas)
     * @return true if the blas impl
     * can support specifying array order
     */
    public static boolean allowsSpecifyOrdering() {
        return allowsOrder;
    }

    /**
     * In place shuffle of an ndarray
     * along a specified set of dimensions
     * @param toShuffle the ndarray to shuffle
     * @param random the random to use
     * @param dimension the dimension to do the shuffle
     */
    public static void shuffle(INDArray toShuffle, Random random, @NonNull int... dimension) {
        INSTANCE.shuffle(toShuffle, random, dimension);
    }

    /**
     * In place shuffle of an ndarray
     * along a specified set of dimensions
     * @param toShuffle the ndarray to shuffle
     * @param dimension the dimension to do the shuffle
     */
    public static void shuffle(INDArray toShuffle, @NonNull int... dimension) {
        INSTANCE.shuffle(toShuffle, new Random(), dimension);
    }

    /**
     * Symmetric in place shuffle of an ndarray
     * along a specified set of dimensions
     * @param toShuffle the ndarray to shuffle
     * @param dimension the dimension to do the shuffle
     */
    public static void shuffle(Collection<INDArray> toShuffle, @NonNull int... dimension) {
        INSTANCE.shuffle(toShuffle, new Random(), dimension);
    }

    /**
     * Symmetric in place shuffle of an ndarray
     * along a specified set of dimensions
     * @param toShuffle the ndarray to shuffle
     * @param dimension the dimension to do the shuffle
     */
    public static void shuffle(Collection<INDArray> toShuffle, Random rnd, @NonNull int... dimension) {
        INSTANCE.shuffle(toShuffle, rnd, dimension);
    }

    /**
     * Symmetric in place shuffle of an ndarray
     * along a variable dimensions
     *
     * @param toShuffle the ndarray to shuffle
     * @param dimensions the dimension to do the shuffle. Please note - order matters here.
     */
    public static void shuffle(List<INDArray> toShuffle, Random rnd, List<int[]> dimensions) {
        INSTANCE.shuffle(toShuffle, rnd, dimensions);
    }

    /**
     * Get the primary distributions
     * factory
     *
     * @return the primary distributions
     */
    public static DistributionFactory getDistributions() {
        return DISTRIBUTION_FACTORY;
    }

    /**
     * Get the current random generator
     *
     * @return the current random generator
     */
    public static org.nd4j.linalg.api.rng.Random getRandom() {
        return randomFactory.getRandom();
    }

    /**
     * Get the  RandomFactory instance
     *
     * @return the  RandomFactory instance
     */
    public static RandomFactory getRandomFactory() {
        return randomFactory;
    }

    /**
     * Get the convolution singleton
     *
     * @return the convolution singleton
     */
    public static ConvolutionInstance getConvolution() {
        return CONVOLUTION_INSTANCE;
    }

    /**
     * Set a convolution instance
     *
     * @param convolutionInstance the new convolution instance
     */
    public static void setConvolution(ConvolutionInstance convolutionInstance) {
        if (convolutionInstance == null)
            throw new IllegalArgumentException("No null instances allowed");
        CONVOLUTION_INSTANCE = convolutionInstance;
    }

    /**
     * Returns the shape of the ndarray
     * @param arr the array to get the shape of
     * @return the shape of tihs ndarray
     */
    public static long[] shape(INDArray arr) {
        return arr.shape();
    }

    /**
     * Create an ndarray based on the given data
     * @param sliceShape the shape of each slice
     * @param arrays the arrays of data to create
     * @return the ndarray of the specified shape where
     * number of slices is equal to array length and each
     * slice is the specified shape
     */
    public static INDArray create(int[] sliceShape, float[]... arrays) {
        int slices = arrays.length;
        INDArray ret = Nd4j.createUninitialized(DataType.FLOAT, ArrayUtil.toLongArray(ArrayUtil.combine(new int[] {slices}, sliceShape)));
        for (int i = 0; i < ret.slices(); i++)
            ret.putSlice(i, Nd4j.create(arrays[i]).reshape(ArrayUtil.toLongArray(sliceShape)));
        return ret;
    }

    /**
     * See {@link #create(LongShapeDescriptor, boolean)} with initialize set to true.
     */
    public static INDArray create(LongShapeDescriptor descriptor) {
        return create(descriptor, true);
    }

    /**
     * Create an ndarray based on the given description,
     * @param descriptor object with data for array creation.
     * @param initialize true/false creates initialized/uninitialized array.
     * @return the ndarray of the specified description.
     */
    public static INDArray create(LongShapeDescriptor descriptor, boolean initialize) {
        if(descriptor.isEmpty() && descriptor.rank() == 0) {
            return Nd4j.empty(descriptor.dataType());
        }
        if (initialize)
            return create(descriptor.dataType(), descriptor.getShape(), descriptor.getStride(), descriptor.getOrder());
        else
            return createUninitialized(descriptor.dataType(), descriptor.getShape(), descriptor.getOrder());
    }

    /**
     * See {@link #create(int[], float[]...)}
     */
    public static INDArray create(int[] sliceShape, double[]... arrays) {
        int slices = arrays.length;
        INDArray ret = Nd4j.createUninitialized(DataType.DOUBLE, ArrayUtil.toLongArray(ArrayUtil.combine(new int[] {slices}, sliceShape)));
        for (int i = 0; i < ret.slices(); i++)
            ret.putSlice(i, Nd4j.create(arrays[i]).reshape(ArrayUtil.toLongArray(sliceShape)));
        return ret;
    }

    /**
     * Get the backend Environment instance
     * @return The backend Environment instance
     */
    public static Environment getEnvironment(){
        return backend.getEnvironment();
    }

    /**
     * Get the operation executioner instance.
     *
     * @return the operation executioner instance.
     */
    public static OpExecutioner getExecutioner() {
        return OP_EXECUTIONER_INSTANCE;
    }

    /**
     * Get the data buffer factory instance.
     *
     * @return the data buffer factory instance.
     */
    public static DataBufferFactory getDataBufferFactory() {
        return DATA_BUFFER_FACTORY_INSTANCE;
    }

    /**
     *  Roll the specified axis backwards,
     *  until it lies in a given position.
     *  Starting ends up being zero.
     *  See numpy's rollaxis
     * @param a the array to roll
     * @param axis the axis to roll backwards
     * @return the rolled ndarray
     */
    public static INDArray rollAxis(INDArray a, int axis) {
        return rollAxis(a, axis, 0);
    }

    /**
     * Get the maximum  values for a dimension.
     * @param arr input array.
     * @param dimension the dimension along which to get the maximum
     * @return array of maximum values.
     */
    public static INDArray argMax(INDArray arr, @NonNull int... dimension) {
        val imax = new ArgMax(new INDArray[]{arr},null,false, dimension);
        return Nd4j.getExecutioner().exec(imax)[0];
    }

    /**
     * See {@link #argMax(INDArray, int...)} but return minimum values.
     */
    public static INDArray argMin(INDArray arr, @NonNull int... dimension) {
        val imin = new ArgMin(new INDArray[]{arr}, null,false,dimension);
        return Nd4j.getExecutioner().exec(imin)[0];
    }

    /**
     *  Roll the specified axis backwards,
     *  until it lies in a given position.
     *  See numpy's rollaxis
     * @param a the array to roll
     * @param axis the axis to roll backwards
     * @param start the starting point
     * @return the rolled ndarray
     */
    public static INDArray rollAxis(INDArray a, int axis, int start) {
        if (axis < 0)
            axis += a.rank();
        if (start < 0)
            start += a.rank();
        if (axis == start)
            return a;
        if (axis < start)
            start--;
        if (!(axis >= 0 && axis < a.rank()))
            throw new IllegalArgumentException("Axis must be >= 0 && < start");
        if (!(start >= 0 && axis < a.rank() + 1))
            throw new IllegalArgumentException("Axis must be >= 0 && < start");

        List<Integer> range = new ArrayList<>(Ints.asList(ArrayUtil.range(0, a.rank())));
        range.remove(axis);
        range.add(start, axis);
        int[] newRange = Ints.toArray(range);
        return a.permute(newRange);

    }

    /**
     * Tensor matrix multiplication.
     * Both tensors must be the same rank
     *
     * @param a the left tensor
     * @param b the  right tensor
     * @param result the result array
     * @param axes the axes for each array to do matrix multiply along
     * @return the result array
     */
    public static INDArray tensorMmul(INDArray a, INDArray b,INDArray result, int[][] axes) {
        int validationLength = Math.min(axes[0].length, axes[1].length);
        for (int i = 0; i < validationLength; i++) {
            if (a.size(axes[0][i]) != b.size(axes[1][i]))
                throw new IllegalArgumentException("Size of the given axes at each dimension must be the same size.");
            if (axes[0][i] < 0)
                axes[0][i] += a.rank();
            if (axes[1][i] < 0)
                axes[1][i] += b.rank();

        }

        List<Integer> listA = new ArrayList<>();
        for (int i = 0; i < a.rank(); i++) {
            if (!Ints.contains(axes[0], i))
                listA.add(i);
        }

        int[] newAxesA = Ints.concat(Ints.toArray(listA), axes[0]);

        List<Integer> listB = new ArrayList<>();
        for (int i = 0; i < b.rank(); i++) {
            if (!Ints.contains(axes[1], i))
                listB.add(i);
        }

        int[] newAxesB = Ints.concat(axes[1], Ints.toArray(listB));

        int n2 = 1;
        int aLength = Math.min(a.rank(), axes[0].length);
        for (int i = 0; i < aLength; i++) {
            n2 *= a.size(axes[0][i]);
        }

        //if listA and listB are empty these donot initialize.
        //so initializing with {1} which will then get overriden if not empty
        long[] newShapeA = {-1, n2};
        long[] oldShapeA = getOldShape(listA, a);

        int n3 = 1;
        int bNax = Math.min(b.rank(), axes[1].length);
        for (int i = 0; i < bNax; i++) {
            n3 *= b.size(axes[1][i]);
        }

        long[] newShapeB = {n3, -1};
        long[] oldShapeB = getOldShape(listB, b);

        INDArray at = a.permute(newAxesA).reshape(newShapeA);
        INDArray bt = b.permute(newAxesB).reshape(newShapeB);
        INDArray ret = at.mmul(bt,result);

        long[] aPlusB = Longs.concat(oldShapeA, oldShapeB);
        return ret.reshape(aPlusB);
    }

    // Some duplicate code that refactored out:
    private static long[] getOldShape(List<Integer> list, INDArray x){
        long[] res;
        if (list.size() == 0) {
            res = new long[] {1};
        } else {
            res= Longs.toArray(list);
            for (int i = 0; i < res.length; i++)
                res[i] = x.size((int) res[i]);
        }
        return res;
    }

    /**
     * Tensor matrix multiplication.
     * Both tensors must be the same rank
     *
     * @param a the left tensor
     * @param b the  right tensor
     * @param axes the axes for each array to do matrix multiply along
     * @return the multiplication result.
     */
    public static INDArray tensorMmul(INDArray a, INDArray b, int[][] axes) {
        CustomOp op = DynamicCustomOp.builder("tensordot")
                .addInputs(a, b)
                .addIntegerArguments(axes[0].length)
                .addIntegerArguments(axes[0])
                .addIntegerArguments(axes[1].length)
                .addIntegerArguments(axes[1])
                .build();

        List<LongShapeDescriptor> l = op.calculateOutputShape();
        INDArray out = Nd4j.create(l.get(0).asDataType(a.dataType()));
        op.addOutputArgument(out);
        Nd4j.exec(op);

        return out;
    }

    /**
     * matrix multiply: implements op(a)*op(b)
     *
     * where op(x) means transpose x (or not) depending on
     * setting of arguments transposea and transposeb.<br>
     * so gemm(a,b,false,false) == a.mmul(b), gemm(a,b,true,false) == a.transpose().mmul(b) etc.
     * @param a first matrix
     * @param b second matrix
     * @param transposeA if true: transpose matrix a before mmul
     * @param transposeB if true: transpose matrix b before mmul
     * @return result
     */
    public static INDArray gemm(INDArray a,
                                INDArray b,
                                boolean transposeA,
                                boolean transposeB) {
        long cRows = (transposeA ? a.columns() : a.rows());
        long cCols = (transposeB ? b.rows() : b.columns());
        INDArray c = Nd4j.createUninitialized(a.dataType(), new long[] {cRows, cCols}, a.ordering() == 'c' && b.ordering() == 'c' ? 'c' : 'f');
        return gemm(a, b, c, transposeA, transposeB, 1.0, 0.0);
    }

    /**
     *  Matrix multiply: Implements c = alpha*op(a)*op(b) + beta*c where op(X) means transpose X (or not)
     * depending on setting of arguments transposeA and transposeB.<br>
     * Note that matrix c MUST be fortran order, have zero offset and have c.data().length == c.length().
     * i.e., the result array must not be a view. An exception will be thrown otherwise.<br>
     * (Note: some views are allowed, if and only if they have f order and are contiguous in the buffer other than an
     * offset. Put another way, they must be f order and have strides identical to a non-view/default array of the same shape)<br>
     * Don't use this unless you know about level 3 blas and NDArray storage orders.
     * @param a First matrix
     * @param b Second matrix
     * @param c result matrix. Used in calculation (assuming beta != 0) and result is stored in this. f order, and not a view only
     * @param transposeA if true: transpose matrix a before mmul
     * @param transposeB if true: transpose matrix b before mmul
     * @return result, i.e., matrix c is returned for convenience
     */
    public static INDArray gemm(INDArray a,
                                INDArray b,
                                INDArray c,
                                boolean transposeA,
                                boolean transposeB,
                                double alpha,
                                double beta) {
        Preconditions.checkArgument(c.elementWiseStride() == 1, "Nd4j.gemm() C array should NOT be a view");

        Nd4j.exec(new Mmul(a, b, c, alpha, beta, MMulTranspose.builder().transposeA(transposeA).transposeB(transposeB).build()));
        return c;
    }

    /**
     * Matrix multiplication/dot product
     *
     * Depending on inputs dimensionality output result might be different.
     * matrix x matrix = BLAS gemm
     * vector x matrix = BLAS gemm
     * vector x vector = BLAS dot
     * vector x scalar = element-wise mul
     * scalar x vector = element-wise mul
     * tensor x tensor = matrix multiplication using the last two dimensions
     *
     * Transpose operations only available where applicable. In the
     * tensor x tensor case it will be applied only to the last two dimensions.
     *
     * @param a First tensor
     * @param b Second tensor
     * @param result result matrix.
     * @param transposeA if true: transpose matrix a before mmul
     * @param transposeB if true: transpose matrix b before mmul
     * @param transposeResult if true: result matrix will be transposed
     * @return result, i.e., result matrix is returned for convenience
     */
    public static INDArray matmul(INDArray a, INDArray b, INDArray result, boolean transposeA, boolean transposeB, boolean transposeResult){
        final Mmul op = new Mmul(a, b, result,
                MMulTranspose.builder()
                        .transposeA(transposeA)
                        .transposeB(transposeB)
                        .transposeResult(transposeResult).build());
        return exec(op)[0];
    }

    /**
     * Matrix multiplication/dot product.<br>
     *
     * See {@link #matmul(INDArray, INDArray, INDArray, boolean, boolean, boolean)}
     */
    public static INDArray matmul(INDArray a, INDArray b, INDArray result){
        final Mmul op = new Mmul(a, b, result, null);
        return exec(op)[0];
    }

    /**
     * Matrix multiplication/dot product.<br>
     *
     * See {@link #matmul(INDArray, INDArray, INDArray, boolean, boolean, boolean)}
     */
    public static INDArray matmul(INDArray a, INDArray b, boolean transposeA, boolean transposeB, boolean transposeResult){
        return matmul(a, b, null, transposeA, transposeB, transposeResult);
    }

    /**
     * Matrix multiplication/dot product
     *
     * See {@link #matmul(INDArray, INDArray, INDArray, boolean, boolean, boolean)}
     */
    public static INDArray matmul(INDArray a, INDArray b){
        return matmul(a,b, null);
    }

    /**
     * The factory used for creating ndarrays
     *
     * @return the factory instance used for creating ndarrays
     */
    public static NDArrayFactory factory() {
        return INSTANCE;
    }

    /**
     * See {@link org.nd4j.linalg.api.ndarray.INDArray#cumsum(int)} with Integer.MAX_VALUE for full array reduction.
     *
     * @return scalar ndarray.
     */
    public static INDArray cumsum(INDArray compute) {
        return compute.cumsum(Integer.MAX_VALUE);
    }

    /**
     * See {@link org.nd4j.linalg.api.ndarray.INDArray#max(int...)} with Integer.MAX_VALUE for full array reduction.
     */
    public static INDArray max(INDArray compute) {
        return compute.max(Integer.MAX_VALUE);
    }

    /**
     * See {@link org.nd4j.linalg.api.ndarray.INDArray#min(int...)} with Integer.MAX_VALUE for full array reduction.
     */
    public static INDArray min(INDArray compute) {
        return compute.min(Integer.MAX_VALUE);
    }

    /**
     * See {@link org.nd4j.linalg.api.ndarray.INDArray#prod(int...)} with Integer.MAX_VALUE for full array reduction.
     */
    public static INDArray prod(INDArray compute) {
        return compute.prod(Integer.MAX_VALUE);
    }

    /**
     * See {@link org.nd4j.linalg.api.ndarray.INDArray#normmax(int...)} with Integer.MAX_VALUE for full array reduction.
     */
    public static INDArray normmax(INDArray compute) {
        return compute.normmax(Integer.MAX_VALUE);
    }

    /**
     * See {@link org.nd4j.linalg.api.ndarray.INDArray#norm2(int...)} with Integer.MAX_VALUE for full array reduction.
     */
    public static INDArray norm2(INDArray compute) {
        return compute.norm2(Integer.MAX_VALUE);
    }

    /**
     * See {@link org.nd4j.linalg.api.ndarray.INDArray#norm1(int...)} with Integer.MAX_VALUE for full array reduction.
     */
    public static INDArray norm1(INDArray compute) {
        return compute.norm1(Integer.MAX_VALUE);
    }

    /**
     * See {@link org.nd4j.linalg.api.ndarray.INDArray#std(int...)} with Integer.MAX_VALUE for full array reduction.
     */
    public static INDArray std(INDArray compute) {
        return compute.std(Integer.MAX_VALUE);
    }

    /**
     * See {@link org.nd4j.linalg.api.ndarray.INDArray#var(int...)} with Integer.MAX_VALUE for full array reduction.
     */
    public static INDArray var(INDArray compute) {
        return compute.var(Integer.MAX_VALUE);
    }

    /**
     * See {@link org.nd4j.linalg.api.ndarray.INDArray#sum(int...)} with Integer.MAX_VALUE for full array reduction.
     */
    public static INDArray sum(INDArray compute) {
        return compute.sum(Integer.MAX_VALUE);
    }

    /**
     * See {@link org.nd4j.linalg.api.ndarray.INDArray#mean(int...)} with Integer.MAX_VALUE for full array reduction.
     */
    public static INDArray mean(INDArray compute) {
        return compute.mean(Integer.MAX_VALUE);
    }

    /**
     * See {@link org.nd4j.linalg.api.ndarray.INDArray#cumsum(int)} with Integer.MAX_VALUE for full array reduction.
     */
    public static INDArray cumsum(INDArray compute, int dimension) {
        return compute.cumsum(dimension);
    }

    /**
     * See {@link org.nd4j.linalg.api.ndarray.INDArray#max(int...)} with Integer.MAX_VALUE for full array reduction.
     */
    public static INDArray max(INDArray compute, int dimension) {
        return compute.max(dimension);
    }

    /**
     * See {@link org.nd4j.linalg.api.ndarray.INDArray#min(int...)} with Integer.MAX_VALUE for full array reduction.
     */
    public static INDArray min(INDArray compute, int dimension) {
        return compute.min(dimension);
    }

    /**
     * See {@link org.nd4j.linalg.api.ndarray.INDArray#prod(int...)} with Integer.MAX_VALUE for full array reduction.
     */
    public static INDArray prod(INDArray compute, int dimension) {
        return compute.prod(dimension);
    }

    /**
     * See {@link org.nd4j.linalg.api.ndarray.INDArray#normmax(int...)} with Integer.MAX_VALUE for full array reduction.
     */
    public static INDArray normmax(INDArray compute, int dimension) {
        return compute.normmax(dimension);
    }

    /**
     * See {@link org.nd4j.linalg.api.ndarray.INDArray#norm2(int...)} with Integer.MAX_VALUE for full array reduction.
     */
    public static INDArray norm2(INDArray compute, int dimension) {
        return compute.norm2(dimension);
    }

    /**
     * See {@link org.nd4j.linalg.api.ndarray.INDArray#norm1(int...)} with Integer.MAX_VALUE for full array reduction.
     */
    public static INDArray norm1(INDArray compute, int dimension) {
        return compute.norm1(dimension);
    }

    /**
     * See {@link org.nd4j.linalg.api.ndarray.INDArray#std(int...)} with Integer.MAX_VALUE for full array reduction.
     */
    public static INDArray std(INDArray compute, int dimension) {
        return compute.std(dimension);
    }

    /**
     * See {@link org.nd4j.linalg.api.ndarray.INDArray#var(int...)} with Integer.MAX_VALUE for full array reduction.
     */
    public static INDArray var(INDArray compute, int dimension) {
        return compute.var(dimension);
    }

    /**
     * See {@link org.nd4j.linalg.api.ndarray.INDArray#sum(int...)}with Integer.MAX_VALUE for full array reduction.
     */
    public static INDArray sum(INDArray compute, int dimension) {
        return compute.sum(dimension);
    }

    /**
     * See {@link org.nd4j.linalg.api.ndarray.INDArray#mean(int...)}with Integer.MAX_VALUE for full array reduction.
     */
    public static INDArray mean(INDArray compute, int dimension) {
        return compute.mean(dimension);
    }

    /**
     * Create a view of a data buffer
     * Leverages the underlying storage of the buffer with a new view
     *
     * @param underlyingBuffer the underlying buffer
     * @param offset the offset for the view
     * @return the new view of the data buffer
     */
    public static DataBuffer createBuffer(DataBuffer underlyingBuffer, long offset, long length) {
        return DATA_BUFFER_FACTORY_INSTANCE.create(underlyingBuffer, offset, length);
    }

    /**
     * Create a buffer equal of length prod(shape)
     *
     * @param shape the shape of the buffer to create
     * @param type  the opType to create
     * @return the created buffer
     */
    public static DataBuffer createBuffer(int[] shape, DataType type, long offset) {
        int length = ArrayUtil.prod(shape);
        return type == DataType.DOUBLE ? createBuffer(new double[length], offset)
                : createBuffer(new float[length], offset);
    }

    /**
     * Creates a buffer of the specified opType and length with the given byte buffer.
     *
     * This will wrap the buffer as a reference (no copy)
     * if the allocation opType is the same.
     * @param buffer the buffer to create from
     * @param type the opType of buffer to create
     * @param length the length of the buffer
     * @return the created buffer
     */
    public static DataBuffer createBuffer(ByteBuffer buffer, DataType type, int length, long offset) {
        return DATA_BUFFER_FACTORY_INSTANCE.create(buffer, type, length, offset);
    }

    /**
     * Create a buffer based on the data opType
     *
     * @param data the data to create the buffer with
     * @return the created buffer
     */
    public static DataBuffer createBuffer(byte[] data, int length, long offset) {
        DataBuffer ret;
        if (dataType() == DataType.DOUBLE)
            ret = DATA_BUFFER_FACTORY_INSTANCE.createDouble(offset, data, length);
        else
            ret = DATA_BUFFER_FACTORY_INSTANCE.createFloat(offset, data, length);
        return ret;
    }

    /**
     * Creates a buffer of the specified length based on the data opType
     *
     * @param length the length of te buffer
     * @return the buffer to create
     */
    public static DataBuffer createBuffer(int length, long offset) {
        DataBuffer ret;
        if (dataType() == DataType.FLOAT)
            ret = DATA_BUFFER_FACTORY_INSTANCE.createFloat(offset, length);
        else if (dataType() == DataType.INT)
            ret = DATA_BUFFER_FACTORY_INSTANCE.createInt(offset, length);
        else if (dataType() == DataType.DOUBLE)
            ret = DATA_BUFFER_FACTORY_INSTANCE.createDouble(offset, length);
        else if (dataType() == DataType.HALF)
            ret = DATA_BUFFER_FACTORY_INSTANCE.createHalf(offset, length);
        else
            ret = null;

        return ret;
    }

    private static Indexer getIndexerByType(Pointer pointer, DataType dataType) {
        switch (dataType) {
            case UINT64:
            case LONG:
                return LongIndexer.create((LongPointer) pointer);
            case UINT32:
                return UIntIndexer.create((IntPointer) pointer);
            case INT:
                return IntIndexer.create((IntPointer) pointer);
            case UINT16:
                return UShortIndexer.create((ShortPointer) pointer);
            case SHORT:
                return ShortIndexer.create((ShortPointer) pointer);
            case BYTE:
                return ByteIndexer.create((BytePointer) pointer);
            case UBYTE:
                return UByteIndexer.create((BytePointer) pointer);
            case BOOL:
                return BooleanIndexer.create((BooleanPointer) pointer);
            case FLOAT:
                return FloatIndexer.create((FloatPointer) pointer);
            case BFLOAT16:
                return Bfloat16Indexer.create((ShortPointer) pointer);
            case HALF:
                return HalfIndexer.create((ShortPointer) pointer);
            case DOUBLE:
                return DoubleIndexer.create((DoublePointer) pointer);
            default:
                throw new UnsupportedOperationException();
        }
    }

    /**
     * Creates a buffer of the specified type and length with the given pointer.
     *
     * @param pointer pointer to data to create from.
     * @param length the length of the buffer
     * @param dataType the opType of buffer to create,
     * @return the created buffer
     */
    public static DataBuffer createBuffer(@NonNull Pointer pointer, long length, @NonNull DataType dataType) {
        Pointer nPointer = getPointer(pointer, dataType);
        return DATA_BUFFER_FACTORY_INSTANCE.create(nPointer, dataType, length, getIndexerByType(nPointer, dataType));
    }

    /**
     * Creates a buffer of the specified type and length with the given pointer at the specified device.
     * (This method is relevant only for a CUDA backend).
     *
     * @param pointer        pointer to data to create from.
     * @param devicePointer  pointer to device to create in (only implemented in the CUDA backend)
     * @param length         the length of the buffer
     * @param dataType       the opType of buffer to create,
     * @return               the created buffer
     */
    public static DataBuffer createBuffer(@NonNull Pointer pointer, @NonNull Pointer devicePointer, long length, @NonNull DataType dataType) {
        Pointer nPointer = getPointer(pointer, dataType);
        return DATA_BUFFER_FACTORY_INSTANCE.create(nPointer, devicePointer, dataType, length, getIndexerByType(nPointer, dataType));
    }

    private static Pointer getPointer(@NonNull Pointer pointer, @NonNull DataType dataType ){
        Pointer nPointer;
        switch (dataType) {
            case UINT64:
            case LONG:
                nPointer =  new LongPointer(pointer);
                break;
            case UINT32:
            case INT:
                nPointer =  new IntPointer(pointer);
                break;
            case UINT16:
            case SHORT:
                nPointer =  new ShortPointer(pointer);
                break;
            case BYTE:
                nPointer =  new BytePointer(pointer);
                break;
            case UBYTE:
                nPointer =  new BytePointer(pointer);
                break;
            case BOOL:
                nPointer =  new BooleanPointer(pointer);
                break;
            case BFLOAT16:
            case HALF:
                nPointer =  new ShortPointer(pointer);
                break;
            case FLOAT:
                nPointer =  new FloatPointer(pointer);
                break;
            case DOUBLE:
                nPointer =  new DoublePointer(pointer);
                break;
            default:
                throw new UnsupportedOperationException("Unsupported data type: " + dataType);
        }

        return nPointer;
    }

    /**
     * Create a buffer based on the data opType
     *
     * @param data the data to create the buffer with
     * @return the created buffer
     */
    public static DataBuffer createBuffer(float[] data, long offset) {
        return  createTypedBuffer(Arrays.copyOfRange(data, (int) offset, data.length),
                DataType.FLOAT, Nd4j.getMemoryManager().getCurrentWorkspace());
    }

    /**
     * Create a buffer based on the data opType
     *
     * @param data the data to create the buffer with
     * @return the created buffer
     */
    public static DataBuffer createBuffer(double[] data, long offset) {
        return createTypedBuffer(Arrays.copyOfRange(data, (int) offset, data.length),
                DataType.DOUBLE, Nd4j.getMemoryManager().getCurrentWorkspace());
    }

    /**
     * Create a buffer equal of length prod(shape)
     *
     * @param shape the shape of the buffer to create
     * @param type  the opType to create
     * @return the created buffer
     */
    public static DataBuffer createBuffer(@NonNull int[] shape, @NonNull DataType type) {
        return createBuffer(ArrayUtil.toLongArray(shape), type);
    }

    /**
     * See {@link  #createBuffer(int[], DataType)}
     */
    public static DataBuffer createBuffer(@NonNull long[] shape, @NonNull DataType type) {
        long length = Shape.lengthOf(shape);

        switch (type) {
            case BOOL:
                return Nd4j.getMemoryManager().getCurrentWorkspace() == null ? DATA_BUFFER_FACTORY_INSTANCE.createBool(length, true) : DATA_BUFFER_FACTORY_INSTANCE.createBool(length, true, Nd4j.getMemoryManager().getCurrentWorkspace());
            case UBYTE:
                return Nd4j.getMemoryManager().getCurrentWorkspace() == null ? DATA_BUFFER_FACTORY_INSTANCE.createUByte(length, true) : DATA_BUFFER_FACTORY_INSTANCE.createUByte(length, true, Nd4j.getMemoryManager().getCurrentWorkspace());
            case UINT16:
                return Nd4j.getMemoryManager().getCurrentWorkspace() == null ? DATA_BUFFER_FACTORY_INSTANCE.createUShort(length, true) : DATA_BUFFER_FACTORY_INSTANCE.createUShort(length, true, Nd4j.getMemoryManager().getCurrentWorkspace());
            case UINT32:
                return Nd4j.getMemoryManager().getCurrentWorkspace() == null ? DATA_BUFFER_FACTORY_INSTANCE.createUInt(length, true) : DATA_BUFFER_FACTORY_INSTANCE.createUInt(length, true, Nd4j.getMemoryManager().getCurrentWorkspace());
            case UINT64:
                return Nd4j.getMemoryManager().getCurrentWorkspace() == null ? DATA_BUFFER_FACTORY_INSTANCE.createULong(length, true) : DATA_BUFFER_FACTORY_INSTANCE.createULong(length, true, Nd4j.getMemoryManager().getCurrentWorkspace());
            case BYTE:
                return Nd4j.getMemoryManager().getCurrentWorkspace() == null ? DATA_BUFFER_FACTORY_INSTANCE.createByte(length, true) : DATA_BUFFER_FACTORY_INSTANCE.createByte(length, true, Nd4j.getMemoryManager().getCurrentWorkspace());
            case SHORT:
                return Nd4j.getMemoryManager().getCurrentWorkspace() == null ? DATA_BUFFER_FACTORY_INSTANCE.createShort(length, true) : DATA_BUFFER_FACTORY_INSTANCE.createShort(length, true, Nd4j.getMemoryManager().getCurrentWorkspace());
            case INT:
                return Nd4j.getMemoryManager().getCurrentWorkspace() == null ? DATA_BUFFER_FACTORY_INSTANCE.createInt(length, true) : DATA_BUFFER_FACTORY_INSTANCE.createInt(length, true, Nd4j.getMemoryManager().getCurrentWorkspace());
            case LONG:
                return Nd4j.getMemoryManager().getCurrentWorkspace() == null ? DATA_BUFFER_FACTORY_INSTANCE.createLong(length, true) : DATA_BUFFER_FACTORY_INSTANCE.createLong(length, true, Nd4j.getMemoryManager().getCurrentWorkspace());
            case HALF:
                return Nd4j.getMemoryManager().getCurrentWorkspace() == null ? DATA_BUFFER_FACTORY_INSTANCE.createHalf(length, true) : DATA_BUFFER_FACTORY_INSTANCE.createHalf(length, true, Nd4j.getMemoryManager().getCurrentWorkspace());
            case BFLOAT16:
                return Nd4j.getMemoryManager().getCurrentWorkspace() == null ? DATA_BUFFER_FACTORY_INSTANCE.createBFloat16(length, true) : DATA_BUFFER_FACTORY_INSTANCE.createBFloat16(length, true, Nd4j.getMemoryManager().getCurrentWorkspace());
            case FLOAT:
                return Nd4j.getMemoryManager().getCurrentWorkspace() == null ? DATA_BUFFER_FACTORY_INSTANCE.createFloat(length, true) : DATA_BUFFER_FACTORY_INSTANCE.createFloat(length, true, Nd4j.getMemoryManager().getCurrentWorkspace());
            case DOUBLE:
                return Nd4j.getMemoryManager().getCurrentWorkspace() == null ? DATA_BUFFER_FACTORY_INSTANCE.createDouble(length, true) : DATA_BUFFER_FACTORY_INSTANCE.createDouble(length, true, Nd4j.getMemoryManager().getCurrentWorkspace());
            case UTF8:
            case COMPRESSED:
            case UNKNOWN:
            default:
                throw new UnsupportedOperationException("Cannot create type: " + type);
        }
    }

    /**
     * Create a buffer equal of length prod(shape). The buffer is 'detached': Not in any memory workspace even if a
     * workspace is currently open.
     *
     * @param shape the shape of the buffer to create
     * @param type the opType to create
     * @return the created buffer.
     */
    public static DataBuffer createBufferDetached(int[] shape, DataType type) {
        return createBufferDetachedImpl( Shape.lengthOf(shape), type);
    }

    /**
     * See {@link  #createBufferDetached(int[], DataType)}
     */
    public static DataBuffer createBufferDetached(long[] shape, DataType type) {
        return createBufferDetachedImpl( Shape.lengthOf(shape), type);
    }

    // used by createBufferDetached(long[] DataType) and createBufferDetached(int[] , DataType)
    private static DataBuffer createBufferDetachedImpl(long length, DataType type){
        switch (type){

            case DOUBLE:
                return DATA_BUFFER_FACTORY_INSTANCE.createDouble(length);
            case FLOAT:
                return DATA_BUFFER_FACTORY_INSTANCE.createFloat(length);
            case HALF:
                return DATA_BUFFER_FACTORY_INSTANCE.createHalf(length);
            case BFLOAT16:
                return DATA_BUFFER_FACTORY_INSTANCE.createBFloat16(length);
            case UINT64:
                return DATA_BUFFER_FACTORY_INSTANCE.createULong(length);
            case LONG:
                return DATA_BUFFER_FACTORY_INSTANCE.createLong(length);
            case UINT32:
                return DATA_BUFFER_FACTORY_INSTANCE.createUInt(length);
            case INT:
                return DATA_BUFFER_FACTORY_INSTANCE.createInt(length);
            case UINT16:
                return DATA_BUFFER_FACTORY_INSTANCE.createUShort(length);
            case SHORT:
                return DATA_BUFFER_FACTORY_INSTANCE.createShort(length);
            case UBYTE:
                return DATA_BUFFER_FACTORY_INSTANCE.createUByte(length);
            case BYTE:
                return DATA_BUFFER_FACTORY_INSTANCE.createByte(length);
            case BOOL:
                return DATA_BUFFER_FACTORY_INSTANCE.createBool(length);
            case UTF8:
            case COMPRESSED:
            case UNKNOWN:
            default:
                throw new UnsupportedOperationException("Cannot create type: " + type);
        }
    }

    /**
     * Creates a buffer of the specified opType
     * and length with the given byte buffer.
     *
     * This will wrap the buffer as a reference (no copy)
     * if the allocation opType is the same.
     * @param buffer the buffer to create from
     * @param type the opType of buffer to create
     * @param length the length of the buffer
     * @return the created buffer
     */
    public static DataBuffer createBuffer(ByteBuffer buffer, DataType type, int length) {
        return createBuffer(buffer, type, length, 0);
    }


    /**
     * Create a buffer equal of length prod(shape)
     *
     * @param data the shape of the buffer to create
     * @return the created buffer
     */
    public static DataBuffer createBuffer(int[] data) {
        return Nd4j.getMemoryManager().getCurrentWorkspace() == null ? DATA_BUFFER_FACTORY_INSTANCE.createInt(data) : DATA_BUFFER_FACTORY_INSTANCE.createInt(data, Nd4j.getMemoryManager().getCurrentWorkspace());
    }

    /**
     * Create a buffer equal of length prod(shape)
     *
     * @param data the shape of the buffer to create
     * @return the created buffer
     */
    public static DataBuffer createBuffer(long[] data) {
        return Nd4j.getMemoryManager().getCurrentWorkspace() == null ? DATA_BUFFER_FACTORY_INSTANCE.createLong(data) : DATA_BUFFER_FACTORY_INSTANCE.createLong(data, Nd4j.getMemoryManager().getCurrentWorkspace());
    }

    /**
     * Create a buffer equal of length prod(shape). This method is NOT affected by workspaces
     *
     * @param data  the shape of the buffer to create
     * @return the created buffer
     */
    public static DataBuffer createBufferDetached(int[] data) {
        return DATA_BUFFER_FACTORY_INSTANCE.createInt(data);
    }

    /**
     * Create a buffer equal of length prod(shape). This method is NOT affected by workspaces
     *
     * @param data the shape of the buffer to create
     * @return the created buffer
     */
    public static DataBuffer createBufferDetached(long[] data) {
        return DATA_BUFFER_FACTORY_INSTANCE.createLong(data);
    }

    /**
     * Creates a buffer of the specified length based on the data opType
     *
     * @param length the length of te buffer
     * @return the buffer to create
     */
    public static DataBuffer createBuffer(long length) {
        return createBuffer(length, true);
    }

    /**
     * Create a data buffer
     * based on a pointer
     * with the given opType and length
     * @param pointer the pointer to create the buffer for
     * @param type the opType of pointer
     * @param length the length of the buffer
     * @param  indexer the indexer to use
     * @return the data buffer based on the given parameters
     */
    public static DataBuffer createBuffer(Pointer pointer, DataType type, long length, Indexer indexer) {
        return DATA_BUFFER_FACTORY_INSTANCE.create(pointer, type, length, indexer);
    }

    /**
     * See {@link  #createBuffer(DataType dataType, long length, boolean initialize) with default datatype.
     */
    public static DataBuffer createBuffer(long length, boolean initialize) {
        return  createBuffer(Nd4j.dataType(), length, initialize);
    }

    /**
     * Create a data buffer based on datatype.
     * @param dataType the type of buffer to create
     * @param length  the length of the buffer
     * @param initialize  flag to leave the underlying memory (false) or initialize with zero (true).
     * @return the created buffer.
     */
    public static DataBuffer createBuffer(DataType dataType, long length, boolean initialize) {
        return Nd4j.getMemoryManager().getCurrentWorkspace() == null ? DATA_BUFFER_FACTORY_INSTANCE.create(dataType, length, initialize) : DATA_BUFFER_FACTORY_INSTANCE.create(dataType,length, initialize, Nd4j.getMemoryManager().getCurrentWorkspace());
    }

    /**
     * Create a data buffer based on datatype, workspace.
     * @param dataType the type of buffer to create
     * @param length  the length of the buffer
     * @param initialize  flag to leave the underlying memory (false) or initialize with zero (true).
     * @param workspace workspace to use for buffer creation.
     * @return the created buffer.
     */
    public static DataBuffer createBuffer(DataType dataType, long length, boolean initialize, MemoryWorkspace workspace) {
        return workspace == null ? DATA_BUFFER_FACTORY_INSTANCE.create(dataType, length, initialize) : DATA_BUFFER_FACTORY_INSTANCE.create(dataType,length, initialize, workspace);
    }

    /**
     * Create a buffer based on the data opType
     * @param data the data to create the buffer with
     * @return the created buffer
     */
    public static DataBuffer createBuffer(float[] data) {
        return Nd4j.getMemoryManager().getCurrentWorkspace() == null ? DATA_BUFFER_FACTORY_INSTANCE.createFloat(data) : DATA_BUFFER_FACTORY_INSTANCE.createFloat(data, Nd4j.getMemoryManager().getCurrentWorkspace());
    }

    /**
     * Create a buffer based on underlying array.
     * @param data data to create the buffer with
     * @return the created buffer
     */
    public static DataBuffer createBufferDetached(float[] data) {
        return DATA_BUFFER_FACTORY_INSTANCE.createFloat(data);
    }

    /**
     * See {@link #createBufferDetached(float[])}
     */
    public static DataBuffer createBufferDetached(double[] data) {
        return DATA_BUFFER_FACTORY_INSTANCE.createDouble(data);
    }

    /**
     * See {@link #createBuffer(float[])}
     */
    public static DataBuffer createBuffer(double[] data) {
        return Nd4j.getMemoryManager().getCurrentWorkspace() == null ? DATA_BUFFER_FACTORY_INSTANCE.createDouble(data) : DATA_BUFFER_FACTORY_INSTANCE.createDouble(data, Nd4j.getMemoryManager().getCurrentWorkspace());
    }

    // refactoring of duplicate code.
    private static DataBuffer getDataBuffer(int length, DataType dataType){
        return Nd4j.getMemoryManager().getCurrentWorkspace() == null ? DATA_BUFFER_FACTORY_INSTANCE.create(dataType, length, false) : DATA_BUFFER_FACTORY_INSTANCE.create(dataType, length, false, Nd4j.getMemoryManager().getCurrentWorkspace());
    }

    /**
     * Create a buffer based on the data of the underlying java array with the specified type..
     * @param data underlying java array
     * @param dataType specified type.
     * @return created buffer,
     */
    public static DataBuffer createTypedBuffer(double[] data, DataType dataType) {
        DataBuffer buffer = getDataBuffer(data.length, dataType);
        buffer.setData(data);
        return buffer;
    }

    /**
     * See {@link #createTypedBuffer(double[], DataType)}
     */
    public static DataBuffer createTypedBuffer(float[] data, DataType dataType) {
        DataBuffer buffer = getDataBuffer(data.length, dataType);
        buffer.setData(data);
        return buffer;
    }

    /**
     * See {@link #createTypedBuffer(float[], DataType)}
     */
    public static DataBuffer createTypedBuffer(int[] data, DataType dataType) {
        DataBuffer buffer = getDataBuffer(data.length, dataType);
        buffer.setData(data);
        return buffer;
    }

    /**
     * See {@link #createTypedBuffer(float[], DataType)}
     */
    public static DataBuffer createTypedBuffer(long[] data, DataType dataType) {
        DataBuffer buffer = getDataBuffer(data.length, dataType);
        buffer.setData(data);
        return buffer;
    }

    /**
     * See {@link #createTypedBuffer(float[], DataType)}
     */
    public static DataBuffer createTypedBuffer(short[] data, DataType dataType) {
        DataBuffer buffer = getDataBuffer(data.length, dataType);
        buffer.setData(data);
        return buffer;
    }

    /**
     * See {@link #createTypedBuffer(float[], DataType)}
     */
    public static DataBuffer createTypedBuffer(byte[] data, DataType dataType) {
        DataBuffer buffer = getDataBuffer(data.length, dataType);
        buffer.setData(data);
        return buffer;
    }

    /**
     * See {@link #createTypedBuffer(float[], DataType)}
     */
    public static DataBuffer createTypedBuffer(boolean[] data, DataType dataType) {
        DataBuffer buffer = getDataBuffer(data.length, dataType);
        buffer.setData(data);
        return buffer;
    }


    // refactoring of duplicate code.
    private static DataBuffer getDataBuffer(int length, DataType dataType, MemoryWorkspace workspace){
        return workspace == null ? DATA_BUFFER_FACTORY_INSTANCE.create(dataType, length, false) : DATA_BUFFER_FACTORY_INSTANCE.create(dataType, length, false, workspace);
    }

    /**
     * Create a buffer based on the data of the underlying java array, specified type and workspace
     * @param data underlying java array
     * @param dataType specified type.
     * @param workspace specified workspace.
     * @return created buffer,
     */
    public static DataBuffer createTypedBuffer(double[] data, DataType dataType, MemoryWorkspace workspace) {
        //val buffer = workspace == null ? DATA_BUFFER_FACTORY_INSTANCE.create(dataType, data.length, false) : DATA_BUFFER_FACTORY_INSTANCE.create(dataType, data.length, false, workspace);
        DataBuffer  buffer = getDataBuffer(data.length, dataType, workspace);
        buffer.setData(data);
        return buffer;
    }

    /**
     * See {@link #createTypedBuffer(double[], DataType, MemoryWorkspace)}
     */
    public static DataBuffer createTypedBuffer(float[] data, DataType dataType, MemoryWorkspace workspace) {
        //val buffer = workspace == null ? DATA_BUFFER_FACTORY_INSTANCE.create(dataType, data.length, false) : DATA_BUFFER_FACTORY_INSTANCE.create(dataType, data.length, false, workspace);
        DataBuffer  buffer = getDataBuffer(data.length, dataType, workspace);
        buffer.setData(data);
        return buffer;
    }

    /**
     *  Create am uninitialized  buffer based on the data of the underlying java array and specified type.
     * @param data underlying java array
     * @param dataType specified type.
     * @return the created buffer.
     */
    public static DataBuffer createTypedBufferDetached(double[] data, DataType dataType) {
        val buffer = DATA_BUFFER_FACTORY_INSTANCE.create(dataType, data.length, false);
        buffer.setData(data);
        return buffer;
    }

    /**
     * See {@link #createTypedBufferDetached(double[], DataType)}
     */
    public static DataBuffer createTypedBufferDetached(float[] data, DataType dataType) {
        val buffer = DATA_BUFFER_FACTORY_INSTANCE.create(dataType, data.length, false);
        buffer.setData(data);
        return buffer;
    }

    /**
     * See {@link #createTypedBufferDetached(double[], DataType)}
     */
    public static DataBuffer createTypedBufferDetached(int[] data, DataType dataType) {
        val buffer = DATA_BUFFER_FACTORY_INSTANCE.create(dataType, data.length, false);
        buffer.setData(data);
        return buffer;
    }

    /**
     * See {@link #createTypedBufferDetached(double[], DataType)}
     */
    public static DataBuffer createTypedBufferDetached(long[] data, DataType dataType) {
        val buffer = DATA_BUFFER_FACTORY_INSTANCE.create(dataType, data.length, false);
        buffer.setData(data);
        return buffer;
    }

    /**
     * See {@link #createTypedBufferDetached(double[], DataType)}
     */
    public static DataBuffer createTypedBufferDetached(short[] data, DataType dataType) {
        val buffer = DATA_BUFFER_FACTORY_INSTANCE.create(dataType, data.length, false);
        buffer.setData(data);
        return buffer;
    }

    /**
     * See {@link #createTypedBufferDetached(double[], DataType)}
     */
    public static DataBuffer createTypedBufferDetached(byte[] data, DataType dataType) {
        val buffer = DATA_BUFFER_FACTORY_INSTANCE.create(dataType, data.length, false);
        buffer.setData(data);
        return buffer;
    }

    /**
     * See {@link #createTypedBufferDetached(double[], DataType)}
     */
    public static DataBuffer createTypedBufferDetached(boolean[] data, DataType dataType) {
        val buffer = DATA_BUFFER_FACTORY_INSTANCE.create(dataType, data.length, false);
        buffer.setData(data);
        return buffer;
    }

    /**
     * Set the factory instance for INDArray creation.
     * @param factory new INDArray factory
     */
    public static void setFactory(NDArrayFactory factory) {
        INSTANCE = factory;
    }

    /**
     * Returns the ordering of the ndarrays
     *
     * @return the ordering of the ndarrays
     */
    public static Character order() {
        return factory().order();
    }

    /**
     * Returns the data opType used for the runtime
     *
     * @return the datatype used for the runtime
     */
    public static DataType dataType() {
        return DataTypeUtil.getDtypeFromContext();
    }

    /**
     * DEPRECATED - use {@link #setDefaultDataTypes(DataType, DataType)}
     * This method sets dataType for the current JVM.
     * @param dtype Data type to set
     * @deprecated use {@link #setDefaultDataTypes(DataType, DataType)}. Equivalent to {@code setDefaultDataTypes(dtype, (dtype.isFPType() ? dtype : defaultFloatingPointType()))}
     */
    @Deprecated
    public static void setDataType(@NonNull DataType dtype) {
        setDefaultDataTypes(dtype, (dtype.isFPType() ? dtype : defaultFloatingPointType()));
    }

    /**
     * Set the default data types.<br>
     * The default data types are used for array creation methods where no data type is specified.<br>
     * When the user explicitly provides a datatype (such as in Nd4j.ones(DataType.FLOAT, 1, 10)) these default values
     * will not be used.<br>
     * defaultType: used in methods such as Nd4j.ones(1,10) and Nd4j.zeros(10).<br>
     * defaultFloatingPointType: used internally where a floating point array needs to be created, but no datatype is specified.
     * defaultFloatingPointType must be one of DOUBLE, FLOAT or HALF
     *
     * @param defaultType              Default datatype for new arrays (used when no type is specified).
     * @param defaultFloatingPointType Default datatype for new floating point arrays (used when no type is specified. Must be one of DOUBLE, FLOAT or HALF
     */
    public static void setDefaultDataTypes(@NonNull DataType defaultType, @NonNull DataType defaultFloatingPointType){
        Preconditions.checkArgument(defaultFloatingPointType.isFPType(), "Invalid default floating point type: %s is not a floating point type", defaultFloatingPointType);
        DataTypeUtil.setDTypeForContext(defaultType);
        Nd4j.defaultFloatingPointDataType.set(defaultFloatingPointType);
    }

    /**
     * Retrieve the Nd4J backend.
     * @return the Nd4J backend.
     */
    public static Nd4jBackend getBackend() {
        return backend;
    }

    /**
     * Retrieve the BLAS wrapper.
     * @return the BLAS wrapper.
     */
    public static BlasWrapper getBlasWrapper() {
        return BLAS_WRAPPER_INSTANCE;
    }

    /**
     * Sort an ndarray along a particular dimension.<br>
     * Note that the input array is modified in-place.
     *
     * @param ndarray   the ndarray to sort
     * @param dimension the dimension to sort
     * @return the indices and the sorted ndarray (the original array, modified in-place)
     */
    public static INDArray[] sortWithIndices(INDArray ndarray, int dimension, boolean ascending) {
        INDArray indices = Nd4j.create(ndarray.shape());
        INDArray[] ret = new INDArray[2];

        long nV = ndarray.vectorsAlongDimension(dimension);
        for (int i = 0; i < nV; i++) {
            INDArray vec = ndarray.vectorAlongDimension(i, dimension);
            INDArray indexVector = indices.vectorAlongDimension(i, dimension);
            final Double[] data = new Double[(int) vec.length()];
            final Double[] index = new Double[(int) vec.length()];

            for (int j = 0; j < vec.length(); j++) {
                data[j] = vec.getDouble(j);
                index[j] = (double) j;
            }

            /*
             * Inject a comparator that sorts indices relative to
             * the actual values in the data.
             * This allows us to retain the indices
             * and how they were rearranged.
             */
            Arrays.sort(index, new Comparator<Double>() {
                @Override
                public int compare(Double o1, Double o2) {
                    int o = (int) o1.doubleValue();
                    int oo2 = (int) o2.doubleValue();
                    return Double.compare(data[o], data[oo2]);
                }
            });

            if (ascending)
                for (int j = 0; j < vec.length(); j++) {
                    vec.putScalar(j, data[(int) index[j].doubleValue()]);
                    indexVector.putScalar(j, index[j]);
                }
            else {
                int count = data.length - 1;
                for (int j = 0; j < vec.length(); j++) {
                    int currCount2 = count;
                    count--;
                    vec.putScalar(j, data[(int) index[currCount2].doubleValue()]);
                    indexVector.putScalar(j, index[currCount2]);
                }
            }


        }

        ret[0] = indices;
        ret[1] = ndarray;

        return ret;
    }

    /**
     * Sort all elements of an array.
     *
     * sorts all elements of an array. For multi dimansional arrays the result depends on the array ordering]
     *
     * Nd4j.factory().setOrder('f');
     * INDArray x = Nd4j.arange(4).reshape(2,2);
     * Nd4j.sort(x, true);
     * gives: [[         0,    2.0000], [    1.0000,    3.0000]]
     *
     * The same ode with .setOrder('c')
     * [[         0,    1.0000], [    2.0000,    3.0000]]
     *
     * @param ndarray array to sort
     * @param ascending true for ascending, false for descending
     * @return the sorted ndarray
     */
    public static INDArray sort(INDArray ndarray, boolean ascending) {
        return getNDArrayFactory().sort(ndarray, !ascending);
    }

    /**
     * Sort an ndarray along a particular dimension<br>
     * Note that the input array is modified in-place.
     *
     * @param ndarray   the ndarray to sort
     * @param dimension the dimension to sort
     * @return the sorted ndarray
     */
    public static INDArray sort(INDArray ndarray, int dimension, boolean ascending) {
        return getNDArrayFactory().sort(ndarray, !ascending, dimension);
    }

    /**Sort (shuffle) the rows of a 2d array according to the value at a specified column.
     * Other than the order of the rows, each row is unmodified. Copy operation: original
     * INDArray is unmodified<br>
     * So if sorting the following on values of column 2 (ascending):<br>
     * [a b 2]<br>
     * [c d 0]<br>
     * [e f -3]<br>
     * Then output is<br>
     * [e f -3]<br>
     * [c d 0]<br>
     * [a b 2]<br>
     * @param in 2d array to sort
     * @param colIdx The column to sort on
     * @param ascending true if smallest-to-largest; false if largest-to-smallest
     * @return the sorted ndarray
     */
    @SuppressWarnings("Duplicates")
    public static INDArray sortRows(final INDArray in, final int colIdx, final boolean ascending) {
        if (in.rank() != 2)
            throw new IllegalArgumentException("Cannot sort rows on non-2d matrix");
        if (colIdx < 0 || colIdx >= in.columns())
            throw new IllegalArgumentException("Cannot sort on values in column " + colIdx + ", nCols=" + in.columns());

        INDArray out = Nd4j.create(in.dataType(), in.shape());
        int nRows = in.rows();
        ArrayList<Integer> list = new ArrayList<>(nRows);
        for (int i = 0; i < nRows; i++)
            list.add(i);
        Collections.sort(list, new Comparator<Integer>() {
            @Override
            public int compare(Integer o1, Integer o2) {
                if (ascending)
                    return Double.compare(in.getDouble(o1, colIdx), in.getDouble(o2, colIdx));
                else
                    return -Double.compare(in.getDouble(o1, colIdx), in.getDouble(o2, colIdx));
            }
        });
        for (int i = 0; i < nRows; i++) {
            out.putRow(i, in.getRow(list.get(i)));
        }
        return out;
    }

    /**Sort (shuffle) the columns of a 2d array according to the value at a specified row.
     * Other than the order of the columns, each column is unmodified. Copy operation: original
     * INDArray is unmodified<br>
     * So if sorting the following on values of row 1 (ascending):<br>
     * [a b c]<br>
     * [1 -1 0]<br>
     * [d e f]<br>
     * Then output is<br>
     * [b c a]<br>
     * [-1 0 1]<br>
     * [e f d]<br>
     * @param in 2d array to sort
     * @param rowIdx The row to sort on
     * @param ascending true if smallest-to-largest; false if largest-to-smallest
     * @return the sorted array.
     */
    @SuppressWarnings("Duplicates")
    public static INDArray sortColumns(final INDArray in, final int rowIdx, final boolean ascending) {
        if (in.rank() != 2)
            throw new IllegalArgumentException("Cannot sort columns on non-2d matrix");
        if (rowIdx < 0 || rowIdx >= in.rows())
            throw new IllegalArgumentException("Cannot sort on values in row " + rowIdx + ", nRows=" + in.rows());

        INDArray out = Nd4j.create(in.shape());
        int nCols = in.columns();
        ArrayList<Integer> list = new ArrayList<>(nCols);
        for (int i = 0; i < nCols; i++)
            list.add(i);
        Collections.sort(list, new Comparator<Integer>() {
            @Override
            public int compare(Integer o1, Integer o2) {
                if (ascending)
                    return Double.compare(in.getDouble(rowIdx, o1), in.getDouble(rowIdx, o2));
                else
                    return -Double.compare(in.getDouble(rowIdx, o1), in.getDouble(rowIdx, o2));
            }
        });
        for (int i = 0; i < nCols; i++) {
            out.putColumn(i, in.getColumn(list.get(i)));
        }
        return out;
    }

    /**
     * Create an n x (shape)
     * ndarray where the ndarray is repeated num times
     *
     * @param n   the ndarray to replicate
     * @param num the number of copies to repeat
     * @return the repeated ndarray
     */
    public static INDArray repeat(INDArray n, int num) {
        List<INDArray> list = new ArrayList<>();
        for (int i = 0; i < num; i++)
            list.add(n.dup());
        long[] nShape = n.shape();
        long[] shape = n.isColumnVector() ? new long[] {n.shape()[0]} : nShape;
        long[] retShape = Longs.concat(new long[] {num}, shape);
        return Nd4j.create(list, retShape);
    }

    /**
     * Generate a linearly spaced vector
     *
     * @param lower upper bound
     * @param num   number of items in returned vector
     * @param step  the step (incompatible with <b>upper</b>)
     * @return the linearly spaced vector
     */
    public static INDArray linspace(@NonNull DataType dtype, long lower, long num, long step) {
        // for now we'll temporarily keep original impl
        if(num == 1) {
            return Nd4j.scalar(dtype, lower);
        }

        if (dtype.isIntType()) {
            long upper = lower + num * step;
            return linspaceWithCustomOpByRange( lower, upper, num, step, dtype);
        } else if (dtype.isFPType()) {
            return Nd4j.getExecutioner().exec(new Linspace((double) lower, num, (double)step, dtype));
        }
        else {
            throw new IllegalStateException("Illegal data type for linspace: " + dtype.toString());
        }
    }

    /**
     * Generate a linearly spaced vector with default data type
     *
     * @param lower lower bound
     * @param upper upper bound
     * @param num   number of items in returned vector
     * @return the linearly spaced vector
     */
    public static INDArray linspace(long lower, long upper, long num) {
        return linspace(lower, upper, num, Nd4j.dataType());
    }

    /**
     * Generate a linearly spaced vector
     *
     * @param lower lower bound
     * @param upper upper bound
     * @param num   number of items in returned vector
     * @return the linearly spaced vector
     */
    public static INDArray linspace(long lower, long upper, long num, @NonNull DataType dtype) {
        // for now we'll temporarily keep original impl
        if(lower == upper && num == 1) {
            return Nd4j.scalar(dtype, lower);
        }
        if (num == 1) {
            return Nd4j.scalar(dtype, lower);
        }
        if (dtype.isIntType()) {
            return linspaceWithCustomOp(lower, upper, (int)num, dtype);
        } else if (dtype.isFPType()) {
            return linspace((double) lower, (double)upper, (int) num, dtype);
        }
        else {
            throw new IllegalStateException("Illegal data type for linspace: " + dtype.toString());
        }
    }

    /**
     * Generate a linearly spaced 1d vector of the specified datatype
     *
     * @param lower lower bound
     * @param step step between items
     * @param num   number of resulting items
     * @return the linearly spaced vector
     */
    public static INDArray linspace(@NonNull DataType dataType, double lower, double step, long num) {
        Preconditions.checkState(dataType.isFPType(), "Datatype must be a floating point type for linspace, got %s", dataType);
        if (num == 1)
            return Nd4j.scalar(dataType, lower);
        return Nd4j.getExecutioner().exec(new Linspace(lower, num, step, dataType));
    }

    /**
     * Generate a linearly spaced 1d vector of the specified datatype
     *
     * @param lower lower bound
     * @param upper upper bound
     * @param num   number of resulting items
     * @return the linearly spaced vector
     */
    public static INDArray linspace( double lower, double upper, long num, @NonNull DataType dataType) {
        Preconditions.checkState(dataType.isFPType(), "Datatype must be a floating point type for linspace, got %s", dataType);
        if (num == 1)
            return Nd4j.scalar(dataType, lower);
        return Nd4j.getExecutioner().exec(new Linspace(lower, upper, num, dataType));
    }

    private static INDArray linspaceWithCustomOp(long lower, long upper, int num, DataType dataType) {
        if (num == 1)
            return Nd4j.scalar(dataType, lower);

        INDArray result = Nd4j.createUninitialized(dataType, new long[] {num}, Nd4j.order());

        val op = DynamicCustomOp.builder("lin_space")
                .addInputs(Nd4j.scalar(lower), Nd4j.scalar(upper), Nd4j.scalar(num))
                .addOutputs(result)
                .build();

        Nd4j.getExecutioner().execAndReturn(op);
        return result;
    }

    private static INDArray linspaceWithCustomOpByRange(long lower, long upper, long num, long step, DataType dataType) {
        if (num == 1)
            return Nd4j.scalar(dataType, lower);

        INDArray result = Nd4j.createUninitialized(dataType, new long[] {num}, Nd4j.order());

        val op = DynamicCustomOp.builder("range")
                .addInputs(Nd4j.scalar(lower), Nd4j.scalar(upper), Nd4j.scalar(step))
                .addOutputs(result)
                .build();

        Nd4j.getExecutioner().execAndReturn(op);
        return result;
    }

    /**
     * Meshgrid op. Returns a pair of arrays where values are broadcast on a 2d grid.<br>
     * For example, if x = [1,2,3,4] and y = [5,6,7], then:<br>
     * out[0] =<br>
     * [1,2,3,4]<br>
     * [1,2,3,4]<br>
     * [1,2,3,4]<br>
     * <br>
     * out[1] =<br>
     * [5,5,5,5]<br>
     * [6,6,6,6]<br>
     * [7,7,7,7]<br>
     * <br>
     *
     * @param x X array input
     * @param y Y array input
     * @return INDArray[] of length 2, shape [y.length, x.length]
     */
    public static INDArray[] meshgrid(@NonNull INDArray x, @NonNull INDArray y){
        Preconditions.checkArgument(x.isVectorOrScalar(), "X must be a vector");
        Preconditions.checkArgument(y.isVectorOrScalar(), "Y must be a vector");
        if(y.dataType() != x.dataType())
            y = y.castTo(x.dataType());

        INDArray xOut = Nd4j.createUninitialized(x.dataType(), y.length(), x.length());
        INDArray yOut = Nd4j.createUninitialized(x.dataType(), y.length(), x.length());

        CustomOp op = DynamicCustomOp.builder("meshgrid")
                .addInputs(x, y)
                .addOutputs(xOut, yOut)
                .build();
        Nd4j.getExecutioner().execAndReturn(op);

        return new INDArray[]{xOut, yOut};
    }


    /**
     * Create a long row vector of all of the given ndarrays
     * @param matrices the matrices to create the flattened ndarray for
     * @return the flattened representation of
     * these ndarrays
     */
    public static INDArray toFlattened(Collection<INDArray> matrices) {
        return INSTANCE.toFlattened(matrices);
    }

    /**
     * Create a long row vector of all of the given ndarrays
     * @param order the order in which to flatten the matrices
     * @param matrices the matrices to create the flattened ndarray for
     * @return the flattened representation of
     * these ndarrays
     */
    public static INDArray toFlattened(char order, Collection<INDArray> matrices) {
        return INSTANCE.toFlattened(order, matrices);
    }

    /**
     * Create a long row vector of all of the given ndarrays
     * @param matrices the matrices to create the flattened ndarray for
     * @return the flattened representation of
     * these ndarrays
     */
    public static INDArray toFlattened(@NonNull INDArray... matrices) {
        return INSTANCE.toFlattened(matrices);
    }

    /**
     * Create a long row vector of all of the given ndarrays/
     * @param order order in which to flatten ndarrays
     * @param matrices the matrices to create the flattened ndarray for

     * @return the flattened representation of
     * these ndarrays
     */
    public static INDArray toFlattened(char order, @NonNull INDArray... matrices) {
        return INSTANCE.toFlattened(order, matrices);
    }

    /**
     * Create the identity ndarray
     *
     * @param n the number for the identity
     * @return the identity array
     */
    public static INDArray eye(long n) {
        return INSTANCE.eye(n);
    }

    /**
     * Rotate a matrix 90 degrees
     *
     * @param toRotate the matrix to rotate
     */
    public static void rot90(INDArray toRotate) {
        INSTANCE.rot90(toRotate);
    }

    /**
     * Write NDArray to a text file
     *
     * @param filePath path to write to
     * @param split    the split separator, defaults to ","
     * @param precision digits after the decimal point
     * @deprecated Precision is no longer used. Split is no longer used.
     * Defaults to scientific notation with 18 digits after the decimal
     * Use {@link #writeTxt(INDArray, String)}
     */
    @SuppressWarnings("unused") //backward compatibility.
    public static void writeTxt(INDArray write, String filePath, String split, int precision) {
        writeTxt(write,filePath);
    }

    /**
     * Write NDArray to a text file
     *
     * @param write array to write
     * @param filePath path to write to
     * @param precision Precision is no longer used.
     * @deprecated
     * Defaults to scientific notation with 18 digits after the decimal
     * Use {@link #writeTxt(INDArray, String)}
     */
    @SuppressWarnings("unused") //backward compatibility.
    public static void writeTxt(INDArray write, String filePath, int precision) {
        writeTxt(write, filePath);
    }

    /**
     * Write NDArray to a text file
     *
     * @param write array to write
     * @param filePath path to write to
     * @param split the split separator, defaults to ","
     * @deprecated custom col and higher dimension separators are no longer supported; uses ","
     * Use {@link #writeTxt(INDArray, String)}
     */
    @SuppressWarnings("unused")
    public static void writeTxt(INDArray write, String filePath, String split) {
        writeTxt(write,filePath);
    }

    /**
     * Write NDArray to a text file
     *
     * @param write Array to write
     * @param filePath path to write to
     */
    public static void writeTxt(INDArray write, String filePath) {
        try {
            String toWrite = writeStringForArray(write);
            FileUtils.writeStringToFile(new File(filePath), toWrite, (String)null, false);
        } catch (IOException e) {
            throw new RuntimeException("Error writing output", e);
        }
    }

    private static String writeStringForArray(INDArray write) {
        if(write.isView() || !Shape.hasDefaultStridesForShape(write))
            write = write.dup();

        String format = "0.000000000000000000E0";

        return "{\n" +
                "\"filefrom\": \"dl4j\",\n" +
                "\"ordering\": \"" + write.ordering() + "\",\n" +
                "\"shape\":\t" + Arrays.toString(write.shape()) + ",\n" +
                "\"data\":\n" +
                new NDArrayStrings(",", format).format(write, false) +
                "\n}\n";
    }



    /**Y
     * Write an ndarray to a writer
     * @param writer the writer to write to
     * @param write the ndarray to write
     */
    public static void write(OutputStream writer, INDArray write) throws IOException {
        DataOutputStream stream = new DataOutputStream(writer);
        write(write, stream);
        stream.close();
    }

    /**
     * Convert an ndarray to a byte array
     * @param arr the array to convert
     * @return the converted byte array
     */
    public static byte[] toByteArray(@NonNull  INDArray arr) throws IOException {
        if (arr.length() * arr.data().getElementSize() >  Integer.MAX_VALUE)
            throw new ND4JIllegalStateException("");

        ByteArrayOutputStream bos = new ByteArrayOutputStream((int) (arr.length() * arr.data().getElementSize()));
        DataOutputStream dos = new DataOutputStream(bos);
        write(arr, dos);
        return bos.toByteArray();
    }

    /**
     * Read an ndarray from a byte array
     * @param arr the array to read from
     * @return the deserialized ndarray
     */
    public static INDArray fromByteArray(@NonNull  byte[] arr) {
        ByteArrayInputStream bis = new ByteArrayInputStream(arr);
        return read(bis);
    }

    /**
     * Read line via input streams
     *
     * @param filePath the input stream ndarray
     * @param split    the split separator
     * @return the read txt method
     */
    public static INDArray readNumpy(@NonNull InputStream filePath, @NonNull String split) throws IOException {
        return readNumpy(DataType.FLOAT, filePath, split, StandardCharsets.UTF_8);
    }

    /**
     * Read array from input stream.
     *
     * @param dataType datatype of array
     * @param filePath the input stream
     * @param split    the split separator
     * @param charset the  charset
     * @return the deserialized array.
     */
    @SuppressWarnings("WeakerAccess") //really should add testing for the method.
    public static INDArray readNumpy(@NonNull DataType dataType, @NonNull InputStream filePath, @NonNull String split, @NonNull Charset charset) throws IOException {
        BufferedReader reader = new BufferedReader(new InputStreamReader(filePath, charset));
        String line;
        List<float[]> data2 = new ArrayList<>();
        int numColumns = -1;
        INDArray ret;
        while ((line = reader.readLine()) != null) {
            String[] data = line.trim().split(split);
            if (numColumns < 0) {
                numColumns = data.length;
            } else
                Preconditions.checkState(data.length == numColumns,
                        "Data has inconsistent number of columns: data length %s, numColumns %s", data.length, numColumns);
            data2.add(readSplit(data));
        }
        float[][] fArr = new float[data2.size()][0];
        for(int i=0; i<data2.size(); i++ ){
            fArr[i] = data2.get(i);
        }
        ret = Nd4j.createFromArray(fArr).castTo(dataType);
        return ret;
    }

    private static float[] readSplit(String[] split) {
        float[] ret = new float[split.length];
        for (int i = 0; i < split.length; i++) {
            try {
                ret[i] = Float.parseFloat(split[i]);
            } catch (NumberFormatException e) {
                if (split[i].equalsIgnoreCase("inf")) {
                    ret[i] = Float.POSITIVE_INFINITY;
                } else if (split[i].equalsIgnoreCase("-inf")) {
                    ret[i] = Float.NEGATIVE_INFINITY;
                } else if (split[i].equalsIgnoreCase("nan")) {
                    ret[i] = Float.NaN;
                } else
                    throw new RuntimeException(e);

            }
        }
        return ret;
    }

    /**
     * Read line via input streams
     *
     * @param filePath the input stream ndarray
     * @param split    the split separator
     * @return the read txt method
     */
    public static INDArray readNumpy(String filePath, String split) throws IOException {
        return readNumpy(DataType.FLOAT, filePath, split);
    }

    /**
     * Read array via input stream.
     *
     * See {@link #readNumpy(DataType, InputStream, String , Charset)} using standard UTF-8 encoding
     */
    public static INDArray readNumpy(DataType dataType, String filePath, String split) throws IOException {
        try(InputStream is = new FileInputStream(filePath)) {
            return readNumpy(dataType, is, split, StandardCharsets.UTF_8);
        }
    }

    /**
     * Read line via input streams
     *
     * @param filePath the input stream ndarray
     * @return the read txt method
     */
    public static INDArray readNumpy(String filePath) throws IOException {
        return readNumpy(DataType.FLOAT, filePath);
    }

    /**
     * Read array.<br>
     *
     * See {@link #readNumpy(DataType, InputStream, String , Charset)} with default split and UTF-8 encoding.
     */
    public static INDArray readNumpy(DataType dataType, String filePath) throws IOException {
        return readNumpy(dataType, filePath, " ");
    }

    /**
     * Raad an ndarray from an input stream
     *
     * See {@link #read(DataInputStream)}
     */
    public static INDArray read(InputStream reader) {
        return read(new DataInputStream(reader));
    }

    /**
     * Read line via input streams
     *
     * @param ndarray the input stream ndarray
     * @return NDArray
     */
    @SuppressWarnings("WeakerAccess")
    public static INDArray readTxtString(InputStream ndarray) {
        String sep = ",";
        /*
         We could dump an ndarray to a file with the tostring (since that is valid json) and use put/get to parse it as json
         But here we leverage our information of the tostring method to be more efficient
         With our current toString format we use tads along dimension (rank-1,rank-2) to write to the array in two dimensional chunks at a time.
         This is more efficient than setting each value at a time with putScalar.
         This also means we can read the file one line at a time instead of loading the whole thing into memory
        */
        INDArray newArr = null;
        BufferedReader reader = new BufferedReader(new InputStreamReader(ndarray));
        LineIterator it = IOUtils.lineIterator(reader);
        DecimalFormat format = (DecimalFormat) NumberFormat.getInstance(Locale.US);
        format.setParseBigDecimal(true);
        try {
            int lineNum = 0;
            int tensorNum = 0;
            char theOrder = 'c';
            int rank = 0;
            long[] theShape = null;
            double[] subsetArr = null;
            while (it.hasNext()) {
                String line = it.nextLine();
                lineNum++;
                line = line.replaceAll("\\s", "");
                if (line.equals("") || line.equals("}"))
                    continue;
                // is it from dl4j?
                if (lineNum == 2) {
                    String[] lineArr = line.split(":");
                    String fileSource = lineArr[1].replaceAll("\\W", "");
                    if (!fileSource.equals("dl4j"))
                        throw new IllegalArgumentException("Only files written out from Nd4j.writeTxT/writeTxtString can be read with the readTxt/readTxtString methods");
                }
                // parse ordering
                if (lineNum == 3) {
                    String[] lineArr = line.split(":");
                    theOrder = lineArr[1].replaceAll("\\W", "").charAt(0);
                    continue;
                }
                // parse shape
                if (lineNum == 4) {
                    String shapeString = line.split(":")[1].replace("[", "").replace("],", "");
                    if (shapeString.isEmpty()) {
                        newArr = Nd4j.scalar(Nd4j.defaultFloatingPointType(), 0);
                    } else {
                        String[] shapeArr = shapeString.split(",");
                        rank = shapeArr.length;
                        theShape = new long[rank];
                        for (int i = 0; i < rank; i++) {
                            theShape[i] = Integer.parseInt(shapeArr[i]);
                        }
                        if (theOrder == 'f' && theShape[rank-1] == 1) {
                            //Hack fix for tad issue with 'f' order and rank-1 dim shape == 1
                            newArr = Nd4j.create(Nd4j.defaultFloatingPointType(), theShape, 'c');
                        }
                        else {
                            newArr = Nd4j.create(Nd4j.defaultFloatingPointType(), theShape, theOrder);
                        }
                        subsetArr = new double[(int) theShape[rank - 1]];
                    }
                    continue;
                }
                //parse data
                if (lineNum > 5) {
                    String[] entries = line.replace("\\],", "").replaceAll("]", "").replaceAll("\\[", "").split(sep);
                    if (rank == 0) {
                        try {
                            //noinspection ConstantConditions
                            newArr.addi((format.parse(entries[0])).doubleValue());
                        } catch (ParseException e) {
                            log.error("",e);
                        }
                    } else {
                        Preconditions.checkState(entries.length == theShape[rank-1], "Invalid number of entries - format does not match expected shape." +
                                "Expected %s values per line, got %s at line %s", theShape[rank-1], entries.length, lineNum );
                        for (int i = 0; i < theShape[rank - 1]; i++) {
                            try {
                                BigDecimal number = (BigDecimal) format.parse(entries[i]);
                                subsetArr[i] = number.doubleValue();
                            } catch (ParseException e) {
                                log.error("",e);
                            }
                        }
                        INDArray subTensor = Nd4j.create(subsetArr, new long[]{subsetArr.length}, Nd4j.defaultFloatingPointType());
                        newArr.tensorAlongDimension(tensorNum, rank - 1).addi(subTensor);
                        tensorNum++;
                    }
                }
            }
            //Hack fix for tad issue with 'f' order and rank-1 dim shape == 1
            if (theOrder == 'f' && rank > 1 && theShape[rank-1] == 1) {
                newArr = newArr.dup('f');
            }

        } finally {
            LineIterator.closeQuietly(it);
        }

        if(newArr == null){
            throw new IllegalStateException("Cannot parse file: file does not appear to represent a text serialized INDArray file");
        }

        return newArr;
    }

    /**
     * Read line via input streams
     *
     * @param filePath the input stream ndarray
     * @return NDArray
     */
    public static INDArray readTxt(String filePath) {
        File file = new File(filePath);
        InputStream is = null;
        try {
            is = new FileInputStream(file);
            return readTxtString(is);
        } catch (FileNotFoundException e) {
            throw new RuntimeException(e);
        } finally {
            IOUtils.closeQuietly(is);
        }
    }

    private static int[] toIntArray(int length, DataBuffer buffer) {
        int[] ret = new int[length];
        for (int i = 0; i < length; i++) {
            ret[i] = buffer.getInt(i);
        }
        return ret;
    }

    /**
     * Create array based in data buffer and shape info,
     *
     * @param data Data buffer.
     * @param shapeInfo shape information.
     * @return new INDArray.
     */
    public static INDArray createArrayFromShapeBuffer(DataBuffer data, DataBuffer shapeInfo) {
        val jvmShapeInfo = shapeInfo.asLong();
        val dataType = ArrayOptionsHelper.dataType(jvmShapeInfo);
        val shape = Shape.shape(jvmShapeInfo);
        val strides = Shape.stridesOf(jvmShapeInfo);
        val order = Shape.order(jvmShapeInfo);
        INDArray result = Nd4j.create(data, shape, strides, 0, order, dataType);
        if (data instanceof CompressedDataBuffer)
            result.markAsCompressed(true);

        return result;
    }

    /**
     * Create array based in data buffer and shape info,
     *
     * @param data data buffer.
     * @param shapeInfo shape information.
     * @return new INDArray.
     */
    public static INDArray createArrayFromShapeBuffer(DataBuffer data, Pair<DataBuffer, long[]> shapeInfo) {
        int rank = Shape.rank(shapeInfo.getFirst());
        // removed offset parameter that called a deprecated method which always returns 0.
        INDArray result = Nd4j.create(data, toIntArray(rank, Shape.shapeOf(shapeInfo.getFirst())),
                toIntArray(rank, Shape.stride(shapeInfo.getFirst())), 0, Shape.order(shapeInfo.getFirst()));
        if (data instanceof CompressedDataBuffer)
            result.markAsCompressed(true);

        return result;
    }

    /**
     * Read in an ndarray from a data input stream
     *
     * @param dis the data input stream to read from
     * @return the ndarray
     */
    public static INDArray read(DataInputStream dis) {
        val headerShape = BaseDataBuffer.readHeader(dis);

        //noinspection UnnecessaryUnboxing
        var shapeInformation = Nd4j.createBufferDetached(new long[]{headerShape.getMiddle().longValue()}, headerShape.getRight());
        shapeInformation.read(dis, headerShape.getLeft(), headerShape.getMiddle(), headerShape.getThird());
        DataType type;
        DataBuffer data = null;

        val headerData = BaseDataBuffer.readHeader(dis);
        try {
            // current version contains dtype in extras
            data = CompressedDataBuffer.readUnknown(dis, headerData.getFirst(), headerData.getMiddle(), headerData.getRight());
            ArrayOptionsHelper.dataType(shapeInformation.asLong());
        } catch (ND4JUnknownDataTypeException e) {
            // manually setting data type
            type = headerData.getRight();
            long extras = ArrayOptionsHelper.setOptionBit(0L, type);
            shapeInformation.put(shapeInformation.length() - 3, extras);
        }

        return createArrayFromShapeBuffer(data, shapeInformation);
    }

    /**
     * Write an ndarray to the specified outputstream
     *
     * @param arr              the array to write
     * @param dataOutputStream the data output stream to write to
     */
    public static void write(INDArray arr, DataOutputStream dataOutputStream) throws IOException {
        //BaseDataBuffer.write(...) doesn't know about strides etc, so dup (or equiv. strategy) is necessary here
        //Furthermore, because we only want to save the *actual* data for a view (not the full data), the shape info
        // (mainly strides, offset, element-wise stride) may be different in the duped array vs. the view array
        if (arr.isView())
            arr = arr.dup();

        arr.shapeInfoDataBuffer().write(dataOutputStream);
        arr.data().write(dataOutputStream);
    }

    /**
     * Save an ndarray to the given file
     * @param arr the array to save
     * @param saveTo the file to save to
     */
    public static void saveBinary(INDArray arr, File saveTo) throws IOException {
        BufferedOutputStream bos = new BufferedOutputStream(new FileOutputStream(saveTo));
        DataOutputStream dos = new DataOutputStream(bos);
        Nd4j.write(arr, dos);
        dos.flush();
        dos.close();
        bos.close();
    }

    /**
     * Read a binary ndarray from the given file
     * @param read the nd array to read
     * @return the loaded ndarray
     */
    public static INDArray readBinary(File read) throws IOException {
        BufferedInputStream bis = new BufferedInputStream(new FileInputStream(read));
        DataInputStream dis = new DataInputStream(bis);
        INDArray ret = Nd4j.read(dis);
        dis.close();
        return ret;
    }

    /**
     * Clear nans from an ndarray
     *
     * @param arr the array to clear
     */
    public static void clearNans(INDArray arr) {
        getExecutioner().exec(new ReplaceNans(arr, Nd4j.EPS_THRESHOLD));
    }

    /**
     * Reverses the passed in matrix such that m[0] becomes m[m.length - 1] etc
     *
     * @param reverse the matrix to reverse
     * @return the reversed matrix
     */
    public static INDArray reverse(INDArray reverse) {
        return Nd4j.getExecutioner().exec(new Reverse(reverse))[0];
    }

    /**
     * Create a 1D array of evenly spaced values between {@code begin} (inclusive) and {@code end} (exclusive)
     * with a step size.
     *
     * @param begin the begin of the range (inclusive)
     * @param end   the end of the range (exclusive)
     * @param step spacing between values. Default value is 1.
     * @return the 1D range vector
     */
    public static INDArray arange(double begin, double end, double step) {
        return INSTANCE.arange(begin, end, step);
    }

    /**
     * Create a 1D array of evenly spaced values between {@code begin} (inclusive) and {@code end} (exclusive)
     * with a step size of 1
     *
     * See {@link #arange(double, double, double)} with step size 1.
     */
    public static INDArray arange(double begin, double end) {
        return INSTANCE.arange(begin, end, 1);
    }

    /**
     * Create a 1D array of evenly spaced values between 0 (inclusive) and {@code end} (exclusive)
     * with a step size of 1
     *
     * See {@link #arange(double, double, double)} with begin = 0 and step size 1.
     */
    public static INDArray arange(double end) {
        return arange(0, end);
    }

    /**
     * Copy a to b
     *
     * @param a the origin matrix
     * @param b the destination matrix
     */
    public static void copy(INDArray a, INDArray b) {
        INSTANCE.copy(a, b);
    }

    /**
     * Creates a new matrix where the values of the given vector are the diagonal values of
     * the matrix if a vector is passed in, if a matrix is returns the kth diagonal
     * in the matrix
     *
     * @param x the diagonal values
     * @return new matrix
     */
    public static INDArray diag(INDArray x) {
        INDArray ret;
        if(x.isVectorOrScalar() || x.isRowVector() || x.isColumnVector()) {
            ret = Nd4j.create(x.dataType(), x.length(), x.length());
            Nd4j.getExecutioner().execAndReturn(new Diag(x, ret));
        } else {
            ret = Nd4j.createUninitialized(x.dataType(), Math.min(x.size(0), x.size(1)));
            Nd4j.getExecutioner().execAndReturn(new DiagPart(x,ret));
        }
        return ret;
    }

    /**
     * This method samples value from Source array to Target, with probabilites provided in Probs argument
     *
     * @param source source array.
     * @param probs array with probabilities.
     * @param target destination array.
     * @param rng Random number generator.
     * @return the destination (target) array.
     */
    public static INDArray choice(@NonNull INDArray source, @NonNull INDArray probs, @NonNull INDArray target,
                                  @NonNull org.nd4j.linalg.api.rng.Random rng) {
        if (source.length() != probs.length())
            throw new ND4JIllegalStateException("Nd4j.choice() requires lengths of Source and Probs to be equal");

        return Nd4j.getExecutioner().exec(new Choice(source, probs, target), rng);
    }

    // @see tag works well here.
    /**
     * This method samples value from Source array to Target,the default random number generator.
     *
     * @see #choice(INDArray, INDArray, INDArray, org.nd4j.linalg.api.rng.Random)
     */
    public static INDArray choice(INDArray source, INDArray probs, INDArray target) {
        return choice(source, probs, target, Nd4j.getRandom());
    }

    // @see tag works well here.
    /**
     * This method returns new INDArray instance, sampled from Source array with probabilities given in Probs.
     *
     * @param numSamples number of samples to take. (size of the new NDArray).
     * @see #choice(INDArray, INDArray, int, org.nd4j.linalg.api.rng.Random)
     */
    public static INDArray choice(INDArray source, INDArray probs, int numSamples,
                                  @NonNull org.nd4j.linalg.api.rng.Random rng) {
        if (numSamples < 1)
            throw new ND4JIllegalStateException("Nd4j.choice() numSamples must be positive value");

        return choice(source, probs, createUninitialized(source.dataType(), numSamples), rng);
    }

    // @see tag works well here.
    /**
     * This method returns new INDArray instance, sampled from Source array with probabilities given in Probs
     * using the default random number generator.
     *
     * @see #choice(INDArray, INDArray, int, org.nd4j.linalg.api.rng.Random)
     */
    public static INDArray choice(INDArray source, INDArray probs, int numSamples) {
        return choice(source, probs, numSamples, Nd4j.getRandom());
    }

    public static INDArray appendBias(@NonNull INDArray... vectors) {
        return INSTANCE.appendBias(vectors);
    }

    ////////////////////// RANDOM ///////////////////////////////

    /**
     * Create a random ndarray with values from a uniform distribution over (0, 1) with the given shape
     *
     * @param shape the shape of the array
     * @return the random ndarray with the specified shape
     */
    public static INDArray rand(@NonNull int... shape) {
        INDArray ret = createUninitialized(shape, order()).castTo(Nd4j.defaultFloatingPointType()); //INSTANCE.rand(shape, Nd4j.getRandom());
        return rand(ret);
    }

    /**
     * See {@link #rand(int[])}
     */
    public static INDArray rand(@NonNull long... shape) {
        INDArray ret = createUninitialized(shape, order()).castTo(Nd4j.defaultFloatingPointType()); //INSTANCE.rand(shape, Nd4j.getRandom());
        return rand(ret);
    }

    /**
     * Create a random ndarray with values from a uniform distribution over (0, 1) with the given shape and data type
     *
     * @param shape the shape of the ndarray
     * @return the random ndarray with the specified shape
     */
    public static INDArray rand(@NonNull DataType dataType, @NonNull long... shape) {
        Preconditions.checkArgument(dataType.isFPType(),
                "Can't create a random array of a non-floating point data type");
        INDArray ret = createUninitialized(dataType, shape, order()); //INSTANCE.rand(shape, Nd4j.getRandom());
        return rand(ret);
    }

    /**
     * Create a random ndarray with the given shape and array order
     *
     * Values are sampled from a uniform distribution over (0, 1)
     *
     * @param order the order of the ndarray to return
     * @param shape the shape of the array
     * @return the random ndarray with the specified shape
     */
    public static INDArray rand(char order, @NonNull int... shape) {
        INDArray ret = Nd4j.createUninitialized(shape, order).castTo(Nd4j.defaultFloatingPointType()); //INSTANCE.rand(order, shape);
        return rand(ret);
    }

    /**
     * @deprecated use {@link Nd4j#rand(org.nd4j.linalg.api.buffer.DataType, char, long...))
     */
    @Deprecated
    public static INDArray rand(@NonNull DataType dataType, int[] shape, char order) {
        return rand(dataType, order, ArrayUtil.toLongArray(shape));
    }

    /**
     * @deprecated use {@link org.nd4j.linalg.factory.Nd4j#rand(org.nd4j.linalg.api.buffer.DataType, char, long...)}
     */
    @Deprecated
    public static INDArray rand(@NonNull DataType dataType, char order, @NonNull int... shape) {
        return rand(dataType, order, ArrayUtil.toLongArray(shape));
    }

    /**
     * Create a random ndarray with the given shape, data type, and array order
     *
     * Values are sampled from a uniform distribution over (0, 1)
     *
     * @param order the order of the ndarray to return
     * @param shape the shape of the ndarray
     * @param dataType the data type of the ndarray
     * @return the random ndarray with the specified shape
     */
    public static INDArray rand(@NonNull DataType dataType, char order, @NonNull long... shape) {
        INDArray ret = Nd4j.createUninitialized(dataType, shape, order);
        return rand(ret);
    }


    /**
     * Create a random ndarray with the given shape and data type
     *
     * Values are sampled from a uniform distribution over (0, 1)
     *
     * @param shape the shape of the ndarray
     * @param dataType the data type of the ndarray
     * @return the random ndarray with the specified shape
     */
    public static INDArray rand(@NonNull DataType dataType, @NonNull int... shape) {
        INDArray ret = Nd4j.createUninitialized(dataType, ArrayUtil.toLongArray(shape), Nd4j.order());
        return rand(ret);
    }

    /**
     * Create a random ndarray with values from a uniform distribution over (0, 1) with the given shape
     *
     * @param rows    the number of rows in the matrix
     * @param columns the number of columns in the matrix
     * @return the random ndarray with the specified shape
     */
    /*public static INDArray rand(int rows, int columns) {
        if (rows < 1 || columns < 1)
            throw new ND4JIllegalStateException("Number of rows and columns should be positive for new INDArray");

        INDArray ret = createUninitialized(new int[] {rows, columns}, Nd4j.order());
        return rand(ret);
    }*/

    /**
     * Create a random ndarray with the given shape and output order
     *
     * Values are sampled from a uniform distribution over (0, 1)
     *
     * @param rows    the number of rows in the matrix
     * @param columns the number of columns in the matrix
     * @return the random ndarray with the specified shape
     */
    /*public static INDArray rand(char order, int rows, int columns) {
        if (rows < 1 || columns < 1)
            throw new ND4JIllegalStateException("Number of rows and columns should be positive for new INDArray");

        INDArray ret = createUninitialized(new int[] {rows, columns}, order);//INSTANCE.rand(order, rows, columns);
        return rand(ret);
    }*/

    /**
     * Create a random ndarray with values from a uniform distribution over (0, 1) with the given shape
     * using given seed
     *
     * @param shape the shape of the array
     * @param seed  the  seed to use
     * @return the random ndarray with the specified shape
     */
    public static INDArray rand(long seed, @NonNull long... shape) {
        INDArray ret = createUninitialized(shape, Nd4j.order());//;INSTANCE.rand(shape, seed);
        return rand(ret, seed);
    }

    /**
     * @deprecated use {@link Nd4j#rand(long, long...)}
     */
    @Deprecated
    public static INDArray rand(int[] shape, long seed) {
        return rand(seed, ArrayUtil.toLongArray(shape)).castTo(Nd4j.defaultFloatingPointType());
    }


    /**
     * Create a random ndarray with values from a uniform distribution over (0, 1) with the given shape
     * using the given seed
     *
     * @param rows    the number of rows in the matrix
     * @param columns the columns of the ndarray
     * @param seed    the  seed to use
     * @return the random ndarray with the specified shape
     */
    /*public static INDArray rand(int rows, int columns, long seed) {
        INDArray ret = createUninitialized(new int[] {rows, columns}, Nd4j.order());
        return rand(ret, seed);
    }*/

    /**
     * @deprecated use {@link Nd4j#rand(org.nd4j.linalg.api.rng.Random, long...)}
     */
    @Deprecated
    public static INDArray rand(int[] shape, @NonNull org.nd4j.linalg.api.rng.Random rng) {
        return rand(rng, ArrayUtil.toLongArray(shape)).castTo(Nd4j.defaultFloatingPointType());
    }

    /**
     * Create a random ndarray with the given shape using the given RandomGenerator
     *
     * @param shape the shape of the array
     * @param rng     the random generator to use
     * @return the random ndarray with the specified shape
     */
    public static INDArray rand(@NonNull org.nd4j.linalg.api.rng.Random rng, @NonNull long... shape) {
        INDArray ret = createUninitialized(shape, Nd4j.order()).castTo(Nd4j.defaultFloatingPointType()); //INSTANCE.rand(shape, rng);
        return rand(ret, rng);
    }

    /**
     * @deprecated use {@link Nd4j#rand(org.nd4j.linalg.api.rng.distribution.Distribution, long...)}
     */
    @Deprecated
    public static INDArray rand(int[] shape, @NonNull Distribution dist) {
        return rand(dist, ArrayUtil.toLongArray(shape)).castTo(Nd4j.defaultFloatingPointType());
    }

    /**
     * @deprecated use
     * {@link org.nd4j.linalg.factory.Nd4j#rand(org.nd4j.linalg.api.rng.distribution.Distribution, long...)}
     */
    @Deprecated
    public static INDArray rand(long[] shape, @NonNull Distribution dist) {
        return rand(dist, shape);
    }

    /**
     * Create a random ndarray with the given shape using the given rng
     *
     * @param shape the shape of the array
     * @param dist  distribution to use
     * @return the random ndarray with the specified shape
     */
    public static INDArray rand(@NonNull Distribution dist, @NonNull long... shape) {
        return dist.sample(shape);
    }

    /**
     * Create a random ndarray with the given shape using the given rng
     *
     * @param rows    the number of rows in the matrix
     * @param columns the number of columns in the matrix
     * @param rng       the random generator to use
     * @return the random ndarray with the specified shape
     */
    public static INDArray rand(int rows, int columns, @NonNull org.nd4j.linalg.api.rng.Random rng) {
        INDArray ret = createUninitialized(new int[] {rows, columns}, order());
        return rand(ret, rng);
    }

    /**
     * @deprecated use {@link Nd4j#rand(double, double, org.nd4j.linalg.api.rng.Random, long...)}
     */
    @Deprecated
    public static INDArray rand(int[] shape, double min, double max, @NonNull org.nd4j.linalg.api.rng.Random rng) {
        return rand(min, max, rng, ArrayUtil.toLongArray(shape));
    }

    /**
     * @deprecated use {@link Nd4j#rand(double, double, org.nd4j.linalg.api.rng.Random, long...)}
     */
    @Deprecated
    public static INDArray rand(long[] shape, double min, double max, @NonNull org.nd4j.linalg.api.rng.Random rng) {
        INDArray ret = createUninitialized(shape, order());
        return rand(ret, min, max, rng);
    }

    /**
     * Generates a random matrix between min and max
     *
     * @param shape the number of rows of the matrix
     * @param min   the minimum number
     * @param max   the maximum number
     * @param rng   the rng to use
     * @return a random matrix of the specified shape and range
     */
    public static INDArray rand(double min, double max, @NonNull org.nd4j.linalg.api.rng.Random rng, @NonNull long... shape) {
        INDArray ret = createUninitialized(shape, order());
        return rand(ret, min, max, rng);
    }

    /**
     * Generates a random matrix between min and max
     *
     * @param rows    the number of rows of the matrix
     * @param columns the number of columns in the matrix
     * @param min     the minimum number
     * @param max     the maximum number
     * @param rng     the rng to use
     * @return a drandom matrix of the specified shape and range
     */
    /*public static INDArray rand(int rows, int columns, double min, double max, @NonNull org.nd4j.linalg.api.rng.Random rng) {
        INDArray ret = createUninitialized(rows, columns);
        return rand(ret, min, max, rng);
    }*/

    /**
     * Fill the given ndarray with random numbers drawn from a normal distribution
     *
     * @param target  target array
     * @return the given target array
     */
    public static INDArray randn(INDArray target) {
        return getExecutioner().exec(new GaussianDistribution(target), Nd4j.getRandom());
    }

    /**
     * Create a ndarray of the given shape with values from N(0,1)
     *
     * @param shape the shape of the array
     * @return new array with random values
     */
    public static INDArray randn(@NonNull int[] shape) {
        return randn(ArrayUtil.toLongArray(shape));
    }


    /**
     * Create a ndarray of the given shape and data type with values from N(0,1)
     *
     * @param shape the shape of the ndarray
     * @return new array with random values
     */
    public static INDArray randn(@NonNull DataType dataType, @NonNull int[] shape) {
        return randn(dataType, ArrayUtil.toLongArray(shape));
    }

    /**
     * Create a ndarray of the given shape and data type with values from N(0,1)
     *
     * @param dataType datatype to use, must be a float type datatype.
     * @param shape shape for the new array.
     * @return new array with random values
     */
    public static INDArray randn(@NonNull DataType dataType, @NonNull long... shape) {
        INDArray ret = Nd4j.createUninitialized(dataType, shape, order());
        return randn(ret);
    }


    /**
     * Create a ndarray of the given shape with values from N(0,1).
     * Defaults to FLOAT and c-order.
     *
     * @param shape shape for the new array.
     * @return new array with random values
     */
    public static INDArray randn(@NonNull long... shape) {
        INDArray ret = Nd4j.createUninitialized(shape, order());
        return randn(ret);
    }

    /**
     * Random normal N(0,1) with the specified shape and array order
     *
     * @param order order of the output ndarray
     * @param shape the shape of the array
     * @return new array with random values
     */
    public static INDArray randn(char order, @NonNull int... shape) {
        INDArray ret = Nd4j.createUninitialized(shape, order);
        return randn(ret);
    }

    /**
     * Random normal N(0,1) with the specified shape and array order
     *
     * @param order order of the output ndarray
     * @param shape the shape of the array
     * @return new array with random values
     */
    public static INDArray randn(char order, @NonNull long... shape) {
        INDArray ret = Nd4j.createUninitialized(shape, order);
        return randn(ret);
    }


    /**
     * Random normal N(0,1) with the specified shape and array order
     *
     * @param order order of the output ndarray
     * @param shape the shape of the ndarray
     * @param dataType the data type of the ndarray
     */
    public static INDArray randn(@NonNull DataType dataType, char order, @NonNull long... shape) {
        INDArray ret = Nd4j.createUninitialized(dataType, shape, order);
        return randn(ret);
    }

    /**
     * @deprecated use {@link Nd4j#randn(long, long[])}
     */
    @Deprecated
    public static INDArray randn(long seed, int[] shape) {
        return randn(seed, ArrayUtil.toLongArray(shape));
    }

    /**
     * Random normal N(0, 1) using the specified seed
     *
     * @param shape the shape of the array
     * @return new array with random values
     */
    public static INDArray randn(long seed, @NonNull long[] shape) {
        INDArray ret = Nd4j.createUninitialized(shape, order());
        return randn(ret, seed);
    }

    /**
     * @deprecated use {@link Nd4j#randn(org.nd4j.linalg.api.rng.Random, long...)}
     */
    @Deprecated
    public static INDArray randn(int[] shape, @NonNull org.nd4j.linalg.api.rng.Random r) {
        return randn(r, ArrayUtil.toLongArray(shape));
    }

    /**
     * @deprecated use {@link Nd4j#randn(org.nd4j.linalg.api.rng.Random, long...)}
     */
    @Deprecated
    public static INDArray randn(long[] shape, @NonNull org.nd4j.linalg.api.rng.Random r) {
        return randn(r, shape);
    }

    /**
     * Random normal using the given rng
     *
     * @param shape the shape of the array
     * @param r     the random generator to use
     * @return new array with random values
     */
    public static INDArray randn(@NonNull org.nd4j.linalg.api.rng.Random r, @NonNull long... shape) {
        final INDArray ret = Nd4j.createUninitialized(shape, order());
        return randn(ret, r);
    }

    public static INDArray randn(double mean, double stddev, INDArray target, @NonNull org.nd4j.linalg.api.rng.Random rng) {
        return getExecutioner().exec(new GaussianDistribution(target, mean, stddev), rng);
    }

    public static INDArray randn(double mean, double stddev, long[] shape, @NonNull org.nd4j.linalg.api.rng.Random rng) {
        INDArray target = Nd4j.createUninitialized(shape);
        return getExecutioner().exec(new GaussianDistribution(target, mean, stddev), rng);
    }
    /**
     * Fill the given ndarray with random numbers drawn from a uniform distribution
     *
     * @param target  target array
     * @return the given target array
     */
    public static INDArray rand(INDArray target) {
        return getExecutioner().exec(new UniformDistribution(target), Nd4j.getRandom());
    }

    /**
     * Fill the given ndarray with random numbers drawn from a uniform distribution
     *
     * @param target  target array
     * @param seed the  seed to use
     * @return the given target array
     */
    public static INDArray rand(INDArray target, long seed) {
        Nd4j.getRandom().setSeed(seed);
        return getExecutioner().exec(new UniformDistribution(target), Nd4j.getRandom());
    }

    /**
     * Fill the given ndarray with random numbers drawn from a uniform distribution using the given RandomGenerator
     *
     * @param target  target array
     * @param rng     the random generator to use
     * @return the given target array
     */
    public static INDArray rand(INDArray target, @NonNull org.nd4j.linalg.api.rng.Random rng) {
        return getExecutioner().exec(new UniformDistribution(target), rng);
    }

    /**
     * Fill the given ndarray with random numbers drawn from the given distribution
     *
     * @param target  target array
     * @param dist  distribution to use
     * @return the random ndarray with the specified shape
     */
    public static INDArray rand(INDArray target, @NonNull Distribution dist) {
        return dist.sample(target);
    }

    /**
     * Fill the given ndarray with random numbers drawn from a uniform distribution using the given RandomGenerator
     *
     * @param target  target array
     * @param min   the minimum number
     * @param max   the maximum number
     * @param rng     the random generator to use
     * @return the given target array
     */
    public static INDArray rand(INDArray target,  double min, double max, @NonNull org.nd4j.linalg.api.rng.Random rng) {
        if (min > max)
            throw new IllegalArgumentException("the maximum value supplied is smaller than the minimum");
        return getExecutioner().exec(new UniformDistribution(target, min, max), rng);
    }

    /**
     * Fill the given ndarray with random numbers drawn from a normal distribution
     *
     * @param target  target array
     * @return the given target array
     */
    public static INDArray randn(INDArray target, long seed) {
        Nd4j.getRandom().setSeed(seed);
        return getExecutioner().exec(new GaussianDistribution(target), Nd4j.getRandom());
    }

    /**
     * Fill the given ndarray with random numbers drawn from a normal distribution utilizing the given random generator
     *
     * @param target  target array
     * @param rng     the random generator to use
     * @return the given target array
     */
    public static INDArray randn(INDArray target, @NonNull org.nd4j.linalg.api.rng.Random rng) {
        return getExecutioner().exec(new GaussianDistribution(target), rng);
    }

    /**
     * Generate a random array according to a binomial distribution with probability p: i.e., values 0 with probability
     * (1-p) or value 1 with probability p
     *
     * @param p     Probability. Must be in range 0 to 1
     * @param shape Shape of the result array
     * @return Result array
     */
    public static INDArray randomBernoulli(double p, @NonNull long... shape) {
        return randomBernoulli(p, Nd4j.createUninitialized(shape));
    }

    /**
     * Fill the specified array with values generated according to a binomial distribution with probability p: i.e.,
     * values 0 with probability (1-p) or value 1 with probability p
     *
     * @param p      Probability. Must be in range 0 to 1
     * @param target Result array to place generated values in
     * @return Result array
     */
    public static INDArray randomBernoulli(double p, @NonNull INDArray target) {
        Preconditions.checkArgument(p >= 0 && p <= 1.0, "Invalid probability: must be in range 0 to 1, got %s", p);
        return Nd4j.getExecutioner().exec(new BernoulliDistribution(target, p));
    }

    /**
     * Generate an array with random values generated according to a binomial distribution with the specified
     * number of trials and probability
     *
     * @param nTrials Number of trials. Must be >= 0
     * @param p       Probability. Must be in range 0 to 1
     * @param shape   Shape of the result array
     * @return Result array
     */
    public static INDArray randomBinomial(int nTrials, double p, @NonNull long... shape) {
        return randomBinomial(nTrials, p, Nd4j.createUninitialized(shape));
    }

    /**
     * Fill the target array with random values generated according to a binomial distribution with the specified
     * number of trials and probability
     *
     * @param nTrials Number of trials. Must be >= 0
     * @param p       Probability. Must be in range 0 to 1
     * @param target  Result array
     * @return Result array
     */
    public static INDArray randomBinomial(int nTrials, double p, INDArray target) {
        Preconditions.checkArgument(p >= 0 && p <= 1.0, "Invalid probability: must be in range 0 to 1, got %s", p);
        Preconditions.checkArgument(nTrials >= 0, "Number of trials must be positive: got %s", nTrials);
        return Nd4j.getExecutioner().exec(new BinomialDistribution(target, nTrials, p));
    }

    /**
     * Exponential distribution: P(x) = lambda * exp(-lambda * x)
     *
     * @param lambda Must be > 0
     * @param shape  Shape of the array to generate
     */
    public static INDArray randomExponential(double lambda, long... shape) {
        return randomExponential(lambda, Nd4j.createUninitialized(shape));
    }

    /**
     * Exponential distribution: P(x) = lambda * exp(-lambda * x)
     *
     * @param lambda Must be > 0
     * @param target Array to hold the result
     */
    public static INDArray randomExponential(double lambda, INDArray target) {
        Preconditions.checkArgument(lambda > 0, "Lambda argument must be >= 0 - got %s", lambda);
        INDArray shapeArr = Nd4j.createFromArray(target.shape());
        RandomExponential r = new RandomExponential(shapeArr, target, lambda);
        Nd4j.exec(r);
        return target;
    }

    ////////////////////// CREATE ///////////////////////////////

    /**
     * This method returns uninitialized 2D array of rows x columns
     *
     * PLEASE NOTE: memory of underlying array will be NOT initialized, and won't be set to 0.0
     *
     * @param rows rows
     * @param columns columns
     * @return uninitialized 2D array of rows x columns
     */
    /*public static INDArray createUninitialized(long rows, long columns) {
        return createUninitialized(new long[] {rows, columns});
    }*/

    /**
     * Creates a row vector with the data
     *
     * @param data the columns of the ndarray
     * @return the created ndarray
     */
    public static INDArray create(float[] data) {
        return create(data, order());
    }

    /**
     * Create a vector based on a java boolean array.
     * @param data java boolean array
     * @return the created ndarray.
     */
    public static INDArray create(boolean[] data) {
        return INSTANCE.create(data, new long[]{data.length}, new long[]{1}, DataType.BOOL, Nd4j.getMemoryManager().getCurrentWorkspace());
    }

    /**
     * Creates a row vector with the data
     *
     * @param list the columns of the ndarray
     * @return the created ndarray
     */
    public static INDArray create(List<? extends Number> list) {
        INDArray array = create(list.size());
        int cnt = 0;
        if (dataType() == DataType.DOUBLE) {
            for (Number element: list) {
                array.putScalar(cnt++,element.doubleValue());
            }
        } else {
            for (Number element : list) {
                array.putScalar(cnt++,element.floatValue());
            }
        }
        return array;
    }

    /**
     * Create double array based on java double array.
     *
     * @param data java double array,
     * @return the created ndarray
     */
    public static INDArray create(double[] data) {
        return create(data, order());
    }

    /**
     * Create 2D float array based on java 2d float array.
     * @param data java 2d arrau.
     * @return the created ndarray.
     */
    public static INDArray create(float[][] data) {
        return INSTANCE.create(data);
    }

    /**
     * Create 2D float array based on java 2d float array and ordering.
     * @param data java 2d arrau.
     * @param ordering Fortran 'f' or C/C++ 'c' ordering.
     * @return the created ndarray.
     */
    public static INDArray create(float[][] data, char ordering) {
        return INSTANCE.create(data, ordering);
    }

    /**
     * Create 2D double array based on java 2d double array. and ordering
     *
     * @param data the data to use
     * @return the created ndarray.
     */
    public static INDArray create(double[][] data) {
        return INSTANCE.create(data);
    }

    /**
     * Create 2D long array based on java 2d long array.
     * @param data java 2d long array
     * @return the created ndarray.
     */
    public static INDArray create(long[][] data) {
        val shape = new long[]{data.length, data[0].length};
        return INSTANCE.create(ArrayUtil.flatten(data), shape, getStrides(shape), DataType.LONG, Nd4j.getMemoryManager().getCurrentWorkspace());
    }

    /**
     * Create 2D boolean array based on java 2d boolean array.
     * @param data java 2d boolean array.
     * @return the created ndarray.
     */
    public static INDArray create(boolean[][] data) {
        val shape = new long[]{data.length, data[0].length};
        return INSTANCE.create(ArrayUtil.flatten(data), shape, getStrides(shape), DataType.BOOL, Nd4j.getMemoryManager().getCurrentWorkspace());
    }

    /**
     * Create a boolean array with given shape based on java 2d boolean array.
     * @param data java 2d boolean array.
     * @param shape desired shape of new array.
     * @return the created ndarray.
     */
    public static INDArray create(boolean[][] data, @NonNull long... shape) {
        return INSTANCE.create(ArrayUtil.flatten(data), shape, getStrides(shape), DataType.BOOL, Nd4j.getMemoryManager().getCurrentWorkspace());
    }

    /**
     * Create a 3D double array based on the 3D java double array.
     * @param data java 3d double array.
     * @return the created ndarray.
     */
    public static INDArray create(double[][][] data) {
        return create(ArrayUtil.flatten(data), data.length, data[0].length, data[0][0].length);
    }

    /**
     * Create a 3D float array based on the 3D java float array.
     * @param data java 3d float array.
     * @return the created ndarray.
     */
    public static INDArray create(float[][][] data) {
        return create(ArrayUtil.flatten(data), data.length, data[0].length, data[0][0].length);
    }

    /**
     * Create 2D double array based on java 2d double array. and ordering
     *
     * @param data the data to use
     * @return the created ndarray.
     */
    public static INDArray create(int[][] data) {
        return createFromArray(data);
    }

    /**
     * create 3D int array based on 3D java int array.
     * @param data java 3D i array.
     * @return the created ndarray.
     */
    public static INDArray create(int[][][] data) {
        return create(ArrayUtil.flatten(data), new int[] {data.length, data[0].length, data[0][0].length});
    }

    /**
     * Create 4D double array based on 4D java double array.
     * @param data java 4D double array.
     * @return the created ndarray.
     */
    public static INDArray create(double[][][][] data) {
        return create(ArrayUtil.flatten(data), data.length, data[0].length, data[0][0].length, data[0][0][0].length);
    }

    /**
     * Create 4D float array based on 4D java float array.
     * @param data java 4D float array.
     * @return the created ndarray.
     */
    public static INDArray create(float[][][][] data) {
        return create(ArrayUtil.flatten(data), data.length, data[0].length, data[0][0].length, data[0][0][0].length);
    }

    /**
     * Create 4D int array based on 4D java int array.
     * @param data java 4D int array.
     * @return the created ndarray.
     */
    public static INDArray create(int[][][][] data) {
        return create(ArrayUtil.flatten(data), new int[] {data.length, data[0].length, data[0][0].length, data[0][0][0].length});
    }


    /**
     * Create a 2D double array based on a 2D java double array with given ordering.
     * @param data java 2D double array.
     * @param ordering Fortran 'f' or C/C++ 'c' ordering.
     * @return the created ndarray,
     */
    public static INDArray create(double[][] data, char ordering) {
        return INSTANCE.create(data, ordering);
    }

    /**
     * Creates a row vector with the specified number of columns
     *
     * @param columns the columns of the ndarray
     * @return the created ndarray
     */
    public static INDArray create(int columns) {
        return create(columns, order());
    }

    /**
     * Creates a row vector with the data
     *
     * @param data the columns of the ndarray
     * @param order Fortran 'f' or C/C++ 'c' ordering.
     * @return the created ndarray
     */
    public static INDArray create(float[] data, char order) {
        return INSTANCE.create(data, order);
    }

    /**
     * Creates a row vector with the data
     *
     * @param data the columns of the ndarray
     * @param order Fortran 'f' or C/C++ 'c' ordering.
     * @return the created ndarray
     */
    public static INDArray create(double[] data, char order) {
        return INSTANCE.create(data, order);
    }

    /**
     * Creates a row vector with the specified number of columns
     *
     * @param columns the columns of the ndarray
     * @param order Fortran 'f' or C/C++ 'c' ordering.
     * @return the created ndarray
     */
    public static INDArray create(int columns, char order) {
        return INSTANCE.create(new long[] {columns}, Nd4j.getStrides(new long[] {columns}, order), 0, order);
    }

    /**
     * Create a 1D float array in soecified order initialized with zero.
     * @param columns number of elements.
     * @param order Fortran 'f' or C/C++ 'c' ordering.
     * @return the created ndarray.
     */
    public static INDArray zeros(int columns, char order) {
        return Nd4j.create(columns, order);
    }

    /**
     * Create an array of the specified type and shape initialized with values from a java 1d array.
     * @param data java array used for initialisation. Must have at least the number of elements required.
     * @param shape desired shape of new array.
     * @param type Datatype of the new array. Does not need to match int. data will be converted.
     * @return the created ndarray.
     */
    public static INDArray create(int[] data, long[] shape, DataType type) {
        checkShapeValues(data.length, shape);
        return INSTANCE.create(data, shape, Nd4j.getStrides(shape), type, Nd4j.getMemoryManager().getCurrentWorkspace());
    }

    /**
     * See {@link #create(int[], long[], DataType)}
     */
    public static INDArray create(long[] data, long[] shape, DataType type) {
        checkShapeValues(data.length, shape);
        return INSTANCE.create(data, shape, Nd4j.getStrides(shape), type, Nd4j.getMemoryManager().getCurrentWorkspace());
    }

    /**
     * See {@link #create(int[], long[], DataType)}
     */
    public static INDArray create(double[] data, long[] shape, DataType type) {
        checkShapeValues(data.length, shape);
        return INSTANCE.create(data, shape, Nd4j.getStrides(shape), type, Nd4j.getMemoryManager().getCurrentWorkspace());
    }

    /**
     * See {@link #create(int[], long[], DataType)}
     */
    public static INDArray create(float[] data, long[] shape, DataType type) {
        checkShapeValues(data.length, shape);
        return  INSTANCE.create(data, shape, Nd4j.getStrides(shape), type, Nd4j.getMemoryManager().getCurrentWorkspace());
    }

    /**
     * See {@link #create(int[], long[], DataType)}
     */
    public static INDArray create(short[] data, long[] shape, DataType type) {
        checkShapeValues(data.length, shape);
        return INSTANCE.create(data, shape, Nd4j.getStrides(shape), type, Nd4j.getMemoryManager().getCurrentWorkspace());
    }

    /**
     * See {@link #create(int[], long[], DataType)}
     */
    public static INDArray create(byte[] data, long[] shape, DataType type) {
        checkShapeValues(data.length, shape);
        return INSTANCE.create(data, shape, Nd4j.getStrides(shape), type, Nd4j.getMemoryManager().getCurrentWorkspace());
    }

    /**
     * See {@link #create(int[], long[], DataType)}
     */
    public static INDArray create(boolean[] data, long[] shape, DataType type) {
        checkShapeValues(data.length, shape);
        return INSTANCE.create(data, shape, Nd4j.getStrides(shape), type, Nd4j.getMemoryManager().getCurrentWorkspace());
    }

    ////////////////////////////////////////////////

    /**
     * Create an array of the specified type, shape and stride initialized with values from a java 1d array.
     * @param data java array used for initialisation. Must have at least the number of elements required.
     * @param shape desired shape of new array.
     * @param strides stride, separation of elements in each dimension.
     * @param order Fortran 'f' or C/C++ 'c' ordering.
     * @param type Datatype of the new array. Does not need to match int. data will be converted.
     * @return the created ndarray.
     */
    public static INDArray create(int[] data, long[] shape, long[]strides, char order, DataType type) {
        return INSTANCE.create(data, shape, strides, order, type, Nd4j.getMemoryManager().getCurrentWorkspace());
    }

    /**
     * See {@link #create(int[], long[], long[], char, DataType)}
     */
    public static INDArray create(long[] data, long[] shape, long[]strides, char order, DataType type) {
        return INSTANCE.create(data, shape, strides, order, type, Nd4j.getMemoryManager().getCurrentWorkspace());
    }

    /**
     * See {@link #create(int[], long[], long[], char, DataType)}
     */
    public static INDArray create(double[] data, long[] shape, long[]strides, char order, DataType type) {
        return INSTANCE.create(data, shape, strides, order, type, Nd4j.getMemoryManager().getCurrentWorkspace());
    }

    /**
     * See {@link #create(int[], long[], long[], char, DataType)}
     */
    public static INDArray create(float[] data, long[] shape, long[]strides, char order, DataType type) {
        return INSTANCE.create(data, shape, strides, order, type, Nd4j.getMemoryManager().getCurrentWorkspace());
    }

    /**
     * See {@link #create(int[], long[], long[], char, DataType)}
     */
    public static INDArray create(short[] data, long[] shape, long[]strides, char order, DataType type) {
        return INSTANCE.create(data, shape, strides, order, type, Nd4j.getMemoryManager().getCurrentWorkspace());
    }

    /**
     * See {@link #create(int[], long[], long[], char, DataType)}
     */
    public static INDArray create(byte[] data, long[] shape, long[]strides, char order, DataType type) {
        return INSTANCE.create(data, shape, strides, order, type, Nd4j.getMemoryManager().getCurrentWorkspace());
    }

    /**
     * See {@link #create(int[], long[], long[], char, DataType)}
     */
    public static INDArray create(boolean[] data, long[] shape, long[]strides, char order, DataType type) {
        return INSTANCE.create(data, shape, strides, order, type, Nd4j.getMemoryManager().getCurrentWorkspace());
    }

    /**
     * This method creates "empty" INDArray with datatype determined by {@link #dataType()}
     *
     * @return Empty INDArray
     */
    public static INDArray empty() {
        return empty(Nd4j.dataType());
    }

    /**
     * This method creates "empty" INDArray of the specified datatype
     *
     * @return Empty INDArray
     */
    public static INDArray empty(DataType type) {
        if(EMPTY_ARRAYS[type.ordinal()] == null){
            try(MemoryWorkspace ignored = Nd4j.getMemoryManager().scopeOutOfWorkspaces()) {
                val ret = INSTANCE.empty(type);
                EMPTY_ARRAYS[type.ordinal()] = ret;
            }
        }
        return EMPTY_ARRAYS[type.ordinal()];
    }

    /**
     * Create an ndrray with the specified shape
     *
     * @param data  the data to use with tne ndarray
     * @param shape the shape of the array
     * @return the created ndarray
     */
    public static INDArray create(float[] data, int[] shape) {
        if (shape.length == 0 && data.length == 1) {
            return scalar(data[0]);
        }

        if (shape.length == 1) {
            if (shape[0] != data.length)
                throw new ND4JIllegalStateException("Shape of the new array doesn't match data length");
        }
        checkShapeValues(data.length, LongUtils.toLongs(shape));
        return INSTANCE.create(data, shape);
    }

    /**
     * See {@link #create(float[], int[])}
     */
    public static INDArray create(float[] data, long... shape) {
        if (shape.length == 0 && data.length == 1) {
            return scalar(data[0]);
        }
        commonCheckCreate(data.length, shape);
        return INSTANCE.create(data, shape, Nd4j.getStrides(shape, Nd4j.order()), DataType.FLOAT, Nd4j.getMemoryManager().getCurrentWorkspace());
    }

    /**
     * See {@link #create(float[], int[])}
     */
    public static INDArray create(double[] data, long... shape) {
        if (shape.length == 0 && data.length == 1) {
            return scalar(data[0]);
        }
        commonCheckCreate(data.length, shape);
        return INSTANCE.create(data, shape, Nd4j.getStrides(shape, Nd4j.order()), DataType.DOUBLE, Nd4j.getMemoryManager().getCurrentWorkspace());
    }

    /**
     * Create an array of the specified shape initialized with values from a java 1d array.
     *
     * @param data  the data to use with tne ndarray
     * @param shape the shape of the array
     * @return the created ndarray
     */
    public static INDArray create(double[] data, int[] shape) {
        commonCheckCreate(data.length, LongUtils.toLongs(shape));
        val lshape = ArrayUtil.toLongArray(shape);
        return INSTANCE.create(data, lshape, Nd4j.getStrides(lshape, Nd4j.order()), DataType.DOUBLE, Nd4j.getMemoryManager().getCurrentWorkspace());
    }

    /**
     * Create an array.
     * Use specified shape and ordering initialized with values from a java 1d array starting at offset.
     *
     * @param data java array used for initialisation. Must have at least the number of elements required.
     * @param shape  desired shape of new array.
     * @param offset the offset of data array used for initialisation.
     * @param ordering Fortran 'f' or C/C++ 'c' ordering.
     * @return the created ndarray.
     */
    public static INDArray create(double[] data, int[] shape, long offset, char ordering) {
        commonCheckCreate(data.length, LongUtils.toLongs(shape));
        return INSTANCE.create(data, shape, Nd4j.getStrides(shape, ordering), offset, ordering);
    }

    private static void  commonCheckCreate( int dataLength, long[] shape){
        if (shape.length== 1) {
            if (shape[0] != dataLength)
                throw new ND4JIllegalStateException("Shape of the new array " + Arrays.toString(shape)
                        + " doesn't match data length: " + dataLength);
        }

        checkShapeValues(dataLength, shape);
    }

    /**
     * See {@link #create(double[], int[], long, char )}
     */
    public static INDArray create(double[] data, long[] shape, long offset, char ordering) {
        commonCheckCreate(data.length, shape);
        return INSTANCE.create(data, shape, Nd4j.getStrides(shape, ordering), offset, ordering);
    }

    /**
     * Create an array of the specified type, shape and stride initialized with values from a java 1d array using offset.
     *
     * @param data java array used for initialisation. Must have at least the number of elements required.
     * @param shape desired shape of new array.
     * @param stride stride, separation of elements in each dimension.
     * @param offset the offset of data array used for initialisation.
     * @return the instance
     */
    public static INDArray create(float[] data, int[] shape, int[] stride, long offset) {
        commonCheckCreate(data.length, LongUtils.toLongs(shape));
        return INSTANCE.create(data, shape, stride, offset);
    }

    /**
     * Creates an array with the specified shape from a list of arrays.
     *
     * @param list list of arrays.
     * @param shape desired shape of new array. Must match the resulting shape of combining the list.
     * @return the instance
     */
    public static INDArray create(List<INDArray> list, int... shape) {
        checkShapeValues(shape);
        return INSTANCE.create(list, shape);
    }

    /**
     * See {@link #create(List, int[])}
     */
    public static INDArray create(List<INDArray> list, long... shape) {
        checkShapeValues(shape);
        return INSTANCE.create(list, shape);
    }

    /**
     * Creates an ndarray with the specified shape
     *
     * @param rows    the rows of the ndarray
     * @param columns the columns of the ndarray
     * @param stride  the stride for the ndarray
     * @param offset  the offset of the ndarray
     * @return the created ndarray.
     */
    public static INDArray create(int rows, int columns, int[] stride, long offset) {
        if (rows < 1 || columns < 1)
            throw new ND4JIllegalStateException("Number of rows and columns should be positive for new INDArray");

        return  INSTANCE.create(rows, columns, stride, offset);
    }

    /**
     * See {@link #create(int , int , int[] , long )}
     */
    public static INDArray zeros(int rows, int columns, int[] stride, long offset) {
        return create(rows, columns, stride, offset);
    }

    /**
     * Creates an ndarray with the specified shape
     *
     * @param shape  the shape of the ndarray
     * @param stride the stride for the ndarray
     * @param offset the offset of the ndarray
     * @return the instance
     */
    public static INDArray create(int[] shape, int[] stride, long offset) {
        checkShapeValues(shape);
        return INSTANCE.create(shape, stride, offset);
    }

    /**
     * See {@link #create(int[] , int[] , long )}
     */
    public static INDArray zeros(int[] shape, int[] stride, long offset) {
        return create(shape, stride, offset);
    }

    /**
     * Creates an ndarray with the specified shape
     *
     * @param rows    the rows of the ndarray
     * @param columns the columns of the ndarray
     * @param stride  the stride for the ndarray
     * @return the instance
     */
    public static INDArray create(int rows, int columns, int[] stride) {
        return create(rows, columns, stride, order());
    }

    /**
     * See {@link @see #create(int, int, int[], char)}
     */
    public static INDArray zeros(int rows, int columns, int[] stride) {
        return create(rows, columns, stride, order());
    }

    /**
     * Creates an ndarray with the specified shape
     *
     * @param shape  the shape of the ndarray
     * @param stride the stride for the ndarray
     * @return the instance
     */
    public static INDArray create(int[] shape, int[] stride) {
        return create(shape, stride, order());
    }

    /**
     * See {@link #create(int[], int[])}
     */
    public static INDArray create(long[] shape, long[] stride) {
        return create(shape, stride, order());
    }


    /**
     * See {@link #create(int[], int[])}
     */
    public static INDArray zeros(int[] shape, int[] stride) {
        return create(shape, stride);
    }


    /**
     * Creates an ndarray with the specified shape
     *
     * @param shape the shape of the array
     * @return the instance
     */
    public static INDArray create(int... shape) {
        return create(shape, order());
    }


    /**
     * Creates an ndarray with the specified shape
     *
     * @param shape the shape of the array
     * @return the instance
     */
    public static INDArray create(long... shape) {
        return create(shape, order());
    }

    /**
     * Create an array with specified shape and datatype.
     *
     * @param type Datatype of the new array.
     * @param shape  desired shape of new array.
     * @return the created ndarray.
     */
    public static INDArray create(DataType type, long... shape) {
        return create(type, shape, order());
    }

    /**
     * Create an array based on the data buffer with given shape, stride and offset.
     *
     * @param data data buffer used for initialisation. . Must have at least the number of elements required.
     * @param shape desired shape of new array.
     * @param strides stride, separation of elements in each dimension.
     * @param offset the offset of data array used for initialisation.
     * @return the created ndarray.
     */
    public static INDArray create(DataBuffer data, int[] shape, int[] strides, long offset) {
        checkShapeValues(shape);
        return  INSTANCE.create(data, shape, strides, offset);
    }

    /**
     * See {@link #create(DataBuffer, int[], int[], long)}
     */
    public static INDArray create(DataBuffer data, long[] shape, long[] strides, long offset) {
        checkShapeValues(shape);
        return  INSTANCE.create(data, shape, strides, offset);
    }

    /**
     * See {@link #create(DataBuffer, int[], int[], long)}. Uses default strides based on shape.
     */
    public static INDArray create(DataBuffer data, int[] shape, long offset) {
        checkShapeValues(shape);
        return  INSTANCE.create(data, shape, getStrides(shape), offset);
    }

    /**
     * See {@link #create(DataBuffer data, long[], long[], long, long, char )}
     */
    public static INDArray create(DataBuffer data, int[] newShape, int[] newStride, long offset, char ordering) {
        checkShapeValues(newShape);
        return INSTANCE.create(data, newShape, newStride, offset, ordering);
    }

    /**
     * See {@link #create(DataBuffer data, long[], long[], long, long, char )}
     */
    public static INDArray create(DataBuffer data, long[] newShape, long[] newStride, long offset, char ordering) {
        checkShapeValues(newShape);
        return INSTANCE.create(data, newShape, newStride, offset, ordering);
    }

    /**
     * Create an array based on the data buffer with given shape, stride and offset.
     *
     * @param data data buffer used for initialisation. . Must have at least the number of elements required.
     * @param newShape desired shape of new array.
     * @param newStride stride, separation of elements in each dimension.
     * @param offset the offset of data array used for initialisation.
     * @param ews element wise stride.
     * @param ordering Fortran 'f' or C/C++ 'c' ordering.
     * @return the created ndarray.
     */
    public static INDArray create(DataBuffer data, long[] newShape, long[] newStride, long offset, long ews, char ordering) {
        checkShapeValues(newShape);
        return INSTANCE.create(data, newShape, newStride, offset, ews, ordering);
    }

    /**
     * Create an array based on the data buffer with given shape, stride, offset and data type.
     *
     * @param data data buffer used for initialisation. . Must have at least the number of elements required.
     * @param newShape desired shape of new array.
     * @param newStride stride, separation of elements in each dimension.
     * @param offset the offset of data array used for initialisation.
     * @param ordering Fortran 'f' or C/C++ 'c' ordering.
     * @param dataType data type.
     * @return the created ndarray.
     */
    public static INDArray create(DataBuffer data, long[] newShape, long[] newStride, long offset, char ordering, DataType dataType) {
        checkShapeValues(newShape);
        return INSTANCE.create(data, newShape, newStride, offset, ordering, dataType);
    }

    // This method gets it own javadoc and not a @see because it is used  often.
    /**
     * Create an array based on the data buffer with given shape.
     *
     * @param data data data buffer used for initialisation. . Must have at least the number of elements required.
     * @param shape desired shape of new array.
     * @return the created ndarray.
     */
    public static INDArray create(DataBuffer data, int... shape) {
        checkShapeValues(shape);
        return INSTANCE.create(data, shape);
    }

    /**
     * See {@link #create(DataBuffer, int[])}
     */
    public static INDArray create(DataBuffer data, long... shape) {
        checkShapeValues(shape);
        return INSTANCE.create(data, shape);
    }

    // This method gets it own javadoc and not a @see because it is used  often.
    /**
     * Create an array based on the data buffer.
     *
     * @param buffer data data buffer used for initialisation.
     * @return the created ndarray.
     */
    public static INDArray create(DataBuffer buffer) {
        return INSTANCE.create(buffer);
    }

    /**
     * Create an array of given shape and data type.
     * @param shape desired shape of new array.
     * @param dataType data type.
     * @return  the created ndarray.
     */
    public static INDArray create(int[] shape, DataType dataType) {
        checkShapeValues(shape);
        return INSTANCE.create(shape, dataType, Nd4j.getMemoryManager().getCurrentWorkspace());
    }

    /**
     * @see #create(int[], DataType)
     */
    public static INDArray zeros(int[] shape, DataType dataType) {
        return create(shape, dataType);
    }

    // This method gets it own javadoc and not a @see because it is used  often.
    /**
     * Create an array withgiven shape and ordering based on a java double array.
     * @param data java array used for initialisation. Must have at least the number of elements required.
     * @param shape desired shape of new array.
     * @param ordering Fortran 'f' or C/C++ 'c' ordering.
     * @return the created ndarray.
     */
    public static INDArray create(double[] data, int[] shape, char ordering) {
        commonCheckCreate(data.length, LongUtils.toLongs(shape));
        val lshape = ArrayUtil.toLongArray(shape);
        return INSTANCE.create(data, lshape, Nd4j.getStrides(lshape, ordering), ordering, DataType.DOUBLE, Nd4j.getMemoryManager().getCurrentWorkspace());
    }

    /**
     * See {@link #create(double[], int[], char)}
     */
    public static INDArray create(float[] data, int[] shape, char ordering) {
        commonCheckCreate(data.length, LongUtils.toLongs(shape));
        return INSTANCE.create(data, shape, ordering);
    }

    /**
     * See {@link  #create(double[], int[], char)}
     */
    public static INDArray create(float[] data, long[] shape, char ordering) {
        checkShapeValues(data.length, shape);
        return INSTANCE.create(data, shape, Nd4j.getStrides(shape, ordering), ordering, DataType.FLOAT);
    }

    /**
     * See {@link #create(double[], int[], char)}
     */
    public static INDArray create(double[] data, long[] shape, char ordering) {
        checkShapeValues(data.length, shape);
        return INSTANCE.create(data, shape, Nd4j.getStrides(shape, ordering), ordering, DataType.DOUBLE, Nd4j.getMemoryManager().getCurrentWorkspace());
    }

    /**
     * Creates an ndarray with the specified shape
     *
     * @param shape  the shape of the ndarray
     * @param stride the stride for the ndarray
     * @param offset the offset of the ndarray
     * @return the instance
     */
    public static INDArray create(long[] shape, long[] stride, long offset, char ordering) {
        if(shape.length == 0)
            return Nd4j.scalar(0.0);

        checkShapeValues(shape);
        return INSTANCE.create(shape, stride, offset, ordering);
    }

    /**
     * Create a 2D array with given rows, columns, stride and ordering.
     * @param rows number of rows.
     * @param columns number of columns
     * @param stride stride, separation of elements in each dimension.
     * @param ordering Fortran 'f' or C/C++ 'c' ordering.
     * @return the created array.
     */
    public static INDArray create(int rows, int columns, int[] stride, char ordering) {
        int[] shape = new int[]{rows, columns};
        checkShapeValues(shape);
        return INSTANCE.create(shape, stride, 0, ordering);
    }

    /**
     * Creates an ndarray with the specified shape
     *
     * @param shape  the shape of the ndarray
     * @param stride the stride for the ndarray
     * @param ordering Fortran 'f' or C/C++ 'c' ordering.
     * @return the instance
     */
    public static INDArray create(int[] shape, int[] stride, char ordering) {
        if(shape.length == 0)
            return Nd4j.scalar(Nd4j.dataType(), 0.0);

        checkShapeValues(shape);
        return INSTANCE.create(shape, stride, 0, ordering);
    }

    /**
     * See {@link #create(int[], int[], char)}
     */
    public static INDArray create(long[] shape, long[] stride, char ordering) {
        if(shape.length == 0)
            return Nd4j.scalar(Nd4j.dataType(), 0.0);

        checkShapeValues(shape);
        return INSTANCE.create(shape, stride, 0, ordering);
    }

    /**
     * Creates an ndarray with the specified shape
     *
     * @param rows    the rows of the ndarray
     * @param columns the columns of the ndarray
     * @param ordering Fortran 'f' or C/C++ 'c' ordering.
     * @return the instance
     */
    public static INDArray create(long rows, long columns, char ordering) {
        return create(new long[] {rows, columns}, ordering);
    }

    /**
     * Create a 2D array initialized with zeros.
     *
     * @param rows    the rows of the ndarray
     * @param columns the columns of the ndarray
     * @param ordering Fortran 'f' or C/C++ 'c' ordering.
     * @return the instance
     */
    public static INDArray zeros(int rows, int columns, char ordering) {
        return create(new int[] {rows, columns}, ordering);
    }

    /**
     * Creates an ndarray with the specified shape
     *
     * @param shape the shape of the array
     * @param ordering Fortran 'f' or C/C++ 'c' ordering.
     * @return the instance
     */
    public static INDArray create(@NonNull int[] shape, char ordering) {
        if(shape.length == 0)
            return Nd4j.scalar(dataType(), 0.0);

        return INSTANCE.create(shape, ordering);
    }

    // used  often.
    /**
     * Create an array with given shape and ordering.
     *
     * @param shape the shape of the array
     * @param ordering Fortran 'f' or C/C++ 'c' ordering.
     * @return the created array.
     */
    public static INDArray create(@NonNull long[] shape, char ordering) {
        if(shape.length == 0)
            return Nd4j.scalar(dataType(), 0.0);
        //ensure shapes that wind up being scalar end up with the write shape

        checkShapeValues(shape);
        return INSTANCE.create(shape, ordering);
    }

    /**
     * Create an array with given shape, stride  and ordering.
     *
     * @param dataType data type.
     * @param shape the shape of the array
     * @param strides stride, separation of elements in each dimension.
     * @param ordering Fortran 'f' or C/C++ 'c' ordering.
     * @return the created array.
     */
    public static INDArray create(DataType dataType, @NonNull long[] shape, long[] strides, char ordering) {
        if(shape.length == 0)
            return Nd4j.empty(dataType);

        checkShapeValues(shape);
        return INSTANCE.create(dataType, shape, strides, ordering, Nd4j.getMemoryManager().getCurrentWorkspace());
    }

    // used often.
    /**
     * Create an array with given data type shape and ordering.
     *
     * @param dataType data type.
     * @param shape the shape of the array
     * @param ordering Fortran 'f' or C/C++ 'c' ordering.
     * @return the created array.
     */
    public static INDArray create(@NonNull DataType dataType, @NonNull long[] shape, char ordering) {
        if(shape.length == 0)
            return Nd4j.scalar(dataType, 0.0);
        //ensure shapes that wind up being scalar end up with the write shape
        checkShapeValues(shape);
        return INSTANCE.create(dataType, shape, ordering, Nd4j.getMemoryManager().getCurrentWorkspace());
    }

    /**
     * Throws exception on negative shape values.
     * @param shape to check
     */
    public static void checkShapeValues(long... shape) {
        for (long e: shape) {
            if (e < 0)
                throw new ND4JIllegalStateException("Invalid shape: Requested INDArray shape " + Arrays.toString(shape)
                        + " contains dimension size values < 0 (all dimensions must be 0 or more)");
        }
    }

    // made private as it is only used for internal checks.
    private static void checkShapeValues(int... shape) {
        checkShapeValues(LongUtils.toLongs(shape));
    }

    private static void checkShapeValues(int length, long... shape) {
        checkShapeValues(shape);
        if (ArrayUtil.prodLong(shape) != length && !(length == 1 && shape.length == 0))
            throw new ND4JIllegalStateException("Shape of the new array " + Arrays.toString(shape)
                    + " doesn't match data length: " + length + " - prod(shape) must equal the number of values provided");
    }


    /**
     * Creates an *uninitialized* array with the specified shape and ordering.<br>
     * <b>NOTE</b>: The underlying memory (DataBuffer) will not be initialized. Don't use this unless you know what you are doing.
     *
     * @param shape the shape of the array
     * @param ordering Fortran 'f' or C/C++ 'c' ordering.
     * @return the instance
     */
    public static INDArray createUninitialized(int[] shape, char ordering) {
        if (shape.length == 0)
            return scalar(dataType(), 0.0);

        checkShapeValues(shape);
        return INSTANCE.createUninitialized(shape, ordering);
    }

    public static INDArray createUninitialized(DataType type, long... shape) {
        return createUninitialized(type, shape, Nd4j.order());
    }

    /**
     * Creates an *uninitialized* array with the specified data type, shape and ordering.
     *
     * @param type data type
     * @param shape the shape of the array
     * @param ordering Fortran 'f' or C/C++ 'c' ordering.
     * @return the created array.
     */
    public static INDArray createUninitialized(DataType type, long[] shape, char ordering) {
        if (shape.length == 0) {
            if(type == DataType.UTF8){
                return scalar("");
            }
            return scalar(type, 0);
        }

        checkShapeValues(shape);
        return INSTANCE.createUninitialized(type, shape, ordering, Nd4j.getMemoryManager().getCurrentWorkspace());
    }

    /**
     * Creates an *uninitialized* array with the specified shape and ordering.
     *
     * @param shape the shape of the array
     * @param ordering Fortran 'f' or C/C++ 'c' ordering.
     * @return the created array.
     */
    public static INDArray createUninitialized(long[] shape, char ordering) {
        if (shape.length == 0)
            return scalar(dataType(), 0.0);

        checkShapeValues(shape);
        return INSTANCE.createUninitialized(shape, ordering);
    }

    /**
     * See {@link #createUninitialized(long[])}
     */
    public static INDArray createUninitialized(int... shape) {
        if(shape.length == 0)
            return Nd4j.scalar(dataType(), 0.0);
        checkShapeValues(shape);
        //ensure shapes that wind up being scalar end up with the write shape
        return createUninitialized(shape, Nd4j.order());
    }

    /**
     * Creates an *uninitialized* ndarray with the specified shape and default ordering.<br>
     * <b>NOTE</b>: The underlying memory (DataBuffer) will not be initialized. Don't use this unless you know what you are doing.
     *
     * @param shape the shape of the array
     * @return the instance
     */
    public static INDArray createUninitialized(long... shape) {
        checkShapeValues(shape);
        //ensure shapes that wind up being scalar end up with the write shape
        return createUninitialized(shape, Nd4j.order());
    }

    /**
     * This method creates an *uninitialized* ndarray of specified length and default ordering.
     *
     * PLEASE NOTE: Do not use this method unless you're 100% sure why you use it.
     *
     * @param length length of array to create
     * @return the created INDArray
     */
    public static INDArray createUninitialized(long length) {
        long[] shape = new long[] {length};
        return INSTANCE.createUninitialized(shape, order());
    }

    /**
     * Create an uninitialized ndArray. Detached from workspace.
     * @param dataType data type. Exceptions will be thrown for UTF8, COMPRESSED and UNKNOWN data types.
     * @param ordering  Fortran 'f' or C/C++ 'c' ordering.
     * @param shape the shape of the array.
     * @return the created detached array.
     */
    @SuppressWarnings("WeakerAccess") // For now. If part of public API it will need testing.
    public static INDArray createUninitializedDetached(DataType dataType, char ordering, long... shape){
        return INSTANCE.createUninitializedDetached(dataType, ordering, shape);
    }

    /**
     * See {@link #createUninitializedDetached(DataType, char, long...)} with default ordering.
     */
    public static INDArray createUninitializedDetached(DataType dataType, long... shape){
        return createUninitializedDetached(dataType, order(), shape);
    }


    ////////////////////// OTHER ///////////////////////////////


    /**
     * Creates an array with the specified data tyoe and shape initialized with zero.
     *
     * @param dataType data type.
     * @param shape the shape of the array
     * @return the created array.
     */
    public static INDArray zeros(DataType dataType, @NonNull long... shape) {
        if(shape.length == 0)
            return Nd4j.scalar(dataType, 0);

        return INSTANCE.create(dataType, shape, Nd4j.order(), Nd4j.getMemoryManager().getCurrentWorkspace());
    }

    /**
     * Creates an ndarray with the specified value
     * as the  only value in the ndarray.
     * Some people may know this as np.full
     *
     * @param shape the shape of the array
     * @param value the value to assign
     * @return the created ndarray
     */
    public static INDArray valueArrayOf(int[] shape, double value) {
        if (shape.length == 0)
            return scalar(value);

        checkShapeValues(shape);
        return INSTANCE.valueArrayOf(shape, value);
    }

    /**
     * Creates an ndarray with the specified value as the only value in the FLOAT32 datatype NDArray.
     * Equivalent to Numpy's np.full
     *
     * @param shape the shape of the array
     * @param value the value to assign
     * @return the created ndarray
     */
    public static INDArray valueArrayOf(long[] shape, float value) {
        return valueArrayOf(shape, (double)value, DataType.FLOAT);
    }

    /**
     * Creates an ndarray with the specified value as the only value in the INTEGER datatype NDArray.
     * Equivalent to Numpy's np.full
     *
     * @param shape the shape of the array
     * @param value the value to assign
     * @return the created ndarray
     */
    public static INDArray valueArrayOf(long[] shape, int value) {
        return valueArrayOf(shape, (double)value, DataType.INT);
    }

    /**
     * See {@link #valueArrayOf(long[], double, DataType)}
     */
    public static INDArray valueArrayOf(long[] shape, double value) {
        if (shape.length == 0)
            return scalar(value);

        checkShapeValues(shape);
        return INSTANCE.valueArrayOf(shape, value);
    }

    /**
     * Creates an ndarray with the specified value
     * as the  only value in the ndarray.
     * Some people may know this as np.full
     *
     * @param shape the shape of the array
     * @param value the value to assign
     * @param type data type
     * @return the created ndarray
     */
    @SuppressWarnings("Duplicates")
    public static INDArray valueArrayOf(long[] shape, double value, DataType type) {
        if (shape.length == 0)
            return scalar(type, value);

        checkShapeValues(shape);

        INDArray ret = createUninitialized(type, shape);
        ret.assign(value);
        return ret;
    }

    /**
     * See {@link #valueArrayOf(long[], double, DataType)}
     */
    @SuppressWarnings("Duplicates")
    public static INDArray valueArrayOf(long[] shape, long value, DataType type) {
        if (shape.length == 0)
            return scalar(type, value);

        checkShapeValues(shape);

        INDArray ret = createUninitialized(type, shape);
        ret.assign(value);
        return ret;
    }

    /**
     * Creates a row vector ndarray with the specified value
     * as the  only value in the ndarray
     *
     * Some people may know this as np.full
     *
     * @param num   number of columns
     * @param value the value to assign
     * @return the created ndarray
     */
    public static INDArray valueArrayOf(long num, double value) {
        return INSTANCE.valueArrayOf(new long[] {num}, value);
    }

    /**
     * Creates a row vector with the specified number of columns
     *
     * Some people may know this as np.full
     *
     * @param rows    the number of rows in the matrix
     * @param columns the columns of the ndarray
     * @param value   the value to assign
     * @return the created ndarray
     */
    public static INDArray valueArrayOf(long rows, long columns, double value) {
        return INSTANCE.valueArrayOf(rows, columns, value);
    }

    /**
     * Empty like
     *
     * @param arr the array to create the ones like
     * @return ones in the shape of the given array
     */
    public static INDArray zerosLike(INDArray arr) {
        return zeros(arr.dataType(), arr.shape());
    }

    /**
     * Ones like
     *
     * @param arr the array to create the ones like
     * @return ones in the shape of the given array
     */
    public static INDArray onesLike(INDArray arr) {
        return ones(arr.dataType(), arr.shape());
    }

    /**
     * Creates an array with the specified datatype and shape, with values all set to 1
     *
     * @param shape Shape fo the array
     * @return the created ndarray
     */
    public static INDArray ones(DataType dataType, @NonNull long... shape) {
        if(shape.length == 0)
            return Nd4j.scalar(dataType, 1.0);
        INDArray ret = INSTANCE.createUninitialized(dataType, shape, Nd4j.order(), Nd4j.getMemoryManager().getCurrentWorkspace());
        ret.assign(1);
        return ret;
    }

    /**
     * Concatenates two matrices horizontally. Matrices must have identical
     * numbers of rows.
     *
     * @param arrs the first matrix to concat
     */
    public static INDArray hstack(@NonNull INDArray... arrs) {
        return INSTANCE.hstack(arrs);
    }

    /**
     * Concatenates two matrices horizontally. Matrices must have identical
     * numbers of rows.
     *
     * @param arrs the first matrix to concat
     */
    public static INDArray hstack(Collection<INDArray> arrs) {
        INDArray[] arrays = arrs.toArray(new INDArray[0]);
        return  INSTANCE.hstack(arrays);
    }

    /**
     * Concatenates two matrices vertically. Matrices must have identical numbers of columns.<br>
     * Note that for vstack on rank 1 arrays, this is equivalent to {@link Nd4j#pile(INDArray...)}. Example: vstack([3],[3]) -> [2,3]
     *
     * @param arrs Arrays to vstack
     */
    public static INDArray vstack(@NonNull INDArray... arrs) {
        Preconditions.checkState(arrs != null && arrs.length > 0, "No input specified to vstack (null or length 0)");
        //noinspection ConstantConditions
        if(arrs[0].rank() == 1){
            //Edge case: vstack rank 1 arrays - gives rank 2... vstack([3],[3]) -> [2,3]
            return pile(arrs);
        }
        return  INSTANCE.vstack(arrs);
    }

    /**
     * Concatenates two matrices vertically. Matrices must have identical numbers of columns.<br>
     * Note that for vstack on rank 1 arrays, this is equivalent to {@link Nd4j#pile(INDArray...)}. Example: vstack([3],[3]) -> [2,3]
     *
     * @param arrs Arrays to vstack
     */
    public static INDArray vstack(Collection<INDArray> arrs) {
        INDArray[] arrays = arrs.toArray(new INDArray[0]);
        return vstack(arrays);
    }

    /**
     * This method averages input arrays, and returns averaged array.
     * On top of that, averaged array is propagated to all input arrays
     *
     * @param arrays arrays to average
     * @return averaged arrays
     */
    public static INDArray averageAndPropagate(INDArray[] arrays) {
        return INSTANCE.average(arrays);
    }


    /**
     * This method averages input arrays, and returns averaged array.
     * On top of that, averaged array is propagated to all input arrays
     *
     * @param arrays arrays to average
     * @return averaged arrays
     */
    public static INDArray averageAndPropagate(Collection<INDArray> arrays) {
        return  INSTANCE.average(arrays);
    }

    /**
     * This method averages input arrays, and returns averaged array.
     * On top of that, averaged array is propagated to all input arrays
     *
     * @param arrays arrays to average
     * @return averaged arrays
     */
    public static INDArray averageAndPropagate(INDArray target, Collection<INDArray> arrays) {
        return INSTANCE.average(target, arrays);
    }

    /**
     * Reshapes an ndarray to remove leading 1s
     * @param toStrip the ndarray to newShapeNoCopy
     * @return the reshaped ndarray
     */
    @SuppressWarnings({"unused"}) // Needs tests if part of public API.
    public static INDArray stripOnes(INDArray toStrip) {
        if (toStrip.isVector())
            return toStrip;
        else {
            long[] shape = Shape.squeeze(toStrip.shape());
            return toStrip.reshape(shape);
        }
    }

    /**
     * This method sums given arrays and stores them to a new array
     *
     * @param arrays array to accumulate
     * @return accumulated array.
     */
    public static INDArray accumulate(@NonNull INDArray... arrays) {
        if (arrays == null|| arrays.length == 0)
            throw new ND4JIllegalStateException("Input for accumulation is null or empty");

        return accumulate(Nd4j.create(arrays[0].shape(), arrays[0].ordering()), arrays);
    }

    /**
     * This method sums given arrays and stores them to a given target array
     *
     * @param target result array
     * @param arrays arrays to sum
     * @return result array
     */
    public static INDArray accumulate(INDArray target, Collection<INDArray> arrays) {
        return accumulate(target, arrays.toArray(new INDArray[0]));
    }

    /**
     * This method sums given arrays and stores them to a given target array
     *
     * @param target result array
     * @param arrays arrays to sum
     * @return result array
     */
    public static INDArray accumulate(INDArray target, INDArray[] arrays) {
        if (arrays == null|| arrays.length == 0)
            return target;
        return factory().accumulate(target, arrays);
    }

    /**
     * This method produces concatenated array, that consist from tensors, fetched from source array, against some dimension and specified indexes
     *
     * @param source source tensor
     * @param sourceDimension dimension of source tensor
     * @param indexes indexes from source array
     * @return result array
     */
    public static INDArray pullRows(INDArray source, int sourceDimension, @NonNull int... indexes) {
        return pullRows(source, sourceDimension, indexes, Nd4j.order());
    }

    /**
     * This method produces concatenated array,
     * that consist from tensors,
     * fetched from source array,
     * against some dimension and specified indexes
     *
     * @param source source tensor
     * @param sourceDimension dimension of source tensor
     * @param indexes indexes from source array
     * @return concatenated array
     */
    @SuppressWarnings("Duplicates")
    public static INDArray pullRows(INDArray source, int sourceDimension, int[] indexes, char order) {
        if (sourceDimension >= source.rank())
            throw new IllegalStateException("Source dimension can't be higher the rank of source tensor");

        if (indexes == null || indexes.length == 0)
            throw new IllegalStateException("Indexes shouldn't be empty");

        if (order != 'c' && order != 'f' && order != 'a')
            throw new IllegalStateException("Unknown order being passed in [" + order + "]");

        for (int idx : indexes) {
            if (idx < 0 || idx >= source.shape()[source.rank() - sourceDimension - 1]) {
                throw new IllegalStateException("Index can't be < 0 and >= " + source.shape()[source.rank() - sourceDimension - 1]);
            }
        }

        Preconditions.checkArgument(source.rank() > 1, "pullRows() can't operate on 0D/1D arrays");
        return INSTANCE.pullRows(source, sourceDimension, indexes, order);
    }

    /**
     * This method produces concatenated array, that consist from tensors, fetched from source array, against some
     * dimension and specified indexes.
     * The concatenated arrays are placed in the specified array.
     *
     * @param source source tensor
     * @param destination Destination tensor (result will be placed here)
     * @param sourceDimension dimension of source tensor
     * @param indexes indexes from source array
     * @return Destination array with specified tensors
     */
    @SuppressWarnings("Duplicates")
    public static INDArray pullRows(INDArray source, INDArray destination, int sourceDimension, @NonNull int... indexes){
        if (sourceDimension >= source.rank())
            throw new IllegalStateException("Source dimension can't be higher the rank of source tensor");

        if (indexes == null || indexes.length == 0)
            throw new IllegalStateException("Indexes shouldn't be empty");

        for (int idx : indexes) {
            if (idx < 0 || idx >= source.shape()[source.rank() - sourceDimension - 1]) {
                throw new IllegalStateException(
                        "Index can't be < 0 and >= " + source.shape()[source.rank() - sourceDimension - 1]);
            }
        }

        Preconditions.checkArgument(source.rank() > 1, "pullRows() can't operate on 0D/1D arrays");

        return INSTANCE.pullRows(source, destination, sourceDimension, indexes);
    }

    /**
     * Stack a set of N SDVariables of rank X into one rank X+1 variable.
     * If inputs have shape [a,b,c] then output has shape:<br>
     * axis = 0: [N,a,b,c]<br>
     * axis = 1: [a,N,b,c]<br>
     * axis = 2: [a,b,N,c]<br>
     * axis = 3: [a,b,c,N]<br>
     *
     * @param axis   Axis to stack on
     * @param values Input variables to stack. Must have the same shape for all inputs
     * @return Output array
     * @see #concat(int, INDArray...)
     */
    @SuppressWarnings("ConstantConditions")
    public static INDArray stack(int axis, @NonNull INDArray... values){
        Preconditions.checkArgument(values != null && values.length > 0, "No inputs: %s", (Object[]) values);
        Preconditions.checkState(axis >= -(values[0].rank()+1) && axis < values[0].rank()+1, "Invalid axis: must be between " +
                        "%s (inclusive) and %s (exclusive) for rank %s input, got %s", -(values[0].rank()+1), values[0].rank()+1,
                values[0].rank(), axis);

        Stack stack = new Stack(values, null, axis);
        INDArray[] outputArrays = Nd4j.getExecutioner().allocateOutputArrays(stack);
        stack.addOutputArgument(outputArrays);
        Nd4j.getExecutioner().execAndReturn(stack);
        return outputArrays[0];
    }

    /**
     * Concatneate ndarrays along a dimension
     *
     * @param dimension the dimension to concatenate along
     * @param toConcat  the ndarrays to concat
     * @return the merged ndarrays with an output shape of
     * the ndarray shapes save the dimension shape specified
     * which is then the sum of the sizes along that dimension
     */
    public static INDArray concat(int dimension, @NonNull INDArray... toConcat) {
        if(dimension < 0) {
            dimension += toConcat[0].rank();
        }

        return INSTANCE.concat(dimension, toConcat);
    }

    /**
     * Concatneate ndarrays along a dimension
     *
     * PLEASE NOTE: This method is special for GPU backend, it works on HOST side only.
     *
     * @param dimension dimension
     * @param toConcat arrayts to concatenate
     * @return concatenated arrays.
     */
    public static INDArray specialConcat(int dimension, @NonNull INDArray... toConcat) {
        return INSTANCE.specialConcat(dimension, toConcat);
    }

    /**
     * Create an ndarray of zeros
     *
     * @param shape the shape of the array
     * @return an ndarray with ones filled in
     */
    public static INDArray zeros(int[] shape, char order) {
        checkShapeValues(shape);
        return INSTANCE.create(shape, order);
    }

    /**
     * See {@link #zeros(int[] , char)}
     */
    public static INDArray zeros(long[] shape, char order) {
        checkShapeValues(shape);
        return  INSTANCE.create(shape, order);
    }

    /**
     * Create an ndarray of zeros
     *
     * @param shape the shape of the array
     * @return an ndarray with ones filled in
     */
    public static INDArray zeros(@NonNull int... shape) {
        return Nd4j.create(shape);
    }


    /**
     * Create an ndarray of zeros
     *
     * @param shape the shape of the array
     * @return an ndarray with ones filled in
     */
    public static INDArray zeros(@NonNull long... shape) {
        return Nd4j.create(shape);
    }

    /**
     * Create an ndarray of ones
     *
     * @param shape the shape of the array
     * @return an ndarray with ones filled in
     */
    public static INDArray ones(@NonNull int... shape) {
        return (shape.length == 0) ? Nd4j.scalar(dataType(), 1.0) : INSTANCE.ones(shape);
    }


    /**
     * See {@link #ones(int... shape)}
     */
    public static INDArray ones(@NonNull long... shape) {
        if(shape.length == 0)
            return Nd4j.scalar(dataType(), 1.0);
        checkShapeValues(shape);
        return INSTANCE.ones(shape);
    }

    /**
     * Create a scalar ndarray with the specified value
     *
     * @param value the value to initialize the scalar with
     * @return the created ndarray
     */
    public static INDArray scalar(Number value) {
        return INSTANCE.scalar(value);
    }

    /**
     * Create a scalar ndarray with the specified value and datatype
     *
     * @param value the value to initialize the scalar with
     * @return the created ndarray
     */
    public static INDArray scalar(DataType dataType, Number value) {
        val ws = Nd4j.getMemoryManager().getCurrentWorkspace();

        switch (dataType) {
            case DOUBLE:
                return INSTANCE.create(new double[] {value.doubleValue()}, new long[] {}, new long[] {}, dataType, ws);
            case FLOAT:
            case BFLOAT16:
            case HALF:
                return INSTANCE.create(new float[] {value.floatValue()}, new long[] {}, new long[] {}, dataType, ws);
            case UINT32:
            case INT:
                return INSTANCE.create(new int[] {value.intValue()}, new long[] {}, new long[] {}, dataType, ws);
            case UINT64:
            case LONG:
                return INSTANCE.create(new long[] {value.longValue()}, new long[] {}, new long[] {}, dataType, ws);
            case UINT16:
            case SHORT:
                return INSTANCE.create(new short[] {value.shortValue()}, new long[] {}, new long[] {}, dataType, ws);
            case BYTE:
                return INSTANCE.create(new byte[] {value.byteValue()}, new long[] {}, new long[] {}, dataType, ws);
            case UBYTE:
                return INSTANCE.create(new short[] {value.shortValue()}, new long[] {}, new long[] {}, dataType, ws);
            case BOOL:
                return INSTANCE.create(new byte[] {value.byteValue()}, new long[] {}, new long[] {}, dataType, ws);

            default:
                throw new UnsupportedOperationException("Unsupported data type used: " + dataType + " only numerical data types supported for this method.");
        }
    }

    /**
     * Create a scalar nd array with the specified value
     *
     * @param value the value of the scalar
     * @return the scalar nd array
     */
    public static INDArray scalar(double value) {
        return scalar(DataType.DOUBLE, value);
    }

    /**
     * Create a scalar NDArray with the specified value and FLOAT datatype
     *
     * @param value the value of the scalar
     * @return the scalar nd array
     */
    public static INDArray scalar(float value) {
        return scalar(DataType.FLOAT, value);
    }

    /**
     * Create a scalar NDArray with the specified value and BOOLEAN datatype
     *
     * @param value the value of the scalar
     * @return the scalar nd array
     */
    public static INDArray scalar(boolean value) {
        return scalar(DataType.BOOL, value ? 1 : 0);
    }

    /**
     * Create a scalar NDArray with the specified value and INT datatype
     *
     * @param value the value of the scalar
     * @return the scalar nd array
     */
    public static INDArray scalar(int value) {
        return scalar(DataType.INT, value);
    }

    /**
     * Create a scalar NDArray with the specified value and LONG datatype
     *
     * @param value the value of the scalar
     * @return the scalar nd array
     */
    public static INDArray scalar(long value) {
        return scalar(DataType.LONG, value);
    }

    /**
     * Get the strides for the given order and shape
     *
     * @param shape the shape of the array
     * @param order the order to getScalar the strides for
     * @return the strides for the given shape and order
     */
    public static int[] getStrides(int[] shape, char order) {
        if (order == NDArrayFactory.FORTRAN)
            return ArrayUtil.calcStridesFortran(shape);
        return ArrayUtil.calcStrides(shape);
    }

    public static long[] getStrides(long[] shape, char order) {
        if (order == NDArrayFactory.FORTRAN)
            return ArrayUtil.calcStridesFortran(shape);
        return ArrayUtil.calcStrides(shape);
    }

    /**
     * Get the strides based on the shape
     * and NDArrays.order()
     *
     * @param shape the shape of the array
     * @return the strides for the given shape
     * and order specified by NDArrays.order()
     */
    public static int[] getStrides(@NonNull int... shape) {
        return getStrides(shape, Nd4j.order());
    }

    /**
     * Get the strides based on the shape
     * and NDArrays.order()
     *
     * @param shape the shape of the array
     * @return the strides for the given shape
     * and order specified by NDArrays.order()
     */
    public static long[] getStrides(@NonNull long... shape) {
        return getStrides(shape, Nd4j.order());
    }

    /**
     * An alias for repmat
     *
     * @param tile   the ndarray to tile
     * @param repeat the shape to repeat
     * @return the tiled ndarray
     */
    public static INDArray tile(INDArray tile, @NonNull int... repeat) {
        return Nd4j.exec(new Tile(new INDArray[]{tile}, new INDArray[]{}, repeat))[0];
    }

    /**
     * Initializes nd4j
     */
    private synchronized void initContext() {
        try {
            defaultFloatingPointDataType = new AtomicReference<>();
            defaultFloatingPointDataType.set(DataType.FLOAT);
            Nd4jBackend backend = Nd4jBackend.load();
            initWithBackend(backend);
        } catch (NoAvailableBackendException e) {
            throw new RuntimeException(e);
        }
    }

    /**
     * Initialize with the specific backend
     * @param backend the backend to initialize with
     */
    @SuppressWarnings({"unchecked", "Duplicates"})
    public void initWithBackend(Nd4jBackend backend) {
        VersionCheck.checkVersions();

        try {
            if (System.getProperties().getProperty("backends") != null
                    && !System.getProperties().getProperty("backends").contains(backend.getClass().getName())) {
                return;
            }

            if (!isSupportedPlatform()) {
                showAttractiveMessage(getMessageForUnsupportedPlatform());
                return;
            }

            Nd4j.backend = backend;
            updateNd4jContext();
            props = Nd4jContext.getInstance().getConf();
            PropertyParser pp = new PropertyParser(props);

            String otherDtype = pp.toString(ND4JSystemProperties.DTYPE);
            dtype = otherDtype.equalsIgnoreCase("float") ? DataType.FLOAT
                    : otherDtype.equalsIgnoreCase("half") ? DataType.HALF : DataType.DOUBLE;

            if (dtype == DataType.HALF && backend.getClass().getName().equals("CpuBackend")) {
                showAttractiveMessage(getMessageForNativeHalfPrecision());
            }

            if (Nd4j.dataType() != dtype){
                DataTypeUtil.setDTypeForContext(dtype);
            }

            compressDebug = pp.toBoolean(COMPRESSION_DEBUG);
            char ORDER = pp.toChar(ORDER_KEY, NDArrayFactory.C);

            Class<? extends BasicAffinityManager> affinityManagerClazz = ND4JClassLoading
                    .loadClassByName(pp.toString(AFFINITY_MANAGER));
            affinityManager = affinityManagerClazz.newInstance();
            Class<? extends NDArrayFactory> ndArrayFactoryClazz = ND4JClassLoading
                    .loadClassByName(pp.toString(NDARRAY_FACTORY_CLASS));
            Class<? extends ConvolutionInstance> convolutionInstanceClazz = ND4JClassLoading
                    .loadClassByName(pp.toString(CONVOLUTION_OPS, DefaultConvolutionInstance.class.getName()));
            String defaultName = pp.toString(DATA_BUFFER_OPS, "org.nd4j.linalg.cpu.nativecpu.buffer.DefaultDataBufferFactory");
            Class<? extends DataBufferFactory> dataBufferFactoryClazz = ND4JClassLoading
                    .loadClassByName(pp.toString(DATA_BUFFER_OPS, defaultName));
            Class<? extends BaseShapeInfoProvider> shapeInfoProviderClazz = ND4JClassLoading
                    .loadClassByName(pp.toString(SHAPEINFO_PROVIDER));

            Class<? extends BasicConstantHandler> constantProviderClazz = ND4JClassLoading
                    .loadClassByName(pp.toString(CONSTANT_PROVIDER));

            Class<? extends BasicMemoryManager> memoryManagerClazz = ND4JClassLoading
                    .loadClassByName(pp.toString(MEMORY_MANAGER));

            allowsOrder = backend.allowsOrder();
            String rand = pp.toString(RANDOM_PROVIDER, DefaultRandom.class.getName());
            Class<? extends org.nd4j.linalg.api.rng.Random> randomClazz = ND4JClassLoading.loadClassByName(rand);
            randomFactory = new RandomFactory(randomClazz);

            Class<? extends MemoryWorkspaceManager> workspaceManagerClazz = ND4JClassLoading
                    .loadClassByName(pp.toString(WORKSPACE_MANAGER));

            Class<? extends BlasWrapper> blasWrapperClazz = ND4JClassLoading.loadClassByName(pp.toString(BLAS_OPS));
            String clazzName = pp.toString(DISTRIBUTION, DefaultDistributionFactory.class.getName());
            Class<? extends DistributionFactory> distributionFactoryClazz = ND4JClassLoading.loadClassByName(clazzName);


            memoryManager = memoryManagerClazz.newInstance();
            constantHandler = constantProviderClazz.newInstance();
            shapeInfoProvider = shapeInfoProviderClazz.newInstance();
            workspaceManager = workspaceManagerClazz.newInstance();

            Class<? extends OpExecutioner> opExecutionerClazz = ND4JClassLoading
                    .loadClassByName(pp.toString(OP_EXECUTIONER, DefaultOpExecutioner.class.getName()));

            OP_EXECUTIONER_INSTANCE = opExecutionerClazz.newInstance();
            Constructor c2 = ndArrayFactoryClazz.getConstructor(DataType.class, char.class);
            INSTANCE = (NDArrayFactory) c2.newInstance(dtype, ORDER);
            CONVOLUTION_INSTANCE = convolutionInstanceClazz.newInstance();
            BLAS_WRAPPER_INSTANCE = blasWrapperClazz.newInstance();
            DATA_BUFFER_FACTORY_INSTANCE = dataBufferFactoryClazz.newInstance();

            DISTRIBUTION_FACTORY = distributionFactoryClazz.newInstance();

            if (isFallback()) {
                fallbackMode.set(true);
                showAttractiveMessage(getMessageForFallback());
            } else {
                fallbackMode.set(false);
            }

            String logInitProperty = System.getProperty(ND4JSystemProperties.LOG_INITIALIZATION, "true");
            if(Boolean.parseBoolean(logInitProperty)) {
                OP_EXECUTIONER_INSTANCE.printEnvironmentInformation();
            }

            val actions = ND4JClassLoading.loadService(EnvironmentalAction.class);
            val mappedActions = new HashMap<String, EnvironmentalAction>();
            for (val a: actions) {
                if (!mappedActions.containsKey(a.targetVariable()))
                    mappedActions.put(a.targetVariable(), a);
            }

            for (val e: mappedActions.keySet()) {
                val action = mappedActions.get(e);
                val value = System.getenv(e);
                if (value != null) {
                    try {
                        action.process(value);
                    } catch (Exception e2) {
                        logger.info("Failed to process env variable [" + e + "], got exception: " + e2.toString());
                    }
                }
            }

            backend.logBackendInit();
        } catch (Exception e) {
            throw new RuntimeException(e);
        }

    }

    private static boolean isSupportedPlatform() {
        return (System.getProperty("java.vm.name").equalsIgnoreCase("Dalvik")
                || System.getProperty("os.arch").toLowerCase().startsWith("arm")
                || System.getProperty("sun.arch.data.model").equals("64"));
    }

    private static void showAttractiveMessage(String... strings) {
        System.out.println(attract(strings));
    }

    private static String attract(String... strings) {
        String delimiter = "!!!!!!!!!!!!!!!!!!!!!!!!!!!!!!!!!!!!!!!!!!!!!!!!!!!!!!!!!!!!!!!!!!!!!!!!!!!!!!!!!!!!!";
        String shift = "                 ";
        StringBuilder sb = new StringBuilder().append(delimiter).append("\n").append("\n");
        for (String s : strings) {
            sb.append(shift).append(s).append("\n");
        }
        sb.append("\n").append(delimiter).append("\n");
        return sb.toString();
    }

    private static String[] getMessageForUnsupportedPlatform() {
        return new String[] {"Unfortunately you can't use DL4j/ND4j on 32-bit x86 JVM",
                "Please, consider running this on 64-bit JVM instead"};
    }

    private static String[] getMessageForFallback() {
        return new String[] {"ND4J_FALLBACK environment variable is detected!", "Performance will be slightly reduced"};
    }

    private String[] getMessageForNativeHalfPrecision() {
        return new String[] {"Half-precision data opType isn't support for nd4j-native",
                "Please, consider using FLOAT or DOUBLE data opType instead"};
    }

    private void updateNd4jContext() throws IOException {
        try (InputStream is = backend.getConfigurationResource().getInputStream()) {
            Nd4jContext.getInstance().updateProperties(is);
        }
    }

    private boolean isFallback() {
        String fallback = System.getenv(ND4JEnvironmentVars.ND4J_FALLBACK);
        if (fallback == null) {
            return false;
        }
        return (fallback.equalsIgnoreCase("true") || fallback.equalsIgnoreCase("1"));
    }

    /**
     *
     * @return Shape info provider
     */
    public static ShapeInfoProvider getShapeInfoProvider() {
        return shapeInfoProvider;
    }

    /**
     *
     * @return constant handler
     */
    public static ConstantHandler getConstantHandler() {
        return constantHandler;
    }

    /**
     *
     * @return affinity manager
     */
    public static AffinityManager getAffinityManager() {
        return affinityManager;
    }

    /**
     *
     * @return NDArrayFactory
     */
    public static NDArrayFactory getNDArrayFactory() {
        return INSTANCE;
    }

    /**
     * This method returns BasicNDArrayCompressor instance,
     * suitable for NDArray compression/decompression
     * at runtime
     *
     * @return BasicNDArrayCompressor instance
     */
    public static BasicNDArrayCompressor getCompressor() {
        return BasicNDArrayCompressor.getInstance();
    }

    /**
     * This method returns backend-specific MemoryManager implementation, for low-level memory management
     * @return MemoryManager
     */
    public static MemoryManager getMemoryManager() {
        return memoryManager;
    }

    /**
     * This method returns sizeOf(currentDataType), in bytes
     *
     * @return number of bytes per element
     * @deprecated Use DataType.width()
     */
    @Deprecated
    public static int sizeOfDataType() {
        return sizeOfDataType(Nd4j.dataType());
    }

    /**
     * This method returns size of element for specified dataType, in bytes
     *
     * @param dtype number of bytes per element
     * @return element size
     */
    public static int sizeOfDataType(DataType dtype) {
        switch (dtype) {
            case BYTE:
            case BOOL:
            case UBYTE:
                return 1;
            case UINT16:
            case SHORT:
            case BFLOAT16:
            case HALF:
                return 2;
            case UINT32:
            case FLOAT:
            case INT:
                return 4;
            case UINT64:
            case LONG:
            case DOUBLE:
                return 8;
            default:
                throw new ND4JIllegalStateException("Unsupported data type: [" + dtype +"]" );
        }
    }

    /**
     * This method enables fallback to safe-mode for specific operations. Use of this method will reduce performance.
     * Currently supported operations are:
     *  1) CPU GEMM
     *
     * PLEASE NOTE: Do not use this method, unless you have too.
     *
     * @param reallyEnable fallback mode
     */
    public static void enableFallbackMode(boolean reallyEnable) {
        fallbackMode.set(reallyEnable);
    }

    /**
     * This method checks, if fallback mode was enabled.
     *
     * @return fallback mode
     */
    @SuppressWarnings("BooleanMethodIsAlwaysInverted")
    public static boolean isFallbackModeEnabled() {
        return fallbackMode.get();
    }

    /**
     * This method returns WorkspaceManager implementation to be used within this JVM process
     *
     * @return WorkspaceManager
     */
    public static MemoryWorkspaceManager getWorkspaceManager() {
        return workspaceManager;
    }

    /**
     * This method stacks vertically examples with the same shape, increasing result dimensionality.
     * I.e. if you provide bunch of 3D tensors, output will be 4D tensor. Alignment is always applied to axis 0.
     *
     * @param arrays arrays to stack
     * @return stacked arrays
     */
    public static INDArray pile(@NonNull INDArray... arrays) {
        // if we have vectors as input, it's just vstack use case

        long[] shape = arrays[0].shape();
        //noinspection deprecation
        long[] newShape = ArrayUtils.add(shape, 0, 1);

        List<INDArray> reshaped = new ArrayList<>();
        for(INDArray array: arrays) {
            reshaped.add(array.reshape(array.ordering(), newShape));
        }

        return Nd4j.vstack(reshaped);
    }

    /**
     * This method stacks vertically examples with the same shape, increasing result dimensionality. I.e. if you provide bunch of 3D tensors, output will be 4D tensor. Alignment is always applied to axis 0.
     *
     * @param arrays arrays to stack
     * @return stacked array
     */
    public static INDArray pile(@NonNull Collection<INDArray> arrays) {
        return pile(arrays.toArray(new INDArray[0]));
    }

    /**
     * This method does the opposite to pile/vstack/hstack - it returns independent TAD copies along given dimensions
     *
     * @param tensor Array to tear
     * @param dimensions dimensions
     * @return Array copies
     */
    public static INDArray[] tear(INDArray tensor, @NonNull int... dimensions) {
        if (dimensions.length >= tensor.rank())
            throw new ND4JIllegalStateException("Target dimensions number should be less tensor rank");

        for (int dimension : dimensions)
            if (dimension < 0) throw new ND4JIllegalStateException("Target dimensions can't have negative values");

        return factory().tear(tensor, dimensions);
    }

    /**
     *   Upper triangle of an array.


     Referenced from the numpy docs:

     Return a copy of a matrix with the elements below the `k`-th diagonal
     zeroed.

     Please refer to the documentation for `tril` for further details.

     See Also
     --------
     tril : lower triangle of an array

     Examples
     --------
     >>> np.triu([[1,2,3],[4,5,6],[7,8,9],[10,11,12]], -1)
     array([[ 1,  2,  3],
     [ 4,  5,  6],
     [ 0,  8,  9],
     [ 0,  0, 12]])

     """
     m = asanyarray(m)
     mask = tri(*m.shape[-2:], k=k-1, dtype=bool)

     return where(mask, zeros(1, m.dtype), m)

     * @param m source array
     * @param k to zero below the k-th diagonal
     * @return copy with elements  below the `k`-th diagonal zeroed.
     */
    public static INDArray triu(INDArray m,int k) {

        /*
         * Find a way to apply choose with an existing condition array.
         * (This appears to be the select op in libnd4j)
         */
        INDArray result = Nd4j.createUninitialized(m.shape());

        val op = DynamicCustomOp.builder("triu")
                .addInputs(m)
                .addOutputs(result)
                .addIntegerArguments(k)
                .build();

        Nd4j.getExecutioner().execAndReturn(op);
        return result;
    }

    /**
     * See {@link #tri(int,int,int)} with m = n, k=0.
     */
    public static INDArray tri(int n) {
        return tri(n,n,0);
    }

    /**
     * See {@link #tri(int,int,int)} with m = n.
     */
    public static INDArray tri(int n,int k) {
        return tri(n,n,k);
    }

    /**
     * Like the scipy function tri.
     * From the scipy documentation:
     *  An array with ones at and below the given diagonal and zeros elsewhere.
     * @param n number of rows in the array
     * @param m number of columns in the array ( can be just equal to n)
     * @param k    The sub-diagonal at and below which the array is filled.
    `k` = 0 is the main diagonal, while `k` < 0 is below it,
    and `k` > 0 is above.  The default is 0.
     * @return array with ones at and below the given diagonal and zeros elsewhere
     */
    public static INDArray tri(int n,int m,int k) {
        INDArray ret = Nd4j.createUninitialized(n, m);
        val op = DynamicCustomOp.builder("tri")
                .addIntegerArguments(n, m, k)
                .addOutputs(ret)
                .build();

        Nd4j.getExecutioner().execAndReturn(op);
        return ret;
    }

    /**
     * Similar to numpy.where operation.
     * Supports two modes of operation:<br>
     * (a) condition array only is provided: returns N 1d arrays of the indices where "condition" values are non-zero.
     * Specifically, each output out has shape [numNonZero(condition)], such that in[out[0], ..., out[n-1]] is non-zero<br>
     * (b) all 3 arrays are provided: returns {@code out[i] = (condition[i] != 0 ? x[i] : y[i])}<br>
     * @param condition Condition array
     * @param x         X array. If null, y must be null also.
     * @param y         Y array. If null, x must be null also
     * @return Either the indices where condition is non-zero (if x and y are null), or values from x/y depending on
     * value of condition
     */
    public static INDArray[] where(INDArray condition, INDArray x, INDArray y){
        Preconditions.checkState((x == null && y == null) || (x != null && y != null), "Both X and Y must be" +
                "null, or neither must be null");
        DynamicCustomOp.DynamicCustomOpsBuilder op = DynamicCustomOp.builder("where_np");
        List<LongShapeDescriptor> outShapes;
        if(x == null){
            //First case: condition only...
            op.addInputs(condition);
        } else {
            if(!x.equalShapes(y) || !x.equalShapes(condition)){
                //noinspection ConstantConditions
                Preconditions.throwStateEx("Shapes must be equal: condition=%s, x=%s, y=%s", condition.shape(), x.shape(), y.shape());
            }
            op.addInputs(condition, x, y);
        }
        DynamicCustomOp o = op.build();
        outShapes = Nd4j.getExecutioner().calculateOutputShape(o);
        INDArray[] outputs = new INDArray[outShapes.size()];

        if(x == null && (outShapes.get(0) == null || outShapes.get(0).getShape().length == 0 || outShapes.get(0).getShape()[0] == 0)){
            //Empty: no conditions match
            for( int i=0; i<outputs.length; i++ ){
                outputs[i]  = Nd4j.empty();
            }
            return outputs;
        }

        for(int i=0; i<outputs.length; i++){
            outputs[i] = Nd4j.create(outShapes.get(i), false);
        }
        op.addOutputs(outputs);

        Nd4j.getExecutioner().execAndReturn(op.build());
        return outputs;
    }


    /**
     * Write an {@link INDArray} to a {@link File} in Numpy .npy format, which can then be loaded with numpy.load
     * @param arr the array to write in Numpy .npy format
     * @param file the file to write to
     * @throws IOException if an error occurs when writing the file
     */
    @SuppressWarnings("WeakerAccess")
    public static void writeAsNumpy(INDArray arr, File file) throws IOException {
        writeAsNumpy(arr, new FileOutputStream(file));
    }


    /**
     * Converts an {@link INDArray} to a numpy struct.
     * @param arr the array to convert
     * @return a pointer to the numpy struct
     */
    @SuppressWarnings("WeakerAccess")
    public static Pointer convertToNumpy(INDArray arr)  {
        return INSTANCE.convertToNumpy(arr);
    }


    /**
     * Writes an array to an output stream
     * @param arr the array to write
     * @param writeTo the output stream to write to
     */
    @SuppressWarnings("WeakerAccess")
    public static void writeAsNumpy(INDArray arr, OutputStream writeTo) throws IOException {
        try(BufferedOutputStream bufferedOutputStream = new BufferedOutputStream(writeTo)) {
            Pointer asNumpy = convertToNumpy(arr);
            WritableByteChannel channel = Channels.newChannel(bufferedOutputStream);

            int written = channel.write(asNumpy.asByteBuffer());
            if(written != asNumpy.capacity()) {
                throw new IllegalStateException("Not all bytes were written! Original capacity " + asNumpy.capacity() + " but wrote " + written);
            }

            bufferedOutputStream.flush();
        }
    }


    /**
     * Create from an in memory numpy pointer
     *
     * @param pointer the pointer to the
     *                numpy array
     * @return an ndarray created from the in memory
     * numpy pointer
     */
    @SuppressWarnings("WeakerAccess")
    public static INDArray createFromNpyPointer(Pointer pointer) {
        return INSTANCE.createFromNpyPointer(pointer);
    }

    /**
     * Create an INDArray from a given Numpy .npy file.
     *
     * @param path Path to the .npy file to read
     * @return the created ndarray
     */
    public static INDArray readNpy(@NonNull String path){
        return readNpy(new File(path));
    }

    /**
     * Create an INDArray from a given Numpy .npy file.
     *
     * @param file the file to create the ndarray from
     * @return the created ndarray
     */
    public static INDArray readNpy(@NonNull File file){
        return createFromNpyFile(file);
    }

    /**
     * Create an INDArray from a given Numpy .npy file.
     *
     * @param file the file to create the ndarray from
     * @return the created ndarray
     */
    public static INDArray createFromNpyFile(@NonNull File file) {
        if (!file.exists())
            throw new IllegalArgumentException("File [" + file.getAbsolutePath() + "] doesn't exist");

        return INSTANCE.createFromNpyFile(file);
    }

    public static Map<String, INDArray> createFromNpzFile(File file) throws Exception{
        return INSTANCE.createFromNpzFile(file);
    }

    /**
     * Create a numpy array based on the passed in input stream
     * @param is the input stream to read
     * @return the loaded ndarray
     */
    @SuppressWarnings("unused")
    public static INDArray createNpyFromInputStream(@NonNull InputStream is) throws IOException {
        byte[] content = IOUtils.toByteArray(is);
        return createNpyFromByteArray(content);
    }


    /**
     * Create an {@link INDArray} from the given numpy input.<br>
     * The numpy input follows the format:
     * https://docs.scipy.org/doc/numpy-1.14.0/neps/npy-format.html
     *
     * @param input the input byte array with the npy format
     * @return the equivalent {@link INDArray}
     */
    public static INDArray createNpyFromByteArray(@NonNull byte[] input) {
        ByteBuffer byteBuffer = ByteBuffer.allocateDirect(input.length);
        byteBuffer.put(input);
        ((Buffer) byteBuffer).rewind();
        Pointer pointer = new Pointer(byteBuffer);
        return createFromNpyPointer(pointer);
    }

    /**
     * Converts an {@link INDArray} to a byte array
     * @param input the input array
     * @return the {@link INDArray} as a byte array
     * with the numpy format.
     * For more on the format, see: https://docs.scipy.org/doc/numpy-1.14.0/neps/npy-format.html
     */
    public static byte[] toNpyByteArray(INDArray input) {
        try {
            ByteArrayOutputStream byteArrayOutputStream = new ByteArrayOutputStream();
            writeAsNumpy(input, byteArrayOutputStream);
            return byteArrayOutputStream.toByteArray();
        } catch (IOException e){
            //Should never happen
            throw new RuntimeException(e);
        }
    }


    /**
     * Create an {@link INDArray} from a flatbuffers {@link FlatArray}
     * @param array the array to create the {@link INDArray} from
     * @return the created {@link INDArray}
     */
    public static INDArray createFromFlatArray(FlatArray array) {
        val dtype = array.dtype();
        val order = array.byteOrder();
        val rank = (int) array.shape(0);
        val shapeInfo = new long[Shape.shapeInfoLength(rank)];
        for (int e = 0; e < shapeInfo.length; e++)
            shapeInfo[e] = array.shape(e);

        val shapeOf = Shape.shapeOf(shapeInfo);
        DataType _dtype = FlatBuffersMapper.getDataTypeFromByte(dtype);
        if (Shape.isEmpty(shapeInfo)) {
            if(Shape.rank(shapeInfo) == 0) {
                return Nd4j.empty();
            } else {
                return Nd4j.create(_dtype, shapeOf);
            }
        }

        char ordering = shapeInfo[shapeInfo.length - 1] == 99 ? 'c' : 'f';


        val stridesOf = Shape.stridesOf(shapeInfo);


        val _order = FlatBuffersMapper.getOrderFromByte(order);
        val prod = rank > 0 ? ArrayUtil.prod(shapeOf) : 1;

        val bb = array.bufferAsByteBuffer();
        switch (_dtype) {
            case DOUBLE: {
                val doubles = new double[prod];
                val db = bb.order(_order).asDoubleBuffer();
                for (int e = 0; e < prod; e++)
                    doubles[e] = db.get(e);

                return Nd4j.create(doubles, shapeOf, stridesOf, ordering, DataType.DOUBLE);
            }
            case FLOAT: {
                val doubles = new float[prod];
                val fb = bb.order(_order).asFloatBuffer();
                for (int e = 0; e < prod; e++)
                    doubles[e] = fb.get(e);

                return Nd4j.create(doubles, shapeOf, stridesOf, ordering, DataType.FLOAT);
            }
            case HALF: {
                val doubles = new float[prod];
                val sb = bb.order(_order).asShortBuffer();
                for (int e = 0; e < prod; e++)
                    doubles[e] = HalfIndexer.toFloat((int) sb.get(e));

                return Nd4j.create(doubles, shapeOf, stridesOf, ordering, DataType.HALF);
            }
            case INT: {
                val doubles = new int[prod];
                val sb = bb.order(_order).asIntBuffer();
                for (int e = 0; e < prod; e++)
                    doubles[e] = sb.get(e);

                return Nd4j.create(doubles, shapeOf, stridesOf, ordering, DataType.INT);
            }
            case LONG: {
                val doubles = new long[prod];
                val sb = bb.order(_order).asLongBuffer();
                for (int e = 0; e < prod; e++)
                    doubles[e] = sb.get(e);

                return Nd4j.create(doubles, shapeOf, stridesOf, ordering, DataType.LONG);
            }
            case SHORT: {
                val doubles = new short[prod];
                val sb = bb.order(_order).asShortBuffer();
                for (int e = 0; e < prod; e++)
                    doubles[e] = sb.get(e);

                return Nd4j.create(doubles, shapeOf, stridesOf, ordering, DataType.SHORT);
            }
            case BYTE: {
                val bytes = new byte[prod];
                val sb = bb.order(_order).asReadOnlyBuffer();
                for (int e = 0; e < prod; e++)
                    bytes[e] = sb.get(e + sb.position());

                return Nd4j.create(bytes, shapeOf, stridesOf, ordering, DataType.BYTE);
            }
            case BOOL: {
                val doubles = new boolean[prod];
                val sb = bb.order(_order).asReadOnlyBuffer();
                for (int e = 0; e < prod; e++)
                    doubles[e] = sb.get(e + sb.position()) == 1;

                return Nd4j.create(doubles, shapeOf, stridesOf, ordering, DataType.BOOL);
            }
            case UTF8: {
                try {
                    val sb = bb.order(_order);
                    val pos = sb.position();
                    val arr = new byte[sb.limit() - pos];

                    for (int e = 0; e < arr.length; e++) {
                        arr[e] = sb.get(e + pos);
                    }

                    val buffer = DATA_BUFFER_FACTORY_INSTANCE.createUtf8Buffer(arr, prod);
                    return Nd4j.create(buffer, shapeOf);
                } catch (Exception e) {
                    throw new RuntimeException(e);
                }
            }
            case UBYTE:
            case BFLOAT16:
            case UINT16:
                INDArray arr = Nd4j.createUninitialized(_dtype, shapeOf);
                ByteBuffer obb = bb.order(_order);
                int pos = obb.position();
                byte[] bArr = new byte[obb.limit() - pos];

                for (int e = 0; e < bArr.length; e++) {
                    bArr[e] = obb.get(e + pos);
                }
                arr.data().asNio().put(bArr);
                return arr;
            default:
                throw new UnsupportedOperationException("Unknown datatype: [" + _dtype + "]");
        }

    }

    public static DataType defaultFloatingPointType() {
        return defaultFloatingPointDataType.get();
    }

    public static boolean isPrecisionBoostAllowed() {
        return false;
    }


    public static INDArray scalar(@NonNull String string) {
        //noinspection RedundantArrayCreation
        return create(Collections.singletonList(string), new long[0]);
    }

    public static INDArray create(@NonNull String... strings) {
        return create(Arrays.asList(strings), new long[]{strings.length}, Nd4j.order());
    }

    public static INDArray create(@NonNull Collection<String> strings, long... shape) {
        return create(strings, shape, Nd4j.order());
    }

    public static INDArray create(@NonNull Collection<String> strings, long[] shape, char order) {
        return INSTANCE.create(strings, shape, order);
    }

///////////////////

    /**
     * This method creates INDArray from provided jvm array
     * @param array jvm array
     * @return 1D INDArray with DOUBLE data type
     */
    public static INDArray createFromArray(double... array) {
        Preconditions.checkNotNull(array, "Cannot create INDArray from null Java array");
        if(array.length == 0)
            return Nd4j.empty(DataType.DOUBLE);
        long[] shape = new long[]{array.length};
        return create(array, shape, ArrayUtil.calcStrides(shape), 'c', DataType.DOUBLE);
    }

    /**
     * This method creates INDArray from provided jvm array
     * @param array jvm array
     * @return 1D INDArray with FLOAT data type
     */
    public static INDArray createFromArray(float... array) {
        Preconditions.checkNotNull(array, "Cannot create INDArray from null Java array");
        if(array.length == 0)
            return Nd4j.empty(DataType.FLOAT);
        long[] shape = new long[]{array.length};
        return create(array, shape, ArrayUtil.calcStrides(shape), 'c', DataType.FLOAT);
    }

    /**
     * This method creates INDArray from provided jvm array
     * @param array jvm array
     * @return 1D INDArray with INT32 data type
     */
    public static INDArray createFromArray(int... array) {
        Preconditions.checkNotNull(array, "Cannot create INDArray from null Java array");
        if(array.length == 0)
            return Nd4j.empty(DataType.INT);
        long[] shape = new long[]{array.length};
        return create(array, shape, ArrayUtil.calcStrides(shape), 'c', DataType.INT);
    }

    /**
     * This method creates INDArray from provided jvm array
     * @param array jvm array
     * @return 1D INDArray with INT16 data type
     */
    public static INDArray createFromArray(short... array) {
        Preconditions.checkNotNull(array, "Cannot create INDArray from null Java array");
        if(array.length == 0)
            return Nd4j.empty(DataType.SHORT);
        long[] shape = new long[]{array.length};
        return create(array, shape, ArrayUtil.calcStrides(shape), 'c', DataType.SHORT);
    }

    /**
     * This method creates INDArray from provided jvm array
     * @param array jvm array
     * @return 1D INDArray with INT8 data type
     */
    public static INDArray createFromArray(byte... array) {
        Preconditions.checkNotNull(array, "Cannot create INDArray from null Java array");
        if(array.length == 0)
            return Nd4j.empty(DataType.BYTE);
        long[] shape = new long[]{array.length};
        return create(array, shape, ArrayUtil.calcStrides(shape), 'c', DataType.BYTE);
    }

    /**
     * This method creates INDArray from provided jvm array
     * @param array jvm array
     * @return 1D INDArray with INT64 data type
     */
    public static INDArray createFromArray(long... array) {
        Preconditions.checkNotNull(array, "Cannot create INDArray from null Java array");
        if(array.length == 0)
            return Nd4j.empty(DataType.LONG);
        long[] shape = new long[]{array.length};
        return create(array, shape, ArrayUtil.calcStrides(shape), 'c', DataType.LONG);
    }

    /**
     * This method creates INDArray from provided jvm array
     * @param array jvm array
     * @return 1D INDArray with BOOL data type
     */
    public static INDArray createFromArray(boolean... array) {
        Preconditions.checkNotNull(array, "Cannot create INDArray from null Java array");
        if(array.length == 0)
            return Nd4j.empty(DataType.BOOL);
        long[] shape = new long[]{array.length};
        return create(array, shape, ArrayUtil.calcStrides(shape), 'c', DataType.BOOL);
    }

///////////////////

    /**
     * This method creates INDArray from provided jvm array
     * @param array jvm array
     * @return 2D INDArray with DOUBLE data type
     */
    public static INDArray createFromArray(double[][] array) {
        Preconditions.checkNotNull(array, "Cannot create INDArray from null Java array");
        ArrayUtil.assertNotRagged(array);
        if(array.length == 0 || array[0].length == 0)
            return Nd4j.empty(DataType.DOUBLE);
        long[] shape = new long[]{array.length, array[0].length};
        return create(ArrayUtil.flatten(array), shape, ArrayUtil.calcStrides(shape), 'c', DataType.DOUBLE);
    }

    /**
     * This method creates INDArray from provided jvm array
     * @param array jvm array
     * @return 2D INDArray with FLOAT data type
     */
    public static INDArray createFromArray(float[][] array) {
        Preconditions.checkNotNull(array, "Cannot create INDArray from null Java array");
        ArrayUtil.assertNotRagged(array);
        if(array.length == 0 || array[0].length == 0)
            return Nd4j.empty(DataType.FLOAT);
        long[] shape = new long[]{array.length, array[0].length};
        return create(ArrayUtil.flatten(array), shape, ArrayUtil.calcStrides(shape), 'c', DataType.FLOAT);
    }

    /**
     * This method creates INDArray from provided jvm array
     * @param array jvm array
     * @return 2D INDArray with INT64 data type
     */
    public static INDArray createFromArray(long[][] array) {
        Preconditions.checkNotNull(array, "Cannot create INDArray from null Java array");
        ArrayUtil.assertNotRagged(array);
        if(array.length == 0 || array[0].length == 0)
            return Nd4j.empty(DataType.LONG);
        long[] shape = new long[]{array.length, array[0].length};
        return create(ArrayUtil.flatten(array), shape, ArrayUtil.calcStrides(shape), 'c', DataType.LONG);
    }

    /**
     * This method creates INDArray from provided jvm array
     * @param array jvm array
     * @return 2D INDArray with INT32 data type
     */
    public static INDArray createFromArray(int[][] array) {
        Preconditions.checkNotNull(array, "Cannot create INDArray from null Java array");
        ArrayUtil.assertNotRagged(array);
        if(array.length == 0 || array[0].length == 0)
            return Nd4j.empty(DataType.INT);
        long[] shape = new long[]{array.length, array[0].length};
        return create(ArrayUtil.flatten(array), shape, ArrayUtil.calcStrides(shape), 'c', DataType.INT);
    }

    /**
     * This method creates INDArray from provided jvm array
     * @param array jvm array
     * @return 2D INDArray with INT16 data type
     */
    public static INDArray createFromArray(short[][] array) {
        Preconditions.checkNotNull(array, "Cannot create INDArray from null Java array");
        ArrayUtil.assertNotRagged(array);
        if(array.length == 0 || array[0].length == 0)
            return Nd4j.empty(DataType.SHORT);
        long[] shape = new long[]{array.length, array[0].length};
        return create(ArrayUtil.flatten(array), shape, ArrayUtil.calcStrides(shape), 'c', DataType.SHORT);
    }

    /**
     * This method creates INDArray from provided jvm array
     * @param array jvm array
     * @return 2D INDArray with INT8 data type
     */
    public static INDArray createFromArray(byte[][] array) {
        Preconditions.checkNotNull(array, "Cannot create INDArray from null Java array");
        ArrayUtil.assertNotRagged(array);
        if(array.length == 0 || array[0].length == 0)
            return Nd4j.empty(DataType.BYTE);
        long[] shape = new long[]{array.length, array[0].length};
        return create(ArrayUtil.flatten(array), shape, ArrayUtil.calcStrides(shape), 'c', DataType.BYTE);
    }

    /**
     * This method creates INDArray from provided jvm array
     * @param array jvm array
     * @return 2D INDArray with BOOL data type
     */
    public static INDArray createFromArray(boolean[][] array) {
        Preconditions.checkNotNull(array, "Cannot create INDArray from null Java array");
        ArrayUtil.assertNotRagged(array);
        if(array.length == 0 || array[0].length == 0)
            return Nd4j.empty(DataType.BOOL);

        long[] shape = new long[]{array.length, array[0].length};
        return create(ArrayUtil.flatten(array), shape, ArrayUtil.calcStrides(shape), 'c', DataType.BOOL);
    }

///////////////////

    /**
     * This method creates INDArray from provided jvm array
     * @param array jvm array
     * @return 3D INDArray with DOUBLE data type
     */
    public static INDArray createFromArray(double[][][] array) {
        Preconditions.checkNotNull(array, "Cannot create INDArray from null Java array");
        ArrayUtil.assertNotRagged(array);
        if(array.length == 0 || array[0].length == 0 || array[0][0].length == 0)
            return Nd4j.empty(DataType.DOUBLE);
        long[] shape = new long[]{array.length, array[0].length, array[0][0].length};
        return create(ArrayUtil.flatten(array), shape, ArrayUtil.calcStrides(shape), 'c', DataType.DOUBLE);
    }

    /**
     * This method creates INDArray from provided jvm array
     * @param array jvm array
     * @return 3D INDArray with FLOAT data type
     */
    public static INDArray createFromArray(float[][][] array) {
        Preconditions.checkNotNull(array, "Cannot create INDArray from null Java array");
        ArrayUtil.assertNotRagged(array);
        if(array.length == 0 || array[0].length == 0 || array[0][0].length == 0)
            return Nd4j.empty(DataType.FLOAT);
        long[] shape = new long[]{array.length, array[0].length, array[0][0].length};
        return create(ArrayUtil.flatten(array), shape, ArrayUtil.calcStrides(shape), 'c', DataType.FLOAT);
    }

    /**
     * This method creates INDArray from provided jvm array
     * @param array jvm array
     * @return 3D INDArray with INT64 data type
     */
    public static INDArray createFromArray(long[][][] array) {
        Preconditions.checkNotNull(array, "Cannot create INDArray from null Java array");
        ArrayUtil.assertNotRagged(array);
        if(array.length == 0 || array[0].length == 0 || array[0][0].length == 0)
            return Nd4j.empty(DataType.LONG);

        long[] shape = new long[]{array.length, array[0].length, array[0][0].length};
        return create(ArrayUtil.flatten(array), shape, ArrayUtil.calcStrides(shape), 'c', DataType.LONG);
    }

    /**
     * This method creates INDArray from provided jvm array
     * @param array jvm array
     * @return 3D INDArray with INT32 data type
     */
    public static INDArray createFromArray(int[][][] array) {
        Preconditions.checkNotNull(array, "Cannot create INDArray from null Java array");
        ArrayUtil.assertNotRagged(array);
        if(array.length == 0 || array[0].length == 0 || array[0][0].length == 0)
            return Nd4j.empty(DataType.INT);

        long[] shape = new long[]{array.length, array[0].length, array[0][0].length};
        return create(ArrayUtil.flatten(array), shape, ArrayUtil.calcStrides(shape), 'c', DataType.INT);
    }

    /**
     * This method creates INDArray from provided jvm array
     * @param array jvm array
     * @return 3D INDArray with INT16 data type
     */
    public static INDArray createFromArray(short[][][] array) {
        Preconditions.checkNotNull(array, "Cannot create INDArray from null Java array");
        ArrayUtil.assertNotRagged(array);
        if(array.length == 0 || array[0].length == 0 || array[0][0].length == 0)
            return Nd4j.empty(DataType.SHORT);
        long[] shape = new long[]{array.length, array[0].length, array[0][0].length};
        return create(ArrayUtil.flatten(array), shape, ArrayUtil.calcStrides(shape), 'c', DataType.SHORT);
    }

    /**
     * This method creates INDArray from provided jvm array
     * @param array jvm array
     * @return 3D INDArray with INT8 data type
     */
    public static INDArray createFromArray(byte[][][] array) {
        Preconditions.checkNotNull(array, "Cannot create INDArray from null Java array");
        ArrayUtil.assertNotRagged(array);
        if(array.length == 0 || array[0].length == 0 || array[0][0].length == 0)
            return Nd4j.empty(DataType.BYTE);
        long[] shape = new long[]{array.length, array[0].length, array[0][0].length};
        return create(ArrayUtil.flatten(array), shape, ArrayUtil.calcStrides(shape), 'c', DataType.BYTE);
    }

    /**
     * This method creates INDArray from provided jvm array
     * @param array jvm array
     * @return 3D INDArray with BOOL data type
     */
    public static INDArray createFromArray(boolean[][][] array) {
        Preconditions.checkNotNull(array, "Cannot create INDArray from null Java array");
        ArrayUtil.assertNotRagged(array);
        if(array.length == 0 || array[0].length == 0 || array[0][0].length == 0)
            return Nd4j.empty(DataType.BOOL);
        long[] shape = new long[]{array.length, array[0].length, array[0][0].length};
        return create(ArrayUtil.flatten(array), shape, ArrayUtil.calcStrides(shape), 'c', DataType.BOOL);
    }

///////////////////

    /**
     * This method creates INDArray from provided jvm array
     * @param array jvm array
     * @return 4D INDArray with DOUBLE data type
     */
    public static INDArray createFromArray(double[][][][] array) {
        Preconditions.checkNotNull(array, "Cannot create INDArray from null Java array");
        ArrayUtil.assertNotRagged(array);
        if(array.length == 0 || array[0].length == 0 || array[0][0].length == 0 || array[0][0][0].length == 0)
            return Nd4j.empty(DataType.DOUBLE);
        long[] shape = new long[]{array.length, array[0].length, array[0][0].length, array[0][0][0].length};
        return create(ArrayUtil.flatten(array), shape, ArrayUtil.calcStrides(shape), 'c', DataType.DOUBLE);
    }

    /**
     * This method creates INDArray from provided jvm array
     * @param array jvm array
     * @return 4D INDArray with FLOAT data type
     */
    public static INDArray createFromArray(float[][][][] array) {
        Preconditions.checkNotNull(array, "Cannot create INDArray from null Java array");
        ArrayUtil.assertNotRagged(array);
        if(array.length == 0 || array[0].length == 0 || array[0][0].length == 0 || array[0][0][0].length == 0)
            return Nd4j.empty(DataType.FLOAT);
        long[] shape = new long[]{array.length, array[0].length, array[0][0].length, array[0][0][0].length};
        return create(ArrayUtil.flatten(array), shape, ArrayUtil.calcStrides(shape), 'c', DataType.FLOAT);
    }

    /**
     * This method creates INDArray from provided jvm array
     * @param array jvm array
     * @return 4D INDArray with INT64 data type
     */
    public static INDArray createFromArray(long[][][][] array) {
        Preconditions.checkNotNull(array, "Cannot create INDArray from null Java array");
        ArrayUtil.assertNotRagged(array);
        if(array.length == 0 || array[0].length == 0 || array[0][0].length == 0 || array[0][0][0].length == 0)
            return Nd4j.empty(DataType.LONG);
        long[] shape = new long[]{array.length, array[0].length, array[0][0].length, array[0][0][0].length};
        return create(ArrayUtil.flatten(array), shape, ArrayUtil.calcStrides(shape), 'c', DataType.LONG);
    }

    /**
     * This method creates INDArray from provided jvm array
     * @param array jvm array
     * @return 4D INDArray with INT32 data type
     */
    public static INDArray createFromArray(int[][][][] array) {
        Preconditions.checkNotNull(array, "Cannot create INDArray from null Java array");
        ArrayUtil.assertNotRagged(array);
        if(array.length == 0 || array[0].length == 0 || array[0][0].length == 0 || array[0][0][0].length == 0)
            return Nd4j.empty(DataType.INT);
        long[] shape = new long[]{array.length, array[0].length, array[0][0].length, array[0][0][0].length};
        return create(ArrayUtil.flatten(array), shape, ArrayUtil.calcStrides(shape), 'c', DataType.INT);
    }

    /**
     * This method creates INDArray from provided jvm array
     * @param array jvm array
     * @return 4D INDArray with INT16 data type
     */
    public static INDArray createFromArray(short[][][][] array) {
        Preconditions.checkNotNull(array, "Cannot create INDArray from null Java array");
        ArrayUtil.assertNotRagged(array);
        if(array.length == 0 || array[0].length == 0 || array[0][0].length == 0 || array[0][0][0].length == 0)
            return Nd4j.empty(DataType.SHORT);
        long[] shape = new long[]{array.length, array[0].length, array[0][0].length, array[0][0][0].length};
        return create(ArrayUtil.flatten(array), shape, ArrayUtil.calcStrides(shape), 'c', DataType.SHORT);
    }

    /**
     * This method creates INDArray from provided jvm array
     * @param array jvm array
     * @return 4D INDArray with INT8 data type
     */
    public static INDArray createFromArray(byte[][][][] array) {
        Preconditions.checkNotNull(array, "Cannot create INDArray from null Java array");
        ArrayUtil.assertNotRagged(array);
        if(array.length == 0 || array[0].length == 0 || array[0][0].length == 0 || array[0][0][0].length == 0)
            return Nd4j.empty(DataType.BYTE);
        long[] shape = new long[]{array.length, array[0].length, array[0][0].length, array[0][0][0].length};
        return create(ArrayUtil.flatten(array), shape, ArrayUtil.calcStrides(shape), 'c', DataType.BYTE);
    }

    /**
     * This method creates INDArray from provided jvm array
     * @param array jvm array
     * @return 4D INDArray with BOOL data type
     */
    public static INDArray createFromArray(boolean[][][][] array) {
        Preconditions.checkNotNull(array, "Cannot create INDArray from null Java array");
        ArrayUtil.assertNotRagged(array);
        if(array.length == 0 || array[0].length == 0 || array[0][0].length == 0 || array[0][0][0].length == 0)
            return Nd4j.empty(DataType.BOOL);
        long[] shape = new long[]{array.length, array[0].length, array[0][0].length, array[0][0][0].length};
        return create(ArrayUtil.flatten(array), shape, ArrayUtil.calcStrides(shape), 'c', DataType.BOOL);
    }

    public static synchronized DeallocatorService getDeallocatorService() {
        if (deallocatorService == null)
            deallocatorService = new DeallocatorService();

        return deallocatorService;
    }

///////////////////

    /**
     * This method creates INDArray from provided jvm array
     * @param array jvm array
     * @return 1D INDArray with DOUBLE data type
     */
    public static INDArray createFromArray(Double[] array) {
        return createFromArray(ArrayUtil.toPrimitives(array));
    }

    /**
     * This method creates INDArray from provided jvm array
     * @param array jvm array
     * @return 1D INDArray with FLOAT data type
     */
    public static INDArray createFromArray(Float[] array) {
        return createFromArray(ArrayUtil.toPrimitives(array));
    }

    /**
     * This method creates INDArray from provided jvm array
     * @param array jvm array
     * @return 1D INDArray with INT32 data type
     */
    public static INDArray createFromArray(Integer[] array) {
        return createFromArray(ArrayUtil.toPrimitives(array));
    }

    /**
     * This method creates INDArray from provided jvm array
     * @param array jvm array
     * @return 1D INDArray with INT16 data type
     */
    public static INDArray createFromArray(Short[] array) {
        return createFromArray(ArrayUtil.toPrimitives(array));
    }

    /**
     * This method creates INDArray from provided jvm array
     * @param array jvm array
     * @return 1D INDArray with INT8 data type
     */
    public static INDArray createFromArray(Byte[] array) {
        return createFromArray(ArrayUtil.toPrimitives(array));
    }

    /**
     * This method creates INDArray from provided jvm array
     * @param array jvm array
     * @return 1D INDArray with INT64 data type
     */
    public static INDArray createFromArray(Long[] array) {
        return createFromArray(ArrayUtil.toPrimitives(array));
    }

    /**
     * This method creates INDArray from provided jvm array
     * @param array jvm array
     * @return 1D INDArray with BOOL data type
     */
    public static INDArray createFromArray(Boolean[] array) {
        return createFromArray(ArrayUtil.toPrimitives(array));
    }

///////////////////

    /**
     * This method creates INDArray from provided jvm array
     * @param array jvm array
     * @return 2D INDArray with DOUBLE data type
     */
    public static INDArray createFromArray(Double[][] array) {
        return createFromArray(ArrayUtil.toPrimitives(array));
    }

    /**
     * This method creates INDArray from provided jvm array
     * @param array jvm array
     * @return 2D INDArray with FLOAT data type
     */
    public static INDArray createFromArray(Float[][] array) {
        return createFromArray(ArrayUtil.toPrimitives(array));
    }

    /**
     * This method creates INDArray from provided jvm array
     * @param array jvm array
     * @return 2D INDArray with INT32 data type
     */
    public static INDArray createFromArray(Integer[][] array) {
        return createFromArray(ArrayUtil.toPrimitives(array));
    }

    /**
     * This method creates INDArray from provided jvm array
     * @param array jvm array
     * @return 2D INDArray with INT16 data type
     */
    public static INDArray createFromArray(Short[][] array) {
        return createFromArray(ArrayUtil.toPrimitives(array));
    }

    /**
     * This method creates INDArray from provided jvm array
     * @param array jvm array
     * @return 2D INDArray with INT8 data type
     */
    public static INDArray createFromArray(Byte[][] array) {
        return createFromArray(ArrayUtil.toPrimitives(array));
    }

    /**
     * This method creates INDArray from provided jvm array
     * @param array jvm array
     * @return 2D INDArray with INT64 data type
     */
    public static INDArray createFromArray(Long[][] array) {
        return createFromArray(ArrayUtil.toPrimitives(array));
    }

    /**
     * This method creates INDArray from provided jvm array
     * @param array jvm array
     * @return 2D INDArray with BOOL data type
     */
    public static INDArray createFromArray(Boolean[][] array) {
        return createFromArray(ArrayUtil.toPrimitives(array));
    }

///////////////////

    /**
     * This method creates INDArray from provided jvm array
     * @param array jvm array
     * @return 3D INDArray with DOUBLE data type
     */
    public static INDArray createFromArray(Double[][][] array) {
        return createFromArray(ArrayUtil.toPrimitives(array));
    }

    /**
     * This method creates INDArray from provided jvm array
     * @param array jvm array
     * @return 3D INDArray with FLOAT data type
     */
    public static INDArray createFromArray(Float[][][] array) {
        return createFromArray(ArrayUtil.toPrimitives(array));
    }

    /**
     * This method creates INDArray from provided jvm array
     * @param array jvm array
     * @return 3D INDArray with INT32 data type
     */
    public static INDArray createFromArray(Integer[][][] array) {
        return createFromArray(ArrayUtil.toPrimitives(array));
    }

    /**
     * This method creates INDArray from provided jvm array
     * @param array jvm array
     * @return 3D INDArray with INT16 data type
     */
    public static INDArray createFromArray(Short[][][] array) {
        return createFromArray(ArrayUtil.toPrimitives(array));
    }

    /**
     * This method creates INDArray from provided jvm array
     * @param array jvm array
     * @return 3D INDArray with INT8 data type
     */
    public static INDArray createFromArray(Byte[][][] array) {
        return createFromArray(ArrayUtil.toPrimitives(array));
    }

    /**
     * This method creates INDArray from provided jvm array
     * @param array jvm array
     * @return 3D INDArray with INT64 data type
     */
    public static INDArray createFromArray(Long[][][] array) {
        return createFromArray(ArrayUtil.toPrimitives(array));
    }

    /**
     * This method creates INDArray from provided jvm array
     * @param array jvm array
     * @return 3D INDArray with BOOL data type
     */
    public static INDArray createFromArray(Boolean[][][] array) {
        return createFromArray(ArrayUtil.toPrimitives(array));
    }

///////////////////

    /**
     * This method creates INDArray from provided jvm array
     * @param array jvm array
     * @return 4D INDArray with DOUBLE data type
     */
    public static INDArray createFromArray(Double[][][][] array) {
        return createFromArray(ArrayUtil.toPrimitives(array));
    }

    /**
     * This method creates INDArray from provided jvm array
     * @param array jvm array
     * @return 4D INDArray with FLOAT data type
     */
    public static INDArray createFromArray(Float[][][][] array) {
        return createFromArray(ArrayUtil.toPrimitives(array));
    }

    /**
     * This method creates INDArray from provided jvm array
     * @param array jvm array
     * @return 4D INDArray with INT32 data type
     */
    public static INDArray createFromArray(Integer[][][][] array) {
        return createFromArray(ArrayUtil.toPrimitives(array));
    }

    /**
     * This method creates INDArray from provided jvm array
     * @param array jvm array
     * @return 4D INDArray with INT16 data type
     */
    public static INDArray createFromArray(Short[][][][] array) {
        return createFromArray(ArrayUtil.toPrimitives(array));
    }

    /**
     * This method creates INDArray from provided jvm array
     * @param array jvm array
     * @return 4D INDArray with INT8 data type
     */
    public static INDArray createFromArray(Byte[][][][] array) {
        return createFromArray(ArrayUtil.toPrimitives(array));
    }

    /**
     * This method creates INDArray from provided jvm array
     * @param array jvm array
     * @return 4D INDArray with INT64 data type
     */
    public static INDArray createFromArray(Long[][][][] array) {
        return createFromArray(ArrayUtil.toPrimitives(array));
    }

    /**
     * This method creates INDArray from provided jvm array
     * @param array jvm array
     * @return 4D INDArray with BOOL data type
     */
    public static INDArray createFromArray(Boolean[][][][] array) {
        return createFromArray(ArrayUtil.toPrimitives(array));
    }

    public static boolean isExperimentalMode() {
        return getExecutioner().isExperimentalMode();
    }

    /**
     * Execute the operation and return the result
     *
     * @param op the operation to execute
     */
    public static INDArray exec(Op op){
        return getExecutioner().exec(op);
    }

    public static INDArray exec(Op op, OpContext context){
        return getExecutioner().exec(op, context);
    }



    /**
     * Execute the operation and return the result
     *
     * @param op the operation to execute
     */
    public static INDArray[] exec(CustomOp op){
        return getExecutioner().exec(op);
    }

    /**
     * Execute the operation and return the result
     *
     * @param op the operation to execute
     */
    public static INDArray[] exec(CustomOp op, OpContext context){
        return getExecutioner().exec(op, context);
    }


    /**
     * This method applies ScatterUpdate op
     */
    @Deprecated
    public static void scatterUpdate(ScatterUpdate.UpdateOp op, @NonNull INDArray array, @NonNull INDArray indices, @NonNull INDArray updates, int... axis) {
        Preconditions.checkArgument(indices.dataType() == DataType.INT || indices.dataType() == DataType.LONG,
                "Indices should have INT data type");
        Preconditions.checkArgument(array.dataType() == updates.dataType(), "Array and updates should have the same data type");
        getExecutioner().scatterUpdate(op, array, indices, updates, axis);
    }
}
=======
/*
 *  ******************************************************************************
 *  *
 *  *
 *  * This program and the accompanying materials are made available under the
 *  * terms of the Apache License, Version 2.0 which is available at
 *  * https://www.apache.org/licenses/LICENSE-2.0.
 *  *
 *  *  See the NOTICE file distributed with this work for additional
 *  *  information regarding copyright ownership.
 *  * Unless required by applicable law or agreed to in writing, software
 *  * distributed under the License is distributed on an "AS IS" BASIS, WITHOUT
 *  * WARRANTIES OR CONDITIONS OF ANY KIND, either express or implied. See the
 *  * License for the specific language governing permissions and limitations
 *  * under the License.
 *  *
 *  * SPDX-License-Identifier: Apache-2.0
 *  *****************************************************************************
 */

package org.nd4j.linalg.factory;

import lombok.extern.slf4j.Slf4j;
import org.nd4j.linalg.api.ops.impl.indexaccum.custom.ArgMax;
import org.nd4j.linalg.api.ops.impl.indexaccum.custom.ArgMin;
import org.nd4j.common.config.ND4JClassLoading;
import org.nd4j.linalg.factory.ops.*;
import org.nd4j.shade.guava.primitives.Ints;
import org.nd4j.shade.guava.primitives.Longs;
import lombok.NonNull;
import lombok.val;
import lombok.var;
import org.apache.commons.io.FileUtils;
import org.apache.commons.io.IOUtils;
import org.apache.commons.io.LineIterator;
import org.apache.commons.lang3.ArrayUtils;
import org.bytedeco.javacpp.*;
import org.bytedeco.javacpp.indexer.*;
import org.nd4j.autodiff.samediff.serde.FlatBuffersMapper;
import org.nd4j.common.base.Preconditions;
import org.nd4j.common.config.ND4JEnvironmentVars;
import org.nd4j.common.config.ND4JSystemProperties;
import org.nd4j.context.Nd4jContext;
import org.nd4j.graph.FlatArray;
import org.nd4j.linalg.api.blas.params.MMulTranspose;
import org.nd4j.linalg.api.buffer.*;
import org.nd4j.linalg.api.buffer.factory.DataBufferFactory;
import org.nd4j.linalg.api.buffer.util.DataTypeUtil;
import org.nd4j.linalg.api.concurrency.AffinityManager;
import org.nd4j.linalg.api.concurrency.BasicAffinityManager;
import org.nd4j.linalg.api.memory.MemoryWorkspace;
import org.nd4j.linalg.api.memory.MemoryWorkspaceManager;
import org.nd4j.linalg.api.ndarray.*;
import org.nd4j.linalg.api.ops.CustomOp;
import org.nd4j.linalg.api.ops.DynamicCustomOp;
import org.nd4j.linalg.api.ops.Op;
import org.nd4j.linalg.api.ops.OpContext;
import org.nd4j.linalg.api.ops.executioner.DefaultOpExecutioner;
import org.nd4j.linalg.api.ops.executioner.OpExecutioner;
import org.nd4j.linalg.api.ops.impl.reduce.Mmul;
import org.nd4j.linalg.api.ops.impl.scalar.ReplaceNans;
import org.nd4j.linalg.api.ops.impl.scatter.ScatterUpdate;
import org.nd4j.linalg.api.ops.impl.shape.Diag;
import org.nd4j.linalg.api.ops.impl.shape.DiagPart;
import org.nd4j.linalg.api.ops.impl.shape.Stack;
import org.nd4j.linalg.api.ops.impl.transforms.Pad;
import org.nd4j.linalg.api.ops.impl.transforms.Pad.Mode;
import org.nd4j.linalg.api.ops.impl.transforms.custom.Reverse;
import org.nd4j.linalg.api.ops.impl.shape.Tile;
import org.nd4j.linalg.api.ops.random.custom.RandomExponential;
import org.nd4j.linalg.api.ops.random.impl.*;
import org.nd4j.linalg.api.rng.DefaultRandom;
import org.nd4j.linalg.api.rng.distribution.Distribution;
import org.nd4j.linalg.api.rng.distribution.factory.DefaultDistributionFactory;
import org.nd4j.linalg.api.rng.distribution.factory.DistributionFactory;
import org.nd4j.linalg.api.shape.LongShapeDescriptor;
import org.nd4j.linalg.api.shape.Shape;
import org.nd4j.linalg.api.shape.options.ArrayOptionsHelper;
import org.nd4j.linalg.cache.BasicConstantHandler;
import org.nd4j.linalg.cache.ConstantHandler;
import org.nd4j.linalg.compression.BasicNDArrayCompressor;
import org.nd4j.linalg.compression.CompressedDataBuffer;
import org.nd4j.linalg.convolution.ConvolutionInstance;
import org.nd4j.linalg.convolution.DefaultConvolutionInstance;
import org.nd4j.linalg.env.EnvironmentalAction;
import org.nd4j.linalg.exception.ND4JIllegalStateException;
import org.nd4j.linalg.exception.ND4JUnknownDataTypeException;
import org.nd4j.linalg.factory.Nd4jBackend.NoAvailableBackendException;
import org.nd4j.linalg.api.memory.BasicMemoryManager;
import org.nd4j.linalg.api.memory.MemoryManager;
import org.nd4j.linalg.api.memory.deallocation.DeallocatorService;
import org.nd4j.common.primitives.Pair;
import org.nd4j.linalg.string.NDArrayStrings;
import org.nd4j.common.util.ArrayUtil;
import org.nd4j.linalg.util.LongUtils;
import org.nd4j.common.tools.PropertyParser;
import org.nd4j.versioncheck.VersionCheck;

import java.io.*;
import java.lang.reflect.Constructor;
import java.math.BigDecimal;
import java.nio.Buffer;
import java.nio.ByteBuffer;
import java.nio.channels.Channels;
import java.nio.channels.WritableByteChannel;
import java.nio.charset.Charset;
import java.nio.charset.StandardCharsets;
import java.text.DecimalFormat;
import java.text.NumberFormat;
import java.text.ParseException;
import java.util.*;
import java.util.concurrent.atomic.AtomicBoolean;
import java.util.concurrent.atomic.AtomicReference;
import java.util.logging.Logger;

@Slf4j
public class Nd4j {

    /**
     * Bitwise namespace - operations related to bitwise manipulation of arrays
     */
    public static final NDBitwise bitwise = new NDBitwise();
    /**
     * Math namespace - general mathematical operations
     */
    public static final NDMath math = new NDMath();
    /**
     * Random namespace - (pseudo) random number generation methods
     */
    public static final NDRandom random = new NDRandom();
    /**
     * Neural network namespace - operations related to neural networks
     */
    public static final NDNN nn = new NDNN();

    /**
     * Loss function namespace - operations related to loss functions.
     */
    public static final NDLoss loss = new NDLoss();

    /**
     * Convolutional network namespace - operations related to convolutional neural networks
     */
    public static final NDCNN cnn = new NDCNN();

    /**
     * Recurrent neural network namespace - operations related to recurrent neural networks
     */
    public static final NDRNN rnn = new NDRNN();

    /**
     * Image namespace - operations related to images
     */
    public static final NDImage image = new NDImage();

    /**
     * Bitwise namespace - operations related to bitwise manipulation of arrays
     */
    public static NDBitwise bitwise() {
        return bitwise;
    }

    /**
     * Math namespace - general mathematical operations
     */
    public static NDMath math() {
        return math;
    }

    /**
     * Random namespace - (pseudo) random number generation methods
     */
    public static NDRandom random() {
        return random;
    }

    /**
     * Neural network namespace - operations related to neural networks
     */
    public static NDNN nn() {
        return nn;
    }

    /**
     * Loss function namespace - operations related to loss functions.
     */
    public static NDLoss loss(){ return loss; }

    /**
     * Convolutional network namespace - operations related to convolutional neural networks
     */
    public static NDCNN cnn(){
        return cnn;
    }

    /**
     * Recurrent neural network namespace - operations related to recurrent neural networks
     */
    public static NDRNN rnn(){
        return rnn;
    }

    /**
     * Image namespace - operations related to images
     */
    public static NDImage image(){
        return image;
    }

    private final static String DATA_BUFFER_OPS = "databufferfactory";
    private final static String CONVOLUTION_OPS = "convops";
    /**@deprecated Use {@link ND4JSystemProperties#DTYPE}*/
    @Deprecated
    public final static String DTYPE = ND4JSystemProperties.DTYPE;
    private final static String BLAS_OPS = "blas.ops";
    public final static String NATIVE_OPS = "native.ops";
    private final static String ORDER_KEY = "ndarray.order";
    private final static String NDARRAY_FACTORY_CLASS = "ndarrayfactory.class";
    private final static String OP_EXECUTIONER = "opexec";

    public final static String DISTRIBUTION = "dist";
    private final static String SHAPEINFO_PROVIDER = "shapeinfoprovider";
    private final static String CONSTANT_PROVIDER = "constantsprovider";
    private final static String AFFINITY_MANAGER = "affinitymanager";
    //disable toString() on compressed arrays for debugging. Should be off by default.
    private final static String COMPRESSION_DEBUG = "compressiondebug";
    private final static String MEMORY_MANAGER = "memorymanager";
    private final static String WORKSPACE_MANAGER = "workspacemanager";
    private final static String RANDOM_PROVIDER = "random";
    /**@deprecated Use {@link ND4JSystemProperties#LOG_INITIALIZATION}*/
    @Deprecated
    public static final String LOG_INIT_ENV_PROPERTY = ND4JSystemProperties.LOG_INITIALIZATION;

    //the datatype used for allocating buffers
    protected static DataType dtype = DataType.FLOAT;
    //the allocation mode for the heap
    public static DataBuffer.AllocationMode alloc = DataBuffer.AllocationMode.MIXED_DATA_TYPES;
    public static double EPS_THRESHOLD = 1e-5;
    private static boolean allowsOrder = false;
    public static boolean compressDebug = false;
    public static volatile boolean preventUnpack;
    public static Nd4jBackend backend;
    public static RandomFactory randomFactory;
    private static MemoryWorkspaceManager workspaceManager;
    private static DeallocatorService deallocatorService;
    private static AtomicReference<DataType> defaultFloatingPointDataType;

    private static DataBufferFactory DATA_BUFFER_FACTORY_INSTANCE;
    private static BlasWrapper BLAS_WRAPPER_INSTANCE;
    protected static NDArrayFactory INSTANCE;
    private static ConvolutionInstance CONVOLUTION_INSTANCE;
    private static OpExecutioner OP_EXECUTIONER_INSTANCE;
    private static DistributionFactory DISTRIBUTION_FACTORY;
    private static ShapeInfoProvider shapeInfoProvider;
    private static ConstantHandler constantHandler;
    private static AffinityManager affinityManager;
    private static MemoryManager memoryManager;

    private static AtomicBoolean fallbackMode;

    protected static Properties props = new Properties();

    private final static Logger logger = Logger.getLogger(Nd4j.class.getName());

    private static final INDArray[] EMPTY_ARRAYS = new INDArray[DataType.values().length];

    static {
        fallbackMode = new AtomicBoolean(false);
        Nd4j nd4j = new Nd4j();
        nd4j.initContext();
    }

    /**
     * See {@link #pad(INDArray, INDArray)}.  Uses 0 padding.
     */
    public static INDArray pad(@NonNull INDArray toPad, @NonNull int[][] padWidth){
        return pad(toPad, Nd4j.createFromArray(padWidth));
    }

    /**
     * See {@link #pad(INDArray, INDArray)}.  Uses 0 padding, and uses padWidth for all dimensions.
     */
    public static INDArray pad(@NonNull INDArray toPad, @NonNull int... padWidth){
        return pad(toPad, padWidth, Mode.CONSTANT, 0);
    }

    /**
     * See {@link #pad(INDArray, INDArray, Pad.Mode, double)} with zero padding (zeros for padValue).
     */
    public static INDArray pad(INDArray toPad, INDArray padding) {
        return pad(toPad, padding, Mode.CONSTANT, 0);
    }

    /**
     * See {@link #pad(INDArray, INDArray, Mode, double)}.
     */
    public static INDArray pad(@NonNull INDArray toPad, @NonNull int[][] padWidth, @NonNull Pad.Mode padMode, double padValue){
        return pad(toPad, Nd4j.createFromArray(padWidth), padMode, padValue);
    }

    /**
     * See {@link #pad(INDArray, INDArray, Mode, double)}, uses padWidth for all dimensions.
     */
    public static INDArray pad(@NonNull INDArray toPad, @NonNull int[] padWidth, @NonNull Pad.Mode padMode, double padValue){
        int[][] pads = new int[toPad.rank()][padWidth.length];
        for(int i = 0 ; i < pads.length ; i++){
            pads[i] = padWidth;
        }
        return pad(toPad, pads, padMode, padValue);
    }

    /**
     * Pad the given ndarray to the size along each dimension.
     *
     * @param toPad the ndarray to pad
     * @param padWidth the width to pad along each dimension
     * @param padMode the mode to pad in
     * @param padValue the value used during padding.  Only used when padMode is {@link Pad.Mode#CONSTANT}.
     * @return the padded ndarray
     * based on the specified mode
     */
    public static INDArray pad(@NonNull INDArray toPad, @NonNull INDArray padWidth, @NonNull Pad.Mode padMode, double padValue) {

        Preconditions.checkArgument(toPad.rank() == padWidth.size(0),
                "Must provide padding values for each dimension.  Expected %s pairs for a rank %s array, got %s",
                toPad.rank(), toPad.rank(), padWidth.size(0));

        long[] newShape = new long[toPad.rank()];
        for(int i = 0 ; i < newShape.length ; i++){
            newShape[i] = toPad.size(i) + padWidth.getRow(i).sumNumber().intValue();
        }
        INDArray out = Nd4j.createUninitialized(toPad.dataType(), newShape);
        Pad op = new Pad(toPad, padWidth, out, padMode, padValue);

        return Nd4j.getExecutioner().exec(op)[0];
    }

    /**
     * Append the given array with the specified value size along a particular axis.
     * The prepend method has the same signature and prepends the given array.
     * @param arr the array to append to
     * @param padAmount the pad amount of the array to be returned
     * @param val the value to append
     * @param axis the axis to append to
     * @return the newly created array
     */
    public static INDArray append(INDArray arr, int padAmount, double val, int axis) {
        return appendImpl(arr, padAmount, val, axis, true);
    }

    /**
     * See {@link #append(INDArray, int, double, int)}. This function calls the implementation with appendFlag = false
     * to prepend.
     */
    public static INDArray prepend(INDArray arr, int padAmount, double val, int axis) {
        return appendImpl(arr, padAmount, val, axis, false);
    }

    // For this function we actually want the 'See also' tag. (Private methods do not generate javadoc, This Javadoc for
    // maintaining the code.)
    /**
     * Append / Prepend shared implementation.
     * @param appendFlag flag to determine Append / Prepend.
     * @see #append(INDArray, int, double, int)
     */
    private static INDArray appendImpl(INDArray arr, int padAmount, double val, int axis, boolean appendFlag){
        if (padAmount == 0)
            return arr;
        long[] paShape = ArrayUtil.copy(arr.shape());
        if (axis < 0)
            axis = axis + arr.shape().length;
        paShape[axis] = padAmount;
        INDArray concatArray = Nd4j.valueArrayOf(paShape, val, arr.dataType());
        return appendFlag ? Nd4j.concat(axis, arr, concatArray) : Nd4j.concat(axis, concatArray, arr);
    }

    /**
     * Expand the array dimensions.
     * This is equivalent to
     * adding a new axis dimension
     * @param input the input array
     * @param dimension the dimension to add the
     *                  new axis at
     * @return the array with the new axis dimension
     */
    public static INDArray expandDims(INDArray input, int dimension) {
        if (dimension < 0)
            dimension += input.rank();
        long[] shape = input.shape();
        long[] indexes = new long[input.rank() + 1];
        for (int i = 0; i < indexes.length; i++)
            indexes[i] = i < dimension ? shape[i] : i == dimension ? 1 : shape[i - 1];
        return input.reshape(input.ordering(), indexes);
    }

    /**
     * Squeeze : removes a dimension of size 1
     * @param input the input array
     * @param dimension the dimension to remove
     * @return the array with dimension removed
     */
    public static INDArray squeeze(INDArray input, int dimension) {
        if (dimension < 0){
            dimension += input.rank();
        }
        long[] shape = input.shape();
        Preconditions.checkState(shape[dimension] == 1, String.format("Squeeze: Only dimension of size 1 can be squeezed. " +
                "Attempted to squeeze dimension %d of array with shape %s (size %d).", dimension, ArrayUtils.toString(shape), shape[dimension]));

        long[] newShape = ArrayUtil.removeIndex(shape, dimension);
        return input.reshape(input.ordering(), newShape);
    }

    /**
     * Backend specific:
     * Returns whether specifying the order
     * for the blas impl is allowed (cblas)
     * @return true if the blas impl
     * can support specifying array order
     */
    public static boolean allowsSpecifyOrdering() {
        return allowsOrder;
    }

    /**
     * In place shuffle of an ndarray
     * along a specified set of dimensions
     * @param toShuffle the ndarray to shuffle
     * @param random the random to use
     * @param dimension the dimension to do the shuffle
     */
    public static void shuffle(INDArray toShuffle, Random random, @NonNull int... dimension) {
        INSTANCE.shuffle(toShuffle, random, dimension);
    }

    /**
     * In place shuffle of an ndarray
     * along a specified set of dimensions
     * @param toShuffle the ndarray to shuffle
     * @param dimension the dimension to do the shuffle
     */
    public static void shuffle(INDArray toShuffle, @NonNull int... dimension) {
        INSTANCE.shuffle(toShuffle, new Random(), dimension);
    }

    /**
     * Symmetric in place shuffle of an ndarray
     * along a specified set of dimensions
     * @param toShuffle the ndarray to shuffle
     * @param dimension the dimension to do the shuffle
     */
    public static void shuffle(Collection<INDArray> toShuffle, @NonNull int... dimension) {
        INSTANCE.shuffle(toShuffle, new Random(), dimension);
    }

    /**
     * Symmetric in place shuffle of an ndarray
     * along a specified set of dimensions
     * @param toShuffle the ndarray to shuffle
     * @param dimension the dimension to do the shuffle
     */
    public static void shuffle(Collection<INDArray> toShuffle, Random rnd, @NonNull int... dimension) {
        INSTANCE.shuffle(toShuffle, rnd, dimension);
    }

    /**
     * Symmetric in place shuffle of an ndarray
     * along a variable dimensions
     *
     * @param toShuffle the ndarray to shuffle
     * @param dimensions the dimension to do the shuffle. Please note - order matters here.
     */
    public static void shuffle(List<INDArray> toShuffle, Random rnd, List<int[]> dimensions) {
        INSTANCE.shuffle(toShuffle, rnd, dimensions);
    }

    /**
     * Get the primary distributions
     * factory
     *
     * @return the primary distributions
     */
    public static DistributionFactory getDistributions() {
        return DISTRIBUTION_FACTORY;
    }

    /**
     * Get the current random generator
     *
     * @return the current random generator
     */
    public static org.nd4j.linalg.api.rng.Random getRandom() {
        return randomFactory.getRandom();
    }

    /**
     * Get the  RandomFactory instance
     *
     * @return the  RandomFactory instance
     */
    public static RandomFactory getRandomFactory() {
        return randomFactory;
    }

    /**
     * Get the convolution singleton
     *
     * @return the convolution singleton
     */
    public static ConvolutionInstance getConvolution() {
        return CONVOLUTION_INSTANCE;
    }

    /**
     * Set a convolution instance
     *
     * @param convolutionInstance the new convolution instance
     */
    public static void setConvolution(ConvolutionInstance convolutionInstance) {
        if (convolutionInstance == null)
            throw new IllegalArgumentException("No null instances allowed");
        CONVOLUTION_INSTANCE = convolutionInstance;
    }

    /**
     * Returns the shape of the ndarray
     * @param arr the array to get the shape of
     * @return the shape of tihs ndarray
     */
    public static long[] shape(INDArray arr) {
        return arr.shape();
    }

    /**
     * Create an ndarray based on the given data
     * @param sliceShape the shape of each slice
     * @param arrays the arrays of data to create
     * @return the ndarray of the specified shape where
     * number of slices is equal to array length and each
     * slice is the specified shape
     */
    public static INDArray create(int[] sliceShape, float[]... arrays) {
        int slices = arrays.length;
        INDArray ret = Nd4j.createUninitialized(DataType.FLOAT, ArrayUtil.toLongArray(ArrayUtil.combine(new int[] {slices}, sliceShape)));
        for (int i = 0; i < ret.slices(); i++)
            ret.putSlice(i, Nd4j.create(arrays[i]).reshape(ArrayUtil.toLongArray(sliceShape)));
        return ret;
    }

    /**
     * See {@link #create(LongShapeDescriptor, boolean)} with initialize set to true.
     */
    public static INDArray create(LongShapeDescriptor descriptor) {
        return create(descriptor, true);
    }

    /**
     * Create an ndarray based on the given description,
     * @param descriptor object with data for array creation.
     * @param initialize true/false creates initialized/uninitialized array.
     * @return the ndarray of the specified description.
     */
    public static INDArray create(LongShapeDescriptor descriptor, boolean initialize) {
        if(descriptor.isEmpty() && descriptor.rank() == 0) {
            return Nd4j.empty(descriptor.dataType());
        }
        if (initialize)
            return create(descriptor.dataType(), descriptor.getShape(), descriptor.getStride(), descriptor.getOrder());
        else
            return createUninitialized(descriptor.dataType(), descriptor.getShape(), descriptor.getOrder());
    }

    /**
     * See {@link #create(int[], float[]...)}
     */
    public static INDArray create(int[] sliceShape, double[]... arrays) {
        int slices = arrays.length;
        INDArray ret = Nd4j.createUninitialized(DataType.DOUBLE, ArrayUtil.toLongArray(ArrayUtil.combine(new int[] {slices}, sliceShape)));
        for (int i = 0; i < ret.slices(); i++)
            ret.putSlice(i, Nd4j.create(arrays[i]).reshape(ArrayUtil.toLongArray(sliceShape)));
        return ret;
    }

    /**
     * Get the backend Environment instance
     * @return The backend Environment instance
     */
    public static Environment getEnvironment(){
        return backend.getEnvironment();
    }

    /**
     * Get the operation executioner instance.
     *
     * @return the operation executioner instance.
     */
    public static OpExecutioner getExecutioner() {
        return OP_EXECUTIONER_INSTANCE;
    }

    /**
     * Get the data buffer factory instance.
     *
     * @return the data buffer factory instance.
     */
    public static DataBufferFactory getDataBufferFactory() {
        return DATA_BUFFER_FACTORY_INSTANCE;
    }

    /**
     *  Roll the specified axis backwards,
     *  until it lies in a given position.
     *  Starting ends up being zero.
     *  See numpy's rollaxis
     * @param a the array to roll
     * @param axis the axis to roll backwards
     * @return the rolled ndarray
     */
    public static INDArray rollAxis(INDArray a, int axis) {
        return rollAxis(a, axis, 0);
    }

    /**
     * Get the maximum  values for a dimension.
     * @param arr input array.
     * @param dimension the dimension along which to get the maximum
     * @return array of maximum values.
     */
    public static INDArray argMax(INDArray arr, @NonNull int... dimension) {
        val imax = new ArgMax(new INDArray[]{arr},null,false, dimension);
        return Nd4j.getExecutioner().exec(imax)[0];
    }

    /**
     * See {@link #argMax(INDArray, int...)} but return minimum values.
     */
    public static INDArray argMin(INDArray arr, @NonNull int... dimension) {
        val imin = new ArgMin(new INDArray[]{arr}, null,false,dimension);
        return Nd4j.getExecutioner().exec(imin)[0];
    }

    /**
     *  Roll the specified axis backwards,
     *  until it lies in a given position.
     *  See numpy's rollaxis
     * @param a the array to roll
     * @param axis the axis to roll backwards
     * @param start the starting point
     * @return the rolled ndarray
     */
    public static INDArray rollAxis(INDArray a, int axis, int start) {
        if (axis < 0)
            axis += a.rank();
        if (start < 0)
            start += a.rank();
        if (axis == start)
            return a;
        if (axis < start)
            start--;
        if (!(axis >= 0 && axis < a.rank()))
            throw new IllegalArgumentException("Axis must be >= 0 && < start");
        if (!(start >= 0 && axis < a.rank() + 1))
            throw new IllegalArgumentException("Axis must be >= 0 && < start");

        List<Integer> range = new ArrayList<>(Ints.asList(ArrayUtil.range(0, a.rank())));
        range.remove(axis);
        range.add(start, axis);
        int[] newRange = Ints.toArray(range);
        return a.permute(newRange);

    }

    /**
     * Tensor matrix multiplication.
     * Both tensors must be the same rank
     *
     * @param a the left tensor
     * @param b the  right tensor
     * @param result the result array
     * @param axes the axes for each array to do matrix multiply along
     * @return the result array
     */
    public static INDArray tensorMmul(INDArray a, INDArray b,INDArray result, int[][] axes) {
        int validationLength = Math.min(axes[0].length, axes[1].length);
        for (int i = 0; i < validationLength; i++) {
            if (a.size(axes[0][i]) != b.size(axes[1][i]))
                throw new IllegalArgumentException("Size of the given axes at each dimension must be the same size.");
            if (axes[0][i] < 0)
                axes[0][i] += a.rank();
            if (axes[1][i] < 0)
                axes[1][i] += b.rank();

        }

        List<Integer> listA = new ArrayList<>();
        for (int i = 0; i < a.rank(); i++) {
            if (!Ints.contains(axes[0], i))
                listA.add(i);
        }

        int[] newAxesA = Ints.concat(Ints.toArray(listA), axes[0]);

        List<Integer> listB = new ArrayList<>();
        for (int i = 0; i < b.rank(); i++) {
            if (!Ints.contains(axes[1], i))
                listB.add(i);
        }

        int[] newAxesB = Ints.concat(axes[1], Ints.toArray(listB));

        int n2 = 1;
        int aLength = Math.min(a.rank(), axes[0].length);
        for (int i = 0; i < aLength; i++) {
            n2 *= a.size(axes[0][i]);
        }

        //if listA and listB are empty these donot initialize.
        //so initializing with {1} which will then get overriden if not empty
        long[] newShapeA = {-1, n2};
        long[] oldShapeA = getOldShape(listA, a);

        int n3 = 1;
        int bNax = Math.min(b.rank(), axes[1].length);
        for (int i = 0; i < bNax; i++) {
            n3 *= b.size(axes[1][i]);
        }

        long[] newShapeB = {n3, -1};
        long[] oldShapeB = getOldShape(listB, b);

        INDArray at = a.permute(newAxesA).reshape(newShapeA);
        INDArray bt = b.permute(newAxesB).reshape(newShapeB);
        INDArray ret = at.mmul(bt,result);

        long[] aPlusB = Longs.concat(oldShapeA, oldShapeB);
        return ret.reshape(aPlusB);
    }

    // Some duplicate code that refactored out:
    private static long[] getOldShape(List<Integer> list, INDArray x){
        long[] res;
        if (list.size() == 0) {
            res = new long[] {1};
        } else {
            res= Longs.toArray(list);
            for (int i = 0; i < res.length; i++)
                res[i] = x.size((int) res[i]);
        }
        return res;
    }

    /**
     * Tensor matrix multiplication.
     * Both tensors must be the same rank
     *
     * @param a the left tensor
     * @param b the  right tensor
     * @param axes the axes for each array to do matrix multiply along
     * @return the multiplication result.
     */
    public static INDArray tensorMmul(INDArray a, INDArray b, int[][] axes) {
        CustomOp op = DynamicCustomOp.builder("tensordot")
                .addInputs(a, b)
                .addIntegerArguments(axes[0].length)
                .addIntegerArguments(axes[0])
                .addIntegerArguments(axes[1].length)
                .addIntegerArguments(axes[1])
                .build();

        List<LongShapeDescriptor> l = op.calculateOutputShape();
        INDArray out = Nd4j.create(l.get(0).asDataType(a.dataType()));
        op.addOutputArgument(out);
        Nd4j.exec(op);

        return out;
    }

    /**
     * matrix multiply: implements op(a)*op(b)
     *
     * where op(x) means transpose x (or not) depending on
     * setting of arguments transposea and transposeb.<br>
     * so gemm(a,b,false,false) == a.mmul(b), gemm(a,b,true,false) == a.transpose().mmul(b) etc.
     * @param a first matrix
     * @param b second matrix
     * @param transposeA if true: transpose matrix a before mmul
     * @param transposeB if true: transpose matrix b before mmul
     * @return result
     */
    public static INDArray gemm(INDArray a,
                                INDArray b,
                                boolean transposeA,
                                boolean transposeB) {
        long cRows = (transposeA ? a.columns() : a.rows());
        long cCols = (transposeB ? b.rows() : b.columns());
        INDArray c = Nd4j.createUninitialized(a.dataType(), new long[] {cRows, cCols}, a.ordering() == 'c' && b.ordering() == 'c' ? 'c' : 'f');
        return gemm(a, b, c, transposeA, transposeB, 1.0, 0.0);
    }

    /**
     *  Matrix multiply: Implements c = alpha*op(a)*op(b) + beta*c where op(X) means transpose X (or not)
     * depending on setting of arguments transposeA and transposeB.<br>
     * Note that matrix c MUST be fortran order, have zero offset and have c.data().length == c.length().
     * i.e., the result array must not be a view. An exception will be thrown otherwise.<br>
     * (Note: some views are allowed, if and only if they have f order and are contiguous in the buffer other than an
     * offset. Put another way, they must be f order and have strides identical to a non-view/default array of the same shape)<br>
     * Don't use this unless you know about level 3 blas and NDArray storage orders.
     * @param a First matrix
     * @param b Second matrix
     * @param c result matrix. Used in calculation (assuming beta != 0) and result is stored in this. f order, and not a view only
     * @param transposeA if true: transpose matrix a before mmul
     * @param transposeB if true: transpose matrix b before mmul
     * @return result, i.e., matrix c is returned for convenience
     */
    public static INDArray gemm(INDArray a,
                                INDArray b,
                                INDArray c,
                                boolean transposeA,
                                boolean transposeB,
                                double alpha,
                                double beta) {
        Preconditions.checkArgument(c.elementWiseStride() == 1, "Nd4j.gemm() C array should NOT be a view");

        Nd4j.exec(new Mmul(a, b, c, alpha, beta, MMulTranspose.builder().transposeA(transposeA).transposeB(transposeB).build()));
        return c;
    }

    /**
     * Matrix multiplication/dot product
     *
     * Depending on inputs dimensionality output result might be different.
     * matrix x matrix = BLAS gemm
     * vector x matrix = BLAS gemm
     * vector x vector = BLAS dot
     * vector x scalar = element-wise mul
     * scalar x vector = element-wise mul
     * tensor x tensor = matrix multiplication using the last two dimensions
     *
     * Transpose operations only available where applicable. In the
     * tensor x tensor case it will be applied only to the last two dimensions.
     *
     * @param a First tensor
     * @param b Second tensor
     * @param result result matrix.
     * @param transposeA if true: transpose matrix a before mmul
     * @param transposeB if true: transpose matrix b before mmul
     * @param transposeResult if true: result matrix will be transposed
     * @return result, i.e., result matrix is returned for convenience
     */
    public static INDArray matmul(INDArray a, INDArray b, INDArray result, boolean transposeA, boolean transposeB, boolean transposeResult){
        final Mmul op = new Mmul(a, b, result,
                MMulTranspose.builder()
                        .transposeA(transposeA)
                        .transposeB(transposeB)
                        .transposeResult(transposeResult).build());
        return exec(op)[0];
    }

    /**
     * Matrix multiplication/dot product.<br>
     *
     * See {@link #matmul(INDArray, INDArray, INDArray, boolean, boolean, boolean)}
     */
    public static INDArray matmul(INDArray a, INDArray b, INDArray result){
        final Mmul op = new Mmul(a, b, result, null);
        return exec(op)[0];
    }

    /**
     * Matrix multiplication/dot product.<br>
     *
     * See {@link #matmul(INDArray, INDArray, INDArray, boolean, boolean, boolean)}
     */
    public static INDArray matmul(INDArray a, INDArray b, boolean transposeA, boolean transposeB, boolean transposeResult){
        return matmul(a, b, null, transposeA, transposeB, transposeResult);
    }

    /**
     * Matrix multiplication/dot product
     *
     * See {@link #matmul(INDArray, INDArray, INDArray, boolean, boolean, boolean)}
     */
    public static INDArray matmul(INDArray a, INDArray b){
        return matmul(a,b, null);
    }

    /**
     * The factory used for creating ndarrays
     *
     * @return the factory instance used for creating ndarrays
     */
    public static NDArrayFactory factory() {
        return INSTANCE;
    }

    /**
     * See {@link org.nd4j.linalg.api.ndarray.INDArray#cumsum(int)} with Integer.MAX_VALUE for full array reduction.
     *
     * @return scalar ndarray.
     */
    public static INDArray cumsum(INDArray compute) {
        return compute.cumsum(Integer.MAX_VALUE);
    }

    /**
     * See {@link org.nd4j.linalg.api.ndarray.INDArray#max(int...)} with Integer.MAX_VALUE for full array reduction.
     */
    public static INDArray max(INDArray compute) {
        return compute.max(Integer.MAX_VALUE);
    }

    /**
     * See {@link org.nd4j.linalg.api.ndarray.INDArray#min(int...)} with Integer.MAX_VALUE for full array reduction.
     */
    public static INDArray min(INDArray compute) {
        return compute.min(Integer.MAX_VALUE);
    }

    /**
     * See {@link org.nd4j.linalg.api.ndarray.INDArray#prod(int...)} with Integer.MAX_VALUE for full array reduction.
     */
    public static INDArray prod(INDArray compute) {
        return compute.prod(Integer.MAX_VALUE);
    }

    /**
     * See {@link org.nd4j.linalg.api.ndarray.INDArray#normmax(int...)} with Integer.MAX_VALUE for full array reduction.
     */
    public static INDArray normmax(INDArray compute) {
        return compute.normmax(Integer.MAX_VALUE);
    }

    /**
     * See {@link org.nd4j.linalg.api.ndarray.INDArray#norm2(int...)} with Integer.MAX_VALUE for full array reduction.
     */
    public static INDArray norm2(INDArray compute) {
        return compute.norm2(Integer.MAX_VALUE);
    }

    /**
     * See {@link org.nd4j.linalg.api.ndarray.INDArray#norm1(int...)} with Integer.MAX_VALUE for full array reduction.
     */
    public static INDArray norm1(INDArray compute) {
        return compute.norm1(Integer.MAX_VALUE);
    }

    /**
     * See {@link org.nd4j.linalg.api.ndarray.INDArray#std(int...)} with Integer.MAX_VALUE for full array reduction.
     */
    public static INDArray std(INDArray compute) {
        return compute.std(Integer.MAX_VALUE);
    }

    /**
     * See {@link org.nd4j.linalg.api.ndarray.INDArray#var(int...)} with Integer.MAX_VALUE for full array reduction.
     */
    public static INDArray var(INDArray compute) {
        return compute.var(Integer.MAX_VALUE);
    }

    /**
     * See {@link org.nd4j.linalg.api.ndarray.INDArray#sum(int...)} with Integer.MAX_VALUE for full array reduction.
     */
    public static INDArray sum(INDArray compute) {
        return compute.sum(Integer.MAX_VALUE);
    }

    /**
     * See {@link org.nd4j.linalg.api.ndarray.INDArray#mean(int...)} with Integer.MAX_VALUE for full array reduction.
     */
    public static INDArray mean(INDArray compute) {
        return compute.mean(Integer.MAX_VALUE);
    }

    /**
     * See {@link org.nd4j.linalg.api.ndarray.INDArray#cumsum(int)} with Integer.MAX_VALUE for full array reduction.
     */
    public static INDArray cumsum(INDArray compute, int dimension) {
        return compute.cumsum(dimension);
    }

    /**
     * See {@link org.nd4j.linalg.api.ndarray.INDArray#max(int...)} with Integer.MAX_VALUE for full array reduction.
     */
    public static INDArray max(INDArray compute, int dimension) {
        return compute.max(dimension);
    }

    /**
     * See {@link org.nd4j.linalg.api.ndarray.INDArray#min(int...)} with Integer.MAX_VALUE for full array reduction.
     */
    public static INDArray min(INDArray compute, int dimension) {
        return compute.min(dimension);
    }

    /**
     * See {@link org.nd4j.linalg.api.ndarray.INDArray#prod(int...)} with Integer.MAX_VALUE for full array reduction.
     */
    public static INDArray prod(INDArray compute, int dimension) {
        return compute.prod(dimension);
    }

    /**
     * See {@link org.nd4j.linalg.api.ndarray.INDArray#normmax(int...)} with Integer.MAX_VALUE for full array reduction.
     */
    public static INDArray normmax(INDArray compute, int dimension) {
        return compute.normmax(dimension);
    }

    /**
     * See {@link org.nd4j.linalg.api.ndarray.INDArray#norm2(int...)} with Integer.MAX_VALUE for full array reduction.
     */
    public static INDArray norm2(INDArray compute, int dimension) {
        return compute.norm2(dimension);
    }

    /**
     * See {@link org.nd4j.linalg.api.ndarray.INDArray#norm1(int...)} with Integer.MAX_VALUE for full array reduction.
     */
    public static INDArray norm1(INDArray compute, int dimension) {
        return compute.norm1(dimension);
    }

    /**
     * See {@link org.nd4j.linalg.api.ndarray.INDArray#std(int...)} with Integer.MAX_VALUE for full array reduction.
     */
    public static INDArray std(INDArray compute, int dimension) {
        return compute.std(dimension);
    }

    /**
     * See {@link org.nd4j.linalg.api.ndarray.INDArray#var(int...)} with Integer.MAX_VALUE for full array reduction.
     */
    public static INDArray var(INDArray compute, int dimension) {
        return compute.var(dimension);
    }

    /**
     * See {@link org.nd4j.linalg.api.ndarray.INDArray#sum(int...)}with Integer.MAX_VALUE for full array reduction.
     */
    public static INDArray sum(INDArray compute, int dimension) {
        return compute.sum(dimension);
    }

    /**
     * See {@link org.nd4j.linalg.api.ndarray.INDArray#mean(int...)}with Integer.MAX_VALUE for full array reduction.
     */
    public static INDArray mean(INDArray compute, int dimension) {
        return compute.mean(dimension);
    }

    /**
     * Create a view of a data buffer
     * Leverages the underlying storage of the buffer with a new view
     *
     * @param underlyingBuffer the underlying buffer
     * @param offset the offset for the view
     * @return the new view of the data buffer
     */
    public static DataBuffer createBuffer(DataBuffer underlyingBuffer, long offset, long length) {
        return DATA_BUFFER_FACTORY_INSTANCE.create(underlyingBuffer, offset, length);
    }

    /**
     * Create a buffer equal of length prod(shape)
     *
     * @param shape the shape of the buffer to create
     * @param type  the opType to create
     * @return the created buffer
     */
    public static DataBuffer createBuffer(int[] shape, DataType type, long offset) {
        int length = ArrayUtil.prod(shape);
        return type == DataType.DOUBLE ? createBuffer(new double[length], offset)
                : createBuffer(new float[length], offset);
    }

    /**
     * Creates a buffer of the specified opType and length with the given byte buffer.
     *
     * This will wrap the buffer as a reference (no copy)
     * if the allocation opType is the same.
     * @param buffer the buffer to create from
     * @param type the opType of buffer to create
     * @param length the length of the buffer
     * @return the created buffer
     */
    public static DataBuffer createBuffer(ByteBuffer buffer, DataType type, int length, long offset) {
        return DATA_BUFFER_FACTORY_INSTANCE.create(buffer, type, length, offset);
    }

    /**
     * Create a buffer based on the data opType
     *
     * @param data the data to create the buffer with
     * @return the created buffer
     */
    public static DataBuffer createBuffer(byte[] data, int length, long offset) {
        DataBuffer ret;
        if (dataType() == DataType.DOUBLE)
            ret = DATA_BUFFER_FACTORY_INSTANCE.createDouble(offset, data, length);
        else
            ret = DATA_BUFFER_FACTORY_INSTANCE.createFloat(offset, data, length);
        return ret;
    }

    /**
     * Creates a buffer of the specified length based on the data opType
     *
     * @param length the length of te buffer
     * @return the buffer to create
     */
    public static DataBuffer createBuffer(int length, long offset) {
        DataBuffer ret;
        if (dataType() == DataType.FLOAT)
            ret = DATA_BUFFER_FACTORY_INSTANCE.createFloat(offset, length);
        else if (dataType() == DataType.INT)
            ret = DATA_BUFFER_FACTORY_INSTANCE.createInt(offset, length);
        else if (dataType() == DataType.DOUBLE)
            ret = DATA_BUFFER_FACTORY_INSTANCE.createDouble(offset, length);
        else if (dataType() == DataType.HALF)
            ret = DATA_BUFFER_FACTORY_INSTANCE.createHalf(offset, length);
        else
            ret = null;

        return ret;
    }

    private static Indexer getIndexerByType(Pointer pointer, DataType dataType) {
        switch (dataType) {
            case UINT64:
            case LONG:
                return LongIndexer.create((LongPointer) pointer);
            case UINT32:
                return UIntIndexer.create((IntPointer) pointer);
            case INT:
                return IntIndexer.create((IntPointer) pointer);
            case UINT16:
                return UShortIndexer.create((ShortPointer) pointer);
            case SHORT:
                return ShortIndexer.create((ShortPointer) pointer);
            case BYTE:
                return ByteIndexer.create((BytePointer) pointer);
            case UBYTE:
                return UByteIndexer.create((BytePointer) pointer);
            case BOOL:
                return BooleanIndexer.create((BooleanPointer) pointer);
            case FLOAT:
                return FloatIndexer.create((FloatPointer) pointer);
            case BFLOAT16:
                return Bfloat16Indexer.create((ShortPointer) pointer);
            case HALF:
                return HalfIndexer.create((ShortPointer) pointer);
            case DOUBLE:
                return DoubleIndexer.create((DoublePointer) pointer);
            default:
                throw new UnsupportedOperationException();
        }
    }

    /**
     * Creates a buffer of the specified type and length with the given pointer.
     *
     * @param pointer pointer to data to create from.
     * @param length the length of the buffer
     * @param dataType the opType of buffer to create,
     * @return the created buffer
     */
    public static DataBuffer createBuffer(@NonNull Pointer pointer, long length, @NonNull DataType dataType) {
        Pointer nPointer = getPointer(pointer, dataType);
        return DATA_BUFFER_FACTORY_INSTANCE.create(nPointer, dataType, length, getIndexerByType(nPointer, dataType));
    }

    /**
     * Creates a buffer of the specified type and length with the given pointer at the specified device.
     * (This method is relevant only for a CUDA backend).
     *
     * @param pointer        pointer to data to create from.
     * @param devicePointer  pointer to device to create in (only implemented in the CUDA backend)
     * @param length         the length of the buffer
     * @param dataType       the opType of buffer to create,
     * @return               the created buffer
     */
    public static DataBuffer createBuffer(@NonNull Pointer pointer, @NonNull Pointer devicePointer, long length, @NonNull DataType dataType) {
        Pointer nPointer = getPointer(pointer, dataType);
        return DATA_BUFFER_FACTORY_INSTANCE.create(nPointer, devicePointer, dataType, length, getIndexerByType(nPointer, dataType));
    }

    private static Pointer getPointer(@NonNull Pointer pointer, @NonNull DataType dataType ){
        Pointer nPointer;
        switch (dataType) {
            case UINT64:
            case LONG:
                nPointer =  new LongPointer(pointer);
                break;
            case UINT32:
            case INT:
                nPointer =  new IntPointer(pointer);
                break;
            case UINT16:
            case SHORT:
                nPointer =  new ShortPointer(pointer);
                break;
            case BYTE:
                nPointer =  new BytePointer(pointer);
                break;
            case UBYTE:
                nPointer =  new BytePointer(pointer);
                break;
            case BOOL:
                nPointer =  new BooleanPointer(pointer);
                break;
            case BFLOAT16:
            case HALF:
                nPointer =  new ShortPointer(pointer);
                break;
            case FLOAT:
                nPointer =  new FloatPointer(pointer);
                break;
            case DOUBLE:
                nPointer =  new DoublePointer(pointer);
                break;
            default:
                throw new UnsupportedOperationException("Unsupported data type: " + dataType);
        }

        return nPointer;
    }

    /**
     * Create a buffer based on the data opType
     *
     * @param data the data to create the buffer with
     * @return the created buffer
     */
    public static DataBuffer createBuffer(float[] data, long offset) {
        return  createTypedBuffer(Arrays.copyOfRange(data, (int) offset, data.length),
                DataType.FLOAT, Nd4j.getMemoryManager().getCurrentWorkspace());
    }

    /**
     * Create a buffer based on the data opType
     *
     * @param data the data to create the buffer with
     * @return the created buffer
     */
    public static DataBuffer createBuffer(double[] data, long offset) {
        return createTypedBuffer(Arrays.copyOfRange(data, (int) offset, data.length),
                DataType.DOUBLE, Nd4j.getMemoryManager().getCurrentWorkspace());
    }

    /**
     * Create a buffer equal of length prod(shape)
     *
     * @param shape the shape of the buffer to create
     * @param type  the opType to create
     * @return the created buffer
     */
    public static DataBuffer createBuffer(@NonNull int[] shape, @NonNull DataType type) {
        return createBuffer(ArrayUtil.toLongArray(shape), type);
    }

    /**
     * See {@link  #createBuffer(int[], DataType)}
     */
    public static DataBuffer createBuffer(@NonNull long[] shape, @NonNull DataType type) {
        long length = Shape.lengthOf(shape);

        switch (type) {
            case BOOL:
                return Nd4j.getMemoryManager().getCurrentWorkspace() == null ? DATA_BUFFER_FACTORY_INSTANCE.createBool(length, true) : DATA_BUFFER_FACTORY_INSTANCE.createBool(length, true, Nd4j.getMemoryManager().getCurrentWorkspace());
            case UBYTE:
                return Nd4j.getMemoryManager().getCurrentWorkspace() == null ? DATA_BUFFER_FACTORY_INSTANCE.createUByte(length, true) : DATA_BUFFER_FACTORY_INSTANCE.createUByte(length, true, Nd4j.getMemoryManager().getCurrentWorkspace());
            case UINT16:
                return Nd4j.getMemoryManager().getCurrentWorkspace() == null ? DATA_BUFFER_FACTORY_INSTANCE.createUShort(length, true) : DATA_BUFFER_FACTORY_INSTANCE.createUShort(length, true, Nd4j.getMemoryManager().getCurrentWorkspace());
            case UINT32:
                return Nd4j.getMemoryManager().getCurrentWorkspace() == null ? DATA_BUFFER_FACTORY_INSTANCE.createUInt(length, true) : DATA_BUFFER_FACTORY_INSTANCE.createUInt(length, true, Nd4j.getMemoryManager().getCurrentWorkspace());
            case UINT64:
                return Nd4j.getMemoryManager().getCurrentWorkspace() == null ? DATA_BUFFER_FACTORY_INSTANCE.createULong(length, true) : DATA_BUFFER_FACTORY_INSTANCE.createULong(length, true, Nd4j.getMemoryManager().getCurrentWorkspace());
            case BYTE:
                return Nd4j.getMemoryManager().getCurrentWorkspace() == null ? DATA_BUFFER_FACTORY_INSTANCE.createByte(length, true) : DATA_BUFFER_FACTORY_INSTANCE.createByte(length, true, Nd4j.getMemoryManager().getCurrentWorkspace());
            case SHORT:
                return Nd4j.getMemoryManager().getCurrentWorkspace() == null ? DATA_BUFFER_FACTORY_INSTANCE.createShort(length, true) : DATA_BUFFER_FACTORY_INSTANCE.createShort(length, true, Nd4j.getMemoryManager().getCurrentWorkspace());
            case INT:
                return Nd4j.getMemoryManager().getCurrentWorkspace() == null ? DATA_BUFFER_FACTORY_INSTANCE.createInt(length, true) : DATA_BUFFER_FACTORY_INSTANCE.createInt(length, true, Nd4j.getMemoryManager().getCurrentWorkspace());
            case LONG:
                return Nd4j.getMemoryManager().getCurrentWorkspace() == null ? DATA_BUFFER_FACTORY_INSTANCE.createLong(length, true) : DATA_BUFFER_FACTORY_INSTANCE.createLong(length, true, Nd4j.getMemoryManager().getCurrentWorkspace());
            case HALF:
                return Nd4j.getMemoryManager().getCurrentWorkspace() == null ? DATA_BUFFER_FACTORY_INSTANCE.createHalf(length, true) : DATA_BUFFER_FACTORY_INSTANCE.createHalf(length, true, Nd4j.getMemoryManager().getCurrentWorkspace());
            case BFLOAT16:
                return Nd4j.getMemoryManager().getCurrentWorkspace() == null ? DATA_BUFFER_FACTORY_INSTANCE.createBFloat16(length, true) : DATA_BUFFER_FACTORY_INSTANCE.createBFloat16(length, true, Nd4j.getMemoryManager().getCurrentWorkspace());
            case FLOAT:
                return Nd4j.getMemoryManager().getCurrentWorkspace() == null ? DATA_BUFFER_FACTORY_INSTANCE.createFloat(length, true) : DATA_BUFFER_FACTORY_INSTANCE.createFloat(length, true, Nd4j.getMemoryManager().getCurrentWorkspace());
            case DOUBLE:
                return Nd4j.getMemoryManager().getCurrentWorkspace() == null ? DATA_BUFFER_FACTORY_INSTANCE.createDouble(length, true) : DATA_BUFFER_FACTORY_INSTANCE.createDouble(length, true, Nd4j.getMemoryManager().getCurrentWorkspace());
            case UTF8:
            case COMPRESSED:
            case UNKNOWN:
            default:
                throw new UnsupportedOperationException("Cannot create type: " + type);
        }
    }

    /**
     * Create a buffer equal of length prod(shape). The buffer is 'detached': Not in any memory workspace even if a
     * workspace is currently open.
     *
     * @param shape the shape of the buffer to create
     * @param type the opType to create
     * @return the created buffer.
     */
    public static DataBuffer createBufferDetached(int[] shape, DataType type) {
        return createBufferDetachedImpl( Shape.lengthOf(shape), type);
    }

    /**
     * See {@link  #createBufferDetached(int[], DataType)}
     */
    public static DataBuffer createBufferDetached(long[] shape, DataType type) {
        return createBufferDetachedImpl( Shape.lengthOf(shape), type);
    }

    // used by createBufferDetached(long[] DataType) and createBufferDetached(int[] , DataType)
    private static DataBuffer createBufferDetachedImpl(long length, DataType type){
        switch (type){

            case DOUBLE:
                return DATA_BUFFER_FACTORY_INSTANCE.createDouble(length);
            case FLOAT:
                return DATA_BUFFER_FACTORY_INSTANCE.createFloat(length);
            case HALF:
                return DATA_BUFFER_FACTORY_INSTANCE.createHalf(length);
            case BFLOAT16:
                return DATA_BUFFER_FACTORY_INSTANCE.createBFloat16(length);
            case UINT64:
                return DATA_BUFFER_FACTORY_INSTANCE.createULong(length);
            case LONG:
                return DATA_BUFFER_FACTORY_INSTANCE.createLong(length);
            case UINT32:
                return DATA_BUFFER_FACTORY_INSTANCE.createUInt(length);
            case INT:
                return DATA_BUFFER_FACTORY_INSTANCE.createInt(length);
            case UINT16:
                return DATA_BUFFER_FACTORY_INSTANCE.createUShort(length);
            case SHORT:
                return DATA_BUFFER_FACTORY_INSTANCE.createShort(length);
            case UBYTE:
                return DATA_BUFFER_FACTORY_INSTANCE.createUByte(length);
            case BYTE:
                return DATA_BUFFER_FACTORY_INSTANCE.createByte(length);
            case BOOL:
                return DATA_BUFFER_FACTORY_INSTANCE.createBool(length);
            case UTF8:
            case COMPRESSED:
            case UNKNOWN:
            default:
                throw new UnsupportedOperationException("Cannot create type: " + type);
        }
    }

    /**
     * Creates a buffer of the specified opType
     * and length with the given byte buffer.
     *
     * This will wrap the buffer as a reference (no copy)
     * if the allocation opType is the same.
     * @param buffer the buffer to create from
     * @param type the opType of buffer to create
     * @param length the length of the buffer
     * @return the created buffer
     */
    public static DataBuffer createBuffer(ByteBuffer buffer, DataType type, int length) {
        return createBuffer(buffer, type, length, 0);
    }


    /**
     * Create a buffer equal of length prod(shape)
     *
     * @param data the shape of the buffer to create
     * @return the created buffer
     */
    public static DataBuffer createBuffer(int[] data) {
        return Nd4j.getMemoryManager().getCurrentWorkspace() == null ? DATA_BUFFER_FACTORY_INSTANCE.createInt(data) : DATA_BUFFER_FACTORY_INSTANCE.createInt(data, Nd4j.getMemoryManager().getCurrentWorkspace());
    }

    /**
     * Create a buffer equal of length prod(shape)
     *
     * @param data the shape of the buffer to create
     * @return the created buffer
     */
    public static DataBuffer createBuffer(long[] data) {
        return Nd4j.getMemoryManager().getCurrentWorkspace() == null ? DATA_BUFFER_FACTORY_INSTANCE.createLong(data) : DATA_BUFFER_FACTORY_INSTANCE.createLong(data, Nd4j.getMemoryManager().getCurrentWorkspace());
    }

    /**
     * Create a buffer equal of length prod(shape). This method is NOT affected by workspaces
     *
     * @param data  the shape of the buffer to create
     * @return the created buffer
     */
    public static DataBuffer createBufferDetached(int[] data) {
        return DATA_BUFFER_FACTORY_INSTANCE.createInt(data);
    }

    /**
     * Create a buffer equal of length prod(shape). This method is NOT affected by workspaces
     *
     * @param data the shape of the buffer to create
     * @return the created buffer
     */
    public static DataBuffer createBufferDetached(long[] data) {
        return DATA_BUFFER_FACTORY_INSTANCE.createLong(data);
    }

    /**
     * Creates a buffer of the specified length based on the data opType
     *
     * @param length the length of te buffer
     * @return the buffer to create
     */
    public static DataBuffer createBuffer(long length) {
        return createBuffer(length, true);
    }

    /**
     * Create a data buffer
     * based on a pointer
     * with the given opType and length
     * @param pointer the pointer to create the buffer for
     * @param type the opType of pointer
     * @param length the length of the buffer
     * @param  indexer the indexer to use
     * @return the data buffer based on the given parameters
     */
    public static DataBuffer createBuffer(Pointer pointer, DataType type, long length, Indexer indexer) {
        return DATA_BUFFER_FACTORY_INSTANCE.create(pointer, type, length, indexer);
    }

    /**
     * See {@link  #createBuffer(DataType dataType, long length, boolean initialize) with default datatype.
     */
    public static DataBuffer createBuffer(long length, boolean initialize) {
        return  createBuffer(Nd4j.dataType(), length, initialize);
    }

    /**
     * Create a data buffer based on datatype.
     * @param dataType the type of buffer to create
     * @param length  the length of the buffer
     * @param initialize  flag to leave the underlying memory (false) or initialize with zero (true).
     * @return the created buffer.
     */
    public static DataBuffer createBuffer(DataType dataType, long length, boolean initialize) {
        return Nd4j.getMemoryManager().getCurrentWorkspace() == null ? DATA_BUFFER_FACTORY_INSTANCE.create(dataType, length, initialize) : DATA_BUFFER_FACTORY_INSTANCE.create(dataType,length, initialize, Nd4j.getMemoryManager().getCurrentWorkspace());
    }

    /**
     * Create a data buffer based on datatype, workspace.
     * @param dataType the type of buffer to create
     * @param length  the length of the buffer
     * @param initialize  flag to leave the underlying memory (false) or initialize with zero (true).
     * @param workspace workspace to use for buffer creation.
     * @return the created buffer.
     */
    public static DataBuffer createBuffer(DataType dataType, long length, boolean initialize, MemoryWorkspace workspace) {
        return workspace == null ? DATA_BUFFER_FACTORY_INSTANCE.create(dataType, length, initialize) : DATA_BUFFER_FACTORY_INSTANCE.create(dataType,length, initialize, workspace);
    }

    /**
     * Create a buffer based on the data opType
     * @param data the data to create the buffer with
     * @return the created buffer
     */
    public static DataBuffer createBuffer(float[] data) {
        return Nd4j.getMemoryManager().getCurrentWorkspace() == null ? DATA_BUFFER_FACTORY_INSTANCE.createFloat(data) : DATA_BUFFER_FACTORY_INSTANCE.createFloat(data, Nd4j.getMemoryManager().getCurrentWorkspace());
    }

    /**
     * Create a buffer based on underlying array.
     * @param data data to create the buffer with
     * @return the created buffer
     */
    public static DataBuffer createBufferDetached(float[] data) {
        return DATA_BUFFER_FACTORY_INSTANCE.createFloat(data);
    }

    /**
     * See {@link #createBufferDetached(float[])}
     */
    public static DataBuffer createBufferDetached(double[] data) {
        return DATA_BUFFER_FACTORY_INSTANCE.createDouble(data);
    }

    /**
     * See {@link #createBuffer(float[])}
     */
    public static DataBuffer createBuffer(double[] data) {
        return Nd4j.getMemoryManager().getCurrentWorkspace() == null ? DATA_BUFFER_FACTORY_INSTANCE.createDouble(data) : DATA_BUFFER_FACTORY_INSTANCE.createDouble(data, Nd4j.getMemoryManager().getCurrentWorkspace());
    }

    // refactoring of duplicate code.
    private static DataBuffer getDataBuffer(int length, DataType dataType){
        return Nd4j.getMemoryManager().getCurrentWorkspace() == null ? DATA_BUFFER_FACTORY_INSTANCE.create(dataType, length, false) : DATA_BUFFER_FACTORY_INSTANCE.create(dataType, length, false, Nd4j.getMemoryManager().getCurrentWorkspace());
    }

    /**
     * Create a buffer based on the data of the underlying java array with the specified type..
     * @param data underlying java array
     * @param dataType specified type.
     * @return created buffer,
     */
    public static DataBuffer createTypedBuffer(double[] data, DataType dataType) {
        DataBuffer buffer = getDataBuffer(data.length, dataType);
        buffer.setData(data);
        return buffer;
    }

    /**
     * See {@link #createTypedBuffer(double[], DataType)}
     */
    public static DataBuffer createTypedBuffer(float[] data, DataType dataType) {
        DataBuffer buffer = getDataBuffer(data.length, dataType);
        buffer.setData(data);
        return buffer;
    }

    /**
     * See {@link #createTypedBuffer(float[], DataType)}
     */
    public static DataBuffer createTypedBuffer(int[] data, DataType dataType) {
        DataBuffer buffer = getDataBuffer(data.length, dataType);
        buffer.setData(data);
        return buffer;
    }

    /**
     * See {@link #createTypedBuffer(float[], DataType)}
     */
    public static DataBuffer createTypedBuffer(long[] data, DataType dataType) {
        DataBuffer buffer = getDataBuffer(data.length, dataType);
        buffer.setData(data);
        return buffer;
    }

    /**
     * See {@link #createTypedBuffer(float[], DataType)}
     */
    public static DataBuffer createTypedBuffer(short[] data, DataType dataType) {
        DataBuffer buffer = getDataBuffer(data.length, dataType);
        buffer.setData(data);
        return buffer;
    }

    /**
     * See {@link #createTypedBuffer(float[], DataType)}
     */
    public static DataBuffer createTypedBuffer(byte[] data, DataType dataType) {
        DataBuffer buffer = getDataBuffer(data.length, dataType);
        buffer.setData(data);
        return buffer;
    }

    /**
     * See {@link #createTypedBuffer(float[], DataType)}
     */
    public static DataBuffer createTypedBuffer(boolean[] data, DataType dataType) {
        DataBuffer buffer = getDataBuffer(data.length, dataType);
        buffer.setData(data);
        return buffer;
    }


    // refactoring of duplicate code.
    private static DataBuffer getDataBuffer(int length, DataType dataType, MemoryWorkspace workspace){
        return workspace == null ? DATA_BUFFER_FACTORY_INSTANCE.create(dataType, length, false) : DATA_BUFFER_FACTORY_INSTANCE.create(dataType, length, false, workspace);
    }

    /**
     * Create a buffer based on the data of the underlying java array, specified type and workspace
     * @param data underlying java array
     * @param dataType specified type.
     * @param workspace specified workspace.
     * @return created buffer,
     */
    public static DataBuffer createTypedBuffer(double[] data, DataType dataType, MemoryWorkspace workspace) {
        //val buffer = workspace == null ? DATA_BUFFER_FACTORY_INSTANCE.create(dataType, data.length, false) : DATA_BUFFER_FACTORY_INSTANCE.create(dataType, data.length, false, workspace);
        DataBuffer  buffer = getDataBuffer(data.length, dataType, workspace);
        buffer.setData(data);
        return buffer;
    }

    /**
     * See {@link #createTypedBuffer(double[], DataType, MemoryWorkspace)}
     */
    public static DataBuffer createTypedBuffer(float[] data, DataType dataType, MemoryWorkspace workspace) {
        //val buffer = workspace == null ? DATA_BUFFER_FACTORY_INSTANCE.create(dataType, data.length, false) : DATA_BUFFER_FACTORY_INSTANCE.create(dataType, data.length, false, workspace);
        DataBuffer  buffer = getDataBuffer(data.length, dataType, workspace);
        buffer.setData(data);
        return buffer;
    }

    /**
     *  Create am uninitialized  buffer based on the data of the underlying java array and specified type.
     * @param data underlying java array
     * @param dataType specified type.
     * @return the created buffer.
     */
    public static DataBuffer createTypedBufferDetached(double[] data, DataType dataType) {
        val buffer = DATA_BUFFER_FACTORY_INSTANCE.create(dataType, data.length, false);
        buffer.setData(data);
        return buffer;
    }

    /**
     * See {@link #createTypedBufferDetached(double[], DataType)}
     */
    public static DataBuffer createTypedBufferDetached(float[] data, DataType dataType) {
        val buffer = DATA_BUFFER_FACTORY_INSTANCE.create(dataType, data.length, false);
        buffer.setData(data);
        return buffer;
    }

    /**
     * See {@link #createTypedBufferDetached(double[], DataType)}
     */
    public static DataBuffer createTypedBufferDetached(int[] data, DataType dataType) {
        val buffer = DATA_BUFFER_FACTORY_INSTANCE.create(dataType, data.length, false);
        buffer.setData(data);
        return buffer;
    }

    /**
     * See {@link #createTypedBufferDetached(double[], DataType)}
     */
    public static DataBuffer createTypedBufferDetached(long[] data, DataType dataType) {
        val buffer = DATA_BUFFER_FACTORY_INSTANCE.create(dataType, data.length, false);
        buffer.setData(data);
        return buffer;
    }

    /**
     * See {@link #createTypedBufferDetached(double[], DataType)}
     */
    public static DataBuffer createTypedBufferDetached(short[] data, DataType dataType) {
        val buffer = DATA_BUFFER_FACTORY_INSTANCE.create(dataType, data.length, false);
        buffer.setData(data);
        return buffer;
    }

    /**
     * See {@link #createTypedBufferDetached(double[], DataType)}
     */
    public static DataBuffer createTypedBufferDetached(byte[] data, DataType dataType) {
        val buffer = DATA_BUFFER_FACTORY_INSTANCE.create(dataType, data.length, false);
        buffer.setData(data);
        return buffer;
    }

    /**
     * See {@link #createTypedBufferDetached(double[], DataType)}
     */
    public static DataBuffer createTypedBufferDetached(boolean[] data, DataType dataType) {
        val buffer = DATA_BUFFER_FACTORY_INSTANCE.create(dataType, data.length, false);
        buffer.setData(data);
        return buffer;
    }

    /**
     * Set the factory instance for INDArray creation.
     * @param factory new INDArray factory
     */
    public static void setFactory(NDArrayFactory factory) {
        INSTANCE = factory;
    }

    /**
     * Returns the ordering of the ndarrays
     *
     * @return the ordering of the ndarrays
     */
    public static Character order() {
        return factory().order();
    }

    /**
     * Returns the data opType used for the runtime
     *
     * @return the datatype used for the runtime
     */
    public static DataType dataType() {
        return DataTypeUtil.getDtypeFromContext();
    }

    /**
     * DEPRECATED - use {@link #setDefaultDataTypes(DataType, DataType)}
     * This method sets dataType for the current JVM.
     * @param dtype Data type to set
     * @deprecated use {@link #setDefaultDataTypes(DataType, DataType)}. Equivalent to {@code setDefaultDataTypes(dtype, (dtype.isFPType() ? dtype : defaultFloatingPointType()))}
     */
    @Deprecated
    public static void setDataType(@NonNull DataType dtype) {
        setDefaultDataTypes(dtype, (dtype.isFPType() ? dtype : defaultFloatingPointType()));
    }

    /**
     * Set the default data types.<br>
     * The default data types are used for array creation methods where no data type is specified.<br>
     * When the user explicitly provides a datatype (such as in Nd4j.ones(DataType.FLOAT, 1, 10)) these default values
     * will not be used.<br>
     * defaultType: used in methods such as Nd4j.ones(1,10) and Nd4j.zeros(10).<br>
     * defaultFloatingPointType: used internally where a floating point array needs to be created, but no datatype is specified.
     * defaultFloatingPointType must be one of DOUBLE, FLOAT or HALF
     *
     * @param defaultType              Default datatype for new arrays (used when no type is specified).
     * @param defaultFloatingPointType Default datatype for new floating point arrays (used when no type is specified. Must be one of DOUBLE, FLOAT or HALF
     */
    public static void setDefaultDataTypes(@NonNull DataType defaultType, @NonNull DataType defaultFloatingPointType){
        Preconditions.checkArgument(defaultFloatingPointType.isFPType(), "Invalid default floating point type: %s is not a floating point type", defaultFloatingPointType);
        DataTypeUtil.setDTypeForContext(defaultType);
        Nd4j.defaultFloatingPointDataType.set(defaultFloatingPointType);
    }

    /**
     * Retrieve the Nd4J backend.
     * @return the Nd4J backend.
     */
    public static Nd4jBackend getBackend() {
        return backend;
    }

    /**
     * Retrieve the BLAS wrapper.
     * @return the BLAS wrapper.
     */
    public static BlasWrapper getBlasWrapper() {
        return BLAS_WRAPPER_INSTANCE;
    }

    /**
     * Sort an ndarray along a particular dimension.<br>
     * Note that the input array is modified in-place.
     *
     * @param ndarray   the ndarray to sort
     * @param dimension the dimension to sort
     * @return the indices and the sorted ndarray (the original array, modified in-place)
     */
    public static INDArray[] sortWithIndices(INDArray ndarray, int dimension, boolean ascending) {
        INDArray indices = Nd4j.create(ndarray.shape());
        INDArray[] ret = new INDArray[2];

        long nV = ndarray.vectorsAlongDimension(dimension);
        for (int i = 0; i < nV; i++) {
            INDArray vec = ndarray.vectorAlongDimension(i, dimension);
            INDArray indexVector = indices.vectorAlongDimension(i, dimension);
            final Double[] data = new Double[(int) vec.length()];
            final Double[] index = new Double[(int) vec.length()];

            for (int j = 0; j < vec.length(); j++) {
                data[j] = vec.getDouble(j);
                index[j] = (double) j;
            }

            /*
             * Inject a comparator that sorts indices relative to
             * the actual values in the data.
             * This allows us to retain the indices
             * and how they were rearranged.
             */
            Arrays.sort(index, new Comparator<Double>() {
                @Override
                public int compare(Double o1, Double o2) {
                    int o = (int) o1.doubleValue();
                    int oo2 = (int) o2.doubleValue();
                    return Double.compare(data[o], data[oo2]);
                }
            });

            if (ascending)
                for (int j = 0; j < vec.length(); j++) {
                    vec.putScalar(j, data[(int) index[j].doubleValue()]);
                    indexVector.putScalar(j, index[j]);
                }
            else {
                int count = data.length - 1;
                for (int j = 0; j < vec.length(); j++) {
                    int currCount2 = count;
                    count--;
                    vec.putScalar(j, data[(int) index[currCount2].doubleValue()]);
                    indexVector.putScalar(j, index[currCount2]);
                }
            }


        }

        ret[0] = indices;
        ret[1] = ndarray;

        return ret;
    }

    /**
     * Sort all elements of an array.
     *
     * sorts all elements of an array. For multi dimansional arrays the result depends on the array ordering]
     *
     * Nd4j.factory().setOrder('f');
     * INDArray x = Nd4j.arange(4).reshape(2,2);
     * Nd4j.sort(x, true);
     * gives: [[         0,    2.0000], [    1.0000,    3.0000]]
     *
     * The same ode with .setOrder('c')
     * [[         0,    1.0000], [    2.0000,    3.0000]]
     *
     * @param ndarray array to sort
     * @param ascending true for ascending, false for descending
     * @return the sorted ndarray
     */
    public static INDArray sort(INDArray ndarray, boolean ascending) {
        return getNDArrayFactory().sort(ndarray, !ascending);
    }

    /**
     * Sort an ndarray along a particular dimension<br>
     * Note that the input array is modified in-place.
     *
     * @param ndarray   the ndarray to sort
     * @param dimension the dimension to sort
     * @return the sorted ndarray
     */
    public static INDArray sort(INDArray ndarray, int dimension, boolean ascending) {
        return getNDArrayFactory().sort(ndarray, !ascending, dimension);
    }

    /**Sort (shuffle) the rows of a 2d array according to the value at a specified column.
     * Other than the order of the rows, each row is unmodified. Copy operation: original
     * INDArray is unmodified<br>
     * So if sorting the following on values of column 2 (ascending):<br>
     * [a b 2]<br>
     * [c d 0]<br>
     * [e f -3]<br>
     * Then output is<br>
     * [e f -3]<br>
     * [c d 0]<br>
     * [a b 2]<br>
     * @param in 2d array to sort
     * @param colIdx The column to sort on
     * @param ascending true if smallest-to-largest; false if largest-to-smallest
     * @return the sorted ndarray
     */
    @SuppressWarnings("Duplicates")
    public static INDArray sortRows(final INDArray in, final int colIdx, final boolean ascending) {
        if (in.rank() != 2)
            throw new IllegalArgumentException("Cannot sort rows on non-2d matrix");
        if (colIdx < 0 || colIdx >= in.columns())
            throw new IllegalArgumentException("Cannot sort on values in column " + colIdx + ", nCols=" + in.columns());

        INDArray out = Nd4j.create(in.dataType(), in.shape());
        int nRows = in.rows();
        ArrayList<Integer> list = new ArrayList<>(nRows);
        for (int i = 0; i < nRows; i++)
            list.add(i);
        Collections.sort(list, new Comparator<Integer>() {
            @Override
            public int compare(Integer o1, Integer o2) {
                if (ascending)
                    return Double.compare(in.getDouble(o1, colIdx), in.getDouble(o2, colIdx));
                else
                    return -Double.compare(in.getDouble(o1, colIdx), in.getDouble(o2, colIdx));
            }
        });
        for (int i = 0; i < nRows; i++) {
            out.putRow(i, in.getRow(list.get(i)));
        }
        return out;
    }

    /**Sort (shuffle) the columns of a 2d array according to the value at a specified row.
     * Other than the order of the columns, each column is unmodified. Copy operation: original
     * INDArray is unmodified<br>
     * So if sorting the following on values of row 1 (ascending):<br>
     * [a b c]<br>
     * [1 -1 0]<br>
     * [d e f]<br>
     * Then output is<br>
     * [b c a]<br>
     * [-1 0 1]<br>
     * [e f d]<br>
     * @param in 2d array to sort
     * @param rowIdx The row to sort on
     * @param ascending true if smallest-to-largest; false if largest-to-smallest
     * @return the sorted array.
     */
    @SuppressWarnings("Duplicates")
    public static INDArray sortColumns(final INDArray in, final int rowIdx, final boolean ascending) {
        if (in.rank() != 2)
            throw new IllegalArgumentException("Cannot sort columns on non-2d matrix");
        if (rowIdx < 0 || rowIdx >= in.rows())
            throw new IllegalArgumentException("Cannot sort on values in row " + rowIdx + ", nRows=" + in.rows());

        INDArray out = Nd4j.create(in.shape());
        int nCols = in.columns();
        ArrayList<Integer> list = new ArrayList<>(nCols);
        for (int i = 0; i < nCols; i++)
            list.add(i);
        Collections.sort(list, new Comparator<Integer>() {
            @Override
            public int compare(Integer o1, Integer o2) {
                if (ascending)
                    return Double.compare(in.getDouble(rowIdx, o1), in.getDouble(rowIdx, o2));
                else
                    return -Double.compare(in.getDouble(rowIdx, o1), in.getDouble(rowIdx, o2));
            }
        });
        for (int i = 0; i < nCols; i++) {
            out.putColumn(i, in.getColumn(list.get(i)));
        }
        return out;
    }

    /**
     * Create an n x (shape)
     * ndarray where the ndarray is repeated num times
     *
     * @param n   the ndarray to replicate
     * @param num the number of copies to repeat
     * @return the repeated ndarray
     */
    public static INDArray repeat(INDArray n, int num) {
        List<INDArray> list = new ArrayList<>();
        for (int i = 0; i < num; i++)
            list.add(n.dup());
        long[] nShape = n.shape();
        long[] shape = n.isColumnVector() ? new long[] {n.shape()[0]} : nShape;
        long[] retShape = Longs.concat(new long[] {num}, shape);
        return Nd4j.create(list, retShape);
    }

    /**
     * Generate a linearly spaced vector
     *
     * @param lower upper bound
     * @param num   number of items in returned vector
     * @param step  the step (incompatible with <b>upper</b>)
     * @return the linearly spaced vector
     */
    public static INDArray linspace(@NonNull DataType dtype, long lower, long num, long step) {
        // for now we'll temporarily keep original impl
        if(num == 1) {
            return Nd4j.scalar(dtype, lower);
        }

        if (dtype.isIntType()) {
            long upper = lower + num * step;
            return linspaceWithCustomOpByRange( lower, upper, num, step, dtype);
        } else if (dtype.isFPType()) {
            return Nd4j.getExecutioner().exec(new Linspace((double) lower, num, (double)step, dtype));
        }
        else {
            throw new IllegalStateException("Illegal data type for linspace: " + dtype.toString());
        }
    }

    /**
     * Generate a linearly spaced vector with default data type
     *
     * @param lower lower bound
     * @param upper upper bound
     * @param num   number of items in returned vector
     * @return the linearly spaced vector
     */
    public static INDArray linspace(long lower, long upper, long num) {
        return linspace(lower, upper, num, Nd4j.dataType());
    }

    /**
     * Generate a linearly spaced vector
     *
     * @param lower lower bound
     * @param upper upper bound
     * @param num   number of items in returned vector
     * @return the linearly spaced vector
     */
    public static INDArray linspace(long lower, long upper, long num, @NonNull DataType dtype) {
        // for now we'll temporarily keep original impl
        if(lower == upper && num == 1) {
            return Nd4j.scalar(dtype, lower);
        }
        if (num == 1) {
            return Nd4j.scalar(dtype, lower);
        }
        if (dtype.isIntType()) {
            return linspaceWithCustomOp(lower, upper, (int)num, dtype);
        } else if (dtype.isFPType()) {
            return linspace((double) lower, (double)upper, (int) num, dtype);
        }
        else {
            throw new IllegalStateException("Illegal data type for linspace: " + dtype.toString());
        }
    }

    /**
     * Generate a linearly spaced 1d vector of the specified datatype
     *
     * @param lower lower bound
     * @param step step between items
     * @param num   number of resulting items
     * @return the linearly spaced vector
     */
    public static INDArray linspace(@NonNull DataType dataType, double lower, double step, long num) {
        Preconditions.checkState(dataType.isFPType(), "Datatype must be a floating point type for linspace, got %s", dataType);
        if (num == 1)
            return Nd4j.scalar(dataType, lower);
        return Nd4j.getExecutioner().exec(new Linspace(lower, num, step, dataType));
    }

    /**
     * Generate a linearly spaced 1d vector of the specified datatype
     *
     * @param lower lower bound
     * @param upper upper bound
     * @param num   number of resulting items
     * @return the linearly spaced vector
     */
    public static INDArray linspace( double lower, double upper, long num, @NonNull DataType dataType) {
        Preconditions.checkState(dataType.isFPType(), "Datatype must be a floating point type for linspace, got %s", dataType);
        if (num == 1)
            return Nd4j.scalar(dataType, lower);
        return Nd4j.getExecutioner().exec(new Linspace(lower, upper, num, dataType));
    }

    private static INDArray linspaceWithCustomOp(long lower, long upper, int num, DataType dataType) {
        if (num == 1)
            return Nd4j.scalar(dataType, lower);

        INDArray result = Nd4j.createUninitialized(dataType, new long[] {num}, Nd4j.order());

        val op = DynamicCustomOp.builder("lin_space")
                .addInputs(Nd4j.scalar(lower), Nd4j.scalar(upper), Nd4j.scalar(num))
                .addOutputs(result)
                .build();

        Nd4j.getExecutioner().execAndReturn(op);
        return result;
    }

    private static INDArray linspaceWithCustomOpByRange(long lower, long upper, long num, long step, DataType dataType) {
        if (num == 1)
            return Nd4j.scalar(dataType, lower);

        INDArray result = Nd4j.createUninitialized(dataType, new long[] {num}, Nd4j.order());

        val op = DynamicCustomOp.builder("range")
                .addInputs(Nd4j.scalar(lower), Nd4j.scalar(upper), Nd4j.scalar(step))
                .addOutputs(result)
                .build();

        Nd4j.getExecutioner().execAndReturn(op);
        return result;
    }

    /**
     * Meshgrid op. Returns a pair of arrays where values are broadcast on a 2d grid.<br>
     * For example, if x = [1,2,3,4] and y = [5,6,7], then:<br>
     * out[0] =<br>
     * [1,2,3,4]<br>
     * [1,2,3,4]<br>
     * [1,2,3,4]<br>
     * <br>
     * out[1] =<br>
     * [5,5,5,5]<br>
     * [6,6,6,6]<br>
     * [7,7,7,7]<br>
     * <br>
     *
     * @param x X array input
     * @param y Y array input
     * @return INDArray[] of length 2, shape [y.length, x.length]
     */
    public static INDArray[] meshgrid(@NonNull INDArray x, @NonNull INDArray y){
        Preconditions.checkArgument(x.isVectorOrScalar(), "X must be a vector");
        Preconditions.checkArgument(y.isVectorOrScalar(), "Y must be a vector");
        if(y.dataType() != x.dataType())
            y = y.castTo(x.dataType());

        INDArray xOut = Nd4j.createUninitialized(x.dataType(), y.length(), x.length());
        INDArray yOut = Nd4j.createUninitialized(x.dataType(), y.length(), x.length());

        CustomOp op = DynamicCustomOp.builder("meshgrid")
                .addInputs(x, y)
                .addOutputs(xOut, yOut)
                .build();
        Nd4j.getExecutioner().execAndReturn(op);

        return new INDArray[]{xOut, yOut};
    }


    /**
     * Create a long row vector of all of the given ndarrays
     * @param matrices the matrices to create the flattened ndarray for
     * @return the flattened representation of
     * these ndarrays
     */
    public static INDArray toFlattened(Collection<INDArray> matrices) {
        return INSTANCE.toFlattened(matrices);
    }

    /**
     * Create a long row vector of all of the given ndarrays
     * @param order the order in which to flatten the matrices
     * @param matrices the matrices to create the flattened ndarray for
     * @return the flattened representation of
     * these ndarrays
     */
    public static INDArray toFlattened(char order, Collection<INDArray> matrices) {
        return INSTANCE.toFlattened(order, matrices);
    }

    /**
     * Create a long row vector of all of the given ndarrays
     * @param matrices the matrices to create the flattened ndarray for
     * @return the flattened representation of
     * these ndarrays
     */
    public static INDArray toFlattened(@NonNull INDArray... matrices) {
        return INSTANCE.toFlattened(matrices);
    }

    /**
     * Create a long row vector of all of the given ndarrays/
     * @param order order in which to flatten ndarrays
     * @param matrices the matrices to create the flattened ndarray for

     * @return the flattened representation of
     * these ndarrays
     */
    public static INDArray toFlattened(char order, @NonNull INDArray... matrices) {
        return INSTANCE.toFlattened(order, matrices);
    }

    /**
     * Create the identity ndarray
     *
     * @param n the number for the identity
     * @return the identity array
     */
    public static INDArray eye(long n) {
        return INSTANCE.eye(n);
    }

    /**
     * Rotate a matrix 90 degrees
     *
     * @param toRotate the matrix to rotate
     */
    public static void rot90(INDArray toRotate) {
        INSTANCE.rot90(toRotate);
    }

    /**
     * Write NDArray to a text file
     *
     * @param filePath path to write to
     * @param split    the split separator, defaults to ","
     * @param precision digits after the decimal point
     * @deprecated Precision is no longer used. Split is no longer used.
     * Defaults to scientific notation with 18 digits after the decimal
     * Use {@link #writeTxt(INDArray, String)}
     */
    @SuppressWarnings("unused") //backward compatibility.
    public static void writeTxt(INDArray write, String filePath, String split, int precision) {
        writeTxt(write,filePath);
    }

    /**
     * Write NDArray to a text file
     *
     * @param write array to write
     * @param filePath path to write to
     * @param precision Precision is no longer used.
     * @deprecated
     * Defaults to scientific notation with 18 digits after the decimal
     * Use {@link #writeTxt(INDArray, String)}
     */
    @SuppressWarnings("unused") //backward compatibility.
    public static void writeTxt(INDArray write, String filePath, int precision) {
        writeTxt(write, filePath);
    }

    /**
     * Write NDArray to a text file
     *
     * @param write array to write
     * @param filePath path to write to
     * @param split the split separator, defaults to ","
     * @deprecated custom col and higher dimension separators are no longer supported; uses ","
     * Use {@link #writeTxt(INDArray, String)}
     */
    @SuppressWarnings("unused")
    public static void writeTxt(INDArray write, String filePath, String split) {
        writeTxt(write,filePath);
    }

    /**
     * Write NDArray to a text file
     *
     * @param write Array to write
     * @param filePath path to write to
     */
    public static void writeTxt(INDArray write, String filePath) {
        try {
            String toWrite = writeStringForArray(write);
            FileUtils.writeStringToFile(new File(filePath), toWrite, (String)null, false);
        } catch (IOException e) {
            throw new RuntimeException("Error writing output", e);
        }
    }

    private static String writeStringForArray(INDArray write) {
        if(write.isView() || !Shape.hasDefaultStridesForShape(write))
            write = write.dup();

        String format = "0.000000000000000000E0";

        return "{\n" +
                "\"filefrom\": \"dl4j\",\n" +
                "\"ordering\": \"" + write.ordering() + "\",\n" +
                "\"shape\":\t" + Arrays.toString(write.shape()) + ",\n" +
                "\"data\":\n" +
                new NDArrayStrings(",", format).format(write, false) +
                "\n}\n";
    }



    /**Y
     * Write an ndarray to a writer
     * @param writer the writer to write to
     * @param write the ndarray to write
     */
    public static void write(OutputStream writer, INDArray write) throws IOException {
        DataOutputStream stream = new DataOutputStream(writer);
        write(write, stream);
        stream.close();
    }

    /**
     * Convert an ndarray to a byte array
     * @param arr the array to convert
     * @return the converted byte array
     */
    public static byte[] toByteArray(@NonNull  INDArray arr) throws IOException {
        if (arr.length() * arr.data().getElementSize() >  Integer.MAX_VALUE)
            throw new ND4JIllegalStateException("");

        ByteArrayOutputStream bos = new ByteArrayOutputStream((int) (arr.length() * arr.data().getElementSize()));
        DataOutputStream dos = new DataOutputStream(bos);
        write(arr, dos);
        return bos.toByteArray();
    }

    /**
     * Read an ndarray from a byte array
     * @param arr the array to read from
     * @return the deserialized ndarray
     */
    public static INDArray fromByteArray(@NonNull  byte[] arr) {
        ByteArrayInputStream bis = new ByteArrayInputStream(arr);
        return read(bis);
    }

    /**
     * Read line via input streams
     *
     * @param filePath the input stream ndarray
     * @param split    the split separator
     * @return the read txt method
     */
    public static INDArray readNumpy(@NonNull InputStream filePath, @NonNull String split) throws IOException {
        return readNumpy(DataType.FLOAT, filePath, split, StandardCharsets.UTF_8);
    }

    /**
     * Read array from input stream.
     *
     * @param dataType datatype of array
     * @param filePath the input stream
     * @param split    the split separator
     * @param charset the  charset
     * @return the deserialized array.
     */
    @SuppressWarnings("WeakerAccess") //really should add testing for the method.
    public static INDArray readNumpy(@NonNull DataType dataType, @NonNull InputStream filePath, @NonNull String split, @NonNull Charset charset) throws IOException {
        BufferedReader reader = new BufferedReader(new InputStreamReader(filePath, charset));
        String line;
        List<float[]> data2 = new ArrayList<>();
        int numColumns = -1;
        INDArray ret;
        while ((line = reader.readLine()) != null) {
            String[] data = line.trim().split(split);
            if (numColumns < 0) {
                numColumns = data.length;
            } else
                Preconditions.checkState(data.length == numColumns,
                        "Data has inconsistent number of columns: data length %s, numColumns %s", data.length, numColumns);
            data2.add(readSplit(data));
        }
        float[][] fArr = new float[data2.size()][0];
        for(int i=0; i<data2.size(); i++ ){
            fArr[i] = data2.get(i);
        }
        ret = Nd4j.createFromArray(fArr).castTo(dataType);
        return ret;
    }

    private static float[] readSplit(String[] split) {
        float[] ret = new float[split.length];
        for (int i = 0; i < split.length; i++) {
            try {
                ret[i] = Float.parseFloat(split[i]);
            } catch (NumberFormatException e) {
                if (split[i].equalsIgnoreCase("inf")) {
                    ret[i] = Float.POSITIVE_INFINITY;
                } else if (split[i].equalsIgnoreCase("-inf")) {
                    ret[i] = Float.NEGATIVE_INFINITY;
                } else if (split[i].equalsIgnoreCase("nan")) {
                    ret[i] = Float.NaN;
                } else
                    throw new RuntimeException(e);

            }
        }
        return ret;
    }

    /**
     * Read line via input streams
     *
     * @param filePath the input stream ndarray
     * @param split    the split separator
     * @return the read txt method
     */
    public static INDArray readNumpy(String filePath, String split) throws IOException {
        return readNumpy(DataType.FLOAT, filePath, split);
    }

    /**
     * Read array via input stream.
     *
     * See {@link #readNumpy(DataType, InputStream, String , Charset)} using standard UTF-8 encoding
     */
    public static INDArray readNumpy(DataType dataType, String filePath, String split) throws IOException {
        try(InputStream is = new FileInputStream(filePath)) {
            return readNumpy(dataType, is, split, StandardCharsets.UTF_8);
        }
    }

    /**
     * Read line via input streams
     *
     * @param filePath the input stream ndarray
     * @return the read txt method
     */
    public static INDArray readNumpy(String filePath) throws IOException {
        return readNumpy(DataType.FLOAT, filePath);
    }

    /**
     * Read array.<br>
     *
     * See {@link #readNumpy(DataType, InputStream, String , Charset)} with default split and UTF-8 encoding.
     */
    public static INDArray readNumpy(DataType dataType, String filePath) throws IOException {
        return readNumpy(dataType, filePath, " ");
    }

    /**
     * Raad an ndarray from an input stream
     *
     * See {@link #read(DataInputStream)}
     */
    public static INDArray read(InputStream reader) {
        return read(new DataInputStream(reader));
    }

    /**
     * Read line via input streams
     *
     * @param ndarray the input stream ndarray
     * @return NDArray
     */
    @SuppressWarnings("WeakerAccess")
    public static INDArray readTxtString(InputStream ndarray) {
        String sep = ",";
        /*
         We could dump an ndarray to a file with the tostring (since that is valid json) and use put/get to parse it as json
         But here we leverage our information of the tostring method to be more efficient
         With our current toString format we use tads along dimension (rank-1,rank-2) to write to the array in two dimensional chunks at a time.
         This is more efficient than setting each value at a time with putScalar.
         This also means we can read the file one line at a time instead of loading the whole thing into memory
        */
        INDArray newArr = null;
        BufferedReader reader = new BufferedReader(new InputStreamReader(ndarray));
        LineIterator it = IOUtils.lineIterator(reader);
        DecimalFormat format = (DecimalFormat) NumberFormat.getInstance(Locale.US);
        format.setParseBigDecimal(true);
        try {
            int lineNum = 0;
            int tensorNum = 0;
            char theOrder = 'c';
            int rank = 0;
            long[] theShape = null;
            double[] subsetArr = null;
            while (it.hasNext()) {
                String line = it.nextLine();
                lineNum++;
                line = line.replaceAll("\\s", "");
                if (line.equals("") || line.equals("}"))
                    continue;
                // is it from dl4j?
                if (lineNum == 2) {
                    String[] lineArr = line.split(":");
                    String fileSource = lineArr[1].replaceAll("\\W", "");
                    if (!fileSource.equals("dl4j"))
                        throw new IllegalArgumentException("Only files written out from Nd4j.writeTxT/writeTxtString can be read with the readTxt/readTxtString methods");
                }
                // parse ordering
                if (lineNum == 3) {
                    String[] lineArr = line.split(":");
                    theOrder = lineArr[1].replaceAll("\\W", "").charAt(0);
                    continue;
                }
                // parse shape
                if (lineNum == 4) {
                    String shapeString = line.split(":")[1].replace("[", "").replace("],", "");
                    if (shapeString.isEmpty()) {
                        newArr = Nd4j.scalar(Nd4j.defaultFloatingPointType(), 0);
                    } else {
                        String[] shapeArr = shapeString.split(",");
                        rank = shapeArr.length;
                        theShape = new long[rank];
                        for (int i = 0; i < rank; i++) {
                            theShape[i] = Integer.parseInt(shapeArr[i]);
                        }
                        if (theOrder == 'f' && theShape[rank-1] == 1) {
                            //Hack fix for tad issue with 'f' order and rank-1 dim shape == 1
                            newArr = Nd4j.create(Nd4j.defaultFloatingPointType(), theShape, 'c');
                        }
                        else {
                            newArr = Nd4j.create(Nd4j.defaultFloatingPointType(), theShape, theOrder);
                        }
                        subsetArr = new double[(int) theShape[rank - 1]];
                    }
                    continue;
                }
                //parse data
                if (lineNum > 5) {
                    String[] entries = line.replace("\\],", "").replaceAll("]", "").replaceAll("\\[", "").split(sep);
                    if (rank == 0) {
                        try {
                            //noinspection ConstantConditions
                            newArr.addi((format.parse(entries[0])).doubleValue());
                        } catch (ParseException e) {
                            log.error("",e);
                        }
                    } else {
                        Preconditions.checkState(entries.length == theShape[rank-1], "Invalid number of entries - format does not match expected shape." +
                                "Expected %s values per line, got %s at line %s", theShape[rank-1], entries.length, lineNum );
                        for (int i = 0; i < theShape[rank - 1]; i++) {
                            try {
                                BigDecimal number = (BigDecimal) format.parse(entries[i]);
                                subsetArr[i] = number.doubleValue();
                            } catch (ParseException e) {
                                log.error("",e);
                            }
                        }
                        INDArray subTensor = Nd4j.create(subsetArr, new long[]{subsetArr.length}, Nd4j.defaultFloatingPointType());
                        newArr.tensorAlongDimension(tensorNum, rank - 1).addi(subTensor);
                        tensorNum++;
                    }
                }
            }
            //Hack fix for tad issue with 'f' order and rank-1 dim shape == 1
            if (theOrder == 'f' && rank > 1 && theShape[rank-1] == 1) {
                newArr = newArr.dup('f');
            }

        } finally {
            LineIterator.closeQuietly(it);
        }

        if(newArr == null){
            throw new IllegalStateException("Cannot parse file: file does not appear to represent a text serialized INDArray file");
        }

        return newArr;
    }

    /**
     * Read line via input streams
     *
     * @param filePath the input stream ndarray
     * @return NDArray
     */
    public static INDArray readTxt(String filePath) {
        File file = new File(filePath);
        InputStream is = null;
        try {
            is = new FileInputStream(file);
            return readTxtString(is);
        } catch (FileNotFoundException e) {
            throw new RuntimeException(e);
        } finally {
            IOUtils.closeQuietly(is);
        }
    }

    private static int[] toIntArray(int length, DataBuffer buffer) {
        int[] ret = new int[length];
        for (int i = 0; i < length; i++) {
            ret[i] = buffer.getInt(i);
        }
        return ret;
    }

    /**
     * Create array based in data buffer and shape info,
     *
     * @param data Data buffer.
     * @param shapeInfo shape information.
     * @return new INDArray.
     */
    public static INDArray createArrayFromShapeBuffer(DataBuffer data, DataBuffer shapeInfo) {
        val jvmShapeInfo = shapeInfo.asLong();
        val dataType = ArrayOptionsHelper.dataType(jvmShapeInfo);
        val shape = Shape.shape(jvmShapeInfo);
        val strides = Shape.stridesOf(jvmShapeInfo);
        val order = Shape.order(jvmShapeInfo);
        INDArray result = Nd4j.create(data, shape, strides, 0, order, dataType);
        if (data instanceof CompressedDataBuffer)
            result.markAsCompressed(true);

        return result;
    }

    /**
     * Create array based in data buffer and shape info,
     *
     * @param data data buffer.
     * @param shapeInfo shape information.
     * @return new INDArray.
     */
    public static INDArray createArrayFromShapeBuffer(DataBuffer data, Pair<DataBuffer, long[]> shapeInfo) {
        int rank = Shape.rank(shapeInfo.getFirst());
        // removed offset parameter that called a deprecated method which always returns 0.
        INDArray result = Nd4j.create(data, toIntArray(rank, Shape.shapeOf(shapeInfo.getFirst())),
                toIntArray(rank, Shape.stride(shapeInfo.getFirst())), 0, Shape.order(shapeInfo.getFirst()));
        if (data instanceof CompressedDataBuffer)
            result.markAsCompressed(true);

        return result;
    }

    /**
     * Read in an ndarray from a data input stream
     *
     * @param dis the data input stream to read from
     * @return the ndarray
     */
    public static INDArray read(DataInputStream dis) {
        val headerShape = BaseDataBuffer.readHeader(dis);

        //noinspection UnnecessaryUnboxing
        var shapeInformation = Nd4j.createBufferDetached(new long[]{headerShape.getMiddle().longValue()}, headerShape.getRight());
        shapeInformation.read(dis, headerShape.getLeft(), headerShape.getMiddle(), headerShape.getThird());
        DataType type;
        DataBuffer data = null;

        val headerData = BaseDataBuffer.readHeader(dis);
        try {
            // current version contains dtype in extras
            data = CompressedDataBuffer.readUnknown(dis, headerData.getFirst(), headerData.getMiddle(), headerData.getRight());
            ArrayOptionsHelper.dataType(shapeInformation.asLong());
        } catch (ND4JUnknownDataTypeException e) {
            // manually setting data type
            type = headerData.getRight();
            long extras = ArrayOptionsHelper.setOptionBit(0L, type);
            shapeInformation.put(shapeInformation.length() - 3, extras);
        }

        return createArrayFromShapeBuffer(data, shapeInformation);
    }

    /**
     * Write an ndarray to the specified outputstream
     *
     * @param arr              the array to write
     * @param dataOutputStream the data output stream to write to
     */
    public static void write(INDArray arr, DataOutputStream dataOutputStream) throws IOException {
        //BaseDataBuffer.write(...) doesn't know about strides etc, so dup (or equiv. strategy) is necessary here
        //Furthermore, because we only want to save the *actual* data for a view (not the full data), the shape info
        // (mainly strides, offset, element-wise stride) may be different in the duped array vs. the view array
        if (arr.isView())
            arr = arr.dup();

        arr.shapeInfoDataBuffer().write(dataOutputStream);
        arr.data().write(dataOutputStream);
    }

    /**
     * Save an ndarray to the given file
     * @param arr the array to save
     * @param saveTo the file to save to
     */
    public static void saveBinary(INDArray arr, File saveTo) throws IOException {
        BufferedOutputStream bos = new BufferedOutputStream(new FileOutputStream(saveTo));
        DataOutputStream dos = new DataOutputStream(bos);
        Nd4j.write(arr, dos);
        dos.flush();
        dos.close();
        bos.close();
    }

    /**
     * Read a binary ndarray from the given file
     * @param read the nd array to read
     * @return the loaded ndarray
     */
    public static INDArray readBinary(File read) throws IOException {
        BufferedInputStream bis = new BufferedInputStream(new FileInputStream(read));
        DataInputStream dis = new DataInputStream(bis);
        INDArray ret = Nd4j.read(dis);
        dis.close();
        return ret;
    }

    /**
     * Clear nans from an ndarray
     *
     * @param arr the array to clear
     */
    public static void clearNans(INDArray arr) {
        getExecutioner().exec(new ReplaceNans(arr, Nd4j.EPS_THRESHOLD));
    }

    /**
     * Reverses the passed in matrix such that m[0] becomes m[m.length - 1] etc
     *
     * @param reverse the matrix to reverse
     * @return the reversed matrix
     */
    public static INDArray reverse(INDArray reverse) {
        return Nd4j.getExecutioner().exec(new Reverse(reverse))[0];
    }

    /**
     * Create a 1D array of evenly spaced values between {@code begin} (inclusive) and {@code end} (exclusive)
     * with a step size.
     *
     * @param begin the begin of the range (inclusive)
     * @param end   the end of the range (exclusive)
     * @param step spacing between values. Default value is 1.
     * @return the 1D range vector
     */
    public static INDArray arange(double begin, double end, double step) {
        return INSTANCE.arange(begin, end, step);
    }

    /**
     * Create a 1D array of evenly spaced values between {@code begin} (inclusive) and {@code end} (exclusive)
     * with a step size of 1
     *
     * See {@link #arange(double, double, double)} with step size 1.
     */
    public static INDArray arange(double begin, double end) {
        return INSTANCE.arange(begin, end, 1);
    }

    /**
     * Create a 1D array of evenly spaced values between 0 (inclusive) and {@code end} (exclusive)
     * with a step size of 1
     *
     * See {@link #arange(double, double, double)} with begin = 0 and step size 1.
     */
    public static INDArray arange(double end) {
        return arange(0, end);
    }

    /**
     * Copy a to b
     *
     * @param a the origin matrix
     * @param b the destination matrix
     */
    public static void copy(INDArray a, INDArray b) {
        INSTANCE.copy(a, b);
    }

    /**
     * Creates a new matrix where the values of the given vector are the diagonal values of
     * the matrix if a vector is passed in, if a matrix is returns the kth diagonal
     * in the matrix
     *
     * @param x the diagonal values
     * @return new matrix
     */
    public static INDArray diag(INDArray x) {
        INDArray ret;
        if(x.isVectorOrScalar() || x.isRowVector() || x.isColumnVector()) {
            ret = Nd4j.create(x.dataType(), x.length(), x.length());
            Nd4j.getExecutioner().execAndReturn(new Diag(x, ret));
        } else {
            ret = Nd4j.createUninitialized(x.dataType(), Math.min(x.size(0), x.size(1)));
            Nd4j.getExecutioner().execAndReturn(new DiagPart(x,ret));
        }
        return ret;
    }

    /**
     * This method samples value from Source array to Target, with probabilites provided in Probs argument
     *
     * @param source source array.
     * @param probs array with probabilities.
     * @param target destination array.
     * @param rng Random number generator.
     * @return the destination (target) array.
     */
    public static INDArray choice(@NonNull INDArray source, @NonNull INDArray probs, @NonNull INDArray target,
                                  @NonNull org.nd4j.linalg.api.rng.Random rng) {
        if (source.length() != probs.length())
            throw new ND4JIllegalStateException("Nd4j.choice() requires lengths of Source and Probs to be equal");

        return Nd4j.getExecutioner().exec(new Choice(source, probs, target), rng);
    }

    // @see tag works well here.
    /**
     * This method samples value from Source array to Target,the default random number generator.
     *
     * @see #choice(INDArray, INDArray, INDArray, org.nd4j.linalg.api.rng.Random)
     */
    public static INDArray choice(INDArray source, INDArray probs, INDArray target) {
        return choice(source, probs, target, Nd4j.getRandom());
    }

    // @see tag works well here.
    /**
     * This method returns new INDArray instance, sampled from Source array with probabilities given in Probs.
     *
     * @param numSamples number of samples to take. (size of the new NDArray).
     * @see #choice(INDArray, INDArray, int, org.nd4j.linalg.api.rng.Random)
     */
    public static INDArray choice(INDArray source, INDArray probs, int numSamples,
                                  @NonNull org.nd4j.linalg.api.rng.Random rng) {
        if (numSamples < 1)
            throw new ND4JIllegalStateException("Nd4j.choice() numSamples must be positive value");

        return choice(source, probs, createUninitialized(source.dataType(), numSamples), rng);
    }

    // @see tag works well here.
    /**
     * This method returns new INDArray instance, sampled from Source array with probabilities given in Probs
     * using the default random number generator.
     *
     * @see #choice(INDArray, INDArray, int, org.nd4j.linalg.api.rng.Random)
     */
    public static INDArray choice(INDArray source, INDArray probs, int numSamples) {
        return choice(source, probs, numSamples, Nd4j.getRandom());
    }

    public static INDArray appendBias(@NonNull INDArray... vectors) {
        return INSTANCE.appendBias(vectors);
    }

    ////////////////////// RANDOM ///////////////////////////////

    /**
     * Create a random ndarray with values from a uniform distribution over (0, 1) with the given shape
     *
     * @param shape the shape of the array
     * @return the random ndarray with the specified shape
     */
    public static INDArray rand(@NonNull int... shape) {
        INDArray ret = createUninitialized(shape, order()).castTo(Nd4j.defaultFloatingPointType()); //INSTANCE.rand(shape, Nd4j.getRandom());
        return rand(ret);
    }

    /**
     * See {@link #rand(int[])}
     */
    public static INDArray rand(@NonNull long... shape) {
        INDArray ret = createUninitialized(shape, order()).castTo(Nd4j.defaultFloatingPointType()); //INSTANCE.rand(shape, Nd4j.getRandom());
        return rand(ret);
    }

    /**
     * Create a random ndarray with values from a uniform distribution over (0, 1) with the given shape and data type
     *
     * @param shape the shape of the ndarray
     * @return the random ndarray with the specified shape
     */
    public static INDArray rand(@NonNull DataType dataType, @NonNull long... shape) {
        Preconditions.checkArgument(dataType.isFPType(),
                "Can't create a random array of a non-floating point data type");
        INDArray ret = createUninitialized(dataType, shape, order()); //INSTANCE.rand(shape, Nd4j.getRandom());
        return rand(ret);
    }

    /**
     * Create a random ndarray with the given shape and array order
     *
     * Values are sampled from a uniform distribution over (0, 1)
     *
     * @param order the order of the ndarray to return
     * @param shape the shape of the array
     * @return the random ndarray with the specified shape
     */
    public static INDArray rand(char order, @NonNull int... shape) {
        INDArray ret = Nd4j.createUninitialized(shape, order).castTo(Nd4j.defaultFloatingPointType()); //INSTANCE.rand(order, shape);
        return rand(ret);
    }

    /**
     * @deprecated use {@link Nd4j#rand(org.nd4j.linalg.api.buffer.DataType, char, long...))
     */
    @Deprecated
    public static INDArray rand(@NonNull DataType dataType, int[] shape, char order) {
        return rand(dataType, order, ArrayUtil.toLongArray(shape));
    }

    /**
     * @deprecated use {@link org.nd4j.linalg.factory.Nd4j#rand(org.nd4j.linalg.api.buffer.DataType, char, long...)}
     */
    @Deprecated
    public static INDArray rand(@NonNull DataType dataType, char order, @NonNull int... shape) {
        return rand(dataType, order, ArrayUtil.toLongArray(shape));
    }

    /**
     * Create a random ndarray with the given shape, data type, and array order
     *
     * Values are sampled from a uniform distribution over (0, 1)
     *
     * @param order the order of the ndarray to return
     * @param shape the shape of the ndarray
     * @param dataType the data type of the ndarray
     * @return the random ndarray with the specified shape
     */
    public static INDArray rand(@NonNull DataType dataType, char order, @NonNull long... shape) {
        INDArray ret = Nd4j.createUninitialized(dataType, shape, order);
        return rand(ret);
    }


    /**
     * Create a random ndarray with the given shape and data type
     *
     * Values are sampled from a uniform distribution over (0, 1)
     *
     * @param shape the shape of the ndarray
     * @param dataType the data type of the ndarray
     * @return the random ndarray with the specified shape
     */
    public static INDArray rand(@NonNull DataType dataType, @NonNull int... shape) {
        INDArray ret = Nd4j.createUninitialized(dataType, ArrayUtil.toLongArray(shape), Nd4j.order());
        return rand(ret);
    }

    /**
     * Create a random ndarray with values from a uniform distribution over (0, 1) with the given shape
     *
     * @param rows    the number of rows in the matrix
     * @param columns the number of columns in the matrix
     * @return the random ndarray with the specified shape
     */
    /*public static INDArray rand(int rows, int columns) {
        if (rows < 1 || columns < 1)
            throw new ND4JIllegalStateException("Number of rows and columns should be positive for new INDArray");

        INDArray ret = createUninitialized(new int[] {rows, columns}, Nd4j.order());
        return rand(ret);
    }*/

    /**
     * Create a random ndarray with the given shape and output order
     *
     * Values are sampled from a uniform distribution over (0, 1)
     *
     * @param rows    the number of rows in the matrix
     * @param columns the number of columns in the matrix
     * @return the random ndarray with the specified shape
     */
    /*public static INDArray rand(char order, int rows, int columns) {
        if (rows < 1 || columns < 1)
            throw new ND4JIllegalStateException("Number of rows and columns should be positive for new INDArray");

        INDArray ret = createUninitialized(new int[] {rows, columns}, order);//INSTANCE.rand(order, rows, columns);
        return rand(ret);
    }*/

    /**
     * Create a random ndarray with values from a uniform distribution over (0, 1) with the given shape
     * using given seed
     *
     * @param shape the shape of the array
     * @param seed  the  seed to use
     * @return the random ndarray with the specified shape
     */
    public static INDArray rand(long seed, @NonNull long... shape) {
        INDArray ret = createUninitialized(shape, Nd4j.order());//;INSTANCE.rand(shape, seed);
        return rand(ret, seed);
    }

    /**
     * @deprecated use {@link Nd4j#rand(long, long...)}
     */
    @Deprecated
    public static INDArray rand(int[] shape, long seed) {
        return rand(seed, ArrayUtil.toLongArray(shape)).castTo(Nd4j.defaultFloatingPointType());
    }


    /**
     * Create a random ndarray with values from a uniform distribution over (0, 1) with the given shape
     * using the given seed
     *
     * @param rows    the number of rows in the matrix
     * @param columns the columns of the ndarray
     * @param seed    the  seed to use
     * @return the random ndarray with the specified shape
     */
    /*public static INDArray rand(int rows, int columns, long seed) {
        INDArray ret = createUninitialized(new int[] {rows, columns}, Nd4j.order());
        return rand(ret, seed);
    }*/

    /**
     * @deprecated use {@link Nd4j#rand(org.nd4j.linalg.api.rng.Random, long...)}
     */
    @Deprecated
    public static INDArray rand(int[] shape, @NonNull org.nd4j.linalg.api.rng.Random rng) {
        return rand(rng, ArrayUtil.toLongArray(shape)).castTo(Nd4j.defaultFloatingPointType());
    }

    /**
     * Create a random ndarray with the given shape using the given RandomGenerator
     *
     * @param shape the shape of the array
     * @param rng     the random generator to use
     * @return the random ndarray with the specified shape
     */
    public static INDArray rand(@NonNull org.nd4j.linalg.api.rng.Random rng, @NonNull long... shape) {
        INDArray ret = createUninitialized(shape, Nd4j.order()).castTo(Nd4j.defaultFloatingPointType()); //INSTANCE.rand(shape, rng);
        return rand(ret, rng);
    }

    /**
     * @deprecated use {@link Nd4j#rand(org.nd4j.linalg.api.rng.distribution.Distribution, long...)}
     */
    @Deprecated
    public static INDArray rand(int[] shape, @NonNull Distribution dist) {
        return rand(dist, ArrayUtil.toLongArray(shape)).castTo(Nd4j.defaultFloatingPointType());
    }

    /**
     * @deprecated use
     * {@link org.nd4j.linalg.factory.Nd4j#rand(org.nd4j.linalg.api.rng.distribution.Distribution, long...)}
     */
    @Deprecated
    public static INDArray rand(long[] shape, @NonNull Distribution dist) {
        return rand(dist, shape);
    }

    /**
     * Create a random ndarray with the given shape using the given rng
     *
     * @param shape the shape of the array
     * @param dist  distribution to use
     * @return the random ndarray with the specified shape
     */
    public static INDArray rand(@NonNull Distribution dist, @NonNull long... shape) {
        return dist.sample(shape);
    }

    /**
     * Create a random ndarray with the given shape using the given rng
     *
     * @param rows    the number of rows in the matrix
     * @param columns the number of columns in the matrix
     * @param rng       the random generator to use
     * @return the random ndarray with the specified shape
     */
    public static INDArray rand(int rows, int columns, @NonNull org.nd4j.linalg.api.rng.Random rng) {
        INDArray ret = createUninitialized(new int[] {rows, columns}, order());
        return rand(ret, rng);
    }

    /**
     * @deprecated use {@link Nd4j#rand(double, double, org.nd4j.linalg.api.rng.Random, long...)}
     */
    @Deprecated
    public static INDArray rand(int[] shape, double min, double max, @NonNull org.nd4j.linalg.api.rng.Random rng) {
        return rand(min, max, rng, ArrayUtil.toLongArray(shape));
    }

    /**
     * @deprecated use {@link Nd4j#rand(double, double, org.nd4j.linalg.api.rng.Random, long...)}
     */
    @Deprecated
    public static INDArray rand(long[] shape, double min, double max, @NonNull org.nd4j.linalg.api.rng.Random rng) {
        INDArray ret = createUninitialized(shape, order());
        return rand(ret, min, max, rng);
    }

    /**
     * Generates a random matrix between min and max
     *
     * @param shape the number of rows of the matrix
     * @param min   the minimum number
     * @param max   the maximum number
     * @param rng   the rng to use
     * @return a random matrix of the specified shape and range
     */
    public static INDArray rand(double min, double max, @NonNull org.nd4j.linalg.api.rng.Random rng, @NonNull long... shape) {
        INDArray ret = createUninitialized(shape, order());
        return rand(ret, min, max, rng);
    }

    /**
     * Generates a random matrix between min and max
     *
     * @param rows    the number of rows of the matrix
     * @param columns the number of columns in the matrix
     * @param min     the minimum number
     * @param max     the maximum number
     * @param rng     the rng to use
     * @return a drandom matrix of the specified shape and range
     */
    /*public static INDArray rand(int rows, int columns, double min, double max, @NonNull org.nd4j.linalg.api.rng.Random rng) {
        INDArray ret = createUninitialized(rows, columns);
        return rand(ret, min, max, rng);
    }*/

    /**
     * Fill the given ndarray with random numbers drawn from a normal distribution
     *
     * @param target  target array
     * @return the given target array
     */
    public static INDArray randn(INDArray target) {
        return getExecutioner().exec(new GaussianDistribution(target), Nd4j.getRandom());
    }

    /**
     * Create a ndarray of the given shape with values from N(0,1)
     *
     * @param shape the shape of the array
     * @return new array with random values
     */
    public static INDArray randn(@NonNull int[] shape) {
        return randn(ArrayUtil.toLongArray(shape));
    }


    /**
     * Create a ndarray of the given shape and data type with values from N(0,1)
     *
     * @param shape the shape of the ndarray
     * @return new array with random values
     */
    public static INDArray randn(@NonNull DataType dataType, @NonNull int[] shape) {
        return randn(dataType, ArrayUtil.toLongArray(shape));
    }

    /**
     * Create a ndarray of the given shape and data type with values from N(0,1)
     *
     * @param dataType datatype to use, must be a float type datatype.
     * @param shape shape for the new array.
     * @return new array with random values
     */
    public static INDArray randn(@NonNull DataType dataType, @NonNull long... shape) {
        INDArray ret = Nd4j.createUninitialized(dataType, shape, order());
        return randn(ret);
    }


    /**
     * Create a ndarray of the given shape with values from N(0,1).
     * Defaults to FLOAT and c-order.
     *
     * @param shape shape for the new array.
     * @return new array with random values
     */
    public static INDArray randn(@NonNull long... shape) {
        INDArray ret = Nd4j.createUninitialized(shape, order());
        return randn(ret);
    }

    /**
     * Random normal N(0,1) with the specified shape and array order
     *
     * @param order order of the output ndarray
     * @param shape the shape of the array
     * @return new array with random values
     */
    public static INDArray randn(char order, @NonNull int... shape) {
        INDArray ret = Nd4j.createUninitialized(shape, order);
        return randn(ret);
    }

    /**
     * Random normal N(0,1) with the specified shape and array order
     *
     * @param order order of the output ndarray
     * @param shape the shape of the array
     * @return new array with random values
     */
    public static INDArray randn(char order, @NonNull long... shape) {
        INDArray ret = Nd4j.createUninitialized(shape, order);
        return randn(ret);
    }


    /**
     * Random normal N(0,1) with the specified shape and array order
     *
     * @param order order of the output ndarray
     * @param shape the shape of the ndarray
     * @param dataType the data type of the ndarray
     */
    public static INDArray randn(@NonNull DataType dataType, char order, @NonNull long... shape) {
        INDArray ret = Nd4j.createUninitialized(dataType, shape, order);
        return randn(ret);
    }

    /**
     * @deprecated use {@link Nd4j#randn(long, long[])}
     */
    @Deprecated
    public static INDArray randn(long seed, int[] shape) {
        return randn(seed, ArrayUtil.toLongArray(shape));
    }

    /**
     * Random normal N(0, 1) using the specified seed
     *
     * @param shape the shape of the array
     * @return new array with random values
     */
    public static INDArray randn(long seed, @NonNull long[] shape) {
        INDArray ret = Nd4j.createUninitialized(shape, order());
        return randn(ret, seed);
    }

    /**
     * @deprecated use {@link Nd4j#randn(org.nd4j.linalg.api.rng.Random, long...)}
     */
    @Deprecated
    public static INDArray randn(int[] shape, @NonNull org.nd4j.linalg.api.rng.Random r) {
        return randn(r, ArrayUtil.toLongArray(shape));
    }

    /**
     * @deprecated use {@link Nd4j#randn(org.nd4j.linalg.api.rng.Random, long...)}
     */
    @Deprecated
    public static INDArray randn(long[] shape, @NonNull org.nd4j.linalg.api.rng.Random r) {
        return randn(r, shape);
    }

    /**
     * Random normal using the given rng
     *
     * @param shape the shape of the array
     * @param r     the random generator to use
     * @return new array with random values
     */
    public static INDArray randn(@NonNull org.nd4j.linalg.api.rng.Random r, @NonNull long... shape) {
        final INDArray ret = Nd4j.createUninitialized(shape, order());
        return randn(ret, r);
    }

    public static INDArray randn(double mean, double stddev, INDArray target, @NonNull org.nd4j.linalg.api.rng.Random rng) {
        return getExecutioner().exec(new GaussianDistribution(target, mean, stddev), rng);
    }

    public static INDArray randn(double mean, double stddev, long[] shape, @NonNull org.nd4j.linalg.api.rng.Random rng) {
        INDArray target = Nd4j.createUninitialized(shape);
        return getExecutioner().exec(new GaussianDistribution(target, mean, stddev), rng);
    }
    /**
     * Fill the given ndarray with random numbers drawn from a uniform distribution
     *
     * @param target  target array
     * @return the given target array
     */
    public static INDArray rand(INDArray target) {
        return getExecutioner().exec(new UniformDistribution(target), Nd4j.getRandom());
    }

    /**
     * Fill the given ndarray with random numbers drawn from a uniform distribution
     *
     * @param target  target array
     * @param seed the  seed to use
     * @return the given target array
     */
    public static INDArray rand(INDArray target, long seed) {
        Nd4j.getRandom().setSeed(seed);
        return getExecutioner().exec(new UniformDistribution(target), Nd4j.getRandom());
    }

    /**
     * Fill the given ndarray with random numbers drawn from a uniform distribution using the given RandomGenerator
     *
     * @param target  target array
     * @param rng     the random generator to use
     * @return the given target array
     */
    public static INDArray rand(INDArray target, @NonNull org.nd4j.linalg.api.rng.Random rng) {
        return getExecutioner().exec(new UniformDistribution(target), rng);
    }

    /**
     * Fill the given ndarray with random numbers drawn from the given distribution
     *
     * @param target  target array
     * @param dist  distribution to use
     * @return the random ndarray with the specified shape
     */
    public static INDArray rand(INDArray target, @NonNull Distribution dist) {
        return dist.sample(target);
    }

    /**
     * Fill the given ndarray with random numbers drawn from a uniform distribution using the given RandomGenerator
     *
     * @param target  target array
     * @param min   the minimum number
     * @param max   the maximum number
     * @param rng     the random generator to use
     * @return the given target array
     */
    public static INDArray rand(INDArray target,  double min, double max, @NonNull org.nd4j.linalg.api.rng.Random rng) {
        if (min > max)
            throw new IllegalArgumentException("the maximum value supplied is smaller than the minimum");
        return getExecutioner().exec(new UniformDistribution(target, min, max), rng);
    }

    /**
     * Fill the given ndarray with random numbers drawn from a normal distribution
     *
     * @param target  target array
     * @return the given target array
     */
    public static INDArray randn(INDArray target, long seed) {
        Nd4j.getRandom().setSeed(seed);
        return getExecutioner().exec(new GaussianDistribution(target), Nd4j.getRandom());
    }

    /**
     * Fill the given ndarray with random numbers drawn from a normal distribution utilizing the given random generator
     *
     * @param target  target array
     * @param rng     the random generator to use
     * @return the given target array
     */
    public static INDArray randn(INDArray target, @NonNull org.nd4j.linalg.api.rng.Random rng) {
        return getExecutioner().exec(new GaussianDistribution(target), rng);
    }

    /**
     * Generate a random array according to a binomial distribution with probability p: i.e., values 0 with probability
     * (1-p) or value 1 with probability p
     *
     * @param p     Probability. Must be in range 0 to 1
     * @param shape Shape of the result array
     * @return Result array
     */
    public static INDArray randomBernoulli(double p, @NonNull long... shape) {
        return randomBernoulli(p, Nd4j.createUninitialized(shape));
    }

    /**
     * Fill the specified array with values generated according to a binomial distribution with probability p: i.e.,
     * values 0 with probability (1-p) or value 1 with probability p
     *
     * @param p      Probability. Must be in range 0 to 1
     * @param target Result array to place generated values in
     * @return Result array
     */
    public static INDArray randomBernoulli(double p, @NonNull INDArray target) {
        Preconditions.checkArgument(p >= 0 && p <= 1.0, "Invalid probability: must be in range 0 to 1, got %s", p);
        return Nd4j.getExecutioner().exec(new BernoulliDistribution(target, p));
    }

    /**
     * Generate an array with random values generated according to a binomial distribution with the specified
     * number of trials and probability
     *
     * @param nTrials Number of trials. Must be >= 0
     * @param p       Probability. Must be in range 0 to 1
     * @param shape   Shape of the result array
     * @return Result array
     */
    public static INDArray randomBinomial(int nTrials, double p, @NonNull long... shape) {
        return randomBinomial(nTrials, p, Nd4j.createUninitialized(shape));
    }

    /**
     * Fill the target array with random values generated according to a binomial distribution with the specified
     * number of trials and probability
     *
     * @param nTrials Number of trials. Must be >= 0
     * @param p       Probability. Must be in range 0 to 1
     * @param target  Result array
     * @return Result array
     */
    public static INDArray randomBinomial(int nTrials, double p, INDArray target) {
        Preconditions.checkArgument(p >= 0 && p <= 1.0, "Invalid probability: must be in range 0 to 1, got %s", p);
        Preconditions.checkArgument(nTrials >= 0, "Number of trials must be positive: got %s", nTrials);
        return Nd4j.getExecutioner().exec(new BinomialDistribution(target, nTrials, p));
    }

    /**
     * Exponential distribution: P(x) = lambda * exp(-lambda * x)
     *
     * @param lambda Must be > 0
     * @param shape  Shape of the array to generate
     */
    public static INDArray randomExponential(double lambda, long... shape) {
        return randomExponential(lambda, Nd4j.createUninitialized(shape));
    }

    /**
     * Exponential distribution: P(x) = lambda * exp(-lambda * x)
     *
     * @param lambda Must be > 0
     * @param target Array to hold the result
     */
    public static INDArray randomExponential(double lambda, INDArray target) {
        Preconditions.checkArgument(lambda > 0, "Lambda argument must be >= 0 - got %s", lambda);
        INDArray shapeArr = Nd4j.createFromArray(target.shape());
        RandomExponential r = new RandomExponential(shapeArr, target, lambda);
        Nd4j.exec(r);
        return target;
    }

    ////////////////////// CREATE ///////////////////////////////

    /**
     * This method returns uninitialized 2D array of rows x columns
     *
     * PLEASE NOTE: memory of underlying array will be NOT initialized, and won't be set to 0.0
     *
     * @param rows rows
     * @param columns columns
     * @return uninitialized 2D array of rows x columns
     */
    /*public static INDArray createUninitialized(long rows, long columns) {
        return createUninitialized(new long[] {rows, columns});
    }*/

    /**
     * Creates a row vector with the data
     *
     * @param data the columns of the ndarray
     * @return the created ndarray
     */
    public static INDArray create(float[] data) {
        return create(data, order());
    }

    /**
     * Create a vector based on a java boolean array.
     * @param data java boolean array
     * @return the created ndarray.
     */
    public static INDArray create(boolean[] data) {
        return INSTANCE.create(data, new long[]{data.length}, new long[]{1}, DataType.BOOL, Nd4j.getMemoryManager().getCurrentWorkspace());
    }

    /**
     * Creates a row vector with the data
     *
     * @param list the columns of the ndarray
     * @return the created ndarray
     */
    public static INDArray create(List<? extends Number> list) {
        INDArray array = create(list.size());
        int cnt = 0;
        if (dataType() == DataType.DOUBLE) {
            for (Number element: list) {
                array.putScalar(cnt++,element.doubleValue());
            }
        } else {
            for (Number element : list) {
                array.putScalar(cnt++,element.floatValue());
            }
        }
        return array;
    }

    /**
     * Create double array based on java double array.
     *
     * @param data java double array,
     * @return the created ndarray
     */
    public static INDArray create(double[] data) {
        return create(data, order());
    }

    /**
     * Create 2D float array based on java 2d float array.
     * @param data java 2d arrau.
     * @return the created ndarray.
     */
    public static INDArray create(float[][] data) {
        return INSTANCE.create(data);
    }

    /**
     * Create 2D float array based on java 2d float array and ordering.
     * @param data java 2d arrau.
     * @param ordering Fortran 'f' or C/C++ 'c' ordering.
     * @return the created ndarray.
     */
    public static INDArray create(float[][] data, char ordering) {
        return INSTANCE.create(data, ordering);
    }

    /**
     * Create 2D double array based on java 2d double array. and ordering
     *
     * @param data the data to use
     * @return the created ndarray.
     */
    public static INDArray create(double[][] data) {
        return INSTANCE.create(data);
    }

    /**
     * Create 2D long array based on java 2d long array.
     * @param data java 2d long array
     * @return the created ndarray.
     */
    public static INDArray create(long[][] data) {
        val shape = new long[]{data.length, data[0].length};
        return INSTANCE.create(ArrayUtil.flatten(data), shape, getStrides(shape), DataType.LONG, Nd4j.getMemoryManager().getCurrentWorkspace());
    }

    /**
     * Create 2D boolean array based on java 2d boolean array.
     * @param data java 2d boolean array.
     * @return the created ndarray.
     */
    public static INDArray create(boolean[][] data) {
        val shape = new long[]{data.length, data[0].length};
        return INSTANCE.create(ArrayUtil.flatten(data), shape, getStrides(shape), DataType.BOOL, Nd4j.getMemoryManager().getCurrentWorkspace());
    }

    /**
     * Create a boolean array with given shape based on java 2d boolean array.
     * @param data java 2d boolean array.
     * @param shape desired shape of new array.
     * @return the created ndarray.
     */
    public static INDArray create(boolean[][] data, @NonNull long... shape) {
        return INSTANCE.create(ArrayUtil.flatten(data), shape, getStrides(shape), DataType.BOOL, Nd4j.getMemoryManager().getCurrentWorkspace());
    }

    /**
     * Create a 3D double array based on the 3D java double array.
     * @param data java 3d double array.
     * @return the created ndarray.
     */
    public static INDArray create(double[][][] data) {
        return create(ArrayUtil.flatten(data), data.length, data[0].length, data[0][0].length);
    }

    /**
     * Create a 3D float array based on the 3D java float array.
     * @param data java 3d float array.
     * @return the created ndarray.
     */
    public static INDArray create(float[][][] data) {
        return create(ArrayUtil.flatten(data), data.length, data[0].length, data[0][0].length);
    }

    /**
     * Create 2D double array based on java 2d double array. and ordering
     *
     * @param data the data to use
     * @return the created ndarray.
     */
    public static INDArray create(int[][] data) {
        return createFromArray(data);
    }

    /**
     * create 3D int array based on 3D java int array.
     * @param data java 3D i array.
     * @return the created ndarray.
     */
    public static INDArray create(int[][][] data) {
        return create(ArrayUtil.flatten(data), new int[] {data.length, data[0].length, data[0][0].length});
    }

    /**
     * Create 4D double array based on 4D java double array.
     * @param data java 4D double array.
     * @return the created ndarray.
     */
    public static INDArray create(double[][][][] data) {
        return create(ArrayUtil.flatten(data), data.length, data[0].length, data[0][0].length, data[0][0][0].length);
    }

    /**
     * Create 4D float array based on 4D java float array.
     * @param data java 4D float array.
     * @return the created ndarray.
     */
    public static INDArray create(float[][][][] data) {
        return create(ArrayUtil.flatten(data), data.length, data[0].length, data[0][0].length, data[0][0][0].length);
    }

    /**
     * Create 4D int array based on 4D java int array.
     * @param data java 4D int array.
     * @return the created ndarray.
     */
    public static INDArray create(int[][][][] data) {
        return create(ArrayUtil.flatten(data), new int[] {data.length, data[0].length, data[0][0].length, data[0][0][0].length});
    }


    /**
     * Create a 2D double array based on a 2D java double array with given ordering.
     * @param data java 2D double array.
     * @param ordering Fortran 'f' or C/C++ 'c' ordering.
     * @return the created ndarray,
     */
    public static INDArray create(double[][] data, char ordering) {
        return INSTANCE.create(data, ordering);
    }

    /**
     * Creates a row vector with the specified number of columns
     *
     * @param columns the columns of the ndarray
     * @return the created ndarray
     */
    public static INDArray create(int columns) {
        return create(columns, order());
    }

    /**
     * Creates a row vector with the data
     *
     * @param data the columns of the ndarray
     * @param order Fortran 'f' or C/C++ 'c' ordering.
     * @return the created ndarray
     */
    public static INDArray create(float[] data, char order) {
        return INSTANCE.create(data, order);
    }

    /**
     * Creates a row vector with the data
     *
     * @param data the columns of the ndarray
     * @param order Fortran 'f' or C/C++ 'c' ordering.
     * @return the created ndarray
     */
    public static INDArray create(double[] data, char order) {
        return INSTANCE.create(data, order);
    }

    /**
     * Creates a row vector with the specified number of columns
     *
     * @param columns the columns of the ndarray
     * @param order Fortran 'f' or C/C++ 'c' ordering.
     * @return the created ndarray
     */
    public static INDArray create(int columns, char order) {
        return INSTANCE.create(new long[] {columns}, Nd4j.getStrides(new long[] {columns}, order), 0, order);
    }

    /**
     * Create a 1D float array in soecified order initialized with zero.
     * @param columns number of elements.
     * @param order Fortran 'f' or C/C++ 'c' ordering.
     * @return the created ndarray.
     */
    public static INDArray zeros(int columns, char order) {
        return Nd4j.create(columns, order);
    }

    /**
     * Create an array of the specified type and shape initialized with values from a java 1d array.
     * @param data java array used for initialisation. Must have at least the number of elements required.
     * @param shape desired shape of new array.
     * @param type Datatype of the new array. Does not need to match int. data will be converted.
     * @return the created ndarray.
     */
    public static INDArray create(int[] data, long[] shape, DataType type) {
        checkShapeValues(data.length, shape);
        return INSTANCE.create(data, shape, Nd4j.getStrides(shape), type, Nd4j.getMemoryManager().getCurrentWorkspace());
    }

    /**
     * See {@link #create(int[], long[], DataType)}
     */
    public static INDArray create(long[] data, long[] shape, DataType type) {
        checkShapeValues(data.length, shape);
        return INSTANCE.create(data, shape, Nd4j.getStrides(shape), type, Nd4j.getMemoryManager().getCurrentWorkspace());
    }

    /**
     * See {@link #create(int[], long[], DataType)}
     */
    public static INDArray create(double[] data, long[] shape, DataType type) {
        checkShapeValues(data.length, shape);
        return INSTANCE.create(data, shape, Nd4j.getStrides(shape), type, Nd4j.getMemoryManager().getCurrentWorkspace());
    }

    /**
     * See {@link #create(int[], long[], DataType)}
     */
    public static INDArray create(float[] data, long[] shape, DataType type) {
        checkShapeValues(data.length, shape);
        return  INSTANCE.create(data, shape, Nd4j.getStrides(shape), type, Nd4j.getMemoryManager().getCurrentWorkspace());
    }

    /**
     * See {@link #create(int[], long[], DataType)}
     */
    public static INDArray create(short[] data, long[] shape, DataType type) {
        checkShapeValues(data.length, shape);
        return INSTANCE.create(data, shape, Nd4j.getStrides(shape), type, Nd4j.getMemoryManager().getCurrentWorkspace());
    }

    /**
     * See {@link #create(int[], long[], DataType)}
     */
    public static INDArray create(byte[] data, long[] shape, DataType type) {
        checkShapeValues(data.length, shape);
        return INSTANCE.create(data, shape, Nd4j.getStrides(shape), type, Nd4j.getMemoryManager().getCurrentWorkspace());
    }

    /**
     * See {@link #create(int[], long[], DataType)}
     */
    public static INDArray create(boolean[] data, long[] shape, DataType type) {
        checkShapeValues(data.length, shape);
        return INSTANCE.create(data, shape, Nd4j.getStrides(shape), type, Nd4j.getMemoryManager().getCurrentWorkspace());
    }

    ////////////////////////////////////////////////

    /**
     * Create an array of the specified type, shape and stride initialized with values from a java 1d array.
     * @param data java array used for initialisation. Must have at least the number of elements required.
     * @param shape desired shape of new array.
     * @param strides stride, separation of elements in each dimension.
     * @param order Fortran 'f' or C/C++ 'c' ordering.
     * @param type Datatype of the new array. Does not need to match int. data will be converted.
     * @return the created ndarray.
     */
    public static INDArray create(int[] data, long[] shape, long[]strides, char order, DataType type) {
        return INSTANCE.create(data, shape, strides, order, type, Nd4j.getMemoryManager().getCurrentWorkspace());
    }

    /**
     * See {@link #create(int[], long[], long[], char, DataType)}
     */
    public static INDArray create(long[] data, long[] shape, long[]strides, char order, DataType type) {
        return INSTANCE.create(data, shape, strides, order, type, Nd4j.getMemoryManager().getCurrentWorkspace());
    }

    /**
     * See {@link #create(int[], long[], long[], char, DataType)}
     */
    public static INDArray create(double[] data, long[] shape, long[]strides, char order, DataType type) {
        return INSTANCE.create(data, shape, strides, order, type, Nd4j.getMemoryManager().getCurrentWorkspace());
    }

    /**
     * See {@link #create(int[], long[], long[], char, DataType)}
     */
    public static INDArray create(float[] data, long[] shape, long[]strides, char order, DataType type) {
        return INSTANCE.create(data, shape, strides, order, type, Nd4j.getMemoryManager().getCurrentWorkspace());
    }

    /**
     * See {@link #create(int[], long[], long[], char, DataType)}
     */
    public static INDArray create(short[] data, long[] shape, long[]strides, char order, DataType type) {
        return INSTANCE.create(data, shape, strides, order, type, Nd4j.getMemoryManager().getCurrentWorkspace());
    }

    /**
     * See {@link #create(int[], long[], long[], char, DataType)}
     */
    public static INDArray create(byte[] data, long[] shape, long[]strides, char order, DataType type) {
        return INSTANCE.create(data, shape, strides, order, type, Nd4j.getMemoryManager().getCurrentWorkspace());
    }

    /**
     * See {@link #create(int[], long[], long[], char, DataType)}
     */
    public static INDArray create(boolean[] data, long[] shape, long[]strides, char order, DataType type) {
        return INSTANCE.create(data, shape, strides, order, type, Nd4j.getMemoryManager().getCurrentWorkspace());
    }

    /**
     * This method creates "empty" INDArray with datatype determined by {@link #dataType()}
     *
     * @return Empty INDArray
     */
    public static INDArray empty() {
        return empty(Nd4j.dataType());
    }

    /**
     * This method creates "empty" INDArray of the specified datatype
     *
     * @return Empty INDArray
     */
    public static INDArray empty(DataType type) {
        if(EMPTY_ARRAYS[type.ordinal()] == null){
            try(MemoryWorkspace ignored = Nd4j.getMemoryManager().scopeOutOfWorkspaces()) {
                val ret = INSTANCE.empty(type);
                EMPTY_ARRAYS[type.ordinal()] = ret;
            }
        }
        return EMPTY_ARRAYS[type.ordinal()];
    }

    /**
     * Create an ndrray with the specified shape
     *
     * @param data  the data to use with tne ndarray
     * @param shape the shape of the array
     * @return the created ndarray
     */
    public static INDArray create(float[] data, int[] shape) {
        if (shape.length == 0   || ArrayUtil.prod(shape) == 0 && data.length == 1) {
            return scalar(data[0]);
        }

        if (shape.length == 1) {
            if (shape[0] != data.length)
                throw new ND4JIllegalStateException("Shape of the new array doesn't match data length");
        }
        checkShapeValues(data.length, LongUtils.toLongs(shape));
        return INSTANCE.create(data, shape);
    }

    /**
     * See {@link #create(float[], int[])}
     */
    public static INDArray create(float[] data, long... shape) {
        if (shape.length == 0 && data.length == 1) {
            return scalar(data[0]);
        }
        commonCheckCreate(data.length, shape);
        return INSTANCE.create(data, shape, Nd4j.getStrides(shape, Nd4j.order()), DataType.FLOAT, Nd4j.getMemoryManager().getCurrentWorkspace());
    }

    /**
     * See {@link #create(float[], int[])}
     */
    public static INDArray create(double[] data, long... shape) {
        if (shape.length == 0 && data.length == 1) {
            return scalar(data[0]);
        }
        commonCheckCreate(data.length, shape);
        return INSTANCE.create(data, shape, Nd4j.getStrides(shape, Nd4j.order()), DataType.DOUBLE, Nd4j.getMemoryManager().getCurrentWorkspace());
    }

    /**
     * Create an array of the specified shape initialized with values from a java 1d array.
     *
     * @param data  the data to use with tne ndarray
     * @param shape the shape of the array
     * @return the created ndarray
     */
    public static INDArray create(double[] data, int[] shape) {
        commonCheckCreate(data.length, LongUtils.toLongs(shape));
        val lshape = ArrayUtil.toLongArray(shape);
        return INSTANCE.create(data, lshape, Nd4j.getStrides(lshape, Nd4j.order()), DataType.DOUBLE, Nd4j.getMemoryManager().getCurrentWorkspace());
    }

    /**
     * Create an array.
     * Use specified shape and ordering initialized with values from a java 1d array starting at offset.
     *
     * @param data java array used for initialisation. Must have at least the number of elements required.
     * @param shape  desired shape of new array.
     * @param offset the offset of data array used for initialisation.
     * @param ordering Fortran 'f' or C/C++ 'c' ordering.
     * @return the created ndarray.
     */
    public static INDArray create(double[] data, int[] shape, long offset, char ordering) {
        commonCheckCreate(data.length, LongUtils.toLongs(shape));
        return INSTANCE.create(data, shape, Nd4j.getStrides(shape, ordering), offset, ordering);
    }

    private static void  commonCheckCreate( int dataLength, long[] shape){
        if (shape.length== 1) {
            if (shape[0] != dataLength)
                throw new ND4JIllegalStateException("Shape of the new array " + Arrays.toString(shape)
                        + " doesn't match data length: " + dataLength);
        }

        checkShapeValues(dataLength, shape);
    }

    /**
     * See {@link #create(double[], int[], long, char )}
     */
    public static INDArray create(double[] data, long[] shape, long offset, char ordering) {
        commonCheckCreate(data.length, shape);
        return INSTANCE.create(data, shape, Nd4j.getStrides(shape, ordering), offset, ordering);
    }

    /**
     * Create an array of the specified type, shape and stride initialized with values from a java 1d array using offset.
     *
     * @param data java array used for initialisation. Must have at least the number of elements required.
     * @param shape desired shape of new array.
     * @param stride stride, separation of elements in each dimension.
     * @param offset the offset of data array used for initialisation.
     * @return the instance
     */
    public static INDArray create(float[] data, int[] shape, int[] stride, long offset) {
        commonCheckCreate(data.length, LongUtils.toLongs(shape));
        return INSTANCE.create(data, shape, stride, offset);
    }

    /**
     * Creates an array with the specified shape from a list of arrays.
     *
     * @param list list of arrays.
     * @param shape desired shape of new array. Must match the resulting shape of combining the list.
     * @return the instance
     */
    public static INDArray create(List<INDArray> list, int... shape) {
        checkShapeValues(shape);
        return INSTANCE.create(list, shape);
    }

    /**
     * See {@link #create(List, int[])}
     */
    public static INDArray create(List<INDArray> list, long... shape) {
        checkShapeValues(shape);
        return INSTANCE.create(list, shape);
    }

    /**
     * Creates an ndarray with the specified shape
     *
     * @param rows    the rows of the ndarray
     * @param columns the columns of the ndarray
     * @param stride  the stride for the ndarray
     * @param offset  the offset of the ndarray
     * @return the created ndarray.
     */
    public static INDArray create(int rows, int columns, int[] stride, long offset) {
        if (rows < 1 || columns < 1)
            throw new ND4JIllegalStateException("Number of rows and columns should be positive for new INDArray");

        return  INSTANCE.create(rows, columns, stride, offset);
    }

    /**
     * See {@link #create(int , int , int[] , long )}
     */
    public static INDArray zeros(int rows, int columns, int[] stride, long offset) {
        return create(rows, columns, stride, offset);
    }

    /**
     * Creates an ndarray with the specified shape
     *
     * @param shape  the shape of the ndarray
     * @param stride the stride for the ndarray
     * @param offset the offset of the ndarray
     * @return the instance
     */
    public static INDArray create(int[] shape, int[] stride, long offset) {
        checkShapeValues(shape);
        return INSTANCE.create(shape, stride, offset);
    }

    /**
     * See {@link #create(int[] , int[] , long )}
     */
    public static INDArray zeros(int[] shape, int[] stride, long offset) {
        return create(shape, stride, offset);
    }

    /**
     * Creates an ndarray with the specified shape
     *
     * @param rows    the rows of the ndarray
     * @param columns the columns of the ndarray
     * @param stride  the stride for the ndarray
     * @return the instance
     */
    public static INDArray create(int rows, int columns, int[] stride) {
        return create(rows, columns, stride, order());
    }

    /**
     * See {@link @see #create(int, int, int[], char)}
     */
    public static INDArray zeros(int rows, int columns, int[] stride) {
        return create(rows, columns, stride, order());
    }

    /**
     * Creates an ndarray with the specified shape
     *
     * @param shape  the shape of the ndarray
     * @param stride the stride for the ndarray
     * @return the instance
     */
    public static INDArray create(int[] shape, int[] stride) {
        return create(shape, stride, order());
    }

    /**
     * See {@link #create(int[], int[])}
     */
    public static INDArray create(long[] shape, long[] stride) {
        return create(shape, stride, order());
    }


    /**
     * See {@link #create(int[], int[])}
     */
    public static INDArray zeros(int[] shape, int[] stride) {
        return create(shape, stride);
    }


    /**
     * Creates an ndarray with the specified shape
     *
     * @param shape the shape of the array
     * @return the instance
     */
    public static INDArray create(int... shape) {
        return create(shape, order());
    }


    /**
     * Creates an ndarray with the specified shape
     *
     * @param shape the shape of the array
     * @return the instance
     */
    public static INDArray create(long... shape) {
        return create(shape, order());
    }

    /**
     * Create an array with specified shape and datatype.
     *
     * @param type Datatype of the new array.
     * @param shape  desired shape of new array.
     * @return the created ndarray.
     */
    public static INDArray create(DataType type, long... shape) {
        return create(type, shape, order());
    }

    /**
     * Create an array based on the data buffer with given shape, stride and offset.
     *
     * @param data data buffer used for initialisation. . Must have at least the number of elements required.
     * @param shape desired shape of new array.
     * @param strides stride, separation of elements in each dimension.
     * @param offset the offset of data array used for initialisation.
     * @return the created ndarray.
     */
    public static INDArray create(DataBuffer data, int[] shape, int[] strides, long offset) {
        checkShapeValues(shape);
        return  INSTANCE.create(data, shape, strides, offset);
    }

    /**
     * See {@link #create(DataBuffer, int[], int[], long)}
     */
    public static INDArray create(DataBuffer data, long[] shape, long[] strides, long offset) {
        checkShapeValues(shape);
        return  INSTANCE.create(data, shape, strides, offset);
    }

    /**
     * See {@link #create(DataBuffer, int[], int[], long)}. Uses default strides based on shape.
     */
    public static INDArray create(DataBuffer data, int[] shape, long offset) {
        checkShapeValues(shape);
        return  INSTANCE.create(data, shape, getStrides(shape), offset);
    }

    /**
     * See {@link #create(DataBuffer data, long[], long[], long, long, char )}
     */
    public static INDArray create(DataBuffer data, int[] newShape, int[] newStride, long offset, char ordering) {
        checkShapeValues(newShape);
        return INSTANCE.create(data, newShape, newStride, offset, ordering);
    }

    /**
     * See {@link #create(DataBuffer data, long[], long[], long, long, char )}
     */
    public static INDArray create(DataBuffer data, long[] newShape, long[] newStride, long offset, char ordering) {
        checkShapeValues(newShape);
        return INSTANCE.create(data, newShape, newStride, offset, ordering);
    }

    /**
     * Create an array based on the data buffer with given shape, stride and offset.
     *
     * @param data data buffer used for initialisation. . Must have at least the number of elements required.
     * @param newShape desired shape of new array.
     * @param newStride stride, separation of elements in each dimension.
     * @param offset the offset of data array used for initialisation.
     * @param ews element wise stride.
     * @param ordering Fortran 'f' or C/C++ 'c' ordering.
     * @return the created ndarray.
     */
    public static INDArray create(DataBuffer data, long[] newShape, long[] newStride, long offset, long ews, char ordering) {
        checkShapeValues(newShape);
        return INSTANCE.create(data, newShape, newStride, offset, ews, ordering);
    }

    /**
     * Create an array based on the data buffer with given shape, stride, offset and data type.
     *
     * @param data data buffer used for initialisation. . Must have at least the number of elements required.
     * @param newShape desired shape of new array.
     * @param newStride stride, separation of elements in each dimension.
     * @param offset the offset of data array used for initialisation.
     * @param ordering Fortran 'f' or C/C++ 'c' ordering.
     * @param dataType data type.
     * @return the created ndarray.
     */
    public static INDArray create(DataBuffer data, long[] newShape, long[] newStride, long offset, char ordering, DataType dataType) {
        checkShapeValues(newShape);
        return INSTANCE.create(data, newShape, newStride, offset, ordering, dataType);
    }

    // This method gets it own javadoc and not a @see because it is used  often.
    /**
     * Create an array based on the data buffer with given shape.
     *
     * @param data data data buffer used for initialisation. . Must have at least the number of elements required.
     * @param shape desired shape of new array.
     * @return the created ndarray.
     */
    public static INDArray create(DataBuffer data, int... shape) {
        checkShapeValues(shape);
        return INSTANCE.create(data, shape);
    }

    /**
     * See {@link #create(DataBuffer, int[])}
     */
    public static INDArray create(DataBuffer data, long... shape) {
        checkShapeValues(shape);
        return INSTANCE.create(data, shape);
    }

    // This method gets it own javadoc and not a @see because it is used  often.
    /**
     * Create an array based on the data buffer.
     *
     * @param buffer data data buffer used for initialisation.
     * @return the created ndarray.
     */
    public static INDArray create(DataBuffer buffer) {
        return INSTANCE.create(buffer);
    }

    /**
     * Create an array of given shape and data type.
     * @param shape desired shape of new array.
     * @param dataType data type.
     * @return  the created ndarray.
     */
    public static INDArray create(int[] shape, DataType dataType) {
        checkShapeValues(shape);
        return INSTANCE.create(shape, dataType, Nd4j.getMemoryManager().getCurrentWorkspace());
    }

    /**
     * @see #create(int[], DataType)
     */
    public static INDArray zeros(int[] shape, DataType dataType) {
        return create(shape, dataType);
    }

    // This method gets it own javadoc and not a @see because it is used  often.
    /**
     * Create an array withgiven shape and ordering based on a java double array.
     * @param data java array used for initialisation. Must have at least the number of elements required.
     * @param shape desired shape of new array.
     * @param ordering Fortran 'f' or C/C++ 'c' ordering.
     * @return the created ndarray.
     */
    public static INDArray create(double[] data, int[] shape, char ordering) {
        commonCheckCreate(data.length, LongUtils.toLongs(shape));
        val lshape = ArrayUtil.toLongArray(shape);
        return INSTANCE.create(data, lshape, Nd4j.getStrides(lshape, ordering), ordering, DataType.DOUBLE, Nd4j.getMemoryManager().getCurrentWorkspace());
    }

    /**
     * See {@link #create(double[], int[], char)}
     */
    public static INDArray create(float[] data, int[] shape, char ordering) {
        commonCheckCreate(data.length, LongUtils.toLongs(shape));
        return INSTANCE.create(data, shape, ordering);
    }

    /**
     * See {@link  #create(double[], int[], char)}
     */
    public static INDArray create(float[] data, long[] shape, char ordering) {
        checkShapeValues(data.length, shape);
        return INSTANCE.create(data, shape, Nd4j.getStrides(shape, ordering), ordering, DataType.FLOAT);
    }

    /**
     * See {@link #create(double[], int[], char)}
     */
    public static INDArray create(double[] data, long[] shape, char ordering) {
        checkShapeValues(data.length, shape);
        return INSTANCE.create(data, shape, Nd4j.getStrides(shape, ordering), ordering, DataType.DOUBLE, Nd4j.getMemoryManager().getCurrentWorkspace());
    }

    /**
     * Creates an ndarray with the specified shape
     *
     * @param shape  the shape of the ndarray
     * @param stride the stride for the ndarray
     * @param offset the offset of the ndarray
     * @return the instance
     */
    public static INDArray create(long[] shape, long[] stride, long offset, char ordering) {
        if(shape.length == 0 || ArrayUtil.prod(shape) == 0)
            return INSTANCE.scalar(Nd4j.dataType());

        checkShapeValues(shape);
        return INSTANCE.create(shape, stride, offset, ordering);
    }

    /**
     * Create a 2D array with given rows, columns, stride and ordering.
     * @param rows number of rows.
     * @param columns number of columns
     * @param stride stride, separation of elements in each dimension.
     * @param ordering Fortran 'f' or C/C++ 'c' ordering.
     * @return the created array.
     */
    public static INDArray create(int rows, int columns, int[] stride, char ordering) {
        int[] shape = new int[]{rows, columns};
        checkShapeValues(shape);
        return INSTANCE.create(shape, stride, 0, ordering);
    }

    /**
     * Creates an ndarray with the specified shape
     *
     * @param shape  the shape of the ndarray
     * @param stride the stride for the ndarray
     * @param ordering Fortran 'f' or C/C++ 'c' ordering.
     * @return the instance
     */
    public static INDArray create(int[] shape, int[] stride, char ordering) {
        if(shape.length == 0 || ArrayUtil.prod(shape) == 0)
            return INSTANCE.scalar(Nd4j.dataType());

        checkShapeValues(shape);
        return INSTANCE.create(shape, stride, 0, ordering);
    }

    /**
     * See {@link #create(int[], int[], char)}
     */
    public static INDArray create(long[] shape, long[] stride, char ordering) {
        if(shape.length == 0 || ArrayUtil.prod(shape) == 0)
            return INSTANCE.scalar(Nd4j.dataType());

        checkShapeValues(shape);
        return INSTANCE.create(shape, stride, 0, ordering);
    }

    /**
     * Creates an ndarray with the specified shape
     *
     * @param rows    the rows of the ndarray
     * @param columns the columns of the ndarray
     * @param ordering Fortran 'f' or C/C++ 'c' ordering.
     * @return the instance
     */
    public static INDArray create(long rows, long columns, char ordering) {
        return create(new long[] {rows, columns}, ordering);
    }

    /**
     * Create a 2D array initialized with zeros.
     *
     * @param rows    the rows of the ndarray
     * @param columns the columns of the ndarray
     * @param ordering Fortran 'f' or C/C++ 'c' ordering.
     * @return the instance
     */
    public static INDArray zeros(int rows, int columns, char ordering) {
        return create(new int[] {rows, columns}, ordering);
    }

    /**
     * Creates an ndarray with the specified shape
     *
     * @param shape the shape of the array
     * @param ordering Fortran 'f' or C/C++ 'c' ordering.
     * @return the instance
     */
    public static INDArray create(@NonNull int[] shape, char ordering) {
        if(shape.length == 0 || ArrayUtil.prod(shape) == 0)
            return INSTANCE.scalar(dataType());

        return INSTANCE.create(shape, ordering);
    }

    // used  often.
    /**
     * Create an array with given shape and ordering.
     *
     * @param shape the shape of the array
     * @param ordering Fortran 'f' or C/C++ 'c' ordering.
     * @return the created array.
     */
    public static INDArray create(@NonNull long[] shape, char ordering) {
        if(shape.length == 0 || ArrayUtil.prod(shape) == 0)
            return INSTANCE.scalar(dataType());
        //ensure shapes that wind up being scalar end up with the right shape
        checkShapeValues(shape);
        return INSTANCE.create(shape, ordering);
    }

    /**
     * Create an array with given shape, stride  and ordering.
     *
     * @param dataType data type.
     * @param shape the shape of the array
     * @param strides stride, separation of elements in each dimension.
     * @param ordering Fortran 'f' or C/C++ 'c' ordering.
     * @return the created array.
     */
    public static INDArray create(DataType dataType, @NonNull long[] shape, long[] strides, char ordering) {
        if(shape.length == 0 || ArrayUtil.prod(shape) == 0)
            return INSTANCE.scalar(dataType);

        checkShapeValues(shape);
        return INSTANCE.create(dataType, shape, strides, ordering, Nd4j.getMemoryManager().getCurrentWorkspace());
    }

    // used often.
    /**
     * Create an array with given data type shape and ordering.
     *
     * @param dataType data type.
     * @param shape the shape of the array
     * @param ordering Fortran 'f' or C/C++ 'c' ordering.
     * @return the created array.
     */
    public static INDArray create(@NonNull DataType dataType, @NonNull long[] shape, char ordering) {
        if(shape.length == 0 || ArrayUtil.prod(shape) == 0)
            return INSTANCE.scalar(dataType);
        //ensure shapes that wind up being scalar end up with the right shape
        checkShapeValues(shape);
        return INSTANCE.create(dataType, shape, ordering, Nd4j.getMemoryManager().getCurrentWorkspace());
    }

    /**
     * Throws exception on negative shape values.
     * @param shape to check
     */
    public static void checkShapeValues(long... shape) {
        for (long e: shape) {
            if (e < 0)
                throw new ND4JIllegalStateException("Invalid shape: Requested INDArray shape " + Arrays.toString(shape)
                        + " contains dimension size values < 0 (all dimensions must be 0 or more)");
        }
    }

    // made private as it is only used for internal checks.
    private static void checkShapeValues(int... shape) {
        checkShapeValues(LongUtils.toLongs(shape));
    }

    private static void checkShapeValues(int length, long... shape) {
        checkShapeValues(shape);
        if (ArrayUtil.prodLong(shape) != length && !(length == 1 && shape.length == 0))
            throw new ND4JIllegalStateException("Shape of the new array " + Arrays.toString(shape)
                    + " doesn't match data length: " + length + " - prod(shape) must equal the number of values provided");
    }


    /**
     * Creates an *uninitialized* array with the specified shape and ordering.<br>
     * <b>NOTE</b>: The underlying memory (DataBuffer) will not be initialized. Don't use this unless you know what you are doing.
     *
     * @param shape the shape of the array
     * @param ordering Fortran 'f' or C/C++ 'c' ordering.
     * @return the instance
     */
    public static INDArray createUninitialized(int[] shape, char ordering) {
        if (shape.length == 0 || ArrayUtil.prod(shape) == 0)
            return INSTANCE.scalar(dataType());

        checkShapeValues(shape);
        return INSTANCE.createUninitialized(shape, ordering);
    }

    public static INDArray createUninitialized(DataType type, long... shape) {
        return createUninitialized(type, shape, Nd4j.order());
    }

    /**
     * Creates an *uninitialized* array with the specified data type, shape and ordering.
     *
     * @param type data type
     * @param shape the shape of the array
     * @param ordering Fortran 'f' or C/C++ 'c' ordering.
     * @return the created array.
     */
    public static INDArray createUninitialized(DataType type, long[] shape, char ordering) {
        if (shape.length == 0 || ArrayUtil.prod(shape) == 0) {
            return INSTANCE.scalar(type);
        }

        checkShapeValues(shape);
        return INSTANCE.createUninitialized(type, shape, ordering, Nd4j.getMemoryManager().getCurrentWorkspace());
    }

    /**
     * Creates an *uninitialized* array with the specified shape and ordering.
     *
     * @param shape the shape of the array
     * @param ordering Fortran 'f' or C/C++ 'c' ordering.
     * @return the created array.
     */
    public static INDArray createUninitialized(long[] shape, char ordering) {
        if (shape.length == 0 || ArrayUtil.prod(shape) == 0)
            return INSTANCE.scalar(dataType());

        checkShapeValues(shape);
        return INSTANCE.createUninitialized(shape, ordering);
    }

    /**
     * See {@link #createUninitialized(long[])}
     */
    public static INDArray createUninitialized(int... shape) {
        if(shape.length == 0 || ArrayUtil.prod(shape) == 0)
            return INSTANCE.scalar(dataType());
        checkShapeValues(shape);
        //ensure shapes that wind up being scalar end up with the write shape
        return createUninitialized(shape, Nd4j.order());
    }

    /**
     * Creates an *uninitialized* ndarray with the specified shape and default ordering.<br>
     * <b>NOTE</b>: The underlying memory (DataBuffer) will not be initialized. Don't use this unless you know what you are doing.
     *
     * @param shape the shape of the array
     * @return the instance
     */
    public static INDArray createUninitialized(long... shape) {
        checkShapeValues(shape);
        //ensure shapes that wind up being scalar end up with the write shape
        return createUninitialized(shape, Nd4j.order());
    }

    /**
     * This method creates an *uninitialized* ndarray of specified length and default ordering.
     *
     * PLEASE NOTE: Do not use this method unless you're 100% sure why you use it.
     *
     * @param length length of array to create
     * @return the created INDArray
     */
    public static INDArray createUninitialized(long length) {
        long[] shape = new long[] {length};
        return INSTANCE.createUninitialized(shape, order());
    }

    /**
     * Create an uninitialized ndArray. Detached from workspace.
     * @param dataType data type. Exceptions will be thrown for UTF8, COMPRESSED and UNKNOWN data types.
     * @param ordering  Fortran 'f' or C/C++ 'c' ordering.
     * @param shape the shape of the array.
     * @return the created detached array.
     */
    @SuppressWarnings("WeakerAccess") // For now. If part of public API it will need testing.
    public static INDArray createUninitializedDetached(DataType dataType, char ordering, long... shape){
        return INSTANCE.createUninitializedDetached(dataType, ordering, shape);
    }

    /**
     * See {@link #createUninitializedDetached(DataType, char, long...)} with default ordering.
     */
    public static INDArray createUninitializedDetached(DataType dataType, long... shape){
        return createUninitializedDetached(dataType, order(), shape);
    }


    ////////////////////// OTHER ///////////////////////////////


    /**
     * Creates an array with the specified data tyoe and shape initialized with zero.
     *
     * @param dataType data type.
     * @param shape the shape of the array
     * @return the created array.
     */
    public static INDArray zeros(DataType dataType, @NonNull long... shape) {
        if(shape.length == 0 || ArrayUtil.prod(shape) == 0)
            return INSTANCE.scalar(dataType);

        return INSTANCE.create(dataType, shape, Nd4j.order(), Nd4j.getMemoryManager().getCurrentWorkspace());
    }

    /**
     * Creates an ndarray with the specified value
     * as the  only value in the ndarray.
     * Some people may know this as np.full
     *
     * @param shape the shape of the array
     * @param value the value to assign
     * @return the created ndarray
     */
    public static INDArray valueArrayOf(int[] shape, double value) {
        if (shape.length == 0 || ArrayUtil.prod(shape) == 0)
            return INSTANCE.scalar(value);

        checkShapeValues(shape);
        return INSTANCE.valueArrayOf(shape, value);
    }

    /**
     * Creates an ndarray with the specified value as the only value in the FLOAT32 datatype NDArray.
     * Equivalent to Numpy's np.full
     *
     * @param shape the shape of the array
     * @param value the value to assign
     * @return the created ndarray
     */
    public static INDArray valueArrayOf(long[] shape, float value) {
        return valueArrayOf(shape, (double)value, DataType.FLOAT);
    }

    /**
     * Creates an ndarray with the specified value as the only value in the INTEGER datatype NDArray.
     * Equivalent to Numpy's np.full
     *
     * @param shape the shape of the array
     * @param value the value to assign
     * @return the created ndarray
     */
    public static INDArray valueArrayOf(long[] shape, int value) {
        return valueArrayOf(shape, (double)value, DataType.INT);
    }

    /**
     * See {@link #valueArrayOf(long[], double, DataType)}
     */
    public static INDArray valueArrayOf(long[] shape, double value) {
        if (shape.length == 0 || ArrayUtil.prod(shape) == 0)
            return scalar(value);

        checkShapeValues(shape);
        return INSTANCE.valueArrayOf(shape, value);
    }

    /**
     * Creates an ndarray with the specified value
     * as the  only value in the ndarray.
     * Some people may know this as np.full
     *
     * @param shape the shape of the array
     * @param value the value to assign
     * @param type data type
     * @return the created ndarray
     */
    @SuppressWarnings("Duplicates")
    public static INDArray valueArrayOf(long[] shape, double value, DataType type) {
        if (shape.length == 0 || ArrayUtil.prod(shape) == 0)
            return scalar(type, value);

        checkShapeValues(shape);

        INDArray ret = createUninitialized(type, shape);
        ret.assign(value);
        return ret;
    }

    /**
     * See {@link #valueArrayOf(long[], double, DataType)}
     */
    @SuppressWarnings("Duplicates")
    public static INDArray valueArrayOf(long[] shape, long value, DataType type) {
        if (shape.length == 0 || ArrayUtil.prod(shape) == 0)
            return scalar(type, value);

        checkShapeValues(shape);

        INDArray ret = createUninitialized(type, shape);
        ret.assign(value);
        return ret;
    }

    /**
     * Creates a row vector ndarray with the specified value
     * as the  only value in the ndarray
     *
     * Some people may know this as np.full
     *
     * @param num   number of columns
     * @param value the value to assign
     * @return the created ndarray
     */
    public static INDArray valueArrayOf(long num, double value) {
        return INSTANCE.valueArrayOf(new long[] {num}, value);
    }

    /**
     * Creates a row vector with the specified number of columns
     *
     * Some people may know this as np.full
     *
     * @param rows    the number of rows in the matrix
     * @param columns the columns of the ndarray
     * @param value   the value to assign
     * @return the created ndarray
     */
    public static INDArray valueArrayOf(long rows, long columns, double value) {
        return INSTANCE.valueArrayOf(rows, columns, value);
    }

    /**
     * Empty like
     *
     * @param arr the array to create the ones like
     * @return ones in the shape of the given array
     */
    public static INDArray zerosLike(INDArray arr) {
        return zeros(arr.dataType(), arr.shape());
    }

    /**
     * Ones like
     *
     * @param arr the array to create the ones like
     * @return ones in the shape of the given array
     */
    public static INDArray onesLike(INDArray arr) {
        return ones(arr.dataType(), arr.shape());
    }

    /**
     * Creates an array with the specified datatype and shape, with values all set to 1
     *
     * @param shape Shape fo the array
     * @return the created ndarray
     */
    public static INDArray ones(DataType dataType, @NonNull long... shape) {
        if(shape.length == 0 || ArrayUtil.prod(shape) == 0)
            return INSTANCE.scalar(dataType);
        INDArray ret = INSTANCE.createUninitialized(dataType, shape, Nd4j.order(), Nd4j.getMemoryManager().getCurrentWorkspace());
        ret.assign(1);
        return ret;
    }

    /**
     * Concatenates two matrices horizontally. Matrices must have identical
     * numbers of rows.
     *
     * @param arrs the first matrix to concat
     */
    public static INDArray hstack(@NonNull INDArray... arrs) {
        return INSTANCE.hstack(arrs);
    }

    /**
     * Concatenates two matrices horizontally. Matrices must have identical
     * numbers of rows.
     *
     * @param arrs the first matrix to concat
     */
    public static INDArray hstack(Collection<INDArray> arrs) {
        INDArray[] arrays = arrs.toArray(new INDArray[0]);
        return  INSTANCE.hstack(arrays);
    }

    /**
     * Concatenates two matrices vertically. Matrices must have identical numbers of columns.<br>
     * Note that for vstack on rank 1 arrays, this is equivalent to {@link Nd4j#pile(INDArray...)}. Example: vstack([3],[3]) -> [2,3]
     *
     * @param arrs Arrays to vstack
     */
    public static INDArray vstack(@NonNull INDArray... arrs) {
        Preconditions.checkState(arrs != null && arrs.length > 0, "No input specified to vstack (null or length 0)");
        //noinspection ConstantConditions
        if(arrs[0].rank() == 1){
            //Edge case: vstack rank 1 arrays - gives rank 2... vstack([3],[3]) -> [2,3]
            return pile(arrs);
        }
        return  INSTANCE.vstack(arrs);
    }

    /**
     * Concatenates two matrices vertically. Matrices must have identical numbers of columns.<br>
     * Note that for vstack on rank 1 arrays, this is equivalent to {@link Nd4j#pile(INDArray...)}. Example: vstack([3],[3]) -> [2,3]
     *
     * @param arrs Arrays to vstack
     */
    public static INDArray vstack(Collection<INDArray> arrs) {
        INDArray[] arrays = arrs.toArray(new INDArray[0]);
        return vstack(arrays);
    }

    /**
     * This method averages input arrays, and returns averaged array.
     * On top of that, averaged array is propagated to all input arrays
     *
     * @param arrays arrays to average
     * @return averaged arrays
     */
    public static INDArray averageAndPropagate(INDArray[] arrays) {
        return INSTANCE.average(arrays);
    }


    /**
     * This method averages input arrays, and returns averaged array.
     * On top of that, averaged array is propagated to all input arrays
     *
     * @param arrays arrays to average
     * @return averaged arrays
     */
    public static INDArray averageAndPropagate(Collection<INDArray> arrays) {
        return  INSTANCE.average(arrays);
    }

    /**
     * This method averages input arrays, and returns averaged array.
     * On top of that, averaged array is propagated to all input arrays
     *
     * @param arrays arrays to average
     * @return averaged arrays
     */
    public static INDArray averageAndPropagate(INDArray target, Collection<INDArray> arrays) {
        return INSTANCE.average(target, arrays);
    }

    /**
     * Reshapes an ndarray to remove leading 1s
     * @param toStrip the ndarray to newShapeNoCopy
     * @return the reshaped ndarray
     */
    @SuppressWarnings({"unused"}) // Needs tests if part of public API.
    public static INDArray stripOnes(INDArray toStrip) {
        if (toStrip.isVector())
            return toStrip;
        else {
            long[] shape = Shape.squeeze(toStrip.shape());
            return toStrip.reshape(shape);
        }
    }

    /**
     * This method sums given arrays and stores them to a new array
     *
     * @param arrays array to accumulate
     * @return accumulated array.
     */
    public static INDArray accumulate(@NonNull INDArray... arrays) {
        if (arrays == null|| arrays.length == 0)
            throw new ND4JIllegalStateException("Input for accumulation is null or empty");

        return accumulate(Nd4j.create(arrays[0].shape(), arrays[0].ordering()), arrays);
    }

    /**
     * This method sums given arrays and stores them to a given target array
     *
     * @param target result array
     * @param arrays arrays to sum
     * @return result array
     */
    public static INDArray accumulate(INDArray target, Collection<INDArray> arrays) {
        return accumulate(target, arrays.toArray(new INDArray[0]));
    }

    /**
     * This method sums given arrays and stores them to a given target array
     *
     * @param target result array
     * @param arrays arrays to sum
     * @return result array
     */
    public static INDArray accumulate(INDArray target, INDArray[] arrays) {
        if (arrays == null|| arrays.length == 0)
            return target;
        return factory().accumulate(target, arrays);
    }

    /**
     * This method produces concatenated array, that consist from tensors, fetched from source array, against some dimension and specified indexes
     *
     * @param source source tensor
     * @param sourceDimension dimension of source tensor
     * @param indexes indexes from source array
     * @return result array
     */
    public static INDArray pullRows(INDArray source, int sourceDimension, @NonNull int... indexes) {
        return pullRows(source, sourceDimension, indexes, Nd4j.order());
    }

    /**
     * This method produces concatenated array,
     * that consist from tensors,
     * fetched from source array,
     * against some dimension and specified indexes
     *
     * @param source source tensor
     * @param sourceDimension dimension of source tensor
     * @param indexes indexes from source array
     * @return concatenated array
     */
    @SuppressWarnings("Duplicates")
    public static INDArray pullRows(INDArray source, int sourceDimension, int[] indexes, char order) {
        if (sourceDimension >= source.rank())
            throw new IllegalStateException("Source dimension can't be higher the rank of source tensor");

        if (indexes == null || indexes.length == 0)
            throw new IllegalStateException("Indexes shouldn't be empty");

        if (order != 'c' && order != 'f' && order != 'a')
            throw new IllegalStateException("Unknown order being passed in [" + order + "]");

        for (int idx : indexes) {
            if (idx < 0 || idx >= source.shape()[source.rank() - sourceDimension - 1]) {
                throw new IllegalStateException("Index can't be < 0 and >= " + source.shape()[source.rank() - sourceDimension - 1]);
            }
        }

        Preconditions.checkArgument(source.rank() > 1, "pullRows() can't operate on 0D/1D arrays");
        return INSTANCE.pullRows(source, sourceDimension, indexes, order);
    }

    /**
     * This method produces concatenated array, that consist from tensors, fetched from source array, against some
     * dimension and specified indexes.
     * The concatenated arrays are placed in the specified array.
     *
     * @param source source tensor
     * @param destination Destination tensor (result will be placed here)
     * @param sourceDimension dimension of source tensor
     * @param indexes indexes from source array
     * @return Destination array with specified tensors
     */
    @SuppressWarnings("Duplicates")
    public static INDArray pullRows(INDArray source, INDArray destination, int sourceDimension, @NonNull int... indexes){
        if (sourceDimension >= source.rank())
            throw new IllegalStateException("Source dimension can't be higher the rank of source tensor");

        if (indexes == null || indexes.length == 0)
            throw new IllegalStateException("Indexes shouldn't be empty");

        for (int idx : indexes) {
            if (idx < 0 || idx >= source.shape()[source.rank() - sourceDimension - 1]) {
                throw new IllegalStateException(
                        "Index can't be < 0 and >= " + source.shape()[source.rank() - sourceDimension - 1]);
            }
        }

        Preconditions.checkArgument(source.rank() > 1, "pullRows() can't operate on 0D/1D arrays");

        return INSTANCE.pullRows(source, destination, sourceDimension, indexes);
    }

    /**
     * Stack a set of N SDVariables of rank X into one rank X+1 variable.
     * If inputs have shape [a,b,c] then output has shape:<br>
     * axis = 0: [N,a,b,c]<br>
     * axis = 1: [a,N,b,c]<br>
     * axis = 2: [a,b,N,c]<br>
     * axis = 3: [a,b,c,N]<br>
     *
     * @param axis   Axis to stack on
     * @param values Input variables to stack. Must have the same shape for all inputs
     * @return Output array
     * @see #concat(int, INDArray...)
     */
    @SuppressWarnings("ConstantConditions")
    public static INDArray stack(int axis, @NonNull INDArray... values){
        Preconditions.checkArgument(values != null && values.length > 0, "No inputs: %s", (Object[]) values);
        Preconditions.checkState(axis >= -(values[0].rank()+1) && axis < values[0].rank()+1, "Invalid axis: must be between " +
                        "%s (inclusive) and %s (exclusive) for rank %s input, got %s", -(values[0].rank()+1), values[0].rank()+1,
                values[0].rank(), axis);

        Stack stack = new Stack(values, null, axis);
        INDArray[] outputArrays = Nd4j.getExecutioner().allocateOutputArrays(stack);
        stack.addOutputArgument(outputArrays);
        Nd4j.getExecutioner().execAndReturn(stack);
        return outputArrays[0];
    }

    /**
     * Concatneate ndarrays along a dimension
     *
     * @param dimension the dimension to concatenate along
     * @param toConcat  the ndarrays to concat
     * @return the merged ndarrays with an output shape of
     * the ndarray shapes save the dimension shape specified
     * which is then the sum of the sizes along that dimension
     */
    public static INDArray concat(int dimension, @NonNull INDArray... toConcat) {
        if(dimension < 0) {
            dimension += toConcat[0].rank();
        }

        return INSTANCE.concat(dimension, toConcat);
    }

    /**
     * Concatneate ndarrays along a dimension
     *
     * PLEASE NOTE: This method is special for GPU backend, it works on HOST side only.
     *
     * @param dimension dimension
     * @param toConcat arrayts to concatenate
     * @return concatenated arrays.
     */
    public static INDArray specialConcat(int dimension, @NonNull INDArray... toConcat) {
        return INSTANCE.specialConcat(dimension, toConcat);
    }

    /**
     * Create an ndarray of zeros
     *
     * @param shape the shape of the array
     * @return an ndarray with ones filled in
     */
    public static INDArray zeros(int[] shape, char order) {
        checkShapeValues(shape);
        return INSTANCE.create(shape, order);
    }

    /**
     * See {@link #zeros(int[] , char)}
     */
    public static INDArray zeros(long[] shape, char order) {
        checkShapeValues(shape);
        return  INSTANCE.create(shape, order);
    }

    /**
     * Create an ndarray of zeros
     *
     * @param shape the shape of the array
     * @return an ndarray with ones filled in
     */
    public static INDArray zeros(@NonNull int... shape) {
        return Nd4j.create(shape);
    }


    /**
     * Create an ndarray of zeros
     *
     * @param shape the shape of the array
     * @return an ndarray with ones filled in
     */
    public static INDArray zeros(@NonNull long... shape) {
        return Nd4j.create(shape);
    }

    /**
     * Create an ndarray of ones
     *
     * @param shape the shape of the array
     * @return an ndarray with ones filled in
     */
    public static INDArray ones(@NonNull int... shape) {
        return (shape.length == 0 || ArrayUtil.prod(shape) == 0) ? Nd4j.scalar(dataType(), 1.0) : INSTANCE.ones(shape);
    }


    /**
     * See {@link #ones(int... shape)}
     */
    public static INDArray ones(@NonNull long... shape) {
        if(shape.length == 0 || ArrayUtil.prod(shape) == 0)
            return Nd4j.scalar(dataType(), 1.0);
        checkShapeValues(shape);
        return INSTANCE.ones(shape);
    }

    /**
     * Create a scalar ndarray with the specified value
     *
     * @param value the value to initialize the scalar with
     * @return the created ndarray
     */
    public static INDArray scalar(Number value) {
        return INSTANCE.scalar(value);
    }

    /**
     * Create a scalar ndarray with the specified value and datatype
     *
     * @param value the value to initialize the scalar with
     * @return the created ndarray
     */
    public static INDArray scalar(DataType dataType, Number value) {
        val ws = Nd4j.getMemoryManager().getCurrentWorkspace();

        switch (dataType) {
            case DOUBLE:
                return INSTANCE.create(new double[] {value.doubleValue()}, new long[] {}, new long[] {}, dataType, ws);
            case FLOAT:
            case BFLOAT16:
            case HALF:
                return INSTANCE.create(new float[] {value.floatValue()}, new long[] {}, new long[] {}, dataType, ws);
            case UINT32:
            case INT:
                return INSTANCE.create(new int[] {value.intValue()}, new long[] {}, new long[] {}, dataType, ws);
            case UINT64:
            case LONG:
                return INSTANCE.create(new long[] {value.longValue()}, new long[] {}, new long[] {}, dataType, ws);
            case UINT16:
            case SHORT:
                return INSTANCE.create(new short[] {value.shortValue()}, new long[] {}, new long[] {}, dataType, ws);
            case BYTE:
                return INSTANCE.create(new byte[] {value.byteValue()}, new long[] {}, new long[] {}, dataType, ws);
            case UBYTE:
                return INSTANCE.create(new short[] {value.shortValue()}, new long[] {}, new long[] {}, dataType, ws);
            case BOOL:
                return INSTANCE.create(new byte[] {value.byteValue()}, new long[] {}, new long[] {}, dataType, ws);

            default:
                throw new UnsupportedOperationException("Unsupported data type used: " + dataType + " only numerical data types supported for this method.");
        }
    }

    /**
     * Create a scalar nd array with the specified value
     *
     * @param value the value of the scalar
     * @return the scalar nd array
     */
    public static INDArray scalar(double value) {
        return scalar(DataType.DOUBLE, value);
    }

    /**
     * Create a scalar NDArray with the specified value and FLOAT datatype
     *
     * @param value the value of the scalar
     * @return the scalar nd array
     */
    public static INDArray scalar(float value) {
        return scalar(DataType.FLOAT, value);
    }

    /**
     * Create a scalar NDArray with the specified value and BOOLEAN datatype
     *
     * @param value the value of the scalar
     * @return the scalar nd array
     */
    public static INDArray scalar(boolean value) {
        return scalar(DataType.BOOL, value ? 1 : 0);
    }

    /**
     * Create a scalar NDArray with the specified value and INT datatype
     *
     * @param value the value of the scalar
     * @return the scalar nd array
     */
    public static INDArray scalar(int value) {
        return scalar(DataType.INT, value);
    }

    /**
     * Create a scalar NDArray with the specified value and LONG datatype
     *
     * @param value the value of the scalar
     * @return the scalar nd array
     */
    public static INDArray scalar(long value) {
        return scalar(DataType.LONG, value);
    }

    /**
     * Get the strides for the given order and shape
     *
     * @param shape the shape of the array
     * @param order the order to getScalar the strides for
     * @return the strides for the given shape and order
     */
    public static int[] getStrides(int[] shape, char order) {
        if (order == NDArrayFactory.FORTRAN)
            return ArrayUtil.calcStridesFortran(shape);
        return ArrayUtil.calcStrides(shape);
    }

    public static long[] getStrides(long[] shape, char order) {
        if (order == NDArrayFactory.FORTRAN)
            return ArrayUtil.calcStridesFortran(shape);
        return ArrayUtil.calcStrides(shape);
    }

    /**
     * Get the strides based on the shape
     * and NDArrays.order()
     *
     * @param shape the shape of the array
     * @return the strides for the given shape
     * and order specified by NDArrays.order()
     */
    public static int[] getStrides(@NonNull int... shape) {
        return getStrides(shape, Nd4j.order());
    }

    /**
     * Get the strides based on the shape
     * and NDArrays.order()
     *
     * @param shape the shape of the array
     * @return the strides for the given shape
     * and order specified by NDArrays.order()
     */
    public static long[] getStrides(@NonNull long... shape) {
        return getStrides(shape, Nd4j.order());
    }

    /**
     * An alias for repmat
     *
     * @param tile   the ndarray to tile
     * @param repeat the shape to repeat
     * @return the tiled ndarray
     */
    public static INDArray tile(INDArray tile, @NonNull int... repeat) {
        return Nd4j.exec(new Tile(new INDArray[]{tile}, new INDArray[]{}, repeat))[0];
    }

    /**
     * Initializes nd4j
     */
    private synchronized void initContext() {
        try {
            defaultFloatingPointDataType = new AtomicReference<>();
            defaultFloatingPointDataType.set(DataType.FLOAT);
            Nd4jBackend backend = Nd4jBackend.load();
            initWithBackend(backend);
        } catch (NoAvailableBackendException e) {
            throw new RuntimeException(e);
        }
    }

    /**
     * Initialize with the specific backend
     * @param backend the backend to initialize with
     */
    @SuppressWarnings({"unchecked", "Duplicates"})
    public void initWithBackend(Nd4jBackend backend) {
        VersionCheck.checkVersions();

        try {
            if (System.getProperties().getProperty("backends") != null
                    && !System.getProperties().getProperty("backends").contains(backend.getClass().getName())) {
                return;
            }

            if (!isSupportedPlatform()) {
                showAttractiveMessage(getMessageForUnsupportedPlatform());
                return;
            }

            Nd4j.backend = backend;
            updateNd4jContext();
            props = Nd4jContext.getInstance().getConf();
            PropertyParser pp = new PropertyParser(props);

            String otherDtype = pp.toString(ND4JSystemProperties.DTYPE);
            dtype = otherDtype.equalsIgnoreCase("float") ? DataType.FLOAT
                    : otherDtype.equalsIgnoreCase("half") ? DataType.HALF : DataType.DOUBLE;

            if (dtype == DataType.HALF && backend.getClass().getName().equals("CpuBackend")) {
                showAttractiveMessage(getMessageForNativeHalfPrecision());
            }

            if (Nd4j.dataType() != dtype){
                DataTypeUtil.setDTypeForContext(dtype);
            }

            compressDebug = pp.toBoolean(COMPRESSION_DEBUG);
            char ORDER = pp.toChar(ORDER_KEY, NDArrayFactory.C);

            Class<? extends BasicAffinityManager> affinityManagerClazz = ND4JClassLoading
                    .loadClassByName(pp.toString(AFFINITY_MANAGER));
            affinityManager = affinityManagerClazz.newInstance();
            Class<? extends NDArrayFactory> ndArrayFactoryClazz = ND4JClassLoading
                    .loadClassByName(pp.toString(NDARRAY_FACTORY_CLASS));
            Class<? extends ConvolutionInstance> convolutionInstanceClazz = ND4JClassLoading
                    .loadClassByName(pp.toString(CONVOLUTION_OPS, DefaultConvolutionInstance.class.getName()));
            String defaultName = pp.toString(DATA_BUFFER_OPS, "org.nd4j.linalg.cpu.nativecpu.buffer.DefaultDataBufferFactory");
            Class<? extends DataBufferFactory> dataBufferFactoryClazz = ND4JClassLoading
                    .loadClassByName(pp.toString(DATA_BUFFER_OPS, defaultName));
            Class<? extends BaseShapeInfoProvider> shapeInfoProviderClazz = ND4JClassLoading
                    .loadClassByName(pp.toString(SHAPEINFO_PROVIDER));

            Class<? extends BasicConstantHandler> constantProviderClazz = ND4JClassLoading
                    .loadClassByName(pp.toString(CONSTANT_PROVIDER));

            Class<? extends BasicMemoryManager> memoryManagerClazz = ND4JClassLoading
                    .loadClassByName(pp.toString(MEMORY_MANAGER));

            allowsOrder = backend.allowsOrder();
            String rand = pp.toString(RANDOM_PROVIDER, DefaultRandom.class.getName());
            Class<? extends org.nd4j.linalg.api.rng.Random> randomClazz = ND4JClassLoading.loadClassByName(rand);
            randomFactory = new RandomFactory(randomClazz);

            Class<? extends MemoryWorkspaceManager> workspaceManagerClazz = ND4JClassLoading
                    .loadClassByName(pp.toString(WORKSPACE_MANAGER));

            Class<? extends BlasWrapper> blasWrapperClazz = ND4JClassLoading.loadClassByName(pp.toString(BLAS_OPS));
            String clazzName = pp.toString(DISTRIBUTION, DefaultDistributionFactory.class.getName());
            Class<? extends DistributionFactory> distributionFactoryClazz = ND4JClassLoading.loadClassByName(clazzName);


            memoryManager = memoryManagerClazz.newInstance();
            constantHandler = constantProviderClazz.newInstance();
            shapeInfoProvider = shapeInfoProviderClazz.newInstance();
            workspaceManager = workspaceManagerClazz.newInstance();

            Class<? extends OpExecutioner> opExecutionerClazz = ND4JClassLoading
                    .loadClassByName(pp.toString(OP_EXECUTIONER, DefaultOpExecutioner.class.getName()));

            OP_EXECUTIONER_INSTANCE = opExecutionerClazz.newInstance();
            Constructor c2 = ndArrayFactoryClazz.getConstructor(DataType.class, char.class);
            INSTANCE = (NDArrayFactory) c2.newInstance(dtype, ORDER);
            CONVOLUTION_INSTANCE = convolutionInstanceClazz.newInstance();
            BLAS_WRAPPER_INSTANCE = blasWrapperClazz.newInstance();
            DATA_BUFFER_FACTORY_INSTANCE = dataBufferFactoryClazz.newInstance();

            DISTRIBUTION_FACTORY = distributionFactoryClazz.newInstance();

            if (isFallback()) {
                fallbackMode.set(true);
                showAttractiveMessage(getMessageForFallback());
            } else {
                fallbackMode.set(false);
            }

            String logInitProperty = System.getProperty(ND4JSystemProperties.LOG_INITIALIZATION, "true");
            if(Boolean.parseBoolean(logInitProperty)) {
                OP_EXECUTIONER_INSTANCE.printEnvironmentInformation();
            }

            val actions = ND4JClassLoading.loadService(EnvironmentalAction.class);
            val mappedActions = new HashMap<String, EnvironmentalAction>();
            for (val a: actions) {
                if (!mappedActions.containsKey(a.targetVariable()))
                    mappedActions.put(a.targetVariable(), a);
            }

            for (val e: mappedActions.keySet()) {
                val action = mappedActions.get(e);
                val value = System.getenv(e);
                if (value != null) {
                    try {
                        action.process(value);
                    } catch (Exception e2) {
                        logger.info("Failed to process env variable [" + e + "], got exception: " + e2.toString());
                    }
                }
            }

            backend.logBackendInit();
        } catch (Exception e) {
            throw new RuntimeException(e);
        }

    }

    private static boolean isSupportedPlatform() {
        return (System.getProperty("java.vm.name").equalsIgnoreCase("Dalvik")
                || System.getProperty("os.arch").toLowerCase().startsWith("arm")
                || System.getProperty("sun.arch.data.model").equals("64"));
    }

    private static void showAttractiveMessage(String... strings) {
        System.out.println(attract(strings));
    }

    private static String attract(String... strings) {
        String delimiter = "!!!!!!!!!!!!!!!!!!!!!!!!!!!!!!!!!!!!!!!!!!!!!!!!!!!!!!!!!!!!!!!!!!!!!!!!!!!!!!!!!!!!!";
        String shift = "                 ";
        StringBuilder sb = new StringBuilder().append(delimiter).append("\n").append("\n");
        for (String s : strings) {
            sb.append(shift).append(s).append("\n");
        }
        sb.append("\n").append(delimiter).append("\n");
        return sb.toString();
    }

    private static String[] getMessageForUnsupportedPlatform() {
        return new String[] {"Unfortunately you can't use DL4j/ND4j on 32-bit x86 JVM",
                "Please, consider running this on 64-bit JVM instead"};
    }

    private static String[] getMessageForFallback() {
        return new String[] {"ND4J_FALLBACK environment variable is detected!", "Performance will be slightly reduced"};
    }

    private String[] getMessageForNativeHalfPrecision() {
        return new String[] {"Half-precision data opType isn't support for nd4j-native",
                "Please, consider using FLOAT or DOUBLE data opType instead"};
    }

    private void updateNd4jContext() throws IOException {
        try (InputStream is = backend.getConfigurationResource().getInputStream()) {
            Nd4jContext.getInstance().updateProperties(is);
        }
    }

    private boolean isFallback() {
        String fallback = System.getenv(ND4JEnvironmentVars.ND4J_FALLBACK);
        if (fallback == null) {
            return false;
        }
        return (fallback.equalsIgnoreCase("true") || fallback.equalsIgnoreCase("1"));
    }

    /**
     *
     * @return Shape info provider
     */
    public static ShapeInfoProvider getShapeInfoProvider() {
        return shapeInfoProvider;
    }

    /**
     *
     * @return constant handler
     */
    public static ConstantHandler getConstantHandler() {
        return constantHandler;
    }

    /**
     *
     * @return affinity manager
     */
    public static AffinityManager getAffinityManager() {
        return affinityManager;
    }

    /**
     *
     * @return NDArrayFactory
     */
    public static NDArrayFactory getNDArrayFactory() {
        return INSTANCE;
    }

    /**
     * This method returns BasicNDArrayCompressor instance,
     * suitable for NDArray compression/decompression
     * at runtime
     *
     * @return BasicNDArrayCompressor instance
     */
    public static BasicNDArrayCompressor getCompressor() {
        return BasicNDArrayCompressor.getInstance();
    }

    /**
     * This method returns backend-specific MemoryManager implementation, for low-level memory management
     * @return MemoryManager
     */
    public static MemoryManager getMemoryManager() {
        return memoryManager;
    }

    /**
     * This method returns sizeOf(currentDataType), in bytes
     *
     * @return number of bytes per element
     * @deprecated Use DataType.width()
     */
    @Deprecated
    public static int sizeOfDataType() {
        return sizeOfDataType(Nd4j.dataType());
    }

    /**
     * This method returns size of element for specified dataType, in bytes
     *
     * @param dtype number of bytes per element
     * @return element size
     */
    public static int sizeOfDataType(DataType dtype) {
        switch (dtype) {
            case BYTE:
            case BOOL:
            case UBYTE:
                return 1;
            case UINT16:
            case SHORT:
            case BFLOAT16:
            case HALF:
                return 2;
            case UINT32:
            case FLOAT:
            case INT:
                return 4;
            case UINT64:
            case LONG:
            case DOUBLE:
                return 8;
            default:
                throw new ND4JIllegalStateException("Unsupported data type: [" + dtype +"]" );
        }
    }

    /**
     * This method enables fallback to safe-mode for specific operations. Use of this method will reduce performance.
     * Currently supported operations are:
     *  1) CPU GEMM
     *
     * PLEASE NOTE: Do not use this method, unless you have too.
     *
     * @param reallyEnable fallback mode
     */
    public static void enableFallbackMode(boolean reallyEnable) {
        fallbackMode.set(reallyEnable);
    }

    /**
     * This method checks, if fallback mode was enabled.
     *
     * @return fallback mode
     */
    @SuppressWarnings("BooleanMethodIsAlwaysInverted")
    public static boolean isFallbackModeEnabled() {
        return fallbackMode.get();
    }

    /**
     * This method returns WorkspaceManager implementation to be used within this JVM process
     *
     * @return WorkspaceManager
     */
    public static MemoryWorkspaceManager getWorkspaceManager() {
        return workspaceManager;
    }

    /**
     * This method stacks vertically examples with the same shape, increasing result dimensionality.
     * I.e. if you provide bunch of 3D tensors, output will be 4D tensor. Alignment is always applied to axis 0.
     *
     * @param arrays arrays to stack
     * @return stacked arrays
     */
    public static INDArray pile(@NonNull INDArray... arrays) {
        // if we have vectors as input, it's just vstack use case

        long[] shape = arrays[0].shape();
        //noinspection deprecation
        long[] newShape = ArrayUtils.add(shape, 0, 1);

        List<INDArray> reshaped = new ArrayList<>();
        for(INDArray array: arrays) {
            reshaped.add(array.reshape(array.ordering(), newShape));
        }

        return Nd4j.vstack(reshaped);
    }

    /**
     * This method stacks vertically examples with the same shape, increasing result dimensionality. I.e. if you provide bunch of 3D tensors, output will be 4D tensor. Alignment is always applied to axis 0.
     *
     * @param arrays arrays to stack
     * @return stacked array
     */
    public static INDArray pile(@NonNull Collection<INDArray> arrays) {
        return pile(arrays.toArray(new INDArray[0]));
    }

    /**
     * This method does the opposite to pile/vstack/hstack - it returns independent TAD copies along given dimensions
     *
     * @param tensor Array to tear
     * @param dimensions dimensions
     * @return Array copies
     */
    public static INDArray[] tear(INDArray tensor, @NonNull int... dimensions) {
        if (dimensions.length >= tensor.rank())
            throw new ND4JIllegalStateException("Target dimensions number should be less tensor rank");

        for (int dimension : dimensions)
            if (dimension < 0) throw new ND4JIllegalStateException("Target dimensions can't have negative values");

        return factory().tear(tensor, dimensions);
    }

    /**
     *   Upper triangle of an array.


     Referenced from the numpy docs:

     Return a copy of a matrix with the elements below the `k`-th diagonal
     zeroed.

     Please refer to the documentation for `tril` for further details.

     See Also
     --------
     tril : lower triangle of an array

     Examples
     --------
     >>> np.triu([[1,2,3],[4,5,6],[7,8,9],[10,11,12]], -1)
     array([[ 1,  2,  3],
     [ 4,  5,  6],
     [ 0,  8,  9],
     [ 0,  0, 12]])

     """
     m = asanyarray(m)
     mask = tri(*m.shape[-2:], k=k-1, dtype=bool)

     return where(mask, zeros(1, m.dtype), m)

     * @param m source array
     * @param k to zero below the k-th diagonal
     * @return copy with elements  below the `k`-th diagonal zeroed.
     */
    public static INDArray triu(INDArray m,int k) {

        /*
         * Find a way to apply choose with an existing condition array.
         * (This appears to be the select op in libnd4j)
         */
        INDArray result = Nd4j.createUninitialized(m.shape());

        val op = DynamicCustomOp.builder("triu")
                .addInputs(m)
                .addOutputs(result)
                .addIntegerArguments(k)
                .build();

        Nd4j.getExecutioner().execAndReturn(op);
        return result;
    }

    /**
     * See {@link #tri(int,int,int)} with m = n, k=0.
     */
    public static INDArray tri(int n) {
        return tri(n,n,0);
    }

    /**
     * See {@link #tri(int,int,int)} with m = n.
     */
    public static INDArray tri(int n,int k) {
        return tri(n,n,k);
    }

    /**
     * Like the scipy function tri.
     * From the scipy documentation:
     *  An array with ones at and below the given diagonal and zeros elsewhere.
     * @param n number of rows in the array
     * @param m number of columns in the array ( can be just equal to n)
     * @param k    The sub-diagonal at and below which the array is filled.
    `k` = 0 is the main diagonal, while `k` < 0 is below it,
    and `k` > 0 is above.  The default is 0.
     * @return array with ones at and below the given diagonal and zeros elsewhere
     */
    public static INDArray tri(int n,int m,int k) {
        INDArray ret = Nd4j.createUninitialized(n, m);
        val op = DynamicCustomOp.builder("tri")
                .addIntegerArguments(n, m, k)
                .addOutputs(ret)
                .build();

        Nd4j.getExecutioner().execAndReturn(op);
        return ret;
    }

    /**
     * Similar to numpy.where operation.
     * Supports two modes of operation:<br>
     * (a) condition array only is provided: returns N 1d arrays of the indices where "condition" values are non-zero.
     * Specifically, each output out has shape [numNonZero(condition)], such that in[out[0], ..., out[n-1]] is non-zero<br>
     * (b) all 3 arrays are provided: returns {@code out[i] = (condition[i] != 0 ? x[i] : y[i])}<br>
     * @param condition Condition array
     * @param x         X array. If null, y must be null also.
     * @param y         Y array. If null, x must be null also
     * @return Either the indices where condition is non-zero (if x and y are null), or values from x/y depending on
     * value of condition
     */
    public static INDArray[] where(INDArray condition, INDArray x, INDArray y){
        Preconditions.checkState((x == null && y == null) || (x != null && y != null), "Both X and Y must be" +
                "null, or neither must be null");
        DynamicCustomOp.DynamicCustomOpsBuilder op = DynamicCustomOp.builder("where_np");
        List<LongShapeDescriptor> outShapes;
        if(x == null){
            //First case: condition only...
            op.addInputs(condition);
        } else {
            if(!x.equalShapes(y) || !x.equalShapes(condition)){
                //noinspection ConstantConditions
                Preconditions.throwStateEx("Shapes must be equal: condition=%s, x=%s, y=%s", condition.shape(), x.shape(), y.shape());
            }
            op.addInputs(condition, x, y);
        }
        DynamicCustomOp o = op.build();
        outShapes = Nd4j.getExecutioner().calculateOutputShape(o);
        INDArray[] outputs = new INDArray[outShapes.size()];

        if(x == null && (outShapes.get(0) == null || outShapes.get(0).getShape().length == 0 || outShapes.get(0).getShape()[0] == 0)){
            //Empty: no conditions match
            for( int i=0; i<outputs.length; i++ ){
                outputs[i]  = Nd4j.empty();
            }
            return outputs;
        }

        for(int i=0; i<outputs.length; i++){
            outputs[i] = Nd4j.create(outShapes.get(i), false);
        }
        op.addOutputs(outputs);

        Nd4j.getExecutioner().execAndReturn(op.build());
        return outputs;
    }


    /**
     * Write an {@link INDArray} to a {@link File} in Numpy .npy format, which can then be loaded with numpy.load
     * @param arr the array to write in Numpy .npy format
     * @param file the file to write to
     * @throws IOException if an error occurs when writing the file
     */
    @SuppressWarnings("WeakerAccess")
    public static void writeAsNumpy(INDArray arr, File file) throws IOException {
        writeAsNumpy(arr, new FileOutputStream(file));
    }


    /**
     * Converts an {@link INDArray} to a numpy struct.
     * @param arr the array to convert
     * @return a pointer to the numpy struct
     */
    @SuppressWarnings("WeakerAccess")
    public static Pointer convertToNumpy(INDArray arr)  {
        return INSTANCE.convertToNumpy(arr);
    }


    /**
     * Writes an array to an output stream
     * @param arr the array to write
     * @param writeTo the output stream to write to
     */
    @SuppressWarnings("WeakerAccess")
    public static void writeAsNumpy(INDArray arr, OutputStream writeTo) throws IOException {
        try(BufferedOutputStream bufferedOutputStream = new BufferedOutputStream(writeTo)) {
            Pointer asNumpy = convertToNumpy(arr);
            WritableByteChannel channel = Channels.newChannel(bufferedOutputStream);

            int written = channel.write(asNumpy.asByteBuffer());
            if(written != asNumpy.capacity()) {
                throw new IllegalStateException("Not all bytes were written! Original capacity " + asNumpy.capacity() + " but wrote " + written);
            }

            bufferedOutputStream.flush();
        }
    }


    /**
     * Create from an in memory numpy pointer
     *
     * @param pointer the pointer to the
     *                numpy array
     * @return an ndarray created from the in memory
     * numpy pointer
     */
    @SuppressWarnings("WeakerAccess")
    public static INDArray createFromNpyPointer(Pointer pointer) {
        return INSTANCE.createFromNpyPointer(pointer);
    }

    /**
     * Create an INDArray from a given Numpy .npy file.
     *
     * @param path Path to the .npy file to read
     * @return the created ndarray
     */
    public static INDArray readNpy(@NonNull String path){
        return readNpy(new File(path));
    }

    /**
     * Create an INDArray from a given Numpy .npy file.
     *
     * @param file the file to create the ndarray from
     * @return the created ndarray
     */
    public static INDArray readNpy(@NonNull File file){
        return createFromNpyFile(file);
    }

    /**
     * Create an INDArray from a given Numpy .npy file.
     *
     * @param file the file to create the ndarray from
     * @return the created ndarray
     */
    public static INDArray createFromNpyFile(@NonNull File file) {
        if (!file.exists())
            throw new IllegalArgumentException("File [" + file.getAbsolutePath() + "] doesn't exist");

        return INSTANCE.createFromNpyFile(file);
    }

    public static Map<String, INDArray> createFromNpzFile(File file) throws Exception{
        return INSTANCE.createFromNpzFile(file);
    }

    /**
     * Create a numpy array based on the passed in input stream
     * @param is the input stream to read
     * @return the loaded ndarray
     */
    @SuppressWarnings("unused")
    public static INDArray createNpyFromInputStream(@NonNull InputStream is) throws IOException {
        byte[] content = IOUtils.toByteArray(is);
        return createNpyFromByteArray(content);
    }


    /**
     * Create an {@link INDArray} from the given numpy input.<br>
     * The numpy input follows the format:
     * https://docs.scipy.org/doc/numpy-1.14.0/neps/npy-format.html
     *
     * @param input the input byte array with the npy format
     * @return the equivalent {@link INDArray}
     */
    public static INDArray createNpyFromByteArray(@NonNull byte[] input) {
        ByteBuffer byteBuffer = ByteBuffer.allocateDirect(input.length);
        byteBuffer.put(input);
        ((Buffer) byteBuffer).rewind();
        Pointer pointer = new Pointer(byteBuffer);
        return createFromNpyPointer(pointer);
    }

    /**
     * Converts an {@link INDArray} to a byte array
     * @param input the input array
     * @return the {@link INDArray} as a byte array
     * with the numpy format.
     * For more on the format, see: https://docs.scipy.org/doc/numpy-1.14.0/neps/npy-format.html
     */
    public static byte[] toNpyByteArray(INDArray input) {
        try {
            ByteArrayOutputStream byteArrayOutputStream = new ByteArrayOutputStream();
            writeAsNumpy(input, byteArrayOutputStream);
            return byteArrayOutputStream.toByteArray();
        } catch (IOException e){
            //Should never happen
            throw new RuntimeException(e);
        }
    }


    /**
     * Create an {@link INDArray} from a flatbuffers {@link FlatArray}
     * @param array the array to create the {@link INDArray} from
     * @return the created {@link INDArray}
     */
    public static INDArray createFromFlatArray(FlatArray array) {
        val dtype = array.dtype();
        val order = array.byteOrder();
        val rank = (int) array.shape(0);
        val shapeInfo = new long[Shape.shapeInfoLength(rank)];
        for (int e = 0; e < shapeInfo.length; e++)
            shapeInfo[e] = array.shape(e);

        val shapeOf = Shape.shapeOf(shapeInfo);
        DataType _dtype = FlatBuffersMapper.getDataTypeFromByte(dtype);
        if (Shape.isEmpty(shapeInfo)) {
            if(Shape.rank(shapeInfo) == 0) {
                return Nd4j.empty();
            } else {
                return Nd4j.create(_dtype, shapeOf);
            }
        }

        char ordering = shapeInfo[shapeInfo.length - 1] == 99 ? 'c' : 'f';


        val stridesOf = Shape.stridesOf(shapeInfo);


        val _order = FlatBuffersMapper.getOrderFromByte(order);
        val prod = rank > 0 ? ArrayUtil.prod(shapeOf) : 1;

        val bb = array.bufferAsByteBuffer();
        switch (_dtype) {
            case DOUBLE: {
                val doubles = new double[prod];
                val db = bb.order(_order).asDoubleBuffer();
                for (int e = 0; e < prod; e++)
                    doubles[e] = db.get(e);

                return Nd4j.create(doubles, shapeOf, stridesOf, ordering, DataType.DOUBLE);
            }
            case FLOAT: {
                val doubles = new float[prod];
                val fb = bb.order(_order).asFloatBuffer();
                for (int e = 0; e < prod; e++)
                    doubles[e] = fb.get(e);

                return Nd4j.create(doubles, shapeOf, stridesOf, ordering, DataType.FLOAT);
            }
            case HALF: {
                val doubles = new float[prod];
                val sb = bb.order(_order).asShortBuffer();
                for (int e = 0; e < prod; e++)
                    doubles[e] = HalfIndexer.toFloat((int) sb.get(e));

                return Nd4j.create(doubles, shapeOf, stridesOf, ordering, DataType.HALF);
            }
            case INT: {
                val doubles = new int[prod];
                val sb = bb.order(_order).asIntBuffer();
                for (int e = 0; e < prod; e++)
                    doubles[e] = sb.get(e);

                return Nd4j.create(doubles, shapeOf, stridesOf, ordering, DataType.INT);
            }
            case LONG: {
                val doubles = new long[prod];
                val sb = bb.order(_order).asLongBuffer();
                for (int e = 0; e < prod; e++)
                    doubles[e] = sb.get(e);

                return Nd4j.create(doubles, shapeOf, stridesOf, ordering, DataType.LONG);
            }
            case SHORT: {
                val doubles = new short[prod];
                val sb = bb.order(_order).asShortBuffer();
                for (int e = 0; e < prod; e++)
                    doubles[e] = sb.get(e);

                return Nd4j.create(doubles, shapeOf, stridesOf, ordering, DataType.SHORT);
            }
            case BYTE: {
                val bytes = new byte[prod];
                val sb = bb.order(_order).asReadOnlyBuffer();
                for (int e = 0; e < prod; e++)
                    bytes[e] = sb.get(e + sb.position());

                return Nd4j.create(bytes, shapeOf, stridesOf, ordering, DataType.BYTE);
            }
            case BOOL: {
                val doubles = new boolean[prod];
                val sb = bb.order(_order).asReadOnlyBuffer();
                for (int e = 0; e < prod; e++)
                    doubles[e] = sb.get(e + sb.position()) == 1;

                return Nd4j.create(doubles, shapeOf, stridesOf, ordering, DataType.BOOL);
            }
            case UTF8: {
                try {
                    val sb = bb.order(_order);
                    val pos = sb.position();
                    val arr = new byte[sb.limit() - pos];

                    for (int e = 0; e < arr.length; e++) {
                        arr[e] = sb.get(e + pos);
                    }

                    val buffer = DATA_BUFFER_FACTORY_INSTANCE.createUtf8Buffer(arr, prod);
                    return Nd4j.create(buffer, shapeOf);
                } catch (Exception e) {
                    throw new RuntimeException(e);
                }
            }
            case UBYTE:
            case BFLOAT16:
            case UINT16:
                INDArray arr = Nd4j.createUninitialized(_dtype, shapeOf);
                ByteBuffer obb = bb.order(_order);
                int pos = obb.position();
                byte[] bArr = new byte[obb.limit() - pos];

                for (int e = 0; e < bArr.length; e++) {
                    bArr[e] = obb.get(e + pos);
                }
                arr.data().asNio().put(bArr);
                return arr;
            default:
                throw new UnsupportedOperationException("Unknown datatype: [" + _dtype + "]");
        }

    }

    public static DataType defaultFloatingPointType() {
        return defaultFloatingPointDataType.get();
    }

    public static boolean isPrecisionBoostAllowed() {
        return false;
    }


    public static INDArray scalar(@NonNull String string) {
        //noinspection RedundantArrayCreation
        return create(Collections.singletonList(string), new long[0]);
    }

    public static INDArray create(@NonNull String... strings) {
        return create(Arrays.asList(strings), new long[]{strings.length}, Nd4j.order());
    }

    public static INDArray create(@NonNull Collection<String> strings, long... shape) {
        return create(strings, shape, Nd4j.order());
    }

    public static INDArray create(@NonNull Collection<String> strings, long[] shape, char order) {
        return INSTANCE.create(strings, shape, order);
    }

///////////////////

    /**
     * This method creates INDArray from provided jvm array
     * @param array jvm array
     * @return 1D INDArray with DOUBLE data type
     */
    public static INDArray createFromArray(double... array) {
        Preconditions.checkNotNull(array, "Cannot create INDArray from null Java array");
        if(array.length == 0)
            return Nd4j.empty(DataType.DOUBLE);
        long[] shape = new long[]{array.length};
        return create(array, shape, ArrayUtil.calcStrides(shape), 'c', DataType.DOUBLE);
    }

    /**
     * This method creates INDArray from provided jvm array
     * @param array jvm array
     * @return 1D INDArray with FLOAT data type
     */
    public static INDArray createFromArray(float... array) {
        Preconditions.checkNotNull(array, "Cannot create INDArray from null Java array");
        if(array.length == 0)
            return Nd4j.empty(DataType.FLOAT);
        long[] shape = new long[]{array.length};
        return create(array, shape, ArrayUtil.calcStrides(shape), 'c', DataType.FLOAT);
    }

    /**
     * This method creates INDArray from provided jvm array
     * @param array jvm array
     * @return 1D INDArray with INT32 data type
     */
    public static INDArray createFromArray(int... array) {
        Preconditions.checkNotNull(array, "Cannot create INDArray from null Java array");
        if(array.length == 0)
            return Nd4j.empty(DataType.INT);
        long[] shape = new long[]{array.length};
        return create(array, shape, ArrayUtil.calcStrides(shape), 'c', DataType.INT);
    }

    /**
     * This method creates INDArray from provided jvm array
     * @param array jvm array
     * @return 1D INDArray with INT16 data type
     */
    public static INDArray createFromArray(short... array) {
        Preconditions.checkNotNull(array, "Cannot create INDArray from null Java array");
        if(array.length == 0)
            return Nd4j.empty(DataType.SHORT);
        long[] shape = new long[]{array.length};
        return create(array, shape, ArrayUtil.calcStrides(shape), 'c', DataType.SHORT);
    }

    /**
     * This method creates INDArray from provided jvm array
     * @param array jvm array
     * @return 1D INDArray with INT8 data type
     */
    public static INDArray createFromArray(byte... array) {
        Preconditions.checkNotNull(array, "Cannot create INDArray from null Java array");
        if(array.length == 0)
            return Nd4j.empty(DataType.BYTE);
        long[] shape = new long[]{array.length};
        return create(array, shape, ArrayUtil.calcStrides(shape), 'c', DataType.BYTE);
    }

    /**
     * This method creates INDArray from provided jvm array
     * @param array jvm array
     * @return 1D INDArray with INT64 data type
     */
    public static INDArray createFromArray(long... array) {
        Preconditions.checkNotNull(array, "Cannot create INDArray from null Java array");
        if(array.length == 0)
            return Nd4j.empty(DataType.LONG);
        long[] shape = new long[]{array.length};
        return create(array, shape, ArrayUtil.calcStrides(shape), 'c', DataType.LONG);
    }

    /**
     * This method creates INDArray from provided jvm array
     * @param array jvm array
     * @return 1D INDArray with BOOL data type
     */
    public static INDArray createFromArray(boolean... array) {
        Preconditions.checkNotNull(array, "Cannot create INDArray from null Java array");
        if(array.length == 0)
            return Nd4j.empty(DataType.BOOL);
        long[] shape = new long[]{array.length};
        return create(array, shape, ArrayUtil.calcStrides(shape), 'c', DataType.BOOL);
    }

///////////////////

    /**
     * This method creates INDArray from provided jvm array
     * @param array jvm array
     * @return 2D INDArray with DOUBLE data type
     */
    public static INDArray createFromArray(double[][] array) {
        Preconditions.checkNotNull(array, "Cannot create INDArray from null Java array");
        ArrayUtil.assertNotRagged(array);
        if(array.length == 0 || array[0].length == 0)
            return Nd4j.empty(DataType.DOUBLE);
        long[] shape = new long[]{array.length, array[0].length};
        return create(ArrayUtil.flatten(array), shape, ArrayUtil.calcStrides(shape), 'c', DataType.DOUBLE);
    }

    /**
     * This method creates INDArray from provided jvm array
     * @param array jvm array
     * @return 2D INDArray with FLOAT data type
     */
    public static INDArray createFromArray(float[][] array) {
        Preconditions.checkNotNull(array, "Cannot create INDArray from null Java array");
        ArrayUtil.assertNotRagged(array);
        if(array.length == 0 || array[0].length == 0)
            return Nd4j.empty(DataType.FLOAT);
        long[] shape = new long[]{array.length, array[0].length};
        return create(ArrayUtil.flatten(array), shape, ArrayUtil.calcStrides(shape), 'c', DataType.FLOAT);
    }

    /**
     * This method creates INDArray from provided jvm array
     * @param array jvm array
     * @return 2D INDArray with INT64 data type
     */
    public static INDArray createFromArray(long[][] array) {
        Preconditions.checkNotNull(array, "Cannot create INDArray from null Java array");
        ArrayUtil.assertNotRagged(array);
        if(array.length == 0 || array[0].length == 0)
            return Nd4j.empty(DataType.LONG);
        long[] shape = new long[]{array.length, array[0].length};
        return create(ArrayUtil.flatten(array), shape, ArrayUtil.calcStrides(shape), 'c', DataType.LONG);
    }

    /**
     * This method creates INDArray from provided jvm array
     * @param array jvm array
     * @return 2D INDArray with INT32 data type
     */
    public static INDArray createFromArray(int[][] array) {
        Preconditions.checkNotNull(array, "Cannot create INDArray from null Java array");
        ArrayUtil.assertNotRagged(array);
        if(array.length == 0 || array[0].length == 0)
            return Nd4j.empty(DataType.INT);
        long[] shape = new long[]{array.length, array[0].length};
        return create(ArrayUtil.flatten(array), shape, ArrayUtil.calcStrides(shape), 'c', DataType.INT);
    }

    /**
     * This method creates INDArray from provided jvm array
     * @param array jvm array
     * @return 2D INDArray with INT16 data type
     */
    public static INDArray createFromArray(short[][] array) {
        Preconditions.checkNotNull(array, "Cannot create INDArray from null Java array");
        ArrayUtil.assertNotRagged(array);
        if(array.length == 0 || array[0].length == 0)
            return Nd4j.empty(DataType.SHORT);
        long[] shape = new long[]{array.length, array[0].length};
        return create(ArrayUtil.flatten(array), shape, ArrayUtil.calcStrides(shape), 'c', DataType.SHORT);
    }

    /**
     * This method creates INDArray from provided jvm array
     * @param array jvm array
     * @return 2D INDArray with INT8 data type
     */
    public static INDArray createFromArray(byte[][] array) {
        Preconditions.checkNotNull(array, "Cannot create INDArray from null Java array");
        ArrayUtil.assertNotRagged(array);
        if(array.length == 0 || array[0].length == 0)
            return Nd4j.empty(DataType.BYTE);
        long[] shape = new long[]{array.length, array[0].length};
        return create(ArrayUtil.flatten(array), shape, ArrayUtil.calcStrides(shape), 'c', DataType.BYTE);
    }

    /**
     * This method creates INDArray from provided jvm array
     * @param array jvm array
     * @return 2D INDArray with BOOL data type
     */
    public static INDArray createFromArray(boolean[][] array) {
        Preconditions.checkNotNull(array, "Cannot create INDArray from null Java array");
        ArrayUtil.assertNotRagged(array);
        if(array.length == 0 || array[0].length == 0)
            return Nd4j.empty(DataType.BOOL);

        long[] shape = new long[]{array.length, array[0].length};
        return create(ArrayUtil.flatten(array), shape, ArrayUtil.calcStrides(shape), 'c', DataType.BOOL);
    }

///////////////////

    /**
     * This method creates INDArray from provided jvm array
     * @param array jvm array
     * @return 3D INDArray with DOUBLE data type
     */
    public static INDArray createFromArray(double[][][] array) {
        Preconditions.checkNotNull(array, "Cannot create INDArray from null Java array");
        ArrayUtil.assertNotRagged(array);
        if(array.length == 0 || array[0].length == 0 || array[0][0].length == 0)
            return Nd4j.empty(DataType.DOUBLE);
        long[] shape = new long[]{array.length, array[0].length, array[0][0].length};
        return create(ArrayUtil.flatten(array), shape, ArrayUtil.calcStrides(shape), 'c', DataType.DOUBLE);
    }

    /**
     * This method creates INDArray from provided jvm array
     * @param array jvm array
     * @return 3D INDArray with FLOAT data type
     */
    public static INDArray createFromArray(float[][][] array) {
        Preconditions.checkNotNull(array, "Cannot create INDArray from null Java array");
        ArrayUtil.assertNotRagged(array);
        if(array.length == 0 || array[0].length == 0 || array[0][0].length == 0)
            return Nd4j.empty(DataType.FLOAT);
        long[] shape = new long[]{array.length, array[0].length, array[0][0].length};
        return create(ArrayUtil.flatten(array), shape, ArrayUtil.calcStrides(shape), 'c', DataType.FLOAT);
    }

    /**
     * This method creates INDArray from provided jvm array
     * @param array jvm array
     * @return 3D INDArray with INT64 data type
     */
    public static INDArray createFromArray(long[][][] array) {
        Preconditions.checkNotNull(array, "Cannot create INDArray from null Java array");
        ArrayUtil.assertNotRagged(array);
        if(array.length == 0 || array[0].length == 0 || array[0][0].length == 0)
            return Nd4j.empty(DataType.LONG);

        long[] shape = new long[]{array.length, array[0].length, array[0][0].length};
        return create(ArrayUtil.flatten(array), shape, ArrayUtil.calcStrides(shape), 'c', DataType.LONG);
    }

    /**
     * This method creates INDArray from provided jvm array
     * @param array jvm array
     * @return 3D INDArray with INT32 data type
     */
    public static INDArray createFromArray(int[][][] array) {
        Preconditions.checkNotNull(array, "Cannot create INDArray from null Java array");
        ArrayUtil.assertNotRagged(array);
        if(array.length == 0 || array[0].length == 0 || array[0][0].length == 0)
            return Nd4j.empty(DataType.INT);

        long[] shape = new long[]{array.length, array[0].length, array[0][0].length};
        return create(ArrayUtil.flatten(array), shape, ArrayUtil.calcStrides(shape), 'c', DataType.INT);
    }

    /**
     * This method creates INDArray from provided jvm array
     * @param array jvm array
     * @return 3D INDArray with INT16 data type
     */
    public static INDArray createFromArray(short[][][] array) {
        Preconditions.checkNotNull(array, "Cannot create INDArray from null Java array");
        ArrayUtil.assertNotRagged(array);
        if(array.length == 0 || array[0].length == 0 || array[0][0].length == 0)
            return Nd4j.empty(DataType.SHORT);
        long[] shape = new long[]{array.length, array[0].length, array[0][0].length};
        return create(ArrayUtil.flatten(array), shape, ArrayUtil.calcStrides(shape), 'c', DataType.SHORT);
    }

    /**
     * This method creates INDArray from provided jvm array
     * @param array jvm array
     * @return 3D INDArray with INT8 data type
     */
    public static INDArray createFromArray(byte[][][] array) {
        Preconditions.checkNotNull(array, "Cannot create INDArray from null Java array");
        ArrayUtil.assertNotRagged(array);
        if(array.length == 0 || array[0].length == 0 || array[0][0].length == 0)
            return Nd4j.empty(DataType.BYTE);
        long[] shape = new long[]{array.length, array[0].length, array[0][0].length};
        return create(ArrayUtil.flatten(array), shape, ArrayUtil.calcStrides(shape), 'c', DataType.BYTE);
    }

    /**
     * This method creates INDArray from provided jvm array
     * @param array jvm array
     * @return 3D INDArray with BOOL data type
     */
    public static INDArray createFromArray(boolean[][][] array) {
        Preconditions.checkNotNull(array, "Cannot create INDArray from null Java array");
        ArrayUtil.assertNotRagged(array);
        if(array.length == 0 || array[0].length == 0 || array[0][0].length == 0)
            return Nd4j.empty(DataType.BOOL);
        long[] shape = new long[]{array.length, array[0].length, array[0][0].length};
        return create(ArrayUtil.flatten(array), shape, ArrayUtil.calcStrides(shape), 'c', DataType.BOOL);
    }

///////////////////

    /**
     * This method creates INDArray from provided jvm array
     * @param array jvm array
     * @return 4D INDArray with DOUBLE data type
     */
    public static INDArray createFromArray(double[][][][] array) {
        Preconditions.checkNotNull(array, "Cannot create INDArray from null Java array");
        ArrayUtil.assertNotRagged(array);
        if(array.length == 0 || array[0].length == 0 || array[0][0].length == 0 || array[0][0][0].length == 0)
            return Nd4j.empty(DataType.DOUBLE);
        long[] shape = new long[]{array.length, array[0].length, array[0][0].length, array[0][0][0].length};
        return create(ArrayUtil.flatten(array), shape, ArrayUtil.calcStrides(shape), 'c', DataType.DOUBLE);
    }

    /**
     * This method creates INDArray from provided jvm array
     * @param array jvm array
     * @return 4D INDArray with FLOAT data type
     */
    public static INDArray createFromArray(float[][][][] array) {
        Preconditions.checkNotNull(array, "Cannot create INDArray from null Java array");
        ArrayUtil.assertNotRagged(array);
        if(array.length == 0 || array[0].length == 0 || array[0][0].length == 0 || array[0][0][0].length == 0)
            return Nd4j.empty(DataType.FLOAT);
        long[] shape = new long[]{array.length, array[0].length, array[0][0].length, array[0][0][0].length};
        return create(ArrayUtil.flatten(array), shape, ArrayUtil.calcStrides(shape), 'c', DataType.FLOAT);
    }

    /**
     * This method creates INDArray from provided jvm array
     * @param array jvm array
     * @return 4D INDArray with INT64 data type
     */
    public static INDArray createFromArray(long[][][][] array) {
        Preconditions.checkNotNull(array, "Cannot create INDArray from null Java array");
        ArrayUtil.assertNotRagged(array);
        if(array.length == 0 || array[0].length == 0 || array[0][0].length == 0 || array[0][0][0].length == 0)
            return Nd4j.empty(DataType.LONG);
        long[] shape = new long[]{array.length, array[0].length, array[0][0].length, array[0][0][0].length};
        return create(ArrayUtil.flatten(array), shape, ArrayUtil.calcStrides(shape), 'c', DataType.LONG);
    }

    /**
     * This method creates INDArray from provided jvm array
     * @param array jvm array
     * @return 4D INDArray with INT32 data type
     */
    public static INDArray createFromArray(int[][][][] array) {
        Preconditions.checkNotNull(array, "Cannot create INDArray from null Java array");
        ArrayUtil.assertNotRagged(array);
        if(array.length == 0 || array[0].length == 0 || array[0][0].length == 0 || array[0][0][0].length == 0)
            return Nd4j.empty(DataType.INT);
        long[] shape = new long[]{array.length, array[0].length, array[0][0].length, array[0][0][0].length};
        return create(ArrayUtil.flatten(array), shape, ArrayUtil.calcStrides(shape), 'c', DataType.INT);
    }

    /**
     * This method creates INDArray from provided jvm array
     * @param array jvm array
     * @return 4D INDArray with INT16 data type
     */
    public static INDArray createFromArray(short[][][][] array) {
        Preconditions.checkNotNull(array, "Cannot create INDArray from null Java array");
        ArrayUtil.assertNotRagged(array);
        if(array.length == 0 || array[0].length == 0 || array[0][0].length == 0 || array[0][0][0].length == 0)
            return Nd4j.empty(DataType.SHORT);
        long[] shape = new long[]{array.length, array[0].length, array[0][0].length, array[0][0][0].length};
        return create(ArrayUtil.flatten(array), shape, ArrayUtil.calcStrides(shape), 'c', DataType.SHORT);
    }

    /**
     * This method creates INDArray from provided jvm array
     * @param array jvm array
     * @return 4D INDArray with INT8 data type
     */
    public static INDArray createFromArray(byte[][][][] array) {
        Preconditions.checkNotNull(array, "Cannot create INDArray from null Java array");
        ArrayUtil.assertNotRagged(array);
        if(array.length == 0 || array[0].length == 0 || array[0][0].length == 0 || array[0][0][0].length == 0)
            return Nd4j.empty(DataType.BYTE);
        long[] shape = new long[]{array.length, array[0].length, array[0][0].length, array[0][0][0].length};
        return create(ArrayUtil.flatten(array), shape, ArrayUtil.calcStrides(shape), 'c', DataType.BYTE);
    }

    /**
     * This method creates INDArray from provided jvm array
     * @param array jvm array
     * @return 4D INDArray with BOOL data type
     */
    public static INDArray createFromArray(boolean[][][][] array) {
        Preconditions.checkNotNull(array, "Cannot create INDArray from null Java array");
        ArrayUtil.assertNotRagged(array);
        if(array.length == 0 || array[0].length == 0 || array[0][0].length == 0 || array[0][0][0].length == 0)
            return Nd4j.empty(DataType.BOOL);
        long[] shape = new long[]{array.length, array[0].length, array[0][0].length, array[0][0][0].length};
        return create(ArrayUtil.flatten(array), shape, ArrayUtil.calcStrides(shape), 'c', DataType.BOOL);
    }

    public static synchronized DeallocatorService getDeallocatorService() {
        if (deallocatorService == null)
            deallocatorService = new DeallocatorService();

        return deallocatorService;
    }

///////////////////

    /**
     * This method creates INDArray from provided jvm array
     * @param array jvm array
     * @return 1D INDArray with DOUBLE data type
     */
    public static INDArray createFromArray(Double[] array) {
        return createFromArray(ArrayUtil.toPrimitives(array));
    }

    /**
     * This method creates INDArray from provided jvm array
     * @param array jvm array
     * @return 1D INDArray with FLOAT data type
     */
    public static INDArray createFromArray(Float[] array) {
        return createFromArray(ArrayUtil.toPrimitives(array));
    }

    /**
     * This method creates INDArray from provided jvm array
     * @param array jvm array
     * @return 1D INDArray with INT32 data type
     */
    public static INDArray createFromArray(Integer[] array) {
        return createFromArray(ArrayUtil.toPrimitives(array));
    }

    /**
     * This method creates INDArray from provided jvm array
     * @param array jvm array
     * @return 1D INDArray with INT16 data type
     */
    public static INDArray createFromArray(Short[] array) {
        return createFromArray(ArrayUtil.toPrimitives(array));
    }

    /**
     * This method creates INDArray from provided jvm array
     * @param array jvm array
     * @return 1D INDArray with INT8 data type
     */
    public static INDArray createFromArray(Byte[] array) {
        return createFromArray(ArrayUtil.toPrimitives(array));
    }

    /**
     * This method creates INDArray from provided jvm array
     * @param array jvm array
     * @return 1D INDArray with INT64 data type
     */
    public static INDArray createFromArray(Long[] array) {
        return createFromArray(ArrayUtil.toPrimitives(array));
    }

    /**
     * This method creates INDArray from provided jvm array
     * @param array jvm array
     * @return 1D INDArray with BOOL data type
     */
    public static INDArray createFromArray(Boolean[] array) {
        return createFromArray(ArrayUtil.toPrimitives(array));
    }

///////////////////

    /**
     * This method creates INDArray from provided jvm array
     * @param array jvm array
     * @return 2D INDArray with DOUBLE data type
     */
    public static INDArray createFromArray(Double[][] array) {
        return createFromArray(ArrayUtil.toPrimitives(array));
    }

    /**
     * This method creates INDArray from provided jvm array
     * @param array jvm array
     * @return 2D INDArray with FLOAT data type
     */
    public static INDArray createFromArray(Float[][] array) {
        return createFromArray(ArrayUtil.toPrimitives(array));
    }

    /**
     * This method creates INDArray from provided jvm array
     * @param array jvm array
     * @return 2D INDArray with INT32 data type
     */
    public static INDArray createFromArray(Integer[][] array) {
        return createFromArray(ArrayUtil.toPrimitives(array));
    }

    /**
     * This method creates INDArray from provided jvm array
     * @param array jvm array
     * @return 2D INDArray with INT16 data type
     */
    public static INDArray createFromArray(Short[][] array) {
        return createFromArray(ArrayUtil.toPrimitives(array));
    }

    /**
     * This method creates INDArray from provided jvm array
     * @param array jvm array
     * @return 2D INDArray with INT8 data type
     */
    public static INDArray createFromArray(Byte[][] array) {
        return createFromArray(ArrayUtil.toPrimitives(array));
    }

    /**
     * This method creates INDArray from provided jvm array
     * @param array jvm array
     * @return 2D INDArray with INT64 data type
     */
    public static INDArray createFromArray(Long[][] array) {
        return createFromArray(ArrayUtil.toPrimitives(array));
    }

    /**
     * This method creates INDArray from provided jvm array
     * @param array jvm array
     * @return 2D INDArray with BOOL data type
     */
    public static INDArray createFromArray(Boolean[][] array) {
        return createFromArray(ArrayUtil.toPrimitives(array));
    }

///////////////////

    /**
     * This method creates INDArray from provided jvm array
     * @param array jvm array
     * @return 3D INDArray with DOUBLE data type
     */
    public static INDArray createFromArray(Double[][][] array) {
        return createFromArray(ArrayUtil.toPrimitives(array));
    }

    /**
     * This method creates INDArray from provided jvm array
     * @param array jvm array
     * @return 3D INDArray with FLOAT data type
     */
    public static INDArray createFromArray(Float[][][] array) {
        return createFromArray(ArrayUtil.toPrimitives(array));
    }

    /**
     * This method creates INDArray from provided jvm array
     * @param array jvm array
     * @return 3D INDArray with INT32 data type
     */
    public static INDArray createFromArray(Integer[][][] array) {
        return createFromArray(ArrayUtil.toPrimitives(array));
    }

    /**
     * This method creates INDArray from provided jvm array
     * @param array jvm array
     * @return 3D INDArray with INT16 data type
     */
    public static INDArray createFromArray(Short[][][] array) {
        return createFromArray(ArrayUtil.toPrimitives(array));
    }

    /**
     * This method creates INDArray from provided jvm array
     * @param array jvm array
     * @return 3D INDArray with INT8 data type
     */
    public static INDArray createFromArray(Byte[][][] array) {
        return createFromArray(ArrayUtil.toPrimitives(array));
    }

    /**
     * This method creates INDArray from provided jvm array
     * @param array jvm array
     * @return 3D INDArray with INT64 data type
     */
    public static INDArray createFromArray(Long[][][] array) {
        return createFromArray(ArrayUtil.toPrimitives(array));
    }

    /**
     * This method creates INDArray from provided jvm array
     * @param array jvm array
     * @return 3D INDArray with BOOL data type
     */
    public static INDArray createFromArray(Boolean[][][] array) {
        return createFromArray(ArrayUtil.toPrimitives(array));
    }

///////////////////

    /**
     * This method creates INDArray from provided jvm array
     * @param array jvm array
     * @return 4D INDArray with DOUBLE data type
     */
    public static INDArray createFromArray(Double[][][][] array) {
        return createFromArray(ArrayUtil.toPrimitives(array));
    }

    /**
     * This method creates INDArray from provided jvm array
     * @param array jvm array
     * @return 4D INDArray with FLOAT data type
     */
    public static INDArray createFromArray(Float[][][][] array) {
        return createFromArray(ArrayUtil.toPrimitives(array));
    }

    /**
     * This method creates INDArray from provided jvm array
     * @param array jvm array
     * @return 4D INDArray with INT32 data type
     */
    public static INDArray createFromArray(Integer[][][][] array) {
        return createFromArray(ArrayUtil.toPrimitives(array));
    }

    /**
     * This method creates INDArray from provided jvm array
     * @param array jvm array
     * @return 4D INDArray with INT16 data type
     */
    public static INDArray createFromArray(Short[][][][] array) {
        return createFromArray(ArrayUtil.toPrimitives(array));
    }

    /**
     * This method creates INDArray from provided jvm array
     * @param array jvm array
     * @return 4D INDArray with INT8 data type
     */
    public static INDArray createFromArray(Byte[][][][] array) {
        return createFromArray(ArrayUtil.toPrimitives(array));
    }

    /**
     * This method creates INDArray from provided jvm array
     * @param array jvm array
     * @return 4D INDArray with INT64 data type
     */
    public static INDArray createFromArray(Long[][][][] array) {
        return createFromArray(ArrayUtil.toPrimitives(array));
    }

    /**
     * This method creates INDArray from provided jvm array
     * @param array jvm array
     * @return 4D INDArray with BOOL data type
     */
    public static INDArray createFromArray(Boolean[][][][] array) {
        return createFromArray(ArrayUtil.toPrimitives(array));
    }

    public static boolean isExperimentalMode() {
        return getExecutioner().isExperimentalMode();
    }

    /**
     * Execute the operation and return the result
     *
     * @param op the operation to execute
     */
    public static INDArray exec(Op op){
        return getExecutioner().exec(op);
    }

    public static INDArray exec(Op op, OpContext context){
        return getExecutioner().exec(op, context);
    }



    /**
     * Execute the operation and return the result
     *
     * @param op the operation to execute
     */
    public static INDArray[] exec(CustomOp op){
        return getExecutioner().exec(op);
    }

    /**
     * Execute the operation and return the result
     *
     * @param op the operation to execute
     */
    public static INDArray[] exec(CustomOp op, OpContext context){
        return getExecutioner().exec(op, context);
    }


    /**
     * This method applies ScatterUpdate op
     */
    @Deprecated
    public static void scatterUpdate(ScatterUpdate.UpdateOp op, @NonNull INDArray array, @NonNull INDArray indices, @NonNull INDArray updates, int... axis) {
        Preconditions.checkArgument(indices.dataType() == DataType.INT || indices.dataType() == DataType.LONG,
                "Indices should have INT data type");
        Preconditions.checkArgument(array.dataType() == updates.dataType(), "Array and updates should have the same data type");
        getExecutioner().scatterUpdate(op, array, indices, updates, axis);
    }
}
>>>>>>> 18d8170d
<|MERGE_RESOLUTION|>--- conflicted
+++ resolved
@@ -1,13187 +1,6590 @@
-<<<<<<< HEAD
-/*
- *  ******************************************************************************
- *  *
- *  *
- *  * This program and the accompanying materials are made available under the
- *  * terms of the Apache License, Version 2.0 which is available at
- *  * https://www.apache.org/licenses/LICENSE-2.0.
- *  *
- *  *  See the NOTICE file distributed with this work for additional
- *  *  information regarding copyright ownership.
- *  * Unless required by applicable law or agreed to in writing, software
- *  * distributed under the License is distributed on an "AS IS" BASIS, WITHOUT
- *  * WARRANTIES OR CONDITIONS OF ANY KIND, either express or implied. See the
- *  * License for the specific language governing permissions and limitations
- *  * under the License.
- *  *
- *  * SPDX-License-Identifier: Apache-2.0
- *  *****************************************************************************
- */
-
-package org.nd4j.linalg.factory;
-
-import lombok.extern.slf4j.Slf4j;
-import org.nd4j.linalg.api.ops.impl.indexaccum.custom.ArgMax;
-import org.nd4j.linalg.api.ops.impl.indexaccum.custom.ArgMin;
-import org.nd4j.common.config.ND4JClassLoading;
-import org.nd4j.linalg.factory.ops.*;
-import org.nd4j.shade.guava.primitives.Ints;
-import org.nd4j.shade.guava.primitives.Longs;
-import lombok.NonNull;
-import lombok.val;
-import lombok.var;
-import org.apache.commons.io.FileUtils;
-import org.apache.commons.io.IOUtils;
-import org.apache.commons.io.LineIterator;
-import org.apache.commons.lang3.ArrayUtils;
-import org.bytedeco.javacpp.*;
-import org.bytedeco.javacpp.indexer.*;
-import org.nd4j.autodiff.samediff.serde.FlatBuffersMapper;
-import org.nd4j.common.base.Preconditions;
-import org.nd4j.common.config.ND4JEnvironmentVars;
-import org.nd4j.common.config.ND4JSystemProperties;
-import org.nd4j.context.Nd4jContext;
-import org.nd4j.graph.FlatArray;
-import org.nd4j.linalg.api.blas.params.MMulTranspose;
-import org.nd4j.linalg.api.buffer.*;
-import org.nd4j.linalg.api.buffer.factory.DataBufferFactory;
-import org.nd4j.linalg.api.buffer.util.DataTypeUtil;
-import org.nd4j.linalg.api.concurrency.AffinityManager;
-import org.nd4j.linalg.api.concurrency.BasicAffinityManager;
-import org.nd4j.linalg.api.memory.MemoryWorkspace;
-import org.nd4j.linalg.api.memory.MemoryWorkspaceManager;
-import org.nd4j.linalg.api.ndarray.*;
-import org.nd4j.linalg.api.ops.CustomOp;
-import org.nd4j.linalg.api.ops.DynamicCustomOp;
-import org.nd4j.linalg.api.ops.Op;
-import org.nd4j.linalg.api.ops.OpContext;
-import org.nd4j.linalg.api.ops.executioner.DefaultOpExecutioner;
-import org.nd4j.linalg.api.ops.executioner.OpExecutioner;
-import org.nd4j.linalg.api.ops.impl.reduce.Mmul;
-import org.nd4j.linalg.api.ops.impl.scalar.ReplaceNans;
-import org.nd4j.linalg.api.ops.impl.scatter.ScatterUpdate;
-import org.nd4j.linalg.api.ops.impl.shape.Diag;
-import org.nd4j.linalg.api.ops.impl.shape.DiagPart;
-import org.nd4j.linalg.api.ops.impl.shape.Stack;
-import org.nd4j.linalg.api.ops.impl.transforms.Pad;
-import org.nd4j.linalg.api.ops.impl.transforms.Pad.Mode;
-import org.nd4j.linalg.api.ops.impl.transforms.custom.Reverse;
-import org.nd4j.linalg.api.ops.impl.shape.Tile;
-import org.nd4j.linalg.api.ops.random.custom.RandomExponential;
-import org.nd4j.linalg.api.ops.random.impl.*;
-import org.nd4j.linalg.api.rng.DefaultRandom;
-import org.nd4j.linalg.api.rng.distribution.Distribution;
-import org.nd4j.linalg.api.rng.distribution.factory.DefaultDistributionFactory;
-import org.nd4j.linalg.api.rng.distribution.factory.DistributionFactory;
-import org.nd4j.linalg.api.shape.LongShapeDescriptor;
-import org.nd4j.linalg.api.shape.Shape;
-import org.nd4j.linalg.api.shape.options.ArrayOptionsHelper;
-import org.nd4j.linalg.cache.BasicConstantHandler;
-import org.nd4j.linalg.cache.ConstantHandler;
-import org.nd4j.linalg.compression.BasicNDArrayCompressor;
-import org.nd4j.linalg.compression.CompressedDataBuffer;
-import org.nd4j.linalg.convolution.ConvolutionInstance;
-import org.nd4j.linalg.convolution.DefaultConvolutionInstance;
-import org.nd4j.linalg.env.EnvironmentalAction;
-import org.nd4j.linalg.exception.ND4JIllegalStateException;
-import org.nd4j.linalg.exception.ND4JUnknownDataTypeException;
-import org.nd4j.linalg.factory.Nd4jBackend.NoAvailableBackendException;
-import org.nd4j.linalg.api.memory.BasicMemoryManager;
-import org.nd4j.linalg.api.memory.MemoryManager;
-import org.nd4j.linalg.api.memory.deallocation.DeallocatorService;
-import org.nd4j.common.primitives.Pair;
-import org.nd4j.linalg.string.NDArrayStrings;
-import org.nd4j.common.util.ArrayUtil;
-import org.nd4j.linalg.util.LongUtils;
-import org.nd4j.common.tools.PropertyParser;
-import org.nd4j.versioncheck.VersionCheck;
-
-import java.io.*;
-import java.lang.reflect.Constructor;
-import java.math.BigDecimal;
-import java.nio.Buffer;
-import java.nio.ByteBuffer;
-import java.nio.channels.Channels;
-import java.nio.channels.WritableByteChannel;
-import java.nio.charset.Charset;
-import java.nio.charset.StandardCharsets;
-import java.text.DecimalFormat;
-import java.text.NumberFormat;
-import java.text.ParseException;
-import java.util.*;
-import java.util.concurrent.atomic.AtomicBoolean;
-import java.util.concurrent.atomic.AtomicReference;
-import java.util.logging.Logger;
-
-@Slf4j
-public class Nd4j {
-
-    /**
-     * Bitwise namespace - operations related to bitwise manipulation of arrays
-     */
-    public static final NDBitwise bitwise = new NDBitwise();
-    /**
-     * Math namespace - general mathematical operations
-     */
-    public static final NDMath math = new NDMath();
-    /**
-     * Random namespace - (pseudo) random number generation methods
-     */
-    public static final NDRandom random = new NDRandom();
-    /**
-     * Neural network namespace - operations related to neural networks
-     */
-    public static final NDNN nn = new NDNN();
-
-    /**
-     * Loss function namespace - operations related to loss functions.
-     */
-    public static final NDLoss loss = new NDLoss();
-
-    /**
-     * Convolutional network namespace - operations related to convolutional neural networks
-     */
-    public static final NDCNN cnn = new NDCNN();
-
-    /**
-     * Recurrent neural network namespace - operations related to recurrent neural networks
-     */
-    public static final NDRNN rnn = new NDRNN();
-
-    /**
-     * Image namespace - operations related to images
-     */
-    public static final NDImage image = new NDImage();
-
-    /**
-     * Bitwise namespace - operations related to bitwise manipulation of arrays
-     */
-    public static NDBitwise bitwise() {
-        return bitwise;
-    }
-
-    /**
-     * Math namespace - general mathematical operations
-     */
-    public static NDMath math() {
-        return math;
-    }
-
-    /**
-     * Random namespace - (pseudo) random number generation methods
-     */
-    public static NDRandom random() {
-        return random;
-    }
-
-    /**
-     * Neural network namespace - operations related to neural networks
-     */
-    public static NDNN nn() {
-        return nn;
-    }
-
-    /**
-     * Loss function namespace - operations related to loss functions.
-     */
-    public static NDLoss loss(){ return loss; }
-
-    /**
-     * Convolutional network namespace - operations related to convolutional neural networks
-     */
-    public static NDCNN cnn(){
-        return cnn;
-    }
-
-    /**
-     * Recurrent neural network namespace - operations related to recurrent neural networks
-     */
-    public static NDRNN rnn(){
-        return rnn;
-    }
-
-    /**
-     * Image namespace - operations related to images
-     */
-    public static NDImage image(){
-        return image;
-    }
-
-    private final static String DATA_BUFFER_OPS = "databufferfactory";
-    private final static String CONVOLUTION_OPS = "convops";
-    /**@deprecated Use {@link ND4JSystemProperties#DTYPE}*/
-    @Deprecated
-    public final static String DTYPE = ND4JSystemProperties.DTYPE;
-    private final static String BLAS_OPS = "blas.ops";
-    public final static String NATIVE_OPS = "native.ops";
-    private final static String ORDER_KEY = "ndarray.order";
-    private final static String NDARRAY_FACTORY_CLASS = "ndarrayfactory.class";
-    private final static String OP_EXECUTIONER = "opexec";
-
-    public final static String DISTRIBUTION = "dist";
-    private final static String SHAPEINFO_PROVIDER = "shapeinfoprovider";
-    private final static String CONSTANT_PROVIDER = "constantsprovider";
-    private final static String AFFINITY_MANAGER = "affinitymanager";
-    //disable toString() on compressed arrays for debugging. Should be off by default.
-    private final static String COMPRESSION_DEBUG = "compressiondebug";
-    private final static String MEMORY_MANAGER = "memorymanager";
-    private final static String WORKSPACE_MANAGER = "workspacemanager";
-    private final static String RANDOM_PROVIDER = "random";
-    /**@deprecated Use {@link ND4JSystemProperties#LOG_INITIALIZATION}*/
-    @Deprecated
-    public static final String LOG_INIT_ENV_PROPERTY = ND4JSystemProperties.LOG_INITIALIZATION;
-
-    //the datatype used for allocating buffers
-    protected static DataType dtype = DataType.FLOAT;
-    //the allocation mode for the heap
-    public static DataBuffer.AllocationMode alloc = DataBuffer.AllocationMode.MIXED_DATA_TYPES;
-    public static double EPS_THRESHOLD = 1e-5;
-    private static boolean allowsOrder = false;
-    public static boolean compressDebug = false;
-    public static volatile boolean preventUnpack;
-    public static Nd4jBackend backend;
-    public static RandomFactory randomFactory;
-    private static MemoryWorkspaceManager workspaceManager;
-    private static DeallocatorService deallocatorService;
-    private static AtomicReference<DataType> defaultFloatingPointDataType;
-
-    private static DataBufferFactory DATA_BUFFER_FACTORY_INSTANCE;
-    private static BlasWrapper BLAS_WRAPPER_INSTANCE;
-    protected static NDArrayFactory INSTANCE;
-    private static ConvolutionInstance CONVOLUTION_INSTANCE;
-    private static OpExecutioner OP_EXECUTIONER_INSTANCE;
-    private static DistributionFactory DISTRIBUTION_FACTORY;
-    private static ShapeInfoProvider shapeInfoProvider;
-    private static ConstantHandler constantHandler;
-    private static AffinityManager affinityManager;
-    private static MemoryManager memoryManager;
-
-    private static AtomicBoolean fallbackMode;
-
-    protected static Properties props = new Properties();
-
-    private final static Logger logger = Logger.getLogger(Nd4j.class.getName());
-
-    private static final INDArray[] EMPTY_ARRAYS = new INDArray[DataType.values().length];
-
-    static {
-        fallbackMode = new AtomicBoolean(false);
-        Nd4j nd4j = new Nd4j();
-        nd4j.initContext();
-    }
-
-    /**
-     * See {@link #pad(INDArray, INDArray)}.  Uses 0 padding.
-     */
-    public static INDArray pad(@NonNull INDArray toPad, @NonNull int[][] padWidth){
-        return pad(toPad, Nd4j.createFromArray(padWidth));
-    }
-
-    /**
-     * See {@link #pad(INDArray, INDArray)}.  Uses 0 padding, and uses padWidth for all dimensions.
-     */
-    public static INDArray pad(@NonNull INDArray toPad, @NonNull int... padWidth){
-        return pad(toPad, padWidth, Mode.CONSTANT, 0);
-    }
-
-    /**
-     * See {@link #pad(INDArray, INDArray, Pad.Mode, double)} with zero padding (zeros for padValue).
-     */
-    public static INDArray pad(INDArray toPad, INDArray padding) {
-        return pad(toPad, padding, Mode.CONSTANT, 0);
-    }
-
-    /**
-     * See {@link #pad(INDArray, INDArray, Mode, double)}.
-     */
-    public static INDArray pad(@NonNull INDArray toPad, @NonNull int[][] padWidth, @NonNull Pad.Mode padMode, double padValue){
-        return pad(toPad, Nd4j.createFromArray(padWidth), padMode, padValue);
-    }
-
-    /**
-     * See {@link #pad(INDArray, INDArray, Mode, double)}, uses padWidth for all dimensions.
-     */
-    public static INDArray pad(@NonNull INDArray toPad, @NonNull int[] padWidth, @NonNull Pad.Mode padMode, double padValue){
-        int[][] pads = new int[toPad.rank()][padWidth.length];
-        for(int i = 0 ; i < pads.length ; i++){
-            pads[i] = padWidth;
-        }
-        return pad(toPad, pads, padMode, padValue);
-    }
-
-    /**
-     * Pad the given ndarray to the size along each dimension.
-     *
-     * @param toPad the ndarray to pad
-     * @param padWidth the width to pad along each dimension
-     * @param padMode the mode to pad in
-     * @param padValue the value used during padding.  Only used when padMode is {@link Pad.Mode#CONSTANT}.
-     * @return the padded ndarray
-     * based on the specified mode
-     */
-    public static INDArray pad(@NonNull INDArray toPad, @NonNull INDArray padWidth, @NonNull Pad.Mode padMode, double padValue) {
-
-        Preconditions.checkArgument(toPad.rank() == padWidth.size(0),
-                "Must provide padding values for each dimension.  Expected %s pairs for a rank %s array, got %s",
-                toPad.rank(), toPad.rank(), padWidth.size(0));
-
-        long[] newShape = new long[toPad.rank()];
-        for(int i = 0 ; i < newShape.length ; i++){
-            newShape[i] = toPad.size(i) + padWidth.getRow(i).sumNumber().intValue();
-        }
-        INDArray out = Nd4j.createUninitialized(toPad.dataType(), newShape);
-        Pad op = new Pad(toPad, padWidth, out, padMode, padValue);
-
-        return Nd4j.getExecutioner().exec(op)[0];
-    }
-
-    /**
-     * Append the given array with the specified value size along a particular axis.
-     * The prepend method has the same signature and prepends the given array.
-     * @param arr the array to append to
-     * @param padAmount the pad amount of the array to be returned
-     * @param val the value to append
-     * @param axis the axis to append to
-     * @return the newly created array
-     */
-    public static INDArray append(INDArray arr, int padAmount, double val, int axis) {
-        return appendImpl(arr, padAmount, val, axis, true);
-    }
-
-    /**
-     * See {@link #append(INDArray, int, double, int)}. This function calls the implementation with appendFlag = false
-     * to prepend.
-     */
-    public static INDArray prepend(INDArray arr, int padAmount, double val, int axis) {
-        return appendImpl(arr, padAmount, val, axis, false);
-    }
-
-    // For this function we actually want the 'See also' tag. (Private methods do not generate javadoc, This Javadoc for
-    // maintaining the code.)
-    /**
-     * Append / Prepend shared implementation.
-     * @param appendFlag flag to determine Append / Prepend.
-     * @see #append(INDArray, int, double, int)
-     */
-    private static INDArray appendImpl(INDArray arr, int padAmount, double val, int axis, boolean appendFlag){
-        if (padAmount == 0)
-            return arr;
-        long[] paShape = ArrayUtil.copy(arr.shape());
-        if (axis < 0)
-            axis = axis + arr.shape().length;
-        paShape[axis] = padAmount;
-        INDArray concatArray = Nd4j.valueArrayOf(paShape, val, arr.dataType());
-        return appendFlag ? Nd4j.concat(axis, arr, concatArray) : Nd4j.concat(axis, concatArray, arr);
-    }
-
-    /**
-     * Expand the array dimensions.
-     * This is equivalent to
-     * adding a new axis dimension
-     * @param input the input array
-     * @param dimension the dimension to add the
-     *                  new axis at
-     * @return the array with the new axis dimension
-     */
-    public static INDArray expandDims(INDArray input, int dimension) {
-        if (dimension < 0)
-            dimension += input.rank();
-        long[] shape = input.shape();
-        long[] indexes = new long[input.rank() + 1];
-        for (int i = 0; i < indexes.length; i++)
-            indexes[i] = i < dimension ? shape[i] : i == dimension ? 1 : shape[i - 1];
-        return input.reshape(input.ordering(), indexes);
-    }
-
-    /**
-     * Squeeze : removes a dimension of size 1
-     * @param input the input array
-     * @param dimension the dimension to remove
-     * @return the array with dimension removed
-     */
-    public static INDArray squeeze(INDArray input, int dimension) {
-        if (dimension < 0){
-            dimension += input.rank();
-        }
-        long[] shape = input.shape();
-        Preconditions.checkState(shape[dimension] == 1, String.format("Squeeze: Only dimension of size 1 can be squeezed. " +
-                "Attempted to squeeze dimension %d of array with shape %s (size %d).", dimension, ArrayUtils.toString(shape), shape[dimension]));
-
-        long[] newShape = ArrayUtil.removeIndex(shape, dimension);
-        return input.reshape(input.ordering(), newShape);
-    }
-
-    /**
-     * Backend specific:
-     * Returns whether specifying the order
-     * for the blas impl is allowed (cblas)
-     * @return true if the blas impl
-     * can support specifying array order
-     */
-    public static boolean allowsSpecifyOrdering() {
-        return allowsOrder;
-    }
-
-    /**
-     * In place shuffle of an ndarray
-     * along a specified set of dimensions
-     * @param toShuffle the ndarray to shuffle
-     * @param random the random to use
-     * @param dimension the dimension to do the shuffle
-     */
-    public static void shuffle(INDArray toShuffle, Random random, @NonNull int... dimension) {
-        INSTANCE.shuffle(toShuffle, random, dimension);
-    }
-
-    /**
-     * In place shuffle of an ndarray
-     * along a specified set of dimensions
-     * @param toShuffle the ndarray to shuffle
-     * @param dimension the dimension to do the shuffle
-     */
-    public static void shuffle(INDArray toShuffle, @NonNull int... dimension) {
-        INSTANCE.shuffle(toShuffle, new Random(), dimension);
-    }
-
-    /**
-     * Symmetric in place shuffle of an ndarray
-     * along a specified set of dimensions
-     * @param toShuffle the ndarray to shuffle
-     * @param dimension the dimension to do the shuffle
-     */
-    public static void shuffle(Collection<INDArray> toShuffle, @NonNull int... dimension) {
-        INSTANCE.shuffle(toShuffle, new Random(), dimension);
-    }
-
-    /**
-     * Symmetric in place shuffle of an ndarray
-     * along a specified set of dimensions
-     * @param toShuffle the ndarray to shuffle
-     * @param dimension the dimension to do the shuffle
-     */
-    public static void shuffle(Collection<INDArray> toShuffle, Random rnd, @NonNull int... dimension) {
-        INSTANCE.shuffle(toShuffle, rnd, dimension);
-    }
-
-    /**
-     * Symmetric in place shuffle of an ndarray
-     * along a variable dimensions
-     *
-     * @param toShuffle the ndarray to shuffle
-     * @param dimensions the dimension to do the shuffle. Please note - order matters here.
-     */
-    public static void shuffle(List<INDArray> toShuffle, Random rnd, List<int[]> dimensions) {
-        INSTANCE.shuffle(toShuffle, rnd, dimensions);
-    }
-
-    /**
-     * Get the primary distributions
-     * factory
-     *
-     * @return the primary distributions
-     */
-    public static DistributionFactory getDistributions() {
-        return DISTRIBUTION_FACTORY;
-    }
-
-    /**
-     * Get the current random generator
-     *
-     * @return the current random generator
-     */
-    public static org.nd4j.linalg.api.rng.Random getRandom() {
-        return randomFactory.getRandom();
-    }
-
-    /**
-     * Get the  RandomFactory instance
-     *
-     * @return the  RandomFactory instance
-     */
-    public static RandomFactory getRandomFactory() {
-        return randomFactory;
-    }
-
-    /**
-     * Get the convolution singleton
-     *
-     * @return the convolution singleton
-     */
-    public static ConvolutionInstance getConvolution() {
-        return CONVOLUTION_INSTANCE;
-    }
-
-    /**
-     * Set a convolution instance
-     *
-     * @param convolutionInstance the new convolution instance
-     */
-    public static void setConvolution(ConvolutionInstance convolutionInstance) {
-        if (convolutionInstance == null)
-            throw new IllegalArgumentException("No null instances allowed");
-        CONVOLUTION_INSTANCE = convolutionInstance;
-    }
-
-    /**
-     * Returns the shape of the ndarray
-     * @param arr the array to get the shape of
-     * @return the shape of tihs ndarray
-     */
-    public static long[] shape(INDArray arr) {
-        return arr.shape();
-    }
-
-    /**
-     * Create an ndarray based on the given data
-     * @param sliceShape the shape of each slice
-     * @param arrays the arrays of data to create
-     * @return the ndarray of the specified shape where
-     * number of slices is equal to array length and each
-     * slice is the specified shape
-     */
-    public static INDArray create(int[] sliceShape, float[]... arrays) {
-        int slices = arrays.length;
-        INDArray ret = Nd4j.createUninitialized(DataType.FLOAT, ArrayUtil.toLongArray(ArrayUtil.combine(new int[] {slices}, sliceShape)));
-        for (int i = 0; i < ret.slices(); i++)
-            ret.putSlice(i, Nd4j.create(arrays[i]).reshape(ArrayUtil.toLongArray(sliceShape)));
-        return ret;
-    }
-
-    /**
-     * See {@link #create(LongShapeDescriptor, boolean)} with initialize set to true.
-     */
-    public static INDArray create(LongShapeDescriptor descriptor) {
-        return create(descriptor, true);
-    }
-
-    /**
-     * Create an ndarray based on the given description,
-     * @param descriptor object with data for array creation.
-     * @param initialize true/false creates initialized/uninitialized array.
-     * @return the ndarray of the specified description.
-     */
-    public static INDArray create(LongShapeDescriptor descriptor, boolean initialize) {
-        if(descriptor.isEmpty() && descriptor.rank() == 0) {
-            return Nd4j.empty(descriptor.dataType());
-        }
-        if (initialize)
-            return create(descriptor.dataType(), descriptor.getShape(), descriptor.getStride(), descriptor.getOrder());
-        else
-            return createUninitialized(descriptor.dataType(), descriptor.getShape(), descriptor.getOrder());
-    }
-
-    /**
-     * See {@link #create(int[], float[]...)}
-     */
-    public static INDArray create(int[] sliceShape, double[]... arrays) {
-        int slices = arrays.length;
-        INDArray ret = Nd4j.createUninitialized(DataType.DOUBLE, ArrayUtil.toLongArray(ArrayUtil.combine(new int[] {slices}, sliceShape)));
-        for (int i = 0; i < ret.slices(); i++)
-            ret.putSlice(i, Nd4j.create(arrays[i]).reshape(ArrayUtil.toLongArray(sliceShape)));
-        return ret;
-    }
-
-    /**
-     * Get the backend Environment instance
-     * @return The backend Environment instance
-     */
-    public static Environment getEnvironment(){
-        return backend.getEnvironment();
-    }
-
-    /**
-     * Get the operation executioner instance.
-     *
-     * @return the operation executioner instance.
-     */
-    public static OpExecutioner getExecutioner() {
-        return OP_EXECUTIONER_INSTANCE;
-    }
-
-    /**
-     * Get the data buffer factory instance.
-     *
-     * @return the data buffer factory instance.
-     */
-    public static DataBufferFactory getDataBufferFactory() {
-        return DATA_BUFFER_FACTORY_INSTANCE;
-    }
-
-    /**
-     *  Roll the specified axis backwards,
-     *  until it lies in a given position.
-     *  Starting ends up being zero.
-     *  See numpy's rollaxis
-     * @param a the array to roll
-     * @param axis the axis to roll backwards
-     * @return the rolled ndarray
-     */
-    public static INDArray rollAxis(INDArray a, int axis) {
-        return rollAxis(a, axis, 0);
-    }
-
-    /**
-     * Get the maximum  values for a dimension.
-     * @param arr input array.
-     * @param dimension the dimension along which to get the maximum
-     * @return array of maximum values.
-     */
-    public static INDArray argMax(INDArray arr, @NonNull int... dimension) {
-        val imax = new ArgMax(new INDArray[]{arr},null,false, dimension);
-        return Nd4j.getExecutioner().exec(imax)[0];
-    }
-
-    /**
-     * See {@link #argMax(INDArray, int...)} but return minimum values.
-     */
-    public static INDArray argMin(INDArray arr, @NonNull int... dimension) {
-        val imin = new ArgMin(new INDArray[]{arr}, null,false,dimension);
-        return Nd4j.getExecutioner().exec(imin)[0];
-    }
-
-    /**
-     *  Roll the specified axis backwards,
-     *  until it lies in a given position.
-     *  See numpy's rollaxis
-     * @param a the array to roll
-     * @param axis the axis to roll backwards
-     * @param start the starting point
-     * @return the rolled ndarray
-     */
-    public static INDArray rollAxis(INDArray a, int axis, int start) {
-        if (axis < 0)
-            axis += a.rank();
-        if (start < 0)
-            start += a.rank();
-        if (axis == start)
-            return a;
-        if (axis < start)
-            start--;
-        if (!(axis >= 0 && axis < a.rank()))
-            throw new IllegalArgumentException("Axis must be >= 0 && < start");
-        if (!(start >= 0 && axis < a.rank() + 1))
-            throw new IllegalArgumentException("Axis must be >= 0 && < start");
-
-        List<Integer> range = new ArrayList<>(Ints.asList(ArrayUtil.range(0, a.rank())));
-        range.remove(axis);
-        range.add(start, axis);
-        int[] newRange = Ints.toArray(range);
-        return a.permute(newRange);
-
-    }
-
-    /**
-     * Tensor matrix multiplication.
-     * Both tensors must be the same rank
-     *
-     * @param a the left tensor
-     * @param b the  right tensor
-     * @param result the result array
-     * @param axes the axes for each array to do matrix multiply along
-     * @return the result array
-     */
-    public static INDArray tensorMmul(INDArray a, INDArray b,INDArray result, int[][] axes) {
-        int validationLength = Math.min(axes[0].length, axes[1].length);
-        for (int i = 0; i < validationLength; i++) {
-            if (a.size(axes[0][i]) != b.size(axes[1][i]))
-                throw new IllegalArgumentException("Size of the given axes at each dimension must be the same size.");
-            if (axes[0][i] < 0)
-                axes[0][i] += a.rank();
-            if (axes[1][i] < 0)
-                axes[1][i] += b.rank();
-
-        }
-
-        List<Integer> listA = new ArrayList<>();
-        for (int i = 0; i < a.rank(); i++) {
-            if (!Ints.contains(axes[0], i))
-                listA.add(i);
-        }
-
-        int[] newAxesA = Ints.concat(Ints.toArray(listA), axes[0]);
-
-        List<Integer> listB = new ArrayList<>();
-        for (int i = 0; i < b.rank(); i++) {
-            if (!Ints.contains(axes[1], i))
-                listB.add(i);
-        }
-
-        int[] newAxesB = Ints.concat(axes[1], Ints.toArray(listB));
-
-        int n2 = 1;
-        int aLength = Math.min(a.rank(), axes[0].length);
-        for (int i = 0; i < aLength; i++) {
-            n2 *= a.size(axes[0][i]);
-        }
-
-        //if listA and listB are empty these donot initialize.
-        //so initializing with {1} which will then get overriden if not empty
-        long[] newShapeA = {-1, n2};
-        long[] oldShapeA = getOldShape(listA, a);
-
-        int n3 = 1;
-        int bNax = Math.min(b.rank(), axes[1].length);
-        for (int i = 0; i < bNax; i++) {
-            n3 *= b.size(axes[1][i]);
-        }
-
-        long[] newShapeB = {n3, -1};
-        long[] oldShapeB = getOldShape(listB, b);
-
-        INDArray at = a.permute(newAxesA).reshape(newShapeA);
-        INDArray bt = b.permute(newAxesB).reshape(newShapeB);
-        INDArray ret = at.mmul(bt,result);
-
-        long[] aPlusB = Longs.concat(oldShapeA, oldShapeB);
-        return ret.reshape(aPlusB);
-    }
-
-    // Some duplicate code that refactored out:
-    private static long[] getOldShape(List<Integer> list, INDArray x){
-        long[] res;
-        if (list.size() == 0) {
-            res = new long[] {1};
-        } else {
-            res= Longs.toArray(list);
-            for (int i = 0; i < res.length; i++)
-                res[i] = x.size((int) res[i]);
-        }
-        return res;
-    }
-
-    /**
-     * Tensor matrix multiplication.
-     * Both tensors must be the same rank
-     *
-     * @param a the left tensor
-     * @param b the  right tensor
-     * @param axes the axes for each array to do matrix multiply along
-     * @return the multiplication result.
-     */
-    public static INDArray tensorMmul(INDArray a, INDArray b, int[][] axes) {
-        CustomOp op = DynamicCustomOp.builder("tensordot")
-                .addInputs(a, b)
-                .addIntegerArguments(axes[0].length)
-                .addIntegerArguments(axes[0])
-                .addIntegerArguments(axes[1].length)
-                .addIntegerArguments(axes[1])
-                .build();
-
-        List<LongShapeDescriptor> l = op.calculateOutputShape();
-        INDArray out = Nd4j.create(l.get(0).asDataType(a.dataType()));
-        op.addOutputArgument(out);
-        Nd4j.exec(op);
-
-        return out;
-    }
-
-    /**
-     * matrix multiply: implements op(a)*op(b)
-     *
-     * where op(x) means transpose x (or not) depending on
-     * setting of arguments transposea and transposeb.<br>
-     * so gemm(a,b,false,false) == a.mmul(b), gemm(a,b,true,false) == a.transpose().mmul(b) etc.
-     * @param a first matrix
-     * @param b second matrix
-     * @param transposeA if true: transpose matrix a before mmul
-     * @param transposeB if true: transpose matrix b before mmul
-     * @return result
-     */
-    public static INDArray gemm(INDArray a,
-                                INDArray b,
-                                boolean transposeA,
-                                boolean transposeB) {
-        long cRows = (transposeA ? a.columns() : a.rows());
-        long cCols = (transposeB ? b.rows() : b.columns());
-        INDArray c = Nd4j.createUninitialized(a.dataType(), new long[] {cRows, cCols}, a.ordering() == 'c' && b.ordering() == 'c' ? 'c' : 'f');
-        return gemm(a, b, c, transposeA, transposeB, 1.0, 0.0);
-    }
-
-    /**
-     *  Matrix multiply: Implements c = alpha*op(a)*op(b) + beta*c where op(X) means transpose X (or not)
-     * depending on setting of arguments transposeA and transposeB.<br>
-     * Note that matrix c MUST be fortran order, have zero offset and have c.data().length == c.length().
-     * i.e., the result array must not be a view. An exception will be thrown otherwise.<br>
-     * (Note: some views are allowed, if and only if they have f order and are contiguous in the buffer other than an
-     * offset. Put another way, they must be f order and have strides identical to a non-view/default array of the same shape)<br>
-     * Don't use this unless you know about level 3 blas and NDArray storage orders.
-     * @param a First matrix
-     * @param b Second matrix
-     * @param c result matrix. Used in calculation (assuming beta != 0) and result is stored in this. f order, and not a view only
-     * @param transposeA if true: transpose matrix a before mmul
-     * @param transposeB if true: transpose matrix b before mmul
-     * @return result, i.e., matrix c is returned for convenience
-     */
-    public static INDArray gemm(INDArray a,
-                                INDArray b,
-                                INDArray c,
-                                boolean transposeA,
-                                boolean transposeB,
-                                double alpha,
-                                double beta) {
-        Preconditions.checkArgument(c.elementWiseStride() == 1, "Nd4j.gemm() C array should NOT be a view");
-
-        Nd4j.exec(new Mmul(a, b, c, alpha, beta, MMulTranspose.builder().transposeA(transposeA).transposeB(transposeB).build()));
-        return c;
-    }
-
-    /**
-     * Matrix multiplication/dot product
-     *
-     * Depending on inputs dimensionality output result might be different.
-     * matrix x matrix = BLAS gemm
-     * vector x matrix = BLAS gemm
-     * vector x vector = BLAS dot
-     * vector x scalar = element-wise mul
-     * scalar x vector = element-wise mul
-     * tensor x tensor = matrix multiplication using the last two dimensions
-     *
-     * Transpose operations only available where applicable. In the
-     * tensor x tensor case it will be applied only to the last two dimensions.
-     *
-     * @param a First tensor
-     * @param b Second tensor
-     * @param result result matrix.
-     * @param transposeA if true: transpose matrix a before mmul
-     * @param transposeB if true: transpose matrix b before mmul
-     * @param transposeResult if true: result matrix will be transposed
-     * @return result, i.e., result matrix is returned for convenience
-     */
-    public static INDArray matmul(INDArray a, INDArray b, INDArray result, boolean transposeA, boolean transposeB, boolean transposeResult){
-        final Mmul op = new Mmul(a, b, result,
-                MMulTranspose.builder()
-                        .transposeA(transposeA)
-                        .transposeB(transposeB)
-                        .transposeResult(transposeResult).build());
-        return exec(op)[0];
-    }
-
-    /**
-     * Matrix multiplication/dot product.<br>
-     *
-     * See {@link #matmul(INDArray, INDArray, INDArray, boolean, boolean, boolean)}
-     */
-    public static INDArray matmul(INDArray a, INDArray b, INDArray result){
-        final Mmul op = new Mmul(a, b, result, null);
-        return exec(op)[0];
-    }
-
-    /**
-     * Matrix multiplication/dot product.<br>
-     *
-     * See {@link #matmul(INDArray, INDArray, INDArray, boolean, boolean, boolean)}
-     */
-    public static INDArray matmul(INDArray a, INDArray b, boolean transposeA, boolean transposeB, boolean transposeResult){
-        return matmul(a, b, null, transposeA, transposeB, transposeResult);
-    }
-
-    /**
-     * Matrix multiplication/dot product
-     *
-     * See {@link #matmul(INDArray, INDArray, INDArray, boolean, boolean, boolean)}
-     */
-    public static INDArray matmul(INDArray a, INDArray b){
-        return matmul(a,b, null);
-    }
-
-    /**
-     * The factory used for creating ndarrays
-     *
-     * @return the factory instance used for creating ndarrays
-     */
-    public static NDArrayFactory factory() {
-        return INSTANCE;
-    }
-
-    /**
-     * See {@link org.nd4j.linalg.api.ndarray.INDArray#cumsum(int)} with Integer.MAX_VALUE for full array reduction.
-     *
-     * @return scalar ndarray.
-     */
-    public static INDArray cumsum(INDArray compute) {
-        return compute.cumsum(Integer.MAX_VALUE);
-    }
-
-    /**
-     * See {@link org.nd4j.linalg.api.ndarray.INDArray#max(int...)} with Integer.MAX_VALUE for full array reduction.
-     */
-    public static INDArray max(INDArray compute) {
-        return compute.max(Integer.MAX_VALUE);
-    }
-
-    /**
-     * See {@link org.nd4j.linalg.api.ndarray.INDArray#min(int...)} with Integer.MAX_VALUE for full array reduction.
-     */
-    public static INDArray min(INDArray compute) {
-        return compute.min(Integer.MAX_VALUE);
-    }
-
-    /**
-     * See {@link org.nd4j.linalg.api.ndarray.INDArray#prod(int...)} with Integer.MAX_VALUE for full array reduction.
-     */
-    public static INDArray prod(INDArray compute) {
-        return compute.prod(Integer.MAX_VALUE);
-    }
-
-    /**
-     * See {@link org.nd4j.linalg.api.ndarray.INDArray#normmax(int...)} with Integer.MAX_VALUE for full array reduction.
-     */
-    public static INDArray normmax(INDArray compute) {
-        return compute.normmax(Integer.MAX_VALUE);
-    }
-
-    /**
-     * See {@link org.nd4j.linalg.api.ndarray.INDArray#norm2(int...)} with Integer.MAX_VALUE for full array reduction.
-     */
-    public static INDArray norm2(INDArray compute) {
-        return compute.norm2(Integer.MAX_VALUE);
-    }
-
-    /**
-     * See {@link org.nd4j.linalg.api.ndarray.INDArray#norm1(int...)} with Integer.MAX_VALUE for full array reduction.
-     */
-    public static INDArray norm1(INDArray compute) {
-        return compute.norm1(Integer.MAX_VALUE);
-    }
-
-    /**
-     * See {@link org.nd4j.linalg.api.ndarray.INDArray#std(int...)} with Integer.MAX_VALUE for full array reduction.
-     */
-    public static INDArray std(INDArray compute) {
-        return compute.std(Integer.MAX_VALUE);
-    }
-
-    /**
-     * See {@link org.nd4j.linalg.api.ndarray.INDArray#var(int...)} with Integer.MAX_VALUE for full array reduction.
-     */
-    public static INDArray var(INDArray compute) {
-        return compute.var(Integer.MAX_VALUE);
-    }
-
-    /**
-     * See {@link org.nd4j.linalg.api.ndarray.INDArray#sum(int...)} with Integer.MAX_VALUE for full array reduction.
-     */
-    public static INDArray sum(INDArray compute) {
-        return compute.sum(Integer.MAX_VALUE);
-    }
-
-    /**
-     * See {@link org.nd4j.linalg.api.ndarray.INDArray#mean(int...)} with Integer.MAX_VALUE for full array reduction.
-     */
-    public static INDArray mean(INDArray compute) {
-        return compute.mean(Integer.MAX_VALUE);
-    }
-
-    /**
-     * See {@link org.nd4j.linalg.api.ndarray.INDArray#cumsum(int)} with Integer.MAX_VALUE for full array reduction.
-     */
-    public static INDArray cumsum(INDArray compute, int dimension) {
-        return compute.cumsum(dimension);
-    }
-
-    /**
-     * See {@link org.nd4j.linalg.api.ndarray.INDArray#max(int...)} with Integer.MAX_VALUE for full array reduction.
-     */
-    public static INDArray max(INDArray compute, int dimension) {
-        return compute.max(dimension);
-    }
-
-    /**
-     * See {@link org.nd4j.linalg.api.ndarray.INDArray#min(int...)} with Integer.MAX_VALUE for full array reduction.
-     */
-    public static INDArray min(INDArray compute, int dimension) {
-        return compute.min(dimension);
-    }
-
-    /**
-     * See {@link org.nd4j.linalg.api.ndarray.INDArray#prod(int...)} with Integer.MAX_VALUE for full array reduction.
-     */
-    public static INDArray prod(INDArray compute, int dimension) {
-        return compute.prod(dimension);
-    }
-
-    /**
-     * See {@link org.nd4j.linalg.api.ndarray.INDArray#normmax(int...)} with Integer.MAX_VALUE for full array reduction.
-     */
-    public static INDArray normmax(INDArray compute, int dimension) {
-        return compute.normmax(dimension);
-    }
-
-    /**
-     * See {@link org.nd4j.linalg.api.ndarray.INDArray#norm2(int...)} with Integer.MAX_VALUE for full array reduction.
-     */
-    public static INDArray norm2(INDArray compute, int dimension) {
-        return compute.norm2(dimension);
-    }
-
-    /**
-     * See {@link org.nd4j.linalg.api.ndarray.INDArray#norm1(int...)} with Integer.MAX_VALUE for full array reduction.
-     */
-    public static INDArray norm1(INDArray compute, int dimension) {
-        return compute.norm1(dimension);
-    }
-
-    /**
-     * See {@link org.nd4j.linalg.api.ndarray.INDArray#std(int...)} with Integer.MAX_VALUE for full array reduction.
-     */
-    public static INDArray std(INDArray compute, int dimension) {
-        return compute.std(dimension);
-    }
-
-    /**
-     * See {@link org.nd4j.linalg.api.ndarray.INDArray#var(int...)} with Integer.MAX_VALUE for full array reduction.
-     */
-    public static INDArray var(INDArray compute, int dimension) {
-        return compute.var(dimension);
-    }
-
-    /**
-     * See {@link org.nd4j.linalg.api.ndarray.INDArray#sum(int...)}with Integer.MAX_VALUE for full array reduction.
-     */
-    public static INDArray sum(INDArray compute, int dimension) {
-        return compute.sum(dimension);
-    }
-
-    /**
-     * See {@link org.nd4j.linalg.api.ndarray.INDArray#mean(int...)}with Integer.MAX_VALUE for full array reduction.
-     */
-    public static INDArray mean(INDArray compute, int dimension) {
-        return compute.mean(dimension);
-    }
-
-    /**
-     * Create a view of a data buffer
-     * Leverages the underlying storage of the buffer with a new view
-     *
-     * @param underlyingBuffer the underlying buffer
-     * @param offset the offset for the view
-     * @return the new view of the data buffer
-     */
-    public static DataBuffer createBuffer(DataBuffer underlyingBuffer, long offset, long length) {
-        return DATA_BUFFER_FACTORY_INSTANCE.create(underlyingBuffer, offset, length);
-    }
-
-    /**
-     * Create a buffer equal of length prod(shape)
-     *
-     * @param shape the shape of the buffer to create
-     * @param type  the opType to create
-     * @return the created buffer
-     */
-    public static DataBuffer createBuffer(int[] shape, DataType type, long offset) {
-        int length = ArrayUtil.prod(shape);
-        return type == DataType.DOUBLE ? createBuffer(new double[length], offset)
-                : createBuffer(new float[length], offset);
-    }
-
-    /**
-     * Creates a buffer of the specified opType and length with the given byte buffer.
-     *
-     * This will wrap the buffer as a reference (no copy)
-     * if the allocation opType is the same.
-     * @param buffer the buffer to create from
-     * @param type the opType of buffer to create
-     * @param length the length of the buffer
-     * @return the created buffer
-     */
-    public static DataBuffer createBuffer(ByteBuffer buffer, DataType type, int length, long offset) {
-        return DATA_BUFFER_FACTORY_INSTANCE.create(buffer, type, length, offset);
-    }
-
-    /**
-     * Create a buffer based on the data opType
-     *
-     * @param data the data to create the buffer with
-     * @return the created buffer
-     */
-    public static DataBuffer createBuffer(byte[] data, int length, long offset) {
-        DataBuffer ret;
-        if (dataType() == DataType.DOUBLE)
-            ret = DATA_BUFFER_FACTORY_INSTANCE.createDouble(offset, data, length);
-        else
-            ret = DATA_BUFFER_FACTORY_INSTANCE.createFloat(offset, data, length);
-        return ret;
-    }
-
-    /**
-     * Creates a buffer of the specified length based on the data opType
-     *
-     * @param length the length of te buffer
-     * @return the buffer to create
-     */
-    public static DataBuffer createBuffer(int length, long offset) {
-        DataBuffer ret;
-        if (dataType() == DataType.FLOAT)
-            ret = DATA_BUFFER_FACTORY_INSTANCE.createFloat(offset, length);
-        else if (dataType() == DataType.INT)
-            ret = DATA_BUFFER_FACTORY_INSTANCE.createInt(offset, length);
-        else if (dataType() == DataType.DOUBLE)
-            ret = DATA_BUFFER_FACTORY_INSTANCE.createDouble(offset, length);
-        else if (dataType() == DataType.HALF)
-            ret = DATA_BUFFER_FACTORY_INSTANCE.createHalf(offset, length);
-        else
-            ret = null;
-
-        return ret;
-    }
-
-    private static Indexer getIndexerByType(Pointer pointer, DataType dataType) {
-        switch (dataType) {
-            case UINT64:
-            case LONG:
-                return LongIndexer.create((LongPointer) pointer);
-            case UINT32:
-                return UIntIndexer.create((IntPointer) pointer);
-            case INT:
-                return IntIndexer.create((IntPointer) pointer);
-            case UINT16:
-                return UShortIndexer.create((ShortPointer) pointer);
-            case SHORT:
-                return ShortIndexer.create((ShortPointer) pointer);
-            case BYTE:
-                return ByteIndexer.create((BytePointer) pointer);
-            case UBYTE:
-                return UByteIndexer.create((BytePointer) pointer);
-            case BOOL:
-                return BooleanIndexer.create((BooleanPointer) pointer);
-            case FLOAT:
-                return FloatIndexer.create((FloatPointer) pointer);
-            case BFLOAT16:
-                return Bfloat16Indexer.create((ShortPointer) pointer);
-            case HALF:
-                return HalfIndexer.create((ShortPointer) pointer);
-            case DOUBLE:
-                return DoubleIndexer.create((DoublePointer) pointer);
-            default:
-                throw new UnsupportedOperationException();
-        }
-    }
-
-    /**
-     * Creates a buffer of the specified type and length with the given pointer.
-     *
-     * @param pointer pointer to data to create from.
-     * @param length the length of the buffer
-     * @param dataType the opType of buffer to create,
-     * @return the created buffer
-     */
-    public static DataBuffer createBuffer(@NonNull Pointer pointer, long length, @NonNull DataType dataType) {
-        Pointer nPointer = getPointer(pointer, dataType);
-        return DATA_BUFFER_FACTORY_INSTANCE.create(nPointer, dataType, length, getIndexerByType(nPointer, dataType));
-    }
-
-    /**
-     * Creates a buffer of the specified type and length with the given pointer at the specified device.
-     * (This method is relevant only for a CUDA backend).
-     *
-     * @param pointer        pointer to data to create from.
-     * @param devicePointer  pointer to device to create in (only implemented in the CUDA backend)
-     * @param length         the length of the buffer
-     * @param dataType       the opType of buffer to create,
-     * @return               the created buffer
-     */
-    public static DataBuffer createBuffer(@NonNull Pointer pointer, @NonNull Pointer devicePointer, long length, @NonNull DataType dataType) {
-        Pointer nPointer = getPointer(pointer, dataType);
-        return DATA_BUFFER_FACTORY_INSTANCE.create(nPointer, devicePointer, dataType, length, getIndexerByType(nPointer, dataType));
-    }
-
-    private static Pointer getPointer(@NonNull Pointer pointer, @NonNull DataType dataType ){
-        Pointer nPointer;
-        switch (dataType) {
-            case UINT64:
-            case LONG:
-                nPointer =  new LongPointer(pointer);
-                break;
-            case UINT32:
-            case INT:
-                nPointer =  new IntPointer(pointer);
-                break;
-            case UINT16:
-            case SHORT:
-                nPointer =  new ShortPointer(pointer);
-                break;
-            case BYTE:
-                nPointer =  new BytePointer(pointer);
-                break;
-            case UBYTE:
-                nPointer =  new BytePointer(pointer);
-                break;
-            case BOOL:
-                nPointer =  new BooleanPointer(pointer);
-                break;
-            case BFLOAT16:
-            case HALF:
-                nPointer =  new ShortPointer(pointer);
-                break;
-            case FLOAT:
-                nPointer =  new FloatPointer(pointer);
-                break;
-            case DOUBLE:
-                nPointer =  new DoublePointer(pointer);
-                break;
-            default:
-                throw new UnsupportedOperationException("Unsupported data type: " + dataType);
-        }
-
-        return nPointer;
-    }
-
-    /**
-     * Create a buffer based on the data opType
-     *
-     * @param data the data to create the buffer with
-     * @return the created buffer
-     */
-    public static DataBuffer createBuffer(float[] data, long offset) {
-        return  createTypedBuffer(Arrays.copyOfRange(data, (int) offset, data.length),
-                DataType.FLOAT, Nd4j.getMemoryManager().getCurrentWorkspace());
-    }
-
-    /**
-     * Create a buffer based on the data opType
-     *
-     * @param data the data to create the buffer with
-     * @return the created buffer
-     */
-    public static DataBuffer createBuffer(double[] data, long offset) {
-        return createTypedBuffer(Arrays.copyOfRange(data, (int) offset, data.length),
-                DataType.DOUBLE, Nd4j.getMemoryManager().getCurrentWorkspace());
-    }
-
-    /**
-     * Create a buffer equal of length prod(shape)
-     *
-     * @param shape the shape of the buffer to create
-     * @param type  the opType to create
-     * @return the created buffer
-     */
-    public static DataBuffer createBuffer(@NonNull int[] shape, @NonNull DataType type) {
-        return createBuffer(ArrayUtil.toLongArray(shape), type);
-    }
-
-    /**
-     * See {@link  #createBuffer(int[], DataType)}
-     */
-    public static DataBuffer createBuffer(@NonNull long[] shape, @NonNull DataType type) {
-        long length = Shape.lengthOf(shape);
-
-        switch (type) {
-            case BOOL:
-                return Nd4j.getMemoryManager().getCurrentWorkspace() == null ? DATA_BUFFER_FACTORY_INSTANCE.createBool(length, true) : DATA_BUFFER_FACTORY_INSTANCE.createBool(length, true, Nd4j.getMemoryManager().getCurrentWorkspace());
-            case UBYTE:
-                return Nd4j.getMemoryManager().getCurrentWorkspace() == null ? DATA_BUFFER_FACTORY_INSTANCE.createUByte(length, true) : DATA_BUFFER_FACTORY_INSTANCE.createUByte(length, true, Nd4j.getMemoryManager().getCurrentWorkspace());
-            case UINT16:
-                return Nd4j.getMemoryManager().getCurrentWorkspace() == null ? DATA_BUFFER_FACTORY_INSTANCE.createUShort(length, true) : DATA_BUFFER_FACTORY_INSTANCE.createUShort(length, true, Nd4j.getMemoryManager().getCurrentWorkspace());
-            case UINT32:
-                return Nd4j.getMemoryManager().getCurrentWorkspace() == null ? DATA_BUFFER_FACTORY_INSTANCE.createUInt(length, true) : DATA_BUFFER_FACTORY_INSTANCE.createUInt(length, true, Nd4j.getMemoryManager().getCurrentWorkspace());
-            case UINT64:
-                return Nd4j.getMemoryManager().getCurrentWorkspace() == null ? DATA_BUFFER_FACTORY_INSTANCE.createULong(length, true) : DATA_BUFFER_FACTORY_INSTANCE.createULong(length, true, Nd4j.getMemoryManager().getCurrentWorkspace());
-            case BYTE:
-                return Nd4j.getMemoryManager().getCurrentWorkspace() == null ? DATA_BUFFER_FACTORY_INSTANCE.createByte(length, true) : DATA_BUFFER_FACTORY_INSTANCE.createByte(length, true, Nd4j.getMemoryManager().getCurrentWorkspace());
-            case SHORT:
-                return Nd4j.getMemoryManager().getCurrentWorkspace() == null ? DATA_BUFFER_FACTORY_INSTANCE.createShort(length, true) : DATA_BUFFER_FACTORY_INSTANCE.createShort(length, true, Nd4j.getMemoryManager().getCurrentWorkspace());
-            case INT:
-                return Nd4j.getMemoryManager().getCurrentWorkspace() == null ? DATA_BUFFER_FACTORY_INSTANCE.createInt(length, true) : DATA_BUFFER_FACTORY_INSTANCE.createInt(length, true, Nd4j.getMemoryManager().getCurrentWorkspace());
-            case LONG:
-                return Nd4j.getMemoryManager().getCurrentWorkspace() == null ? DATA_BUFFER_FACTORY_INSTANCE.createLong(length, true) : DATA_BUFFER_FACTORY_INSTANCE.createLong(length, true, Nd4j.getMemoryManager().getCurrentWorkspace());
-            case HALF:
-                return Nd4j.getMemoryManager().getCurrentWorkspace() == null ? DATA_BUFFER_FACTORY_INSTANCE.createHalf(length, true) : DATA_BUFFER_FACTORY_INSTANCE.createHalf(length, true, Nd4j.getMemoryManager().getCurrentWorkspace());
-            case BFLOAT16:
-                return Nd4j.getMemoryManager().getCurrentWorkspace() == null ? DATA_BUFFER_FACTORY_INSTANCE.createBFloat16(length, true) : DATA_BUFFER_FACTORY_INSTANCE.createBFloat16(length, true, Nd4j.getMemoryManager().getCurrentWorkspace());
-            case FLOAT:
-                return Nd4j.getMemoryManager().getCurrentWorkspace() == null ? DATA_BUFFER_FACTORY_INSTANCE.createFloat(length, true) : DATA_BUFFER_FACTORY_INSTANCE.createFloat(length, true, Nd4j.getMemoryManager().getCurrentWorkspace());
-            case DOUBLE:
-                return Nd4j.getMemoryManager().getCurrentWorkspace() == null ? DATA_BUFFER_FACTORY_INSTANCE.createDouble(length, true) : DATA_BUFFER_FACTORY_INSTANCE.createDouble(length, true, Nd4j.getMemoryManager().getCurrentWorkspace());
-            case UTF8:
-            case COMPRESSED:
-            case UNKNOWN:
-            default:
-                throw new UnsupportedOperationException("Cannot create type: " + type);
-        }
-    }
-
-    /**
-     * Create a buffer equal of length prod(shape). The buffer is 'detached': Not in any memory workspace even if a
-     * workspace is currently open.
-     *
-     * @param shape the shape of the buffer to create
-     * @param type the opType to create
-     * @return the created buffer.
-     */
-    public static DataBuffer createBufferDetached(int[] shape, DataType type) {
-        return createBufferDetachedImpl( Shape.lengthOf(shape), type);
-    }
-
-    /**
-     * See {@link  #createBufferDetached(int[], DataType)}
-     */
-    public static DataBuffer createBufferDetached(long[] shape, DataType type) {
-        return createBufferDetachedImpl( Shape.lengthOf(shape), type);
-    }
-
-    // used by createBufferDetached(long[] DataType) and createBufferDetached(int[] , DataType)
-    private static DataBuffer createBufferDetachedImpl(long length, DataType type){
-        switch (type){
-
-            case DOUBLE:
-                return DATA_BUFFER_FACTORY_INSTANCE.createDouble(length);
-            case FLOAT:
-                return DATA_BUFFER_FACTORY_INSTANCE.createFloat(length);
-            case HALF:
-                return DATA_BUFFER_FACTORY_INSTANCE.createHalf(length);
-            case BFLOAT16:
-                return DATA_BUFFER_FACTORY_INSTANCE.createBFloat16(length);
-            case UINT64:
-                return DATA_BUFFER_FACTORY_INSTANCE.createULong(length);
-            case LONG:
-                return DATA_BUFFER_FACTORY_INSTANCE.createLong(length);
-            case UINT32:
-                return DATA_BUFFER_FACTORY_INSTANCE.createUInt(length);
-            case INT:
-                return DATA_BUFFER_FACTORY_INSTANCE.createInt(length);
-            case UINT16:
-                return DATA_BUFFER_FACTORY_INSTANCE.createUShort(length);
-            case SHORT:
-                return DATA_BUFFER_FACTORY_INSTANCE.createShort(length);
-            case UBYTE:
-                return DATA_BUFFER_FACTORY_INSTANCE.createUByte(length);
-            case BYTE:
-                return DATA_BUFFER_FACTORY_INSTANCE.createByte(length);
-            case BOOL:
-                return DATA_BUFFER_FACTORY_INSTANCE.createBool(length);
-            case UTF8:
-            case COMPRESSED:
-            case UNKNOWN:
-            default:
-                throw new UnsupportedOperationException("Cannot create type: " + type);
-        }
-    }
-
-    /**
-     * Creates a buffer of the specified opType
-     * and length with the given byte buffer.
-     *
-     * This will wrap the buffer as a reference (no copy)
-     * if the allocation opType is the same.
-     * @param buffer the buffer to create from
-     * @param type the opType of buffer to create
-     * @param length the length of the buffer
-     * @return the created buffer
-     */
-    public static DataBuffer createBuffer(ByteBuffer buffer, DataType type, int length) {
-        return createBuffer(buffer, type, length, 0);
-    }
-
-
-    /**
-     * Create a buffer equal of length prod(shape)
-     *
-     * @param data the shape of the buffer to create
-     * @return the created buffer
-     */
-    public static DataBuffer createBuffer(int[] data) {
-        return Nd4j.getMemoryManager().getCurrentWorkspace() == null ? DATA_BUFFER_FACTORY_INSTANCE.createInt(data) : DATA_BUFFER_FACTORY_INSTANCE.createInt(data, Nd4j.getMemoryManager().getCurrentWorkspace());
-    }
-
-    /**
-     * Create a buffer equal of length prod(shape)
-     *
-     * @param data the shape of the buffer to create
-     * @return the created buffer
-     */
-    public static DataBuffer createBuffer(long[] data) {
-        return Nd4j.getMemoryManager().getCurrentWorkspace() == null ? DATA_BUFFER_FACTORY_INSTANCE.createLong(data) : DATA_BUFFER_FACTORY_INSTANCE.createLong(data, Nd4j.getMemoryManager().getCurrentWorkspace());
-    }
-
-    /**
-     * Create a buffer equal of length prod(shape). This method is NOT affected by workspaces
-     *
-     * @param data  the shape of the buffer to create
-     * @return the created buffer
-     */
-    public static DataBuffer createBufferDetached(int[] data) {
-        return DATA_BUFFER_FACTORY_INSTANCE.createInt(data);
-    }
-
-    /**
-     * Create a buffer equal of length prod(shape). This method is NOT affected by workspaces
-     *
-     * @param data the shape of the buffer to create
-     * @return the created buffer
-     */
-    public static DataBuffer createBufferDetached(long[] data) {
-        return DATA_BUFFER_FACTORY_INSTANCE.createLong(data);
-    }
-
-    /**
-     * Creates a buffer of the specified length based on the data opType
-     *
-     * @param length the length of te buffer
-     * @return the buffer to create
-     */
-    public static DataBuffer createBuffer(long length) {
-        return createBuffer(length, true);
-    }
-
-    /**
-     * Create a data buffer
-     * based on a pointer
-     * with the given opType and length
-     * @param pointer the pointer to create the buffer for
-     * @param type the opType of pointer
-     * @param length the length of the buffer
-     * @param  indexer the indexer to use
-     * @return the data buffer based on the given parameters
-     */
-    public static DataBuffer createBuffer(Pointer pointer, DataType type, long length, Indexer indexer) {
-        return DATA_BUFFER_FACTORY_INSTANCE.create(pointer, type, length, indexer);
-    }
-
-    /**
-     * See {@link  #createBuffer(DataType dataType, long length, boolean initialize) with default datatype.
-     */
-    public static DataBuffer createBuffer(long length, boolean initialize) {
-        return  createBuffer(Nd4j.dataType(), length, initialize);
-    }
-
-    /**
-     * Create a data buffer based on datatype.
-     * @param dataType the type of buffer to create
-     * @param length  the length of the buffer
-     * @param initialize  flag to leave the underlying memory (false) or initialize with zero (true).
-     * @return the created buffer.
-     */
-    public static DataBuffer createBuffer(DataType dataType, long length, boolean initialize) {
-        return Nd4j.getMemoryManager().getCurrentWorkspace() == null ? DATA_BUFFER_FACTORY_INSTANCE.create(dataType, length, initialize) : DATA_BUFFER_FACTORY_INSTANCE.create(dataType,length, initialize, Nd4j.getMemoryManager().getCurrentWorkspace());
-    }
-
-    /**
-     * Create a data buffer based on datatype, workspace.
-     * @param dataType the type of buffer to create
-     * @param length  the length of the buffer
-     * @param initialize  flag to leave the underlying memory (false) or initialize with zero (true).
-     * @param workspace workspace to use for buffer creation.
-     * @return the created buffer.
-     */
-    public static DataBuffer createBuffer(DataType dataType, long length, boolean initialize, MemoryWorkspace workspace) {
-        return workspace == null ? DATA_BUFFER_FACTORY_INSTANCE.create(dataType, length, initialize) : DATA_BUFFER_FACTORY_INSTANCE.create(dataType,length, initialize, workspace);
-    }
-
-    /**
-     * Create a buffer based on the data opType
-     * @param data the data to create the buffer with
-     * @return the created buffer
-     */
-    public static DataBuffer createBuffer(float[] data) {
-        return Nd4j.getMemoryManager().getCurrentWorkspace() == null ? DATA_BUFFER_FACTORY_INSTANCE.createFloat(data) : DATA_BUFFER_FACTORY_INSTANCE.createFloat(data, Nd4j.getMemoryManager().getCurrentWorkspace());
-    }
-
-    /**
-     * Create a buffer based on underlying array.
-     * @param data data to create the buffer with
-     * @return the created buffer
-     */
-    public static DataBuffer createBufferDetached(float[] data) {
-        return DATA_BUFFER_FACTORY_INSTANCE.createFloat(data);
-    }
-
-    /**
-     * See {@link #createBufferDetached(float[])}
-     */
-    public static DataBuffer createBufferDetached(double[] data) {
-        return DATA_BUFFER_FACTORY_INSTANCE.createDouble(data);
-    }
-
-    /**
-     * See {@link #createBuffer(float[])}
-     */
-    public static DataBuffer createBuffer(double[] data) {
-        return Nd4j.getMemoryManager().getCurrentWorkspace() == null ? DATA_BUFFER_FACTORY_INSTANCE.createDouble(data) : DATA_BUFFER_FACTORY_INSTANCE.createDouble(data, Nd4j.getMemoryManager().getCurrentWorkspace());
-    }
-
-    // refactoring of duplicate code.
-    private static DataBuffer getDataBuffer(int length, DataType dataType){
-        return Nd4j.getMemoryManager().getCurrentWorkspace() == null ? DATA_BUFFER_FACTORY_INSTANCE.create(dataType, length, false) : DATA_BUFFER_FACTORY_INSTANCE.create(dataType, length, false, Nd4j.getMemoryManager().getCurrentWorkspace());
-    }
-
-    /**
-     * Create a buffer based on the data of the underlying java array with the specified type..
-     * @param data underlying java array
-     * @param dataType specified type.
-     * @return created buffer,
-     */
-    public static DataBuffer createTypedBuffer(double[] data, DataType dataType) {
-        DataBuffer buffer = getDataBuffer(data.length, dataType);
-        buffer.setData(data);
-        return buffer;
-    }
-
-    /**
-     * See {@link #createTypedBuffer(double[], DataType)}
-     */
-    public static DataBuffer createTypedBuffer(float[] data, DataType dataType) {
-        DataBuffer buffer = getDataBuffer(data.length, dataType);
-        buffer.setData(data);
-        return buffer;
-    }
-
-    /**
-     * See {@link #createTypedBuffer(float[], DataType)}
-     */
-    public static DataBuffer createTypedBuffer(int[] data, DataType dataType) {
-        DataBuffer buffer = getDataBuffer(data.length, dataType);
-        buffer.setData(data);
-        return buffer;
-    }
-
-    /**
-     * See {@link #createTypedBuffer(float[], DataType)}
-     */
-    public static DataBuffer createTypedBuffer(long[] data, DataType dataType) {
-        DataBuffer buffer = getDataBuffer(data.length, dataType);
-        buffer.setData(data);
-        return buffer;
-    }
-
-    /**
-     * See {@link #createTypedBuffer(float[], DataType)}
-     */
-    public static DataBuffer createTypedBuffer(short[] data, DataType dataType) {
-        DataBuffer buffer = getDataBuffer(data.length, dataType);
-        buffer.setData(data);
-        return buffer;
-    }
-
-    /**
-     * See {@link #createTypedBuffer(float[], DataType)}
-     */
-    public static DataBuffer createTypedBuffer(byte[] data, DataType dataType) {
-        DataBuffer buffer = getDataBuffer(data.length, dataType);
-        buffer.setData(data);
-        return buffer;
-    }
-
-    /**
-     * See {@link #createTypedBuffer(float[], DataType)}
-     */
-    public static DataBuffer createTypedBuffer(boolean[] data, DataType dataType) {
-        DataBuffer buffer = getDataBuffer(data.length, dataType);
-        buffer.setData(data);
-        return buffer;
-    }
-
-
-    // refactoring of duplicate code.
-    private static DataBuffer getDataBuffer(int length, DataType dataType, MemoryWorkspace workspace){
-        return workspace == null ? DATA_BUFFER_FACTORY_INSTANCE.create(dataType, length, false) : DATA_BUFFER_FACTORY_INSTANCE.create(dataType, length, false, workspace);
-    }
-
-    /**
-     * Create a buffer based on the data of the underlying java array, specified type and workspace
-     * @param data underlying java array
-     * @param dataType specified type.
-     * @param workspace specified workspace.
-     * @return created buffer,
-     */
-    public static DataBuffer createTypedBuffer(double[] data, DataType dataType, MemoryWorkspace workspace) {
-        //val buffer = workspace == null ? DATA_BUFFER_FACTORY_INSTANCE.create(dataType, data.length, false) : DATA_BUFFER_FACTORY_INSTANCE.create(dataType, data.length, false, workspace);
-        DataBuffer  buffer = getDataBuffer(data.length, dataType, workspace);
-        buffer.setData(data);
-        return buffer;
-    }
-
-    /**
-     * See {@link #createTypedBuffer(double[], DataType, MemoryWorkspace)}
-     */
-    public static DataBuffer createTypedBuffer(float[] data, DataType dataType, MemoryWorkspace workspace) {
-        //val buffer = workspace == null ? DATA_BUFFER_FACTORY_INSTANCE.create(dataType, data.length, false) : DATA_BUFFER_FACTORY_INSTANCE.create(dataType, data.length, false, workspace);
-        DataBuffer  buffer = getDataBuffer(data.length, dataType, workspace);
-        buffer.setData(data);
-        return buffer;
-    }
-
-    /**
-     *  Create am uninitialized  buffer based on the data of the underlying java array and specified type.
-     * @param data underlying java array
-     * @param dataType specified type.
-     * @return the created buffer.
-     */
-    public static DataBuffer createTypedBufferDetached(double[] data, DataType dataType) {
-        val buffer = DATA_BUFFER_FACTORY_INSTANCE.create(dataType, data.length, false);
-        buffer.setData(data);
-        return buffer;
-    }
-
-    /**
-     * See {@link #createTypedBufferDetached(double[], DataType)}
-     */
-    public static DataBuffer createTypedBufferDetached(float[] data, DataType dataType) {
-        val buffer = DATA_BUFFER_FACTORY_INSTANCE.create(dataType, data.length, false);
-        buffer.setData(data);
-        return buffer;
-    }
-
-    /**
-     * See {@link #createTypedBufferDetached(double[], DataType)}
-     */
-    public static DataBuffer createTypedBufferDetached(int[] data, DataType dataType) {
-        val buffer = DATA_BUFFER_FACTORY_INSTANCE.create(dataType, data.length, false);
-        buffer.setData(data);
-        return buffer;
-    }
-
-    /**
-     * See {@link #createTypedBufferDetached(double[], DataType)}
-     */
-    public static DataBuffer createTypedBufferDetached(long[] data, DataType dataType) {
-        val buffer = DATA_BUFFER_FACTORY_INSTANCE.create(dataType, data.length, false);
-        buffer.setData(data);
-        return buffer;
-    }
-
-    /**
-     * See {@link #createTypedBufferDetached(double[], DataType)}
-     */
-    public static DataBuffer createTypedBufferDetached(short[] data, DataType dataType) {
-        val buffer = DATA_BUFFER_FACTORY_INSTANCE.create(dataType, data.length, false);
-        buffer.setData(data);
-        return buffer;
-    }
-
-    /**
-     * See {@link #createTypedBufferDetached(double[], DataType)}
-     */
-    public static DataBuffer createTypedBufferDetached(byte[] data, DataType dataType) {
-        val buffer = DATA_BUFFER_FACTORY_INSTANCE.create(dataType, data.length, false);
-        buffer.setData(data);
-        return buffer;
-    }
-
-    /**
-     * See {@link #createTypedBufferDetached(double[], DataType)}
-     */
-    public static DataBuffer createTypedBufferDetached(boolean[] data, DataType dataType) {
-        val buffer = DATA_BUFFER_FACTORY_INSTANCE.create(dataType, data.length, false);
-        buffer.setData(data);
-        return buffer;
-    }
-
-    /**
-     * Set the factory instance for INDArray creation.
-     * @param factory new INDArray factory
-     */
-    public static void setFactory(NDArrayFactory factory) {
-        INSTANCE = factory;
-    }
-
-    /**
-     * Returns the ordering of the ndarrays
-     *
-     * @return the ordering of the ndarrays
-     */
-    public static Character order() {
-        return factory().order();
-    }
-
-    /**
-     * Returns the data opType used for the runtime
-     *
-     * @return the datatype used for the runtime
-     */
-    public static DataType dataType() {
-        return DataTypeUtil.getDtypeFromContext();
-    }
-
-    /**
-     * DEPRECATED - use {@link #setDefaultDataTypes(DataType, DataType)}
-     * This method sets dataType for the current JVM.
-     * @param dtype Data type to set
-     * @deprecated use {@link #setDefaultDataTypes(DataType, DataType)}. Equivalent to {@code setDefaultDataTypes(dtype, (dtype.isFPType() ? dtype : defaultFloatingPointType()))}
-     */
-    @Deprecated
-    public static void setDataType(@NonNull DataType dtype) {
-        setDefaultDataTypes(dtype, (dtype.isFPType() ? dtype : defaultFloatingPointType()));
-    }
-
-    /**
-     * Set the default data types.<br>
-     * The default data types are used for array creation methods where no data type is specified.<br>
-     * When the user explicitly provides a datatype (such as in Nd4j.ones(DataType.FLOAT, 1, 10)) these default values
-     * will not be used.<br>
-     * defaultType: used in methods such as Nd4j.ones(1,10) and Nd4j.zeros(10).<br>
-     * defaultFloatingPointType: used internally where a floating point array needs to be created, but no datatype is specified.
-     * defaultFloatingPointType must be one of DOUBLE, FLOAT or HALF
-     *
-     * @param defaultType              Default datatype for new arrays (used when no type is specified).
-     * @param defaultFloatingPointType Default datatype for new floating point arrays (used when no type is specified. Must be one of DOUBLE, FLOAT or HALF
-     */
-    public static void setDefaultDataTypes(@NonNull DataType defaultType, @NonNull DataType defaultFloatingPointType){
-        Preconditions.checkArgument(defaultFloatingPointType.isFPType(), "Invalid default floating point type: %s is not a floating point type", defaultFloatingPointType);
-        DataTypeUtil.setDTypeForContext(defaultType);
-        Nd4j.defaultFloatingPointDataType.set(defaultFloatingPointType);
-    }
-
-    /**
-     * Retrieve the Nd4J backend.
-     * @return the Nd4J backend.
-     */
-    public static Nd4jBackend getBackend() {
-        return backend;
-    }
-
-    /**
-     * Retrieve the BLAS wrapper.
-     * @return the BLAS wrapper.
-     */
-    public static BlasWrapper getBlasWrapper() {
-        return BLAS_WRAPPER_INSTANCE;
-    }
-
-    /**
-     * Sort an ndarray along a particular dimension.<br>
-     * Note that the input array is modified in-place.
-     *
-     * @param ndarray   the ndarray to sort
-     * @param dimension the dimension to sort
-     * @return the indices and the sorted ndarray (the original array, modified in-place)
-     */
-    public static INDArray[] sortWithIndices(INDArray ndarray, int dimension, boolean ascending) {
-        INDArray indices = Nd4j.create(ndarray.shape());
-        INDArray[] ret = new INDArray[2];
-
-        long nV = ndarray.vectorsAlongDimension(dimension);
-        for (int i = 0; i < nV; i++) {
-            INDArray vec = ndarray.vectorAlongDimension(i, dimension);
-            INDArray indexVector = indices.vectorAlongDimension(i, dimension);
-            final Double[] data = new Double[(int) vec.length()];
-            final Double[] index = new Double[(int) vec.length()];
-
-            for (int j = 0; j < vec.length(); j++) {
-                data[j] = vec.getDouble(j);
-                index[j] = (double) j;
-            }
-
-            /*
-             * Inject a comparator that sorts indices relative to
-             * the actual values in the data.
-             * This allows us to retain the indices
-             * and how they were rearranged.
-             */
-            Arrays.sort(index, new Comparator<Double>() {
-                @Override
-                public int compare(Double o1, Double o2) {
-                    int o = (int) o1.doubleValue();
-                    int oo2 = (int) o2.doubleValue();
-                    return Double.compare(data[o], data[oo2]);
-                }
-            });
-
-            if (ascending)
-                for (int j = 0; j < vec.length(); j++) {
-                    vec.putScalar(j, data[(int) index[j].doubleValue()]);
-                    indexVector.putScalar(j, index[j]);
-                }
-            else {
-                int count = data.length - 1;
-                for (int j = 0; j < vec.length(); j++) {
-                    int currCount2 = count;
-                    count--;
-                    vec.putScalar(j, data[(int) index[currCount2].doubleValue()]);
-                    indexVector.putScalar(j, index[currCount2]);
-                }
-            }
-
-
-        }
-
-        ret[0] = indices;
-        ret[1] = ndarray;
-
-        return ret;
-    }
-
-    /**
-     * Sort all elements of an array.
-     *
-     * sorts all elements of an array. For multi dimansional arrays the result depends on the array ordering]
-     *
-     * Nd4j.factory().setOrder('f');
-     * INDArray x = Nd4j.arange(4).reshape(2,2);
-     * Nd4j.sort(x, true);
-     * gives: [[         0,    2.0000], [    1.0000,    3.0000]]
-     *
-     * The same ode with .setOrder('c')
-     * [[         0,    1.0000], [    2.0000,    3.0000]]
-     *
-     * @param ndarray array to sort
-     * @param ascending true for ascending, false for descending
-     * @return the sorted ndarray
-     */
-    public static INDArray sort(INDArray ndarray, boolean ascending) {
-        return getNDArrayFactory().sort(ndarray, !ascending);
-    }
-
-    /**
-     * Sort an ndarray along a particular dimension<br>
-     * Note that the input array is modified in-place.
-     *
-     * @param ndarray   the ndarray to sort
-     * @param dimension the dimension to sort
-     * @return the sorted ndarray
-     */
-    public static INDArray sort(INDArray ndarray, int dimension, boolean ascending) {
-        return getNDArrayFactory().sort(ndarray, !ascending, dimension);
-    }
-
-    /**Sort (shuffle) the rows of a 2d array according to the value at a specified column.
-     * Other than the order of the rows, each row is unmodified. Copy operation: original
-     * INDArray is unmodified<br>
-     * So if sorting the following on values of column 2 (ascending):<br>
-     * [a b 2]<br>
-     * [c d 0]<br>
-     * [e f -3]<br>
-     * Then output is<br>
-     * [e f -3]<br>
-     * [c d 0]<br>
-     * [a b 2]<br>
-     * @param in 2d array to sort
-     * @param colIdx The column to sort on
-     * @param ascending true if smallest-to-largest; false if largest-to-smallest
-     * @return the sorted ndarray
-     */
-    @SuppressWarnings("Duplicates")
-    public static INDArray sortRows(final INDArray in, final int colIdx, final boolean ascending) {
-        if (in.rank() != 2)
-            throw new IllegalArgumentException("Cannot sort rows on non-2d matrix");
-        if (colIdx < 0 || colIdx >= in.columns())
-            throw new IllegalArgumentException("Cannot sort on values in column " + colIdx + ", nCols=" + in.columns());
-
-        INDArray out = Nd4j.create(in.dataType(), in.shape());
-        int nRows = in.rows();
-        ArrayList<Integer> list = new ArrayList<>(nRows);
-        for (int i = 0; i < nRows; i++)
-            list.add(i);
-        Collections.sort(list, new Comparator<Integer>() {
-            @Override
-            public int compare(Integer o1, Integer o2) {
-                if (ascending)
-                    return Double.compare(in.getDouble(o1, colIdx), in.getDouble(o2, colIdx));
-                else
-                    return -Double.compare(in.getDouble(o1, colIdx), in.getDouble(o2, colIdx));
-            }
-        });
-        for (int i = 0; i < nRows; i++) {
-            out.putRow(i, in.getRow(list.get(i)));
-        }
-        return out;
-    }
-
-    /**Sort (shuffle) the columns of a 2d array according to the value at a specified row.
-     * Other than the order of the columns, each column is unmodified. Copy operation: original
-     * INDArray is unmodified<br>
-     * So if sorting the following on values of row 1 (ascending):<br>
-     * [a b c]<br>
-     * [1 -1 0]<br>
-     * [d e f]<br>
-     * Then output is<br>
-     * [b c a]<br>
-     * [-1 0 1]<br>
-     * [e f d]<br>
-     * @param in 2d array to sort
-     * @param rowIdx The row to sort on
-     * @param ascending true if smallest-to-largest; false if largest-to-smallest
-     * @return the sorted array.
-     */
-    @SuppressWarnings("Duplicates")
-    public static INDArray sortColumns(final INDArray in, final int rowIdx, final boolean ascending) {
-        if (in.rank() != 2)
-            throw new IllegalArgumentException("Cannot sort columns on non-2d matrix");
-        if (rowIdx < 0 || rowIdx >= in.rows())
-            throw new IllegalArgumentException("Cannot sort on values in row " + rowIdx + ", nRows=" + in.rows());
-
-        INDArray out = Nd4j.create(in.shape());
-        int nCols = in.columns();
-        ArrayList<Integer> list = new ArrayList<>(nCols);
-        for (int i = 0; i < nCols; i++)
-            list.add(i);
-        Collections.sort(list, new Comparator<Integer>() {
-            @Override
-            public int compare(Integer o1, Integer o2) {
-                if (ascending)
-                    return Double.compare(in.getDouble(rowIdx, o1), in.getDouble(rowIdx, o2));
-                else
-                    return -Double.compare(in.getDouble(rowIdx, o1), in.getDouble(rowIdx, o2));
-            }
-        });
-        for (int i = 0; i < nCols; i++) {
-            out.putColumn(i, in.getColumn(list.get(i)));
-        }
-        return out;
-    }
-
-    /**
-     * Create an n x (shape)
-     * ndarray where the ndarray is repeated num times
-     *
-     * @param n   the ndarray to replicate
-     * @param num the number of copies to repeat
-     * @return the repeated ndarray
-     */
-    public static INDArray repeat(INDArray n, int num) {
-        List<INDArray> list = new ArrayList<>();
-        for (int i = 0; i < num; i++)
-            list.add(n.dup());
-        long[] nShape = n.shape();
-        long[] shape = n.isColumnVector() ? new long[] {n.shape()[0]} : nShape;
-        long[] retShape = Longs.concat(new long[] {num}, shape);
-        return Nd4j.create(list, retShape);
-    }
-
-    /**
-     * Generate a linearly spaced vector
-     *
-     * @param lower upper bound
-     * @param num   number of items in returned vector
-     * @param step  the step (incompatible with <b>upper</b>)
-     * @return the linearly spaced vector
-     */
-    public static INDArray linspace(@NonNull DataType dtype, long lower, long num, long step) {
-        // for now we'll temporarily keep original impl
-        if(num == 1) {
-            return Nd4j.scalar(dtype, lower);
-        }
-
-        if (dtype.isIntType()) {
-            long upper = lower + num * step;
-            return linspaceWithCustomOpByRange( lower, upper, num, step, dtype);
-        } else if (dtype.isFPType()) {
-            return Nd4j.getExecutioner().exec(new Linspace((double) lower, num, (double)step, dtype));
-        }
-        else {
-            throw new IllegalStateException("Illegal data type for linspace: " + dtype.toString());
-        }
-    }
-
-    /**
-     * Generate a linearly spaced vector with default data type
-     *
-     * @param lower lower bound
-     * @param upper upper bound
-     * @param num   number of items in returned vector
-     * @return the linearly spaced vector
-     */
-    public static INDArray linspace(long lower, long upper, long num) {
-        return linspace(lower, upper, num, Nd4j.dataType());
-    }
-
-    /**
-     * Generate a linearly spaced vector
-     *
-     * @param lower lower bound
-     * @param upper upper bound
-     * @param num   number of items in returned vector
-     * @return the linearly spaced vector
-     */
-    public static INDArray linspace(long lower, long upper, long num, @NonNull DataType dtype) {
-        // for now we'll temporarily keep original impl
-        if(lower == upper && num == 1) {
-            return Nd4j.scalar(dtype, lower);
-        }
-        if (num == 1) {
-            return Nd4j.scalar(dtype, lower);
-        }
-        if (dtype.isIntType()) {
-            return linspaceWithCustomOp(lower, upper, (int)num, dtype);
-        } else if (dtype.isFPType()) {
-            return linspace((double) lower, (double)upper, (int) num, dtype);
-        }
-        else {
-            throw new IllegalStateException("Illegal data type for linspace: " + dtype.toString());
-        }
-    }
-
-    /**
-     * Generate a linearly spaced 1d vector of the specified datatype
-     *
-     * @param lower lower bound
-     * @param step step between items
-     * @param num   number of resulting items
-     * @return the linearly spaced vector
-     */
-    public static INDArray linspace(@NonNull DataType dataType, double lower, double step, long num) {
-        Preconditions.checkState(dataType.isFPType(), "Datatype must be a floating point type for linspace, got %s", dataType);
-        if (num == 1)
-            return Nd4j.scalar(dataType, lower);
-        return Nd4j.getExecutioner().exec(new Linspace(lower, num, step, dataType));
-    }
-
-    /**
-     * Generate a linearly spaced 1d vector of the specified datatype
-     *
-     * @param lower lower bound
-     * @param upper upper bound
-     * @param num   number of resulting items
-     * @return the linearly spaced vector
-     */
-    public static INDArray linspace( double lower, double upper, long num, @NonNull DataType dataType) {
-        Preconditions.checkState(dataType.isFPType(), "Datatype must be a floating point type for linspace, got %s", dataType);
-        if (num == 1)
-            return Nd4j.scalar(dataType, lower);
-        return Nd4j.getExecutioner().exec(new Linspace(lower, upper, num, dataType));
-    }
-
-    private static INDArray linspaceWithCustomOp(long lower, long upper, int num, DataType dataType) {
-        if (num == 1)
-            return Nd4j.scalar(dataType, lower);
-
-        INDArray result = Nd4j.createUninitialized(dataType, new long[] {num}, Nd4j.order());
-
-        val op = DynamicCustomOp.builder("lin_space")
-                .addInputs(Nd4j.scalar(lower), Nd4j.scalar(upper), Nd4j.scalar(num))
-                .addOutputs(result)
-                .build();
-
-        Nd4j.getExecutioner().execAndReturn(op);
-        return result;
-    }
-
-    private static INDArray linspaceWithCustomOpByRange(long lower, long upper, long num, long step, DataType dataType) {
-        if (num == 1)
-            return Nd4j.scalar(dataType, lower);
-
-        INDArray result = Nd4j.createUninitialized(dataType, new long[] {num}, Nd4j.order());
-
-        val op = DynamicCustomOp.builder("range")
-                .addInputs(Nd4j.scalar(lower), Nd4j.scalar(upper), Nd4j.scalar(step))
-                .addOutputs(result)
-                .build();
-
-        Nd4j.getExecutioner().execAndReturn(op);
-        return result;
-    }
-
-    /**
-     * Meshgrid op. Returns a pair of arrays where values are broadcast on a 2d grid.<br>
-     * For example, if x = [1,2,3,4] and y = [5,6,7], then:<br>
-     * out[0] =<br>
-     * [1,2,3,4]<br>
-     * [1,2,3,4]<br>
-     * [1,2,3,4]<br>
-     * <br>
-     * out[1] =<br>
-     * [5,5,5,5]<br>
-     * [6,6,6,6]<br>
-     * [7,7,7,7]<br>
-     * <br>
-     *
-     * @param x X array input
-     * @param y Y array input
-     * @return INDArray[] of length 2, shape [y.length, x.length]
-     */
-    public static INDArray[] meshgrid(@NonNull INDArray x, @NonNull INDArray y){
-        Preconditions.checkArgument(x.isVectorOrScalar(), "X must be a vector");
-        Preconditions.checkArgument(y.isVectorOrScalar(), "Y must be a vector");
-        if(y.dataType() != x.dataType())
-            y = y.castTo(x.dataType());
-
-        INDArray xOut = Nd4j.createUninitialized(x.dataType(), y.length(), x.length());
-        INDArray yOut = Nd4j.createUninitialized(x.dataType(), y.length(), x.length());
-
-        CustomOp op = DynamicCustomOp.builder("meshgrid")
-                .addInputs(x, y)
-                .addOutputs(xOut, yOut)
-                .build();
-        Nd4j.getExecutioner().execAndReturn(op);
-
-        return new INDArray[]{xOut, yOut};
-    }
-
-
-    /**
-     * Create a long row vector of all of the given ndarrays
-     * @param matrices the matrices to create the flattened ndarray for
-     * @return the flattened representation of
-     * these ndarrays
-     */
-    public static INDArray toFlattened(Collection<INDArray> matrices) {
-        return INSTANCE.toFlattened(matrices);
-    }
-
-    /**
-     * Create a long row vector of all of the given ndarrays
-     * @param order the order in which to flatten the matrices
-     * @param matrices the matrices to create the flattened ndarray for
-     * @return the flattened representation of
-     * these ndarrays
-     */
-    public static INDArray toFlattened(char order, Collection<INDArray> matrices) {
-        return INSTANCE.toFlattened(order, matrices);
-    }
-
-    /**
-     * Create a long row vector of all of the given ndarrays
-     * @param matrices the matrices to create the flattened ndarray for
-     * @return the flattened representation of
-     * these ndarrays
-     */
-    public static INDArray toFlattened(@NonNull INDArray... matrices) {
-        return INSTANCE.toFlattened(matrices);
-    }
-
-    /**
-     * Create a long row vector of all of the given ndarrays/
-     * @param order order in which to flatten ndarrays
-     * @param matrices the matrices to create the flattened ndarray for
-
-     * @return the flattened representation of
-     * these ndarrays
-     */
-    public static INDArray toFlattened(char order, @NonNull INDArray... matrices) {
-        return INSTANCE.toFlattened(order, matrices);
-    }
-
-    /**
-     * Create the identity ndarray
-     *
-     * @param n the number for the identity
-     * @return the identity array
-     */
-    public static INDArray eye(long n) {
-        return INSTANCE.eye(n);
-    }
-
-    /**
-     * Rotate a matrix 90 degrees
-     *
-     * @param toRotate the matrix to rotate
-     */
-    public static void rot90(INDArray toRotate) {
-        INSTANCE.rot90(toRotate);
-    }
-
-    /**
-     * Write NDArray to a text file
-     *
-     * @param filePath path to write to
-     * @param split    the split separator, defaults to ","
-     * @param precision digits after the decimal point
-     * @deprecated Precision is no longer used. Split is no longer used.
-     * Defaults to scientific notation with 18 digits after the decimal
-     * Use {@link #writeTxt(INDArray, String)}
-     */
-    @SuppressWarnings("unused") //backward compatibility.
-    public static void writeTxt(INDArray write, String filePath, String split, int precision) {
-        writeTxt(write,filePath);
-    }
-
-    /**
-     * Write NDArray to a text file
-     *
-     * @param write array to write
-     * @param filePath path to write to
-     * @param precision Precision is no longer used.
-     * @deprecated
-     * Defaults to scientific notation with 18 digits after the decimal
-     * Use {@link #writeTxt(INDArray, String)}
-     */
-    @SuppressWarnings("unused") //backward compatibility.
-    public static void writeTxt(INDArray write, String filePath, int precision) {
-        writeTxt(write, filePath);
-    }
-
-    /**
-     * Write NDArray to a text file
-     *
-     * @param write array to write
-     * @param filePath path to write to
-     * @param split the split separator, defaults to ","
-     * @deprecated custom col and higher dimension separators are no longer supported; uses ","
-     * Use {@link #writeTxt(INDArray, String)}
-     */
-    @SuppressWarnings("unused")
-    public static void writeTxt(INDArray write, String filePath, String split) {
-        writeTxt(write,filePath);
-    }
-
-    /**
-     * Write NDArray to a text file
-     *
-     * @param write Array to write
-     * @param filePath path to write to
-     */
-    public static void writeTxt(INDArray write, String filePath) {
-        try {
-            String toWrite = writeStringForArray(write);
-            FileUtils.writeStringToFile(new File(filePath), toWrite, (String)null, false);
-        } catch (IOException e) {
-            throw new RuntimeException("Error writing output", e);
-        }
-    }
-
-    private static String writeStringForArray(INDArray write) {
-        if(write.isView() || !Shape.hasDefaultStridesForShape(write))
-            write = write.dup();
-
-        String format = "0.000000000000000000E0";
-
-        return "{\n" +
-                "\"filefrom\": \"dl4j\",\n" +
-                "\"ordering\": \"" + write.ordering() + "\",\n" +
-                "\"shape\":\t" + Arrays.toString(write.shape()) + ",\n" +
-                "\"data\":\n" +
-                new NDArrayStrings(",", format).format(write, false) +
-                "\n}\n";
-    }
-
-
-
-    /**Y
-     * Write an ndarray to a writer
-     * @param writer the writer to write to
-     * @param write the ndarray to write
-     */
-    public static void write(OutputStream writer, INDArray write) throws IOException {
-        DataOutputStream stream = new DataOutputStream(writer);
-        write(write, stream);
-        stream.close();
-    }
-
-    /**
-     * Convert an ndarray to a byte array
-     * @param arr the array to convert
-     * @return the converted byte array
-     */
-    public static byte[] toByteArray(@NonNull  INDArray arr) throws IOException {
-        if (arr.length() * arr.data().getElementSize() >  Integer.MAX_VALUE)
-            throw new ND4JIllegalStateException("");
-
-        ByteArrayOutputStream bos = new ByteArrayOutputStream((int) (arr.length() * arr.data().getElementSize()));
-        DataOutputStream dos = new DataOutputStream(bos);
-        write(arr, dos);
-        return bos.toByteArray();
-    }
-
-    /**
-     * Read an ndarray from a byte array
-     * @param arr the array to read from
-     * @return the deserialized ndarray
-     */
-    public static INDArray fromByteArray(@NonNull  byte[] arr) {
-        ByteArrayInputStream bis = new ByteArrayInputStream(arr);
-        return read(bis);
-    }
-
-    /**
-     * Read line via input streams
-     *
-     * @param filePath the input stream ndarray
-     * @param split    the split separator
-     * @return the read txt method
-     */
-    public static INDArray readNumpy(@NonNull InputStream filePath, @NonNull String split) throws IOException {
-        return readNumpy(DataType.FLOAT, filePath, split, StandardCharsets.UTF_8);
-    }
-
-    /**
-     * Read array from input stream.
-     *
-     * @param dataType datatype of array
-     * @param filePath the input stream
-     * @param split    the split separator
-     * @param charset the  charset
-     * @return the deserialized array.
-     */
-    @SuppressWarnings("WeakerAccess") //really should add testing for the method.
-    public static INDArray readNumpy(@NonNull DataType dataType, @NonNull InputStream filePath, @NonNull String split, @NonNull Charset charset) throws IOException {
-        BufferedReader reader = new BufferedReader(new InputStreamReader(filePath, charset));
-        String line;
-        List<float[]> data2 = new ArrayList<>();
-        int numColumns = -1;
-        INDArray ret;
-        while ((line = reader.readLine()) != null) {
-            String[] data = line.trim().split(split);
-            if (numColumns < 0) {
-                numColumns = data.length;
-            } else
-                Preconditions.checkState(data.length == numColumns,
-                        "Data has inconsistent number of columns: data length %s, numColumns %s", data.length, numColumns);
-            data2.add(readSplit(data));
-        }
-        float[][] fArr = new float[data2.size()][0];
-        for(int i=0; i<data2.size(); i++ ){
-            fArr[i] = data2.get(i);
-        }
-        ret = Nd4j.createFromArray(fArr).castTo(dataType);
-        return ret;
-    }
-
-    private static float[] readSplit(String[] split) {
-        float[] ret = new float[split.length];
-        for (int i = 0; i < split.length; i++) {
-            try {
-                ret[i] = Float.parseFloat(split[i]);
-            } catch (NumberFormatException e) {
-                if (split[i].equalsIgnoreCase("inf")) {
-                    ret[i] = Float.POSITIVE_INFINITY;
-                } else if (split[i].equalsIgnoreCase("-inf")) {
-                    ret[i] = Float.NEGATIVE_INFINITY;
-                } else if (split[i].equalsIgnoreCase("nan")) {
-                    ret[i] = Float.NaN;
-                } else
-                    throw new RuntimeException(e);
-
-            }
-        }
-        return ret;
-    }
-
-    /**
-     * Read line via input streams
-     *
-     * @param filePath the input stream ndarray
-     * @param split    the split separator
-     * @return the read txt method
-     */
-    public static INDArray readNumpy(String filePath, String split) throws IOException {
-        return readNumpy(DataType.FLOAT, filePath, split);
-    }
-
-    /**
-     * Read array via input stream.
-     *
-     * See {@link #readNumpy(DataType, InputStream, String , Charset)} using standard UTF-8 encoding
-     */
-    public static INDArray readNumpy(DataType dataType, String filePath, String split) throws IOException {
-        try(InputStream is = new FileInputStream(filePath)) {
-            return readNumpy(dataType, is, split, StandardCharsets.UTF_8);
-        }
-    }
-
-    /**
-     * Read line via input streams
-     *
-     * @param filePath the input stream ndarray
-     * @return the read txt method
-     */
-    public static INDArray readNumpy(String filePath) throws IOException {
-        return readNumpy(DataType.FLOAT, filePath);
-    }
-
-    /**
-     * Read array.<br>
-     *
-     * See {@link #readNumpy(DataType, InputStream, String , Charset)} with default split and UTF-8 encoding.
-     */
-    public static INDArray readNumpy(DataType dataType, String filePath) throws IOException {
-        return readNumpy(dataType, filePath, " ");
-    }
-
-    /**
-     * Raad an ndarray from an input stream
-     *
-     * See {@link #read(DataInputStream)}
-     */
-    public static INDArray read(InputStream reader) {
-        return read(new DataInputStream(reader));
-    }
-
-    /**
-     * Read line via input streams
-     *
-     * @param ndarray the input stream ndarray
-     * @return NDArray
-     */
-    @SuppressWarnings("WeakerAccess")
-    public static INDArray readTxtString(InputStream ndarray) {
-        String sep = ",";
-        /*
-         We could dump an ndarray to a file with the tostring (since that is valid json) and use put/get to parse it as json
-         But here we leverage our information of the tostring method to be more efficient
-         With our current toString format we use tads along dimension (rank-1,rank-2) to write to the array in two dimensional chunks at a time.
-         This is more efficient than setting each value at a time with putScalar.
-         This also means we can read the file one line at a time instead of loading the whole thing into memory
-        */
-        INDArray newArr = null;
-        BufferedReader reader = new BufferedReader(new InputStreamReader(ndarray));
-        LineIterator it = IOUtils.lineIterator(reader);
-        DecimalFormat format = (DecimalFormat) NumberFormat.getInstance(Locale.US);
-        format.setParseBigDecimal(true);
-        try {
-            int lineNum = 0;
-            int tensorNum = 0;
-            char theOrder = 'c';
-            int rank = 0;
-            long[] theShape = null;
-            double[] subsetArr = null;
-            while (it.hasNext()) {
-                String line = it.nextLine();
-                lineNum++;
-                line = line.replaceAll("\\s", "");
-                if (line.equals("") || line.equals("}"))
-                    continue;
-                // is it from dl4j?
-                if (lineNum == 2) {
-                    String[] lineArr = line.split(":");
-                    String fileSource = lineArr[1].replaceAll("\\W", "");
-                    if (!fileSource.equals("dl4j"))
-                        throw new IllegalArgumentException("Only files written out from Nd4j.writeTxT/writeTxtString can be read with the readTxt/readTxtString methods");
-                }
-                // parse ordering
-                if (lineNum == 3) {
-                    String[] lineArr = line.split(":");
-                    theOrder = lineArr[1].replaceAll("\\W", "").charAt(0);
-                    continue;
-                }
-                // parse shape
-                if (lineNum == 4) {
-                    String shapeString = line.split(":")[1].replace("[", "").replace("],", "");
-                    if (shapeString.isEmpty()) {
-                        newArr = Nd4j.scalar(Nd4j.defaultFloatingPointType(), 0);
-                    } else {
-                        String[] shapeArr = shapeString.split(",");
-                        rank = shapeArr.length;
-                        theShape = new long[rank];
-                        for (int i = 0; i < rank; i++) {
-                            theShape[i] = Integer.parseInt(shapeArr[i]);
-                        }
-                        if (theOrder == 'f' && theShape[rank-1] == 1) {
-                            //Hack fix for tad issue with 'f' order and rank-1 dim shape == 1
-                            newArr = Nd4j.create(Nd4j.defaultFloatingPointType(), theShape, 'c');
-                        }
-                        else {
-                            newArr = Nd4j.create(Nd4j.defaultFloatingPointType(), theShape, theOrder);
-                        }
-                        subsetArr = new double[(int) theShape[rank - 1]];
-                    }
-                    continue;
-                }
-                //parse data
-                if (lineNum > 5) {
-                    String[] entries = line.replace("\\],", "").replaceAll("]", "").replaceAll("\\[", "").split(sep);
-                    if (rank == 0) {
-                        try {
-                            //noinspection ConstantConditions
-                            newArr.addi((format.parse(entries[0])).doubleValue());
-                        } catch (ParseException e) {
-                            log.error("",e);
-                        }
-                    } else {
-                        Preconditions.checkState(entries.length == theShape[rank-1], "Invalid number of entries - format does not match expected shape." +
-                                "Expected %s values per line, got %s at line %s", theShape[rank-1], entries.length, lineNum );
-                        for (int i = 0; i < theShape[rank - 1]; i++) {
-                            try {
-                                BigDecimal number = (BigDecimal) format.parse(entries[i]);
-                                subsetArr[i] = number.doubleValue();
-                            } catch (ParseException e) {
-                                log.error("",e);
-                            }
-                        }
-                        INDArray subTensor = Nd4j.create(subsetArr, new long[]{subsetArr.length}, Nd4j.defaultFloatingPointType());
-                        newArr.tensorAlongDimension(tensorNum, rank - 1).addi(subTensor);
-                        tensorNum++;
-                    }
-                }
-            }
-            //Hack fix for tad issue with 'f' order and rank-1 dim shape == 1
-            if (theOrder == 'f' && rank > 1 && theShape[rank-1] == 1) {
-                newArr = newArr.dup('f');
-            }
-
-        } finally {
-            LineIterator.closeQuietly(it);
-        }
-
-        if(newArr == null){
-            throw new IllegalStateException("Cannot parse file: file does not appear to represent a text serialized INDArray file");
-        }
-
-        return newArr;
-    }
-
-    /**
-     * Read line via input streams
-     *
-     * @param filePath the input stream ndarray
-     * @return NDArray
-     */
-    public static INDArray readTxt(String filePath) {
-        File file = new File(filePath);
-        InputStream is = null;
-        try {
-            is = new FileInputStream(file);
-            return readTxtString(is);
-        } catch (FileNotFoundException e) {
-            throw new RuntimeException(e);
-        } finally {
-            IOUtils.closeQuietly(is);
-        }
-    }
-
-    private static int[] toIntArray(int length, DataBuffer buffer) {
-        int[] ret = new int[length];
-        for (int i = 0; i < length; i++) {
-            ret[i] = buffer.getInt(i);
-        }
-        return ret;
-    }
-
-    /**
-     * Create array based in data buffer and shape info,
-     *
-     * @param data Data buffer.
-     * @param shapeInfo shape information.
-     * @return new INDArray.
-     */
-    public static INDArray createArrayFromShapeBuffer(DataBuffer data, DataBuffer shapeInfo) {
-        val jvmShapeInfo = shapeInfo.asLong();
-        val dataType = ArrayOptionsHelper.dataType(jvmShapeInfo);
-        val shape = Shape.shape(jvmShapeInfo);
-        val strides = Shape.stridesOf(jvmShapeInfo);
-        val order = Shape.order(jvmShapeInfo);
-        INDArray result = Nd4j.create(data, shape, strides, 0, order, dataType);
-        if (data instanceof CompressedDataBuffer)
-            result.markAsCompressed(true);
-
-        return result;
-    }
-
-    /**
-     * Create array based in data buffer and shape info,
-     *
-     * @param data data buffer.
-     * @param shapeInfo shape information.
-     * @return new INDArray.
-     */
-    public static INDArray createArrayFromShapeBuffer(DataBuffer data, Pair<DataBuffer, long[]> shapeInfo) {
-        int rank = Shape.rank(shapeInfo.getFirst());
-        // removed offset parameter that called a deprecated method which always returns 0.
-        INDArray result = Nd4j.create(data, toIntArray(rank, Shape.shapeOf(shapeInfo.getFirst())),
-                toIntArray(rank, Shape.stride(shapeInfo.getFirst())), 0, Shape.order(shapeInfo.getFirst()));
-        if (data instanceof CompressedDataBuffer)
-            result.markAsCompressed(true);
-
-        return result;
-    }
-
-    /**
-     * Read in an ndarray from a data input stream
-     *
-     * @param dis the data input stream to read from
-     * @return the ndarray
-     */
-    public static INDArray read(DataInputStream dis) {
-        val headerShape = BaseDataBuffer.readHeader(dis);
-
-        //noinspection UnnecessaryUnboxing
-        var shapeInformation = Nd4j.createBufferDetached(new long[]{headerShape.getMiddle().longValue()}, headerShape.getRight());
-        shapeInformation.read(dis, headerShape.getLeft(), headerShape.getMiddle(), headerShape.getThird());
-        DataType type;
-        DataBuffer data = null;
-
-        val headerData = BaseDataBuffer.readHeader(dis);
-        try {
-            // current version contains dtype in extras
-            data = CompressedDataBuffer.readUnknown(dis, headerData.getFirst(), headerData.getMiddle(), headerData.getRight());
-            ArrayOptionsHelper.dataType(shapeInformation.asLong());
-        } catch (ND4JUnknownDataTypeException e) {
-            // manually setting data type
-            type = headerData.getRight();
-            long extras = ArrayOptionsHelper.setOptionBit(0L, type);
-            shapeInformation.put(shapeInformation.length() - 3, extras);
-        }
-
-        return createArrayFromShapeBuffer(data, shapeInformation);
-    }
-
-    /**
-     * Write an ndarray to the specified outputstream
-     *
-     * @param arr              the array to write
-     * @param dataOutputStream the data output stream to write to
-     */
-    public static void write(INDArray arr, DataOutputStream dataOutputStream) throws IOException {
-        //BaseDataBuffer.write(...) doesn't know about strides etc, so dup (or equiv. strategy) is necessary here
-        //Furthermore, because we only want to save the *actual* data for a view (not the full data), the shape info
-        // (mainly strides, offset, element-wise stride) may be different in the duped array vs. the view array
-        if (arr.isView())
-            arr = arr.dup();
-
-        arr.shapeInfoDataBuffer().write(dataOutputStream);
-        arr.data().write(dataOutputStream);
-    }
-
-    /**
-     * Save an ndarray to the given file
-     * @param arr the array to save
-     * @param saveTo the file to save to
-     */
-    public static void saveBinary(INDArray arr, File saveTo) throws IOException {
-        BufferedOutputStream bos = new BufferedOutputStream(new FileOutputStream(saveTo));
-        DataOutputStream dos = new DataOutputStream(bos);
-        Nd4j.write(arr, dos);
-        dos.flush();
-        dos.close();
-        bos.close();
-    }
-
-    /**
-     * Read a binary ndarray from the given file
-     * @param read the nd array to read
-     * @return the loaded ndarray
-     */
-    public static INDArray readBinary(File read) throws IOException {
-        BufferedInputStream bis = new BufferedInputStream(new FileInputStream(read));
-        DataInputStream dis = new DataInputStream(bis);
-        INDArray ret = Nd4j.read(dis);
-        dis.close();
-        return ret;
-    }
-
-    /**
-     * Clear nans from an ndarray
-     *
-     * @param arr the array to clear
-     */
-    public static void clearNans(INDArray arr) {
-        getExecutioner().exec(new ReplaceNans(arr, Nd4j.EPS_THRESHOLD));
-    }
-
-    /**
-     * Reverses the passed in matrix such that m[0] becomes m[m.length - 1] etc
-     *
-     * @param reverse the matrix to reverse
-     * @return the reversed matrix
-     */
-    public static INDArray reverse(INDArray reverse) {
-        return Nd4j.getExecutioner().exec(new Reverse(reverse))[0];
-    }
-
-    /**
-     * Create a 1D array of evenly spaced values between {@code begin} (inclusive) and {@code end} (exclusive)
-     * with a step size.
-     *
-     * @param begin the begin of the range (inclusive)
-     * @param end   the end of the range (exclusive)
-     * @param step spacing between values. Default value is 1.
-     * @return the 1D range vector
-     */
-    public static INDArray arange(double begin, double end, double step) {
-        return INSTANCE.arange(begin, end, step);
-    }
-
-    /**
-     * Create a 1D array of evenly spaced values between {@code begin} (inclusive) and {@code end} (exclusive)
-     * with a step size of 1
-     *
-     * See {@link #arange(double, double, double)} with step size 1.
-     */
-    public static INDArray arange(double begin, double end) {
-        return INSTANCE.arange(begin, end, 1);
-    }
-
-    /**
-     * Create a 1D array of evenly spaced values between 0 (inclusive) and {@code end} (exclusive)
-     * with a step size of 1
-     *
-     * See {@link #arange(double, double, double)} with begin = 0 and step size 1.
-     */
-    public static INDArray arange(double end) {
-        return arange(0, end);
-    }
-
-    /**
-     * Copy a to b
-     *
-     * @param a the origin matrix
-     * @param b the destination matrix
-     */
-    public static void copy(INDArray a, INDArray b) {
-        INSTANCE.copy(a, b);
-    }
-
-    /**
-     * Creates a new matrix where the values of the given vector are the diagonal values of
-     * the matrix if a vector is passed in, if a matrix is returns the kth diagonal
-     * in the matrix
-     *
-     * @param x the diagonal values
-     * @return new matrix
-     */
-    public static INDArray diag(INDArray x) {
-        INDArray ret;
-        if(x.isVectorOrScalar() || x.isRowVector() || x.isColumnVector()) {
-            ret = Nd4j.create(x.dataType(), x.length(), x.length());
-            Nd4j.getExecutioner().execAndReturn(new Diag(x, ret));
-        } else {
-            ret = Nd4j.createUninitialized(x.dataType(), Math.min(x.size(0), x.size(1)));
-            Nd4j.getExecutioner().execAndReturn(new DiagPart(x,ret));
-        }
-        return ret;
-    }
-
-    /**
-     * This method samples value from Source array to Target, with probabilites provided in Probs argument
-     *
-     * @param source source array.
-     * @param probs array with probabilities.
-     * @param target destination array.
-     * @param rng Random number generator.
-     * @return the destination (target) array.
-     */
-    public static INDArray choice(@NonNull INDArray source, @NonNull INDArray probs, @NonNull INDArray target,
-                                  @NonNull org.nd4j.linalg.api.rng.Random rng) {
-        if (source.length() != probs.length())
-            throw new ND4JIllegalStateException("Nd4j.choice() requires lengths of Source and Probs to be equal");
-
-        return Nd4j.getExecutioner().exec(new Choice(source, probs, target), rng);
-    }
-
-    // @see tag works well here.
-    /**
-     * This method samples value from Source array to Target,the default random number generator.
-     *
-     * @see #choice(INDArray, INDArray, INDArray, org.nd4j.linalg.api.rng.Random)
-     */
-    public static INDArray choice(INDArray source, INDArray probs, INDArray target) {
-        return choice(source, probs, target, Nd4j.getRandom());
-    }
-
-    // @see tag works well here.
-    /**
-     * This method returns new INDArray instance, sampled from Source array with probabilities given in Probs.
-     *
-     * @param numSamples number of samples to take. (size of the new NDArray).
-     * @see #choice(INDArray, INDArray, int, org.nd4j.linalg.api.rng.Random)
-     */
-    public static INDArray choice(INDArray source, INDArray probs, int numSamples,
-                                  @NonNull org.nd4j.linalg.api.rng.Random rng) {
-        if (numSamples < 1)
-            throw new ND4JIllegalStateException("Nd4j.choice() numSamples must be positive value");
-
-        return choice(source, probs, createUninitialized(source.dataType(), numSamples), rng);
-    }
-
-    // @see tag works well here.
-    /**
-     * This method returns new INDArray instance, sampled from Source array with probabilities given in Probs
-     * using the default random number generator.
-     *
-     * @see #choice(INDArray, INDArray, int, org.nd4j.linalg.api.rng.Random)
-     */
-    public static INDArray choice(INDArray source, INDArray probs, int numSamples) {
-        return choice(source, probs, numSamples, Nd4j.getRandom());
-    }
-
-    public static INDArray appendBias(@NonNull INDArray... vectors) {
-        return INSTANCE.appendBias(vectors);
-    }
-
-    ////////////////////// RANDOM ///////////////////////////////
-
-    /**
-     * Create a random ndarray with values from a uniform distribution over (0, 1) with the given shape
-     *
-     * @param shape the shape of the array
-     * @return the random ndarray with the specified shape
-     */
-    public static INDArray rand(@NonNull int... shape) {
-        INDArray ret = createUninitialized(shape, order()).castTo(Nd4j.defaultFloatingPointType()); //INSTANCE.rand(shape, Nd4j.getRandom());
-        return rand(ret);
-    }
-
-    /**
-     * See {@link #rand(int[])}
-     */
-    public static INDArray rand(@NonNull long... shape) {
-        INDArray ret = createUninitialized(shape, order()).castTo(Nd4j.defaultFloatingPointType()); //INSTANCE.rand(shape, Nd4j.getRandom());
-        return rand(ret);
-    }
-
-    /**
-     * Create a random ndarray with values from a uniform distribution over (0, 1) with the given shape and data type
-     *
-     * @param shape the shape of the ndarray
-     * @return the random ndarray with the specified shape
-     */
-    public static INDArray rand(@NonNull DataType dataType, @NonNull long... shape) {
-        Preconditions.checkArgument(dataType.isFPType(),
-                "Can't create a random array of a non-floating point data type");
-        INDArray ret = createUninitialized(dataType, shape, order()); //INSTANCE.rand(shape, Nd4j.getRandom());
-        return rand(ret);
-    }
-
-    /**
-     * Create a random ndarray with the given shape and array order
-     *
-     * Values are sampled from a uniform distribution over (0, 1)
-     *
-     * @param order the order of the ndarray to return
-     * @param shape the shape of the array
-     * @return the random ndarray with the specified shape
-     */
-    public static INDArray rand(char order, @NonNull int... shape) {
-        INDArray ret = Nd4j.createUninitialized(shape, order).castTo(Nd4j.defaultFloatingPointType()); //INSTANCE.rand(order, shape);
-        return rand(ret);
-    }
-
-    /**
-     * @deprecated use {@link Nd4j#rand(org.nd4j.linalg.api.buffer.DataType, char, long...))
-     */
-    @Deprecated
-    public static INDArray rand(@NonNull DataType dataType, int[] shape, char order) {
-        return rand(dataType, order, ArrayUtil.toLongArray(shape));
-    }
-
-    /**
-     * @deprecated use {@link org.nd4j.linalg.factory.Nd4j#rand(org.nd4j.linalg.api.buffer.DataType, char, long...)}
-     */
-    @Deprecated
-    public static INDArray rand(@NonNull DataType dataType, char order, @NonNull int... shape) {
-        return rand(dataType, order, ArrayUtil.toLongArray(shape));
-    }
-
-    /**
-     * Create a random ndarray with the given shape, data type, and array order
-     *
-     * Values are sampled from a uniform distribution over (0, 1)
-     *
-     * @param order the order of the ndarray to return
-     * @param shape the shape of the ndarray
-     * @param dataType the data type of the ndarray
-     * @return the random ndarray with the specified shape
-     */
-    public static INDArray rand(@NonNull DataType dataType, char order, @NonNull long... shape) {
-        INDArray ret = Nd4j.createUninitialized(dataType, shape, order);
-        return rand(ret);
-    }
-
-
-    /**
-     * Create a random ndarray with the given shape and data type
-     *
-     * Values are sampled from a uniform distribution over (0, 1)
-     *
-     * @param shape the shape of the ndarray
-     * @param dataType the data type of the ndarray
-     * @return the random ndarray with the specified shape
-     */
-    public static INDArray rand(@NonNull DataType dataType, @NonNull int... shape) {
-        INDArray ret = Nd4j.createUninitialized(dataType, ArrayUtil.toLongArray(shape), Nd4j.order());
-        return rand(ret);
-    }
-
-    /**
-     * Create a random ndarray with values from a uniform distribution over (0, 1) with the given shape
-     *
-     * @param rows    the number of rows in the matrix
-     * @param columns the number of columns in the matrix
-     * @return the random ndarray with the specified shape
-     */
-    /*public static INDArray rand(int rows, int columns) {
-        if (rows < 1 || columns < 1)
-            throw new ND4JIllegalStateException("Number of rows and columns should be positive for new INDArray");
-
-        INDArray ret = createUninitialized(new int[] {rows, columns}, Nd4j.order());
-        return rand(ret);
-    }*/
-
-    /**
-     * Create a random ndarray with the given shape and output order
-     *
-     * Values are sampled from a uniform distribution over (0, 1)
-     *
-     * @param rows    the number of rows in the matrix
-     * @param columns the number of columns in the matrix
-     * @return the random ndarray with the specified shape
-     */
-    /*public static INDArray rand(char order, int rows, int columns) {
-        if (rows < 1 || columns < 1)
-            throw new ND4JIllegalStateException("Number of rows and columns should be positive for new INDArray");
-
-        INDArray ret = createUninitialized(new int[] {rows, columns}, order);//INSTANCE.rand(order, rows, columns);
-        return rand(ret);
-    }*/
-
-    /**
-     * Create a random ndarray with values from a uniform distribution over (0, 1) with the given shape
-     * using given seed
-     *
-     * @param shape the shape of the array
-     * @param seed  the  seed to use
-     * @return the random ndarray with the specified shape
-     */
-    public static INDArray rand(long seed, @NonNull long... shape) {
-        INDArray ret = createUninitialized(shape, Nd4j.order());//;INSTANCE.rand(shape, seed);
-        return rand(ret, seed);
-    }
-
-    /**
-     * @deprecated use {@link Nd4j#rand(long, long...)}
-     */
-    @Deprecated
-    public static INDArray rand(int[] shape, long seed) {
-        return rand(seed, ArrayUtil.toLongArray(shape)).castTo(Nd4j.defaultFloatingPointType());
-    }
-
-
-    /**
-     * Create a random ndarray with values from a uniform distribution over (0, 1) with the given shape
-     * using the given seed
-     *
-     * @param rows    the number of rows in the matrix
-     * @param columns the columns of the ndarray
-     * @param seed    the  seed to use
-     * @return the random ndarray with the specified shape
-     */
-    /*public static INDArray rand(int rows, int columns, long seed) {
-        INDArray ret = createUninitialized(new int[] {rows, columns}, Nd4j.order());
-        return rand(ret, seed);
-    }*/
-
-    /**
-     * @deprecated use {@link Nd4j#rand(org.nd4j.linalg.api.rng.Random, long...)}
-     */
-    @Deprecated
-    public static INDArray rand(int[] shape, @NonNull org.nd4j.linalg.api.rng.Random rng) {
-        return rand(rng, ArrayUtil.toLongArray(shape)).castTo(Nd4j.defaultFloatingPointType());
-    }
-
-    /**
-     * Create a random ndarray with the given shape using the given RandomGenerator
-     *
-     * @param shape the shape of the array
-     * @param rng     the random generator to use
-     * @return the random ndarray with the specified shape
-     */
-    public static INDArray rand(@NonNull org.nd4j.linalg.api.rng.Random rng, @NonNull long... shape) {
-        INDArray ret = createUninitialized(shape, Nd4j.order()).castTo(Nd4j.defaultFloatingPointType()); //INSTANCE.rand(shape, rng);
-        return rand(ret, rng);
-    }
-
-    /**
-     * @deprecated use {@link Nd4j#rand(org.nd4j.linalg.api.rng.distribution.Distribution, long...)}
-     */
-    @Deprecated
-    public static INDArray rand(int[] shape, @NonNull Distribution dist) {
-        return rand(dist, ArrayUtil.toLongArray(shape)).castTo(Nd4j.defaultFloatingPointType());
-    }
-
-    /**
-     * @deprecated use
-     * {@link org.nd4j.linalg.factory.Nd4j#rand(org.nd4j.linalg.api.rng.distribution.Distribution, long...)}
-     */
-    @Deprecated
-    public static INDArray rand(long[] shape, @NonNull Distribution dist) {
-        return rand(dist, shape);
-    }
-
-    /**
-     * Create a random ndarray with the given shape using the given rng
-     *
-     * @param shape the shape of the array
-     * @param dist  distribution to use
-     * @return the random ndarray with the specified shape
-     */
-    public static INDArray rand(@NonNull Distribution dist, @NonNull long... shape) {
-        return dist.sample(shape);
-    }
-
-    /**
-     * Create a random ndarray with the given shape using the given rng
-     *
-     * @param rows    the number of rows in the matrix
-     * @param columns the number of columns in the matrix
-     * @param rng       the random generator to use
-     * @return the random ndarray with the specified shape
-     */
-    public static INDArray rand(int rows, int columns, @NonNull org.nd4j.linalg.api.rng.Random rng) {
-        INDArray ret = createUninitialized(new int[] {rows, columns}, order());
-        return rand(ret, rng);
-    }
-
-    /**
-     * @deprecated use {@link Nd4j#rand(double, double, org.nd4j.linalg.api.rng.Random, long...)}
-     */
-    @Deprecated
-    public static INDArray rand(int[] shape, double min, double max, @NonNull org.nd4j.linalg.api.rng.Random rng) {
-        return rand(min, max, rng, ArrayUtil.toLongArray(shape));
-    }
-
-    /**
-     * @deprecated use {@link Nd4j#rand(double, double, org.nd4j.linalg.api.rng.Random, long...)}
-     */
-    @Deprecated
-    public static INDArray rand(long[] shape, double min, double max, @NonNull org.nd4j.linalg.api.rng.Random rng) {
-        INDArray ret = createUninitialized(shape, order());
-        return rand(ret, min, max, rng);
-    }
-
-    /**
-     * Generates a random matrix between min and max
-     *
-     * @param shape the number of rows of the matrix
-     * @param min   the minimum number
-     * @param max   the maximum number
-     * @param rng   the rng to use
-     * @return a random matrix of the specified shape and range
-     */
-    public static INDArray rand(double min, double max, @NonNull org.nd4j.linalg.api.rng.Random rng, @NonNull long... shape) {
-        INDArray ret = createUninitialized(shape, order());
-        return rand(ret, min, max, rng);
-    }
-
-    /**
-     * Generates a random matrix between min and max
-     *
-     * @param rows    the number of rows of the matrix
-     * @param columns the number of columns in the matrix
-     * @param min     the minimum number
-     * @param max     the maximum number
-     * @param rng     the rng to use
-     * @return a drandom matrix of the specified shape and range
-     */
-    /*public static INDArray rand(int rows, int columns, double min, double max, @NonNull org.nd4j.linalg.api.rng.Random rng) {
-        INDArray ret = createUninitialized(rows, columns);
-        return rand(ret, min, max, rng);
-    }*/
-
-    /**
-     * Fill the given ndarray with random numbers drawn from a normal distribution
-     *
-     * @param target  target array
-     * @return the given target array
-     */
-    public static INDArray randn(INDArray target) {
-        return getExecutioner().exec(new GaussianDistribution(target), Nd4j.getRandom());
-    }
-
-    /**
-     * Create a ndarray of the given shape with values from N(0,1)
-     *
-     * @param shape the shape of the array
-     * @return new array with random values
-     */
-    public static INDArray randn(@NonNull int[] shape) {
-        return randn(ArrayUtil.toLongArray(shape));
-    }
-
-
-    /**
-     * Create a ndarray of the given shape and data type with values from N(0,1)
-     *
-     * @param shape the shape of the ndarray
-     * @return new array with random values
-     */
-    public static INDArray randn(@NonNull DataType dataType, @NonNull int[] shape) {
-        return randn(dataType, ArrayUtil.toLongArray(shape));
-    }
-
-    /**
-     * Create a ndarray of the given shape and data type with values from N(0,1)
-     *
-     * @param dataType datatype to use, must be a float type datatype.
-     * @param shape shape for the new array.
-     * @return new array with random values
-     */
-    public static INDArray randn(@NonNull DataType dataType, @NonNull long... shape) {
-        INDArray ret = Nd4j.createUninitialized(dataType, shape, order());
-        return randn(ret);
-    }
-
-
-    /**
-     * Create a ndarray of the given shape with values from N(0,1).
-     * Defaults to FLOAT and c-order.
-     *
-     * @param shape shape for the new array.
-     * @return new array with random values
-     */
-    public static INDArray randn(@NonNull long... shape) {
-        INDArray ret = Nd4j.createUninitialized(shape, order());
-        return randn(ret);
-    }
-
-    /**
-     * Random normal N(0,1) with the specified shape and array order
-     *
-     * @param order order of the output ndarray
-     * @param shape the shape of the array
-     * @return new array with random values
-     */
-    public static INDArray randn(char order, @NonNull int... shape) {
-        INDArray ret = Nd4j.createUninitialized(shape, order);
-        return randn(ret);
-    }
-
-    /**
-     * Random normal N(0,1) with the specified shape and array order
-     *
-     * @param order order of the output ndarray
-     * @param shape the shape of the array
-     * @return new array with random values
-     */
-    public static INDArray randn(char order, @NonNull long... shape) {
-        INDArray ret = Nd4j.createUninitialized(shape, order);
-        return randn(ret);
-    }
-
-
-    /**
-     * Random normal N(0,1) with the specified shape and array order
-     *
-     * @param order order of the output ndarray
-     * @param shape the shape of the ndarray
-     * @param dataType the data type of the ndarray
-     */
-    public static INDArray randn(@NonNull DataType dataType, char order, @NonNull long... shape) {
-        INDArray ret = Nd4j.createUninitialized(dataType, shape, order);
-        return randn(ret);
-    }
-
-    /**
-     * @deprecated use {@link Nd4j#randn(long, long[])}
-     */
-    @Deprecated
-    public static INDArray randn(long seed, int[] shape) {
-        return randn(seed, ArrayUtil.toLongArray(shape));
-    }
-
-    /**
-     * Random normal N(0, 1) using the specified seed
-     *
-     * @param shape the shape of the array
-     * @return new array with random values
-     */
-    public static INDArray randn(long seed, @NonNull long[] shape) {
-        INDArray ret = Nd4j.createUninitialized(shape, order());
-        return randn(ret, seed);
-    }
-
-    /**
-     * @deprecated use {@link Nd4j#randn(org.nd4j.linalg.api.rng.Random, long...)}
-     */
-    @Deprecated
-    public static INDArray randn(int[] shape, @NonNull org.nd4j.linalg.api.rng.Random r) {
-        return randn(r, ArrayUtil.toLongArray(shape));
-    }
-
-    /**
-     * @deprecated use {@link Nd4j#randn(org.nd4j.linalg.api.rng.Random, long...)}
-     */
-    @Deprecated
-    public static INDArray randn(long[] shape, @NonNull org.nd4j.linalg.api.rng.Random r) {
-        return randn(r, shape);
-    }
-
-    /**
-     * Random normal using the given rng
-     *
-     * @param shape the shape of the array
-     * @param r     the random generator to use
-     * @return new array with random values
-     */
-    public static INDArray randn(@NonNull org.nd4j.linalg.api.rng.Random r, @NonNull long... shape) {
-        final INDArray ret = Nd4j.createUninitialized(shape, order());
-        return randn(ret, r);
-    }
-
-    public static INDArray randn(double mean, double stddev, INDArray target, @NonNull org.nd4j.linalg.api.rng.Random rng) {
-        return getExecutioner().exec(new GaussianDistribution(target, mean, stddev), rng);
-    }
-
-    public static INDArray randn(double mean, double stddev, long[] shape, @NonNull org.nd4j.linalg.api.rng.Random rng) {
-        INDArray target = Nd4j.createUninitialized(shape);
-        return getExecutioner().exec(new GaussianDistribution(target, mean, stddev), rng);
-    }
-    /**
-     * Fill the given ndarray with random numbers drawn from a uniform distribution
-     *
-     * @param target  target array
-     * @return the given target array
-     */
-    public static INDArray rand(INDArray target) {
-        return getExecutioner().exec(new UniformDistribution(target), Nd4j.getRandom());
-    }
-
-    /**
-     * Fill the given ndarray with random numbers drawn from a uniform distribution
-     *
-     * @param target  target array
-     * @param seed the  seed to use
-     * @return the given target array
-     */
-    public static INDArray rand(INDArray target, long seed) {
-        Nd4j.getRandom().setSeed(seed);
-        return getExecutioner().exec(new UniformDistribution(target), Nd4j.getRandom());
-    }
-
-    /**
-     * Fill the given ndarray with random numbers drawn from a uniform distribution using the given RandomGenerator
-     *
-     * @param target  target array
-     * @param rng     the random generator to use
-     * @return the given target array
-     */
-    public static INDArray rand(INDArray target, @NonNull org.nd4j.linalg.api.rng.Random rng) {
-        return getExecutioner().exec(new UniformDistribution(target), rng);
-    }
-
-    /**
-     * Fill the given ndarray with random numbers drawn from the given distribution
-     *
-     * @param target  target array
-     * @param dist  distribution to use
-     * @return the random ndarray with the specified shape
-     */
-    public static INDArray rand(INDArray target, @NonNull Distribution dist) {
-        return dist.sample(target);
-    }
-
-    /**
-     * Fill the given ndarray with random numbers drawn from a uniform distribution using the given RandomGenerator
-     *
-     * @param target  target array
-     * @param min   the minimum number
-     * @param max   the maximum number
-     * @param rng     the random generator to use
-     * @return the given target array
-     */
-    public static INDArray rand(INDArray target,  double min, double max, @NonNull org.nd4j.linalg.api.rng.Random rng) {
-        if (min > max)
-            throw new IllegalArgumentException("the maximum value supplied is smaller than the minimum");
-        return getExecutioner().exec(new UniformDistribution(target, min, max), rng);
-    }
-
-    /**
-     * Fill the given ndarray with random numbers drawn from a normal distribution
-     *
-     * @param target  target array
-     * @return the given target array
-     */
-    public static INDArray randn(INDArray target, long seed) {
-        Nd4j.getRandom().setSeed(seed);
-        return getExecutioner().exec(new GaussianDistribution(target), Nd4j.getRandom());
-    }
-
-    /**
-     * Fill the given ndarray with random numbers drawn from a normal distribution utilizing the given random generator
-     *
-     * @param target  target array
-     * @param rng     the random generator to use
-     * @return the given target array
-     */
-    public static INDArray randn(INDArray target, @NonNull org.nd4j.linalg.api.rng.Random rng) {
-        return getExecutioner().exec(new GaussianDistribution(target), rng);
-    }
-
-    /**
-     * Generate a random array according to a binomial distribution with probability p: i.e., values 0 with probability
-     * (1-p) or value 1 with probability p
-     *
-     * @param p     Probability. Must be in range 0 to 1
-     * @param shape Shape of the result array
-     * @return Result array
-     */
-    public static INDArray randomBernoulli(double p, @NonNull long... shape) {
-        return randomBernoulli(p, Nd4j.createUninitialized(shape));
-    }
-
-    /**
-     * Fill the specified array with values generated according to a binomial distribution with probability p: i.e.,
-     * values 0 with probability (1-p) or value 1 with probability p
-     *
-     * @param p      Probability. Must be in range 0 to 1
-     * @param target Result array to place generated values in
-     * @return Result array
-     */
-    public static INDArray randomBernoulli(double p, @NonNull INDArray target) {
-        Preconditions.checkArgument(p >= 0 && p <= 1.0, "Invalid probability: must be in range 0 to 1, got %s", p);
-        return Nd4j.getExecutioner().exec(new BernoulliDistribution(target, p));
-    }
-
-    /**
-     * Generate an array with random values generated according to a binomial distribution with the specified
-     * number of trials and probability
-     *
-     * @param nTrials Number of trials. Must be >= 0
-     * @param p       Probability. Must be in range 0 to 1
-     * @param shape   Shape of the result array
-     * @return Result array
-     */
-    public static INDArray randomBinomial(int nTrials, double p, @NonNull long... shape) {
-        return randomBinomial(nTrials, p, Nd4j.createUninitialized(shape));
-    }
-
-    /**
-     * Fill the target array with random values generated according to a binomial distribution with the specified
-     * number of trials and probability
-     *
-     * @param nTrials Number of trials. Must be >= 0
-     * @param p       Probability. Must be in range 0 to 1
-     * @param target  Result array
-     * @return Result array
-     */
-    public static INDArray randomBinomial(int nTrials, double p, INDArray target) {
-        Preconditions.checkArgument(p >= 0 && p <= 1.0, "Invalid probability: must be in range 0 to 1, got %s", p);
-        Preconditions.checkArgument(nTrials >= 0, "Number of trials must be positive: got %s", nTrials);
-        return Nd4j.getExecutioner().exec(new BinomialDistribution(target, nTrials, p));
-    }
-
-    /**
-     * Exponential distribution: P(x) = lambda * exp(-lambda * x)
-     *
-     * @param lambda Must be > 0
-     * @param shape  Shape of the array to generate
-     */
-    public static INDArray randomExponential(double lambda, long... shape) {
-        return randomExponential(lambda, Nd4j.createUninitialized(shape));
-    }
-
-    /**
-     * Exponential distribution: P(x) = lambda * exp(-lambda * x)
-     *
-     * @param lambda Must be > 0
-     * @param target Array to hold the result
-     */
-    public static INDArray randomExponential(double lambda, INDArray target) {
-        Preconditions.checkArgument(lambda > 0, "Lambda argument must be >= 0 - got %s", lambda);
-        INDArray shapeArr = Nd4j.createFromArray(target.shape());
-        RandomExponential r = new RandomExponential(shapeArr, target, lambda);
-        Nd4j.exec(r);
-        return target;
-    }
-
-    ////////////////////// CREATE ///////////////////////////////
-
-    /**
-     * This method returns uninitialized 2D array of rows x columns
-     *
-     * PLEASE NOTE: memory of underlying array will be NOT initialized, and won't be set to 0.0
-     *
-     * @param rows rows
-     * @param columns columns
-     * @return uninitialized 2D array of rows x columns
-     */
-    /*public static INDArray createUninitialized(long rows, long columns) {
-        return createUninitialized(new long[] {rows, columns});
-    }*/
-
-    /**
-     * Creates a row vector with the data
-     *
-     * @param data the columns of the ndarray
-     * @return the created ndarray
-     */
-    public static INDArray create(float[] data) {
-        return create(data, order());
-    }
-
-    /**
-     * Create a vector based on a java boolean array.
-     * @param data java boolean array
-     * @return the created ndarray.
-     */
-    public static INDArray create(boolean[] data) {
-        return INSTANCE.create(data, new long[]{data.length}, new long[]{1}, DataType.BOOL, Nd4j.getMemoryManager().getCurrentWorkspace());
-    }
-
-    /**
-     * Creates a row vector with the data
-     *
-     * @param list the columns of the ndarray
-     * @return the created ndarray
-     */
-    public static INDArray create(List<? extends Number> list) {
-        INDArray array = create(list.size());
-        int cnt = 0;
-        if (dataType() == DataType.DOUBLE) {
-            for (Number element: list) {
-                array.putScalar(cnt++,element.doubleValue());
-            }
-        } else {
-            for (Number element : list) {
-                array.putScalar(cnt++,element.floatValue());
-            }
-        }
-        return array;
-    }
-
-    /**
-     * Create double array based on java double array.
-     *
-     * @param data java double array,
-     * @return the created ndarray
-     */
-    public static INDArray create(double[] data) {
-        return create(data, order());
-    }
-
-    /**
-     * Create 2D float array based on java 2d float array.
-     * @param data java 2d arrau.
-     * @return the created ndarray.
-     */
-    public static INDArray create(float[][] data) {
-        return INSTANCE.create(data);
-    }
-
-    /**
-     * Create 2D float array based on java 2d float array and ordering.
-     * @param data java 2d arrau.
-     * @param ordering Fortran 'f' or C/C++ 'c' ordering.
-     * @return the created ndarray.
-     */
-    public static INDArray create(float[][] data, char ordering) {
-        return INSTANCE.create(data, ordering);
-    }
-
-    /**
-     * Create 2D double array based on java 2d double array. and ordering
-     *
-     * @param data the data to use
-     * @return the created ndarray.
-     */
-    public static INDArray create(double[][] data) {
-        return INSTANCE.create(data);
-    }
-
-    /**
-     * Create 2D long array based on java 2d long array.
-     * @param data java 2d long array
-     * @return the created ndarray.
-     */
-    public static INDArray create(long[][] data) {
-        val shape = new long[]{data.length, data[0].length};
-        return INSTANCE.create(ArrayUtil.flatten(data), shape, getStrides(shape), DataType.LONG, Nd4j.getMemoryManager().getCurrentWorkspace());
-    }
-
-    /**
-     * Create 2D boolean array based on java 2d boolean array.
-     * @param data java 2d boolean array.
-     * @return the created ndarray.
-     */
-    public static INDArray create(boolean[][] data) {
-        val shape = new long[]{data.length, data[0].length};
-        return INSTANCE.create(ArrayUtil.flatten(data), shape, getStrides(shape), DataType.BOOL, Nd4j.getMemoryManager().getCurrentWorkspace());
-    }
-
-    /**
-     * Create a boolean array with given shape based on java 2d boolean array.
-     * @param data java 2d boolean array.
-     * @param shape desired shape of new array.
-     * @return the created ndarray.
-     */
-    public static INDArray create(boolean[][] data, @NonNull long... shape) {
-        return INSTANCE.create(ArrayUtil.flatten(data), shape, getStrides(shape), DataType.BOOL, Nd4j.getMemoryManager().getCurrentWorkspace());
-    }
-
-    /**
-     * Create a 3D double array based on the 3D java double array.
-     * @param data java 3d double array.
-     * @return the created ndarray.
-     */
-    public static INDArray create(double[][][] data) {
-        return create(ArrayUtil.flatten(data), data.length, data[0].length, data[0][0].length);
-    }
-
-    /**
-     * Create a 3D float array based on the 3D java float array.
-     * @param data java 3d float array.
-     * @return the created ndarray.
-     */
-    public static INDArray create(float[][][] data) {
-        return create(ArrayUtil.flatten(data), data.length, data[0].length, data[0][0].length);
-    }
-
-    /**
-     * Create 2D double array based on java 2d double array. and ordering
-     *
-     * @param data the data to use
-     * @return the created ndarray.
-     */
-    public static INDArray create(int[][] data) {
-        return createFromArray(data);
-    }
-
-    /**
-     * create 3D int array based on 3D java int array.
-     * @param data java 3D i array.
-     * @return the created ndarray.
-     */
-    public static INDArray create(int[][][] data) {
-        return create(ArrayUtil.flatten(data), new int[] {data.length, data[0].length, data[0][0].length});
-    }
-
-    /**
-     * Create 4D double array based on 4D java double array.
-     * @param data java 4D double array.
-     * @return the created ndarray.
-     */
-    public static INDArray create(double[][][][] data) {
-        return create(ArrayUtil.flatten(data), data.length, data[0].length, data[0][0].length, data[0][0][0].length);
-    }
-
-    /**
-     * Create 4D float array based on 4D java float array.
-     * @param data java 4D float array.
-     * @return the created ndarray.
-     */
-    public static INDArray create(float[][][][] data) {
-        return create(ArrayUtil.flatten(data), data.length, data[0].length, data[0][0].length, data[0][0][0].length);
-    }
-
-    /**
-     * Create 4D int array based on 4D java int array.
-     * @param data java 4D int array.
-     * @return the created ndarray.
-     */
-    public static INDArray create(int[][][][] data) {
-        return create(ArrayUtil.flatten(data), new int[] {data.length, data[0].length, data[0][0].length, data[0][0][0].length});
-    }
-
-
-    /**
-     * Create a 2D double array based on a 2D java double array with given ordering.
-     * @param data java 2D double array.
-     * @param ordering Fortran 'f' or C/C++ 'c' ordering.
-     * @return the created ndarray,
-     */
-    public static INDArray create(double[][] data, char ordering) {
-        return INSTANCE.create(data, ordering);
-    }
-
-    /**
-     * Creates a row vector with the specified number of columns
-     *
-     * @param columns the columns of the ndarray
-     * @return the created ndarray
-     */
-    public static INDArray create(int columns) {
-        return create(columns, order());
-    }
-
-    /**
-     * Creates a row vector with the data
-     *
-     * @param data the columns of the ndarray
-     * @param order Fortran 'f' or C/C++ 'c' ordering.
-     * @return the created ndarray
-     */
-    public static INDArray create(float[] data, char order) {
-        return INSTANCE.create(data, order);
-    }
-
-    /**
-     * Creates a row vector with the data
-     *
-     * @param data the columns of the ndarray
-     * @param order Fortran 'f' or C/C++ 'c' ordering.
-     * @return the created ndarray
-     */
-    public static INDArray create(double[] data, char order) {
-        return INSTANCE.create(data, order);
-    }
-
-    /**
-     * Creates a row vector with the specified number of columns
-     *
-     * @param columns the columns of the ndarray
-     * @param order Fortran 'f' or C/C++ 'c' ordering.
-     * @return the created ndarray
-     */
-    public static INDArray create(int columns, char order) {
-        return INSTANCE.create(new long[] {columns}, Nd4j.getStrides(new long[] {columns}, order), 0, order);
-    }
-
-    /**
-     * Create a 1D float array in soecified order initialized with zero.
-     * @param columns number of elements.
-     * @param order Fortran 'f' or C/C++ 'c' ordering.
-     * @return the created ndarray.
-     */
-    public static INDArray zeros(int columns, char order) {
-        return Nd4j.create(columns, order);
-    }
-
-    /**
-     * Create an array of the specified type and shape initialized with values from a java 1d array.
-     * @param data java array used for initialisation. Must have at least the number of elements required.
-     * @param shape desired shape of new array.
-     * @param type Datatype of the new array. Does not need to match int. data will be converted.
-     * @return the created ndarray.
-     */
-    public static INDArray create(int[] data, long[] shape, DataType type) {
-        checkShapeValues(data.length, shape);
-        return INSTANCE.create(data, shape, Nd4j.getStrides(shape), type, Nd4j.getMemoryManager().getCurrentWorkspace());
-    }
-
-    /**
-     * See {@link #create(int[], long[], DataType)}
-     */
-    public static INDArray create(long[] data, long[] shape, DataType type) {
-        checkShapeValues(data.length, shape);
-        return INSTANCE.create(data, shape, Nd4j.getStrides(shape), type, Nd4j.getMemoryManager().getCurrentWorkspace());
-    }
-
-    /**
-     * See {@link #create(int[], long[], DataType)}
-     */
-    public static INDArray create(double[] data, long[] shape, DataType type) {
-        checkShapeValues(data.length, shape);
-        return INSTANCE.create(data, shape, Nd4j.getStrides(shape), type, Nd4j.getMemoryManager().getCurrentWorkspace());
-    }
-
-    /**
-     * See {@link #create(int[], long[], DataType)}
-     */
-    public static INDArray create(float[] data, long[] shape, DataType type) {
-        checkShapeValues(data.length, shape);
-        return  INSTANCE.create(data, shape, Nd4j.getStrides(shape), type, Nd4j.getMemoryManager().getCurrentWorkspace());
-    }
-
-    /**
-     * See {@link #create(int[], long[], DataType)}
-     */
-    public static INDArray create(short[] data, long[] shape, DataType type) {
-        checkShapeValues(data.length, shape);
-        return INSTANCE.create(data, shape, Nd4j.getStrides(shape), type, Nd4j.getMemoryManager().getCurrentWorkspace());
-    }
-
-    /**
-     * See {@link #create(int[], long[], DataType)}
-     */
-    public static INDArray create(byte[] data, long[] shape, DataType type) {
-        checkShapeValues(data.length, shape);
-        return INSTANCE.create(data, shape, Nd4j.getStrides(shape), type, Nd4j.getMemoryManager().getCurrentWorkspace());
-    }
-
-    /**
-     * See {@link #create(int[], long[], DataType)}
-     */
-    public static INDArray create(boolean[] data, long[] shape, DataType type) {
-        checkShapeValues(data.length, shape);
-        return INSTANCE.create(data, shape, Nd4j.getStrides(shape), type, Nd4j.getMemoryManager().getCurrentWorkspace());
-    }
-
-    ////////////////////////////////////////////////
-
-    /**
-     * Create an array of the specified type, shape and stride initialized with values from a java 1d array.
-     * @param data java array used for initialisation. Must have at least the number of elements required.
-     * @param shape desired shape of new array.
-     * @param strides stride, separation of elements in each dimension.
-     * @param order Fortran 'f' or C/C++ 'c' ordering.
-     * @param type Datatype of the new array. Does not need to match int. data will be converted.
-     * @return the created ndarray.
-     */
-    public static INDArray create(int[] data, long[] shape, long[]strides, char order, DataType type) {
-        return INSTANCE.create(data, shape, strides, order, type, Nd4j.getMemoryManager().getCurrentWorkspace());
-    }
-
-    /**
-     * See {@link #create(int[], long[], long[], char, DataType)}
-     */
-    public static INDArray create(long[] data, long[] shape, long[]strides, char order, DataType type) {
-        return INSTANCE.create(data, shape, strides, order, type, Nd4j.getMemoryManager().getCurrentWorkspace());
-    }
-
-    /**
-     * See {@link #create(int[], long[], long[], char, DataType)}
-     */
-    public static INDArray create(double[] data, long[] shape, long[]strides, char order, DataType type) {
-        return INSTANCE.create(data, shape, strides, order, type, Nd4j.getMemoryManager().getCurrentWorkspace());
-    }
-
-    /**
-     * See {@link #create(int[], long[], long[], char, DataType)}
-     */
-    public static INDArray create(float[] data, long[] shape, long[]strides, char order, DataType type) {
-        return INSTANCE.create(data, shape, strides, order, type, Nd4j.getMemoryManager().getCurrentWorkspace());
-    }
-
-    /**
-     * See {@link #create(int[], long[], long[], char, DataType)}
-     */
-    public static INDArray create(short[] data, long[] shape, long[]strides, char order, DataType type) {
-        return INSTANCE.create(data, shape, strides, order, type, Nd4j.getMemoryManager().getCurrentWorkspace());
-    }
-
-    /**
-     * See {@link #create(int[], long[], long[], char, DataType)}
-     */
-    public static INDArray create(byte[] data, long[] shape, long[]strides, char order, DataType type) {
-        return INSTANCE.create(data, shape, strides, order, type, Nd4j.getMemoryManager().getCurrentWorkspace());
-    }
-
-    /**
-     * See {@link #create(int[], long[], long[], char, DataType)}
-     */
-    public static INDArray create(boolean[] data, long[] shape, long[]strides, char order, DataType type) {
-        return INSTANCE.create(data, shape, strides, order, type, Nd4j.getMemoryManager().getCurrentWorkspace());
-    }
-
-    /**
-     * This method creates "empty" INDArray with datatype determined by {@link #dataType()}
-     *
-     * @return Empty INDArray
-     */
-    public static INDArray empty() {
-        return empty(Nd4j.dataType());
-    }
-
-    /**
-     * This method creates "empty" INDArray of the specified datatype
-     *
-     * @return Empty INDArray
-     */
-    public static INDArray empty(DataType type) {
-        if(EMPTY_ARRAYS[type.ordinal()] == null){
-            try(MemoryWorkspace ignored = Nd4j.getMemoryManager().scopeOutOfWorkspaces()) {
-                val ret = INSTANCE.empty(type);
-                EMPTY_ARRAYS[type.ordinal()] = ret;
-            }
-        }
-        return EMPTY_ARRAYS[type.ordinal()];
-    }
-
-    /**
-     * Create an ndrray with the specified shape
-     *
-     * @param data  the data to use with tne ndarray
-     * @param shape the shape of the array
-     * @return the created ndarray
-     */
-    public static INDArray create(float[] data, int[] shape) {
-        if (shape.length == 0 && data.length == 1) {
-            return scalar(data[0]);
-        }
-
-        if (shape.length == 1) {
-            if (shape[0] != data.length)
-                throw new ND4JIllegalStateException("Shape of the new array doesn't match data length");
-        }
-        checkShapeValues(data.length, LongUtils.toLongs(shape));
-        return INSTANCE.create(data, shape);
-    }
-
-    /**
-     * See {@link #create(float[], int[])}
-     */
-    public static INDArray create(float[] data, long... shape) {
-        if (shape.length == 0 && data.length == 1) {
-            return scalar(data[0]);
-        }
-        commonCheckCreate(data.length, shape);
-        return INSTANCE.create(data, shape, Nd4j.getStrides(shape, Nd4j.order()), DataType.FLOAT, Nd4j.getMemoryManager().getCurrentWorkspace());
-    }
-
-    /**
-     * See {@link #create(float[], int[])}
-     */
-    public static INDArray create(double[] data, long... shape) {
-        if (shape.length == 0 && data.length == 1) {
-            return scalar(data[0]);
-        }
-        commonCheckCreate(data.length, shape);
-        return INSTANCE.create(data, shape, Nd4j.getStrides(shape, Nd4j.order()), DataType.DOUBLE, Nd4j.getMemoryManager().getCurrentWorkspace());
-    }
-
-    /**
-     * Create an array of the specified shape initialized with values from a java 1d array.
-     *
-     * @param data  the data to use with tne ndarray
-     * @param shape the shape of the array
-     * @return the created ndarray
-     */
-    public static INDArray create(double[] data, int[] shape) {
-        commonCheckCreate(data.length, LongUtils.toLongs(shape));
-        val lshape = ArrayUtil.toLongArray(shape);
-        return INSTANCE.create(data, lshape, Nd4j.getStrides(lshape, Nd4j.order()), DataType.DOUBLE, Nd4j.getMemoryManager().getCurrentWorkspace());
-    }
-
-    /**
-     * Create an array.
-     * Use specified shape and ordering initialized with values from a java 1d array starting at offset.
-     *
-     * @param data java array used for initialisation. Must have at least the number of elements required.
-     * @param shape  desired shape of new array.
-     * @param offset the offset of data array used for initialisation.
-     * @param ordering Fortran 'f' or C/C++ 'c' ordering.
-     * @return the created ndarray.
-     */
-    public static INDArray create(double[] data, int[] shape, long offset, char ordering) {
-        commonCheckCreate(data.length, LongUtils.toLongs(shape));
-        return INSTANCE.create(data, shape, Nd4j.getStrides(shape, ordering), offset, ordering);
-    }
-
-    private static void  commonCheckCreate( int dataLength, long[] shape){
-        if (shape.length== 1) {
-            if (shape[0] != dataLength)
-                throw new ND4JIllegalStateException("Shape of the new array " + Arrays.toString(shape)
-                        + " doesn't match data length: " + dataLength);
-        }
-
-        checkShapeValues(dataLength, shape);
-    }
-
-    /**
-     * See {@link #create(double[], int[], long, char )}
-     */
-    public static INDArray create(double[] data, long[] shape, long offset, char ordering) {
-        commonCheckCreate(data.length, shape);
-        return INSTANCE.create(data, shape, Nd4j.getStrides(shape, ordering), offset, ordering);
-    }
-
-    /**
-     * Create an array of the specified type, shape and stride initialized with values from a java 1d array using offset.
-     *
-     * @param data java array used for initialisation. Must have at least the number of elements required.
-     * @param shape desired shape of new array.
-     * @param stride stride, separation of elements in each dimension.
-     * @param offset the offset of data array used for initialisation.
-     * @return the instance
-     */
-    public static INDArray create(float[] data, int[] shape, int[] stride, long offset) {
-        commonCheckCreate(data.length, LongUtils.toLongs(shape));
-        return INSTANCE.create(data, shape, stride, offset);
-    }
-
-    /**
-     * Creates an array with the specified shape from a list of arrays.
-     *
-     * @param list list of arrays.
-     * @param shape desired shape of new array. Must match the resulting shape of combining the list.
-     * @return the instance
-     */
-    public static INDArray create(List<INDArray> list, int... shape) {
-        checkShapeValues(shape);
-        return INSTANCE.create(list, shape);
-    }
-
-    /**
-     * See {@link #create(List, int[])}
-     */
-    public static INDArray create(List<INDArray> list, long... shape) {
-        checkShapeValues(shape);
-        return INSTANCE.create(list, shape);
-    }
-
-    /**
-     * Creates an ndarray with the specified shape
-     *
-     * @param rows    the rows of the ndarray
-     * @param columns the columns of the ndarray
-     * @param stride  the stride for the ndarray
-     * @param offset  the offset of the ndarray
-     * @return the created ndarray.
-     */
-    public static INDArray create(int rows, int columns, int[] stride, long offset) {
-        if (rows < 1 || columns < 1)
-            throw new ND4JIllegalStateException("Number of rows and columns should be positive for new INDArray");
-
-        return  INSTANCE.create(rows, columns, stride, offset);
-    }
-
-    /**
-     * See {@link #create(int , int , int[] , long )}
-     */
-    public static INDArray zeros(int rows, int columns, int[] stride, long offset) {
-        return create(rows, columns, stride, offset);
-    }
-
-    /**
-     * Creates an ndarray with the specified shape
-     *
-     * @param shape  the shape of the ndarray
-     * @param stride the stride for the ndarray
-     * @param offset the offset of the ndarray
-     * @return the instance
-     */
-    public static INDArray create(int[] shape, int[] stride, long offset) {
-        checkShapeValues(shape);
-        return INSTANCE.create(shape, stride, offset);
-    }
-
-    /**
-     * See {@link #create(int[] , int[] , long )}
-     */
-    public static INDArray zeros(int[] shape, int[] stride, long offset) {
-        return create(shape, stride, offset);
-    }
-
-    /**
-     * Creates an ndarray with the specified shape
-     *
-     * @param rows    the rows of the ndarray
-     * @param columns the columns of the ndarray
-     * @param stride  the stride for the ndarray
-     * @return the instance
-     */
-    public static INDArray create(int rows, int columns, int[] stride) {
-        return create(rows, columns, stride, order());
-    }
-
-    /**
-     * See {@link @see #create(int, int, int[], char)}
-     */
-    public static INDArray zeros(int rows, int columns, int[] stride) {
-        return create(rows, columns, stride, order());
-    }
-
-    /**
-     * Creates an ndarray with the specified shape
-     *
-     * @param shape  the shape of the ndarray
-     * @param stride the stride for the ndarray
-     * @return the instance
-     */
-    public static INDArray create(int[] shape, int[] stride) {
-        return create(shape, stride, order());
-    }
-
-    /**
-     * See {@link #create(int[], int[])}
-     */
-    public static INDArray create(long[] shape, long[] stride) {
-        return create(shape, stride, order());
-    }
-
-
-    /**
-     * See {@link #create(int[], int[])}
-     */
-    public static INDArray zeros(int[] shape, int[] stride) {
-        return create(shape, stride);
-    }
-
-
-    /**
-     * Creates an ndarray with the specified shape
-     *
-     * @param shape the shape of the array
-     * @return the instance
-     */
-    public static INDArray create(int... shape) {
-        return create(shape, order());
-    }
-
-
-    /**
-     * Creates an ndarray with the specified shape
-     *
-     * @param shape the shape of the array
-     * @return the instance
-     */
-    public static INDArray create(long... shape) {
-        return create(shape, order());
-    }
-
-    /**
-     * Create an array with specified shape and datatype.
-     *
-     * @param type Datatype of the new array.
-     * @param shape  desired shape of new array.
-     * @return the created ndarray.
-     */
-    public static INDArray create(DataType type, long... shape) {
-        return create(type, shape, order());
-    }
-
-    /**
-     * Create an array based on the data buffer with given shape, stride and offset.
-     *
-     * @param data data buffer used for initialisation. . Must have at least the number of elements required.
-     * @param shape desired shape of new array.
-     * @param strides stride, separation of elements in each dimension.
-     * @param offset the offset of data array used for initialisation.
-     * @return the created ndarray.
-     */
-    public static INDArray create(DataBuffer data, int[] shape, int[] strides, long offset) {
-        checkShapeValues(shape);
-        return  INSTANCE.create(data, shape, strides, offset);
-    }
-
-    /**
-     * See {@link #create(DataBuffer, int[], int[], long)}
-     */
-    public static INDArray create(DataBuffer data, long[] shape, long[] strides, long offset) {
-        checkShapeValues(shape);
-        return  INSTANCE.create(data, shape, strides, offset);
-    }
-
-    /**
-     * See {@link #create(DataBuffer, int[], int[], long)}. Uses default strides based on shape.
-     */
-    public static INDArray create(DataBuffer data, int[] shape, long offset) {
-        checkShapeValues(shape);
-        return  INSTANCE.create(data, shape, getStrides(shape), offset);
-    }
-
-    /**
-     * See {@link #create(DataBuffer data, long[], long[], long, long, char )}
-     */
-    public static INDArray create(DataBuffer data, int[] newShape, int[] newStride, long offset, char ordering) {
-        checkShapeValues(newShape);
-        return INSTANCE.create(data, newShape, newStride, offset, ordering);
-    }
-
-    /**
-     * See {@link #create(DataBuffer data, long[], long[], long, long, char )}
-     */
-    public static INDArray create(DataBuffer data, long[] newShape, long[] newStride, long offset, char ordering) {
-        checkShapeValues(newShape);
-        return INSTANCE.create(data, newShape, newStride, offset, ordering);
-    }
-
-    /**
-     * Create an array based on the data buffer with given shape, stride and offset.
-     *
-     * @param data data buffer used for initialisation. . Must have at least the number of elements required.
-     * @param newShape desired shape of new array.
-     * @param newStride stride, separation of elements in each dimension.
-     * @param offset the offset of data array used for initialisation.
-     * @param ews element wise stride.
-     * @param ordering Fortran 'f' or C/C++ 'c' ordering.
-     * @return the created ndarray.
-     */
-    public static INDArray create(DataBuffer data, long[] newShape, long[] newStride, long offset, long ews, char ordering) {
-        checkShapeValues(newShape);
-        return INSTANCE.create(data, newShape, newStride, offset, ews, ordering);
-    }
-
-    /**
-     * Create an array based on the data buffer with given shape, stride, offset and data type.
-     *
-     * @param data data buffer used for initialisation. . Must have at least the number of elements required.
-     * @param newShape desired shape of new array.
-     * @param newStride stride, separation of elements in each dimension.
-     * @param offset the offset of data array used for initialisation.
-     * @param ordering Fortran 'f' or C/C++ 'c' ordering.
-     * @param dataType data type.
-     * @return the created ndarray.
-     */
-    public static INDArray create(DataBuffer data, long[] newShape, long[] newStride, long offset, char ordering, DataType dataType) {
-        checkShapeValues(newShape);
-        return INSTANCE.create(data, newShape, newStride, offset, ordering, dataType);
-    }
-
-    // This method gets it own javadoc and not a @see because it is used  often.
-    /**
-     * Create an array based on the data buffer with given shape.
-     *
-     * @param data data data buffer used for initialisation. . Must have at least the number of elements required.
-     * @param shape desired shape of new array.
-     * @return the created ndarray.
-     */
-    public static INDArray create(DataBuffer data, int... shape) {
-        checkShapeValues(shape);
-        return INSTANCE.create(data, shape);
-    }
-
-    /**
-     * See {@link #create(DataBuffer, int[])}
-     */
-    public static INDArray create(DataBuffer data, long... shape) {
-        checkShapeValues(shape);
-        return INSTANCE.create(data, shape);
-    }
-
-    // This method gets it own javadoc and not a @see because it is used  often.
-    /**
-     * Create an array based on the data buffer.
-     *
-     * @param buffer data data buffer used for initialisation.
-     * @return the created ndarray.
-     */
-    public static INDArray create(DataBuffer buffer) {
-        return INSTANCE.create(buffer);
-    }
-
-    /**
-     * Create an array of given shape and data type.
-     * @param shape desired shape of new array.
-     * @param dataType data type.
-     * @return  the created ndarray.
-     */
-    public static INDArray create(int[] shape, DataType dataType) {
-        checkShapeValues(shape);
-        return INSTANCE.create(shape, dataType, Nd4j.getMemoryManager().getCurrentWorkspace());
-    }
-
-    /**
-     * @see #create(int[], DataType)
-     */
-    public static INDArray zeros(int[] shape, DataType dataType) {
-        return create(shape, dataType);
-    }
-
-    // This method gets it own javadoc and not a @see because it is used  often.
-    /**
-     * Create an array withgiven shape and ordering based on a java double array.
-     * @param data java array used for initialisation. Must have at least the number of elements required.
-     * @param shape desired shape of new array.
-     * @param ordering Fortran 'f' or C/C++ 'c' ordering.
-     * @return the created ndarray.
-     */
-    public static INDArray create(double[] data, int[] shape, char ordering) {
-        commonCheckCreate(data.length, LongUtils.toLongs(shape));
-        val lshape = ArrayUtil.toLongArray(shape);
-        return INSTANCE.create(data, lshape, Nd4j.getStrides(lshape, ordering), ordering, DataType.DOUBLE, Nd4j.getMemoryManager().getCurrentWorkspace());
-    }
-
-    /**
-     * See {@link #create(double[], int[], char)}
-     */
-    public static INDArray create(float[] data, int[] shape, char ordering) {
-        commonCheckCreate(data.length, LongUtils.toLongs(shape));
-        return INSTANCE.create(data, shape, ordering);
-    }
-
-    /**
-     * See {@link  #create(double[], int[], char)}
-     */
-    public static INDArray create(float[] data, long[] shape, char ordering) {
-        checkShapeValues(data.length, shape);
-        return INSTANCE.create(data, shape, Nd4j.getStrides(shape, ordering), ordering, DataType.FLOAT);
-    }
-
-    /**
-     * See {@link #create(double[], int[], char)}
-     */
-    public static INDArray create(double[] data, long[] shape, char ordering) {
-        checkShapeValues(data.length, shape);
-        return INSTANCE.create(data, shape, Nd4j.getStrides(shape, ordering), ordering, DataType.DOUBLE, Nd4j.getMemoryManager().getCurrentWorkspace());
-    }
-
-    /**
-     * Creates an ndarray with the specified shape
-     *
-     * @param shape  the shape of the ndarray
-     * @param stride the stride for the ndarray
-     * @param offset the offset of the ndarray
-     * @return the instance
-     */
-    public static INDArray create(long[] shape, long[] stride, long offset, char ordering) {
-        if(shape.length == 0)
-            return Nd4j.scalar(0.0);
-
-        checkShapeValues(shape);
-        return INSTANCE.create(shape, stride, offset, ordering);
-    }
-
-    /**
-     * Create a 2D array with given rows, columns, stride and ordering.
-     * @param rows number of rows.
-     * @param columns number of columns
-     * @param stride stride, separation of elements in each dimension.
-     * @param ordering Fortran 'f' or C/C++ 'c' ordering.
-     * @return the created array.
-     */
-    public static INDArray create(int rows, int columns, int[] stride, char ordering) {
-        int[] shape = new int[]{rows, columns};
-        checkShapeValues(shape);
-        return INSTANCE.create(shape, stride, 0, ordering);
-    }
-
-    /**
-     * Creates an ndarray with the specified shape
-     *
-     * @param shape  the shape of the ndarray
-     * @param stride the stride for the ndarray
-     * @param ordering Fortran 'f' or C/C++ 'c' ordering.
-     * @return the instance
-     */
-    public static INDArray create(int[] shape, int[] stride, char ordering) {
-        if(shape.length == 0)
-            return Nd4j.scalar(Nd4j.dataType(), 0.0);
-
-        checkShapeValues(shape);
-        return INSTANCE.create(shape, stride, 0, ordering);
-    }
-
-    /**
-     * See {@link #create(int[], int[], char)}
-     */
-    public static INDArray create(long[] shape, long[] stride, char ordering) {
-        if(shape.length == 0)
-            return Nd4j.scalar(Nd4j.dataType(), 0.0);
-
-        checkShapeValues(shape);
-        return INSTANCE.create(shape, stride, 0, ordering);
-    }
-
-    /**
-     * Creates an ndarray with the specified shape
-     *
-     * @param rows    the rows of the ndarray
-     * @param columns the columns of the ndarray
-     * @param ordering Fortran 'f' or C/C++ 'c' ordering.
-     * @return the instance
-     */
-    public static INDArray create(long rows, long columns, char ordering) {
-        return create(new long[] {rows, columns}, ordering);
-    }
-
-    /**
-     * Create a 2D array initialized with zeros.
-     *
-     * @param rows    the rows of the ndarray
-     * @param columns the columns of the ndarray
-     * @param ordering Fortran 'f' or C/C++ 'c' ordering.
-     * @return the instance
-     */
-    public static INDArray zeros(int rows, int columns, char ordering) {
-        return create(new int[] {rows, columns}, ordering);
-    }
-
-    /**
-     * Creates an ndarray with the specified shape
-     *
-     * @param shape the shape of the array
-     * @param ordering Fortran 'f' or C/C++ 'c' ordering.
-     * @return the instance
-     */
-    public static INDArray create(@NonNull int[] shape, char ordering) {
-        if(shape.length == 0)
-            return Nd4j.scalar(dataType(), 0.0);
-
-        return INSTANCE.create(shape, ordering);
-    }
-
-    // used  often.
-    /**
-     * Create an array with given shape and ordering.
-     *
-     * @param shape the shape of the array
-     * @param ordering Fortran 'f' or C/C++ 'c' ordering.
-     * @return the created array.
-     */
-    public static INDArray create(@NonNull long[] shape, char ordering) {
-        if(shape.length == 0)
-            return Nd4j.scalar(dataType(), 0.0);
-        //ensure shapes that wind up being scalar end up with the write shape
-
-        checkShapeValues(shape);
-        return INSTANCE.create(shape, ordering);
-    }
-
-    /**
-     * Create an array with given shape, stride  and ordering.
-     *
-     * @param dataType data type.
-     * @param shape the shape of the array
-     * @param strides stride, separation of elements in each dimension.
-     * @param ordering Fortran 'f' or C/C++ 'c' ordering.
-     * @return the created array.
-     */
-    public static INDArray create(DataType dataType, @NonNull long[] shape, long[] strides, char ordering) {
-        if(shape.length == 0)
-            return Nd4j.empty(dataType);
-
-        checkShapeValues(shape);
-        return INSTANCE.create(dataType, shape, strides, ordering, Nd4j.getMemoryManager().getCurrentWorkspace());
-    }
-
-    // used often.
-    /**
-     * Create an array with given data type shape and ordering.
-     *
-     * @param dataType data type.
-     * @param shape the shape of the array
-     * @param ordering Fortran 'f' or C/C++ 'c' ordering.
-     * @return the created array.
-     */
-    public static INDArray create(@NonNull DataType dataType, @NonNull long[] shape, char ordering) {
-        if(shape.length == 0)
-            return Nd4j.scalar(dataType, 0.0);
-        //ensure shapes that wind up being scalar end up with the write shape
-        checkShapeValues(shape);
-        return INSTANCE.create(dataType, shape, ordering, Nd4j.getMemoryManager().getCurrentWorkspace());
-    }
-
-    /**
-     * Throws exception on negative shape values.
-     * @param shape to check
-     */
-    public static void checkShapeValues(long... shape) {
-        for (long e: shape) {
-            if (e < 0)
-                throw new ND4JIllegalStateException("Invalid shape: Requested INDArray shape " + Arrays.toString(shape)
-                        + " contains dimension size values < 0 (all dimensions must be 0 or more)");
-        }
-    }
-
-    // made private as it is only used for internal checks.
-    private static void checkShapeValues(int... shape) {
-        checkShapeValues(LongUtils.toLongs(shape));
-    }
-
-    private static void checkShapeValues(int length, long... shape) {
-        checkShapeValues(shape);
-        if (ArrayUtil.prodLong(shape) != length && !(length == 1 && shape.length == 0))
-            throw new ND4JIllegalStateException("Shape of the new array " + Arrays.toString(shape)
-                    + " doesn't match data length: " + length + " - prod(shape) must equal the number of values provided");
-    }
-
-
-    /**
-     * Creates an *uninitialized* array with the specified shape and ordering.<br>
-     * <b>NOTE</b>: The underlying memory (DataBuffer) will not be initialized. Don't use this unless you know what you are doing.
-     *
-     * @param shape the shape of the array
-     * @param ordering Fortran 'f' or C/C++ 'c' ordering.
-     * @return the instance
-     */
-    public static INDArray createUninitialized(int[] shape, char ordering) {
-        if (shape.length == 0)
-            return scalar(dataType(), 0.0);
-
-        checkShapeValues(shape);
-        return INSTANCE.createUninitialized(shape, ordering);
-    }
-
-    public static INDArray createUninitialized(DataType type, long... shape) {
-        return createUninitialized(type, shape, Nd4j.order());
-    }
-
-    /**
-     * Creates an *uninitialized* array with the specified data type, shape and ordering.
-     *
-     * @param type data type
-     * @param shape the shape of the array
-     * @param ordering Fortran 'f' or C/C++ 'c' ordering.
-     * @return the created array.
-     */
-    public static INDArray createUninitialized(DataType type, long[] shape, char ordering) {
-        if (shape.length == 0) {
-            if(type == DataType.UTF8){
-                return scalar("");
-            }
-            return scalar(type, 0);
-        }
-
-        checkShapeValues(shape);
-        return INSTANCE.createUninitialized(type, shape, ordering, Nd4j.getMemoryManager().getCurrentWorkspace());
-    }
-
-    /**
-     * Creates an *uninitialized* array with the specified shape and ordering.
-     *
-     * @param shape the shape of the array
-     * @param ordering Fortran 'f' or C/C++ 'c' ordering.
-     * @return the created array.
-     */
-    public static INDArray createUninitialized(long[] shape, char ordering) {
-        if (shape.length == 0)
-            return scalar(dataType(), 0.0);
-
-        checkShapeValues(shape);
-        return INSTANCE.createUninitialized(shape, ordering);
-    }
-
-    /**
-     * See {@link #createUninitialized(long[])}
-     */
-    public static INDArray createUninitialized(int... shape) {
-        if(shape.length == 0)
-            return Nd4j.scalar(dataType(), 0.0);
-        checkShapeValues(shape);
-        //ensure shapes that wind up being scalar end up with the write shape
-        return createUninitialized(shape, Nd4j.order());
-    }
-
-    /**
-     * Creates an *uninitialized* ndarray with the specified shape and default ordering.<br>
-     * <b>NOTE</b>: The underlying memory (DataBuffer) will not be initialized. Don't use this unless you know what you are doing.
-     *
-     * @param shape the shape of the array
-     * @return the instance
-     */
-    public static INDArray createUninitialized(long... shape) {
-        checkShapeValues(shape);
-        //ensure shapes that wind up being scalar end up with the write shape
-        return createUninitialized(shape, Nd4j.order());
-    }
-
-    /**
-     * This method creates an *uninitialized* ndarray of specified length and default ordering.
-     *
-     * PLEASE NOTE: Do not use this method unless you're 100% sure why you use it.
-     *
-     * @param length length of array to create
-     * @return the created INDArray
-     */
-    public static INDArray createUninitialized(long length) {
-        long[] shape = new long[] {length};
-        return INSTANCE.createUninitialized(shape, order());
-    }
-
-    /**
-     * Create an uninitialized ndArray. Detached from workspace.
-     * @param dataType data type. Exceptions will be thrown for UTF8, COMPRESSED and UNKNOWN data types.
-     * @param ordering  Fortran 'f' or C/C++ 'c' ordering.
-     * @param shape the shape of the array.
-     * @return the created detached array.
-     */
-    @SuppressWarnings("WeakerAccess") // For now. If part of public API it will need testing.
-    public static INDArray createUninitializedDetached(DataType dataType, char ordering, long... shape){
-        return INSTANCE.createUninitializedDetached(dataType, ordering, shape);
-    }
-
-    /**
-     * See {@link #createUninitializedDetached(DataType, char, long...)} with default ordering.
-     */
-    public static INDArray createUninitializedDetached(DataType dataType, long... shape){
-        return createUninitializedDetached(dataType, order(), shape);
-    }
-
-
-    ////////////////////// OTHER ///////////////////////////////
-
-
-    /**
-     * Creates an array with the specified data tyoe and shape initialized with zero.
-     *
-     * @param dataType data type.
-     * @param shape the shape of the array
-     * @return the created array.
-     */
-    public static INDArray zeros(DataType dataType, @NonNull long... shape) {
-        if(shape.length == 0)
-            return Nd4j.scalar(dataType, 0);
-
-        return INSTANCE.create(dataType, shape, Nd4j.order(), Nd4j.getMemoryManager().getCurrentWorkspace());
-    }
-
-    /**
-     * Creates an ndarray with the specified value
-     * as the  only value in the ndarray.
-     * Some people may know this as np.full
-     *
-     * @param shape the shape of the array
-     * @param value the value to assign
-     * @return the created ndarray
-     */
-    public static INDArray valueArrayOf(int[] shape, double value) {
-        if (shape.length == 0)
-            return scalar(value);
-
-        checkShapeValues(shape);
-        return INSTANCE.valueArrayOf(shape, value);
-    }
-
-    /**
-     * Creates an ndarray with the specified value as the only value in the FLOAT32 datatype NDArray.
-     * Equivalent to Numpy's np.full
-     *
-     * @param shape the shape of the array
-     * @param value the value to assign
-     * @return the created ndarray
-     */
-    public static INDArray valueArrayOf(long[] shape, float value) {
-        return valueArrayOf(shape, (double)value, DataType.FLOAT);
-    }
-
-    /**
-     * Creates an ndarray with the specified value as the only value in the INTEGER datatype NDArray.
-     * Equivalent to Numpy's np.full
-     *
-     * @param shape the shape of the array
-     * @param value the value to assign
-     * @return the created ndarray
-     */
-    public static INDArray valueArrayOf(long[] shape, int value) {
-        return valueArrayOf(shape, (double)value, DataType.INT);
-    }
-
-    /**
-     * See {@link #valueArrayOf(long[], double, DataType)}
-     */
-    public static INDArray valueArrayOf(long[] shape, double value) {
-        if (shape.length == 0)
-            return scalar(value);
-
-        checkShapeValues(shape);
-        return INSTANCE.valueArrayOf(shape, value);
-    }
-
-    /**
-     * Creates an ndarray with the specified value
-     * as the  only value in the ndarray.
-     * Some people may know this as np.full
-     *
-     * @param shape the shape of the array
-     * @param value the value to assign
-     * @param type data type
-     * @return the created ndarray
-     */
-    @SuppressWarnings("Duplicates")
-    public static INDArray valueArrayOf(long[] shape, double value, DataType type) {
-        if (shape.length == 0)
-            return scalar(type, value);
-
-        checkShapeValues(shape);
-
-        INDArray ret = createUninitialized(type, shape);
-        ret.assign(value);
-        return ret;
-    }
-
-    /**
-     * See {@link #valueArrayOf(long[], double, DataType)}
-     */
-    @SuppressWarnings("Duplicates")
-    public static INDArray valueArrayOf(long[] shape, long value, DataType type) {
-        if (shape.length == 0)
-            return scalar(type, value);
-
-        checkShapeValues(shape);
-
-        INDArray ret = createUninitialized(type, shape);
-        ret.assign(value);
-        return ret;
-    }
-
-    /**
-     * Creates a row vector ndarray with the specified value
-     * as the  only value in the ndarray
-     *
-     * Some people may know this as np.full
-     *
-     * @param num   number of columns
-     * @param value the value to assign
-     * @return the created ndarray
-     */
-    public static INDArray valueArrayOf(long num, double value) {
-        return INSTANCE.valueArrayOf(new long[] {num}, value);
-    }
-
-    /**
-     * Creates a row vector with the specified number of columns
-     *
-     * Some people may know this as np.full
-     *
-     * @param rows    the number of rows in the matrix
-     * @param columns the columns of the ndarray
-     * @param value   the value to assign
-     * @return the created ndarray
-     */
-    public static INDArray valueArrayOf(long rows, long columns, double value) {
-        return INSTANCE.valueArrayOf(rows, columns, value);
-    }
-
-    /**
-     * Empty like
-     *
-     * @param arr the array to create the ones like
-     * @return ones in the shape of the given array
-     */
-    public static INDArray zerosLike(INDArray arr) {
-        return zeros(arr.dataType(), arr.shape());
-    }
-
-    /**
-     * Ones like
-     *
-     * @param arr the array to create the ones like
-     * @return ones in the shape of the given array
-     */
-    public static INDArray onesLike(INDArray arr) {
-        return ones(arr.dataType(), arr.shape());
-    }
-
-    /**
-     * Creates an array with the specified datatype and shape, with values all set to 1
-     *
-     * @param shape Shape fo the array
-     * @return the created ndarray
-     */
-    public static INDArray ones(DataType dataType, @NonNull long... shape) {
-        if(shape.length == 0)
-            return Nd4j.scalar(dataType, 1.0);
-        INDArray ret = INSTANCE.createUninitialized(dataType, shape, Nd4j.order(), Nd4j.getMemoryManager().getCurrentWorkspace());
-        ret.assign(1);
-        return ret;
-    }
-
-    /**
-     * Concatenates two matrices horizontally. Matrices must have identical
-     * numbers of rows.
-     *
-     * @param arrs the first matrix to concat
-     */
-    public static INDArray hstack(@NonNull INDArray... arrs) {
-        return INSTANCE.hstack(arrs);
-    }
-
-    /**
-     * Concatenates two matrices horizontally. Matrices must have identical
-     * numbers of rows.
-     *
-     * @param arrs the first matrix to concat
-     */
-    public static INDArray hstack(Collection<INDArray> arrs) {
-        INDArray[] arrays = arrs.toArray(new INDArray[0]);
-        return  INSTANCE.hstack(arrays);
-    }
-
-    /**
-     * Concatenates two matrices vertically. Matrices must have identical numbers of columns.<br>
-     * Note that for vstack on rank 1 arrays, this is equivalent to {@link Nd4j#pile(INDArray...)}. Example: vstack([3],[3]) -> [2,3]
-     *
-     * @param arrs Arrays to vstack
-     */
-    public static INDArray vstack(@NonNull INDArray... arrs) {
-        Preconditions.checkState(arrs != null && arrs.length > 0, "No input specified to vstack (null or length 0)");
-        //noinspection ConstantConditions
-        if(arrs[0].rank() == 1){
-            //Edge case: vstack rank 1 arrays - gives rank 2... vstack([3],[3]) -> [2,3]
-            return pile(arrs);
-        }
-        return  INSTANCE.vstack(arrs);
-    }
-
-    /**
-     * Concatenates two matrices vertically. Matrices must have identical numbers of columns.<br>
-     * Note that for vstack on rank 1 arrays, this is equivalent to {@link Nd4j#pile(INDArray...)}. Example: vstack([3],[3]) -> [2,3]
-     *
-     * @param arrs Arrays to vstack
-     */
-    public static INDArray vstack(Collection<INDArray> arrs) {
-        INDArray[] arrays = arrs.toArray(new INDArray[0]);
-        return vstack(arrays);
-    }
-
-    /**
-     * This method averages input arrays, and returns averaged array.
-     * On top of that, averaged array is propagated to all input arrays
-     *
-     * @param arrays arrays to average
-     * @return averaged arrays
-     */
-    public static INDArray averageAndPropagate(INDArray[] arrays) {
-        return INSTANCE.average(arrays);
-    }
-
-
-    /**
-     * This method averages input arrays, and returns averaged array.
-     * On top of that, averaged array is propagated to all input arrays
-     *
-     * @param arrays arrays to average
-     * @return averaged arrays
-     */
-    public static INDArray averageAndPropagate(Collection<INDArray> arrays) {
-        return  INSTANCE.average(arrays);
-    }
-
-    /**
-     * This method averages input arrays, and returns averaged array.
-     * On top of that, averaged array is propagated to all input arrays
-     *
-     * @param arrays arrays to average
-     * @return averaged arrays
-     */
-    public static INDArray averageAndPropagate(INDArray target, Collection<INDArray> arrays) {
-        return INSTANCE.average(target, arrays);
-    }
-
-    /**
-     * Reshapes an ndarray to remove leading 1s
-     * @param toStrip the ndarray to newShapeNoCopy
-     * @return the reshaped ndarray
-     */
-    @SuppressWarnings({"unused"}) // Needs tests if part of public API.
-    public static INDArray stripOnes(INDArray toStrip) {
-        if (toStrip.isVector())
-            return toStrip;
-        else {
-            long[] shape = Shape.squeeze(toStrip.shape());
-            return toStrip.reshape(shape);
-        }
-    }
-
-    /**
-     * This method sums given arrays and stores them to a new array
-     *
-     * @param arrays array to accumulate
-     * @return accumulated array.
-     */
-    public static INDArray accumulate(@NonNull INDArray... arrays) {
-        if (arrays == null|| arrays.length == 0)
-            throw new ND4JIllegalStateException("Input for accumulation is null or empty");
-
-        return accumulate(Nd4j.create(arrays[0].shape(), arrays[0].ordering()), arrays);
-    }
-
-    /**
-     * This method sums given arrays and stores them to a given target array
-     *
-     * @param target result array
-     * @param arrays arrays to sum
-     * @return result array
-     */
-    public static INDArray accumulate(INDArray target, Collection<INDArray> arrays) {
-        return accumulate(target, arrays.toArray(new INDArray[0]));
-    }
-
-    /**
-     * This method sums given arrays and stores them to a given target array
-     *
-     * @param target result array
-     * @param arrays arrays to sum
-     * @return result array
-     */
-    public static INDArray accumulate(INDArray target, INDArray[] arrays) {
-        if (arrays == null|| arrays.length == 0)
-            return target;
-        return factory().accumulate(target, arrays);
-    }
-
-    /**
-     * This method produces concatenated array, that consist from tensors, fetched from source array, against some dimension and specified indexes
-     *
-     * @param source source tensor
-     * @param sourceDimension dimension of source tensor
-     * @param indexes indexes from source array
-     * @return result array
-     */
-    public static INDArray pullRows(INDArray source, int sourceDimension, @NonNull int... indexes) {
-        return pullRows(source, sourceDimension, indexes, Nd4j.order());
-    }
-
-    /**
-     * This method produces concatenated array,
-     * that consist from tensors,
-     * fetched from source array,
-     * against some dimension and specified indexes
-     *
-     * @param source source tensor
-     * @param sourceDimension dimension of source tensor
-     * @param indexes indexes from source array
-     * @return concatenated array
-     */
-    @SuppressWarnings("Duplicates")
-    public static INDArray pullRows(INDArray source, int sourceDimension, int[] indexes, char order) {
-        if (sourceDimension >= source.rank())
-            throw new IllegalStateException("Source dimension can't be higher the rank of source tensor");
-
-        if (indexes == null || indexes.length == 0)
-            throw new IllegalStateException("Indexes shouldn't be empty");
-
-        if (order != 'c' && order != 'f' && order != 'a')
-            throw new IllegalStateException("Unknown order being passed in [" + order + "]");
-
-        for (int idx : indexes) {
-            if (idx < 0 || idx >= source.shape()[source.rank() - sourceDimension - 1]) {
-                throw new IllegalStateException("Index can't be < 0 and >= " + source.shape()[source.rank() - sourceDimension - 1]);
-            }
-        }
-
-        Preconditions.checkArgument(source.rank() > 1, "pullRows() can't operate on 0D/1D arrays");
-        return INSTANCE.pullRows(source, sourceDimension, indexes, order);
-    }
-
-    /**
-     * This method produces concatenated array, that consist from tensors, fetched from source array, against some
-     * dimension and specified indexes.
-     * The concatenated arrays are placed in the specified array.
-     *
-     * @param source source tensor
-     * @param destination Destination tensor (result will be placed here)
-     * @param sourceDimension dimension of source tensor
-     * @param indexes indexes from source array
-     * @return Destination array with specified tensors
-     */
-    @SuppressWarnings("Duplicates")
-    public static INDArray pullRows(INDArray source, INDArray destination, int sourceDimension, @NonNull int... indexes){
-        if (sourceDimension >= source.rank())
-            throw new IllegalStateException("Source dimension can't be higher the rank of source tensor");
-
-        if (indexes == null || indexes.length == 0)
-            throw new IllegalStateException("Indexes shouldn't be empty");
-
-        for (int idx : indexes) {
-            if (idx < 0 || idx >= source.shape()[source.rank() - sourceDimension - 1]) {
-                throw new IllegalStateException(
-                        "Index can't be < 0 and >= " + source.shape()[source.rank() - sourceDimension - 1]);
-            }
-        }
-
-        Preconditions.checkArgument(source.rank() > 1, "pullRows() can't operate on 0D/1D arrays");
-
-        return INSTANCE.pullRows(source, destination, sourceDimension, indexes);
-    }
-
-    /**
-     * Stack a set of N SDVariables of rank X into one rank X+1 variable.
-     * If inputs have shape [a,b,c] then output has shape:<br>
-     * axis = 0: [N,a,b,c]<br>
-     * axis = 1: [a,N,b,c]<br>
-     * axis = 2: [a,b,N,c]<br>
-     * axis = 3: [a,b,c,N]<br>
-     *
-     * @param axis   Axis to stack on
-     * @param values Input variables to stack. Must have the same shape for all inputs
-     * @return Output array
-     * @see #concat(int, INDArray...)
-     */
-    @SuppressWarnings("ConstantConditions")
-    public static INDArray stack(int axis, @NonNull INDArray... values){
-        Preconditions.checkArgument(values != null && values.length > 0, "No inputs: %s", (Object[]) values);
-        Preconditions.checkState(axis >= -(values[0].rank()+1) && axis < values[0].rank()+1, "Invalid axis: must be between " +
-                        "%s (inclusive) and %s (exclusive) for rank %s input, got %s", -(values[0].rank()+1), values[0].rank()+1,
-                values[0].rank(), axis);
-
-        Stack stack = new Stack(values, null, axis);
-        INDArray[] outputArrays = Nd4j.getExecutioner().allocateOutputArrays(stack);
-        stack.addOutputArgument(outputArrays);
-        Nd4j.getExecutioner().execAndReturn(stack);
-        return outputArrays[0];
-    }
-
-    /**
-     * Concatneate ndarrays along a dimension
-     *
-     * @param dimension the dimension to concatenate along
-     * @param toConcat  the ndarrays to concat
-     * @return the merged ndarrays with an output shape of
-     * the ndarray shapes save the dimension shape specified
-     * which is then the sum of the sizes along that dimension
-     */
-    public static INDArray concat(int dimension, @NonNull INDArray... toConcat) {
-        if(dimension < 0) {
-            dimension += toConcat[0].rank();
-        }
-
-        return INSTANCE.concat(dimension, toConcat);
-    }
-
-    /**
-     * Concatneate ndarrays along a dimension
-     *
-     * PLEASE NOTE: This method is special for GPU backend, it works on HOST side only.
-     *
-     * @param dimension dimension
-     * @param toConcat arrayts to concatenate
-     * @return concatenated arrays.
-     */
-    public static INDArray specialConcat(int dimension, @NonNull INDArray... toConcat) {
-        return INSTANCE.specialConcat(dimension, toConcat);
-    }
-
-    /**
-     * Create an ndarray of zeros
-     *
-     * @param shape the shape of the array
-     * @return an ndarray with ones filled in
-     */
-    public static INDArray zeros(int[] shape, char order) {
-        checkShapeValues(shape);
-        return INSTANCE.create(shape, order);
-    }
-
-    /**
-     * See {@link #zeros(int[] , char)}
-     */
-    public static INDArray zeros(long[] shape, char order) {
-        checkShapeValues(shape);
-        return  INSTANCE.create(shape, order);
-    }
-
-    /**
-     * Create an ndarray of zeros
-     *
-     * @param shape the shape of the array
-     * @return an ndarray with ones filled in
-     */
-    public static INDArray zeros(@NonNull int... shape) {
-        return Nd4j.create(shape);
-    }
-
-
-    /**
-     * Create an ndarray of zeros
-     *
-     * @param shape the shape of the array
-     * @return an ndarray with ones filled in
-     */
-    public static INDArray zeros(@NonNull long... shape) {
-        return Nd4j.create(shape);
-    }
-
-    /**
-     * Create an ndarray of ones
-     *
-     * @param shape the shape of the array
-     * @return an ndarray with ones filled in
-     */
-    public static INDArray ones(@NonNull int... shape) {
-        return (shape.length == 0) ? Nd4j.scalar(dataType(), 1.0) : INSTANCE.ones(shape);
-    }
-
-
-    /**
-     * See {@link #ones(int... shape)}
-     */
-    public static INDArray ones(@NonNull long... shape) {
-        if(shape.length == 0)
-            return Nd4j.scalar(dataType(), 1.0);
-        checkShapeValues(shape);
-        return INSTANCE.ones(shape);
-    }
-
-    /**
-     * Create a scalar ndarray with the specified value
-     *
-     * @param value the value to initialize the scalar with
-     * @return the created ndarray
-     */
-    public static INDArray scalar(Number value) {
-        return INSTANCE.scalar(value);
-    }
-
-    /**
-     * Create a scalar ndarray with the specified value and datatype
-     *
-     * @param value the value to initialize the scalar with
-     * @return the created ndarray
-     */
-    public static INDArray scalar(DataType dataType, Number value) {
-        val ws = Nd4j.getMemoryManager().getCurrentWorkspace();
-
-        switch (dataType) {
-            case DOUBLE:
-                return INSTANCE.create(new double[] {value.doubleValue()}, new long[] {}, new long[] {}, dataType, ws);
-            case FLOAT:
-            case BFLOAT16:
-            case HALF:
-                return INSTANCE.create(new float[] {value.floatValue()}, new long[] {}, new long[] {}, dataType, ws);
-            case UINT32:
-            case INT:
-                return INSTANCE.create(new int[] {value.intValue()}, new long[] {}, new long[] {}, dataType, ws);
-            case UINT64:
-            case LONG:
-                return INSTANCE.create(new long[] {value.longValue()}, new long[] {}, new long[] {}, dataType, ws);
-            case UINT16:
-            case SHORT:
-                return INSTANCE.create(new short[] {value.shortValue()}, new long[] {}, new long[] {}, dataType, ws);
-            case BYTE:
-                return INSTANCE.create(new byte[] {value.byteValue()}, new long[] {}, new long[] {}, dataType, ws);
-            case UBYTE:
-                return INSTANCE.create(new short[] {value.shortValue()}, new long[] {}, new long[] {}, dataType, ws);
-            case BOOL:
-                return INSTANCE.create(new byte[] {value.byteValue()}, new long[] {}, new long[] {}, dataType, ws);
-
-            default:
-                throw new UnsupportedOperationException("Unsupported data type used: " + dataType + " only numerical data types supported for this method.");
-        }
-    }
-
-    /**
-     * Create a scalar nd array with the specified value
-     *
-     * @param value the value of the scalar
-     * @return the scalar nd array
-     */
-    public static INDArray scalar(double value) {
-        return scalar(DataType.DOUBLE, value);
-    }
-
-    /**
-     * Create a scalar NDArray with the specified value and FLOAT datatype
-     *
-     * @param value the value of the scalar
-     * @return the scalar nd array
-     */
-    public static INDArray scalar(float value) {
-        return scalar(DataType.FLOAT, value);
-    }
-
-    /**
-     * Create a scalar NDArray with the specified value and BOOLEAN datatype
-     *
-     * @param value the value of the scalar
-     * @return the scalar nd array
-     */
-    public static INDArray scalar(boolean value) {
-        return scalar(DataType.BOOL, value ? 1 : 0);
-    }
-
-    /**
-     * Create a scalar NDArray with the specified value and INT datatype
-     *
-     * @param value the value of the scalar
-     * @return the scalar nd array
-     */
-    public static INDArray scalar(int value) {
-        return scalar(DataType.INT, value);
-    }
-
-    /**
-     * Create a scalar NDArray with the specified value and LONG datatype
-     *
-     * @param value the value of the scalar
-     * @return the scalar nd array
-     */
-    public static INDArray scalar(long value) {
-        return scalar(DataType.LONG, value);
-    }
-
-    /**
-     * Get the strides for the given order and shape
-     *
-     * @param shape the shape of the array
-     * @param order the order to getScalar the strides for
-     * @return the strides for the given shape and order
-     */
-    public static int[] getStrides(int[] shape, char order) {
-        if (order == NDArrayFactory.FORTRAN)
-            return ArrayUtil.calcStridesFortran(shape);
-        return ArrayUtil.calcStrides(shape);
-    }
-
-    public static long[] getStrides(long[] shape, char order) {
-        if (order == NDArrayFactory.FORTRAN)
-            return ArrayUtil.calcStridesFortran(shape);
-        return ArrayUtil.calcStrides(shape);
-    }
-
-    /**
-     * Get the strides based on the shape
-     * and NDArrays.order()
-     *
-     * @param shape the shape of the array
-     * @return the strides for the given shape
-     * and order specified by NDArrays.order()
-     */
-    public static int[] getStrides(@NonNull int... shape) {
-        return getStrides(shape, Nd4j.order());
-    }
-
-    /**
-     * Get the strides based on the shape
-     * and NDArrays.order()
-     *
-     * @param shape the shape of the array
-     * @return the strides for the given shape
-     * and order specified by NDArrays.order()
-     */
-    public static long[] getStrides(@NonNull long... shape) {
-        return getStrides(shape, Nd4j.order());
-    }
-
-    /**
-     * An alias for repmat
-     *
-     * @param tile   the ndarray to tile
-     * @param repeat the shape to repeat
-     * @return the tiled ndarray
-     */
-    public static INDArray tile(INDArray tile, @NonNull int... repeat) {
-        return Nd4j.exec(new Tile(new INDArray[]{tile}, new INDArray[]{}, repeat))[0];
-    }
-
-    /**
-     * Initializes nd4j
-     */
-    private synchronized void initContext() {
-        try {
-            defaultFloatingPointDataType = new AtomicReference<>();
-            defaultFloatingPointDataType.set(DataType.FLOAT);
-            Nd4jBackend backend = Nd4jBackend.load();
-            initWithBackend(backend);
-        } catch (NoAvailableBackendException e) {
-            throw new RuntimeException(e);
-        }
-    }
-
-    /**
-     * Initialize with the specific backend
-     * @param backend the backend to initialize with
-     */
-    @SuppressWarnings({"unchecked", "Duplicates"})
-    public void initWithBackend(Nd4jBackend backend) {
-        VersionCheck.checkVersions();
-
-        try {
-            if (System.getProperties().getProperty("backends") != null
-                    && !System.getProperties().getProperty("backends").contains(backend.getClass().getName())) {
-                return;
-            }
-
-            if (!isSupportedPlatform()) {
-                showAttractiveMessage(getMessageForUnsupportedPlatform());
-                return;
-            }
-
-            Nd4j.backend = backend;
-            updateNd4jContext();
-            props = Nd4jContext.getInstance().getConf();
-            PropertyParser pp = new PropertyParser(props);
-
-            String otherDtype = pp.toString(ND4JSystemProperties.DTYPE);
-            dtype = otherDtype.equalsIgnoreCase("float") ? DataType.FLOAT
-                    : otherDtype.equalsIgnoreCase("half") ? DataType.HALF : DataType.DOUBLE;
-
-            if (dtype == DataType.HALF && backend.getClass().getName().equals("CpuBackend")) {
-                showAttractiveMessage(getMessageForNativeHalfPrecision());
-            }
-
-            if (Nd4j.dataType() != dtype){
-                DataTypeUtil.setDTypeForContext(dtype);
-            }
-
-            compressDebug = pp.toBoolean(COMPRESSION_DEBUG);
-            char ORDER = pp.toChar(ORDER_KEY, NDArrayFactory.C);
-
-            Class<? extends BasicAffinityManager> affinityManagerClazz = ND4JClassLoading
-                    .loadClassByName(pp.toString(AFFINITY_MANAGER));
-            affinityManager = affinityManagerClazz.newInstance();
-            Class<? extends NDArrayFactory> ndArrayFactoryClazz = ND4JClassLoading
-                    .loadClassByName(pp.toString(NDARRAY_FACTORY_CLASS));
-            Class<? extends ConvolutionInstance> convolutionInstanceClazz = ND4JClassLoading
-                    .loadClassByName(pp.toString(CONVOLUTION_OPS, DefaultConvolutionInstance.class.getName()));
-            String defaultName = pp.toString(DATA_BUFFER_OPS, "org.nd4j.linalg.cpu.nativecpu.buffer.DefaultDataBufferFactory");
-            Class<? extends DataBufferFactory> dataBufferFactoryClazz = ND4JClassLoading
-                    .loadClassByName(pp.toString(DATA_BUFFER_OPS, defaultName));
-            Class<? extends BaseShapeInfoProvider> shapeInfoProviderClazz = ND4JClassLoading
-                    .loadClassByName(pp.toString(SHAPEINFO_PROVIDER));
-
-            Class<? extends BasicConstantHandler> constantProviderClazz = ND4JClassLoading
-                    .loadClassByName(pp.toString(CONSTANT_PROVIDER));
-
-            Class<? extends BasicMemoryManager> memoryManagerClazz = ND4JClassLoading
-                    .loadClassByName(pp.toString(MEMORY_MANAGER));
-
-            allowsOrder = backend.allowsOrder();
-            String rand = pp.toString(RANDOM_PROVIDER, DefaultRandom.class.getName());
-            Class<? extends org.nd4j.linalg.api.rng.Random> randomClazz = ND4JClassLoading.loadClassByName(rand);
-            randomFactory = new RandomFactory(randomClazz);
-
-            Class<? extends MemoryWorkspaceManager> workspaceManagerClazz = ND4JClassLoading
-                    .loadClassByName(pp.toString(WORKSPACE_MANAGER));
-
-            Class<? extends BlasWrapper> blasWrapperClazz = ND4JClassLoading.loadClassByName(pp.toString(BLAS_OPS));
-            String clazzName = pp.toString(DISTRIBUTION, DefaultDistributionFactory.class.getName());
-            Class<? extends DistributionFactory> distributionFactoryClazz = ND4JClassLoading.loadClassByName(clazzName);
-
-
-            memoryManager = memoryManagerClazz.newInstance();
-            constantHandler = constantProviderClazz.newInstance();
-            shapeInfoProvider = shapeInfoProviderClazz.newInstance();
-            workspaceManager = workspaceManagerClazz.newInstance();
-
-            Class<? extends OpExecutioner> opExecutionerClazz = ND4JClassLoading
-                    .loadClassByName(pp.toString(OP_EXECUTIONER, DefaultOpExecutioner.class.getName()));
-
-            OP_EXECUTIONER_INSTANCE = opExecutionerClazz.newInstance();
-            Constructor c2 = ndArrayFactoryClazz.getConstructor(DataType.class, char.class);
-            INSTANCE = (NDArrayFactory) c2.newInstance(dtype, ORDER);
-            CONVOLUTION_INSTANCE = convolutionInstanceClazz.newInstance();
-            BLAS_WRAPPER_INSTANCE = blasWrapperClazz.newInstance();
-            DATA_BUFFER_FACTORY_INSTANCE = dataBufferFactoryClazz.newInstance();
-
-            DISTRIBUTION_FACTORY = distributionFactoryClazz.newInstance();
-
-            if (isFallback()) {
-                fallbackMode.set(true);
-                showAttractiveMessage(getMessageForFallback());
-            } else {
-                fallbackMode.set(false);
-            }
-
-            String logInitProperty = System.getProperty(ND4JSystemProperties.LOG_INITIALIZATION, "true");
-            if(Boolean.parseBoolean(logInitProperty)) {
-                OP_EXECUTIONER_INSTANCE.printEnvironmentInformation();
-            }
-
-            val actions = ND4JClassLoading.loadService(EnvironmentalAction.class);
-            val mappedActions = new HashMap<String, EnvironmentalAction>();
-            for (val a: actions) {
-                if (!mappedActions.containsKey(a.targetVariable()))
-                    mappedActions.put(a.targetVariable(), a);
-            }
-
-            for (val e: mappedActions.keySet()) {
-                val action = mappedActions.get(e);
-                val value = System.getenv(e);
-                if (value != null) {
-                    try {
-                        action.process(value);
-                    } catch (Exception e2) {
-                        logger.info("Failed to process env variable [" + e + "], got exception: " + e2.toString());
-                    }
-                }
-            }
-
-            backend.logBackendInit();
-        } catch (Exception e) {
-            throw new RuntimeException(e);
-        }
-
-    }
-
-    private static boolean isSupportedPlatform() {
-        return (System.getProperty("java.vm.name").equalsIgnoreCase("Dalvik")
-                || System.getProperty("os.arch").toLowerCase().startsWith("arm")
-                || System.getProperty("sun.arch.data.model").equals("64"));
-    }
-
-    private static void showAttractiveMessage(String... strings) {
-        System.out.println(attract(strings));
-    }
-
-    private static String attract(String... strings) {
-        String delimiter = "!!!!!!!!!!!!!!!!!!!!!!!!!!!!!!!!!!!!!!!!!!!!!!!!!!!!!!!!!!!!!!!!!!!!!!!!!!!!!!!!!!!!!";
-        String shift = "                 ";
-        StringBuilder sb = new StringBuilder().append(delimiter).append("\n").append("\n");
-        for (String s : strings) {
-            sb.append(shift).append(s).append("\n");
-        }
-        sb.append("\n").append(delimiter).append("\n");
-        return sb.toString();
-    }
-
-    private static String[] getMessageForUnsupportedPlatform() {
-        return new String[] {"Unfortunately you can't use DL4j/ND4j on 32-bit x86 JVM",
-                "Please, consider running this on 64-bit JVM instead"};
-    }
-
-    private static String[] getMessageForFallback() {
-        return new String[] {"ND4J_FALLBACK environment variable is detected!", "Performance will be slightly reduced"};
-    }
-
-    private String[] getMessageForNativeHalfPrecision() {
-        return new String[] {"Half-precision data opType isn't support for nd4j-native",
-                "Please, consider using FLOAT or DOUBLE data opType instead"};
-    }
-
-    private void updateNd4jContext() throws IOException {
-        try (InputStream is = backend.getConfigurationResource().getInputStream()) {
-            Nd4jContext.getInstance().updateProperties(is);
-        }
-    }
-
-    private boolean isFallback() {
-        String fallback = System.getenv(ND4JEnvironmentVars.ND4J_FALLBACK);
-        if (fallback == null) {
-            return false;
-        }
-        return (fallback.equalsIgnoreCase("true") || fallback.equalsIgnoreCase("1"));
-    }
-
-    /**
-     *
-     * @return Shape info provider
-     */
-    public static ShapeInfoProvider getShapeInfoProvider() {
-        return shapeInfoProvider;
-    }
-
-    /**
-     *
-     * @return constant handler
-     */
-    public static ConstantHandler getConstantHandler() {
-        return constantHandler;
-    }
-
-    /**
-     *
-     * @return affinity manager
-     */
-    public static AffinityManager getAffinityManager() {
-        return affinityManager;
-    }
-
-    /**
-     *
-     * @return NDArrayFactory
-     */
-    public static NDArrayFactory getNDArrayFactory() {
-        return INSTANCE;
-    }
-
-    /**
-     * This method returns BasicNDArrayCompressor instance,
-     * suitable for NDArray compression/decompression
-     * at runtime
-     *
-     * @return BasicNDArrayCompressor instance
-     */
-    public static BasicNDArrayCompressor getCompressor() {
-        return BasicNDArrayCompressor.getInstance();
-    }
-
-    /**
-     * This method returns backend-specific MemoryManager implementation, for low-level memory management
-     * @return MemoryManager
-     */
-    public static MemoryManager getMemoryManager() {
-        return memoryManager;
-    }
-
-    /**
-     * This method returns sizeOf(currentDataType), in bytes
-     *
-     * @return number of bytes per element
-     * @deprecated Use DataType.width()
-     */
-    @Deprecated
-    public static int sizeOfDataType() {
-        return sizeOfDataType(Nd4j.dataType());
-    }
-
-    /**
-     * This method returns size of element for specified dataType, in bytes
-     *
-     * @param dtype number of bytes per element
-     * @return element size
-     */
-    public static int sizeOfDataType(DataType dtype) {
-        switch (dtype) {
-            case BYTE:
-            case BOOL:
-            case UBYTE:
-                return 1;
-            case UINT16:
-            case SHORT:
-            case BFLOAT16:
-            case HALF:
-                return 2;
-            case UINT32:
-            case FLOAT:
-            case INT:
-                return 4;
-            case UINT64:
-            case LONG:
-            case DOUBLE:
-                return 8;
-            default:
-                throw new ND4JIllegalStateException("Unsupported data type: [" + dtype +"]" );
-        }
-    }
-
-    /**
-     * This method enables fallback to safe-mode for specific operations. Use of this method will reduce performance.
-     * Currently supported operations are:
-     *  1) CPU GEMM
-     *
-     * PLEASE NOTE: Do not use this method, unless you have too.
-     *
-     * @param reallyEnable fallback mode
-     */
-    public static void enableFallbackMode(boolean reallyEnable) {
-        fallbackMode.set(reallyEnable);
-    }
-
-    /**
-     * This method checks, if fallback mode was enabled.
-     *
-     * @return fallback mode
-     */
-    @SuppressWarnings("BooleanMethodIsAlwaysInverted")
-    public static boolean isFallbackModeEnabled() {
-        return fallbackMode.get();
-    }
-
-    /**
-     * This method returns WorkspaceManager implementation to be used within this JVM process
-     *
-     * @return WorkspaceManager
-     */
-    public static MemoryWorkspaceManager getWorkspaceManager() {
-        return workspaceManager;
-    }
-
-    /**
-     * This method stacks vertically examples with the same shape, increasing result dimensionality.
-     * I.e. if you provide bunch of 3D tensors, output will be 4D tensor. Alignment is always applied to axis 0.
-     *
-     * @param arrays arrays to stack
-     * @return stacked arrays
-     */
-    public static INDArray pile(@NonNull INDArray... arrays) {
-        // if we have vectors as input, it's just vstack use case
-
-        long[] shape = arrays[0].shape();
-        //noinspection deprecation
-        long[] newShape = ArrayUtils.add(shape, 0, 1);
-
-        List<INDArray> reshaped = new ArrayList<>();
-        for(INDArray array: arrays) {
-            reshaped.add(array.reshape(array.ordering(), newShape));
-        }
-
-        return Nd4j.vstack(reshaped);
-    }
-
-    /**
-     * This method stacks vertically examples with the same shape, increasing result dimensionality. I.e. if you provide bunch of 3D tensors, output will be 4D tensor. Alignment is always applied to axis 0.
-     *
-     * @param arrays arrays to stack
-     * @return stacked array
-     */
-    public static INDArray pile(@NonNull Collection<INDArray> arrays) {
-        return pile(arrays.toArray(new INDArray[0]));
-    }
-
-    /**
-     * This method does the opposite to pile/vstack/hstack - it returns independent TAD copies along given dimensions
-     *
-     * @param tensor Array to tear
-     * @param dimensions dimensions
-     * @return Array copies
-     */
-    public static INDArray[] tear(INDArray tensor, @NonNull int... dimensions) {
-        if (dimensions.length >= tensor.rank())
-            throw new ND4JIllegalStateException("Target dimensions number should be less tensor rank");
-
-        for (int dimension : dimensions)
-            if (dimension < 0) throw new ND4JIllegalStateException("Target dimensions can't have negative values");
-
-        return factory().tear(tensor, dimensions);
-    }
-
-    /**
-     *   Upper triangle of an array.
-
-
-     Referenced from the numpy docs:
-
-     Return a copy of a matrix with the elements below the `k`-th diagonal
-     zeroed.
-
-     Please refer to the documentation for `tril` for further details.
-
-     See Also
-     --------
-     tril : lower triangle of an array
-
-     Examples
-     --------
-     >>> np.triu([[1,2,3],[4,5,6],[7,8,9],[10,11,12]], -1)
-     array([[ 1,  2,  3],
-     [ 4,  5,  6],
-     [ 0,  8,  9],
-     [ 0,  0, 12]])
-
-     """
-     m = asanyarray(m)
-     mask = tri(*m.shape[-2:], k=k-1, dtype=bool)
-
-     return where(mask, zeros(1, m.dtype), m)
-
-     * @param m source array
-     * @param k to zero below the k-th diagonal
-     * @return copy with elements  below the `k`-th diagonal zeroed.
-     */
-    public static INDArray triu(INDArray m,int k) {
-
-        /*
-         * Find a way to apply choose with an existing condition array.
-         * (This appears to be the select op in libnd4j)
-         */
-        INDArray result = Nd4j.createUninitialized(m.shape());
-
-        val op = DynamicCustomOp.builder("triu")
-                .addInputs(m)
-                .addOutputs(result)
-                .addIntegerArguments(k)
-                .build();
-
-        Nd4j.getExecutioner().execAndReturn(op);
-        return result;
-    }
-
-    /**
-     * See {@link #tri(int,int,int)} with m = n, k=0.
-     */
-    public static INDArray tri(int n) {
-        return tri(n,n,0);
-    }
-
-    /**
-     * See {@link #tri(int,int,int)} with m = n.
-     */
-    public static INDArray tri(int n,int k) {
-        return tri(n,n,k);
-    }
-
-    /**
-     * Like the scipy function tri.
-     * From the scipy documentation:
-     *  An array with ones at and below the given diagonal and zeros elsewhere.
-     * @param n number of rows in the array
-     * @param m number of columns in the array ( can be just equal to n)
-     * @param k    The sub-diagonal at and below which the array is filled.
-    `k` = 0 is the main diagonal, while `k` < 0 is below it,
-    and `k` > 0 is above.  The default is 0.
-     * @return array with ones at and below the given diagonal and zeros elsewhere
-     */
-    public static INDArray tri(int n,int m,int k) {
-        INDArray ret = Nd4j.createUninitialized(n, m);
-        val op = DynamicCustomOp.builder("tri")
-                .addIntegerArguments(n, m, k)
-                .addOutputs(ret)
-                .build();
-
-        Nd4j.getExecutioner().execAndReturn(op);
-        return ret;
-    }
-
-    /**
-     * Similar to numpy.where operation.
-     * Supports two modes of operation:<br>
-     * (a) condition array only is provided: returns N 1d arrays of the indices where "condition" values are non-zero.
-     * Specifically, each output out has shape [numNonZero(condition)], such that in[out[0], ..., out[n-1]] is non-zero<br>
-     * (b) all 3 arrays are provided: returns {@code out[i] = (condition[i] != 0 ? x[i] : y[i])}<br>
-     * @param condition Condition array
-     * @param x         X array. If null, y must be null also.
-     * @param y         Y array. If null, x must be null also
-     * @return Either the indices where condition is non-zero (if x and y are null), or values from x/y depending on
-     * value of condition
-     */
-    public static INDArray[] where(INDArray condition, INDArray x, INDArray y){
-        Preconditions.checkState((x == null && y == null) || (x != null && y != null), "Both X and Y must be" +
-                "null, or neither must be null");
-        DynamicCustomOp.DynamicCustomOpsBuilder op = DynamicCustomOp.builder("where_np");
-        List<LongShapeDescriptor> outShapes;
-        if(x == null){
-            //First case: condition only...
-            op.addInputs(condition);
-        } else {
-            if(!x.equalShapes(y) || !x.equalShapes(condition)){
-                //noinspection ConstantConditions
-                Preconditions.throwStateEx("Shapes must be equal: condition=%s, x=%s, y=%s", condition.shape(), x.shape(), y.shape());
-            }
-            op.addInputs(condition, x, y);
-        }
-        DynamicCustomOp o = op.build();
-        outShapes = Nd4j.getExecutioner().calculateOutputShape(o);
-        INDArray[] outputs = new INDArray[outShapes.size()];
-
-        if(x == null && (outShapes.get(0) == null || outShapes.get(0).getShape().length == 0 || outShapes.get(0).getShape()[0] == 0)){
-            //Empty: no conditions match
-            for( int i=0; i<outputs.length; i++ ){
-                outputs[i]  = Nd4j.empty();
-            }
-            return outputs;
-        }
-
-        for(int i=0; i<outputs.length; i++){
-            outputs[i] = Nd4j.create(outShapes.get(i), false);
-        }
-        op.addOutputs(outputs);
-
-        Nd4j.getExecutioner().execAndReturn(op.build());
-        return outputs;
-    }
-
-
-    /**
-     * Write an {@link INDArray} to a {@link File} in Numpy .npy format, which can then be loaded with numpy.load
-     * @param arr the array to write in Numpy .npy format
-     * @param file the file to write to
-     * @throws IOException if an error occurs when writing the file
-     */
-    @SuppressWarnings("WeakerAccess")
-    public static void writeAsNumpy(INDArray arr, File file) throws IOException {
-        writeAsNumpy(arr, new FileOutputStream(file));
-    }
-
-
-    /**
-     * Converts an {@link INDArray} to a numpy struct.
-     * @param arr the array to convert
-     * @return a pointer to the numpy struct
-     */
-    @SuppressWarnings("WeakerAccess")
-    public static Pointer convertToNumpy(INDArray arr)  {
-        return INSTANCE.convertToNumpy(arr);
-    }
-
-
-    /**
-     * Writes an array to an output stream
-     * @param arr the array to write
-     * @param writeTo the output stream to write to
-     */
-    @SuppressWarnings("WeakerAccess")
-    public static void writeAsNumpy(INDArray arr, OutputStream writeTo) throws IOException {
-        try(BufferedOutputStream bufferedOutputStream = new BufferedOutputStream(writeTo)) {
-            Pointer asNumpy = convertToNumpy(arr);
-            WritableByteChannel channel = Channels.newChannel(bufferedOutputStream);
-
-            int written = channel.write(asNumpy.asByteBuffer());
-            if(written != asNumpy.capacity()) {
-                throw new IllegalStateException("Not all bytes were written! Original capacity " + asNumpy.capacity() + " but wrote " + written);
-            }
-
-            bufferedOutputStream.flush();
-        }
-    }
-
-
-    /**
-     * Create from an in memory numpy pointer
-     *
-     * @param pointer the pointer to the
-     *                numpy array
-     * @return an ndarray created from the in memory
-     * numpy pointer
-     */
-    @SuppressWarnings("WeakerAccess")
-    public static INDArray createFromNpyPointer(Pointer pointer) {
-        return INSTANCE.createFromNpyPointer(pointer);
-    }
-
-    /**
-     * Create an INDArray from a given Numpy .npy file.
-     *
-     * @param path Path to the .npy file to read
-     * @return the created ndarray
-     */
-    public static INDArray readNpy(@NonNull String path){
-        return readNpy(new File(path));
-    }
-
-    /**
-     * Create an INDArray from a given Numpy .npy file.
-     *
-     * @param file the file to create the ndarray from
-     * @return the created ndarray
-     */
-    public static INDArray readNpy(@NonNull File file){
-        return createFromNpyFile(file);
-    }
-
-    /**
-     * Create an INDArray from a given Numpy .npy file.
-     *
-     * @param file the file to create the ndarray from
-     * @return the created ndarray
-     */
-    public static INDArray createFromNpyFile(@NonNull File file) {
-        if (!file.exists())
-            throw new IllegalArgumentException("File [" + file.getAbsolutePath() + "] doesn't exist");
-
-        return INSTANCE.createFromNpyFile(file);
-    }
-
-    public static Map<String, INDArray> createFromNpzFile(File file) throws Exception{
-        return INSTANCE.createFromNpzFile(file);
-    }
-
-    /**
-     * Create a numpy array based on the passed in input stream
-     * @param is the input stream to read
-     * @return the loaded ndarray
-     */
-    @SuppressWarnings("unused")
-    public static INDArray createNpyFromInputStream(@NonNull InputStream is) throws IOException {
-        byte[] content = IOUtils.toByteArray(is);
-        return createNpyFromByteArray(content);
-    }
-
-
-    /**
-     * Create an {@link INDArray} from the given numpy input.<br>
-     * The numpy input follows the format:
-     * https://docs.scipy.org/doc/numpy-1.14.0/neps/npy-format.html
-     *
-     * @param input the input byte array with the npy format
-     * @return the equivalent {@link INDArray}
-     */
-    public static INDArray createNpyFromByteArray(@NonNull byte[] input) {
-        ByteBuffer byteBuffer = ByteBuffer.allocateDirect(input.length);
-        byteBuffer.put(input);
-        ((Buffer) byteBuffer).rewind();
-        Pointer pointer = new Pointer(byteBuffer);
-        return createFromNpyPointer(pointer);
-    }
-
-    /**
-     * Converts an {@link INDArray} to a byte array
-     * @param input the input array
-     * @return the {@link INDArray} as a byte array
-     * with the numpy format.
-     * For more on the format, see: https://docs.scipy.org/doc/numpy-1.14.0/neps/npy-format.html
-     */
-    public static byte[] toNpyByteArray(INDArray input) {
-        try {
-            ByteArrayOutputStream byteArrayOutputStream = new ByteArrayOutputStream();
-            writeAsNumpy(input, byteArrayOutputStream);
-            return byteArrayOutputStream.toByteArray();
-        } catch (IOException e){
-            //Should never happen
-            throw new RuntimeException(e);
-        }
-    }
-
-
-    /**
-     * Create an {@link INDArray} from a flatbuffers {@link FlatArray}
-     * @param array the array to create the {@link INDArray} from
-     * @return the created {@link INDArray}
-     */
-    public static INDArray createFromFlatArray(FlatArray array) {
-        val dtype = array.dtype();
-        val order = array.byteOrder();
-        val rank = (int) array.shape(0);
-        val shapeInfo = new long[Shape.shapeInfoLength(rank)];
-        for (int e = 0; e < shapeInfo.length; e++)
-            shapeInfo[e] = array.shape(e);
-
-        val shapeOf = Shape.shapeOf(shapeInfo);
-        DataType _dtype = FlatBuffersMapper.getDataTypeFromByte(dtype);
-        if (Shape.isEmpty(shapeInfo)) {
-            if(Shape.rank(shapeInfo) == 0) {
-                return Nd4j.empty();
-            } else {
-                return Nd4j.create(_dtype, shapeOf);
-            }
-        }
-
-        char ordering = shapeInfo[shapeInfo.length - 1] == 99 ? 'c' : 'f';
-
-
-        val stridesOf = Shape.stridesOf(shapeInfo);
-
-
-        val _order = FlatBuffersMapper.getOrderFromByte(order);
-        val prod = rank > 0 ? ArrayUtil.prod(shapeOf) : 1;
-
-        val bb = array.bufferAsByteBuffer();
-        switch (_dtype) {
-            case DOUBLE: {
-                val doubles = new double[prod];
-                val db = bb.order(_order).asDoubleBuffer();
-                for (int e = 0; e < prod; e++)
-                    doubles[e] = db.get(e);
-
-                return Nd4j.create(doubles, shapeOf, stridesOf, ordering, DataType.DOUBLE);
-            }
-            case FLOAT: {
-                val doubles = new float[prod];
-                val fb = bb.order(_order).asFloatBuffer();
-                for (int e = 0; e < prod; e++)
-                    doubles[e] = fb.get(e);
-
-                return Nd4j.create(doubles, shapeOf, stridesOf, ordering, DataType.FLOAT);
-            }
-            case HALF: {
-                val doubles = new float[prod];
-                val sb = bb.order(_order).asShortBuffer();
-                for (int e = 0; e < prod; e++)
-                    doubles[e] = HalfIndexer.toFloat((int) sb.get(e));
-
-                return Nd4j.create(doubles, shapeOf, stridesOf, ordering, DataType.HALF);
-            }
-            case INT: {
-                val doubles = new int[prod];
-                val sb = bb.order(_order).asIntBuffer();
-                for (int e = 0; e < prod; e++)
-                    doubles[e] = sb.get(e);
-
-                return Nd4j.create(doubles, shapeOf, stridesOf, ordering, DataType.INT);
-            }
-            case LONG: {
-                val doubles = new long[prod];
-                val sb = bb.order(_order).asLongBuffer();
-                for (int e = 0; e < prod; e++)
-                    doubles[e] = sb.get(e);
-
-                return Nd4j.create(doubles, shapeOf, stridesOf, ordering, DataType.LONG);
-            }
-            case SHORT: {
-                val doubles = new short[prod];
-                val sb = bb.order(_order).asShortBuffer();
-                for (int e = 0; e < prod; e++)
-                    doubles[e] = sb.get(e);
-
-                return Nd4j.create(doubles, shapeOf, stridesOf, ordering, DataType.SHORT);
-            }
-            case BYTE: {
-                val bytes = new byte[prod];
-                val sb = bb.order(_order).asReadOnlyBuffer();
-                for (int e = 0; e < prod; e++)
-                    bytes[e] = sb.get(e + sb.position());
-
-                return Nd4j.create(bytes, shapeOf, stridesOf, ordering, DataType.BYTE);
-            }
-            case BOOL: {
-                val doubles = new boolean[prod];
-                val sb = bb.order(_order).asReadOnlyBuffer();
-                for (int e = 0; e < prod; e++)
-                    doubles[e] = sb.get(e + sb.position()) == 1;
-
-                return Nd4j.create(doubles, shapeOf, stridesOf, ordering, DataType.BOOL);
-            }
-            case UTF8: {
-                try {
-                    val sb = bb.order(_order);
-                    val pos = sb.position();
-                    val arr = new byte[sb.limit() - pos];
-
-                    for (int e = 0; e < arr.length; e++) {
-                        arr[e] = sb.get(e + pos);
-                    }
-
-                    val buffer = DATA_BUFFER_FACTORY_INSTANCE.createUtf8Buffer(arr, prod);
-                    return Nd4j.create(buffer, shapeOf);
-                } catch (Exception e) {
-                    throw new RuntimeException(e);
-                }
-            }
-            case UBYTE:
-            case BFLOAT16:
-            case UINT16:
-                INDArray arr = Nd4j.createUninitialized(_dtype, shapeOf);
-                ByteBuffer obb = bb.order(_order);
-                int pos = obb.position();
-                byte[] bArr = new byte[obb.limit() - pos];
-
-                for (int e = 0; e < bArr.length; e++) {
-                    bArr[e] = obb.get(e + pos);
-                }
-                arr.data().asNio().put(bArr);
-                return arr;
-            default:
-                throw new UnsupportedOperationException("Unknown datatype: [" + _dtype + "]");
-        }
-
-    }
-
-    public static DataType defaultFloatingPointType() {
-        return defaultFloatingPointDataType.get();
-    }
-
-    public static boolean isPrecisionBoostAllowed() {
-        return false;
-    }
-
-
-    public static INDArray scalar(@NonNull String string) {
-        //noinspection RedundantArrayCreation
-        return create(Collections.singletonList(string), new long[0]);
-    }
-
-    public static INDArray create(@NonNull String... strings) {
-        return create(Arrays.asList(strings), new long[]{strings.length}, Nd4j.order());
-    }
-
-    public static INDArray create(@NonNull Collection<String> strings, long... shape) {
-        return create(strings, shape, Nd4j.order());
-    }
-
-    public static INDArray create(@NonNull Collection<String> strings, long[] shape, char order) {
-        return INSTANCE.create(strings, shape, order);
-    }
-
-///////////////////
-
-    /**
-     * This method creates INDArray from provided jvm array
-     * @param array jvm array
-     * @return 1D INDArray with DOUBLE data type
-     */
-    public static INDArray createFromArray(double... array) {
-        Preconditions.checkNotNull(array, "Cannot create INDArray from null Java array");
-        if(array.length == 0)
-            return Nd4j.empty(DataType.DOUBLE);
-        long[] shape = new long[]{array.length};
-        return create(array, shape, ArrayUtil.calcStrides(shape), 'c', DataType.DOUBLE);
-    }
-
-    /**
-     * This method creates INDArray from provided jvm array
-     * @param array jvm array
-     * @return 1D INDArray with FLOAT data type
-     */
-    public static INDArray createFromArray(float... array) {
-        Preconditions.checkNotNull(array, "Cannot create INDArray from null Java array");
-        if(array.length == 0)
-            return Nd4j.empty(DataType.FLOAT);
-        long[] shape = new long[]{array.length};
-        return create(array, shape, ArrayUtil.calcStrides(shape), 'c', DataType.FLOAT);
-    }
-
-    /**
-     * This method creates INDArray from provided jvm array
-     * @param array jvm array
-     * @return 1D INDArray with INT32 data type
-     */
-    public static INDArray createFromArray(int... array) {
-        Preconditions.checkNotNull(array, "Cannot create INDArray from null Java array");
-        if(array.length == 0)
-            return Nd4j.empty(DataType.INT);
-        long[] shape = new long[]{array.length};
-        return create(array, shape, ArrayUtil.calcStrides(shape), 'c', DataType.INT);
-    }
-
-    /**
-     * This method creates INDArray from provided jvm array
-     * @param array jvm array
-     * @return 1D INDArray with INT16 data type
-     */
-    public static INDArray createFromArray(short... array) {
-        Preconditions.checkNotNull(array, "Cannot create INDArray from null Java array");
-        if(array.length == 0)
-            return Nd4j.empty(DataType.SHORT);
-        long[] shape = new long[]{array.length};
-        return create(array, shape, ArrayUtil.calcStrides(shape), 'c', DataType.SHORT);
-    }
-
-    /**
-     * This method creates INDArray from provided jvm array
-     * @param array jvm array
-     * @return 1D INDArray with INT8 data type
-     */
-    public static INDArray createFromArray(byte... array) {
-        Preconditions.checkNotNull(array, "Cannot create INDArray from null Java array");
-        if(array.length == 0)
-            return Nd4j.empty(DataType.BYTE);
-        long[] shape = new long[]{array.length};
-        return create(array, shape, ArrayUtil.calcStrides(shape), 'c', DataType.BYTE);
-    }
-
-    /**
-     * This method creates INDArray from provided jvm array
-     * @param array jvm array
-     * @return 1D INDArray with INT64 data type
-     */
-    public static INDArray createFromArray(long... array) {
-        Preconditions.checkNotNull(array, "Cannot create INDArray from null Java array");
-        if(array.length == 0)
-            return Nd4j.empty(DataType.LONG);
-        long[] shape = new long[]{array.length};
-        return create(array, shape, ArrayUtil.calcStrides(shape), 'c', DataType.LONG);
-    }
-
-    /**
-     * This method creates INDArray from provided jvm array
-     * @param array jvm array
-     * @return 1D INDArray with BOOL data type
-     */
-    public static INDArray createFromArray(boolean... array) {
-        Preconditions.checkNotNull(array, "Cannot create INDArray from null Java array");
-        if(array.length == 0)
-            return Nd4j.empty(DataType.BOOL);
-        long[] shape = new long[]{array.length};
-        return create(array, shape, ArrayUtil.calcStrides(shape), 'c', DataType.BOOL);
-    }
-
-///////////////////
-
-    /**
-     * This method creates INDArray from provided jvm array
-     * @param array jvm array
-     * @return 2D INDArray with DOUBLE data type
-     */
-    public static INDArray createFromArray(double[][] array) {
-        Preconditions.checkNotNull(array, "Cannot create INDArray from null Java array");
-        ArrayUtil.assertNotRagged(array);
-        if(array.length == 0 || array[0].length == 0)
-            return Nd4j.empty(DataType.DOUBLE);
-        long[] shape = new long[]{array.length, array[0].length};
-        return create(ArrayUtil.flatten(array), shape, ArrayUtil.calcStrides(shape), 'c', DataType.DOUBLE);
-    }
-
-    /**
-     * This method creates INDArray from provided jvm array
-     * @param array jvm array
-     * @return 2D INDArray with FLOAT data type
-     */
-    public static INDArray createFromArray(float[][] array) {
-        Preconditions.checkNotNull(array, "Cannot create INDArray from null Java array");
-        ArrayUtil.assertNotRagged(array);
-        if(array.length == 0 || array[0].length == 0)
-            return Nd4j.empty(DataType.FLOAT);
-        long[] shape = new long[]{array.length, array[0].length};
-        return create(ArrayUtil.flatten(array), shape, ArrayUtil.calcStrides(shape), 'c', DataType.FLOAT);
-    }
-
-    /**
-     * This method creates INDArray from provided jvm array
-     * @param array jvm array
-     * @return 2D INDArray with INT64 data type
-     */
-    public static INDArray createFromArray(long[][] array) {
-        Preconditions.checkNotNull(array, "Cannot create INDArray from null Java array");
-        ArrayUtil.assertNotRagged(array);
-        if(array.length == 0 || array[0].length == 0)
-            return Nd4j.empty(DataType.LONG);
-        long[] shape = new long[]{array.length, array[0].length};
-        return create(ArrayUtil.flatten(array), shape, ArrayUtil.calcStrides(shape), 'c', DataType.LONG);
-    }
-
-    /**
-     * This method creates INDArray from provided jvm array
-     * @param array jvm array
-     * @return 2D INDArray with INT32 data type
-     */
-    public static INDArray createFromArray(int[][] array) {
-        Preconditions.checkNotNull(array, "Cannot create INDArray from null Java array");
-        ArrayUtil.assertNotRagged(array);
-        if(array.length == 0 || array[0].length == 0)
-            return Nd4j.empty(DataType.INT);
-        long[] shape = new long[]{array.length, array[0].length};
-        return create(ArrayUtil.flatten(array), shape, ArrayUtil.calcStrides(shape), 'c', DataType.INT);
-    }
-
-    /**
-     * This method creates INDArray from provided jvm array
-     * @param array jvm array
-     * @return 2D INDArray with INT16 data type
-     */
-    public static INDArray createFromArray(short[][] array) {
-        Preconditions.checkNotNull(array, "Cannot create INDArray from null Java array");
-        ArrayUtil.assertNotRagged(array);
-        if(array.length == 0 || array[0].length == 0)
-            return Nd4j.empty(DataType.SHORT);
-        long[] shape = new long[]{array.length, array[0].length};
-        return create(ArrayUtil.flatten(array), shape, ArrayUtil.calcStrides(shape), 'c', DataType.SHORT);
-    }
-
-    /**
-     * This method creates INDArray from provided jvm array
-     * @param array jvm array
-     * @return 2D INDArray with INT8 data type
-     */
-    public static INDArray createFromArray(byte[][] array) {
-        Preconditions.checkNotNull(array, "Cannot create INDArray from null Java array");
-        ArrayUtil.assertNotRagged(array);
-        if(array.length == 0 || array[0].length == 0)
-            return Nd4j.empty(DataType.BYTE);
-        long[] shape = new long[]{array.length, array[0].length};
-        return create(ArrayUtil.flatten(array), shape, ArrayUtil.calcStrides(shape), 'c', DataType.BYTE);
-    }
-
-    /**
-     * This method creates INDArray from provided jvm array
-     * @param array jvm array
-     * @return 2D INDArray with BOOL data type
-     */
-    public static INDArray createFromArray(boolean[][] array) {
-        Preconditions.checkNotNull(array, "Cannot create INDArray from null Java array");
-        ArrayUtil.assertNotRagged(array);
-        if(array.length == 0 || array[0].length == 0)
-            return Nd4j.empty(DataType.BOOL);
-
-        long[] shape = new long[]{array.length, array[0].length};
-        return create(ArrayUtil.flatten(array), shape, ArrayUtil.calcStrides(shape), 'c', DataType.BOOL);
-    }
-
-///////////////////
-
-    /**
-     * This method creates INDArray from provided jvm array
-     * @param array jvm array
-     * @return 3D INDArray with DOUBLE data type
-     */
-    public static INDArray createFromArray(double[][][] array) {
-        Preconditions.checkNotNull(array, "Cannot create INDArray from null Java array");
-        ArrayUtil.assertNotRagged(array);
-        if(array.length == 0 || array[0].length == 0 || array[0][0].length == 0)
-            return Nd4j.empty(DataType.DOUBLE);
-        long[] shape = new long[]{array.length, array[0].length, array[0][0].length};
-        return create(ArrayUtil.flatten(array), shape, ArrayUtil.calcStrides(shape), 'c', DataType.DOUBLE);
-    }
-
-    /**
-     * This method creates INDArray from provided jvm array
-     * @param array jvm array
-     * @return 3D INDArray with FLOAT data type
-     */
-    public static INDArray createFromArray(float[][][] array) {
-        Preconditions.checkNotNull(array, "Cannot create INDArray from null Java array");
-        ArrayUtil.assertNotRagged(array);
-        if(array.length == 0 || array[0].length == 0 || array[0][0].length == 0)
-            return Nd4j.empty(DataType.FLOAT);
-        long[] shape = new long[]{array.length, array[0].length, array[0][0].length};
-        return create(ArrayUtil.flatten(array), shape, ArrayUtil.calcStrides(shape), 'c', DataType.FLOAT);
-    }
-
-    /**
-     * This method creates INDArray from provided jvm array
-     * @param array jvm array
-     * @return 3D INDArray with INT64 data type
-     */
-    public static INDArray createFromArray(long[][][] array) {
-        Preconditions.checkNotNull(array, "Cannot create INDArray from null Java array");
-        ArrayUtil.assertNotRagged(array);
-        if(array.length == 0 || array[0].length == 0 || array[0][0].length == 0)
-            return Nd4j.empty(DataType.LONG);
-
-        long[] shape = new long[]{array.length, array[0].length, array[0][0].length};
-        return create(ArrayUtil.flatten(array), shape, ArrayUtil.calcStrides(shape), 'c', DataType.LONG);
-    }
-
-    /**
-     * This method creates INDArray from provided jvm array
-     * @param array jvm array
-     * @return 3D INDArray with INT32 data type
-     */
-    public static INDArray createFromArray(int[][][] array) {
-        Preconditions.checkNotNull(array, "Cannot create INDArray from null Java array");
-        ArrayUtil.assertNotRagged(array);
-        if(array.length == 0 || array[0].length == 0 || array[0][0].length == 0)
-            return Nd4j.empty(DataType.INT);
-
-        long[] shape = new long[]{array.length, array[0].length, array[0][0].length};
-        return create(ArrayUtil.flatten(array), shape, ArrayUtil.calcStrides(shape), 'c', DataType.INT);
-    }
-
-    /**
-     * This method creates INDArray from provided jvm array
-     * @param array jvm array
-     * @return 3D INDArray with INT16 data type
-     */
-    public static INDArray createFromArray(short[][][] array) {
-        Preconditions.checkNotNull(array, "Cannot create INDArray from null Java array");
-        ArrayUtil.assertNotRagged(array);
-        if(array.length == 0 || array[0].length == 0 || array[0][0].length == 0)
-            return Nd4j.empty(DataType.SHORT);
-        long[] shape = new long[]{array.length, array[0].length, array[0][0].length};
-        return create(ArrayUtil.flatten(array), shape, ArrayUtil.calcStrides(shape), 'c', DataType.SHORT);
-    }
-
-    /**
-     * This method creates INDArray from provided jvm array
-     * @param array jvm array
-     * @return 3D INDArray with INT8 data type
-     */
-    public static INDArray createFromArray(byte[][][] array) {
-        Preconditions.checkNotNull(array, "Cannot create INDArray from null Java array");
-        ArrayUtil.assertNotRagged(array);
-        if(array.length == 0 || array[0].length == 0 || array[0][0].length == 0)
-            return Nd4j.empty(DataType.BYTE);
-        long[] shape = new long[]{array.length, array[0].length, array[0][0].length};
-        return create(ArrayUtil.flatten(array), shape, ArrayUtil.calcStrides(shape), 'c', DataType.BYTE);
-    }
-
-    /**
-     * This method creates INDArray from provided jvm array
-     * @param array jvm array
-     * @return 3D INDArray with BOOL data type
-     */
-    public static INDArray createFromArray(boolean[][][] array) {
-        Preconditions.checkNotNull(array, "Cannot create INDArray from null Java array");
-        ArrayUtil.assertNotRagged(array);
-        if(array.length == 0 || array[0].length == 0 || array[0][0].length == 0)
-            return Nd4j.empty(DataType.BOOL);
-        long[] shape = new long[]{array.length, array[0].length, array[0][0].length};
-        return create(ArrayUtil.flatten(array), shape, ArrayUtil.calcStrides(shape), 'c', DataType.BOOL);
-    }
-
-///////////////////
-
-    /**
-     * This method creates INDArray from provided jvm array
-     * @param array jvm array
-     * @return 4D INDArray with DOUBLE data type
-     */
-    public static INDArray createFromArray(double[][][][] array) {
-        Preconditions.checkNotNull(array, "Cannot create INDArray from null Java array");
-        ArrayUtil.assertNotRagged(array);
-        if(array.length == 0 || array[0].length == 0 || array[0][0].length == 0 || array[0][0][0].length == 0)
-            return Nd4j.empty(DataType.DOUBLE);
-        long[] shape = new long[]{array.length, array[0].length, array[0][0].length, array[0][0][0].length};
-        return create(ArrayUtil.flatten(array), shape, ArrayUtil.calcStrides(shape), 'c', DataType.DOUBLE);
-    }
-
-    /**
-     * This method creates INDArray from provided jvm array
-     * @param array jvm array
-     * @return 4D INDArray with FLOAT data type
-     */
-    public static INDArray createFromArray(float[][][][] array) {
-        Preconditions.checkNotNull(array, "Cannot create INDArray from null Java array");
-        ArrayUtil.assertNotRagged(array);
-        if(array.length == 0 || array[0].length == 0 || array[0][0].length == 0 || array[0][0][0].length == 0)
-            return Nd4j.empty(DataType.FLOAT);
-        long[] shape = new long[]{array.length, array[0].length, array[0][0].length, array[0][0][0].length};
-        return create(ArrayUtil.flatten(array), shape, ArrayUtil.calcStrides(shape), 'c', DataType.FLOAT);
-    }
-
-    /**
-     * This method creates INDArray from provided jvm array
-     * @param array jvm array
-     * @return 4D INDArray with INT64 data type
-     */
-    public static INDArray createFromArray(long[][][][] array) {
-        Preconditions.checkNotNull(array, "Cannot create INDArray from null Java array");
-        ArrayUtil.assertNotRagged(array);
-        if(array.length == 0 || array[0].length == 0 || array[0][0].length == 0 || array[0][0][0].length == 0)
-            return Nd4j.empty(DataType.LONG);
-        long[] shape = new long[]{array.length, array[0].length, array[0][0].length, array[0][0][0].length};
-        return create(ArrayUtil.flatten(array), shape, ArrayUtil.calcStrides(shape), 'c', DataType.LONG);
-    }
-
-    /**
-     * This method creates INDArray from provided jvm array
-     * @param array jvm array
-     * @return 4D INDArray with INT32 data type
-     */
-    public static INDArray createFromArray(int[][][][] array) {
-        Preconditions.checkNotNull(array, "Cannot create INDArray from null Java array");
-        ArrayUtil.assertNotRagged(array);
-        if(array.length == 0 || array[0].length == 0 || array[0][0].length == 0 || array[0][0][0].length == 0)
-            return Nd4j.empty(DataType.INT);
-        long[] shape = new long[]{array.length, array[0].length, array[0][0].length, array[0][0][0].length};
-        return create(ArrayUtil.flatten(array), shape, ArrayUtil.calcStrides(shape), 'c', DataType.INT);
-    }
-
-    /**
-     * This method creates INDArray from provided jvm array
-     * @param array jvm array
-     * @return 4D INDArray with INT16 data type
-     */
-    public static INDArray createFromArray(short[][][][] array) {
-        Preconditions.checkNotNull(array, "Cannot create INDArray from null Java array");
-        ArrayUtil.assertNotRagged(array);
-        if(array.length == 0 || array[0].length == 0 || array[0][0].length == 0 || array[0][0][0].length == 0)
-            return Nd4j.empty(DataType.SHORT);
-        long[] shape = new long[]{array.length, array[0].length, array[0][0].length, array[0][0][0].length};
-        return create(ArrayUtil.flatten(array), shape, ArrayUtil.calcStrides(shape), 'c', DataType.SHORT);
-    }
-
-    /**
-     * This method creates INDArray from provided jvm array
-     * @param array jvm array
-     * @return 4D INDArray with INT8 data type
-     */
-    public static INDArray createFromArray(byte[][][][] array) {
-        Preconditions.checkNotNull(array, "Cannot create INDArray from null Java array");
-        ArrayUtil.assertNotRagged(array);
-        if(array.length == 0 || array[0].length == 0 || array[0][0].length == 0 || array[0][0][0].length == 0)
-            return Nd4j.empty(DataType.BYTE);
-        long[] shape = new long[]{array.length, array[0].length, array[0][0].length, array[0][0][0].length};
-        return create(ArrayUtil.flatten(array), shape, ArrayUtil.calcStrides(shape), 'c', DataType.BYTE);
-    }
-
-    /**
-     * This method creates INDArray from provided jvm array
-     * @param array jvm array
-     * @return 4D INDArray with BOOL data type
-     */
-    public static INDArray createFromArray(boolean[][][][] array) {
-        Preconditions.checkNotNull(array, "Cannot create INDArray from null Java array");
-        ArrayUtil.assertNotRagged(array);
-        if(array.length == 0 || array[0].length == 0 || array[0][0].length == 0 || array[0][0][0].length == 0)
-            return Nd4j.empty(DataType.BOOL);
-        long[] shape = new long[]{array.length, array[0].length, array[0][0].length, array[0][0][0].length};
-        return create(ArrayUtil.flatten(array), shape, ArrayUtil.calcStrides(shape), 'c', DataType.BOOL);
-    }
-
-    public static synchronized DeallocatorService getDeallocatorService() {
-        if (deallocatorService == null)
-            deallocatorService = new DeallocatorService();
-
-        return deallocatorService;
-    }
-
-///////////////////
-
-    /**
-     * This method creates INDArray from provided jvm array
-     * @param array jvm array
-     * @return 1D INDArray with DOUBLE data type
-     */
-    public static INDArray createFromArray(Double[] array) {
-        return createFromArray(ArrayUtil.toPrimitives(array));
-    }
-
-    /**
-     * This method creates INDArray from provided jvm array
-     * @param array jvm array
-     * @return 1D INDArray with FLOAT data type
-     */
-    public static INDArray createFromArray(Float[] array) {
-        return createFromArray(ArrayUtil.toPrimitives(array));
-    }
-
-    /**
-     * This method creates INDArray from provided jvm array
-     * @param array jvm array
-     * @return 1D INDArray with INT32 data type
-     */
-    public static INDArray createFromArray(Integer[] array) {
-        return createFromArray(ArrayUtil.toPrimitives(array));
-    }
-
-    /**
-     * This method creates INDArray from provided jvm array
-     * @param array jvm array
-     * @return 1D INDArray with INT16 data type
-     */
-    public static INDArray createFromArray(Short[] array) {
-        return createFromArray(ArrayUtil.toPrimitives(array));
-    }
-
-    /**
-     * This method creates INDArray from provided jvm array
-     * @param array jvm array
-     * @return 1D INDArray with INT8 data type
-     */
-    public static INDArray createFromArray(Byte[] array) {
-        return createFromArray(ArrayUtil.toPrimitives(array));
-    }
-
-    /**
-     * This method creates INDArray from provided jvm array
-     * @param array jvm array
-     * @return 1D INDArray with INT64 data type
-     */
-    public static INDArray createFromArray(Long[] array) {
-        return createFromArray(ArrayUtil.toPrimitives(array));
-    }
-
-    /**
-     * This method creates INDArray from provided jvm array
-     * @param array jvm array
-     * @return 1D INDArray with BOOL data type
-     */
-    public static INDArray createFromArray(Boolean[] array) {
-        return createFromArray(ArrayUtil.toPrimitives(array));
-    }
-
-///////////////////
-
-    /**
-     * This method creates INDArray from provided jvm array
-     * @param array jvm array
-     * @return 2D INDArray with DOUBLE data type
-     */
-    public static INDArray createFromArray(Double[][] array) {
-        return createFromArray(ArrayUtil.toPrimitives(array));
-    }
-
-    /**
-     * This method creates INDArray from provided jvm array
-     * @param array jvm array
-     * @return 2D INDArray with FLOAT data type
-     */
-    public static INDArray createFromArray(Float[][] array) {
-        return createFromArray(ArrayUtil.toPrimitives(array));
-    }
-
-    /**
-     * This method creates INDArray from provided jvm array
-     * @param array jvm array
-     * @return 2D INDArray with INT32 data type
-     */
-    public static INDArray createFromArray(Integer[][] array) {
-        return createFromArray(ArrayUtil.toPrimitives(array));
-    }
-
-    /**
-     * This method creates INDArray from provided jvm array
-     * @param array jvm array
-     * @return 2D INDArray with INT16 data type
-     */
-    public static INDArray createFromArray(Short[][] array) {
-        return createFromArray(ArrayUtil.toPrimitives(array));
-    }
-
-    /**
-     * This method creates INDArray from provided jvm array
-     * @param array jvm array
-     * @return 2D INDArray with INT8 data type
-     */
-    public static INDArray createFromArray(Byte[][] array) {
-        return createFromArray(ArrayUtil.toPrimitives(array));
-    }
-
-    /**
-     * This method creates INDArray from provided jvm array
-     * @param array jvm array
-     * @return 2D INDArray with INT64 data type
-     */
-    public static INDArray createFromArray(Long[][] array) {
-        return createFromArray(ArrayUtil.toPrimitives(array));
-    }
-
-    /**
-     * This method creates INDArray from provided jvm array
-     * @param array jvm array
-     * @return 2D INDArray with BOOL data type
-     */
-    public static INDArray createFromArray(Boolean[][] array) {
-        return createFromArray(ArrayUtil.toPrimitives(array));
-    }
-
-///////////////////
-
-    /**
-     * This method creates INDArray from provided jvm array
-     * @param array jvm array
-     * @return 3D INDArray with DOUBLE data type
-     */
-    public static INDArray createFromArray(Double[][][] array) {
-        return createFromArray(ArrayUtil.toPrimitives(array));
-    }
-
-    /**
-     * This method creates INDArray from provided jvm array
-     * @param array jvm array
-     * @return 3D INDArray with FLOAT data type
-     */
-    public static INDArray createFromArray(Float[][][] array) {
-        return createFromArray(ArrayUtil.toPrimitives(array));
-    }
-
-    /**
-     * This method creates INDArray from provided jvm array
-     * @param array jvm array
-     * @return 3D INDArray with INT32 data type
-     */
-    public static INDArray createFromArray(Integer[][][] array) {
-        return createFromArray(ArrayUtil.toPrimitives(array));
-    }
-
-    /**
-     * This method creates INDArray from provided jvm array
-     * @param array jvm array
-     * @return 3D INDArray with INT16 data type
-     */
-    public static INDArray createFromArray(Short[][][] array) {
-        return createFromArray(ArrayUtil.toPrimitives(array));
-    }
-
-    /**
-     * This method creates INDArray from provided jvm array
-     * @param array jvm array
-     * @return 3D INDArray with INT8 data type
-     */
-    public static INDArray createFromArray(Byte[][][] array) {
-        return createFromArray(ArrayUtil.toPrimitives(array));
-    }
-
-    /**
-     * This method creates INDArray from provided jvm array
-     * @param array jvm array
-     * @return 3D INDArray with INT64 data type
-     */
-    public static INDArray createFromArray(Long[][][] array) {
-        return createFromArray(ArrayUtil.toPrimitives(array));
-    }
-
-    /**
-     * This method creates INDArray from provided jvm array
-     * @param array jvm array
-     * @return 3D INDArray with BOOL data type
-     */
-    public static INDArray createFromArray(Boolean[][][] array) {
-        return createFromArray(ArrayUtil.toPrimitives(array));
-    }
-
-///////////////////
-
-    /**
-     * This method creates INDArray from provided jvm array
-     * @param array jvm array
-     * @return 4D INDArray with DOUBLE data type
-     */
-    public static INDArray createFromArray(Double[][][][] array) {
-        return createFromArray(ArrayUtil.toPrimitives(array));
-    }
-
-    /**
-     * This method creates INDArray from provided jvm array
-     * @param array jvm array
-     * @return 4D INDArray with FLOAT data type
-     */
-    public static INDArray createFromArray(Float[][][][] array) {
-        return createFromArray(ArrayUtil.toPrimitives(array));
-    }
-
-    /**
-     * This method creates INDArray from provided jvm array
-     * @param array jvm array
-     * @return 4D INDArray with INT32 data type
-     */
-    public static INDArray createFromArray(Integer[][][][] array) {
-        return createFromArray(ArrayUtil.toPrimitives(array));
-    }
-
-    /**
-     * This method creates INDArray from provided jvm array
-     * @param array jvm array
-     * @return 4D INDArray with INT16 data type
-     */
-    public static INDArray createFromArray(Short[][][][] array) {
-        return createFromArray(ArrayUtil.toPrimitives(array));
-    }
-
-    /**
-     * This method creates INDArray from provided jvm array
-     * @param array jvm array
-     * @return 4D INDArray with INT8 data type
-     */
-    public static INDArray createFromArray(Byte[][][][] array) {
-        return createFromArray(ArrayUtil.toPrimitives(array));
-    }
-
-    /**
-     * This method creates INDArray from provided jvm array
-     * @param array jvm array
-     * @return 4D INDArray with INT64 data type
-     */
-    public static INDArray createFromArray(Long[][][][] array) {
-        return createFromArray(ArrayUtil.toPrimitives(array));
-    }
-
-    /**
-     * This method creates INDArray from provided jvm array
-     * @param array jvm array
-     * @return 4D INDArray with BOOL data type
-     */
-    public static INDArray createFromArray(Boolean[][][][] array) {
-        return createFromArray(ArrayUtil.toPrimitives(array));
-    }
-
-    public static boolean isExperimentalMode() {
-        return getExecutioner().isExperimentalMode();
-    }
-
-    /**
-     * Execute the operation and return the result
-     *
-     * @param op the operation to execute
-     */
-    public static INDArray exec(Op op){
-        return getExecutioner().exec(op);
-    }
-
-    public static INDArray exec(Op op, OpContext context){
-        return getExecutioner().exec(op, context);
-    }
-
-
-
-    /**
-     * Execute the operation and return the result
-     *
-     * @param op the operation to execute
-     */
-    public static INDArray[] exec(CustomOp op){
-        return getExecutioner().exec(op);
-    }
-
-    /**
-     * Execute the operation and return the result
-     *
-     * @param op the operation to execute
-     */
-    public static INDArray[] exec(CustomOp op, OpContext context){
-        return getExecutioner().exec(op, context);
-    }
-
-
-    /**
-     * This method applies ScatterUpdate op
-     */
-    @Deprecated
-    public static void scatterUpdate(ScatterUpdate.UpdateOp op, @NonNull INDArray array, @NonNull INDArray indices, @NonNull INDArray updates, int... axis) {
-        Preconditions.checkArgument(indices.dataType() == DataType.INT || indices.dataType() == DataType.LONG,
-                "Indices should have INT data type");
-        Preconditions.checkArgument(array.dataType() == updates.dataType(), "Array and updates should have the same data type");
-        getExecutioner().scatterUpdate(op, array, indices, updates, axis);
-    }
-}
-=======
-/*
- *  ******************************************************************************
- *  *
- *  *
- *  * This program and the accompanying materials are made available under the
- *  * terms of the Apache License, Version 2.0 which is available at
- *  * https://www.apache.org/licenses/LICENSE-2.0.
- *  *
- *  *  See the NOTICE file distributed with this work for additional
- *  *  information regarding copyright ownership.
- *  * Unless required by applicable law or agreed to in writing, software
- *  * distributed under the License is distributed on an "AS IS" BASIS, WITHOUT
- *  * WARRANTIES OR CONDITIONS OF ANY KIND, either express or implied. See the
- *  * License for the specific language governing permissions and limitations
- *  * under the License.
- *  *
- *  * SPDX-License-Identifier: Apache-2.0
- *  *****************************************************************************
- */
-
-package org.nd4j.linalg.factory;
-
-import lombok.extern.slf4j.Slf4j;
-import org.nd4j.linalg.api.ops.impl.indexaccum.custom.ArgMax;
-import org.nd4j.linalg.api.ops.impl.indexaccum.custom.ArgMin;
-import org.nd4j.common.config.ND4JClassLoading;
-import org.nd4j.linalg.factory.ops.*;
-import org.nd4j.shade.guava.primitives.Ints;
-import org.nd4j.shade.guava.primitives.Longs;
-import lombok.NonNull;
-import lombok.val;
-import lombok.var;
-import org.apache.commons.io.FileUtils;
-import org.apache.commons.io.IOUtils;
-import org.apache.commons.io.LineIterator;
-import org.apache.commons.lang3.ArrayUtils;
-import org.bytedeco.javacpp.*;
-import org.bytedeco.javacpp.indexer.*;
-import org.nd4j.autodiff.samediff.serde.FlatBuffersMapper;
-import org.nd4j.common.base.Preconditions;
-import org.nd4j.common.config.ND4JEnvironmentVars;
-import org.nd4j.common.config.ND4JSystemProperties;
-import org.nd4j.context.Nd4jContext;
-import org.nd4j.graph.FlatArray;
-import org.nd4j.linalg.api.blas.params.MMulTranspose;
-import org.nd4j.linalg.api.buffer.*;
-import org.nd4j.linalg.api.buffer.factory.DataBufferFactory;
-import org.nd4j.linalg.api.buffer.util.DataTypeUtil;
-import org.nd4j.linalg.api.concurrency.AffinityManager;
-import org.nd4j.linalg.api.concurrency.BasicAffinityManager;
-import org.nd4j.linalg.api.memory.MemoryWorkspace;
-import org.nd4j.linalg.api.memory.MemoryWorkspaceManager;
-import org.nd4j.linalg.api.ndarray.*;
-import org.nd4j.linalg.api.ops.CustomOp;
-import org.nd4j.linalg.api.ops.DynamicCustomOp;
-import org.nd4j.linalg.api.ops.Op;
-import org.nd4j.linalg.api.ops.OpContext;
-import org.nd4j.linalg.api.ops.executioner.DefaultOpExecutioner;
-import org.nd4j.linalg.api.ops.executioner.OpExecutioner;
-import org.nd4j.linalg.api.ops.impl.reduce.Mmul;
-import org.nd4j.linalg.api.ops.impl.scalar.ReplaceNans;
-import org.nd4j.linalg.api.ops.impl.scatter.ScatterUpdate;
-import org.nd4j.linalg.api.ops.impl.shape.Diag;
-import org.nd4j.linalg.api.ops.impl.shape.DiagPart;
-import org.nd4j.linalg.api.ops.impl.shape.Stack;
-import org.nd4j.linalg.api.ops.impl.transforms.Pad;
-import org.nd4j.linalg.api.ops.impl.transforms.Pad.Mode;
-import org.nd4j.linalg.api.ops.impl.transforms.custom.Reverse;
-import org.nd4j.linalg.api.ops.impl.shape.Tile;
-import org.nd4j.linalg.api.ops.random.custom.RandomExponential;
-import org.nd4j.linalg.api.ops.random.impl.*;
-import org.nd4j.linalg.api.rng.DefaultRandom;
-import org.nd4j.linalg.api.rng.distribution.Distribution;
-import org.nd4j.linalg.api.rng.distribution.factory.DefaultDistributionFactory;
-import org.nd4j.linalg.api.rng.distribution.factory.DistributionFactory;
-import org.nd4j.linalg.api.shape.LongShapeDescriptor;
-import org.nd4j.linalg.api.shape.Shape;
-import org.nd4j.linalg.api.shape.options.ArrayOptionsHelper;
-import org.nd4j.linalg.cache.BasicConstantHandler;
-import org.nd4j.linalg.cache.ConstantHandler;
-import org.nd4j.linalg.compression.BasicNDArrayCompressor;
-import org.nd4j.linalg.compression.CompressedDataBuffer;
-import org.nd4j.linalg.convolution.ConvolutionInstance;
-import org.nd4j.linalg.convolution.DefaultConvolutionInstance;
-import org.nd4j.linalg.env.EnvironmentalAction;
-import org.nd4j.linalg.exception.ND4JIllegalStateException;
-import org.nd4j.linalg.exception.ND4JUnknownDataTypeException;
-import org.nd4j.linalg.factory.Nd4jBackend.NoAvailableBackendException;
-import org.nd4j.linalg.api.memory.BasicMemoryManager;
-import org.nd4j.linalg.api.memory.MemoryManager;
-import org.nd4j.linalg.api.memory.deallocation.DeallocatorService;
-import org.nd4j.common.primitives.Pair;
-import org.nd4j.linalg.string.NDArrayStrings;
-import org.nd4j.common.util.ArrayUtil;
-import org.nd4j.linalg.util.LongUtils;
-import org.nd4j.common.tools.PropertyParser;
-import org.nd4j.versioncheck.VersionCheck;
-
-import java.io.*;
-import java.lang.reflect.Constructor;
-import java.math.BigDecimal;
-import java.nio.Buffer;
-import java.nio.ByteBuffer;
-import java.nio.channels.Channels;
-import java.nio.channels.WritableByteChannel;
-import java.nio.charset.Charset;
-import java.nio.charset.StandardCharsets;
-import java.text.DecimalFormat;
-import java.text.NumberFormat;
-import java.text.ParseException;
-import java.util.*;
-import java.util.concurrent.atomic.AtomicBoolean;
-import java.util.concurrent.atomic.AtomicReference;
-import java.util.logging.Logger;
-
-@Slf4j
-public class Nd4j {
-
-    /**
-     * Bitwise namespace - operations related to bitwise manipulation of arrays
-     */
-    public static final NDBitwise bitwise = new NDBitwise();
-    /**
-     * Math namespace - general mathematical operations
-     */
-    public static final NDMath math = new NDMath();
-    /**
-     * Random namespace - (pseudo) random number generation methods
-     */
-    public static final NDRandom random = new NDRandom();
-    /**
-     * Neural network namespace - operations related to neural networks
-     */
-    public static final NDNN nn = new NDNN();
-
-    /**
-     * Loss function namespace - operations related to loss functions.
-     */
-    public static final NDLoss loss = new NDLoss();
-
-    /**
-     * Convolutional network namespace - operations related to convolutional neural networks
-     */
-    public static final NDCNN cnn = new NDCNN();
-
-    /**
-     * Recurrent neural network namespace - operations related to recurrent neural networks
-     */
-    public static final NDRNN rnn = new NDRNN();
-
-    /**
-     * Image namespace - operations related to images
-     */
-    public static final NDImage image = new NDImage();
-
-    /**
-     * Bitwise namespace - operations related to bitwise manipulation of arrays
-     */
-    public static NDBitwise bitwise() {
-        return bitwise;
-    }
-
-    /**
-     * Math namespace - general mathematical operations
-     */
-    public static NDMath math() {
-        return math;
-    }
-
-    /**
-     * Random namespace - (pseudo) random number generation methods
-     */
-    public static NDRandom random() {
-        return random;
-    }
-
-    /**
-     * Neural network namespace - operations related to neural networks
-     */
-    public static NDNN nn() {
-        return nn;
-    }
-
-    /**
-     * Loss function namespace - operations related to loss functions.
-     */
-    public static NDLoss loss(){ return loss; }
-
-    /**
-     * Convolutional network namespace - operations related to convolutional neural networks
-     */
-    public static NDCNN cnn(){
-        return cnn;
-    }
-
-    /**
-     * Recurrent neural network namespace - operations related to recurrent neural networks
-     */
-    public static NDRNN rnn(){
-        return rnn;
-    }
-
-    /**
-     * Image namespace - operations related to images
-     */
-    public static NDImage image(){
-        return image;
-    }
-
-    private final static String DATA_BUFFER_OPS = "databufferfactory";
-    private final static String CONVOLUTION_OPS = "convops";
-    /**@deprecated Use {@link ND4JSystemProperties#DTYPE}*/
-    @Deprecated
-    public final static String DTYPE = ND4JSystemProperties.DTYPE;
-    private final static String BLAS_OPS = "blas.ops";
-    public final static String NATIVE_OPS = "native.ops";
-    private final static String ORDER_KEY = "ndarray.order";
-    private final static String NDARRAY_FACTORY_CLASS = "ndarrayfactory.class";
-    private final static String OP_EXECUTIONER = "opexec";
-
-    public final static String DISTRIBUTION = "dist";
-    private final static String SHAPEINFO_PROVIDER = "shapeinfoprovider";
-    private final static String CONSTANT_PROVIDER = "constantsprovider";
-    private final static String AFFINITY_MANAGER = "affinitymanager";
-    //disable toString() on compressed arrays for debugging. Should be off by default.
-    private final static String COMPRESSION_DEBUG = "compressiondebug";
-    private final static String MEMORY_MANAGER = "memorymanager";
-    private final static String WORKSPACE_MANAGER = "workspacemanager";
-    private final static String RANDOM_PROVIDER = "random";
-    /**@deprecated Use {@link ND4JSystemProperties#LOG_INITIALIZATION}*/
-    @Deprecated
-    public static final String LOG_INIT_ENV_PROPERTY = ND4JSystemProperties.LOG_INITIALIZATION;
-
-    //the datatype used for allocating buffers
-    protected static DataType dtype = DataType.FLOAT;
-    //the allocation mode for the heap
-    public static DataBuffer.AllocationMode alloc = DataBuffer.AllocationMode.MIXED_DATA_TYPES;
-    public static double EPS_THRESHOLD = 1e-5;
-    private static boolean allowsOrder = false;
-    public static boolean compressDebug = false;
-    public static volatile boolean preventUnpack;
-    public static Nd4jBackend backend;
-    public static RandomFactory randomFactory;
-    private static MemoryWorkspaceManager workspaceManager;
-    private static DeallocatorService deallocatorService;
-    private static AtomicReference<DataType> defaultFloatingPointDataType;
-
-    private static DataBufferFactory DATA_BUFFER_FACTORY_INSTANCE;
-    private static BlasWrapper BLAS_WRAPPER_INSTANCE;
-    protected static NDArrayFactory INSTANCE;
-    private static ConvolutionInstance CONVOLUTION_INSTANCE;
-    private static OpExecutioner OP_EXECUTIONER_INSTANCE;
-    private static DistributionFactory DISTRIBUTION_FACTORY;
-    private static ShapeInfoProvider shapeInfoProvider;
-    private static ConstantHandler constantHandler;
-    private static AffinityManager affinityManager;
-    private static MemoryManager memoryManager;
-
-    private static AtomicBoolean fallbackMode;
-
-    protected static Properties props = new Properties();
-
-    private final static Logger logger = Logger.getLogger(Nd4j.class.getName());
-
-    private static final INDArray[] EMPTY_ARRAYS = new INDArray[DataType.values().length];
-
-    static {
-        fallbackMode = new AtomicBoolean(false);
-        Nd4j nd4j = new Nd4j();
-        nd4j.initContext();
-    }
-
-    /**
-     * See {@link #pad(INDArray, INDArray)}.  Uses 0 padding.
-     */
-    public static INDArray pad(@NonNull INDArray toPad, @NonNull int[][] padWidth){
-        return pad(toPad, Nd4j.createFromArray(padWidth));
-    }
-
-    /**
-     * See {@link #pad(INDArray, INDArray)}.  Uses 0 padding, and uses padWidth for all dimensions.
-     */
-    public static INDArray pad(@NonNull INDArray toPad, @NonNull int... padWidth){
-        return pad(toPad, padWidth, Mode.CONSTANT, 0);
-    }
-
-    /**
-     * See {@link #pad(INDArray, INDArray, Pad.Mode, double)} with zero padding (zeros for padValue).
-     */
-    public static INDArray pad(INDArray toPad, INDArray padding) {
-        return pad(toPad, padding, Mode.CONSTANT, 0);
-    }
-
-    /**
-     * See {@link #pad(INDArray, INDArray, Mode, double)}.
-     */
-    public static INDArray pad(@NonNull INDArray toPad, @NonNull int[][] padWidth, @NonNull Pad.Mode padMode, double padValue){
-        return pad(toPad, Nd4j.createFromArray(padWidth), padMode, padValue);
-    }
-
-    /**
-     * See {@link #pad(INDArray, INDArray, Mode, double)}, uses padWidth for all dimensions.
-     */
-    public static INDArray pad(@NonNull INDArray toPad, @NonNull int[] padWidth, @NonNull Pad.Mode padMode, double padValue){
-        int[][] pads = new int[toPad.rank()][padWidth.length];
-        for(int i = 0 ; i < pads.length ; i++){
-            pads[i] = padWidth;
-        }
-        return pad(toPad, pads, padMode, padValue);
-    }
-
-    /**
-     * Pad the given ndarray to the size along each dimension.
-     *
-     * @param toPad the ndarray to pad
-     * @param padWidth the width to pad along each dimension
-     * @param padMode the mode to pad in
-     * @param padValue the value used during padding.  Only used when padMode is {@link Pad.Mode#CONSTANT}.
-     * @return the padded ndarray
-     * based on the specified mode
-     */
-    public static INDArray pad(@NonNull INDArray toPad, @NonNull INDArray padWidth, @NonNull Pad.Mode padMode, double padValue) {
-
-        Preconditions.checkArgument(toPad.rank() == padWidth.size(0),
-                "Must provide padding values for each dimension.  Expected %s pairs for a rank %s array, got %s",
-                toPad.rank(), toPad.rank(), padWidth.size(0));
-
-        long[] newShape = new long[toPad.rank()];
-        for(int i = 0 ; i < newShape.length ; i++){
-            newShape[i] = toPad.size(i) + padWidth.getRow(i).sumNumber().intValue();
-        }
-        INDArray out = Nd4j.createUninitialized(toPad.dataType(), newShape);
-        Pad op = new Pad(toPad, padWidth, out, padMode, padValue);
-
-        return Nd4j.getExecutioner().exec(op)[0];
-    }
-
-    /**
-     * Append the given array with the specified value size along a particular axis.
-     * The prepend method has the same signature and prepends the given array.
-     * @param arr the array to append to
-     * @param padAmount the pad amount of the array to be returned
-     * @param val the value to append
-     * @param axis the axis to append to
-     * @return the newly created array
-     */
-    public static INDArray append(INDArray arr, int padAmount, double val, int axis) {
-        return appendImpl(arr, padAmount, val, axis, true);
-    }
-
-    /**
-     * See {@link #append(INDArray, int, double, int)}. This function calls the implementation with appendFlag = false
-     * to prepend.
-     */
-    public static INDArray prepend(INDArray arr, int padAmount, double val, int axis) {
-        return appendImpl(arr, padAmount, val, axis, false);
-    }
-
-    // For this function we actually want the 'See also' tag. (Private methods do not generate javadoc, This Javadoc for
-    // maintaining the code.)
-    /**
-     * Append / Prepend shared implementation.
-     * @param appendFlag flag to determine Append / Prepend.
-     * @see #append(INDArray, int, double, int)
-     */
-    private static INDArray appendImpl(INDArray arr, int padAmount, double val, int axis, boolean appendFlag){
-        if (padAmount == 0)
-            return arr;
-        long[] paShape = ArrayUtil.copy(arr.shape());
-        if (axis < 0)
-            axis = axis + arr.shape().length;
-        paShape[axis] = padAmount;
-        INDArray concatArray = Nd4j.valueArrayOf(paShape, val, arr.dataType());
-        return appendFlag ? Nd4j.concat(axis, arr, concatArray) : Nd4j.concat(axis, concatArray, arr);
-    }
-
-    /**
-     * Expand the array dimensions.
-     * This is equivalent to
-     * adding a new axis dimension
-     * @param input the input array
-     * @param dimension the dimension to add the
-     *                  new axis at
-     * @return the array with the new axis dimension
-     */
-    public static INDArray expandDims(INDArray input, int dimension) {
-        if (dimension < 0)
-            dimension += input.rank();
-        long[] shape = input.shape();
-        long[] indexes = new long[input.rank() + 1];
-        for (int i = 0; i < indexes.length; i++)
-            indexes[i] = i < dimension ? shape[i] : i == dimension ? 1 : shape[i - 1];
-        return input.reshape(input.ordering(), indexes);
-    }
-
-    /**
-     * Squeeze : removes a dimension of size 1
-     * @param input the input array
-     * @param dimension the dimension to remove
-     * @return the array with dimension removed
-     */
-    public static INDArray squeeze(INDArray input, int dimension) {
-        if (dimension < 0){
-            dimension += input.rank();
-        }
-        long[] shape = input.shape();
-        Preconditions.checkState(shape[dimension] == 1, String.format("Squeeze: Only dimension of size 1 can be squeezed. " +
-                "Attempted to squeeze dimension %d of array with shape %s (size %d).", dimension, ArrayUtils.toString(shape), shape[dimension]));
-
-        long[] newShape = ArrayUtil.removeIndex(shape, dimension);
-        return input.reshape(input.ordering(), newShape);
-    }
-
-    /**
-     * Backend specific:
-     * Returns whether specifying the order
-     * for the blas impl is allowed (cblas)
-     * @return true if the blas impl
-     * can support specifying array order
-     */
-    public static boolean allowsSpecifyOrdering() {
-        return allowsOrder;
-    }
-
-    /**
-     * In place shuffle of an ndarray
-     * along a specified set of dimensions
-     * @param toShuffle the ndarray to shuffle
-     * @param random the random to use
-     * @param dimension the dimension to do the shuffle
-     */
-    public static void shuffle(INDArray toShuffle, Random random, @NonNull int... dimension) {
-        INSTANCE.shuffle(toShuffle, random, dimension);
-    }
-
-    /**
-     * In place shuffle of an ndarray
-     * along a specified set of dimensions
-     * @param toShuffle the ndarray to shuffle
-     * @param dimension the dimension to do the shuffle
-     */
-    public static void shuffle(INDArray toShuffle, @NonNull int... dimension) {
-        INSTANCE.shuffle(toShuffle, new Random(), dimension);
-    }
-
-    /**
-     * Symmetric in place shuffle of an ndarray
-     * along a specified set of dimensions
-     * @param toShuffle the ndarray to shuffle
-     * @param dimension the dimension to do the shuffle
-     */
-    public static void shuffle(Collection<INDArray> toShuffle, @NonNull int... dimension) {
-        INSTANCE.shuffle(toShuffle, new Random(), dimension);
-    }
-
-    /**
-     * Symmetric in place shuffle of an ndarray
-     * along a specified set of dimensions
-     * @param toShuffle the ndarray to shuffle
-     * @param dimension the dimension to do the shuffle
-     */
-    public static void shuffle(Collection<INDArray> toShuffle, Random rnd, @NonNull int... dimension) {
-        INSTANCE.shuffle(toShuffle, rnd, dimension);
-    }
-
-    /**
-     * Symmetric in place shuffle of an ndarray
-     * along a variable dimensions
-     *
-     * @param toShuffle the ndarray to shuffle
-     * @param dimensions the dimension to do the shuffle. Please note - order matters here.
-     */
-    public static void shuffle(List<INDArray> toShuffle, Random rnd, List<int[]> dimensions) {
-        INSTANCE.shuffle(toShuffle, rnd, dimensions);
-    }
-
-    /**
-     * Get the primary distributions
-     * factory
-     *
-     * @return the primary distributions
-     */
-    public static DistributionFactory getDistributions() {
-        return DISTRIBUTION_FACTORY;
-    }
-
-    /**
-     * Get the current random generator
-     *
-     * @return the current random generator
-     */
-    public static org.nd4j.linalg.api.rng.Random getRandom() {
-        return randomFactory.getRandom();
-    }
-
-    /**
-     * Get the  RandomFactory instance
-     *
-     * @return the  RandomFactory instance
-     */
-    public static RandomFactory getRandomFactory() {
-        return randomFactory;
-    }
-
-    /**
-     * Get the convolution singleton
-     *
-     * @return the convolution singleton
-     */
-    public static ConvolutionInstance getConvolution() {
-        return CONVOLUTION_INSTANCE;
-    }
-
-    /**
-     * Set a convolution instance
-     *
-     * @param convolutionInstance the new convolution instance
-     */
-    public static void setConvolution(ConvolutionInstance convolutionInstance) {
-        if (convolutionInstance == null)
-            throw new IllegalArgumentException("No null instances allowed");
-        CONVOLUTION_INSTANCE = convolutionInstance;
-    }
-
-    /**
-     * Returns the shape of the ndarray
-     * @param arr the array to get the shape of
-     * @return the shape of tihs ndarray
-     */
-    public static long[] shape(INDArray arr) {
-        return arr.shape();
-    }
-
-    /**
-     * Create an ndarray based on the given data
-     * @param sliceShape the shape of each slice
-     * @param arrays the arrays of data to create
-     * @return the ndarray of the specified shape where
-     * number of slices is equal to array length and each
-     * slice is the specified shape
-     */
-    public static INDArray create(int[] sliceShape, float[]... arrays) {
-        int slices = arrays.length;
-        INDArray ret = Nd4j.createUninitialized(DataType.FLOAT, ArrayUtil.toLongArray(ArrayUtil.combine(new int[] {slices}, sliceShape)));
-        for (int i = 0; i < ret.slices(); i++)
-            ret.putSlice(i, Nd4j.create(arrays[i]).reshape(ArrayUtil.toLongArray(sliceShape)));
-        return ret;
-    }
-
-    /**
-     * See {@link #create(LongShapeDescriptor, boolean)} with initialize set to true.
-     */
-    public static INDArray create(LongShapeDescriptor descriptor) {
-        return create(descriptor, true);
-    }
-
-    /**
-     * Create an ndarray based on the given description,
-     * @param descriptor object with data for array creation.
-     * @param initialize true/false creates initialized/uninitialized array.
-     * @return the ndarray of the specified description.
-     */
-    public static INDArray create(LongShapeDescriptor descriptor, boolean initialize) {
-        if(descriptor.isEmpty() && descriptor.rank() == 0) {
-            return Nd4j.empty(descriptor.dataType());
-        }
-        if (initialize)
-            return create(descriptor.dataType(), descriptor.getShape(), descriptor.getStride(), descriptor.getOrder());
-        else
-            return createUninitialized(descriptor.dataType(), descriptor.getShape(), descriptor.getOrder());
-    }
-
-    /**
-     * See {@link #create(int[], float[]...)}
-     */
-    public static INDArray create(int[] sliceShape, double[]... arrays) {
-        int slices = arrays.length;
-        INDArray ret = Nd4j.createUninitialized(DataType.DOUBLE, ArrayUtil.toLongArray(ArrayUtil.combine(new int[] {slices}, sliceShape)));
-        for (int i = 0; i < ret.slices(); i++)
-            ret.putSlice(i, Nd4j.create(arrays[i]).reshape(ArrayUtil.toLongArray(sliceShape)));
-        return ret;
-    }
-
-    /**
-     * Get the backend Environment instance
-     * @return The backend Environment instance
-     */
-    public static Environment getEnvironment(){
-        return backend.getEnvironment();
-    }
-
-    /**
-     * Get the operation executioner instance.
-     *
-     * @return the operation executioner instance.
-     */
-    public static OpExecutioner getExecutioner() {
-        return OP_EXECUTIONER_INSTANCE;
-    }
-
-    /**
-     * Get the data buffer factory instance.
-     *
-     * @return the data buffer factory instance.
-     */
-    public static DataBufferFactory getDataBufferFactory() {
-        return DATA_BUFFER_FACTORY_INSTANCE;
-    }
-
-    /**
-     *  Roll the specified axis backwards,
-     *  until it lies in a given position.
-     *  Starting ends up being zero.
-     *  See numpy's rollaxis
-     * @param a the array to roll
-     * @param axis the axis to roll backwards
-     * @return the rolled ndarray
-     */
-    public static INDArray rollAxis(INDArray a, int axis) {
-        return rollAxis(a, axis, 0);
-    }
-
-    /**
-     * Get the maximum  values for a dimension.
-     * @param arr input array.
-     * @param dimension the dimension along which to get the maximum
-     * @return array of maximum values.
-     */
-    public static INDArray argMax(INDArray arr, @NonNull int... dimension) {
-        val imax = new ArgMax(new INDArray[]{arr},null,false, dimension);
-        return Nd4j.getExecutioner().exec(imax)[0];
-    }
-
-    /**
-     * See {@link #argMax(INDArray, int...)} but return minimum values.
-     */
-    public static INDArray argMin(INDArray arr, @NonNull int... dimension) {
-        val imin = new ArgMin(new INDArray[]{arr}, null,false,dimension);
-        return Nd4j.getExecutioner().exec(imin)[0];
-    }
-
-    /**
-     *  Roll the specified axis backwards,
-     *  until it lies in a given position.
-     *  See numpy's rollaxis
-     * @param a the array to roll
-     * @param axis the axis to roll backwards
-     * @param start the starting point
-     * @return the rolled ndarray
-     */
-    public static INDArray rollAxis(INDArray a, int axis, int start) {
-        if (axis < 0)
-            axis += a.rank();
-        if (start < 0)
-            start += a.rank();
-        if (axis == start)
-            return a;
-        if (axis < start)
-            start--;
-        if (!(axis >= 0 && axis < a.rank()))
-            throw new IllegalArgumentException("Axis must be >= 0 && < start");
-        if (!(start >= 0 && axis < a.rank() + 1))
-            throw new IllegalArgumentException("Axis must be >= 0 && < start");
-
-        List<Integer> range = new ArrayList<>(Ints.asList(ArrayUtil.range(0, a.rank())));
-        range.remove(axis);
-        range.add(start, axis);
-        int[] newRange = Ints.toArray(range);
-        return a.permute(newRange);
-
-    }
-
-    /**
-     * Tensor matrix multiplication.
-     * Both tensors must be the same rank
-     *
-     * @param a the left tensor
-     * @param b the  right tensor
-     * @param result the result array
-     * @param axes the axes for each array to do matrix multiply along
-     * @return the result array
-     */
-    public static INDArray tensorMmul(INDArray a, INDArray b,INDArray result, int[][] axes) {
-        int validationLength = Math.min(axes[0].length, axes[1].length);
-        for (int i = 0; i < validationLength; i++) {
-            if (a.size(axes[0][i]) != b.size(axes[1][i]))
-                throw new IllegalArgumentException("Size of the given axes at each dimension must be the same size.");
-            if (axes[0][i] < 0)
-                axes[0][i] += a.rank();
-            if (axes[1][i] < 0)
-                axes[1][i] += b.rank();
-
-        }
-
-        List<Integer> listA = new ArrayList<>();
-        for (int i = 0; i < a.rank(); i++) {
-            if (!Ints.contains(axes[0], i))
-                listA.add(i);
-        }
-
-        int[] newAxesA = Ints.concat(Ints.toArray(listA), axes[0]);
-
-        List<Integer> listB = new ArrayList<>();
-        for (int i = 0; i < b.rank(); i++) {
-            if (!Ints.contains(axes[1], i))
-                listB.add(i);
-        }
-
-        int[] newAxesB = Ints.concat(axes[1], Ints.toArray(listB));
-
-        int n2 = 1;
-        int aLength = Math.min(a.rank(), axes[0].length);
-        for (int i = 0; i < aLength; i++) {
-            n2 *= a.size(axes[0][i]);
-        }
-
-        //if listA and listB are empty these donot initialize.
-        //so initializing with {1} which will then get overriden if not empty
-        long[] newShapeA = {-1, n2};
-        long[] oldShapeA = getOldShape(listA, a);
-
-        int n3 = 1;
-        int bNax = Math.min(b.rank(), axes[1].length);
-        for (int i = 0; i < bNax; i++) {
-            n3 *= b.size(axes[1][i]);
-        }
-
-        long[] newShapeB = {n3, -1};
-        long[] oldShapeB = getOldShape(listB, b);
-
-        INDArray at = a.permute(newAxesA).reshape(newShapeA);
-        INDArray bt = b.permute(newAxesB).reshape(newShapeB);
-        INDArray ret = at.mmul(bt,result);
-
-        long[] aPlusB = Longs.concat(oldShapeA, oldShapeB);
-        return ret.reshape(aPlusB);
-    }
-
-    // Some duplicate code that refactored out:
-    private static long[] getOldShape(List<Integer> list, INDArray x){
-        long[] res;
-        if (list.size() == 0) {
-            res = new long[] {1};
-        } else {
-            res= Longs.toArray(list);
-            for (int i = 0; i < res.length; i++)
-                res[i] = x.size((int) res[i]);
-        }
-        return res;
-    }
-
-    /**
-     * Tensor matrix multiplication.
-     * Both tensors must be the same rank
-     *
-     * @param a the left tensor
-     * @param b the  right tensor
-     * @param axes the axes for each array to do matrix multiply along
-     * @return the multiplication result.
-     */
-    public static INDArray tensorMmul(INDArray a, INDArray b, int[][] axes) {
-        CustomOp op = DynamicCustomOp.builder("tensordot")
-                .addInputs(a, b)
-                .addIntegerArguments(axes[0].length)
-                .addIntegerArguments(axes[0])
-                .addIntegerArguments(axes[1].length)
-                .addIntegerArguments(axes[1])
-                .build();
-
-        List<LongShapeDescriptor> l = op.calculateOutputShape();
-        INDArray out = Nd4j.create(l.get(0).asDataType(a.dataType()));
-        op.addOutputArgument(out);
-        Nd4j.exec(op);
-
-        return out;
-    }
-
-    /**
-     * matrix multiply: implements op(a)*op(b)
-     *
-     * where op(x) means transpose x (or not) depending on
-     * setting of arguments transposea and transposeb.<br>
-     * so gemm(a,b,false,false) == a.mmul(b), gemm(a,b,true,false) == a.transpose().mmul(b) etc.
-     * @param a first matrix
-     * @param b second matrix
-     * @param transposeA if true: transpose matrix a before mmul
-     * @param transposeB if true: transpose matrix b before mmul
-     * @return result
-     */
-    public static INDArray gemm(INDArray a,
-                                INDArray b,
-                                boolean transposeA,
-                                boolean transposeB) {
-        long cRows = (transposeA ? a.columns() : a.rows());
-        long cCols = (transposeB ? b.rows() : b.columns());
-        INDArray c = Nd4j.createUninitialized(a.dataType(), new long[] {cRows, cCols}, a.ordering() == 'c' && b.ordering() == 'c' ? 'c' : 'f');
-        return gemm(a, b, c, transposeA, transposeB, 1.0, 0.0);
-    }
-
-    /**
-     *  Matrix multiply: Implements c = alpha*op(a)*op(b) + beta*c where op(X) means transpose X (or not)
-     * depending on setting of arguments transposeA and transposeB.<br>
-     * Note that matrix c MUST be fortran order, have zero offset and have c.data().length == c.length().
-     * i.e., the result array must not be a view. An exception will be thrown otherwise.<br>
-     * (Note: some views are allowed, if and only if they have f order and are contiguous in the buffer other than an
-     * offset. Put another way, they must be f order and have strides identical to a non-view/default array of the same shape)<br>
-     * Don't use this unless you know about level 3 blas and NDArray storage orders.
-     * @param a First matrix
-     * @param b Second matrix
-     * @param c result matrix. Used in calculation (assuming beta != 0) and result is stored in this. f order, and not a view only
-     * @param transposeA if true: transpose matrix a before mmul
-     * @param transposeB if true: transpose matrix b before mmul
-     * @return result, i.e., matrix c is returned for convenience
-     */
-    public static INDArray gemm(INDArray a,
-                                INDArray b,
-                                INDArray c,
-                                boolean transposeA,
-                                boolean transposeB,
-                                double alpha,
-                                double beta) {
-        Preconditions.checkArgument(c.elementWiseStride() == 1, "Nd4j.gemm() C array should NOT be a view");
-
-        Nd4j.exec(new Mmul(a, b, c, alpha, beta, MMulTranspose.builder().transposeA(transposeA).transposeB(transposeB).build()));
-        return c;
-    }
-
-    /**
-     * Matrix multiplication/dot product
-     *
-     * Depending on inputs dimensionality output result might be different.
-     * matrix x matrix = BLAS gemm
-     * vector x matrix = BLAS gemm
-     * vector x vector = BLAS dot
-     * vector x scalar = element-wise mul
-     * scalar x vector = element-wise mul
-     * tensor x tensor = matrix multiplication using the last two dimensions
-     *
-     * Transpose operations only available where applicable. In the
-     * tensor x tensor case it will be applied only to the last two dimensions.
-     *
-     * @param a First tensor
-     * @param b Second tensor
-     * @param result result matrix.
-     * @param transposeA if true: transpose matrix a before mmul
-     * @param transposeB if true: transpose matrix b before mmul
-     * @param transposeResult if true: result matrix will be transposed
-     * @return result, i.e., result matrix is returned for convenience
-     */
-    public static INDArray matmul(INDArray a, INDArray b, INDArray result, boolean transposeA, boolean transposeB, boolean transposeResult){
-        final Mmul op = new Mmul(a, b, result,
-                MMulTranspose.builder()
-                        .transposeA(transposeA)
-                        .transposeB(transposeB)
-                        .transposeResult(transposeResult).build());
-        return exec(op)[0];
-    }
-
-    /**
-     * Matrix multiplication/dot product.<br>
-     *
-     * See {@link #matmul(INDArray, INDArray, INDArray, boolean, boolean, boolean)}
-     */
-    public static INDArray matmul(INDArray a, INDArray b, INDArray result){
-        final Mmul op = new Mmul(a, b, result, null);
-        return exec(op)[0];
-    }
-
-    /**
-     * Matrix multiplication/dot product.<br>
-     *
-     * See {@link #matmul(INDArray, INDArray, INDArray, boolean, boolean, boolean)}
-     */
-    public static INDArray matmul(INDArray a, INDArray b, boolean transposeA, boolean transposeB, boolean transposeResult){
-        return matmul(a, b, null, transposeA, transposeB, transposeResult);
-    }
-
-    /**
-     * Matrix multiplication/dot product
-     *
-     * See {@link #matmul(INDArray, INDArray, INDArray, boolean, boolean, boolean)}
-     */
-    public static INDArray matmul(INDArray a, INDArray b){
-        return matmul(a,b, null);
-    }
-
-    /**
-     * The factory used for creating ndarrays
-     *
-     * @return the factory instance used for creating ndarrays
-     */
-    public static NDArrayFactory factory() {
-        return INSTANCE;
-    }
-
-    /**
-     * See {@link org.nd4j.linalg.api.ndarray.INDArray#cumsum(int)} with Integer.MAX_VALUE for full array reduction.
-     *
-     * @return scalar ndarray.
-     */
-    public static INDArray cumsum(INDArray compute) {
-        return compute.cumsum(Integer.MAX_VALUE);
-    }
-
-    /**
-     * See {@link org.nd4j.linalg.api.ndarray.INDArray#max(int...)} with Integer.MAX_VALUE for full array reduction.
-     */
-    public static INDArray max(INDArray compute) {
-        return compute.max(Integer.MAX_VALUE);
-    }
-
-    /**
-     * See {@link org.nd4j.linalg.api.ndarray.INDArray#min(int...)} with Integer.MAX_VALUE for full array reduction.
-     */
-    public static INDArray min(INDArray compute) {
-        return compute.min(Integer.MAX_VALUE);
-    }
-
-    /**
-     * See {@link org.nd4j.linalg.api.ndarray.INDArray#prod(int...)} with Integer.MAX_VALUE for full array reduction.
-     */
-    public static INDArray prod(INDArray compute) {
-        return compute.prod(Integer.MAX_VALUE);
-    }
-
-    /**
-     * See {@link org.nd4j.linalg.api.ndarray.INDArray#normmax(int...)} with Integer.MAX_VALUE for full array reduction.
-     */
-    public static INDArray normmax(INDArray compute) {
-        return compute.normmax(Integer.MAX_VALUE);
-    }
-
-    /**
-     * See {@link org.nd4j.linalg.api.ndarray.INDArray#norm2(int...)} with Integer.MAX_VALUE for full array reduction.
-     */
-    public static INDArray norm2(INDArray compute) {
-        return compute.norm2(Integer.MAX_VALUE);
-    }
-
-    /**
-     * See {@link org.nd4j.linalg.api.ndarray.INDArray#norm1(int...)} with Integer.MAX_VALUE for full array reduction.
-     */
-    public static INDArray norm1(INDArray compute) {
-        return compute.norm1(Integer.MAX_VALUE);
-    }
-
-    /**
-     * See {@link org.nd4j.linalg.api.ndarray.INDArray#std(int...)} with Integer.MAX_VALUE for full array reduction.
-     */
-    public static INDArray std(INDArray compute) {
-        return compute.std(Integer.MAX_VALUE);
-    }
-
-    /**
-     * See {@link org.nd4j.linalg.api.ndarray.INDArray#var(int...)} with Integer.MAX_VALUE for full array reduction.
-     */
-    public static INDArray var(INDArray compute) {
-        return compute.var(Integer.MAX_VALUE);
-    }
-
-    /**
-     * See {@link org.nd4j.linalg.api.ndarray.INDArray#sum(int...)} with Integer.MAX_VALUE for full array reduction.
-     */
-    public static INDArray sum(INDArray compute) {
-        return compute.sum(Integer.MAX_VALUE);
-    }
-
-    /**
-     * See {@link org.nd4j.linalg.api.ndarray.INDArray#mean(int...)} with Integer.MAX_VALUE for full array reduction.
-     */
-    public static INDArray mean(INDArray compute) {
-        return compute.mean(Integer.MAX_VALUE);
-    }
-
-    /**
-     * See {@link org.nd4j.linalg.api.ndarray.INDArray#cumsum(int)} with Integer.MAX_VALUE for full array reduction.
-     */
-    public static INDArray cumsum(INDArray compute, int dimension) {
-        return compute.cumsum(dimension);
-    }
-
-    /**
-     * See {@link org.nd4j.linalg.api.ndarray.INDArray#max(int...)} with Integer.MAX_VALUE for full array reduction.
-     */
-    public static INDArray max(INDArray compute, int dimension) {
-        return compute.max(dimension);
-    }
-
-    /**
-     * See {@link org.nd4j.linalg.api.ndarray.INDArray#min(int...)} with Integer.MAX_VALUE for full array reduction.
-     */
-    public static INDArray min(INDArray compute, int dimension) {
-        return compute.min(dimension);
-    }
-
-    /**
-     * See {@link org.nd4j.linalg.api.ndarray.INDArray#prod(int...)} with Integer.MAX_VALUE for full array reduction.
-     */
-    public static INDArray prod(INDArray compute, int dimension) {
-        return compute.prod(dimension);
-    }
-
-    /**
-     * See {@link org.nd4j.linalg.api.ndarray.INDArray#normmax(int...)} with Integer.MAX_VALUE for full array reduction.
-     */
-    public static INDArray normmax(INDArray compute, int dimension) {
-        return compute.normmax(dimension);
-    }
-
-    /**
-     * See {@link org.nd4j.linalg.api.ndarray.INDArray#norm2(int...)} with Integer.MAX_VALUE for full array reduction.
-     */
-    public static INDArray norm2(INDArray compute, int dimension) {
-        return compute.norm2(dimension);
-    }
-
-    /**
-     * See {@link org.nd4j.linalg.api.ndarray.INDArray#norm1(int...)} with Integer.MAX_VALUE for full array reduction.
-     */
-    public static INDArray norm1(INDArray compute, int dimension) {
-        return compute.norm1(dimension);
-    }
-
-    /**
-     * See {@link org.nd4j.linalg.api.ndarray.INDArray#std(int...)} with Integer.MAX_VALUE for full array reduction.
-     */
-    public static INDArray std(INDArray compute, int dimension) {
-        return compute.std(dimension);
-    }
-
-    /**
-     * See {@link org.nd4j.linalg.api.ndarray.INDArray#var(int...)} with Integer.MAX_VALUE for full array reduction.
-     */
-    public static INDArray var(INDArray compute, int dimension) {
-        return compute.var(dimension);
-    }
-
-    /**
-     * See {@link org.nd4j.linalg.api.ndarray.INDArray#sum(int...)}with Integer.MAX_VALUE for full array reduction.
-     */
-    public static INDArray sum(INDArray compute, int dimension) {
-        return compute.sum(dimension);
-    }
-
-    /**
-     * See {@link org.nd4j.linalg.api.ndarray.INDArray#mean(int...)}with Integer.MAX_VALUE for full array reduction.
-     */
-    public static INDArray mean(INDArray compute, int dimension) {
-        return compute.mean(dimension);
-    }
-
-    /**
-     * Create a view of a data buffer
-     * Leverages the underlying storage of the buffer with a new view
-     *
-     * @param underlyingBuffer the underlying buffer
-     * @param offset the offset for the view
-     * @return the new view of the data buffer
-     */
-    public static DataBuffer createBuffer(DataBuffer underlyingBuffer, long offset, long length) {
-        return DATA_BUFFER_FACTORY_INSTANCE.create(underlyingBuffer, offset, length);
-    }
-
-    /**
-     * Create a buffer equal of length prod(shape)
-     *
-     * @param shape the shape of the buffer to create
-     * @param type  the opType to create
-     * @return the created buffer
-     */
-    public static DataBuffer createBuffer(int[] shape, DataType type, long offset) {
-        int length = ArrayUtil.prod(shape);
-        return type == DataType.DOUBLE ? createBuffer(new double[length], offset)
-                : createBuffer(new float[length], offset);
-    }
-
-    /**
-     * Creates a buffer of the specified opType and length with the given byte buffer.
-     *
-     * This will wrap the buffer as a reference (no copy)
-     * if the allocation opType is the same.
-     * @param buffer the buffer to create from
-     * @param type the opType of buffer to create
-     * @param length the length of the buffer
-     * @return the created buffer
-     */
-    public static DataBuffer createBuffer(ByteBuffer buffer, DataType type, int length, long offset) {
-        return DATA_BUFFER_FACTORY_INSTANCE.create(buffer, type, length, offset);
-    }
-
-    /**
-     * Create a buffer based on the data opType
-     *
-     * @param data the data to create the buffer with
-     * @return the created buffer
-     */
-    public static DataBuffer createBuffer(byte[] data, int length, long offset) {
-        DataBuffer ret;
-        if (dataType() == DataType.DOUBLE)
-            ret = DATA_BUFFER_FACTORY_INSTANCE.createDouble(offset, data, length);
-        else
-            ret = DATA_BUFFER_FACTORY_INSTANCE.createFloat(offset, data, length);
-        return ret;
-    }
-
-    /**
-     * Creates a buffer of the specified length based on the data opType
-     *
-     * @param length the length of te buffer
-     * @return the buffer to create
-     */
-    public static DataBuffer createBuffer(int length, long offset) {
-        DataBuffer ret;
-        if (dataType() == DataType.FLOAT)
-            ret = DATA_BUFFER_FACTORY_INSTANCE.createFloat(offset, length);
-        else if (dataType() == DataType.INT)
-            ret = DATA_BUFFER_FACTORY_INSTANCE.createInt(offset, length);
-        else if (dataType() == DataType.DOUBLE)
-            ret = DATA_BUFFER_FACTORY_INSTANCE.createDouble(offset, length);
-        else if (dataType() == DataType.HALF)
-            ret = DATA_BUFFER_FACTORY_INSTANCE.createHalf(offset, length);
-        else
-            ret = null;
-
-        return ret;
-    }
-
-    private static Indexer getIndexerByType(Pointer pointer, DataType dataType) {
-        switch (dataType) {
-            case UINT64:
-            case LONG:
-                return LongIndexer.create((LongPointer) pointer);
-            case UINT32:
-                return UIntIndexer.create((IntPointer) pointer);
-            case INT:
-                return IntIndexer.create((IntPointer) pointer);
-            case UINT16:
-                return UShortIndexer.create((ShortPointer) pointer);
-            case SHORT:
-                return ShortIndexer.create((ShortPointer) pointer);
-            case BYTE:
-                return ByteIndexer.create((BytePointer) pointer);
-            case UBYTE:
-                return UByteIndexer.create((BytePointer) pointer);
-            case BOOL:
-                return BooleanIndexer.create((BooleanPointer) pointer);
-            case FLOAT:
-                return FloatIndexer.create((FloatPointer) pointer);
-            case BFLOAT16:
-                return Bfloat16Indexer.create((ShortPointer) pointer);
-            case HALF:
-                return HalfIndexer.create((ShortPointer) pointer);
-            case DOUBLE:
-                return DoubleIndexer.create((DoublePointer) pointer);
-            default:
-                throw new UnsupportedOperationException();
-        }
-    }
-
-    /**
-     * Creates a buffer of the specified type and length with the given pointer.
-     *
-     * @param pointer pointer to data to create from.
-     * @param length the length of the buffer
-     * @param dataType the opType of buffer to create,
-     * @return the created buffer
-     */
-    public static DataBuffer createBuffer(@NonNull Pointer pointer, long length, @NonNull DataType dataType) {
-        Pointer nPointer = getPointer(pointer, dataType);
-        return DATA_BUFFER_FACTORY_INSTANCE.create(nPointer, dataType, length, getIndexerByType(nPointer, dataType));
-    }
-
-    /**
-     * Creates a buffer of the specified type and length with the given pointer at the specified device.
-     * (This method is relevant only for a CUDA backend).
-     *
-     * @param pointer        pointer to data to create from.
-     * @param devicePointer  pointer to device to create in (only implemented in the CUDA backend)
-     * @param length         the length of the buffer
-     * @param dataType       the opType of buffer to create,
-     * @return               the created buffer
-     */
-    public static DataBuffer createBuffer(@NonNull Pointer pointer, @NonNull Pointer devicePointer, long length, @NonNull DataType dataType) {
-        Pointer nPointer = getPointer(pointer, dataType);
-        return DATA_BUFFER_FACTORY_INSTANCE.create(nPointer, devicePointer, dataType, length, getIndexerByType(nPointer, dataType));
-    }
-
-    private static Pointer getPointer(@NonNull Pointer pointer, @NonNull DataType dataType ){
-        Pointer nPointer;
-        switch (dataType) {
-            case UINT64:
-            case LONG:
-                nPointer =  new LongPointer(pointer);
-                break;
-            case UINT32:
-            case INT:
-                nPointer =  new IntPointer(pointer);
-                break;
-            case UINT16:
-            case SHORT:
-                nPointer =  new ShortPointer(pointer);
-                break;
-            case BYTE:
-                nPointer =  new BytePointer(pointer);
-                break;
-            case UBYTE:
-                nPointer =  new BytePointer(pointer);
-                break;
-            case BOOL:
-                nPointer =  new BooleanPointer(pointer);
-                break;
-            case BFLOAT16:
-            case HALF:
-                nPointer =  new ShortPointer(pointer);
-                break;
-            case FLOAT:
-                nPointer =  new FloatPointer(pointer);
-                break;
-            case DOUBLE:
-                nPointer =  new DoublePointer(pointer);
-                break;
-            default:
-                throw new UnsupportedOperationException("Unsupported data type: " + dataType);
-        }
-
-        return nPointer;
-    }
-
-    /**
-     * Create a buffer based on the data opType
-     *
-     * @param data the data to create the buffer with
-     * @return the created buffer
-     */
-    public static DataBuffer createBuffer(float[] data, long offset) {
-        return  createTypedBuffer(Arrays.copyOfRange(data, (int) offset, data.length),
-                DataType.FLOAT, Nd4j.getMemoryManager().getCurrentWorkspace());
-    }
-
-    /**
-     * Create a buffer based on the data opType
-     *
-     * @param data the data to create the buffer with
-     * @return the created buffer
-     */
-    public static DataBuffer createBuffer(double[] data, long offset) {
-        return createTypedBuffer(Arrays.copyOfRange(data, (int) offset, data.length),
-                DataType.DOUBLE, Nd4j.getMemoryManager().getCurrentWorkspace());
-    }
-
-    /**
-     * Create a buffer equal of length prod(shape)
-     *
-     * @param shape the shape of the buffer to create
-     * @param type  the opType to create
-     * @return the created buffer
-     */
-    public static DataBuffer createBuffer(@NonNull int[] shape, @NonNull DataType type) {
-        return createBuffer(ArrayUtil.toLongArray(shape), type);
-    }
-
-    /**
-     * See {@link  #createBuffer(int[], DataType)}
-     */
-    public static DataBuffer createBuffer(@NonNull long[] shape, @NonNull DataType type) {
-        long length = Shape.lengthOf(shape);
-
-        switch (type) {
-            case BOOL:
-                return Nd4j.getMemoryManager().getCurrentWorkspace() == null ? DATA_BUFFER_FACTORY_INSTANCE.createBool(length, true) : DATA_BUFFER_FACTORY_INSTANCE.createBool(length, true, Nd4j.getMemoryManager().getCurrentWorkspace());
-            case UBYTE:
-                return Nd4j.getMemoryManager().getCurrentWorkspace() == null ? DATA_BUFFER_FACTORY_INSTANCE.createUByte(length, true) : DATA_BUFFER_FACTORY_INSTANCE.createUByte(length, true, Nd4j.getMemoryManager().getCurrentWorkspace());
-            case UINT16:
-                return Nd4j.getMemoryManager().getCurrentWorkspace() == null ? DATA_BUFFER_FACTORY_INSTANCE.createUShort(length, true) : DATA_BUFFER_FACTORY_INSTANCE.createUShort(length, true, Nd4j.getMemoryManager().getCurrentWorkspace());
-            case UINT32:
-                return Nd4j.getMemoryManager().getCurrentWorkspace() == null ? DATA_BUFFER_FACTORY_INSTANCE.createUInt(length, true) : DATA_BUFFER_FACTORY_INSTANCE.createUInt(length, true, Nd4j.getMemoryManager().getCurrentWorkspace());
-            case UINT64:
-                return Nd4j.getMemoryManager().getCurrentWorkspace() == null ? DATA_BUFFER_FACTORY_INSTANCE.createULong(length, true) : DATA_BUFFER_FACTORY_INSTANCE.createULong(length, true, Nd4j.getMemoryManager().getCurrentWorkspace());
-            case BYTE:
-                return Nd4j.getMemoryManager().getCurrentWorkspace() == null ? DATA_BUFFER_FACTORY_INSTANCE.createByte(length, true) : DATA_BUFFER_FACTORY_INSTANCE.createByte(length, true, Nd4j.getMemoryManager().getCurrentWorkspace());
-            case SHORT:
-                return Nd4j.getMemoryManager().getCurrentWorkspace() == null ? DATA_BUFFER_FACTORY_INSTANCE.createShort(length, true) : DATA_BUFFER_FACTORY_INSTANCE.createShort(length, true, Nd4j.getMemoryManager().getCurrentWorkspace());
-            case INT:
-                return Nd4j.getMemoryManager().getCurrentWorkspace() == null ? DATA_BUFFER_FACTORY_INSTANCE.createInt(length, true) : DATA_BUFFER_FACTORY_INSTANCE.createInt(length, true, Nd4j.getMemoryManager().getCurrentWorkspace());
-            case LONG:
-                return Nd4j.getMemoryManager().getCurrentWorkspace() == null ? DATA_BUFFER_FACTORY_INSTANCE.createLong(length, true) : DATA_BUFFER_FACTORY_INSTANCE.createLong(length, true, Nd4j.getMemoryManager().getCurrentWorkspace());
-            case HALF:
-                return Nd4j.getMemoryManager().getCurrentWorkspace() == null ? DATA_BUFFER_FACTORY_INSTANCE.createHalf(length, true) : DATA_BUFFER_FACTORY_INSTANCE.createHalf(length, true, Nd4j.getMemoryManager().getCurrentWorkspace());
-            case BFLOAT16:
-                return Nd4j.getMemoryManager().getCurrentWorkspace() == null ? DATA_BUFFER_FACTORY_INSTANCE.createBFloat16(length, true) : DATA_BUFFER_FACTORY_INSTANCE.createBFloat16(length, true, Nd4j.getMemoryManager().getCurrentWorkspace());
-            case FLOAT:
-                return Nd4j.getMemoryManager().getCurrentWorkspace() == null ? DATA_BUFFER_FACTORY_INSTANCE.createFloat(length, true) : DATA_BUFFER_FACTORY_INSTANCE.createFloat(length, true, Nd4j.getMemoryManager().getCurrentWorkspace());
-            case DOUBLE:
-                return Nd4j.getMemoryManager().getCurrentWorkspace() == null ? DATA_BUFFER_FACTORY_INSTANCE.createDouble(length, true) : DATA_BUFFER_FACTORY_INSTANCE.createDouble(length, true, Nd4j.getMemoryManager().getCurrentWorkspace());
-            case UTF8:
-            case COMPRESSED:
-            case UNKNOWN:
-            default:
-                throw new UnsupportedOperationException("Cannot create type: " + type);
-        }
-    }
-
-    /**
-     * Create a buffer equal of length prod(shape). The buffer is 'detached': Not in any memory workspace even if a
-     * workspace is currently open.
-     *
-     * @param shape the shape of the buffer to create
-     * @param type the opType to create
-     * @return the created buffer.
-     */
-    public static DataBuffer createBufferDetached(int[] shape, DataType type) {
-        return createBufferDetachedImpl( Shape.lengthOf(shape), type);
-    }
-
-    /**
-     * See {@link  #createBufferDetached(int[], DataType)}
-     */
-    public static DataBuffer createBufferDetached(long[] shape, DataType type) {
-        return createBufferDetachedImpl( Shape.lengthOf(shape), type);
-    }
-
-    // used by createBufferDetached(long[] DataType) and createBufferDetached(int[] , DataType)
-    private static DataBuffer createBufferDetachedImpl(long length, DataType type){
-        switch (type){
-
-            case DOUBLE:
-                return DATA_BUFFER_FACTORY_INSTANCE.createDouble(length);
-            case FLOAT:
-                return DATA_BUFFER_FACTORY_INSTANCE.createFloat(length);
-            case HALF:
-                return DATA_BUFFER_FACTORY_INSTANCE.createHalf(length);
-            case BFLOAT16:
-                return DATA_BUFFER_FACTORY_INSTANCE.createBFloat16(length);
-            case UINT64:
-                return DATA_BUFFER_FACTORY_INSTANCE.createULong(length);
-            case LONG:
-                return DATA_BUFFER_FACTORY_INSTANCE.createLong(length);
-            case UINT32:
-                return DATA_BUFFER_FACTORY_INSTANCE.createUInt(length);
-            case INT:
-                return DATA_BUFFER_FACTORY_INSTANCE.createInt(length);
-            case UINT16:
-                return DATA_BUFFER_FACTORY_INSTANCE.createUShort(length);
-            case SHORT:
-                return DATA_BUFFER_FACTORY_INSTANCE.createShort(length);
-            case UBYTE:
-                return DATA_BUFFER_FACTORY_INSTANCE.createUByte(length);
-            case BYTE:
-                return DATA_BUFFER_FACTORY_INSTANCE.createByte(length);
-            case BOOL:
-                return DATA_BUFFER_FACTORY_INSTANCE.createBool(length);
-            case UTF8:
-            case COMPRESSED:
-            case UNKNOWN:
-            default:
-                throw new UnsupportedOperationException("Cannot create type: " + type);
-        }
-    }
-
-    /**
-     * Creates a buffer of the specified opType
-     * and length with the given byte buffer.
-     *
-     * This will wrap the buffer as a reference (no copy)
-     * if the allocation opType is the same.
-     * @param buffer the buffer to create from
-     * @param type the opType of buffer to create
-     * @param length the length of the buffer
-     * @return the created buffer
-     */
-    public static DataBuffer createBuffer(ByteBuffer buffer, DataType type, int length) {
-        return createBuffer(buffer, type, length, 0);
-    }
-
-
-    /**
-     * Create a buffer equal of length prod(shape)
-     *
-     * @param data the shape of the buffer to create
-     * @return the created buffer
-     */
-    public static DataBuffer createBuffer(int[] data) {
-        return Nd4j.getMemoryManager().getCurrentWorkspace() == null ? DATA_BUFFER_FACTORY_INSTANCE.createInt(data) : DATA_BUFFER_FACTORY_INSTANCE.createInt(data, Nd4j.getMemoryManager().getCurrentWorkspace());
-    }
-
-    /**
-     * Create a buffer equal of length prod(shape)
-     *
-     * @param data the shape of the buffer to create
-     * @return the created buffer
-     */
-    public static DataBuffer createBuffer(long[] data) {
-        return Nd4j.getMemoryManager().getCurrentWorkspace() == null ? DATA_BUFFER_FACTORY_INSTANCE.createLong(data) : DATA_BUFFER_FACTORY_INSTANCE.createLong(data, Nd4j.getMemoryManager().getCurrentWorkspace());
-    }
-
-    /**
-     * Create a buffer equal of length prod(shape). This method is NOT affected by workspaces
-     *
-     * @param data  the shape of the buffer to create
-     * @return the created buffer
-     */
-    public static DataBuffer createBufferDetached(int[] data) {
-        return DATA_BUFFER_FACTORY_INSTANCE.createInt(data);
-    }
-
-    /**
-     * Create a buffer equal of length prod(shape). This method is NOT affected by workspaces
-     *
-     * @param data the shape of the buffer to create
-     * @return the created buffer
-     */
-    public static DataBuffer createBufferDetached(long[] data) {
-        return DATA_BUFFER_FACTORY_INSTANCE.createLong(data);
-    }
-
-    /**
-     * Creates a buffer of the specified length based on the data opType
-     *
-     * @param length the length of te buffer
-     * @return the buffer to create
-     */
-    public static DataBuffer createBuffer(long length) {
-        return createBuffer(length, true);
-    }
-
-    /**
-     * Create a data buffer
-     * based on a pointer
-     * with the given opType and length
-     * @param pointer the pointer to create the buffer for
-     * @param type the opType of pointer
-     * @param length the length of the buffer
-     * @param  indexer the indexer to use
-     * @return the data buffer based on the given parameters
-     */
-    public static DataBuffer createBuffer(Pointer pointer, DataType type, long length, Indexer indexer) {
-        return DATA_BUFFER_FACTORY_INSTANCE.create(pointer, type, length, indexer);
-    }
-
-    /**
-     * See {@link  #createBuffer(DataType dataType, long length, boolean initialize) with default datatype.
-     */
-    public static DataBuffer createBuffer(long length, boolean initialize) {
-        return  createBuffer(Nd4j.dataType(), length, initialize);
-    }
-
-    /**
-     * Create a data buffer based on datatype.
-     * @param dataType the type of buffer to create
-     * @param length  the length of the buffer
-     * @param initialize  flag to leave the underlying memory (false) or initialize with zero (true).
-     * @return the created buffer.
-     */
-    public static DataBuffer createBuffer(DataType dataType, long length, boolean initialize) {
-        return Nd4j.getMemoryManager().getCurrentWorkspace() == null ? DATA_BUFFER_FACTORY_INSTANCE.create(dataType, length, initialize) : DATA_BUFFER_FACTORY_INSTANCE.create(dataType,length, initialize, Nd4j.getMemoryManager().getCurrentWorkspace());
-    }
-
-    /**
-     * Create a data buffer based on datatype, workspace.
-     * @param dataType the type of buffer to create
-     * @param length  the length of the buffer
-     * @param initialize  flag to leave the underlying memory (false) or initialize with zero (true).
-     * @param workspace workspace to use for buffer creation.
-     * @return the created buffer.
-     */
-    public static DataBuffer createBuffer(DataType dataType, long length, boolean initialize, MemoryWorkspace workspace) {
-        return workspace == null ? DATA_BUFFER_FACTORY_INSTANCE.create(dataType, length, initialize) : DATA_BUFFER_FACTORY_INSTANCE.create(dataType,length, initialize, workspace);
-    }
-
-    /**
-     * Create a buffer based on the data opType
-     * @param data the data to create the buffer with
-     * @return the created buffer
-     */
-    public static DataBuffer createBuffer(float[] data) {
-        return Nd4j.getMemoryManager().getCurrentWorkspace() == null ? DATA_BUFFER_FACTORY_INSTANCE.createFloat(data) : DATA_BUFFER_FACTORY_INSTANCE.createFloat(data, Nd4j.getMemoryManager().getCurrentWorkspace());
-    }
-
-    /**
-     * Create a buffer based on underlying array.
-     * @param data data to create the buffer with
-     * @return the created buffer
-     */
-    public static DataBuffer createBufferDetached(float[] data) {
-        return DATA_BUFFER_FACTORY_INSTANCE.createFloat(data);
-    }
-
-    /**
-     * See {@link #createBufferDetached(float[])}
-     */
-    public static DataBuffer createBufferDetached(double[] data) {
-        return DATA_BUFFER_FACTORY_INSTANCE.createDouble(data);
-    }
-
-    /**
-     * See {@link #createBuffer(float[])}
-     */
-    public static DataBuffer createBuffer(double[] data) {
-        return Nd4j.getMemoryManager().getCurrentWorkspace() == null ? DATA_BUFFER_FACTORY_INSTANCE.createDouble(data) : DATA_BUFFER_FACTORY_INSTANCE.createDouble(data, Nd4j.getMemoryManager().getCurrentWorkspace());
-    }
-
-    // refactoring of duplicate code.
-    private static DataBuffer getDataBuffer(int length, DataType dataType){
-        return Nd4j.getMemoryManager().getCurrentWorkspace() == null ? DATA_BUFFER_FACTORY_INSTANCE.create(dataType, length, false) : DATA_BUFFER_FACTORY_INSTANCE.create(dataType, length, false, Nd4j.getMemoryManager().getCurrentWorkspace());
-    }
-
-    /**
-     * Create a buffer based on the data of the underlying java array with the specified type..
-     * @param data underlying java array
-     * @param dataType specified type.
-     * @return created buffer,
-     */
-    public static DataBuffer createTypedBuffer(double[] data, DataType dataType) {
-        DataBuffer buffer = getDataBuffer(data.length, dataType);
-        buffer.setData(data);
-        return buffer;
-    }
-
-    /**
-     * See {@link #createTypedBuffer(double[], DataType)}
-     */
-    public static DataBuffer createTypedBuffer(float[] data, DataType dataType) {
-        DataBuffer buffer = getDataBuffer(data.length, dataType);
-        buffer.setData(data);
-        return buffer;
-    }
-
-    /**
-     * See {@link #createTypedBuffer(float[], DataType)}
-     */
-    public static DataBuffer createTypedBuffer(int[] data, DataType dataType) {
-        DataBuffer buffer = getDataBuffer(data.length, dataType);
-        buffer.setData(data);
-        return buffer;
-    }
-
-    /**
-     * See {@link #createTypedBuffer(float[], DataType)}
-     */
-    public static DataBuffer createTypedBuffer(long[] data, DataType dataType) {
-        DataBuffer buffer = getDataBuffer(data.length, dataType);
-        buffer.setData(data);
-        return buffer;
-    }
-
-    /**
-     * See {@link #createTypedBuffer(float[], DataType)}
-     */
-    public static DataBuffer createTypedBuffer(short[] data, DataType dataType) {
-        DataBuffer buffer = getDataBuffer(data.length, dataType);
-        buffer.setData(data);
-        return buffer;
-    }
-
-    /**
-     * See {@link #createTypedBuffer(float[], DataType)}
-     */
-    public static DataBuffer createTypedBuffer(byte[] data, DataType dataType) {
-        DataBuffer buffer = getDataBuffer(data.length, dataType);
-        buffer.setData(data);
-        return buffer;
-    }
-
-    /**
-     * See {@link #createTypedBuffer(float[], DataType)}
-     */
-    public static DataBuffer createTypedBuffer(boolean[] data, DataType dataType) {
-        DataBuffer buffer = getDataBuffer(data.length, dataType);
-        buffer.setData(data);
-        return buffer;
-    }
-
-
-    // refactoring of duplicate code.
-    private static DataBuffer getDataBuffer(int length, DataType dataType, MemoryWorkspace workspace){
-        return workspace == null ? DATA_BUFFER_FACTORY_INSTANCE.create(dataType, length, false) : DATA_BUFFER_FACTORY_INSTANCE.create(dataType, length, false, workspace);
-    }
-
-    /**
-     * Create a buffer based on the data of the underlying java array, specified type and workspace
-     * @param data underlying java array
-     * @param dataType specified type.
-     * @param workspace specified workspace.
-     * @return created buffer,
-     */
-    public static DataBuffer createTypedBuffer(double[] data, DataType dataType, MemoryWorkspace workspace) {
-        //val buffer = workspace == null ? DATA_BUFFER_FACTORY_INSTANCE.create(dataType, data.length, false) : DATA_BUFFER_FACTORY_INSTANCE.create(dataType, data.length, false, workspace);
-        DataBuffer  buffer = getDataBuffer(data.length, dataType, workspace);
-        buffer.setData(data);
-        return buffer;
-    }
-
-    /**
-     * See {@link #createTypedBuffer(double[], DataType, MemoryWorkspace)}
-     */
-    public static DataBuffer createTypedBuffer(float[] data, DataType dataType, MemoryWorkspace workspace) {
-        //val buffer = workspace == null ? DATA_BUFFER_FACTORY_INSTANCE.create(dataType, data.length, false) : DATA_BUFFER_FACTORY_INSTANCE.create(dataType, data.length, false, workspace);
-        DataBuffer  buffer = getDataBuffer(data.length, dataType, workspace);
-        buffer.setData(data);
-        return buffer;
-    }
-
-    /**
-     *  Create am uninitialized  buffer based on the data of the underlying java array and specified type.
-     * @param data underlying java array
-     * @param dataType specified type.
-     * @return the created buffer.
-     */
-    public static DataBuffer createTypedBufferDetached(double[] data, DataType dataType) {
-        val buffer = DATA_BUFFER_FACTORY_INSTANCE.create(dataType, data.length, false);
-        buffer.setData(data);
-        return buffer;
-    }
-
-    /**
-     * See {@link #createTypedBufferDetached(double[], DataType)}
-     */
-    public static DataBuffer createTypedBufferDetached(float[] data, DataType dataType) {
-        val buffer = DATA_BUFFER_FACTORY_INSTANCE.create(dataType, data.length, false);
-        buffer.setData(data);
-        return buffer;
-    }
-
-    /**
-     * See {@link #createTypedBufferDetached(double[], DataType)}
-     */
-    public static DataBuffer createTypedBufferDetached(int[] data, DataType dataType) {
-        val buffer = DATA_BUFFER_FACTORY_INSTANCE.create(dataType, data.length, false);
-        buffer.setData(data);
-        return buffer;
-    }
-
-    /**
-     * See {@link #createTypedBufferDetached(double[], DataType)}
-     */
-    public static DataBuffer createTypedBufferDetached(long[] data, DataType dataType) {
-        val buffer = DATA_BUFFER_FACTORY_INSTANCE.create(dataType, data.length, false);
-        buffer.setData(data);
-        return buffer;
-    }
-
-    /**
-     * See {@link #createTypedBufferDetached(double[], DataType)}
-     */
-    public static DataBuffer createTypedBufferDetached(short[] data, DataType dataType) {
-        val buffer = DATA_BUFFER_FACTORY_INSTANCE.create(dataType, data.length, false);
-        buffer.setData(data);
-        return buffer;
-    }
-
-    /**
-     * See {@link #createTypedBufferDetached(double[], DataType)}
-     */
-    public static DataBuffer createTypedBufferDetached(byte[] data, DataType dataType) {
-        val buffer = DATA_BUFFER_FACTORY_INSTANCE.create(dataType, data.length, false);
-        buffer.setData(data);
-        return buffer;
-    }
-
-    /**
-     * See {@link #createTypedBufferDetached(double[], DataType)}
-     */
-    public static DataBuffer createTypedBufferDetached(boolean[] data, DataType dataType) {
-        val buffer = DATA_BUFFER_FACTORY_INSTANCE.create(dataType, data.length, false);
-        buffer.setData(data);
-        return buffer;
-    }
-
-    /**
-     * Set the factory instance for INDArray creation.
-     * @param factory new INDArray factory
-     */
-    public static void setFactory(NDArrayFactory factory) {
-        INSTANCE = factory;
-    }
-
-    /**
-     * Returns the ordering of the ndarrays
-     *
-     * @return the ordering of the ndarrays
-     */
-    public static Character order() {
-        return factory().order();
-    }
-
-    /**
-     * Returns the data opType used for the runtime
-     *
-     * @return the datatype used for the runtime
-     */
-    public static DataType dataType() {
-        return DataTypeUtil.getDtypeFromContext();
-    }
-
-    /**
-     * DEPRECATED - use {@link #setDefaultDataTypes(DataType, DataType)}
-     * This method sets dataType for the current JVM.
-     * @param dtype Data type to set
-     * @deprecated use {@link #setDefaultDataTypes(DataType, DataType)}. Equivalent to {@code setDefaultDataTypes(dtype, (dtype.isFPType() ? dtype : defaultFloatingPointType()))}
-     */
-    @Deprecated
-    public static void setDataType(@NonNull DataType dtype) {
-        setDefaultDataTypes(dtype, (dtype.isFPType() ? dtype : defaultFloatingPointType()));
-    }
-
-    /**
-     * Set the default data types.<br>
-     * The default data types are used for array creation methods where no data type is specified.<br>
-     * When the user explicitly provides a datatype (such as in Nd4j.ones(DataType.FLOAT, 1, 10)) these default values
-     * will not be used.<br>
-     * defaultType: used in methods such as Nd4j.ones(1,10) and Nd4j.zeros(10).<br>
-     * defaultFloatingPointType: used internally where a floating point array needs to be created, but no datatype is specified.
-     * defaultFloatingPointType must be one of DOUBLE, FLOAT or HALF
-     *
-     * @param defaultType              Default datatype for new arrays (used when no type is specified).
-     * @param defaultFloatingPointType Default datatype for new floating point arrays (used when no type is specified. Must be one of DOUBLE, FLOAT or HALF
-     */
-    public static void setDefaultDataTypes(@NonNull DataType defaultType, @NonNull DataType defaultFloatingPointType){
-        Preconditions.checkArgument(defaultFloatingPointType.isFPType(), "Invalid default floating point type: %s is not a floating point type", defaultFloatingPointType);
-        DataTypeUtil.setDTypeForContext(defaultType);
-        Nd4j.defaultFloatingPointDataType.set(defaultFloatingPointType);
-    }
-
-    /**
-     * Retrieve the Nd4J backend.
-     * @return the Nd4J backend.
-     */
-    public static Nd4jBackend getBackend() {
-        return backend;
-    }
-
-    /**
-     * Retrieve the BLAS wrapper.
-     * @return the BLAS wrapper.
-     */
-    public static BlasWrapper getBlasWrapper() {
-        return BLAS_WRAPPER_INSTANCE;
-    }
-
-    /**
-     * Sort an ndarray along a particular dimension.<br>
-     * Note that the input array is modified in-place.
-     *
-     * @param ndarray   the ndarray to sort
-     * @param dimension the dimension to sort
-     * @return the indices and the sorted ndarray (the original array, modified in-place)
-     */
-    public static INDArray[] sortWithIndices(INDArray ndarray, int dimension, boolean ascending) {
-        INDArray indices = Nd4j.create(ndarray.shape());
-        INDArray[] ret = new INDArray[2];
-
-        long nV = ndarray.vectorsAlongDimension(dimension);
-        for (int i = 0; i < nV; i++) {
-            INDArray vec = ndarray.vectorAlongDimension(i, dimension);
-            INDArray indexVector = indices.vectorAlongDimension(i, dimension);
-            final Double[] data = new Double[(int) vec.length()];
-            final Double[] index = new Double[(int) vec.length()];
-
-            for (int j = 0; j < vec.length(); j++) {
-                data[j] = vec.getDouble(j);
-                index[j] = (double) j;
-            }
-
-            /*
-             * Inject a comparator that sorts indices relative to
-             * the actual values in the data.
-             * This allows us to retain the indices
-             * and how they were rearranged.
-             */
-            Arrays.sort(index, new Comparator<Double>() {
-                @Override
-                public int compare(Double o1, Double o2) {
-                    int o = (int) o1.doubleValue();
-                    int oo2 = (int) o2.doubleValue();
-                    return Double.compare(data[o], data[oo2]);
-                }
-            });
-
-            if (ascending)
-                for (int j = 0; j < vec.length(); j++) {
-                    vec.putScalar(j, data[(int) index[j].doubleValue()]);
-                    indexVector.putScalar(j, index[j]);
-                }
-            else {
-                int count = data.length - 1;
-                for (int j = 0; j < vec.length(); j++) {
-                    int currCount2 = count;
-                    count--;
-                    vec.putScalar(j, data[(int) index[currCount2].doubleValue()]);
-                    indexVector.putScalar(j, index[currCount2]);
-                }
-            }
-
-
-        }
-
-        ret[0] = indices;
-        ret[1] = ndarray;
-
-        return ret;
-    }
-
-    /**
-     * Sort all elements of an array.
-     *
-     * sorts all elements of an array. For multi dimansional arrays the result depends on the array ordering]
-     *
-     * Nd4j.factory().setOrder('f');
-     * INDArray x = Nd4j.arange(4).reshape(2,2);
-     * Nd4j.sort(x, true);
-     * gives: [[         0,    2.0000], [    1.0000,    3.0000]]
-     *
-     * The same ode with .setOrder('c')
-     * [[         0,    1.0000], [    2.0000,    3.0000]]
-     *
-     * @param ndarray array to sort
-     * @param ascending true for ascending, false for descending
-     * @return the sorted ndarray
-     */
-    public static INDArray sort(INDArray ndarray, boolean ascending) {
-        return getNDArrayFactory().sort(ndarray, !ascending);
-    }
-
-    /**
-     * Sort an ndarray along a particular dimension<br>
-     * Note that the input array is modified in-place.
-     *
-     * @param ndarray   the ndarray to sort
-     * @param dimension the dimension to sort
-     * @return the sorted ndarray
-     */
-    public static INDArray sort(INDArray ndarray, int dimension, boolean ascending) {
-        return getNDArrayFactory().sort(ndarray, !ascending, dimension);
-    }
-
-    /**Sort (shuffle) the rows of a 2d array according to the value at a specified column.
-     * Other than the order of the rows, each row is unmodified. Copy operation: original
-     * INDArray is unmodified<br>
-     * So if sorting the following on values of column 2 (ascending):<br>
-     * [a b 2]<br>
-     * [c d 0]<br>
-     * [e f -3]<br>
-     * Then output is<br>
-     * [e f -3]<br>
-     * [c d 0]<br>
-     * [a b 2]<br>
-     * @param in 2d array to sort
-     * @param colIdx The column to sort on
-     * @param ascending true if smallest-to-largest; false if largest-to-smallest
-     * @return the sorted ndarray
-     */
-    @SuppressWarnings("Duplicates")
-    public static INDArray sortRows(final INDArray in, final int colIdx, final boolean ascending) {
-        if (in.rank() != 2)
-            throw new IllegalArgumentException("Cannot sort rows on non-2d matrix");
-        if (colIdx < 0 || colIdx >= in.columns())
-            throw new IllegalArgumentException("Cannot sort on values in column " + colIdx + ", nCols=" + in.columns());
-
-        INDArray out = Nd4j.create(in.dataType(), in.shape());
-        int nRows = in.rows();
-        ArrayList<Integer> list = new ArrayList<>(nRows);
-        for (int i = 0; i < nRows; i++)
-            list.add(i);
-        Collections.sort(list, new Comparator<Integer>() {
-            @Override
-            public int compare(Integer o1, Integer o2) {
-                if (ascending)
-                    return Double.compare(in.getDouble(o1, colIdx), in.getDouble(o2, colIdx));
-                else
-                    return -Double.compare(in.getDouble(o1, colIdx), in.getDouble(o2, colIdx));
-            }
-        });
-        for (int i = 0; i < nRows; i++) {
-            out.putRow(i, in.getRow(list.get(i)));
-        }
-        return out;
-    }
-
-    /**Sort (shuffle) the columns of a 2d array according to the value at a specified row.
-     * Other than the order of the columns, each column is unmodified. Copy operation: original
-     * INDArray is unmodified<br>
-     * So if sorting the following on values of row 1 (ascending):<br>
-     * [a b c]<br>
-     * [1 -1 0]<br>
-     * [d e f]<br>
-     * Then output is<br>
-     * [b c a]<br>
-     * [-1 0 1]<br>
-     * [e f d]<br>
-     * @param in 2d array to sort
-     * @param rowIdx The row to sort on
-     * @param ascending true if smallest-to-largest; false if largest-to-smallest
-     * @return the sorted array.
-     */
-    @SuppressWarnings("Duplicates")
-    public static INDArray sortColumns(final INDArray in, final int rowIdx, final boolean ascending) {
-        if (in.rank() != 2)
-            throw new IllegalArgumentException("Cannot sort columns on non-2d matrix");
-        if (rowIdx < 0 || rowIdx >= in.rows())
-            throw new IllegalArgumentException("Cannot sort on values in row " + rowIdx + ", nRows=" + in.rows());
-
-        INDArray out = Nd4j.create(in.shape());
-        int nCols = in.columns();
-        ArrayList<Integer> list = new ArrayList<>(nCols);
-        for (int i = 0; i < nCols; i++)
-            list.add(i);
-        Collections.sort(list, new Comparator<Integer>() {
-            @Override
-            public int compare(Integer o1, Integer o2) {
-                if (ascending)
-                    return Double.compare(in.getDouble(rowIdx, o1), in.getDouble(rowIdx, o2));
-                else
-                    return -Double.compare(in.getDouble(rowIdx, o1), in.getDouble(rowIdx, o2));
-            }
-        });
-        for (int i = 0; i < nCols; i++) {
-            out.putColumn(i, in.getColumn(list.get(i)));
-        }
-        return out;
-    }
-
-    /**
-     * Create an n x (shape)
-     * ndarray where the ndarray is repeated num times
-     *
-     * @param n   the ndarray to replicate
-     * @param num the number of copies to repeat
-     * @return the repeated ndarray
-     */
-    public static INDArray repeat(INDArray n, int num) {
-        List<INDArray> list = new ArrayList<>();
-        for (int i = 0; i < num; i++)
-            list.add(n.dup());
-        long[] nShape = n.shape();
-        long[] shape = n.isColumnVector() ? new long[] {n.shape()[0]} : nShape;
-        long[] retShape = Longs.concat(new long[] {num}, shape);
-        return Nd4j.create(list, retShape);
-    }
-
-    /**
-     * Generate a linearly spaced vector
-     *
-     * @param lower upper bound
-     * @param num   number of items in returned vector
-     * @param step  the step (incompatible with <b>upper</b>)
-     * @return the linearly spaced vector
-     */
-    public static INDArray linspace(@NonNull DataType dtype, long lower, long num, long step) {
-        // for now we'll temporarily keep original impl
-        if(num == 1) {
-            return Nd4j.scalar(dtype, lower);
-        }
-
-        if (dtype.isIntType()) {
-            long upper = lower + num * step;
-            return linspaceWithCustomOpByRange( lower, upper, num, step, dtype);
-        } else if (dtype.isFPType()) {
-            return Nd4j.getExecutioner().exec(new Linspace((double) lower, num, (double)step, dtype));
-        }
-        else {
-            throw new IllegalStateException("Illegal data type for linspace: " + dtype.toString());
-        }
-    }
-
-    /**
-     * Generate a linearly spaced vector with default data type
-     *
-     * @param lower lower bound
-     * @param upper upper bound
-     * @param num   number of items in returned vector
-     * @return the linearly spaced vector
-     */
-    public static INDArray linspace(long lower, long upper, long num) {
-        return linspace(lower, upper, num, Nd4j.dataType());
-    }
-
-    /**
-     * Generate a linearly spaced vector
-     *
-     * @param lower lower bound
-     * @param upper upper bound
-     * @param num   number of items in returned vector
-     * @return the linearly spaced vector
-     */
-    public static INDArray linspace(long lower, long upper, long num, @NonNull DataType dtype) {
-        // for now we'll temporarily keep original impl
-        if(lower == upper && num == 1) {
-            return Nd4j.scalar(dtype, lower);
-        }
-        if (num == 1) {
-            return Nd4j.scalar(dtype, lower);
-        }
-        if (dtype.isIntType()) {
-            return linspaceWithCustomOp(lower, upper, (int)num, dtype);
-        } else if (dtype.isFPType()) {
-            return linspace((double) lower, (double)upper, (int) num, dtype);
-        }
-        else {
-            throw new IllegalStateException("Illegal data type for linspace: " + dtype.toString());
-        }
-    }
-
-    /**
-     * Generate a linearly spaced 1d vector of the specified datatype
-     *
-     * @param lower lower bound
-     * @param step step between items
-     * @param num   number of resulting items
-     * @return the linearly spaced vector
-     */
-    public static INDArray linspace(@NonNull DataType dataType, double lower, double step, long num) {
-        Preconditions.checkState(dataType.isFPType(), "Datatype must be a floating point type for linspace, got %s", dataType);
-        if (num == 1)
-            return Nd4j.scalar(dataType, lower);
-        return Nd4j.getExecutioner().exec(new Linspace(lower, num, step, dataType));
-    }
-
-    /**
-     * Generate a linearly spaced 1d vector of the specified datatype
-     *
-     * @param lower lower bound
-     * @param upper upper bound
-     * @param num   number of resulting items
-     * @return the linearly spaced vector
-     */
-    public static INDArray linspace( double lower, double upper, long num, @NonNull DataType dataType) {
-        Preconditions.checkState(dataType.isFPType(), "Datatype must be a floating point type for linspace, got %s", dataType);
-        if (num == 1)
-            return Nd4j.scalar(dataType, lower);
-        return Nd4j.getExecutioner().exec(new Linspace(lower, upper, num, dataType));
-    }
-
-    private static INDArray linspaceWithCustomOp(long lower, long upper, int num, DataType dataType) {
-        if (num == 1)
-            return Nd4j.scalar(dataType, lower);
-
-        INDArray result = Nd4j.createUninitialized(dataType, new long[] {num}, Nd4j.order());
-
-        val op = DynamicCustomOp.builder("lin_space")
-                .addInputs(Nd4j.scalar(lower), Nd4j.scalar(upper), Nd4j.scalar(num))
-                .addOutputs(result)
-                .build();
-
-        Nd4j.getExecutioner().execAndReturn(op);
-        return result;
-    }
-
-    private static INDArray linspaceWithCustomOpByRange(long lower, long upper, long num, long step, DataType dataType) {
-        if (num == 1)
-            return Nd4j.scalar(dataType, lower);
-
-        INDArray result = Nd4j.createUninitialized(dataType, new long[] {num}, Nd4j.order());
-
-        val op = DynamicCustomOp.builder("range")
-                .addInputs(Nd4j.scalar(lower), Nd4j.scalar(upper), Nd4j.scalar(step))
-                .addOutputs(result)
-                .build();
-
-        Nd4j.getExecutioner().execAndReturn(op);
-        return result;
-    }
-
-    /**
-     * Meshgrid op. Returns a pair of arrays where values are broadcast on a 2d grid.<br>
-     * For example, if x = [1,2,3,4] and y = [5,6,7], then:<br>
-     * out[0] =<br>
-     * [1,2,3,4]<br>
-     * [1,2,3,4]<br>
-     * [1,2,3,4]<br>
-     * <br>
-     * out[1] =<br>
-     * [5,5,5,5]<br>
-     * [6,6,6,6]<br>
-     * [7,7,7,7]<br>
-     * <br>
-     *
-     * @param x X array input
-     * @param y Y array input
-     * @return INDArray[] of length 2, shape [y.length, x.length]
-     */
-    public static INDArray[] meshgrid(@NonNull INDArray x, @NonNull INDArray y){
-        Preconditions.checkArgument(x.isVectorOrScalar(), "X must be a vector");
-        Preconditions.checkArgument(y.isVectorOrScalar(), "Y must be a vector");
-        if(y.dataType() != x.dataType())
-            y = y.castTo(x.dataType());
-
-        INDArray xOut = Nd4j.createUninitialized(x.dataType(), y.length(), x.length());
-        INDArray yOut = Nd4j.createUninitialized(x.dataType(), y.length(), x.length());
-
-        CustomOp op = DynamicCustomOp.builder("meshgrid")
-                .addInputs(x, y)
-                .addOutputs(xOut, yOut)
-                .build();
-        Nd4j.getExecutioner().execAndReturn(op);
-
-        return new INDArray[]{xOut, yOut};
-    }
-
-
-    /**
-     * Create a long row vector of all of the given ndarrays
-     * @param matrices the matrices to create the flattened ndarray for
-     * @return the flattened representation of
-     * these ndarrays
-     */
-    public static INDArray toFlattened(Collection<INDArray> matrices) {
-        return INSTANCE.toFlattened(matrices);
-    }
-
-    /**
-     * Create a long row vector of all of the given ndarrays
-     * @param order the order in which to flatten the matrices
-     * @param matrices the matrices to create the flattened ndarray for
-     * @return the flattened representation of
-     * these ndarrays
-     */
-    public static INDArray toFlattened(char order, Collection<INDArray> matrices) {
-        return INSTANCE.toFlattened(order, matrices);
-    }
-
-    /**
-     * Create a long row vector of all of the given ndarrays
-     * @param matrices the matrices to create the flattened ndarray for
-     * @return the flattened representation of
-     * these ndarrays
-     */
-    public static INDArray toFlattened(@NonNull INDArray... matrices) {
-        return INSTANCE.toFlattened(matrices);
-    }
-
-    /**
-     * Create a long row vector of all of the given ndarrays/
-     * @param order order in which to flatten ndarrays
-     * @param matrices the matrices to create the flattened ndarray for
-
-     * @return the flattened representation of
-     * these ndarrays
-     */
-    public static INDArray toFlattened(char order, @NonNull INDArray... matrices) {
-        return INSTANCE.toFlattened(order, matrices);
-    }
-
-    /**
-     * Create the identity ndarray
-     *
-     * @param n the number for the identity
-     * @return the identity array
-     */
-    public static INDArray eye(long n) {
-        return INSTANCE.eye(n);
-    }
-
-    /**
-     * Rotate a matrix 90 degrees
-     *
-     * @param toRotate the matrix to rotate
-     */
-    public static void rot90(INDArray toRotate) {
-        INSTANCE.rot90(toRotate);
-    }
-
-    /**
-     * Write NDArray to a text file
-     *
-     * @param filePath path to write to
-     * @param split    the split separator, defaults to ","
-     * @param precision digits after the decimal point
-     * @deprecated Precision is no longer used. Split is no longer used.
-     * Defaults to scientific notation with 18 digits after the decimal
-     * Use {@link #writeTxt(INDArray, String)}
-     */
-    @SuppressWarnings("unused") //backward compatibility.
-    public static void writeTxt(INDArray write, String filePath, String split, int precision) {
-        writeTxt(write,filePath);
-    }
-
-    /**
-     * Write NDArray to a text file
-     *
-     * @param write array to write
-     * @param filePath path to write to
-     * @param precision Precision is no longer used.
-     * @deprecated
-     * Defaults to scientific notation with 18 digits after the decimal
-     * Use {@link #writeTxt(INDArray, String)}
-     */
-    @SuppressWarnings("unused") //backward compatibility.
-    public static void writeTxt(INDArray write, String filePath, int precision) {
-        writeTxt(write, filePath);
-    }
-
-    /**
-     * Write NDArray to a text file
-     *
-     * @param write array to write
-     * @param filePath path to write to
-     * @param split the split separator, defaults to ","
-     * @deprecated custom col and higher dimension separators are no longer supported; uses ","
-     * Use {@link #writeTxt(INDArray, String)}
-     */
-    @SuppressWarnings("unused")
-    public static void writeTxt(INDArray write, String filePath, String split) {
-        writeTxt(write,filePath);
-    }
-
-    /**
-     * Write NDArray to a text file
-     *
-     * @param write Array to write
-     * @param filePath path to write to
-     */
-    public static void writeTxt(INDArray write, String filePath) {
-        try {
-            String toWrite = writeStringForArray(write);
-            FileUtils.writeStringToFile(new File(filePath), toWrite, (String)null, false);
-        } catch (IOException e) {
-            throw new RuntimeException("Error writing output", e);
-        }
-    }
-
-    private static String writeStringForArray(INDArray write) {
-        if(write.isView() || !Shape.hasDefaultStridesForShape(write))
-            write = write.dup();
-
-        String format = "0.000000000000000000E0";
-
-        return "{\n" +
-                "\"filefrom\": \"dl4j\",\n" +
-                "\"ordering\": \"" + write.ordering() + "\",\n" +
-                "\"shape\":\t" + Arrays.toString(write.shape()) + ",\n" +
-                "\"data\":\n" +
-                new NDArrayStrings(",", format).format(write, false) +
-                "\n}\n";
-    }
-
-
-
-    /**Y
-     * Write an ndarray to a writer
-     * @param writer the writer to write to
-     * @param write the ndarray to write
-     */
-    public static void write(OutputStream writer, INDArray write) throws IOException {
-        DataOutputStream stream = new DataOutputStream(writer);
-        write(write, stream);
-        stream.close();
-    }
-
-    /**
-     * Convert an ndarray to a byte array
-     * @param arr the array to convert
-     * @return the converted byte array
-     */
-    public static byte[] toByteArray(@NonNull  INDArray arr) throws IOException {
-        if (arr.length() * arr.data().getElementSize() >  Integer.MAX_VALUE)
-            throw new ND4JIllegalStateException("");
-
-        ByteArrayOutputStream bos = new ByteArrayOutputStream((int) (arr.length() * arr.data().getElementSize()));
-        DataOutputStream dos = new DataOutputStream(bos);
-        write(arr, dos);
-        return bos.toByteArray();
-    }
-
-    /**
-     * Read an ndarray from a byte array
-     * @param arr the array to read from
-     * @return the deserialized ndarray
-     */
-    public static INDArray fromByteArray(@NonNull  byte[] arr) {
-        ByteArrayInputStream bis = new ByteArrayInputStream(arr);
-        return read(bis);
-    }
-
-    /**
-     * Read line via input streams
-     *
-     * @param filePath the input stream ndarray
-     * @param split    the split separator
-     * @return the read txt method
-     */
-    public static INDArray readNumpy(@NonNull InputStream filePath, @NonNull String split) throws IOException {
-        return readNumpy(DataType.FLOAT, filePath, split, StandardCharsets.UTF_8);
-    }
-
-    /**
-     * Read array from input stream.
-     *
-     * @param dataType datatype of array
-     * @param filePath the input stream
-     * @param split    the split separator
-     * @param charset the  charset
-     * @return the deserialized array.
-     */
-    @SuppressWarnings("WeakerAccess") //really should add testing for the method.
-    public static INDArray readNumpy(@NonNull DataType dataType, @NonNull InputStream filePath, @NonNull String split, @NonNull Charset charset) throws IOException {
-        BufferedReader reader = new BufferedReader(new InputStreamReader(filePath, charset));
-        String line;
-        List<float[]> data2 = new ArrayList<>();
-        int numColumns = -1;
-        INDArray ret;
-        while ((line = reader.readLine()) != null) {
-            String[] data = line.trim().split(split);
-            if (numColumns < 0) {
-                numColumns = data.length;
-            } else
-                Preconditions.checkState(data.length == numColumns,
-                        "Data has inconsistent number of columns: data length %s, numColumns %s", data.length, numColumns);
-            data2.add(readSplit(data));
-        }
-        float[][] fArr = new float[data2.size()][0];
-        for(int i=0; i<data2.size(); i++ ){
-            fArr[i] = data2.get(i);
-        }
-        ret = Nd4j.createFromArray(fArr).castTo(dataType);
-        return ret;
-    }
-
-    private static float[] readSplit(String[] split) {
-        float[] ret = new float[split.length];
-        for (int i = 0; i < split.length; i++) {
-            try {
-                ret[i] = Float.parseFloat(split[i]);
-            } catch (NumberFormatException e) {
-                if (split[i].equalsIgnoreCase("inf")) {
-                    ret[i] = Float.POSITIVE_INFINITY;
-                } else if (split[i].equalsIgnoreCase("-inf")) {
-                    ret[i] = Float.NEGATIVE_INFINITY;
-                } else if (split[i].equalsIgnoreCase("nan")) {
-                    ret[i] = Float.NaN;
-                } else
-                    throw new RuntimeException(e);
-
-            }
-        }
-        return ret;
-    }
-
-    /**
-     * Read line via input streams
-     *
-     * @param filePath the input stream ndarray
-     * @param split    the split separator
-     * @return the read txt method
-     */
-    public static INDArray readNumpy(String filePath, String split) throws IOException {
-        return readNumpy(DataType.FLOAT, filePath, split);
-    }
-
-    /**
-     * Read array via input stream.
-     *
-     * See {@link #readNumpy(DataType, InputStream, String , Charset)} using standard UTF-8 encoding
-     */
-    public static INDArray readNumpy(DataType dataType, String filePath, String split) throws IOException {
-        try(InputStream is = new FileInputStream(filePath)) {
-            return readNumpy(dataType, is, split, StandardCharsets.UTF_8);
-        }
-    }
-
-    /**
-     * Read line via input streams
-     *
-     * @param filePath the input stream ndarray
-     * @return the read txt method
-     */
-    public static INDArray readNumpy(String filePath) throws IOException {
-        return readNumpy(DataType.FLOAT, filePath);
-    }
-
-    /**
-     * Read array.<br>
-     *
-     * See {@link #readNumpy(DataType, InputStream, String , Charset)} with default split and UTF-8 encoding.
-     */
-    public static INDArray readNumpy(DataType dataType, String filePath) throws IOException {
-        return readNumpy(dataType, filePath, " ");
-    }
-
-    /**
-     * Raad an ndarray from an input stream
-     *
-     * See {@link #read(DataInputStream)}
-     */
-    public static INDArray read(InputStream reader) {
-        return read(new DataInputStream(reader));
-    }
-
-    /**
-     * Read line via input streams
-     *
-     * @param ndarray the input stream ndarray
-     * @return NDArray
-     */
-    @SuppressWarnings("WeakerAccess")
-    public static INDArray readTxtString(InputStream ndarray) {
-        String sep = ",";
-        /*
-         We could dump an ndarray to a file with the tostring (since that is valid json) and use put/get to parse it as json
-         But here we leverage our information of the tostring method to be more efficient
-         With our current toString format we use tads along dimension (rank-1,rank-2) to write to the array in two dimensional chunks at a time.
-         This is more efficient than setting each value at a time with putScalar.
-         This also means we can read the file one line at a time instead of loading the whole thing into memory
-        */
-        INDArray newArr = null;
-        BufferedReader reader = new BufferedReader(new InputStreamReader(ndarray));
-        LineIterator it = IOUtils.lineIterator(reader);
-        DecimalFormat format = (DecimalFormat) NumberFormat.getInstance(Locale.US);
-        format.setParseBigDecimal(true);
-        try {
-            int lineNum = 0;
-            int tensorNum = 0;
-            char theOrder = 'c';
-            int rank = 0;
-            long[] theShape = null;
-            double[] subsetArr = null;
-            while (it.hasNext()) {
-                String line = it.nextLine();
-                lineNum++;
-                line = line.replaceAll("\\s", "");
-                if (line.equals("") || line.equals("}"))
-                    continue;
-                // is it from dl4j?
-                if (lineNum == 2) {
-                    String[] lineArr = line.split(":");
-                    String fileSource = lineArr[1].replaceAll("\\W", "");
-                    if (!fileSource.equals("dl4j"))
-                        throw new IllegalArgumentException("Only files written out from Nd4j.writeTxT/writeTxtString can be read with the readTxt/readTxtString methods");
-                }
-                // parse ordering
-                if (lineNum == 3) {
-                    String[] lineArr = line.split(":");
-                    theOrder = lineArr[1].replaceAll("\\W", "").charAt(0);
-                    continue;
-                }
-                // parse shape
-                if (lineNum == 4) {
-                    String shapeString = line.split(":")[1].replace("[", "").replace("],", "");
-                    if (shapeString.isEmpty()) {
-                        newArr = Nd4j.scalar(Nd4j.defaultFloatingPointType(), 0);
-                    } else {
-                        String[] shapeArr = shapeString.split(",");
-                        rank = shapeArr.length;
-                        theShape = new long[rank];
-                        for (int i = 0; i < rank; i++) {
-                            theShape[i] = Integer.parseInt(shapeArr[i]);
-                        }
-                        if (theOrder == 'f' && theShape[rank-1] == 1) {
-                            //Hack fix for tad issue with 'f' order and rank-1 dim shape == 1
-                            newArr = Nd4j.create(Nd4j.defaultFloatingPointType(), theShape, 'c');
-                        }
-                        else {
-                            newArr = Nd4j.create(Nd4j.defaultFloatingPointType(), theShape, theOrder);
-                        }
-                        subsetArr = new double[(int) theShape[rank - 1]];
-                    }
-                    continue;
-                }
-                //parse data
-                if (lineNum > 5) {
-                    String[] entries = line.replace("\\],", "").replaceAll("]", "").replaceAll("\\[", "").split(sep);
-                    if (rank == 0) {
-                        try {
-                            //noinspection ConstantConditions
-                            newArr.addi((format.parse(entries[0])).doubleValue());
-                        } catch (ParseException e) {
-                            log.error("",e);
-                        }
-                    } else {
-                        Preconditions.checkState(entries.length == theShape[rank-1], "Invalid number of entries - format does not match expected shape." +
-                                "Expected %s values per line, got %s at line %s", theShape[rank-1], entries.length, lineNum );
-                        for (int i = 0; i < theShape[rank - 1]; i++) {
-                            try {
-                                BigDecimal number = (BigDecimal) format.parse(entries[i]);
-                                subsetArr[i] = number.doubleValue();
-                            } catch (ParseException e) {
-                                log.error("",e);
-                            }
-                        }
-                        INDArray subTensor = Nd4j.create(subsetArr, new long[]{subsetArr.length}, Nd4j.defaultFloatingPointType());
-                        newArr.tensorAlongDimension(tensorNum, rank - 1).addi(subTensor);
-                        tensorNum++;
-                    }
-                }
-            }
-            //Hack fix for tad issue with 'f' order and rank-1 dim shape == 1
-            if (theOrder == 'f' && rank > 1 && theShape[rank-1] == 1) {
-                newArr = newArr.dup('f');
-            }
-
-        } finally {
-            LineIterator.closeQuietly(it);
-        }
-
-        if(newArr == null){
-            throw new IllegalStateException("Cannot parse file: file does not appear to represent a text serialized INDArray file");
-        }
-
-        return newArr;
-    }
-
-    /**
-     * Read line via input streams
-     *
-     * @param filePath the input stream ndarray
-     * @return NDArray
-     */
-    public static INDArray readTxt(String filePath) {
-        File file = new File(filePath);
-        InputStream is = null;
-        try {
-            is = new FileInputStream(file);
-            return readTxtString(is);
-        } catch (FileNotFoundException e) {
-            throw new RuntimeException(e);
-        } finally {
-            IOUtils.closeQuietly(is);
-        }
-    }
-
-    private static int[] toIntArray(int length, DataBuffer buffer) {
-        int[] ret = new int[length];
-        for (int i = 0; i < length; i++) {
-            ret[i] = buffer.getInt(i);
-        }
-        return ret;
-    }
-
-    /**
-     * Create array based in data buffer and shape info,
-     *
-     * @param data Data buffer.
-     * @param shapeInfo shape information.
-     * @return new INDArray.
-     */
-    public static INDArray createArrayFromShapeBuffer(DataBuffer data, DataBuffer shapeInfo) {
-        val jvmShapeInfo = shapeInfo.asLong();
-        val dataType = ArrayOptionsHelper.dataType(jvmShapeInfo);
-        val shape = Shape.shape(jvmShapeInfo);
-        val strides = Shape.stridesOf(jvmShapeInfo);
-        val order = Shape.order(jvmShapeInfo);
-        INDArray result = Nd4j.create(data, shape, strides, 0, order, dataType);
-        if (data instanceof CompressedDataBuffer)
-            result.markAsCompressed(true);
-
-        return result;
-    }
-
-    /**
-     * Create array based in data buffer and shape info,
-     *
-     * @param data data buffer.
-     * @param shapeInfo shape information.
-     * @return new INDArray.
-     */
-    public static INDArray createArrayFromShapeBuffer(DataBuffer data, Pair<DataBuffer, long[]> shapeInfo) {
-        int rank = Shape.rank(shapeInfo.getFirst());
-        // removed offset parameter that called a deprecated method which always returns 0.
-        INDArray result = Nd4j.create(data, toIntArray(rank, Shape.shapeOf(shapeInfo.getFirst())),
-                toIntArray(rank, Shape.stride(shapeInfo.getFirst())), 0, Shape.order(shapeInfo.getFirst()));
-        if (data instanceof CompressedDataBuffer)
-            result.markAsCompressed(true);
-
-        return result;
-    }
-
-    /**
-     * Read in an ndarray from a data input stream
-     *
-     * @param dis the data input stream to read from
-     * @return the ndarray
-     */
-    public static INDArray read(DataInputStream dis) {
-        val headerShape = BaseDataBuffer.readHeader(dis);
-
-        //noinspection UnnecessaryUnboxing
-        var shapeInformation = Nd4j.createBufferDetached(new long[]{headerShape.getMiddle().longValue()}, headerShape.getRight());
-        shapeInformation.read(dis, headerShape.getLeft(), headerShape.getMiddle(), headerShape.getThird());
-        DataType type;
-        DataBuffer data = null;
-
-        val headerData = BaseDataBuffer.readHeader(dis);
-        try {
-            // current version contains dtype in extras
-            data = CompressedDataBuffer.readUnknown(dis, headerData.getFirst(), headerData.getMiddle(), headerData.getRight());
-            ArrayOptionsHelper.dataType(shapeInformation.asLong());
-        } catch (ND4JUnknownDataTypeException e) {
-            // manually setting data type
-            type = headerData.getRight();
-            long extras = ArrayOptionsHelper.setOptionBit(0L, type);
-            shapeInformation.put(shapeInformation.length() - 3, extras);
-        }
-
-        return createArrayFromShapeBuffer(data, shapeInformation);
-    }
-
-    /**
-     * Write an ndarray to the specified outputstream
-     *
-     * @param arr              the array to write
-     * @param dataOutputStream the data output stream to write to
-     */
-    public static void write(INDArray arr, DataOutputStream dataOutputStream) throws IOException {
-        //BaseDataBuffer.write(...) doesn't know about strides etc, so dup (or equiv. strategy) is necessary here
-        //Furthermore, because we only want to save the *actual* data for a view (not the full data), the shape info
-        // (mainly strides, offset, element-wise stride) may be different in the duped array vs. the view array
-        if (arr.isView())
-            arr = arr.dup();
-
-        arr.shapeInfoDataBuffer().write(dataOutputStream);
-        arr.data().write(dataOutputStream);
-    }
-
-    /**
-     * Save an ndarray to the given file
-     * @param arr the array to save
-     * @param saveTo the file to save to
-     */
-    public static void saveBinary(INDArray arr, File saveTo) throws IOException {
-        BufferedOutputStream bos = new BufferedOutputStream(new FileOutputStream(saveTo));
-        DataOutputStream dos = new DataOutputStream(bos);
-        Nd4j.write(arr, dos);
-        dos.flush();
-        dos.close();
-        bos.close();
-    }
-
-    /**
-     * Read a binary ndarray from the given file
-     * @param read the nd array to read
-     * @return the loaded ndarray
-     */
-    public static INDArray readBinary(File read) throws IOException {
-        BufferedInputStream bis = new BufferedInputStream(new FileInputStream(read));
-        DataInputStream dis = new DataInputStream(bis);
-        INDArray ret = Nd4j.read(dis);
-        dis.close();
-        return ret;
-    }
-
-    /**
-     * Clear nans from an ndarray
-     *
-     * @param arr the array to clear
-     */
-    public static void clearNans(INDArray arr) {
-        getExecutioner().exec(new ReplaceNans(arr, Nd4j.EPS_THRESHOLD));
-    }
-
-    /**
-     * Reverses the passed in matrix such that m[0] becomes m[m.length - 1] etc
-     *
-     * @param reverse the matrix to reverse
-     * @return the reversed matrix
-     */
-    public static INDArray reverse(INDArray reverse) {
-        return Nd4j.getExecutioner().exec(new Reverse(reverse))[0];
-    }
-
-    /**
-     * Create a 1D array of evenly spaced values between {@code begin} (inclusive) and {@code end} (exclusive)
-     * with a step size.
-     *
-     * @param begin the begin of the range (inclusive)
-     * @param end   the end of the range (exclusive)
-     * @param step spacing between values. Default value is 1.
-     * @return the 1D range vector
-     */
-    public static INDArray arange(double begin, double end, double step) {
-        return INSTANCE.arange(begin, end, step);
-    }
-
-    /**
-     * Create a 1D array of evenly spaced values between {@code begin} (inclusive) and {@code end} (exclusive)
-     * with a step size of 1
-     *
-     * See {@link #arange(double, double, double)} with step size 1.
-     */
-    public static INDArray arange(double begin, double end) {
-        return INSTANCE.arange(begin, end, 1);
-    }
-
-    /**
-     * Create a 1D array of evenly spaced values between 0 (inclusive) and {@code end} (exclusive)
-     * with a step size of 1
-     *
-     * See {@link #arange(double, double, double)} with begin = 0 and step size 1.
-     */
-    public static INDArray arange(double end) {
-        return arange(0, end);
-    }
-
-    /**
-     * Copy a to b
-     *
-     * @param a the origin matrix
-     * @param b the destination matrix
-     */
-    public static void copy(INDArray a, INDArray b) {
-        INSTANCE.copy(a, b);
-    }
-
-    /**
-     * Creates a new matrix where the values of the given vector are the diagonal values of
-     * the matrix if a vector is passed in, if a matrix is returns the kth diagonal
-     * in the matrix
-     *
-     * @param x the diagonal values
-     * @return new matrix
-     */
-    public static INDArray diag(INDArray x) {
-        INDArray ret;
-        if(x.isVectorOrScalar() || x.isRowVector() || x.isColumnVector()) {
-            ret = Nd4j.create(x.dataType(), x.length(), x.length());
-            Nd4j.getExecutioner().execAndReturn(new Diag(x, ret));
-        } else {
-            ret = Nd4j.createUninitialized(x.dataType(), Math.min(x.size(0), x.size(1)));
-            Nd4j.getExecutioner().execAndReturn(new DiagPart(x,ret));
-        }
-        return ret;
-    }
-
-    /**
-     * This method samples value from Source array to Target, with probabilites provided in Probs argument
-     *
-     * @param source source array.
-     * @param probs array with probabilities.
-     * @param target destination array.
-     * @param rng Random number generator.
-     * @return the destination (target) array.
-     */
-    public static INDArray choice(@NonNull INDArray source, @NonNull INDArray probs, @NonNull INDArray target,
-                                  @NonNull org.nd4j.linalg.api.rng.Random rng) {
-        if (source.length() != probs.length())
-            throw new ND4JIllegalStateException("Nd4j.choice() requires lengths of Source and Probs to be equal");
-
-        return Nd4j.getExecutioner().exec(new Choice(source, probs, target), rng);
-    }
-
-    // @see tag works well here.
-    /**
-     * This method samples value from Source array to Target,the default random number generator.
-     *
-     * @see #choice(INDArray, INDArray, INDArray, org.nd4j.linalg.api.rng.Random)
-     */
-    public static INDArray choice(INDArray source, INDArray probs, INDArray target) {
-        return choice(source, probs, target, Nd4j.getRandom());
-    }
-
-    // @see tag works well here.
-    /**
-     * This method returns new INDArray instance, sampled from Source array with probabilities given in Probs.
-     *
-     * @param numSamples number of samples to take. (size of the new NDArray).
-     * @see #choice(INDArray, INDArray, int, org.nd4j.linalg.api.rng.Random)
-     */
-    public static INDArray choice(INDArray source, INDArray probs, int numSamples,
-                                  @NonNull org.nd4j.linalg.api.rng.Random rng) {
-        if (numSamples < 1)
-            throw new ND4JIllegalStateException("Nd4j.choice() numSamples must be positive value");
-
-        return choice(source, probs, createUninitialized(source.dataType(), numSamples), rng);
-    }
-
-    // @see tag works well here.
-    /**
-     * This method returns new INDArray instance, sampled from Source array with probabilities given in Probs
-     * using the default random number generator.
-     *
-     * @see #choice(INDArray, INDArray, int, org.nd4j.linalg.api.rng.Random)
-     */
-    public static INDArray choice(INDArray source, INDArray probs, int numSamples) {
-        return choice(source, probs, numSamples, Nd4j.getRandom());
-    }
-
-    public static INDArray appendBias(@NonNull INDArray... vectors) {
-        return INSTANCE.appendBias(vectors);
-    }
-
-    ////////////////////// RANDOM ///////////////////////////////
-
-    /**
-     * Create a random ndarray with values from a uniform distribution over (0, 1) with the given shape
-     *
-     * @param shape the shape of the array
-     * @return the random ndarray with the specified shape
-     */
-    public static INDArray rand(@NonNull int... shape) {
-        INDArray ret = createUninitialized(shape, order()).castTo(Nd4j.defaultFloatingPointType()); //INSTANCE.rand(shape, Nd4j.getRandom());
-        return rand(ret);
-    }
-
-    /**
-     * See {@link #rand(int[])}
-     */
-    public static INDArray rand(@NonNull long... shape) {
-        INDArray ret = createUninitialized(shape, order()).castTo(Nd4j.defaultFloatingPointType()); //INSTANCE.rand(shape, Nd4j.getRandom());
-        return rand(ret);
-    }
-
-    /**
-     * Create a random ndarray with values from a uniform distribution over (0, 1) with the given shape and data type
-     *
-     * @param shape the shape of the ndarray
-     * @return the random ndarray with the specified shape
-     */
-    public static INDArray rand(@NonNull DataType dataType, @NonNull long... shape) {
-        Preconditions.checkArgument(dataType.isFPType(),
-                "Can't create a random array of a non-floating point data type");
-        INDArray ret = createUninitialized(dataType, shape, order()); //INSTANCE.rand(shape, Nd4j.getRandom());
-        return rand(ret);
-    }
-
-    /**
-     * Create a random ndarray with the given shape and array order
-     *
-     * Values are sampled from a uniform distribution over (0, 1)
-     *
-     * @param order the order of the ndarray to return
-     * @param shape the shape of the array
-     * @return the random ndarray with the specified shape
-     */
-    public static INDArray rand(char order, @NonNull int... shape) {
-        INDArray ret = Nd4j.createUninitialized(shape, order).castTo(Nd4j.defaultFloatingPointType()); //INSTANCE.rand(order, shape);
-        return rand(ret);
-    }
-
-    /**
-     * @deprecated use {@link Nd4j#rand(org.nd4j.linalg.api.buffer.DataType, char, long...))
-     */
-    @Deprecated
-    public static INDArray rand(@NonNull DataType dataType, int[] shape, char order) {
-        return rand(dataType, order, ArrayUtil.toLongArray(shape));
-    }
-
-    /**
-     * @deprecated use {@link org.nd4j.linalg.factory.Nd4j#rand(org.nd4j.linalg.api.buffer.DataType, char, long...)}
-     */
-    @Deprecated
-    public static INDArray rand(@NonNull DataType dataType, char order, @NonNull int... shape) {
-        return rand(dataType, order, ArrayUtil.toLongArray(shape));
-    }
-
-    /**
-     * Create a random ndarray with the given shape, data type, and array order
-     *
-     * Values are sampled from a uniform distribution over (0, 1)
-     *
-     * @param order the order of the ndarray to return
-     * @param shape the shape of the ndarray
-     * @param dataType the data type of the ndarray
-     * @return the random ndarray with the specified shape
-     */
-    public static INDArray rand(@NonNull DataType dataType, char order, @NonNull long... shape) {
-        INDArray ret = Nd4j.createUninitialized(dataType, shape, order);
-        return rand(ret);
-    }
-
-
-    /**
-     * Create a random ndarray with the given shape and data type
-     *
-     * Values are sampled from a uniform distribution over (0, 1)
-     *
-     * @param shape the shape of the ndarray
-     * @param dataType the data type of the ndarray
-     * @return the random ndarray with the specified shape
-     */
-    public static INDArray rand(@NonNull DataType dataType, @NonNull int... shape) {
-        INDArray ret = Nd4j.createUninitialized(dataType, ArrayUtil.toLongArray(shape), Nd4j.order());
-        return rand(ret);
-    }
-
-    /**
-     * Create a random ndarray with values from a uniform distribution over (0, 1) with the given shape
-     *
-     * @param rows    the number of rows in the matrix
-     * @param columns the number of columns in the matrix
-     * @return the random ndarray with the specified shape
-     */
-    /*public static INDArray rand(int rows, int columns) {
-        if (rows < 1 || columns < 1)
-            throw new ND4JIllegalStateException("Number of rows and columns should be positive for new INDArray");
-
-        INDArray ret = createUninitialized(new int[] {rows, columns}, Nd4j.order());
-        return rand(ret);
-    }*/
-
-    /**
-     * Create a random ndarray with the given shape and output order
-     *
-     * Values are sampled from a uniform distribution over (0, 1)
-     *
-     * @param rows    the number of rows in the matrix
-     * @param columns the number of columns in the matrix
-     * @return the random ndarray with the specified shape
-     */
-    /*public static INDArray rand(char order, int rows, int columns) {
-        if (rows < 1 || columns < 1)
-            throw new ND4JIllegalStateException("Number of rows and columns should be positive for new INDArray");
-
-        INDArray ret = createUninitialized(new int[] {rows, columns}, order);//INSTANCE.rand(order, rows, columns);
-        return rand(ret);
-    }*/
-
-    /**
-     * Create a random ndarray with values from a uniform distribution over (0, 1) with the given shape
-     * using given seed
-     *
-     * @param shape the shape of the array
-     * @param seed  the  seed to use
-     * @return the random ndarray with the specified shape
-     */
-    public static INDArray rand(long seed, @NonNull long... shape) {
-        INDArray ret = createUninitialized(shape, Nd4j.order());//;INSTANCE.rand(shape, seed);
-        return rand(ret, seed);
-    }
-
-    /**
-     * @deprecated use {@link Nd4j#rand(long, long...)}
-     */
-    @Deprecated
-    public static INDArray rand(int[] shape, long seed) {
-        return rand(seed, ArrayUtil.toLongArray(shape)).castTo(Nd4j.defaultFloatingPointType());
-    }
-
-
-    /**
-     * Create a random ndarray with values from a uniform distribution over (0, 1) with the given shape
-     * using the given seed
-     *
-     * @param rows    the number of rows in the matrix
-     * @param columns the columns of the ndarray
-     * @param seed    the  seed to use
-     * @return the random ndarray with the specified shape
-     */
-    /*public static INDArray rand(int rows, int columns, long seed) {
-        INDArray ret = createUninitialized(new int[] {rows, columns}, Nd4j.order());
-        return rand(ret, seed);
-    }*/
-
-    /**
-     * @deprecated use {@link Nd4j#rand(org.nd4j.linalg.api.rng.Random, long...)}
-     */
-    @Deprecated
-    public static INDArray rand(int[] shape, @NonNull org.nd4j.linalg.api.rng.Random rng) {
-        return rand(rng, ArrayUtil.toLongArray(shape)).castTo(Nd4j.defaultFloatingPointType());
-    }
-
-    /**
-     * Create a random ndarray with the given shape using the given RandomGenerator
-     *
-     * @param shape the shape of the array
-     * @param rng     the random generator to use
-     * @return the random ndarray with the specified shape
-     */
-    public static INDArray rand(@NonNull org.nd4j.linalg.api.rng.Random rng, @NonNull long... shape) {
-        INDArray ret = createUninitialized(shape, Nd4j.order()).castTo(Nd4j.defaultFloatingPointType()); //INSTANCE.rand(shape, rng);
-        return rand(ret, rng);
-    }
-
-    /**
-     * @deprecated use {@link Nd4j#rand(org.nd4j.linalg.api.rng.distribution.Distribution, long...)}
-     */
-    @Deprecated
-    public static INDArray rand(int[] shape, @NonNull Distribution dist) {
-        return rand(dist, ArrayUtil.toLongArray(shape)).castTo(Nd4j.defaultFloatingPointType());
-    }
-
-    /**
-     * @deprecated use
-     * {@link org.nd4j.linalg.factory.Nd4j#rand(org.nd4j.linalg.api.rng.distribution.Distribution, long...)}
-     */
-    @Deprecated
-    public static INDArray rand(long[] shape, @NonNull Distribution dist) {
-        return rand(dist, shape);
-    }
-
-    /**
-     * Create a random ndarray with the given shape using the given rng
-     *
-     * @param shape the shape of the array
-     * @param dist  distribution to use
-     * @return the random ndarray with the specified shape
-     */
-    public static INDArray rand(@NonNull Distribution dist, @NonNull long... shape) {
-        return dist.sample(shape);
-    }
-
-    /**
-     * Create a random ndarray with the given shape using the given rng
-     *
-     * @param rows    the number of rows in the matrix
-     * @param columns the number of columns in the matrix
-     * @param rng       the random generator to use
-     * @return the random ndarray with the specified shape
-     */
-    public static INDArray rand(int rows, int columns, @NonNull org.nd4j.linalg.api.rng.Random rng) {
-        INDArray ret = createUninitialized(new int[] {rows, columns}, order());
-        return rand(ret, rng);
-    }
-
-    /**
-     * @deprecated use {@link Nd4j#rand(double, double, org.nd4j.linalg.api.rng.Random, long...)}
-     */
-    @Deprecated
-    public static INDArray rand(int[] shape, double min, double max, @NonNull org.nd4j.linalg.api.rng.Random rng) {
-        return rand(min, max, rng, ArrayUtil.toLongArray(shape));
-    }
-
-    /**
-     * @deprecated use {@link Nd4j#rand(double, double, org.nd4j.linalg.api.rng.Random, long...)}
-     */
-    @Deprecated
-    public static INDArray rand(long[] shape, double min, double max, @NonNull org.nd4j.linalg.api.rng.Random rng) {
-        INDArray ret = createUninitialized(shape, order());
-        return rand(ret, min, max, rng);
-    }
-
-    /**
-     * Generates a random matrix between min and max
-     *
-     * @param shape the number of rows of the matrix
-     * @param min   the minimum number
-     * @param max   the maximum number
-     * @param rng   the rng to use
-     * @return a random matrix of the specified shape and range
-     */
-    public static INDArray rand(double min, double max, @NonNull org.nd4j.linalg.api.rng.Random rng, @NonNull long... shape) {
-        INDArray ret = createUninitialized(shape, order());
-        return rand(ret, min, max, rng);
-    }
-
-    /**
-     * Generates a random matrix between min and max
-     *
-     * @param rows    the number of rows of the matrix
-     * @param columns the number of columns in the matrix
-     * @param min     the minimum number
-     * @param max     the maximum number
-     * @param rng     the rng to use
-     * @return a drandom matrix of the specified shape and range
-     */
-    /*public static INDArray rand(int rows, int columns, double min, double max, @NonNull org.nd4j.linalg.api.rng.Random rng) {
-        INDArray ret = createUninitialized(rows, columns);
-        return rand(ret, min, max, rng);
-    }*/
-
-    /**
-     * Fill the given ndarray with random numbers drawn from a normal distribution
-     *
-     * @param target  target array
-     * @return the given target array
-     */
-    public static INDArray randn(INDArray target) {
-        return getExecutioner().exec(new GaussianDistribution(target), Nd4j.getRandom());
-    }
-
-    /**
-     * Create a ndarray of the given shape with values from N(0,1)
-     *
-     * @param shape the shape of the array
-     * @return new array with random values
-     */
-    public static INDArray randn(@NonNull int[] shape) {
-        return randn(ArrayUtil.toLongArray(shape));
-    }
-
-
-    /**
-     * Create a ndarray of the given shape and data type with values from N(0,1)
-     *
-     * @param shape the shape of the ndarray
-     * @return new array with random values
-     */
-    public static INDArray randn(@NonNull DataType dataType, @NonNull int[] shape) {
-        return randn(dataType, ArrayUtil.toLongArray(shape));
-    }
-
-    /**
-     * Create a ndarray of the given shape and data type with values from N(0,1)
-     *
-     * @param dataType datatype to use, must be a float type datatype.
-     * @param shape shape for the new array.
-     * @return new array with random values
-     */
-    public static INDArray randn(@NonNull DataType dataType, @NonNull long... shape) {
-        INDArray ret = Nd4j.createUninitialized(dataType, shape, order());
-        return randn(ret);
-    }
-
-
-    /**
-     * Create a ndarray of the given shape with values from N(0,1).
-     * Defaults to FLOAT and c-order.
-     *
-     * @param shape shape for the new array.
-     * @return new array with random values
-     */
-    public static INDArray randn(@NonNull long... shape) {
-        INDArray ret = Nd4j.createUninitialized(shape, order());
-        return randn(ret);
-    }
-
-    /**
-     * Random normal N(0,1) with the specified shape and array order
-     *
-     * @param order order of the output ndarray
-     * @param shape the shape of the array
-     * @return new array with random values
-     */
-    public static INDArray randn(char order, @NonNull int... shape) {
-        INDArray ret = Nd4j.createUninitialized(shape, order);
-        return randn(ret);
-    }
-
-    /**
-     * Random normal N(0,1) with the specified shape and array order
-     *
-     * @param order order of the output ndarray
-     * @param shape the shape of the array
-     * @return new array with random values
-     */
-    public static INDArray randn(char order, @NonNull long... shape) {
-        INDArray ret = Nd4j.createUninitialized(shape, order);
-        return randn(ret);
-    }
-
-
-    /**
-     * Random normal N(0,1) with the specified shape and array order
-     *
-     * @param order order of the output ndarray
-     * @param shape the shape of the ndarray
-     * @param dataType the data type of the ndarray
-     */
-    public static INDArray randn(@NonNull DataType dataType, char order, @NonNull long... shape) {
-        INDArray ret = Nd4j.createUninitialized(dataType, shape, order);
-        return randn(ret);
-    }
-
-    /**
-     * @deprecated use {@link Nd4j#randn(long, long[])}
-     */
-    @Deprecated
-    public static INDArray randn(long seed, int[] shape) {
-        return randn(seed, ArrayUtil.toLongArray(shape));
-    }
-
-    /**
-     * Random normal N(0, 1) using the specified seed
-     *
-     * @param shape the shape of the array
-     * @return new array with random values
-     */
-    public static INDArray randn(long seed, @NonNull long[] shape) {
-        INDArray ret = Nd4j.createUninitialized(shape, order());
-        return randn(ret, seed);
-    }
-
-    /**
-     * @deprecated use {@link Nd4j#randn(org.nd4j.linalg.api.rng.Random, long...)}
-     */
-    @Deprecated
-    public static INDArray randn(int[] shape, @NonNull org.nd4j.linalg.api.rng.Random r) {
-        return randn(r, ArrayUtil.toLongArray(shape));
-    }
-
-    /**
-     * @deprecated use {@link Nd4j#randn(org.nd4j.linalg.api.rng.Random, long...)}
-     */
-    @Deprecated
-    public static INDArray randn(long[] shape, @NonNull org.nd4j.linalg.api.rng.Random r) {
-        return randn(r, shape);
-    }
-
-    /**
-     * Random normal using the given rng
-     *
-     * @param shape the shape of the array
-     * @param r     the random generator to use
-     * @return new array with random values
-     */
-    public static INDArray randn(@NonNull org.nd4j.linalg.api.rng.Random r, @NonNull long... shape) {
-        final INDArray ret = Nd4j.createUninitialized(shape, order());
-        return randn(ret, r);
-    }
-
-    public static INDArray randn(double mean, double stddev, INDArray target, @NonNull org.nd4j.linalg.api.rng.Random rng) {
-        return getExecutioner().exec(new GaussianDistribution(target, mean, stddev), rng);
-    }
-
-    public static INDArray randn(double mean, double stddev, long[] shape, @NonNull org.nd4j.linalg.api.rng.Random rng) {
-        INDArray target = Nd4j.createUninitialized(shape);
-        return getExecutioner().exec(new GaussianDistribution(target, mean, stddev), rng);
-    }
-    /**
-     * Fill the given ndarray with random numbers drawn from a uniform distribution
-     *
-     * @param target  target array
-     * @return the given target array
-     */
-    public static INDArray rand(INDArray target) {
-        return getExecutioner().exec(new UniformDistribution(target), Nd4j.getRandom());
-    }
-
-    /**
-     * Fill the given ndarray with random numbers drawn from a uniform distribution
-     *
-     * @param target  target array
-     * @param seed the  seed to use
-     * @return the given target array
-     */
-    public static INDArray rand(INDArray target, long seed) {
-        Nd4j.getRandom().setSeed(seed);
-        return getExecutioner().exec(new UniformDistribution(target), Nd4j.getRandom());
-    }
-
-    /**
-     * Fill the given ndarray with random numbers drawn from a uniform distribution using the given RandomGenerator
-     *
-     * @param target  target array
-     * @param rng     the random generator to use
-     * @return the given target array
-     */
-    public static INDArray rand(INDArray target, @NonNull org.nd4j.linalg.api.rng.Random rng) {
-        return getExecutioner().exec(new UniformDistribution(target), rng);
-    }
-
-    /**
-     * Fill the given ndarray with random numbers drawn from the given distribution
-     *
-     * @param target  target array
-     * @param dist  distribution to use
-     * @return the random ndarray with the specified shape
-     */
-    public static INDArray rand(INDArray target, @NonNull Distribution dist) {
-        return dist.sample(target);
-    }
-
-    /**
-     * Fill the given ndarray with random numbers drawn from a uniform distribution using the given RandomGenerator
-     *
-     * @param target  target array
-     * @param min   the minimum number
-     * @param max   the maximum number
-     * @param rng     the random generator to use
-     * @return the given target array
-     */
-    public static INDArray rand(INDArray target,  double min, double max, @NonNull org.nd4j.linalg.api.rng.Random rng) {
-        if (min > max)
-            throw new IllegalArgumentException("the maximum value supplied is smaller than the minimum");
-        return getExecutioner().exec(new UniformDistribution(target, min, max), rng);
-    }
-
-    /**
-     * Fill the given ndarray with random numbers drawn from a normal distribution
-     *
-     * @param target  target array
-     * @return the given target array
-     */
-    public static INDArray randn(INDArray target, long seed) {
-        Nd4j.getRandom().setSeed(seed);
-        return getExecutioner().exec(new GaussianDistribution(target), Nd4j.getRandom());
-    }
-
-    /**
-     * Fill the given ndarray with random numbers drawn from a normal distribution utilizing the given random generator
-     *
-     * @param target  target array
-     * @param rng     the random generator to use
-     * @return the given target array
-     */
-    public static INDArray randn(INDArray target, @NonNull org.nd4j.linalg.api.rng.Random rng) {
-        return getExecutioner().exec(new GaussianDistribution(target), rng);
-    }
-
-    /**
-     * Generate a random array according to a binomial distribution with probability p: i.e., values 0 with probability
-     * (1-p) or value 1 with probability p
-     *
-     * @param p     Probability. Must be in range 0 to 1
-     * @param shape Shape of the result array
-     * @return Result array
-     */
-    public static INDArray randomBernoulli(double p, @NonNull long... shape) {
-        return randomBernoulli(p, Nd4j.createUninitialized(shape));
-    }
-
-    /**
-     * Fill the specified array with values generated according to a binomial distribution with probability p: i.e.,
-     * values 0 with probability (1-p) or value 1 with probability p
-     *
-     * @param p      Probability. Must be in range 0 to 1
-     * @param target Result array to place generated values in
-     * @return Result array
-     */
-    public static INDArray randomBernoulli(double p, @NonNull INDArray target) {
-        Preconditions.checkArgument(p >= 0 && p <= 1.0, "Invalid probability: must be in range 0 to 1, got %s", p);
-        return Nd4j.getExecutioner().exec(new BernoulliDistribution(target, p));
-    }
-
-    /**
-     * Generate an array with random values generated according to a binomial distribution with the specified
-     * number of trials and probability
-     *
-     * @param nTrials Number of trials. Must be >= 0
-     * @param p       Probability. Must be in range 0 to 1
-     * @param shape   Shape of the result array
-     * @return Result array
-     */
-    public static INDArray randomBinomial(int nTrials, double p, @NonNull long... shape) {
-        return randomBinomial(nTrials, p, Nd4j.createUninitialized(shape));
-    }
-
-    /**
-     * Fill the target array with random values generated according to a binomial distribution with the specified
-     * number of trials and probability
-     *
-     * @param nTrials Number of trials. Must be >= 0
-     * @param p       Probability. Must be in range 0 to 1
-     * @param target  Result array
-     * @return Result array
-     */
-    public static INDArray randomBinomial(int nTrials, double p, INDArray target) {
-        Preconditions.checkArgument(p >= 0 && p <= 1.0, "Invalid probability: must be in range 0 to 1, got %s", p);
-        Preconditions.checkArgument(nTrials >= 0, "Number of trials must be positive: got %s", nTrials);
-        return Nd4j.getExecutioner().exec(new BinomialDistribution(target, nTrials, p));
-    }
-
-    /**
-     * Exponential distribution: P(x) = lambda * exp(-lambda * x)
-     *
-     * @param lambda Must be > 0
-     * @param shape  Shape of the array to generate
-     */
-    public static INDArray randomExponential(double lambda, long... shape) {
-        return randomExponential(lambda, Nd4j.createUninitialized(shape));
-    }
-
-    /**
-     * Exponential distribution: P(x) = lambda * exp(-lambda * x)
-     *
-     * @param lambda Must be > 0
-     * @param target Array to hold the result
-     */
-    public static INDArray randomExponential(double lambda, INDArray target) {
-        Preconditions.checkArgument(lambda > 0, "Lambda argument must be >= 0 - got %s", lambda);
-        INDArray shapeArr = Nd4j.createFromArray(target.shape());
-        RandomExponential r = new RandomExponential(shapeArr, target, lambda);
-        Nd4j.exec(r);
-        return target;
-    }
-
-    ////////////////////// CREATE ///////////////////////////////
-
-    /**
-     * This method returns uninitialized 2D array of rows x columns
-     *
-     * PLEASE NOTE: memory of underlying array will be NOT initialized, and won't be set to 0.0
-     *
-     * @param rows rows
-     * @param columns columns
-     * @return uninitialized 2D array of rows x columns
-     */
-    /*public static INDArray createUninitialized(long rows, long columns) {
-        return createUninitialized(new long[] {rows, columns});
-    }*/
-
-    /**
-     * Creates a row vector with the data
-     *
-     * @param data the columns of the ndarray
-     * @return the created ndarray
-     */
-    public static INDArray create(float[] data) {
-        return create(data, order());
-    }
-
-    /**
-     * Create a vector based on a java boolean array.
-     * @param data java boolean array
-     * @return the created ndarray.
-     */
-    public static INDArray create(boolean[] data) {
-        return INSTANCE.create(data, new long[]{data.length}, new long[]{1}, DataType.BOOL, Nd4j.getMemoryManager().getCurrentWorkspace());
-    }
-
-    /**
-     * Creates a row vector with the data
-     *
-     * @param list the columns of the ndarray
-     * @return the created ndarray
-     */
-    public static INDArray create(List<? extends Number> list) {
-        INDArray array = create(list.size());
-        int cnt = 0;
-        if (dataType() == DataType.DOUBLE) {
-            for (Number element: list) {
-                array.putScalar(cnt++,element.doubleValue());
-            }
-        } else {
-            for (Number element : list) {
-                array.putScalar(cnt++,element.floatValue());
-            }
-        }
-        return array;
-    }
-
-    /**
-     * Create double array based on java double array.
-     *
-     * @param data java double array,
-     * @return the created ndarray
-     */
-    public static INDArray create(double[] data) {
-        return create(data, order());
-    }
-
-    /**
-     * Create 2D float array based on java 2d float array.
-     * @param data java 2d arrau.
-     * @return the created ndarray.
-     */
-    public static INDArray create(float[][] data) {
-        return INSTANCE.create(data);
-    }
-
-    /**
-     * Create 2D float array based on java 2d float array and ordering.
-     * @param data java 2d arrau.
-     * @param ordering Fortran 'f' or C/C++ 'c' ordering.
-     * @return the created ndarray.
-     */
-    public static INDArray create(float[][] data, char ordering) {
-        return INSTANCE.create(data, ordering);
-    }
-
-    /**
-     * Create 2D double array based on java 2d double array. and ordering
-     *
-     * @param data the data to use
-     * @return the created ndarray.
-     */
-    public static INDArray create(double[][] data) {
-        return INSTANCE.create(data);
-    }
-
-    /**
-     * Create 2D long array based on java 2d long array.
-     * @param data java 2d long array
-     * @return the created ndarray.
-     */
-    public static INDArray create(long[][] data) {
-        val shape = new long[]{data.length, data[0].length};
-        return INSTANCE.create(ArrayUtil.flatten(data), shape, getStrides(shape), DataType.LONG, Nd4j.getMemoryManager().getCurrentWorkspace());
-    }
-
-    /**
-     * Create 2D boolean array based on java 2d boolean array.
-     * @param data java 2d boolean array.
-     * @return the created ndarray.
-     */
-    public static INDArray create(boolean[][] data) {
-        val shape = new long[]{data.length, data[0].length};
-        return INSTANCE.create(ArrayUtil.flatten(data), shape, getStrides(shape), DataType.BOOL, Nd4j.getMemoryManager().getCurrentWorkspace());
-    }
-
-    /**
-     * Create a boolean array with given shape based on java 2d boolean array.
-     * @param data java 2d boolean array.
-     * @param shape desired shape of new array.
-     * @return the created ndarray.
-     */
-    public static INDArray create(boolean[][] data, @NonNull long... shape) {
-        return INSTANCE.create(ArrayUtil.flatten(data), shape, getStrides(shape), DataType.BOOL, Nd4j.getMemoryManager().getCurrentWorkspace());
-    }
-
-    /**
-     * Create a 3D double array based on the 3D java double array.
-     * @param data java 3d double array.
-     * @return the created ndarray.
-     */
-    public static INDArray create(double[][][] data) {
-        return create(ArrayUtil.flatten(data), data.length, data[0].length, data[0][0].length);
-    }
-
-    /**
-     * Create a 3D float array based on the 3D java float array.
-     * @param data java 3d float array.
-     * @return the created ndarray.
-     */
-    public static INDArray create(float[][][] data) {
-        return create(ArrayUtil.flatten(data), data.length, data[0].length, data[0][0].length);
-    }
-
-    /**
-     * Create 2D double array based on java 2d double array. and ordering
-     *
-     * @param data the data to use
-     * @return the created ndarray.
-     */
-    public static INDArray create(int[][] data) {
-        return createFromArray(data);
-    }
-
-    /**
-     * create 3D int array based on 3D java int array.
-     * @param data java 3D i array.
-     * @return the created ndarray.
-     */
-    public static INDArray create(int[][][] data) {
-        return create(ArrayUtil.flatten(data), new int[] {data.length, data[0].length, data[0][0].length});
-    }
-
-    /**
-     * Create 4D double array based on 4D java double array.
-     * @param data java 4D double array.
-     * @return the created ndarray.
-     */
-    public static INDArray create(double[][][][] data) {
-        return create(ArrayUtil.flatten(data), data.length, data[0].length, data[0][0].length, data[0][0][0].length);
-    }
-
-    /**
-     * Create 4D float array based on 4D java float array.
-     * @param data java 4D float array.
-     * @return the created ndarray.
-     */
-    public static INDArray create(float[][][][] data) {
-        return create(ArrayUtil.flatten(data), data.length, data[0].length, data[0][0].length, data[0][0][0].length);
-    }
-
-    /**
-     * Create 4D int array based on 4D java int array.
-     * @param data java 4D int array.
-     * @return the created ndarray.
-     */
-    public static INDArray create(int[][][][] data) {
-        return create(ArrayUtil.flatten(data), new int[] {data.length, data[0].length, data[0][0].length, data[0][0][0].length});
-    }
-
-
-    /**
-     * Create a 2D double array based on a 2D java double array with given ordering.
-     * @param data java 2D double array.
-     * @param ordering Fortran 'f' or C/C++ 'c' ordering.
-     * @return the created ndarray,
-     */
-    public static INDArray create(double[][] data, char ordering) {
-        return INSTANCE.create(data, ordering);
-    }
-
-    /**
-     * Creates a row vector with the specified number of columns
-     *
-     * @param columns the columns of the ndarray
-     * @return the created ndarray
-     */
-    public static INDArray create(int columns) {
-        return create(columns, order());
-    }
-
-    /**
-     * Creates a row vector with the data
-     *
-     * @param data the columns of the ndarray
-     * @param order Fortran 'f' or C/C++ 'c' ordering.
-     * @return the created ndarray
-     */
-    public static INDArray create(float[] data, char order) {
-        return INSTANCE.create(data, order);
-    }
-
-    /**
-     * Creates a row vector with the data
-     *
-     * @param data the columns of the ndarray
-     * @param order Fortran 'f' or C/C++ 'c' ordering.
-     * @return the created ndarray
-     */
-    public static INDArray create(double[] data, char order) {
-        return INSTANCE.create(data, order);
-    }
-
-    /**
-     * Creates a row vector with the specified number of columns
-     *
-     * @param columns the columns of the ndarray
-     * @param order Fortran 'f' or C/C++ 'c' ordering.
-     * @return the created ndarray
-     */
-    public static INDArray create(int columns, char order) {
-        return INSTANCE.create(new long[] {columns}, Nd4j.getStrides(new long[] {columns}, order), 0, order);
-    }
-
-    /**
-     * Create a 1D float array in soecified order initialized with zero.
-     * @param columns number of elements.
-     * @param order Fortran 'f' or C/C++ 'c' ordering.
-     * @return the created ndarray.
-     */
-    public static INDArray zeros(int columns, char order) {
-        return Nd4j.create(columns, order);
-    }
-
-    /**
-     * Create an array of the specified type and shape initialized with values from a java 1d array.
-     * @param data java array used for initialisation. Must have at least the number of elements required.
-     * @param shape desired shape of new array.
-     * @param type Datatype of the new array. Does not need to match int. data will be converted.
-     * @return the created ndarray.
-     */
-    public static INDArray create(int[] data, long[] shape, DataType type) {
-        checkShapeValues(data.length, shape);
-        return INSTANCE.create(data, shape, Nd4j.getStrides(shape), type, Nd4j.getMemoryManager().getCurrentWorkspace());
-    }
-
-    /**
-     * See {@link #create(int[], long[], DataType)}
-     */
-    public static INDArray create(long[] data, long[] shape, DataType type) {
-        checkShapeValues(data.length, shape);
-        return INSTANCE.create(data, shape, Nd4j.getStrides(shape), type, Nd4j.getMemoryManager().getCurrentWorkspace());
-    }
-
-    /**
-     * See {@link #create(int[], long[], DataType)}
-     */
-    public static INDArray create(double[] data, long[] shape, DataType type) {
-        checkShapeValues(data.length, shape);
-        return INSTANCE.create(data, shape, Nd4j.getStrides(shape), type, Nd4j.getMemoryManager().getCurrentWorkspace());
-    }
-
-    /**
-     * See {@link #create(int[], long[], DataType)}
-     */
-    public static INDArray create(float[] data, long[] shape, DataType type) {
-        checkShapeValues(data.length, shape);
-        return  INSTANCE.create(data, shape, Nd4j.getStrides(shape), type, Nd4j.getMemoryManager().getCurrentWorkspace());
-    }
-
-    /**
-     * See {@link #create(int[], long[], DataType)}
-     */
-    public static INDArray create(short[] data, long[] shape, DataType type) {
-        checkShapeValues(data.length, shape);
-        return INSTANCE.create(data, shape, Nd4j.getStrides(shape), type, Nd4j.getMemoryManager().getCurrentWorkspace());
-    }
-
-    /**
-     * See {@link #create(int[], long[], DataType)}
-     */
-    public static INDArray create(byte[] data, long[] shape, DataType type) {
-        checkShapeValues(data.length, shape);
-        return INSTANCE.create(data, shape, Nd4j.getStrides(shape), type, Nd4j.getMemoryManager().getCurrentWorkspace());
-    }
-
-    /**
-     * See {@link #create(int[], long[], DataType)}
-     */
-    public static INDArray create(boolean[] data, long[] shape, DataType type) {
-        checkShapeValues(data.length, shape);
-        return INSTANCE.create(data, shape, Nd4j.getStrides(shape), type, Nd4j.getMemoryManager().getCurrentWorkspace());
-    }
-
-    ////////////////////////////////////////////////
-
-    /**
-     * Create an array of the specified type, shape and stride initialized with values from a java 1d array.
-     * @param data java array used for initialisation. Must have at least the number of elements required.
-     * @param shape desired shape of new array.
-     * @param strides stride, separation of elements in each dimension.
-     * @param order Fortran 'f' or C/C++ 'c' ordering.
-     * @param type Datatype of the new array. Does not need to match int. data will be converted.
-     * @return the created ndarray.
-     */
-    public static INDArray create(int[] data, long[] shape, long[]strides, char order, DataType type) {
-        return INSTANCE.create(data, shape, strides, order, type, Nd4j.getMemoryManager().getCurrentWorkspace());
-    }
-
-    /**
-     * See {@link #create(int[], long[], long[], char, DataType)}
-     */
-    public static INDArray create(long[] data, long[] shape, long[]strides, char order, DataType type) {
-        return INSTANCE.create(data, shape, strides, order, type, Nd4j.getMemoryManager().getCurrentWorkspace());
-    }
-
-    /**
-     * See {@link #create(int[], long[], long[], char, DataType)}
-     */
-    public static INDArray create(double[] data, long[] shape, long[]strides, char order, DataType type) {
-        return INSTANCE.create(data, shape, strides, order, type, Nd4j.getMemoryManager().getCurrentWorkspace());
-    }
-
-    /**
-     * See {@link #create(int[], long[], long[], char, DataType)}
-     */
-    public static INDArray create(float[] data, long[] shape, long[]strides, char order, DataType type) {
-        return INSTANCE.create(data, shape, strides, order, type, Nd4j.getMemoryManager().getCurrentWorkspace());
-    }
-
-    /**
-     * See {@link #create(int[], long[], long[], char, DataType)}
-     */
-    public static INDArray create(short[] data, long[] shape, long[]strides, char order, DataType type) {
-        return INSTANCE.create(data, shape, strides, order, type, Nd4j.getMemoryManager().getCurrentWorkspace());
-    }
-
-    /**
-     * See {@link #create(int[], long[], long[], char, DataType)}
-     */
-    public static INDArray create(byte[] data, long[] shape, long[]strides, char order, DataType type) {
-        return INSTANCE.create(data, shape, strides, order, type, Nd4j.getMemoryManager().getCurrentWorkspace());
-    }
-
-    /**
-     * See {@link #create(int[], long[], long[], char, DataType)}
-     */
-    public static INDArray create(boolean[] data, long[] shape, long[]strides, char order, DataType type) {
-        return INSTANCE.create(data, shape, strides, order, type, Nd4j.getMemoryManager().getCurrentWorkspace());
-    }
-
-    /**
-     * This method creates "empty" INDArray with datatype determined by {@link #dataType()}
-     *
-     * @return Empty INDArray
-     */
-    public static INDArray empty() {
-        return empty(Nd4j.dataType());
-    }
-
-    /**
-     * This method creates "empty" INDArray of the specified datatype
-     *
-     * @return Empty INDArray
-     */
-    public static INDArray empty(DataType type) {
-        if(EMPTY_ARRAYS[type.ordinal()] == null){
-            try(MemoryWorkspace ignored = Nd4j.getMemoryManager().scopeOutOfWorkspaces()) {
-                val ret = INSTANCE.empty(type);
-                EMPTY_ARRAYS[type.ordinal()] = ret;
-            }
-        }
-        return EMPTY_ARRAYS[type.ordinal()];
-    }
-
-    /**
-     * Create an ndrray with the specified shape
-     *
-     * @param data  the data to use with tne ndarray
-     * @param shape the shape of the array
-     * @return the created ndarray
-     */
-    public static INDArray create(float[] data, int[] shape) {
-        if (shape.length == 0   || ArrayUtil.prod(shape) == 0 && data.length == 1) {
-            return scalar(data[0]);
-        }
-
-        if (shape.length == 1) {
-            if (shape[0] != data.length)
-                throw new ND4JIllegalStateException("Shape of the new array doesn't match data length");
-        }
-        checkShapeValues(data.length, LongUtils.toLongs(shape));
-        return INSTANCE.create(data, shape);
-    }
-
-    /**
-     * See {@link #create(float[], int[])}
-     */
-    public static INDArray create(float[] data, long... shape) {
-        if (shape.length == 0 && data.length == 1) {
-            return scalar(data[0]);
-        }
-        commonCheckCreate(data.length, shape);
-        return INSTANCE.create(data, shape, Nd4j.getStrides(shape, Nd4j.order()), DataType.FLOAT, Nd4j.getMemoryManager().getCurrentWorkspace());
-    }
-
-    /**
-     * See {@link #create(float[], int[])}
-     */
-    public static INDArray create(double[] data, long... shape) {
-        if (shape.length == 0 && data.length == 1) {
-            return scalar(data[0]);
-        }
-        commonCheckCreate(data.length, shape);
-        return INSTANCE.create(data, shape, Nd4j.getStrides(shape, Nd4j.order()), DataType.DOUBLE, Nd4j.getMemoryManager().getCurrentWorkspace());
-    }
-
-    /**
-     * Create an array of the specified shape initialized with values from a java 1d array.
-     *
-     * @param data  the data to use with tne ndarray
-     * @param shape the shape of the array
-     * @return the created ndarray
-     */
-    public static INDArray create(double[] data, int[] shape) {
-        commonCheckCreate(data.length, LongUtils.toLongs(shape));
-        val lshape = ArrayUtil.toLongArray(shape);
-        return INSTANCE.create(data, lshape, Nd4j.getStrides(lshape, Nd4j.order()), DataType.DOUBLE, Nd4j.getMemoryManager().getCurrentWorkspace());
-    }
-
-    /**
-     * Create an array.
-     * Use specified shape and ordering initialized with values from a java 1d array starting at offset.
-     *
-     * @param data java array used for initialisation. Must have at least the number of elements required.
-     * @param shape  desired shape of new array.
-     * @param offset the offset of data array used for initialisation.
-     * @param ordering Fortran 'f' or C/C++ 'c' ordering.
-     * @return the created ndarray.
-     */
-    public static INDArray create(double[] data, int[] shape, long offset, char ordering) {
-        commonCheckCreate(data.length, LongUtils.toLongs(shape));
-        return INSTANCE.create(data, shape, Nd4j.getStrides(shape, ordering), offset, ordering);
-    }
-
-    private static void  commonCheckCreate( int dataLength, long[] shape){
-        if (shape.length== 1) {
-            if (shape[0] != dataLength)
-                throw new ND4JIllegalStateException("Shape of the new array " + Arrays.toString(shape)
-                        + " doesn't match data length: " + dataLength);
-        }
-
-        checkShapeValues(dataLength, shape);
-    }
-
-    /**
-     * See {@link #create(double[], int[], long, char )}
-     */
-    public static INDArray create(double[] data, long[] shape, long offset, char ordering) {
-        commonCheckCreate(data.length, shape);
-        return INSTANCE.create(data, shape, Nd4j.getStrides(shape, ordering), offset, ordering);
-    }
-
-    /**
-     * Create an array of the specified type, shape and stride initialized with values from a java 1d array using offset.
-     *
-     * @param data java array used for initialisation. Must have at least the number of elements required.
-     * @param shape desired shape of new array.
-     * @param stride stride, separation of elements in each dimension.
-     * @param offset the offset of data array used for initialisation.
-     * @return the instance
-     */
-    public static INDArray create(float[] data, int[] shape, int[] stride, long offset) {
-        commonCheckCreate(data.length, LongUtils.toLongs(shape));
-        return INSTANCE.create(data, shape, stride, offset);
-    }
-
-    /**
-     * Creates an array with the specified shape from a list of arrays.
-     *
-     * @param list list of arrays.
-     * @param shape desired shape of new array. Must match the resulting shape of combining the list.
-     * @return the instance
-     */
-    public static INDArray create(List<INDArray> list, int... shape) {
-        checkShapeValues(shape);
-        return INSTANCE.create(list, shape);
-    }
-
-    /**
-     * See {@link #create(List, int[])}
-     */
-    public static INDArray create(List<INDArray> list, long... shape) {
-        checkShapeValues(shape);
-        return INSTANCE.create(list, shape);
-    }
-
-    /**
-     * Creates an ndarray with the specified shape
-     *
-     * @param rows    the rows of the ndarray
-     * @param columns the columns of the ndarray
-     * @param stride  the stride for the ndarray
-     * @param offset  the offset of the ndarray
-     * @return the created ndarray.
-     */
-    public static INDArray create(int rows, int columns, int[] stride, long offset) {
-        if (rows < 1 || columns < 1)
-            throw new ND4JIllegalStateException("Number of rows and columns should be positive for new INDArray");
-
-        return  INSTANCE.create(rows, columns, stride, offset);
-    }
-
-    /**
-     * See {@link #create(int , int , int[] , long )}
-     */
-    public static INDArray zeros(int rows, int columns, int[] stride, long offset) {
-        return create(rows, columns, stride, offset);
-    }
-
-    /**
-     * Creates an ndarray with the specified shape
-     *
-     * @param shape  the shape of the ndarray
-     * @param stride the stride for the ndarray
-     * @param offset the offset of the ndarray
-     * @return the instance
-     */
-    public static INDArray create(int[] shape, int[] stride, long offset) {
-        checkShapeValues(shape);
-        return INSTANCE.create(shape, stride, offset);
-    }
-
-    /**
-     * See {@link #create(int[] , int[] , long )}
-     */
-    public static INDArray zeros(int[] shape, int[] stride, long offset) {
-        return create(shape, stride, offset);
-    }
-
-    /**
-     * Creates an ndarray with the specified shape
-     *
-     * @param rows    the rows of the ndarray
-     * @param columns the columns of the ndarray
-     * @param stride  the stride for the ndarray
-     * @return the instance
-     */
-    public static INDArray create(int rows, int columns, int[] stride) {
-        return create(rows, columns, stride, order());
-    }
-
-    /**
-     * See {@link @see #create(int, int, int[], char)}
-     */
-    public static INDArray zeros(int rows, int columns, int[] stride) {
-        return create(rows, columns, stride, order());
-    }
-
-    /**
-     * Creates an ndarray with the specified shape
-     *
-     * @param shape  the shape of the ndarray
-     * @param stride the stride for the ndarray
-     * @return the instance
-     */
-    public static INDArray create(int[] shape, int[] stride) {
-        return create(shape, stride, order());
-    }
-
-    /**
-     * See {@link #create(int[], int[])}
-     */
-    public static INDArray create(long[] shape, long[] stride) {
-        return create(shape, stride, order());
-    }
-
-
-    /**
-     * See {@link #create(int[], int[])}
-     */
-    public static INDArray zeros(int[] shape, int[] stride) {
-        return create(shape, stride);
-    }
-
-
-    /**
-     * Creates an ndarray with the specified shape
-     *
-     * @param shape the shape of the array
-     * @return the instance
-     */
-    public static INDArray create(int... shape) {
-        return create(shape, order());
-    }
-
-
-    /**
-     * Creates an ndarray with the specified shape
-     *
-     * @param shape the shape of the array
-     * @return the instance
-     */
-    public static INDArray create(long... shape) {
-        return create(shape, order());
-    }
-
-    /**
-     * Create an array with specified shape and datatype.
-     *
-     * @param type Datatype of the new array.
-     * @param shape  desired shape of new array.
-     * @return the created ndarray.
-     */
-    public static INDArray create(DataType type, long... shape) {
-        return create(type, shape, order());
-    }
-
-    /**
-     * Create an array based on the data buffer with given shape, stride and offset.
-     *
-     * @param data data buffer used for initialisation. . Must have at least the number of elements required.
-     * @param shape desired shape of new array.
-     * @param strides stride, separation of elements in each dimension.
-     * @param offset the offset of data array used for initialisation.
-     * @return the created ndarray.
-     */
-    public static INDArray create(DataBuffer data, int[] shape, int[] strides, long offset) {
-        checkShapeValues(shape);
-        return  INSTANCE.create(data, shape, strides, offset);
-    }
-
-    /**
-     * See {@link #create(DataBuffer, int[], int[], long)}
-     */
-    public static INDArray create(DataBuffer data, long[] shape, long[] strides, long offset) {
-        checkShapeValues(shape);
-        return  INSTANCE.create(data, shape, strides, offset);
-    }
-
-    /**
-     * See {@link #create(DataBuffer, int[], int[], long)}. Uses default strides based on shape.
-     */
-    public static INDArray create(DataBuffer data, int[] shape, long offset) {
-        checkShapeValues(shape);
-        return  INSTANCE.create(data, shape, getStrides(shape), offset);
-    }
-
-    /**
-     * See {@link #create(DataBuffer data, long[], long[], long, long, char )}
-     */
-    public static INDArray create(DataBuffer data, int[] newShape, int[] newStride, long offset, char ordering) {
-        checkShapeValues(newShape);
-        return INSTANCE.create(data, newShape, newStride, offset, ordering);
-    }
-
-    /**
-     * See {@link #create(DataBuffer data, long[], long[], long, long, char )}
-     */
-    public static INDArray create(DataBuffer data, long[] newShape, long[] newStride, long offset, char ordering) {
-        checkShapeValues(newShape);
-        return INSTANCE.create(data, newShape, newStride, offset, ordering);
-    }
-
-    /**
-     * Create an array based on the data buffer with given shape, stride and offset.
-     *
-     * @param data data buffer used for initialisation. . Must have at least the number of elements required.
-     * @param newShape desired shape of new array.
-     * @param newStride stride, separation of elements in each dimension.
-     * @param offset the offset of data array used for initialisation.
-     * @param ews element wise stride.
-     * @param ordering Fortran 'f' or C/C++ 'c' ordering.
-     * @return the created ndarray.
-     */
-    public static INDArray create(DataBuffer data, long[] newShape, long[] newStride, long offset, long ews, char ordering) {
-        checkShapeValues(newShape);
-        return INSTANCE.create(data, newShape, newStride, offset, ews, ordering);
-    }
-
-    /**
-     * Create an array based on the data buffer with given shape, stride, offset and data type.
-     *
-     * @param data data buffer used for initialisation. . Must have at least the number of elements required.
-     * @param newShape desired shape of new array.
-     * @param newStride stride, separation of elements in each dimension.
-     * @param offset the offset of data array used for initialisation.
-     * @param ordering Fortran 'f' or C/C++ 'c' ordering.
-     * @param dataType data type.
-     * @return the created ndarray.
-     */
-    public static INDArray create(DataBuffer data, long[] newShape, long[] newStride, long offset, char ordering, DataType dataType) {
-        checkShapeValues(newShape);
-        return INSTANCE.create(data, newShape, newStride, offset, ordering, dataType);
-    }
-
-    // This method gets it own javadoc and not a @see because it is used  often.
-    /**
-     * Create an array based on the data buffer with given shape.
-     *
-     * @param data data data buffer used for initialisation. . Must have at least the number of elements required.
-     * @param shape desired shape of new array.
-     * @return the created ndarray.
-     */
-    public static INDArray create(DataBuffer data, int... shape) {
-        checkShapeValues(shape);
-        return INSTANCE.create(data, shape);
-    }
-
-    /**
-     * See {@link #create(DataBuffer, int[])}
-     */
-    public static INDArray create(DataBuffer data, long... shape) {
-        checkShapeValues(shape);
-        return INSTANCE.create(data, shape);
-    }
-
-    // This method gets it own javadoc and not a @see because it is used  often.
-    /**
-     * Create an array based on the data buffer.
-     *
-     * @param buffer data data buffer used for initialisation.
-     * @return the created ndarray.
-     */
-    public static INDArray create(DataBuffer buffer) {
-        return INSTANCE.create(buffer);
-    }
-
-    /**
-     * Create an array of given shape and data type.
-     * @param shape desired shape of new array.
-     * @param dataType data type.
-     * @return  the created ndarray.
-     */
-    public static INDArray create(int[] shape, DataType dataType) {
-        checkShapeValues(shape);
-        return INSTANCE.create(shape, dataType, Nd4j.getMemoryManager().getCurrentWorkspace());
-    }
-
-    /**
-     * @see #create(int[], DataType)
-     */
-    public static INDArray zeros(int[] shape, DataType dataType) {
-        return create(shape, dataType);
-    }
-
-    // This method gets it own javadoc and not a @see because it is used  often.
-    /**
-     * Create an array withgiven shape and ordering based on a java double array.
-     * @param data java array used for initialisation. Must have at least the number of elements required.
-     * @param shape desired shape of new array.
-     * @param ordering Fortran 'f' or C/C++ 'c' ordering.
-     * @return the created ndarray.
-     */
-    public static INDArray create(double[] data, int[] shape, char ordering) {
-        commonCheckCreate(data.length, LongUtils.toLongs(shape));
-        val lshape = ArrayUtil.toLongArray(shape);
-        return INSTANCE.create(data, lshape, Nd4j.getStrides(lshape, ordering), ordering, DataType.DOUBLE, Nd4j.getMemoryManager().getCurrentWorkspace());
-    }
-
-    /**
-     * See {@link #create(double[], int[], char)}
-     */
-    public static INDArray create(float[] data, int[] shape, char ordering) {
-        commonCheckCreate(data.length, LongUtils.toLongs(shape));
-        return INSTANCE.create(data, shape, ordering);
-    }
-
-    /**
-     * See {@link  #create(double[], int[], char)}
-     */
-    public static INDArray create(float[] data, long[] shape, char ordering) {
-        checkShapeValues(data.length, shape);
-        return INSTANCE.create(data, shape, Nd4j.getStrides(shape, ordering), ordering, DataType.FLOAT);
-    }
-
-    /**
-     * See {@link #create(double[], int[], char)}
-     */
-    public static INDArray create(double[] data, long[] shape, char ordering) {
-        checkShapeValues(data.length, shape);
-        return INSTANCE.create(data, shape, Nd4j.getStrides(shape, ordering), ordering, DataType.DOUBLE, Nd4j.getMemoryManager().getCurrentWorkspace());
-    }
-
-    /**
-     * Creates an ndarray with the specified shape
-     *
-     * @param shape  the shape of the ndarray
-     * @param stride the stride for the ndarray
-     * @param offset the offset of the ndarray
-     * @return the instance
-     */
-    public static INDArray create(long[] shape, long[] stride, long offset, char ordering) {
-        if(shape.length == 0 || ArrayUtil.prod(shape) == 0)
-            return INSTANCE.scalar(Nd4j.dataType());
-
-        checkShapeValues(shape);
-        return INSTANCE.create(shape, stride, offset, ordering);
-    }
-
-    /**
-     * Create a 2D array with given rows, columns, stride and ordering.
-     * @param rows number of rows.
-     * @param columns number of columns
-     * @param stride stride, separation of elements in each dimension.
-     * @param ordering Fortran 'f' or C/C++ 'c' ordering.
-     * @return the created array.
-     */
-    public static INDArray create(int rows, int columns, int[] stride, char ordering) {
-        int[] shape = new int[]{rows, columns};
-        checkShapeValues(shape);
-        return INSTANCE.create(shape, stride, 0, ordering);
-    }
-
-    /**
-     * Creates an ndarray with the specified shape
-     *
-     * @param shape  the shape of the ndarray
-     * @param stride the stride for the ndarray
-     * @param ordering Fortran 'f' or C/C++ 'c' ordering.
-     * @return the instance
-     */
-    public static INDArray create(int[] shape, int[] stride, char ordering) {
-        if(shape.length == 0 || ArrayUtil.prod(shape) == 0)
-            return INSTANCE.scalar(Nd4j.dataType());
-
-        checkShapeValues(shape);
-        return INSTANCE.create(shape, stride, 0, ordering);
-    }
-
-    /**
-     * See {@link #create(int[], int[], char)}
-     */
-    public static INDArray create(long[] shape, long[] stride, char ordering) {
-        if(shape.length == 0 || ArrayUtil.prod(shape) == 0)
-            return INSTANCE.scalar(Nd4j.dataType());
-
-        checkShapeValues(shape);
-        return INSTANCE.create(shape, stride, 0, ordering);
-    }
-
-    /**
-     * Creates an ndarray with the specified shape
-     *
-     * @param rows    the rows of the ndarray
-     * @param columns the columns of the ndarray
-     * @param ordering Fortran 'f' or C/C++ 'c' ordering.
-     * @return the instance
-     */
-    public static INDArray create(long rows, long columns, char ordering) {
-        return create(new long[] {rows, columns}, ordering);
-    }
-
-    /**
-     * Create a 2D array initialized with zeros.
-     *
-     * @param rows    the rows of the ndarray
-     * @param columns the columns of the ndarray
-     * @param ordering Fortran 'f' or C/C++ 'c' ordering.
-     * @return the instance
-     */
-    public static INDArray zeros(int rows, int columns, char ordering) {
-        return create(new int[] {rows, columns}, ordering);
-    }
-
-    /**
-     * Creates an ndarray with the specified shape
-     *
-     * @param shape the shape of the array
-     * @param ordering Fortran 'f' or C/C++ 'c' ordering.
-     * @return the instance
-     */
-    public static INDArray create(@NonNull int[] shape, char ordering) {
-        if(shape.length == 0 || ArrayUtil.prod(shape) == 0)
-            return INSTANCE.scalar(dataType());
-
-        return INSTANCE.create(shape, ordering);
-    }
-
-    // used  often.
-    /**
-     * Create an array with given shape and ordering.
-     *
-     * @param shape the shape of the array
-     * @param ordering Fortran 'f' or C/C++ 'c' ordering.
-     * @return the created array.
-     */
-    public static INDArray create(@NonNull long[] shape, char ordering) {
-        if(shape.length == 0 || ArrayUtil.prod(shape) == 0)
-            return INSTANCE.scalar(dataType());
-        //ensure shapes that wind up being scalar end up with the right shape
-        checkShapeValues(shape);
-        return INSTANCE.create(shape, ordering);
-    }
-
-    /**
-     * Create an array with given shape, stride  and ordering.
-     *
-     * @param dataType data type.
-     * @param shape the shape of the array
-     * @param strides stride, separation of elements in each dimension.
-     * @param ordering Fortran 'f' or C/C++ 'c' ordering.
-     * @return the created array.
-     */
-    public static INDArray create(DataType dataType, @NonNull long[] shape, long[] strides, char ordering) {
-        if(shape.length == 0 || ArrayUtil.prod(shape) == 0)
-            return INSTANCE.scalar(dataType);
-
-        checkShapeValues(shape);
-        return INSTANCE.create(dataType, shape, strides, ordering, Nd4j.getMemoryManager().getCurrentWorkspace());
-    }
-
-    // used often.
-    /**
-     * Create an array with given data type shape and ordering.
-     *
-     * @param dataType data type.
-     * @param shape the shape of the array
-     * @param ordering Fortran 'f' or C/C++ 'c' ordering.
-     * @return the created array.
-     */
-    public static INDArray create(@NonNull DataType dataType, @NonNull long[] shape, char ordering) {
-        if(shape.length == 0 || ArrayUtil.prod(shape) == 0)
-            return INSTANCE.scalar(dataType);
-        //ensure shapes that wind up being scalar end up with the right shape
-        checkShapeValues(shape);
-        return INSTANCE.create(dataType, shape, ordering, Nd4j.getMemoryManager().getCurrentWorkspace());
-    }
-
-    /**
-     * Throws exception on negative shape values.
-     * @param shape to check
-     */
-    public static void checkShapeValues(long... shape) {
-        for (long e: shape) {
-            if (e < 0)
-                throw new ND4JIllegalStateException("Invalid shape: Requested INDArray shape " + Arrays.toString(shape)
-                        + " contains dimension size values < 0 (all dimensions must be 0 or more)");
-        }
-    }
-
-    // made private as it is only used for internal checks.
-    private static void checkShapeValues(int... shape) {
-        checkShapeValues(LongUtils.toLongs(shape));
-    }
-
-    private static void checkShapeValues(int length, long... shape) {
-        checkShapeValues(shape);
-        if (ArrayUtil.prodLong(shape) != length && !(length == 1 && shape.length == 0))
-            throw new ND4JIllegalStateException("Shape of the new array " + Arrays.toString(shape)
-                    + " doesn't match data length: " + length + " - prod(shape) must equal the number of values provided");
-    }
-
-
-    /**
-     * Creates an *uninitialized* array with the specified shape and ordering.<br>
-     * <b>NOTE</b>: The underlying memory (DataBuffer) will not be initialized. Don't use this unless you know what you are doing.
-     *
-     * @param shape the shape of the array
-     * @param ordering Fortran 'f' or C/C++ 'c' ordering.
-     * @return the instance
-     */
-    public static INDArray createUninitialized(int[] shape, char ordering) {
-        if (shape.length == 0 || ArrayUtil.prod(shape) == 0)
-            return INSTANCE.scalar(dataType());
-
-        checkShapeValues(shape);
-        return INSTANCE.createUninitialized(shape, ordering);
-    }
-
-    public static INDArray createUninitialized(DataType type, long... shape) {
-        return createUninitialized(type, shape, Nd4j.order());
-    }
-
-    /**
-     * Creates an *uninitialized* array with the specified data type, shape and ordering.
-     *
-     * @param type data type
-     * @param shape the shape of the array
-     * @param ordering Fortran 'f' or C/C++ 'c' ordering.
-     * @return the created array.
-     */
-    public static INDArray createUninitialized(DataType type, long[] shape, char ordering) {
-        if (shape.length == 0 || ArrayUtil.prod(shape) == 0) {
-            return INSTANCE.scalar(type);
-        }
-
-        checkShapeValues(shape);
-        return INSTANCE.createUninitialized(type, shape, ordering, Nd4j.getMemoryManager().getCurrentWorkspace());
-    }
-
-    /**
-     * Creates an *uninitialized* array with the specified shape and ordering.
-     *
-     * @param shape the shape of the array
-     * @param ordering Fortran 'f' or C/C++ 'c' ordering.
-     * @return the created array.
-     */
-    public static INDArray createUninitialized(long[] shape, char ordering) {
-        if (shape.length == 0 || ArrayUtil.prod(shape) == 0)
-            return INSTANCE.scalar(dataType());
-
-        checkShapeValues(shape);
-        return INSTANCE.createUninitialized(shape, ordering);
-    }
-
-    /**
-     * See {@link #createUninitialized(long[])}
-     */
-    public static INDArray createUninitialized(int... shape) {
-        if(shape.length == 0 || ArrayUtil.prod(shape) == 0)
-            return INSTANCE.scalar(dataType());
-        checkShapeValues(shape);
-        //ensure shapes that wind up being scalar end up with the write shape
-        return createUninitialized(shape, Nd4j.order());
-    }
-
-    /**
-     * Creates an *uninitialized* ndarray with the specified shape and default ordering.<br>
-     * <b>NOTE</b>: The underlying memory (DataBuffer) will not be initialized. Don't use this unless you know what you are doing.
-     *
-     * @param shape the shape of the array
-     * @return the instance
-     */
-    public static INDArray createUninitialized(long... shape) {
-        checkShapeValues(shape);
-        //ensure shapes that wind up being scalar end up with the write shape
-        return createUninitialized(shape, Nd4j.order());
-    }
-
-    /**
-     * This method creates an *uninitialized* ndarray of specified length and default ordering.
-     *
-     * PLEASE NOTE: Do not use this method unless you're 100% sure why you use it.
-     *
-     * @param length length of array to create
-     * @return the created INDArray
-     */
-    public static INDArray createUninitialized(long length) {
-        long[] shape = new long[] {length};
-        return INSTANCE.createUninitialized(shape, order());
-    }
-
-    /**
-     * Create an uninitialized ndArray. Detached from workspace.
-     * @param dataType data type. Exceptions will be thrown for UTF8, COMPRESSED and UNKNOWN data types.
-     * @param ordering  Fortran 'f' or C/C++ 'c' ordering.
-     * @param shape the shape of the array.
-     * @return the created detached array.
-     */
-    @SuppressWarnings("WeakerAccess") // For now. If part of public API it will need testing.
-    public static INDArray createUninitializedDetached(DataType dataType, char ordering, long... shape){
-        return INSTANCE.createUninitializedDetached(dataType, ordering, shape);
-    }
-
-    /**
-     * See {@link #createUninitializedDetached(DataType, char, long...)} with default ordering.
-     */
-    public static INDArray createUninitializedDetached(DataType dataType, long... shape){
-        return createUninitializedDetached(dataType, order(), shape);
-    }
-
-
-    ////////////////////// OTHER ///////////////////////////////
-
-
-    /**
-     * Creates an array with the specified data tyoe and shape initialized with zero.
-     *
-     * @param dataType data type.
-     * @param shape the shape of the array
-     * @return the created array.
-     */
-    public static INDArray zeros(DataType dataType, @NonNull long... shape) {
-        if(shape.length == 0 || ArrayUtil.prod(shape) == 0)
-            return INSTANCE.scalar(dataType);
-
-        return INSTANCE.create(dataType, shape, Nd4j.order(), Nd4j.getMemoryManager().getCurrentWorkspace());
-    }
-
-    /**
-     * Creates an ndarray with the specified value
-     * as the  only value in the ndarray.
-     * Some people may know this as np.full
-     *
-     * @param shape the shape of the array
-     * @param value the value to assign
-     * @return the created ndarray
-     */
-    public static INDArray valueArrayOf(int[] shape, double value) {
-        if (shape.length == 0 || ArrayUtil.prod(shape) == 0)
-            return INSTANCE.scalar(value);
-
-        checkShapeValues(shape);
-        return INSTANCE.valueArrayOf(shape, value);
-    }
-
-    /**
-     * Creates an ndarray with the specified value as the only value in the FLOAT32 datatype NDArray.
-     * Equivalent to Numpy's np.full
-     *
-     * @param shape the shape of the array
-     * @param value the value to assign
-     * @return the created ndarray
-     */
-    public static INDArray valueArrayOf(long[] shape, float value) {
-        return valueArrayOf(shape, (double)value, DataType.FLOAT);
-    }
-
-    /**
-     * Creates an ndarray with the specified value as the only value in the INTEGER datatype NDArray.
-     * Equivalent to Numpy's np.full
-     *
-     * @param shape the shape of the array
-     * @param value the value to assign
-     * @return the created ndarray
-     */
-    public static INDArray valueArrayOf(long[] shape, int value) {
-        return valueArrayOf(shape, (double)value, DataType.INT);
-    }
-
-    /**
-     * See {@link #valueArrayOf(long[], double, DataType)}
-     */
-    public static INDArray valueArrayOf(long[] shape, double value) {
-        if (shape.length == 0 || ArrayUtil.prod(shape) == 0)
-            return scalar(value);
-
-        checkShapeValues(shape);
-        return INSTANCE.valueArrayOf(shape, value);
-    }
-
-    /**
-     * Creates an ndarray with the specified value
-     * as the  only value in the ndarray.
-     * Some people may know this as np.full
-     *
-     * @param shape the shape of the array
-     * @param value the value to assign
-     * @param type data type
-     * @return the created ndarray
-     */
-    @SuppressWarnings("Duplicates")
-    public static INDArray valueArrayOf(long[] shape, double value, DataType type) {
-        if (shape.length == 0 || ArrayUtil.prod(shape) == 0)
-            return scalar(type, value);
-
-        checkShapeValues(shape);
-
-        INDArray ret = createUninitialized(type, shape);
-        ret.assign(value);
-        return ret;
-    }
-
-    /**
-     * See {@link #valueArrayOf(long[], double, DataType)}
-     */
-    @SuppressWarnings("Duplicates")
-    public static INDArray valueArrayOf(long[] shape, long value, DataType type) {
-        if (shape.length == 0 || ArrayUtil.prod(shape) == 0)
-            return scalar(type, value);
-
-        checkShapeValues(shape);
-
-        INDArray ret = createUninitialized(type, shape);
-        ret.assign(value);
-        return ret;
-    }
-
-    /**
-     * Creates a row vector ndarray with the specified value
-     * as the  only value in the ndarray
-     *
-     * Some people may know this as np.full
-     *
-     * @param num   number of columns
-     * @param value the value to assign
-     * @return the created ndarray
-     */
-    public static INDArray valueArrayOf(long num, double value) {
-        return INSTANCE.valueArrayOf(new long[] {num}, value);
-    }
-
-    /**
-     * Creates a row vector with the specified number of columns
-     *
-     * Some people may know this as np.full
-     *
-     * @param rows    the number of rows in the matrix
-     * @param columns the columns of the ndarray
-     * @param value   the value to assign
-     * @return the created ndarray
-     */
-    public static INDArray valueArrayOf(long rows, long columns, double value) {
-        return INSTANCE.valueArrayOf(rows, columns, value);
-    }
-
-    /**
-     * Empty like
-     *
-     * @param arr the array to create the ones like
-     * @return ones in the shape of the given array
-     */
-    public static INDArray zerosLike(INDArray arr) {
-        return zeros(arr.dataType(), arr.shape());
-    }
-
-    /**
-     * Ones like
-     *
-     * @param arr the array to create the ones like
-     * @return ones in the shape of the given array
-     */
-    public static INDArray onesLike(INDArray arr) {
-        return ones(arr.dataType(), arr.shape());
-    }
-
-    /**
-     * Creates an array with the specified datatype and shape, with values all set to 1
-     *
-     * @param shape Shape fo the array
-     * @return the created ndarray
-     */
-    public static INDArray ones(DataType dataType, @NonNull long... shape) {
-        if(shape.length == 0 || ArrayUtil.prod(shape) == 0)
-            return INSTANCE.scalar(dataType);
-        INDArray ret = INSTANCE.createUninitialized(dataType, shape, Nd4j.order(), Nd4j.getMemoryManager().getCurrentWorkspace());
-        ret.assign(1);
-        return ret;
-    }
-
-    /**
-     * Concatenates two matrices horizontally. Matrices must have identical
-     * numbers of rows.
-     *
-     * @param arrs the first matrix to concat
-     */
-    public static INDArray hstack(@NonNull INDArray... arrs) {
-        return INSTANCE.hstack(arrs);
-    }
-
-    /**
-     * Concatenates two matrices horizontally. Matrices must have identical
-     * numbers of rows.
-     *
-     * @param arrs the first matrix to concat
-     */
-    public static INDArray hstack(Collection<INDArray> arrs) {
-        INDArray[] arrays = arrs.toArray(new INDArray[0]);
-        return  INSTANCE.hstack(arrays);
-    }
-
-    /**
-     * Concatenates two matrices vertically. Matrices must have identical numbers of columns.<br>
-     * Note that for vstack on rank 1 arrays, this is equivalent to {@link Nd4j#pile(INDArray...)}. Example: vstack([3],[3]) -> [2,3]
-     *
-     * @param arrs Arrays to vstack
-     */
-    public static INDArray vstack(@NonNull INDArray... arrs) {
-        Preconditions.checkState(arrs != null && arrs.length > 0, "No input specified to vstack (null or length 0)");
-        //noinspection ConstantConditions
-        if(arrs[0].rank() == 1){
-            //Edge case: vstack rank 1 arrays - gives rank 2... vstack([3],[3]) -> [2,3]
-            return pile(arrs);
-        }
-        return  INSTANCE.vstack(arrs);
-    }
-
-    /**
-     * Concatenates two matrices vertically. Matrices must have identical numbers of columns.<br>
-     * Note that for vstack on rank 1 arrays, this is equivalent to {@link Nd4j#pile(INDArray...)}. Example: vstack([3],[3]) -> [2,3]
-     *
-     * @param arrs Arrays to vstack
-     */
-    public static INDArray vstack(Collection<INDArray> arrs) {
-        INDArray[] arrays = arrs.toArray(new INDArray[0]);
-        return vstack(arrays);
-    }
-
-    /**
-     * This method averages input arrays, and returns averaged array.
-     * On top of that, averaged array is propagated to all input arrays
-     *
-     * @param arrays arrays to average
-     * @return averaged arrays
-     */
-    public static INDArray averageAndPropagate(INDArray[] arrays) {
-        return INSTANCE.average(arrays);
-    }
-
-
-    /**
-     * This method averages input arrays, and returns averaged array.
-     * On top of that, averaged array is propagated to all input arrays
-     *
-     * @param arrays arrays to average
-     * @return averaged arrays
-     */
-    public static INDArray averageAndPropagate(Collection<INDArray> arrays) {
-        return  INSTANCE.average(arrays);
-    }
-
-    /**
-     * This method averages input arrays, and returns averaged array.
-     * On top of that, averaged array is propagated to all input arrays
-     *
-     * @param arrays arrays to average
-     * @return averaged arrays
-     */
-    public static INDArray averageAndPropagate(INDArray target, Collection<INDArray> arrays) {
-        return INSTANCE.average(target, arrays);
-    }
-
-    /**
-     * Reshapes an ndarray to remove leading 1s
-     * @param toStrip the ndarray to newShapeNoCopy
-     * @return the reshaped ndarray
-     */
-    @SuppressWarnings({"unused"}) // Needs tests if part of public API.
-    public static INDArray stripOnes(INDArray toStrip) {
-        if (toStrip.isVector())
-            return toStrip;
-        else {
-            long[] shape = Shape.squeeze(toStrip.shape());
-            return toStrip.reshape(shape);
-        }
-    }
-
-    /**
-     * This method sums given arrays and stores them to a new array
-     *
-     * @param arrays array to accumulate
-     * @return accumulated array.
-     */
-    public static INDArray accumulate(@NonNull INDArray... arrays) {
-        if (arrays == null|| arrays.length == 0)
-            throw new ND4JIllegalStateException("Input for accumulation is null or empty");
-
-        return accumulate(Nd4j.create(arrays[0].shape(), arrays[0].ordering()), arrays);
-    }
-
-    /**
-     * This method sums given arrays and stores them to a given target array
-     *
-     * @param target result array
-     * @param arrays arrays to sum
-     * @return result array
-     */
-    public static INDArray accumulate(INDArray target, Collection<INDArray> arrays) {
-        return accumulate(target, arrays.toArray(new INDArray[0]));
-    }
-
-    /**
-     * This method sums given arrays and stores them to a given target array
-     *
-     * @param target result array
-     * @param arrays arrays to sum
-     * @return result array
-     */
-    public static INDArray accumulate(INDArray target, INDArray[] arrays) {
-        if (arrays == null|| arrays.length == 0)
-            return target;
-        return factory().accumulate(target, arrays);
-    }
-
-    /**
-     * This method produces concatenated array, that consist from tensors, fetched from source array, against some dimension and specified indexes
-     *
-     * @param source source tensor
-     * @param sourceDimension dimension of source tensor
-     * @param indexes indexes from source array
-     * @return result array
-     */
-    public static INDArray pullRows(INDArray source, int sourceDimension, @NonNull int... indexes) {
-        return pullRows(source, sourceDimension, indexes, Nd4j.order());
-    }
-
-    /**
-     * This method produces concatenated array,
-     * that consist from tensors,
-     * fetched from source array,
-     * against some dimension and specified indexes
-     *
-     * @param source source tensor
-     * @param sourceDimension dimension of source tensor
-     * @param indexes indexes from source array
-     * @return concatenated array
-     */
-    @SuppressWarnings("Duplicates")
-    public static INDArray pullRows(INDArray source, int sourceDimension, int[] indexes, char order) {
-        if (sourceDimension >= source.rank())
-            throw new IllegalStateException("Source dimension can't be higher the rank of source tensor");
-
-        if (indexes == null || indexes.length == 0)
-            throw new IllegalStateException("Indexes shouldn't be empty");
-
-        if (order != 'c' && order != 'f' && order != 'a')
-            throw new IllegalStateException("Unknown order being passed in [" + order + "]");
-
-        for (int idx : indexes) {
-            if (idx < 0 || idx >= source.shape()[source.rank() - sourceDimension - 1]) {
-                throw new IllegalStateException("Index can't be < 0 and >= " + source.shape()[source.rank() - sourceDimension - 1]);
-            }
-        }
-
-        Preconditions.checkArgument(source.rank() > 1, "pullRows() can't operate on 0D/1D arrays");
-        return INSTANCE.pullRows(source, sourceDimension, indexes, order);
-    }
-
-    /**
-     * This method produces concatenated array, that consist from tensors, fetched from source array, against some
-     * dimension and specified indexes.
-     * The concatenated arrays are placed in the specified array.
-     *
-     * @param source source tensor
-     * @param destination Destination tensor (result will be placed here)
-     * @param sourceDimension dimension of source tensor
-     * @param indexes indexes from source array
-     * @return Destination array with specified tensors
-     */
-    @SuppressWarnings("Duplicates")
-    public static INDArray pullRows(INDArray source, INDArray destination, int sourceDimension, @NonNull int... indexes){
-        if (sourceDimension >= source.rank())
-            throw new IllegalStateException("Source dimension can't be higher the rank of source tensor");
-
-        if (indexes == null || indexes.length == 0)
-            throw new IllegalStateException("Indexes shouldn't be empty");
-
-        for (int idx : indexes) {
-            if (idx < 0 || idx >= source.shape()[source.rank() - sourceDimension - 1]) {
-                throw new IllegalStateException(
-                        "Index can't be < 0 and >= " + source.shape()[source.rank() - sourceDimension - 1]);
-            }
-        }
-
-        Preconditions.checkArgument(source.rank() > 1, "pullRows() can't operate on 0D/1D arrays");
-
-        return INSTANCE.pullRows(source, destination, sourceDimension, indexes);
-    }
-
-    /**
-     * Stack a set of N SDVariables of rank X into one rank X+1 variable.
-     * If inputs have shape [a,b,c] then output has shape:<br>
-     * axis = 0: [N,a,b,c]<br>
-     * axis = 1: [a,N,b,c]<br>
-     * axis = 2: [a,b,N,c]<br>
-     * axis = 3: [a,b,c,N]<br>
-     *
-     * @param axis   Axis to stack on
-     * @param values Input variables to stack. Must have the same shape for all inputs
-     * @return Output array
-     * @see #concat(int, INDArray...)
-     */
-    @SuppressWarnings("ConstantConditions")
-    public static INDArray stack(int axis, @NonNull INDArray... values){
-        Preconditions.checkArgument(values != null && values.length > 0, "No inputs: %s", (Object[]) values);
-        Preconditions.checkState(axis >= -(values[0].rank()+1) && axis < values[0].rank()+1, "Invalid axis: must be between " +
-                        "%s (inclusive) and %s (exclusive) for rank %s input, got %s", -(values[0].rank()+1), values[0].rank()+1,
-                values[0].rank(), axis);
-
-        Stack stack = new Stack(values, null, axis);
-        INDArray[] outputArrays = Nd4j.getExecutioner().allocateOutputArrays(stack);
-        stack.addOutputArgument(outputArrays);
-        Nd4j.getExecutioner().execAndReturn(stack);
-        return outputArrays[0];
-    }
-
-    /**
-     * Concatneate ndarrays along a dimension
-     *
-     * @param dimension the dimension to concatenate along
-     * @param toConcat  the ndarrays to concat
-     * @return the merged ndarrays with an output shape of
-     * the ndarray shapes save the dimension shape specified
-     * which is then the sum of the sizes along that dimension
-     */
-    public static INDArray concat(int dimension, @NonNull INDArray... toConcat) {
-        if(dimension < 0) {
-            dimension += toConcat[0].rank();
-        }
-
-        return INSTANCE.concat(dimension, toConcat);
-    }
-
-    /**
-     * Concatneate ndarrays along a dimension
-     *
-     * PLEASE NOTE: This method is special for GPU backend, it works on HOST side only.
-     *
-     * @param dimension dimension
-     * @param toConcat arrayts to concatenate
-     * @return concatenated arrays.
-     */
-    public static INDArray specialConcat(int dimension, @NonNull INDArray... toConcat) {
-        return INSTANCE.specialConcat(dimension, toConcat);
-    }
-
-    /**
-     * Create an ndarray of zeros
-     *
-     * @param shape the shape of the array
-     * @return an ndarray with ones filled in
-     */
-    public static INDArray zeros(int[] shape, char order) {
-        checkShapeValues(shape);
-        return INSTANCE.create(shape, order);
-    }
-
-    /**
-     * See {@link #zeros(int[] , char)}
-     */
-    public static INDArray zeros(long[] shape, char order) {
-        checkShapeValues(shape);
-        return  INSTANCE.create(shape, order);
-    }
-
-    /**
-     * Create an ndarray of zeros
-     *
-     * @param shape the shape of the array
-     * @return an ndarray with ones filled in
-     */
-    public static INDArray zeros(@NonNull int... shape) {
-        return Nd4j.create(shape);
-    }
-
-
-    /**
-     * Create an ndarray of zeros
-     *
-     * @param shape the shape of the array
-     * @return an ndarray with ones filled in
-     */
-    public static INDArray zeros(@NonNull long... shape) {
-        return Nd4j.create(shape);
-    }
-
-    /**
-     * Create an ndarray of ones
-     *
-     * @param shape the shape of the array
-     * @return an ndarray with ones filled in
-     */
-    public static INDArray ones(@NonNull int... shape) {
-        return (shape.length == 0 || ArrayUtil.prod(shape) == 0) ? Nd4j.scalar(dataType(), 1.0) : INSTANCE.ones(shape);
-    }
-
-
-    /**
-     * See {@link #ones(int... shape)}
-     */
-    public static INDArray ones(@NonNull long... shape) {
-        if(shape.length == 0 || ArrayUtil.prod(shape) == 0)
-            return Nd4j.scalar(dataType(), 1.0);
-        checkShapeValues(shape);
-        return INSTANCE.ones(shape);
-    }
-
-    /**
-     * Create a scalar ndarray with the specified value
-     *
-     * @param value the value to initialize the scalar with
-     * @return the created ndarray
-     */
-    public static INDArray scalar(Number value) {
-        return INSTANCE.scalar(value);
-    }
-
-    /**
-     * Create a scalar ndarray with the specified value and datatype
-     *
-     * @param value the value to initialize the scalar with
-     * @return the created ndarray
-     */
-    public static INDArray scalar(DataType dataType, Number value) {
-        val ws = Nd4j.getMemoryManager().getCurrentWorkspace();
-
-        switch (dataType) {
-            case DOUBLE:
-                return INSTANCE.create(new double[] {value.doubleValue()}, new long[] {}, new long[] {}, dataType, ws);
-            case FLOAT:
-            case BFLOAT16:
-            case HALF:
-                return INSTANCE.create(new float[] {value.floatValue()}, new long[] {}, new long[] {}, dataType, ws);
-            case UINT32:
-            case INT:
-                return INSTANCE.create(new int[] {value.intValue()}, new long[] {}, new long[] {}, dataType, ws);
-            case UINT64:
-            case LONG:
-                return INSTANCE.create(new long[] {value.longValue()}, new long[] {}, new long[] {}, dataType, ws);
-            case UINT16:
-            case SHORT:
-                return INSTANCE.create(new short[] {value.shortValue()}, new long[] {}, new long[] {}, dataType, ws);
-            case BYTE:
-                return INSTANCE.create(new byte[] {value.byteValue()}, new long[] {}, new long[] {}, dataType, ws);
-            case UBYTE:
-                return INSTANCE.create(new short[] {value.shortValue()}, new long[] {}, new long[] {}, dataType, ws);
-            case BOOL:
-                return INSTANCE.create(new byte[] {value.byteValue()}, new long[] {}, new long[] {}, dataType, ws);
-
-            default:
-                throw new UnsupportedOperationException("Unsupported data type used: " + dataType + " only numerical data types supported for this method.");
-        }
-    }
-
-    /**
-     * Create a scalar nd array with the specified value
-     *
-     * @param value the value of the scalar
-     * @return the scalar nd array
-     */
-    public static INDArray scalar(double value) {
-        return scalar(DataType.DOUBLE, value);
-    }
-
-    /**
-     * Create a scalar NDArray with the specified value and FLOAT datatype
-     *
-     * @param value the value of the scalar
-     * @return the scalar nd array
-     */
-    public static INDArray scalar(float value) {
-        return scalar(DataType.FLOAT, value);
-    }
-
-    /**
-     * Create a scalar NDArray with the specified value and BOOLEAN datatype
-     *
-     * @param value the value of the scalar
-     * @return the scalar nd array
-     */
-    public static INDArray scalar(boolean value) {
-        return scalar(DataType.BOOL, value ? 1 : 0);
-    }
-
-    /**
-     * Create a scalar NDArray with the specified value and INT datatype
-     *
-     * @param value the value of the scalar
-     * @return the scalar nd array
-     */
-    public static INDArray scalar(int value) {
-        return scalar(DataType.INT, value);
-    }
-
-    /**
-     * Create a scalar NDArray with the specified value and LONG datatype
-     *
-     * @param value the value of the scalar
-     * @return the scalar nd array
-     */
-    public static INDArray scalar(long value) {
-        return scalar(DataType.LONG, value);
-    }
-
-    /**
-     * Get the strides for the given order and shape
-     *
-     * @param shape the shape of the array
-     * @param order the order to getScalar the strides for
-     * @return the strides for the given shape and order
-     */
-    public static int[] getStrides(int[] shape, char order) {
-        if (order == NDArrayFactory.FORTRAN)
-            return ArrayUtil.calcStridesFortran(shape);
-        return ArrayUtil.calcStrides(shape);
-    }
-
-    public static long[] getStrides(long[] shape, char order) {
-        if (order == NDArrayFactory.FORTRAN)
-            return ArrayUtil.calcStridesFortran(shape);
-        return ArrayUtil.calcStrides(shape);
-    }
-
-    /**
-     * Get the strides based on the shape
-     * and NDArrays.order()
-     *
-     * @param shape the shape of the array
-     * @return the strides for the given shape
-     * and order specified by NDArrays.order()
-     */
-    public static int[] getStrides(@NonNull int... shape) {
-        return getStrides(shape, Nd4j.order());
-    }
-
-    /**
-     * Get the strides based on the shape
-     * and NDArrays.order()
-     *
-     * @param shape the shape of the array
-     * @return the strides for the given shape
-     * and order specified by NDArrays.order()
-     */
-    public static long[] getStrides(@NonNull long... shape) {
-        return getStrides(shape, Nd4j.order());
-    }
-
-    /**
-     * An alias for repmat
-     *
-     * @param tile   the ndarray to tile
-     * @param repeat the shape to repeat
-     * @return the tiled ndarray
-     */
-    public static INDArray tile(INDArray tile, @NonNull int... repeat) {
-        return Nd4j.exec(new Tile(new INDArray[]{tile}, new INDArray[]{}, repeat))[0];
-    }
-
-    /**
-     * Initializes nd4j
-     */
-    private synchronized void initContext() {
-        try {
-            defaultFloatingPointDataType = new AtomicReference<>();
-            defaultFloatingPointDataType.set(DataType.FLOAT);
-            Nd4jBackend backend = Nd4jBackend.load();
-            initWithBackend(backend);
-        } catch (NoAvailableBackendException e) {
-            throw new RuntimeException(e);
-        }
-    }
-
-    /**
-     * Initialize with the specific backend
-     * @param backend the backend to initialize with
-     */
-    @SuppressWarnings({"unchecked", "Duplicates"})
-    public void initWithBackend(Nd4jBackend backend) {
-        VersionCheck.checkVersions();
-
-        try {
-            if (System.getProperties().getProperty("backends") != null
-                    && !System.getProperties().getProperty("backends").contains(backend.getClass().getName())) {
-                return;
-            }
-
-            if (!isSupportedPlatform()) {
-                showAttractiveMessage(getMessageForUnsupportedPlatform());
-                return;
-            }
-
-            Nd4j.backend = backend;
-            updateNd4jContext();
-            props = Nd4jContext.getInstance().getConf();
-            PropertyParser pp = new PropertyParser(props);
-
-            String otherDtype = pp.toString(ND4JSystemProperties.DTYPE);
-            dtype = otherDtype.equalsIgnoreCase("float") ? DataType.FLOAT
-                    : otherDtype.equalsIgnoreCase("half") ? DataType.HALF : DataType.DOUBLE;
-
-            if (dtype == DataType.HALF && backend.getClass().getName().equals("CpuBackend")) {
-                showAttractiveMessage(getMessageForNativeHalfPrecision());
-            }
-
-            if (Nd4j.dataType() != dtype){
-                DataTypeUtil.setDTypeForContext(dtype);
-            }
-
-            compressDebug = pp.toBoolean(COMPRESSION_DEBUG);
-            char ORDER = pp.toChar(ORDER_KEY, NDArrayFactory.C);
-
-            Class<? extends BasicAffinityManager> affinityManagerClazz = ND4JClassLoading
-                    .loadClassByName(pp.toString(AFFINITY_MANAGER));
-            affinityManager = affinityManagerClazz.newInstance();
-            Class<? extends NDArrayFactory> ndArrayFactoryClazz = ND4JClassLoading
-                    .loadClassByName(pp.toString(NDARRAY_FACTORY_CLASS));
-            Class<? extends ConvolutionInstance> convolutionInstanceClazz = ND4JClassLoading
-                    .loadClassByName(pp.toString(CONVOLUTION_OPS, DefaultConvolutionInstance.class.getName()));
-            String defaultName = pp.toString(DATA_BUFFER_OPS, "org.nd4j.linalg.cpu.nativecpu.buffer.DefaultDataBufferFactory");
-            Class<? extends DataBufferFactory> dataBufferFactoryClazz = ND4JClassLoading
-                    .loadClassByName(pp.toString(DATA_BUFFER_OPS, defaultName));
-            Class<? extends BaseShapeInfoProvider> shapeInfoProviderClazz = ND4JClassLoading
-                    .loadClassByName(pp.toString(SHAPEINFO_PROVIDER));
-
-            Class<? extends BasicConstantHandler> constantProviderClazz = ND4JClassLoading
-                    .loadClassByName(pp.toString(CONSTANT_PROVIDER));
-
-            Class<? extends BasicMemoryManager> memoryManagerClazz = ND4JClassLoading
-                    .loadClassByName(pp.toString(MEMORY_MANAGER));
-
-            allowsOrder = backend.allowsOrder();
-            String rand = pp.toString(RANDOM_PROVIDER, DefaultRandom.class.getName());
-            Class<? extends org.nd4j.linalg.api.rng.Random> randomClazz = ND4JClassLoading.loadClassByName(rand);
-            randomFactory = new RandomFactory(randomClazz);
-
-            Class<? extends MemoryWorkspaceManager> workspaceManagerClazz = ND4JClassLoading
-                    .loadClassByName(pp.toString(WORKSPACE_MANAGER));
-
-            Class<? extends BlasWrapper> blasWrapperClazz = ND4JClassLoading.loadClassByName(pp.toString(BLAS_OPS));
-            String clazzName = pp.toString(DISTRIBUTION, DefaultDistributionFactory.class.getName());
-            Class<? extends DistributionFactory> distributionFactoryClazz = ND4JClassLoading.loadClassByName(clazzName);
-
-
-            memoryManager = memoryManagerClazz.newInstance();
-            constantHandler = constantProviderClazz.newInstance();
-            shapeInfoProvider = shapeInfoProviderClazz.newInstance();
-            workspaceManager = workspaceManagerClazz.newInstance();
-
-            Class<? extends OpExecutioner> opExecutionerClazz = ND4JClassLoading
-                    .loadClassByName(pp.toString(OP_EXECUTIONER, DefaultOpExecutioner.class.getName()));
-
-            OP_EXECUTIONER_INSTANCE = opExecutionerClazz.newInstance();
-            Constructor c2 = ndArrayFactoryClazz.getConstructor(DataType.class, char.class);
-            INSTANCE = (NDArrayFactory) c2.newInstance(dtype, ORDER);
-            CONVOLUTION_INSTANCE = convolutionInstanceClazz.newInstance();
-            BLAS_WRAPPER_INSTANCE = blasWrapperClazz.newInstance();
-            DATA_BUFFER_FACTORY_INSTANCE = dataBufferFactoryClazz.newInstance();
-
-            DISTRIBUTION_FACTORY = distributionFactoryClazz.newInstance();
-
-            if (isFallback()) {
-                fallbackMode.set(true);
-                showAttractiveMessage(getMessageForFallback());
-            } else {
-                fallbackMode.set(false);
-            }
-
-            String logInitProperty = System.getProperty(ND4JSystemProperties.LOG_INITIALIZATION, "true");
-            if(Boolean.parseBoolean(logInitProperty)) {
-                OP_EXECUTIONER_INSTANCE.printEnvironmentInformation();
-            }
-
-            val actions = ND4JClassLoading.loadService(EnvironmentalAction.class);
-            val mappedActions = new HashMap<String, EnvironmentalAction>();
-            for (val a: actions) {
-                if (!mappedActions.containsKey(a.targetVariable()))
-                    mappedActions.put(a.targetVariable(), a);
-            }
-
-            for (val e: mappedActions.keySet()) {
-                val action = mappedActions.get(e);
-                val value = System.getenv(e);
-                if (value != null) {
-                    try {
-                        action.process(value);
-                    } catch (Exception e2) {
-                        logger.info("Failed to process env variable [" + e + "], got exception: " + e2.toString());
-                    }
-                }
-            }
-
-            backend.logBackendInit();
-        } catch (Exception e) {
-            throw new RuntimeException(e);
-        }
-
-    }
-
-    private static boolean isSupportedPlatform() {
-        return (System.getProperty("java.vm.name").equalsIgnoreCase("Dalvik")
-                || System.getProperty("os.arch").toLowerCase().startsWith("arm")
-                || System.getProperty("sun.arch.data.model").equals("64"));
-    }
-
-    private static void showAttractiveMessage(String... strings) {
-        System.out.println(attract(strings));
-    }
-
-    private static String attract(String... strings) {
-        String delimiter = "!!!!!!!!!!!!!!!!!!!!!!!!!!!!!!!!!!!!!!!!!!!!!!!!!!!!!!!!!!!!!!!!!!!!!!!!!!!!!!!!!!!!!";
-        String shift = "                 ";
-        StringBuilder sb = new StringBuilder().append(delimiter).append("\n").append("\n");
-        for (String s : strings) {
-            sb.append(shift).append(s).append("\n");
-        }
-        sb.append("\n").append(delimiter).append("\n");
-        return sb.toString();
-    }
-
-    private static String[] getMessageForUnsupportedPlatform() {
-        return new String[] {"Unfortunately you can't use DL4j/ND4j on 32-bit x86 JVM",
-                "Please, consider running this on 64-bit JVM instead"};
-    }
-
-    private static String[] getMessageForFallback() {
-        return new String[] {"ND4J_FALLBACK environment variable is detected!", "Performance will be slightly reduced"};
-    }
-
-    private String[] getMessageForNativeHalfPrecision() {
-        return new String[] {"Half-precision data opType isn't support for nd4j-native",
-                "Please, consider using FLOAT or DOUBLE data opType instead"};
-    }
-
-    private void updateNd4jContext() throws IOException {
-        try (InputStream is = backend.getConfigurationResource().getInputStream()) {
-            Nd4jContext.getInstance().updateProperties(is);
-        }
-    }
-
-    private boolean isFallback() {
-        String fallback = System.getenv(ND4JEnvironmentVars.ND4J_FALLBACK);
-        if (fallback == null) {
-            return false;
-        }
-        return (fallback.equalsIgnoreCase("true") || fallback.equalsIgnoreCase("1"));
-    }
-
-    /**
-     *
-     * @return Shape info provider
-     */
-    public static ShapeInfoProvider getShapeInfoProvider() {
-        return shapeInfoProvider;
-    }
-
-    /**
-     *
-     * @return constant handler
-     */
-    public static ConstantHandler getConstantHandler() {
-        return constantHandler;
-    }
-
-    /**
-     *
-     * @return affinity manager
-     */
-    public static AffinityManager getAffinityManager() {
-        return affinityManager;
-    }
-
-    /**
-     *
-     * @return NDArrayFactory
-     */
-    public static NDArrayFactory getNDArrayFactory() {
-        return INSTANCE;
-    }
-
-    /**
-     * This method returns BasicNDArrayCompressor instance,
-     * suitable for NDArray compression/decompression
-     * at runtime
-     *
-     * @return BasicNDArrayCompressor instance
-     */
-    public static BasicNDArrayCompressor getCompressor() {
-        return BasicNDArrayCompressor.getInstance();
-    }
-
-    /**
-     * This method returns backend-specific MemoryManager implementation, for low-level memory management
-     * @return MemoryManager
-     */
-    public static MemoryManager getMemoryManager() {
-        return memoryManager;
-    }
-
-    /**
-     * This method returns sizeOf(currentDataType), in bytes
-     *
-     * @return number of bytes per element
-     * @deprecated Use DataType.width()
-     */
-    @Deprecated
-    public static int sizeOfDataType() {
-        return sizeOfDataType(Nd4j.dataType());
-    }
-
-    /**
-     * This method returns size of element for specified dataType, in bytes
-     *
-     * @param dtype number of bytes per element
-     * @return element size
-     */
-    public static int sizeOfDataType(DataType dtype) {
-        switch (dtype) {
-            case BYTE:
-            case BOOL:
-            case UBYTE:
-                return 1;
-            case UINT16:
-            case SHORT:
-            case BFLOAT16:
-            case HALF:
-                return 2;
-            case UINT32:
-            case FLOAT:
-            case INT:
-                return 4;
-            case UINT64:
-            case LONG:
-            case DOUBLE:
-                return 8;
-            default:
-                throw new ND4JIllegalStateException("Unsupported data type: [" + dtype +"]" );
-        }
-    }
-
-    /**
-     * This method enables fallback to safe-mode for specific operations. Use of this method will reduce performance.
-     * Currently supported operations are:
-     *  1) CPU GEMM
-     *
-     * PLEASE NOTE: Do not use this method, unless you have too.
-     *
-     * @param reallyEnable fallback mode
-     */
-    public static void enableFallbackMode(boolean reallyEnable) {
-        fallbackMode.set(reallyEnable);
-    }
-
-    /**
-     * This method checks, if fallback mode was enabled.
-     *
-     * @return fallback mode
-     */
-    @SuppressWarnings("BooleanMethodIsAlwaysInverted")
-    public static boolean isFallbackModeEnabled() {
-        return fallbackMode.get();
-    }
-
-    /**
-     * This method returns WorkspaceManager implementation to be used within this JVM process
-     *
-     * @return WorkspaceManager
-     */
-    public static MemoryWorkspaceManager getWorkspaceManager() {
-        return workspaceManager;
-    }
-
-    /**
-     * This method stacks vertically examples with the same shape, increasing result dimensionality.
-     * I.e. if you provide bunch of 3D tensors, output will be 4D tensor. Alignment is always applied to axis 0.
-     *
-     * @param arrays arrays to stack
-     * @return stacked arrays
-     */
-    public static INDArray pile(@NonNull INDArray... arrays) {
-        // if we have vectors as input, it's just vstack use case
-
-        long[] shape = arrays[0].shape();
-        //noinspection deprecation
-        long[] newShape = ArrayUtils.add(shape, 0, 1);
-
-        List<INDArray> reshaped = new ArrayList<>();
-        for(INDArray array: arrays) {
-            reshaped.add(array.reshape(array.ordering(), newShape));
-        }
-
-        return Nd4j.vstack(reshaped);
-    }
-
-    /**
-     * This method stacks vertically examples with the same shape, increasing result dimensionality. I.e. if you provide bunch of 3D tensors, output will be 4D tensor. Alignment is always applied to axis 0.
-     *
-     * @param arrays arrays to stack
-     * @return stacked array
-     */
-    public static INDArray pile(@NonNull Collection<INDArray> arrays) {
-        return pile(arrays.toArray(new INDArray[0]));
-    }
-
-    /**
-     * This method does the opposite to pile/vstack/hstack - it returns independent TAD copies along given dimensions
-     *
-     * @param tensor Array to tear
-     * @param dimensions dimensions
-     * @return Array copies
-     */
-    public static INDArray[] tear(INDArray tensor, @NonNull int... dimensions) {
-        if (dimensions.length >= tensor.rank())
-            throw new ND4JIllegalStateException("Target dimensions number should be less tensor rank");
-
-        for (int dimension : dimensions)
-            if (dimension < 0) throw new ND4JIllegalStateException("Target dimensions can't have negative values");
-
-        return factory().tear(tensor, dimensions);
-    }
-
-    /**
-     *   Upper triangle of an array.
-
-
-     Referenced from the numpy docs:
-
-     Return a copy of a matrix with the elements below the `k`-th diagonal
-     zeroed.
-
-     Please refer to the documentation for `tril` for further details.
-
-     See Also
-     --------
-     tril : lower triangle of an array
-
-     Examples
-     --------
-     >>> np.triu([[1,2,3],[4,5,6],[7,8,9],[10,11,12]], -1)
-     array([[ 1,  2,  3],
-     [ 4,  5,  6],
-     [ 0,  8,  9],
-     [ 0,  0, 12]])
-
-     """
-     m = asanyarray(m)
-     mask = tri(*m.shape[-2:], k=k-1, dtype=bool)
-
-     return where(mask, zeros(1, m.dtype), m)
-
-     * @param m source array
-     * @param k to zero below the k-th diagonal
-     * @return copy with elements  below the `k`-th diagonal zeroed.
-     */
-    public static INDArray triu(INDArray m,int k) {
-
-        /*
-         * Find a way to apply choose with an existing condition array.
-         * (This appears to be the select op in libnd4j)
-         */
-        INDArray result = Nd4j.createUninitialized(m.shape());
-
-        val op = DynamicCustomOp.builder("triu")
-                .addInputs(m)
-                .addOutputs(result)
-                .addIntegerArguments(k)
-                .build();
-
-        Nd4j.getExecutioner().execAndReturn(op);
-        return result;
-    }
-
-    /**
-     * See {@link #tri(int,int,int)} with m = n, k=0.
-     */
-    public static INDArray tri(int n) {
-        return tri(n,n,0);
-    }
-
-    /**
-     * See {@link #tri(int,int,int)} with m = n.
-     */
-    public static INDArray tri(int n,int k) {
-        return tri(n,n,k);
-    }
-
-    /**
-     * Like the scipy function tri.
-     * From the scipy documentation:
-     *  An array with ones at and below the given diagonal and zeros elsewhere.
-     * @param n number of rows in the array
-     * @param m number of columns in the array ( can be just equal to n)
-     * @param k    The sub-diagonal at and below which the array is filled.
-    `k` = 0 is the main diagonal, while `k` < 0 is below it,
-    and `k` > 0 is above.  The default is 0.
-     * @return array with ones at and below the given diagonal and zeros elsewhere
-     */
-    public static INDArray tri(int n,int m,int k) {
-        INDArray ret = Nd4j.createUninitialized(n, m);
-        val op = DynamicCustomOp.builder("tri")
-                .addIntegerArguments(n, m, k)
-                .addOutputs(ret)
-                .build();
-
-        Nd4j.getExecutioner().execAndReturn(op);
-        return ret;
-    }
-
-    /**
-     * Similar to numpy.where operation.
-     * Supports two modes of operation:<br>
-     * (a) condition array only is provided: returns N 1d arrays of the indices where "condition" values are non-zero.
-     * Specifically, each output out has shape [numNonZero(condition)], such that in[out[0], ..., out[n-1]] is non-zero<br>
-     * (b) all 3 arrays are provided: returns {@code out[i] = (condition[i] != 0 ? x[i] : y[i])}<br>
-     * @param condition Condition array
-     * @param x         X array. If null, y must be null also.
-     * @param y         Y array. If null, x must be null also
-     * @return Either the indices where condition is non-zero (if x and y are null), or values from x/y depending on
-     * value of condition
-     */
-    public static INDArray[] where(INDArray condition, INDArray x, INDArray y){
-        Preconditions.checkState((x == null && y == null) || (x != null && y != null), "Both X and Y must be" +
-                "null, or neither must be null");
-        DynamicCustomOp.DynamicCustomOpsBuilder op = DynamicCustomOp.builder("where_np");
-        List<LongShapeDescriptor> outShapes;
-        if(x == null){
-            //First case: condition only...
-            op.addInputs(condition);
-        } else {
-            if(!x.equalShapes(y) || !x.equalShapes(condition)){
-                //noinspection ConstantConditions
-                Preconditions.throwStateEx("Shapes must be equal: condition=%s, x=%s, y=%s", condition.shape(), x.shape(), y.shape());
-            }
-            op.addInputs(condition, x, y);
-        }
-        DynamicCustomOp o = op.build();
-        outShapes = Nd4j.getExecutioner().calculateOutputShape(o);
-        INDArray[] outputs = new INDArray[outShapes.size()];
-
-        if(x == null && (outShapes.get(0) == null || outShapes.get(0).getShape().length == 0 || outShapes.get(0).getShape()[0] == 0)){
-            //Empty: no conditions match
-            for( int i=0; i<outputs.length; i++ ){
-                outputs[i]  = Nd4j.empty();
-            }
-            return outputs;
-        }
-
-        for(int i=0; i<outputs.length; i++){
-            outputs[i] = Nd4j.create(outShapes.get(i), false);
-        }
-        op.addOutputs(outputs);
-
-        Nd4j.getExecutioner().execAndReturn(op.build());
-        return outputs;
-    }
-
-
-    /**
-     * Write an {@link INDArray} to a {@link File} in Numpy .npy format, which can then be loaded with numpy.load
-     * @param arr the array to write in Numpy .npy format
-     * @param file the file to write to
-     * @throws IOException if an error occurs when writing the file
-     */
-    @SuppressWarnings("WeakerAccess")
-    public static void writeAsNumpy(INDArray arr, File file) throws IOException {
-        writeAsNumpy(arr, new FileOutputStream(file));
-    }
-
-
-    /**
-     * Converts an {@link INDArray} to a numpy struct.
-     * @param arr the array to convert
-     * @return a pointer to the numpy struct
-     */
-    @SuppressWarnings("WeakerAccess")
-    public static Pointer convertToNumpy(INDArray arr)  {
-        return INSTANCE.convertToNumpy(arr);
-    }
-
-
-    /**
-     * Writes an array to an output stream
-     * @param arr the array to write
-     * @param writeTo the output stream to write to
-     */
-    @SuppressWarnings("WeakerAccess")
-    public static void writeAsNumpy(INDArray arr, OutputStream writeTo) throws IOException {
-        try(BufferedOutputStream bufferedOutputStream = new BufferedOutputStream(writeTo)) {
-            Pointer asNumpy = convertToNumpy(arr);
-            WritableByteChannel channel = Channels.newChannel(bufferedOutputStream);
-
-            int written = channel.write(asNumpy.asByteBuffer());
-            if(written != asNumpy.capacity()) {
-                throw new IllegalStateException("Not all bytes were written! Original capacity " + asNumpy.capacity() + " but wrote " + written);
-            }
-
-            bufferedOutputStream.flush();
-        }
-    }
-
-
-    /**
-     * Create from an in memory numpy pointer
-     *
-     * @param pointer the pointer to the
-     *                numpy array
-     * @return an ndarray created from the in memory
-     * numpy pointer
-     */
-    @SuppressWarnings("WeakerAccess")
-    public static INDArray createFromNpyPointer(Pointer pointer) {
-        return INSTANCE.createFromNpyPointer(pointer);
-    }
-
-    /**
-     * Create an INDArray from a given Numpy .npy file.
-     *
-     * @param path Path to the .npy file to read
-     * @return the created ndarray
-     */
-    public static INDArray readNpy(@NonNull String path){
-        return readNpy(new File(path));
-    }
-
-    /**
-     * Create an INDArray from a given Numpy .npy file.
-     *
-     * @param file the file to create the ndarray from
-     * @return the created ndarray
-     */
-    public static INDArray readNpy(@NonNull File file){
-        return createFromNpyFile(file);
-    }
-
-    /**
-     * Create an INDArray from a given Numpy .npy file.
-     *
-     * @param file the file to create the ndarray from
-     * @return the created ndarray
-     */
-    public static INDArray createFromNpyFile(@NonNull File file) {
-        if (!file.exists())
-            throw new IllegalArgumentException("File [" + file.getAbsolutePath() + "] doesn't exist");
-
-        return INSTANCE.createFromNpyFile(file);
-    }
-
-    public static Map<String, INDArray> createFromNpzFile(File file) throws Exception{
-        return INSTANCE.createFromNpzFile(file);
-    }
-
-    /**
-     * Create a numpy array based on the passed in input stream
-     * @param is the input stream to read
-     * @return the loaded ndarray
-     */
-    @SuppressWarnings("unused")
-    public static INDArray createNpyFromInputStream(@NonNull InputStream is) throws IOException {
-        byte[] content = IOUtils.toByteArray(is);
-        return createNpyFromByteArray(content);
-    }
-
-
-    /**
-     * Create an {@link INDArray} from the given numpy input.<br>
-     * The numpy input follows the format:
-     * https://docs.scipy.org/doc/numpy-1.14.0/neps/npy-format.html
-     *
-     * @param input the input byte array with the npy format
-     * @return the equivalent {@link INDArray}
-     */
-    public static INDArray createNpyFromByteArray(@NonNull byte[] input) {
-        ByteBuffer byteBuffer = ByteBuffer.allocateDirect(input.length);
-        byteBuffer.put(input);
-        ((Buffer) byteBuffer).rewind();
-        Pointer pointer = new Pointer(byteBuffer);
-        return createFromNpyPointer(pointer);
-    }
-
-    /**
-     * Converts an {@link INDArray} to a byte array
-     * @param input the input array
-     * @return the {@link INDArray} as a byte array
-     * with the numpy format.
-     * For more on the format, see: https://docs.scipy.org/doc/numpy-1.14.0/neps/npy-format.html
-     */
-    public static byte[] toNpyByteArray(INDArray input) {
-        try {
-            ByteArrayOutputStream byteArrayOutputStream = new ByteArrayOutputStream();
-            writeAsNumpy(input, byteArrayOutputStream);
-            return byteArrayOutputStream.toByteArray();
-        } catch (IOException e){
-            //Should never happen
-            throw new RuntimeException(e);
-        }
-    }
-
-
-    /**
-     * Create an {@link INDArray} from a flatbuffers {@link FlatArray}
-     * @param array the array to create the {@link INDArray} from
-     * @return the created {@link INDArray}
-     */
-    public static INDArray createFromFlatArray(FlatArray array) {
-        val dtype = array.dtype();
-        val order = array.byteOrder();
-        val rank = (int) array.shape(0);
-        val shapeInfo = new long[Shape.shapeInfoLength(rank)];
-        for (int e = 0; e < shapeInfo.length; e++)
-            shapeInfo[e] = array.shape(e);
-
-        val shapeOf = Shape.shapeOf(shapeInfo);
-        DataType _dtype = FlatBuffersMapper.getDataTypeFromByte(dtype);
-        if (Shape.isEmpty(shapeInfo)) {
-            if(Shape.rank(shapeInfo) == 0) {
-                return Nd4j.empty();
-            } else {
-                return Nd4j.create(_dtype, shapeOf);
-            }
-        }
-
-        char ordering = shapeInfo[shapeInfo.length - 1] == 99 ? 'c' : 'f';
-
-
-        val stridesOf = Shape.stridesOf(shapeInfo);
-
-
-        val _order = FlatBuffersMapper.getOrderFromByte(order);
-        val prod = rank > 0 ? ArrayUtil.prod(shapeOf) : 1;
-
-        val bb = array.bufferAsByteBuffer();
-        switch (_dtype) {
-            case DOUBLE: {
-                val doubles = new double[prod];
-                val db = bb.order(_order).asDoubleBuffer();
-                for (int e = 0; e < prod; e++)
-                    doubles[e] = db.get(e);
-
-                return Nd4j.create(doubles, shapeOf, stridesOf, ordering, DataType.DOUBLE);
-            }
-            case FLOAT: {
-                val doubles = new float[prod];
-                val fb = bb.order(_order).asFloatBuffer();
-                for (int e = 0; e < prod; e++)
-                    doubles[e] = fb.get(e);
-
-                return Nd4j.create(doubles, shapeOf, stridesOf, ordering, DataType.FLOAT);
-            }
-            case HALF: {
-                val doubles = new float[prod];
-                val sb = bb.order(_order).asShortBuffer();
-                for (int e = 0; e < prod; e++)
-                    doubles[e] = HalfIndexer.toFloat((int) sb.get(e));
-
-                return Nd4j.create(doubles, shapeOf, stridesOf, ordering, DataType.HALF);
-            }
-            case INT: {
-                val doubles = new int[prod];
-                val sb = bb.order(_order).asIntBuffer();
-                for (int e = 0; e < prod; e++)
-                    doubles[e] = sb.get(e);
-
-                return Nd4j.create(doubles, shapeOf, stridesOf, ordering, DataType.INT);
-            }
-            case LONG: {
-                val doubles = new long[prod];
-                val sb = bb.order(_order).asLongBuffer();
-                for (int e = 0; e < prod; e++)
-                    doubles[e] = sb.get(e);
-
-                return Nd4j.create(doubles, shapeOf, stridesOf, ordering, DataType.LONG);
-            }
-            case SHORT: {
-                val doubles = new short[prod];
-                val sb = bb.order(_order).asShortBuffer();
-                for (int e = 0; e < prod; e++)
-                    doubles[e] = sb.get(e);
-
-                return Nd4j.create(doubles, shapeOf, stridesOf, ordering, DataType.SHORT);
-            }
-            case BYTE: {
-                val bytes = new byte[prod];
-                val sb = bb.order(_order).asReadOnlyBuffer();
-                for (int e = 0; e < prod; e++)
-                    bytes[e] = sb.get(e + sb.position());
-
-                return Nd4j.create(bytes, shapeOf, stridesOf, ordering, DataType.BYTE);
-            }
-            case BOOL: {
-                val doubles = new boolean[prod];
-                val sb = bb.order(_order).asReadOnlyBuffer();
-                for (int e = 0; e < prod; e++)
-                    doubles[e] = sb.get(e + sb.position()) == 1;
-
-                return Nd4j.create(doubles, shapeOf, stridesOf, ordering, DataType.BOOL);
-            }
-            case UTF8: {
-                try {
-                    val sb = bb.order(_order);
-                    val pos = sb.position();
-                    val arr = new byte[sb.limit() - pos];
-
-                    for (int e = 0; e < arr.length; e++) {
-                        arr[e] = sb.get(e + pos);
-                    }
-
-                    val buffer = DATA_BUFFER_FACTORY_INSTANCE.createUtf8Buffer(arr, prod);
-                    return Nd4j.create(buffer, shapeOf);
-                } catch (Exception e) {
-                    throw new RuntimeException(e);
-                }
-            }
-            case UBYTE:
-            case BFLOAT16:
-            case UINT16:
-                INDArray arr = Nd4j.createUninitialized(_dtype, shapeOf);
-                ByteBuffer obb = bb.order(_order);
-                int pos = obb.position();
-                byte[] bArr = new byte[obb.limit() - pos];
-
-                for (int e = 0; e < bArr.length; e++) {
-                    bArr[e] = obb.get(e + pos);
-                }
-                arr.data().asNio().put(bArr);
-                return arr;
-            default:
-                throw new UnsupportedOperationException("Unknown datatype: [" + _dtype + "]");
-        }
-
-    }
-
-    public static DataType defaultFloatingPointType() {
-        return defaultFloatingPointDataType.get();
-    }
-
-    public static boolean isPrecisionBoostAllowed() {
-        return false;
-    }
-
-
-    public static INDArray scalar(@NonNull String string) {
-        //noinspection RedundantArrayCreation
-        return create(Collections.singletonList(string), new long[0]);
-    }
-
-    public static INDArray create(@NonNull String... strings) {
-        return create(Arrays.asList(strings), new long[]{strings.length}, Nd4j.order());
-    }
-
-    public static INDArray create(@NonNull Collection<String> strings, long... shape) {
-        return create(strings, shape, Nd4j.order());
-    }
-
-    public static INDArray create(@NonNull Collection<String> strings, long[] shape, char order) {
-        return INSTANCE.create(strings, shape, order);
-    }
-
-///////////////////
-
-    /**
-     * This method creates INDArray from provided jvm array
-     * @param array jvm array
-     * @return 1D INDArray with DOUBLE data type
-     */
-    public static INDArray createFromArray(double... array) {
-        Preconditions.checkNotNull(array, "Cannot create INDArray from null Java array");
-        if(array.length == 0)
-            return Nd4j.empty(DataType.DOUBLE);
-        long[] shape = new long[]{array.length};
-        return create(array, shape, ArrayUtil.calcStrides(shape), 'c', DataType.DOUBLE);
-    }
-
-    /**
-     * This method creates INDArray from provided jvm array
-     * @param array jvm array
-     * @return 1D INDArray with FLOAT data type
-     */
-    public static INDArray createFromArray(float... array) {
-        Preconditions.checkNotNull(array, "Cannot create INDArray from null Java array");
-        if(array.length == 0)
-            return Nd4j.empty(DataType.FLOAT);
-        long[] shape = new long[]{array.length};
-        return create(array, shape, ArrayUtil.calcStrides(shape), 'c', DataType.FLOAT);
-    }
-
-    /**
-     * This method creates INDArray from provided jvm array
-     * @param array jvm array
-     * @return 1D INDArray with INT32 data type
-     */
-    public static INDArray createFromArray(int... array) {
-        Preconditions.checkNotNull(array, "Cannot create INDArray from null Java array");
-        if(array.length == 0)
-            return Nd4j.empty(DataType.INT);
-        long[] shape = new long[]{array.length};
-        return create(array, shape, ArrayUtil.calcStrides(shape), 'c', DataType.INT);
-    }
-
-    /**
-     * This method creates INDArray from provided jvm array
-     * @param array jvm array
-     * @return 1D INDArray with INT16 data type
-     */
-    public static INDArray createFromArray(short... array) {
-        Preconditions.checkNotNull(array, "Cannot create INDArray from null Java array");
-        if(array.length == 0)
-            return Nd4j.empty(DataType.SHORT);
-        long[] shape = new long[]{array.length};
-        return create(array, shape, ArrayUtil.calcStrides(shape), 'c', DataType.SHORT);
-    }
-
-    /**
-     * This method creates INDArray from provided jvm array
-     * @param array jvm array
-     * @return 1D INDArray with INT8 data type
-     */
-    public static INDArray createFromArray(byte... array) {
-        Preconditions.checkNotNull(array, "Cannot create INDArray from null Java array");
-        if(array.length == 0)
-            return Nd4j.empty(DataType.BYTE);
-        long[] shape = new long[]{array.length};
-        return create(array, shape, ArrayUtil.calcStrides(shape), 'c', DataType.BYTE);
-    }
-
-    /**
-     * This method creates INDArray from provided jvm array
-     * @param array jvm array
-     * @return 1D INDArray with INT64 data type
-     */
-    public static INDArray createFromArray(long... array) {
-        Preconditions.checkNotNull(array, "Cannot create INDArray from null Java array");
-        if(array.length == 0)
-            return Nd4j.empty(DataType.LONG);
-        long[] shape = new long[]{array.length};
-        return create(array, shape, ArrayUtil.calcStrides(shape), 'c', DataType.LONG);
-    }
-
-    /**
-     * This method creates INDArray from provided jvm array
-     * @param array jvm array
-     * @return 1D INDArray with BOOL data type
-     */
-    public static INDArray createFromArray(boolean... array) {
-        Preconditions.checkNotNull(array, "Cannot create INDArray from null Java array");
-        if(array.length == 0)
-            return Nd4j.empty(DataType.BOOL);
-        long[] shape = new long[]{array.length};
-        return create(array, shape, ArrayUtil.calcStrides(shape), 'c', DataType.BOOL);
-    }
-
-///////////////////
-
-    /**
-     * This method creates INDArray from provided jvm array
-     * @param array jvm array
-     * @return 2D INDArray with DOUBLE data type
-     */
-    public static INDArray createFromArray(double[][] array) {
-        Preconditions.checkNotNull(array, "Cannot create INDArray from null Java array");
-        ArrayUtil.assertNotRagged(array);
-        if(array.length == 0 || array[0].length == 0)
-            return Nd4j.empty(DataType.DOUBLE);
-        long[] shape = new long[]{array.length, array[0].length};
-        return create(ArrayUtil.flatten(array), shape, ArrayUtil.calcStrides(shape), 'c', DataType.DOUBLE);
-    }
-
-    /**
-     * This method creates INDArray from provided jvm array
-     * @param array jvm array
-     * @return 2D INDArray with FLOAT data type
-     */
-    public static INDArray createFromArray(float[][] array) {
-        Preconditions.checkNotNull(array, "Cannot create INDArray from null Java array");
-        ArrayUtil.assertNotRagged(array);
-        if(array.length == 0 || array[0].length == 0)
-            return Nd4j.empty(DataType.FLOAT);
-        long[] shape = new long[]{array.length, array[0].length};
-        return create(ArrayUtil.flatten(array), shape, ArrayUtil.calcStrides(shape), 'c', DataType.FLOAT);
-    }
-
-    /**
-     * This method creates INDArray from provided jvm array
-     * @param array jvm array
-     * @return 2D INDArray with INT64 data type
-     */
-    public static INDArray createFromArray(long[][] array) {
-        Preconditions.checkNotNull(array, "Cannot create INDArray from null Java array");
-        ArrayUtil.assertNotRagged(array);
-        if(array.length == 0 || array[0].length == 0)
-            return Nd4j.empty(DataType.LONG);
-        long[] shape = new long[]{array.length, array[0].length};
-        return create(ArrayUtil.flatten(array), shape, ArrayUtil.calcStrides(shape), 'c', DataType.LONG);
-    }
-
-    /**
-     * This method creates INDArray from provided jvm array
-     * @param array jvm array
-     * @return 2D INDArray with INT32 data type
-     */
-    public static INDArray createFromArray(int[][] array) {
-        Preconditions.checkNotNull(array, "Cannot create INDArray from null Java array");
-        ArrayUtil.assertNotRagged(array);
-        if(array.length == 0 || array[0].length == 0)
-            return Nd4j.empty(DataType.INT);
-        long[] shape = new long[]{array.length, array[0].length};
-        return create(ArrayUtil.flatten(array), shape, ArrayUtil.calcStrides(shape), 'c', DataType.INT);
-    }
-
-    /**
-     * This method creates INDArray from provided jvm array
-     * @param array jvm array
-     * @return 2D INDArray with INT16 data type
-     */
-    public static INDArray createFromArray(short[][] array) {
-        Preconditions.checkNotNull(array, "Cannot create INDArray from null Java array");
-        ArrayUtil.assertNotRagged(array);
-        if(array.length == 0 || array[0].length == 0)
-            return Nd4j.empty(DataType.SHORT);
-        long[] shape = new long[]{array.length, array[0].length};
-        return create(ArrayUtil.flatten(array), shape, ArrayUtil.calcStrides(shape), 'c', DataType.SHORT);
-    }
-
-    /**
-     * This method creates INDArray from provided jvm array
-     * @param array jvm array
-     * @return 2D INDArray with INT8 data type
-     */
-    public static INDArray createFromArray(byte[][] array) {
-        Preconditions.checkNotNull(array, "Cannot create INDArray from null Java array");
-        ArrayUtil.assertNotRagged(array);
-        if(array.length == 0 || array[0].length == 0)
-            return Nd4j.empty(DataType.BYTE);
-        long[] shape = new long[]{array.length, array[0].length};
-        return create(ArrayUtil.flatten(array), shape, ArrayUtil.calcStrides(shape), 'c', DataType.BYTE);
-    }
-
-    /**
-     * This method creates INDArray from provided jvm array
-     * @param array jvm array
-     * @return 2D INDArray with BOOL data type
-     */
-    public static INDArray createFromArray(boolean[][] array) {
-        Preconditions.checkNotNull(array, "Cannot create INDArray from null Java array");
-        ArrayUtil.assertNotRagged(array);
-        if(array.length == 0 || array[0].length == 0)
-            return Nd4j.empty(DataType.BOOL);
-
-        long[] shape = new long[]{array.length, array[0].length};
-        return create(ArrayUtil.flatten(array), shape, ArrayUtil.calcStrides(shape), 'c', DataType.BOOL);
-    }
-
-///////////////////
-
-    /**
-     * This method creates INDArray from provided jvm array
-     * @param array jvm array
-     * @return 3D INDArray with DOUBLE data type
-     */
-    public static INDArray createFromArray(double[][][] array) {
-        Preconditions.checkNotNull(array, "Cannot create INDArray from null Java array");
-        ArrayUtil.assertNotRagged(array);
-        if(array.length == 0 || array[0].length == 0 || array[0][0].length == 0)
-            return Nd4j.empty(DataType.DOUBLE);
-        long[] shape = new long[]{array.length, array[0].length, array[0][0].length};
-        return create(ArrayUtil.flatten(array), shape, ArrayUtil.calcStrides(shape), 'c', DataType.DOUBLE);
-    }
-
-    /**
-     * This method creates INDArray from provided jvm array
-     * @param array jvm array
-     * @return 3D INDArray with FLOAT data type
-     */
-    public static INDArray createFromArray(float[][][] array) {
-        Preconditions.checkNotNull(array, "Cannot create INDArray from null Java array");
-        ArrayUtil.assertNotRagged(array);
-        if(array.length == 0 || array[0].length == 0 || array[0][0].length == 0)
-            return Nd4j.empty(DataType.FLOAT);
-        long[] shape = new long[]{array.length, array[0].length, array[0][0].length};
-        return create(ArrayUtil.flatten(array), shape, ArrayUtil.calcStrides(shape), 'c', DataType.FLOAT);
-    }
-
-    /**
-     * This method creates INDArray from provided jvm array
-     * @param array jvm array
-     * @return 3D INDArray with INT64 data type
-     */
-    public static INDArray createFromArray(long[][][] array) {
-        Preconditions.checkNotNull(array, "Cannot create INDArray from null Java array");
-        ArrayUtil.assertNotRagged(array);
-        if(array.length == 0 || array[0].length == 0 || array[0][0].length == 0)
-            return Nd4j.empty(DataType.LONG);
-
-        long[] shape = new long[]{array.length, array[0].length, array[0][0].length};
-        return create(ArrayUtil.flatten(array), shape, ArrayUtil.calcStrides(shape), 'c', DataType.LONG);
-    }
-
-    /**
-     * This method creates INDArray from provided jvm array
-     * @param array jvm array
-     * @return 3D INDArray with INT32 data type
-     */
-    public static INDArray createFromArray(int[][][] array) {
-        Preconditions.checkNotNull(array, "Cannot create INDArray from null Java array");
-        ArrayUtil.assertNotRagged(array);
-        if(array.length == 0 || array[0].length == 0 || array[0][0].length == 0)
-            return Nd4j.empty(DataType.INT);
-
-        long[] shape = new long[]{array.length, array[0].length, array[0][0].length};
-        return create(ArrayUtil.flatten(array), shape, ArrayUtil.calcStrides(shape), 'c', DataType.INT);
-    }
-
-    /**
-     * This method creates INDArray from provided jvm array
-     * @param array jvm array
-     * @return 3D INDArray with INT16 data type
-     */
-    public static INDArray createFromArray(short[][][] array) {
-        Preconditions.checkNotNull(array, "Cannot create INDArray from null Java array");
-        ArrayUtil.assertNotRagged(array);
-        if(array.length == 0 || array[0].length == 0 || array[0][0].length == 0)
-            return Nd4j.empty(DataType.SHORT);
-        long[] shape = new long[]{array.length, array[0].length, array[0][0].length};
-        return create(ArrayUtil.flatten(array), shape, ArrayUtil.calcStrides(shape), 'c', DataType.SHORT);
-    }
-
-    /**
-     * This method creates INDArray from provided jvm array
-     * @param array jvm array
-     * @return 3D INDArray with INT8 data type
-     */
-    public static INDArray createFromArray(byte[][][] array) {
-        Preconditions.checkNotNull(array, "Cannot create INDArray from null Java array");
-        ArrayUtil.assertNotRagged(array);
-        if(array.length == 0 || array[0].length == 0 || array[0][0].length == 0)
-            return Nd4j.empty(DataType.BYTE);
-        long[] shape = new long[]{array.length, array[0].length, array[0][0].length};
-        return create(ArrayUtil.flatten(array), shape, ArrayUtil.calcStrides(shape), 'c', DataType.BYTE);
-    }
-
-    /**
-     * This method creates INDArray from provided jvm array
-     * @param array jvm array
-     * @return 3D INDArray with BOOL data type
-     */
-    public static INDArray createFromArray(boolean[][][] array) {
-        Preconditions.checkNotNull(array, "Cannot create INDArray from null Java array");
-        ArrayUtil.assertNotRagged(array);
-        if(array.length == 0 || array[0].length == 0 || array[0][0].length == 0)
-            return Nd4j.empty(DataType.BOOL);
-        long[] shape = new long[]{array.length, array[0].length, array[0][0].length};
-        return create(ArrayUtil.flatten(array), shape, ArrayUtil.calcStrides(shape), 'c', DataType.BOOL);
-    }
-
-///////////////////
-
-    /**
-     * This method creates INDArray from provided jvm array
-     * @param array jvm array
-     * @return 4D INDArray with DOUBLE data type
-     */
-    public static INDArray createFromArray(double[][][][] array) {
-        Preconditions.checkNotNull(array, "Cannot create INDArray from null Java array");
-        ArrayUtil.assertNotRagged(array);
-        if(array.length == 0 || array[0].length == 0 || array[0][0].length == 0 || array[0][0][0].length == 0)
-            return Nd4j.empty(DataType.DOUBLE);
-        long[] shape = new long[]{array.length, array[0].length, array[0][0].length, array[0][0][0].length};
-        return create(ArrayUtil.flatten(array), shape, ArrayUtil.calcStrides(shape), 'c', DataType.DOUBLE);
-    }
-
-    /**
-     * This method creates INDArray from provided jvm array
-     * @param array jvm array
-     * @return 4D INDArray with FLOAT data type
-     */
-    public static INDArray createFromArray(float[][][][] array) {
-        Preconditions.checkNotNull(array, "Cannot create INDArray from null Java array");
-        ArrayUtil.assertNotRagged(array);
-        if(array.length == 0 || array[0].length == 0 || array[0][0].length == 0 || array[0][0][0].length == 0)
-            return Nd4j.empty(DataType.FLOAT);
-        long[] shape = new long[]{array.length, array[0].length, array[0][0].length, array[0][0][0].length};
-        return create(ArrayUtil.flatten(array), shape, ArrayUtil.calcStrides(shape), 'c', DataType.FLOAT);
-    }
-
-    /**
-     * This method creates INDArray from provided jvm array
-     * @param array jvm array
-     * @return 4D INDArray with INT64 data type
-     */
-    public static INDArray createFromArray(long[][][][] array) {
-        Preconditions.checkNotNull(array, "Cannot create INDArray from null Java array");
-        ArrayUtil.assertNotRagged(array);
-        if(array.length == 0 || array[0].length == 0 || array[0][0].length == 0 || array[0][0][0].length == 0)
-            return Nd4j.empty(DataType.LONG);
-        long[] shape = new long[]{array.length, array[0].length, array[0][0].length, array[0][0][0].length};
-        return create(ArrayUtil.flatten(array), shape, ArrayUtil.calcStrides(shape), 'c', DataType.LONG);
-    }
-
-    /**
-     * This method creates INDArray from provided jvm array
-     * @param array jvm array
-     * @return 4D INDArray with INT32 data type
-     */
-    public static INDArray createFromArray(int[][][][] array) {
-        Preconditions.checkNotNull(array, "Cannot create INDArray from null Java array");
-        ArrayUtil.assertNotRagged(array);
-        if(array.length == 0 || array[0].length == 0 || array[0][0].length == 0 || array[0][0][0].length == 0)
-            return Nd4j.empty(DataType.INT);
-        long[] shape = new long[]{array.length, array[0].length, array[0][0].length, array[0][0][0].length};
-        return create(ArrayUtil.flatten(array), shape, ArrayUtil.calcStrides(shape), 'c', DataType.INT);
-    }
-
-    /**
-     * This method creates INDArray from provided jvm array
-     * @param array jvm array
-     * @return 4D INDArray with INT16 data type
-     */
-    public static INDArray createFromArray(short[][][][] array) {
-        Preconditions.checkNotNull(array, "Cannot create INDArray from null Java array");
-        ArrayUtil.assertNotRagged(array);
-        if(array.length == 0 || array[0].length == 0 || array[0][0].length == 0 || array[0][0][0].length == 0)
-            return Nd4j.empty(DataType.SHORT);
-        long[] shape = new long[]{array.length, array[0].length, array[0][0].length, array[0][0][0].length};
-        return create(ArrayUtil.flatten(array), shape, ArrayUtil.calcStrides(shape), 'c', DataType.SHORT);
-    }
-
-    /**
-     * This method creates INDArray from provided jvm array
-     * @param array jvm array
-     * @return 4D INDArray with INT8 data type
-     */
-    public static INDArray createFromArray(byte[][][][] array) {
-        Preconditions.checkNotNull(array, "Cannot create INDArray from null Java array");
-        ArrayUtil.assertNotRagged(array);
-        if(array.length == 0 || array[0].length == 0 || array[0][0].length == 0 || array[0][0][0].length == 0)
-            return Nd4j.empty(DataType.BYTE);
-        long[] shape = new long[]{array.length, array[0].length, array[0][0].length, array[0][0][0].length};
-        return create(ArrayUtil.flatten(array), shape, ArrayUtil.calcStrides(shape), 'c', DataType.BYTE);
-    }
-
-    /**
-     * This method creates INDArray from provided jvm array
-     * @param array jvm array
-     * @return 4D INDArray with BOOL data type
-     */
-    public static INDArray createFromArray(boolean[][][][] array) {
-        Preconditions.checkNotNull(array, "Cannot create INDArray from null Java array");
-        ArrayUtil.assertNotRagged(array);
-        if(array.length == 0 || array[0].length == 0 || array[0][0].length == 0 || array[0][0][0].length == 0)
-            return Nd4j.empty(DataType.BOOL);
-        long[] shape = new long[]{array.length, array[0].length, array[0][0].length, array[0][0][0].length};
-        return create(ArrayUtil.flatten(array), shape, ArrayUtil.calcStrides(shape), 'c', DataType.BOOL);
-    }
-
-    public static synchronized DeallocatorService getDeallocatorService() {
-        if (deallocatorService == null)
-            deallocatorService = new DeallocatorService();
-
-        return deallocatorService;
-    }
-
-///////////////////
-
-    /**
-     * This method creates INDArray from provided jvm array
-     * @param array jvm array
-     * @return 1D INDArray with DOUBLE data type
-     */
-    public static INDArray createFromArray(Double[] array) {
-        return createFromArray(ArrayUtil.toPrimitives(array));
-    }
-
-    /**
-     * This method creates INDArray from provided jvm array
-     * @param array jvm array
-     * @return 1D INDArray with FLOAT data type
-     */
-    public static INDArray createFromArray(Float[] array) {
-        return createFromArray(ArrayUtil.toPrimitives(array));
-    }
-
-    /**
-     * This method creates INDArray from provided jvm array
-     * @param array jvm array
-     * @return 1D INDArray with INT32 data type
-     */
-    public static INDArray createFromArray(Integer[] array) {
-        return createFromArray(ArrayUtil.toPrimitives(array));
-    }
-
-    /**
-     * This method creates INDArray from provided jvm array
-     * @param array jvm array
-     * @return 1D INDArray with INT16 data type
-     */
-    public static INDArray createFromArray(Short[] array) {
-        return createFromArray(ArrayUtil.toPrimitives(array));
-    }
-
-    /**
-     * This method creates INDArray from provided jvm array
-     * @param array jvm array
-     * @return 1D INDArray with INT8 data type
-     */
-    public static INDArray createFromArray(Byte[] array) {
-        return createFromArray(ArrayUtil.toPrimitives(array));
-    }
-
-    /**
-     * This method creates INDArray from provided jvm array
-     * @param array jvm array
-     * @return 1D INDArray with INT64 data type
-     */
-    public static INDArray createFromArray(Long[] array) {
-        return createFromArray(ArrayUtil.toPrimitives(array));
-    }
-
-    /**
-     * This method creates INDArray from provided jvm array
-     * @param array jvm array
-     * @return 1D INDArray with BOOL data type
-     */
-    public static INDArray createFromArray(Boolean[] array) {
-        return createFromArray(ArrayUtil.toPrimitives(array));
-    }
-
-///////////////////
-
-    /**
-     * This method creates INDArray from provided jvm array
-     * @param array jvm array
-     * @return 2D INDArray with DOUBLE data type
-     */
-    public static INDArray createFromArray(Double[][] array) {
-        return createFromArray(ArrayUtil.toPrimitives(array));
-    }
-
-    /**
-     * This method creates INDArray from provided jvm array
-     * @param array jvm array
-     * @return 2D INDArray with FLOAT data type
-     */
-    public static INDArray createFromArray(Float[][] array) {
-        return createFromArray(ArrayUtil.toPrimitives(array));
-    }
-
-    /**
-     * This method creates INDArray from provided jvm array
-     * @param array jvm array
-     * @return 2D INDArray with INT32 data type
-     */
-    public static INDArray createFromArray(Integer[][] array) {
-        return createFromArray(ArrayUtil.toPrimitives(array));
-    }
-
-    /**
-     * This method creates INDArray from provided jvm array
-     * @param array jvm array
-     * @return 2D INDArray with INT16 data type
-     */
-    public static INDArray createFromArray(Short[][] array) {
-        return createFromArray(ArrayUtil.toPrimitives(array));
-    }
-
-    /**
-     * This method creates INDArray from provided jvm array
-     * @param array jvm array
-     * @return 2D INDArray with INT8 data type
-     */
-    public static INDArray createFromArray(Byte[][] array) {
-        return createFromArray(ArrayUtil.toPrimitives(array));
-    }
-
-    /**
-     * This method creates INDArray from provided jvm array
-     * @param array jvm array
-     * @return 2D INDArray with INT64 data type
-     */
-    public static INDArray createFromArray(Long[][] array) {
-        return createFromArray(ArrayUtil.toPrimitives(array));
-    }
-
-    /**
-     * This method creates INDArray from provided jvm array
-     * @param array jvm array
-     * @return 2D INDArray with BOOL data type
-     */
-    public static INDArray createFromArray(Boolean[][] array) {
-        return createFromArray(ArrayUtil.toPrimitives(array));
-    }
-
-///////////////////
-
-    /**
-     * This method creates INDArray from provided jvm array
-     * @param array jvm array
-     * @return 3D INDArray with DOUBLE data type
-     */
-    public static INDArray createFromArray(Double[][][] array) {
-        return createFromArray(ArrayUtil.toPrimitives(array));
-    }
-
-    /**
-     * This method creates INDArray from provided jvm array
-     * @param array jvm array
-     * @return 3D INDArray with FLOAT data type
-     */
-    public static INDArray createFromArray(Float[][][] array) {
-        return createFromArray(ArrayUtil.toPrimitives(array));
-    }
-
-    /**
-     * This method creates INDArray from provided jvm array
-     * @param array jvm array
-     * @return 3D INDArray with INT32 data type
-     */
-    public static INDArray createFromArray(Integer[][][] array) {
-        return createFromArray(ArrayUtil.toPrimitives(array));
-    }
-
-    /**
-     * This method creates INDArray from provided jvm array
-     * @param array jvm array
-     * @return 3D INDArray with INT16 data type
-     */
-    public static INDArray createFromArray(Short[][][] array) {
-        return createFromArray(ArrayUtil.toPrimitives(array));
-    }
-
-    /**
-     * This method creates INDArray from provided jvm array
-     * @param array jvm array
-     * @return 3D INDArray with INT8 data type
-     */
-    public static INDArray createFromArray(Byte[][][] array) {
-        return createFromArray(ArrayUtil.toPrimitives(array));
-    }
-
-    /**
-     * This method creates INDArray from provided jvm array
-     * @param array jvm array
-     * @return 3D INDArray with INT64 data type
-     */
-    public static INDArray createFromArray(Long[][][] array) {
-        return createFromArray(ArrayUtil.toPrimitives(array));
-    }
-
-    /**
-     * This method creates INDArray from provided jvm array
-     * @param array jvm array
-     * @return 3D INDArray with BOOL data type
-     */
-    public static INDArray createFromArray(Boolean[][][] array) {
-        return createFromArray(ArrayUtil.toPrimitives(array));
-    }
-
-///////////////////
-
-    /**
-     * This method creates INDArray from provided jvm array
-     * @param array jvm array
-     * @return 4D INDArray with DOUBLE data type
-     */
-    public static INDArray createFromArray(Double[][][][] array) {
-        return createFromArray(ArrayUtil.toPrimitives(array));
-    }
-
-    /**
-     * This method creates INDArray from provided jvm array
-     * @param array jvm array
-     * @return 4D INDArray with FLOAT data type
-     */
-    public static INDArray createFromArray(Float[][][][] array) {
-        return createFromArray(ArrayUtil.toPrimitives(array));
-    }
-
-    /**
-     * This method creates INDArray from provided jvm array
-     * @param array jvm array
-     * @return 4D INDArray with INT32 data type
-     */
-    public static INDArray createFromArray(Integer[][][][] array) {
-        return createFromArray(ArrayUtil.toPrimitives(array));
-    }
-
-    /**
-     * This method creates INDArray from provided jvm array
-     * @param array jvm array
-     * @return 4D INDArray with INT16 data type
-     */
-    public static INDArray createFromArray(Short[][][][] array) {
-        return createFromArray(ArrayUtil.toPrimitives(array));
-    }
-
-    /**
-     * This method creates INDArray from provided jvm array
-     * @param array jvm array
-     * @return 4D INDArray with INT8 data type
-     */
-    public static INDArray createFromArray(Byte[][][][] array) {
-        return createFromArray(ArrayUtil.toPrimitives(array));
-    }
-
-    /**
-     * This method creates INDArray from provided jvm array
-     * @param array jvm array
-     * @return 4D INDArray with INT64 data type
-     */
-    public static INDArray createFromArray(Long[][][][] array) {
-        return createFromArray(ArrayUtil.toPrimitives(array));
-    }
-
-    /**
-     * This method creates INDArray from provided jvm array
-     * @param array jvm array
-     * @return 4D INDArray with BOOL data type
-     */
-    public static INDArray createFromArray(Boolean[][][][] array) {
-        return createFromArray(ArrayUtil.toPrimitives(array));
-    }
-
-    public static boolean isExperimentalMode() {
-        return getExecutioner().isExperimentalMode();
-    }
-
-    /**
-     * Execute the operation and return the result
-     *
-     * @param op the operation to execute
-     */
-    public static INDArray exec(Op op){
-        return getExecutioner().exec(op);
-    }
-
-    public static INDArray exec(Op op, OpContext context){
-        return getExecutioner().exec(op, context);
-    }
-
-
-
-    /**
-     * Execute the operation and return the result
-     *
-     * @param op the operation to execute
-     */
-    public static INDArray[] exec(CustomOp op){
-        return getExecutioner().exec(op);
-    }
-
-    /**
-     * Execute the operation and return the result
-     *
-     * @param op the operation to execute
-     */
-    public static INDArray[] exec(CustomOp op, OpContext context){
-        return getExecutioner().exec(op, context);
-    }
-
-
-    /**
-     * This method applies ScatterUpdate op
-     */
-    @Deprecated
-    public static void scatterUpdate(ScatterUpdate.UpdateOp op, @NonNull INDArray array, @NonNull INDArray indices, @NonNull INDArray updates, int... axis) {
-        Preconditions.checkArgument(indices.dataType() == DataType.INT || indices.dataType() == DataType.LONG,
-                "Indices should have INT data type");
-        Preconditions.checkArgument(array.dataType() == updates.dataType(), "Array and updates should have the same data type");
-        getExecutioner().scatterUpdate(op, array, indices, updates, axis);
-    }
-}
->>>>>>> 18d8170d
+/*
+ *  ******************************************************************************
+ *  *
+ *  *
+ *  * This program and the accompanying materials are made available under the
+ *  * terms of the Apache License, Version 2.0 which is available at
+ *  * https://www.apache.org/licenses/LICENSE-2.0.
+ *  *
+ *  *  See the NOTICE file distributed with this work for additional
+ *  *  information regarding copyright ownership.
+ *  * Unless required by applicable law or agreed to in writing, software
+ *  * distributed under the License is distributed on an "AS IS" BASIS, WITHOUT
+ *  * WARRANTIES OR CONDITIONS OF ANY KIND, either express or implied. See the
+ *  * License for the specific language governing permissions and limitations
+ *  * under the License.
+ *  *
+ *  * SPDX-License-Identifier: Apache-2.0
+ *  *****************************************************************************
+ */
+
+package org.nd4j.linalg.factory;
+
+import lombok.extern.slf4j.Slf4j;
+import org.nd4j.linalg.api.ops.impl.indexaccum.custom.ArgMax;
+import org.nd4j.linalg.api.ops.impl.indexaccum.custom.ArgMin;
+import org.nd4j.common.config.ND4JClassLoading;
+import org.nd4j.linalg.factory.ops.*;
+import org.nd4j.shade.guava.primitives.Ints;
+import org.nd4j.shade.guava.primitives.Longs;
+import lombok.NonNull;
+import lombok.val;
+import lombok.var;
+import org.apache.commons.io.FileUtils;
+import org.apache.commons.io.IOUtils;
+import org.apache.commons.io.LineIterator;
+import org.apache.commons.lang3.ArrayUtils;
+import org.bytedeco.javacpp.*;
+import org.bytedeco.javacpp.indexer.*;
+import org.nd4j.autodiff.samediff.serde.FlatBuffersMapper;
+import org.nd4j.common.base.Preconditions;
+import org.nd4j.common.config.ND4JEnvironmentVars;
+import org.nd4j.common.config.ND4JSystemProperties;
+import org.nd4j.context.Nd4jContext;
+import org.nd4j.graph.FlatArray;
+import org.nd4j.linalg.api.blas.params.MMulTranspose;
+import org.nd4j.linalg.api.buffer.*;
+import org.nd4j.linalg.api.buffer.factory.DataBufferFactory;
+import org.nd4j.linalg.api.buffer.util.DataTypeUtil;
+import org.nd4j.linalg.api.concurrency.AffinityManager;
+import org.nd4j.linalg.api.concurrency.BasicAffinityManager;
+import org.nd4j.linalg.api.memory.MemoryWorkspace;
+import org.nd4j.linalg.api.memory.MemoryWorkspaceManager;
+import org.nd4j.linalg.api.ndarray.*;
+import org.nd4j.linalg.api.ops.CustomOp;
+import org.nd4j.linalg.api.ops.DynamicCustomOp;
+import org.nd4j.linalg.api.ops.Op;
+import org.nd4j.linalg.api.ops.OpContext;
+import org.nd4j.linalg.api.ops.executioner.DefaultOpExecutioner;
+import org.nd4j.linalg.api.ops.executioner.OpExecutioner;
+import org.nd4j.linalg.api.ops.impl.reduce.Mmul;
+import org.nd4j.linalg.api.ops.impl.scalar.ReplaceNans;
+import org.nd4j.linalg.api.ops.impl.scatter.ScatterUpdate;
+import org.nd4j.linalg.api.ops.impl.shape.Diag;
+import org.nd4j.linalg.api.ops.impl.shape.DiagPart;
+import org.nd4j.linalg.api.ops.impl.shape.Stack;
+import org.nd4j.linalg.api.ops.impl.transforms.Pad;
+import org.nd4j.linalg.api.ops.impl.transforms.Pad.Mode;
+import org.nd4j.linalg.api.ops.impl.transforms.custom.Reverse;
+import org.nd4j.linalg.api.ops.impl.shape.Tile;
+import org.nd4j.linalg.api.ops.random.custom.RandomExponential;
+import org.nd4j.linalg.api.ops.random.impl.*;
+import org.nd4j.linalg.api.rng.DefaultRandom;
+import org.nd4j.linalg.api.rng.distribution.Distribution;
+import org.nd4j.linalg.api.rng.distribution.factory.DefaultDistributionFactory;
+import org.nd4j.linalg.api.rng.distribution.factory.DistributionFactory;
+import org.nd4j.linalg.api.shape.LongShapeDescriptor;
+import org.nd4j.linalg.api.shape.Shape;
+import org.nd4j.linalg.api.shape.options.ArrayOptionsHelper;
+import org.nd4j.linalg.cache.BasicConstantHandler;
+import org.nd4j.linalg.cache.ConstantHandler;
+import org.nd4j.linalg.compression.BasicNDArrayCompressor;
+import org.nd4j.linalg.compression.CompressedDataBuffer;
+import org.nd4j.linalg.convolution.ConvolutionInstance;
+import org.nd4j.linalg.convolution.DefaultConvolutionInstance;
+import org.nd4j.linalg.env.EnvironmentalAction;
+import org.nd4j.linalg.exception.ND4JIllegalStateException;
+import org.nd4j.linalg.exception.ND4JUnknownDataTypeException;
+import org.nd4j.linalg.factory.Nd4jBackend.NoAvailableBackendException;
+import org.nd4j.linalg.api.memory.BasicMemoryManager;
+import org.nd4j.linalg.api.memory.MemoryManager;
+import org.nd4j.linalg.api.memory.deallocation.DeallocatorService;
+import org.nd4j.common.primitives.Pair;
+import org.nd4j.linalg.string.NDArrayStrings;
+import org.nd4j.common.util.ArrayUtil;
+import org.nd4j.linalg.util.LongUtils;
+import org.nd4j.common.tools.PropertyParser;
+import org.nd4j.versioncheck.VersionCheck;
+
+import java.io.*;
+import java.lang.reflect.Constructor;
+import java.math.BigDecimal;
+import java.nio.Buffer;
+import java.nio.ByteBuffer;
+import java.nio.channels.Channels;
+import java.nio.channels.WritableByteChannel;
+import java.nio.charset.Charset;
+import java.nio.charset.StandardCharsets;
+import java.text.DecimalFormat;
+import java.text.NumberFormat;
+import java.text.ParseException;
+import java.util.*;
+import java.util.concurrent.atomic.AtomicBoolean;
+import java.util.concurrent.atomic.AtomicReference;
+import java.util.logging.Logger;
+
+@Slf4j
+public class Nd4j {
+
+    /**
+     * Bitwise namespace - operations related to bitwise manipulation of arrays
+     */
+    public static final NDBitwise bitwise = new NDBitwise();
+    /**
+     * Math namespace - general mathematical operations
+     */
+    public static final NDMath math = new NDMath();
+    /**
+     * Random namespace - (pseudo) random number generation methods
+     */
+    public static final NDRandom random = new NDRandom();
+    /**
+     * Neural network namespace - operations related to neural networks
+     */
+    public static final NDNN nn = new NDNN();
+
+    /**
+     * Loss function namespace - operations related to loss functions.
+     */
+    public static final NDLoss loss = new NDLoss();
+
+    /**
+     * Convolutional network namespace - operations related to convolutional neural networks
+     */
+    public static final NDCNN cnn = new NDCNN();
+
+    /**
+     * Recurrent neural network namespace - operations related to recurrent neural networks
+     */
+    public static final NDRNN rnn = new NDRNN();
+
+    /**
+     * Image namespace - operations related to images
+     */
+    public static final NDImage image = new NDImage();
+
+    /**
+     * Bitwise namespace - operations related to bitwise manipulation of arrays
+     */
+    public static NDBitwise bitwise() {
+        return bitwise;
+    }
+
+    /**
+     * Math namespace - general mathematical operations
+     */
+    public static NDMath math() {
+        return math;
+    }
+
+    /**
+     * Random namespace - (pseudo) random number generation methods
+     */
+    public static NDRandom random() {
+        return random;
+    }
+
+    /**
+     * Neural network namespace - operations related to neural networks
+     */
+    public static NDNN nn() {
+        return nn;
+    }
+
+    /**
+     * Loss function namespace - operations related to loss functions.
+     */
+    public static NDLoss loss(){ return loss; }
+
+    /**
+     * Convolutional network namespace - operations related to convolutional neural networks
+     */
+    public static NDCNN cnn(){
+        return cnn;
+    }
+
+    /**
+     * Recurrent neural network namespace - operations related to recurrent neural networks
+     */
+    public static NDRNN rnn(){
+        return rnn;
+    }
+
+    /**
+     * Image namespace - operations related to images
+     */
+    public static NDImage image(){
+        return image;
+    }
+
+    private final static String DATA_BUFFER_OPS = "databufferfactory";
+    private final static String CONVOLUTION_OPS = "convops";
+    /**@deprecated Use {@link ND4JSystemProperties#DTYPE}*/
+    @Deprecated
+    public final static String DTYPE = ND4JSystemProperties.DTYPE;
+    private final static String BLAS_OPS = "blas.ops";
+    public final static String NATIVE_OPS = "native.ops";
+    private final static String ORDER_KEY = "ndarray.order";
+    private final static String NDARRAY_FACTORY_CLASS = "ndarrayfactory.class";
+    private final static String OP_EXECUTIONER = "opexec";
+
+    public final static String DISTRIBUTION = "dist";
+    private final static String SHAPEINFO_PROVIDER = "shapeinfoprovider";
+    private final static String CONSTANT_PROVIDER = "constantsprovider";
+    private final static String AFFINITY_MANAGER = "affinitymanager";
+    //disable toString() on compressed arrays for debugging. Should be off by default.
+    private final static String COMPRESSION_DEBUG = "compressiondebug";
+    private final static String MEMORY_MANAGER = "memorymanager";
+    private final static String WORKSPACE_MANAGER = "workspacemanager";
+    private final static String RANDOM_PROVIDER = "random";
+    /**@deprecated Use {@link ND4JSystemProperties#LOG_INITIALIZATION}*/
+    @Deprecated
+    public static final String LOG_INIT_ENV_PROPERTY = ND4JSystemProperties.LOG_INITIALIZATION;
+
+    //the datatype used for allocating buffers
+    protected static DataType dtype = DataType.FLOAT;
+    //the allocation mode for the heap
+    public static DataBuffer.AllocationMode alloc = DataBuffer.AllocationMode.MIXED_DATA_TYPES;
+    public static double EPS_THRESHOLD = 1e-5;
+    private static boolean allowsOrder = false;
+    public static boolean compressDebug = false;
+    public static volatile boolean preventUnpack;
+    public static Nd4jBackend backend;
+    public static RandomFactory randomFactory;
+    private static MemoryWorkspaceManager workspaceManager;
+    private static DeallocatorService deallocatorService;
+    private static AtomicReference<DataType> defaultFloatingPointDataType;
+
+    private static DataBufferFactory DATA_BUFFER_FACTORY_INSTANCE;
+    private static BlasWrapper BLAS_WRAPPER_INSTANCE;
+    protected static NDArrayFactory INSTANCE;
+    private static ConvolutionInstance CONVOLUTION_INSTANCE;
+    private static OpExecutioner OP_EXECUTIONER_INSTANCE;
+    private static DistributionFactory DISTRIBUTION_FACTORY;
+    private static ShapeInfoProvider shapeInfoProvider;
+    private static ConstantHandler constantHandler;
+    private static AffinityManager affinityManager;
+    private static MemoryManager memoryManager;
+
+    private static AtomicBoolean fallbackMode;
+
+    protected static Properties props = new Properties();
+
+    private final static Logger logger = Logger.getLogger(Nd4j.class.getName());
+
+    private static final INDArray[] EMPTY_ARRAYS = new INDArray[DataType.values().length];
+
+    static {
+        fallbackMode = new AtomicBoolean(false);
+        Nd4j nd4j = new Nd4j();
+        nd4j.initContext();
+    }
+
+    /**
+     * See {@link #pad(INDArray, INDArray)}.  Uses 0 padding.
+     */
+    public static INDArray pad(@NonNull INDArray toPad, @NonNull int[][] padWidth){
+        return pad(toPad, Nd4j.createFromArray(padWidth));
+    }
+
+    /**
+     * See {@link #pad(INDArray, INDArray)}.  Uses 0 padding, and uses padWidth for all dimensions.
+     */
+    public static INDArray pad(@NonNull INDArray toPad, @NonNull int... padWidth){
+        return pad(toPad, padWidth, Mode.CONSTANT, 0);
+    }
+
+    /**
+     * See {@link #pad(INDArray, INDArray, Pad.Mode, double)} with zero padding (zeros for padValue).
+     */
+    public static INDArray pad(INDArray toPad, INDArray padding) {
+        return pad(toPad, padding, Mode.CONSTANT, 0);
+    }
+
+    /**
+     * See {@link #pad(INDArray, INDArray, Mode, double)}.
+     */
+    public static INDArray pad(@NonNull INDArray toPad, @NonNull int[][] padWidth, @NonNull Pad.Mode padMode, double padValue){
+        return pad(toPad, Nd4j.createFromArray(padWidth), padMode, padValue);
+    }
+
+    /**
+     * See {@link #pad(INDArray, INDArray, Mode, double)}, uses padWidth for all dimensions.
+     */
+    public static INDArray pad(@NonNull INDArray toPad, @NonNull int[] padWidth, @NonNull Pad.Mode padMode, double padValue){
+        int[][] pads = new int[toPad.rank()][padWidth.length];
+        for(int i = 0 ; i < pads.length ; i++){
+            pads[i] = padWidth;
+        }
+        return pad(toPad, pads, padMode, padValue);
+    }
+
+    /**
+     * Pad the given ndarray to the size along each dimension.
+     *
+     * @param toPad the ndarray to pad
+     * @param padWidth the width to pad along each dimension
+     * @param padMode the mode to pad in
+     * @param padValue the value used during padding.  Only used when padMode is {@link Pad.Mode#CONSTANT}.
+     * @return the padded ndarray
+     * based on the specified mode
+     */
+    public static INDArray pad(@NonNull INDArray toPad, @NonNull INDArray padWidth, @NonNull Pad.Mode padMode, double padValue) {
+
+        Preconditions.checkArgument(toPad.rank() == padWidth.size(0),
+                "Must provide padding values for each dimension.  Expected %s pairs for a rank %s array, got %s",
+                toPad.rank(), toPad.rank(), padWidth.size(0));
+
+        long[] newShape = new long[toPad.rank()];
+        for(int i = 0 ; i < newShape.length ; i++){
+            newShape[i] = toPad.size(i) + padWidth.getRow(i).sumNumber().intValue();
+        }
+        INDArray out = Nd4j.createUninitialized(toPad.dataType(), newShape);
+        Pad op = new Pad(toPad, padWidth, out, padMode, padValue);
+
+        return Nd4j.getExecutioner().exec(op)[0];
+    }
+
+    /**
+     * Append the given array with the specified value size along a particular axis.
+     * The prepend method has the same signature and prepends the given array.
+     * @param arr the array to append to
+     * @param padAmount the pad amount of the array to be returned
+     * @param val the value to append
+     * @param axis the axis to append to
+     * @return the newly created array
+     */
+    public static INDArray append(INDArray arr, int padAmount, double val, int axis) {
+        return appendImpl(arr, padAmount, val, axis, true);
+    }
+
+    /**
+     * See {@link #append(INDArray, int, double, int)}. This function calls the implementation with appendFlag = false
+     * to prepend.
+     */
+    public static INDArray prepend(INDArray arr, int padAmount, double val, int axis) {
+        return appendImpl(arr, padAmount, val, axis, false);
+    }
+
+    // For this function we actually want the 'See also' tag. (Private methods do not generate javadoc, This Javadoc for
+    // maintaining the code.)
+    /**
+     * Append / Prepend shared implementation.
+     * @param appendFlag flag to determine Append / Prepend.
+     * @see #append(INDArray, int, double, int)
+     */
+    private static INDArray appendImpl(INDArray arr, int padAmount, double val, int axis, boolean appendFlag){
+        if (padAmount == 0)
+            return arr;
+        long[] paShape = ArrayUtil.copy(arr.shape());
+        if (axis < 0)
+            axis = axis + arr.shape().length;
+        paShape[axis] = padAmount;
+        INDArray concatArray = Nd4j.valueArrayOf(paShape, val, arr.dataType());
+        return appendFlag ? Nd4j.concat(axis, arr, concatArray) : Nd4j.concat(axis, concatArray, arr);
+    }
+
+    /**
+     * Expand the array dimensions.
+     * This is equivalent to
+     * adding a new axis dimension
+     * @param input the input array
+     * @param dimension the dimension to add the
+     *                  new axis at
+     * @return the array with the new axis dimension
+     */
+    public static INDArray expandDims(INDArray input, int dimension) {
+        if (dimension < 0)
+            dimension += input.rank();
+        long[] shape = input.shape();
+        long[] indexes = new long[input.rank() + 1];
+        for (int i = 0; i < indexes.length; i++)
+            indexes[i] = i < dimension ? shape[i] : i == dimension ? 1 : shape[i - 1];
+        return input.reshape(input.ordering(), indexes);
+    }
+
+    /**
+     * Squeeze : removes a dimension of size 1
+     * @param input the input array
+     * @param dimension the dimension to remove
+     * @return the array with dimension removed
+     */
+    public static INDArray squeeze(INDArray input, int dimension) {
+        if (dimension < 0){
+            dimension += input.rank();
+        }
+        long[] shape = input.shape();
+        Preconditions.checkState(shape[dimension] == 1, String.format("Squeeze: Only dimension of size 1 can be squeezed. " +
+                "Attempted to squeeze dimension %d of array with shape %s (size %d).", dimension, ArrayUtils.toString(shape), shape[dimension]));
+
+        long[] newShape = ArrayUtil.removeIndex(shape, dimension);
+        return input.reshape(input.ordering(), newShape);
+    }
+
+    /**
+     * Backend specific:
+     * Returns whether specifying the order
+     * for the blas impl is allowed (cblas)
+     * @return true if the blas impl
+     * can support specifying array order
+     */
+    public static boolean allowsSpecifyOrdering() {
+        return allowsOrder;
+    }
+
+    /**
+     * In place shuffle of an ndarray
+     * along a specified set of dimensions
+     * @param toShuffle the ndarray to shuffle
+     * @param random the random to use
+     * @param dimension the dimension to do the shuffle
+     */
+    public static void shuffle(INDArray toShuffle, Random random, @NonNull int... dimension) {
+        INSTANCE.shuffle(toShuffle, random, dimension);
+    }
+
+    /**
+     * In place shuffle of an ndarray
+     * along a specified set of dimensions
+     * @param toShuffle the ndarray to shuffle
+     * @param dimension the dimension to do the shuffle
+     */
+    public static void shuffle(INDArray toShuffle, @NonNull int... dimension) {
+        INSTANCE.shuffle(toShuffle, new Random(), dimension);
+    }
+
+    /**
+     * Symmetric in place shuffle of an ndarray
+     * along a specified set of dimensions
+     * @param toShuffle the ndarray to shuffle
+     * @param dimension the dimension to do the shuffle
+     */
+    public static void shuffle(Collection<INDArray> toShuffle, @NonNull int... dimension) {
+        INSTANCE.shuffle(toShuffle, new Random(), dimension);
+    }
+
+    /**
+     * Symmetric in place shuffle of an ndarray
+     * along a specified set of dimensions
+     * @param toShuffle the ndarray to shuffle
+     * @param dimension the dimension to do the shuffle
+     */
+    public static void shuffle(Collection<INDArray> toShuffle, Random rnd, @NonNull int... dimension) {
+        INSTANCE.shuffle(toShuffle, rnd, dimension);
+    }
+
+    /**
+     * Symmetric in place shuffle of an ndarray
+     * along a variable dimensions
+     *
+     * @param toShuffle the ndarray to shuffle
+     * @param dimensions the dimension to do the shuffle. Please note - order matters here.
+     */
+    public static void shuffle(List<INDArray> toShuffle, Random rnd, List<int[]> dimensions) {
+        INSTANCE.shuffle(toShuffle, rnd, dimensions);
+    }
+
+    /**
+     * Get the primary distributions
+     * factory
+     *
+     * @return the primary distributions
+     */
+    public static DistributionFactory getDistributions() {
+        return DISTRIBUTION_FACTORY;
+    }
+
+    /**
+     * Get the current random generator
+     *
+     * @return the current random generator
+     */
+    public static org.nd4j.linalg.api.rng.Random getRandom() {
+        return randomFactory.getRandom();
+    }
+
+    /**
+     * Get the  RandomFactory instance
+     *
+     * @return the  RandomFactory instance
+     */
+    public static RandomFactory getRandomFactory() {
+        return randomFactory;
+    }
+
+    /**
+     * Get the convolution singleton
+     *
+     * @return the convolution singleton
+     */
+    public static ConvolutionInstance getConvolution() {
+        return CONVOLUTION_INSTANCE;
+    }
+
+    /**
+     * Set a convolution instance
+     *
+     * @param convolutionInstance the new convolution instance
+     */
+    public static void setConvolution(ConvolutionInstance convolutionInstance) {
+        if (convolutionInstance == null)
+            throw new IllegalArgumentException("No null instances allowed");
+        CONVOLUTION_INSTANCE = convolutionInstance;
+    }
+
+    /**
+     * Returns the shape of the ndarray
+     * @param arr the array to get the shape of
+     * @return the shape of tihs ndarray
+     */
+    public static long[] shape(INDArray arr) {
+        return arr.shape();
+    }
+
+    /**
+     * Create an ndarray based on the given data
+     * @param sliceShape the shape of each slice
+     * @param arrays the arrays of data to create
+     * @return the ndarray of the specified shape where
+     * number of slices is equal to array length and each
+     * slice is the specified shape
+     */
+    public static INDArray create(int[] sliceShape, float[]... arrays) {
+        int slices = arrays.length;
+        INDArray ret = Nd4j.createUninitialized(DataType.FLOAT, ArrayUtil.toLongArray(ArrayUtil.combine(new int[] {slices}, sliceShape)));
+        for (int i = 0; i < ret.slices(); i++)
+            ret.putSlice(i, Nd4j.create(arrays[i]).reshape(ArrayUtil.toLongArray(sliceShape)));
+        return ret;
+    }
+
+    /**
+     * See {@link #create(LongShapeDescriptor, boolean)} with initialize set to true.
+     */
+    public static INDArray create(LongShapeDescriptor descriptor) {
+        return create(descriptor, true);
+    }
+
+    /**
+     * Create an ndarray based on the given description,
+     * @param descriptor object with data for array creation.
+     * @param initialize true/false creates initialized/uninitialized array.
+     * @return the ndarray of the specified description.
+     */
+    public static INDArray create(LongShapeDescriptor descriptor, boolean initialize) {
+        if(descriptor.isEmpty() && descriptor.rank() == 0) {
+            return Nd4j.empty(descriptor.dataType());
+        }
+        if (initialize)
+            return create(descriptor.dataType(), descriptor.getShape(), descriptor.getStride(), descriptor.getOrder());
+        else
+            return createUninitialized(descriptor.dataType(), descriptor.getShape(), descriptor.getOrder());
+    }
+
+    /**
+     * See {@link #create(int[], float[]...)}
+     */
+    public static INDArray create(int[] sliceShape, double[]... arrays) {
+        int slices = arrays.length;
+        INDArray ret = Nd4j.createUninitialized(DataType.DOUBLE, ArrayUtil.toLongArray(ArrayUtil.combine(new int[] {slices}, sliceShape)));
+        for (int i = 0; i < ret.slices(); i++)
+            ret.putSlice(i, Nd4j.create(arrays[i]).reshape(ArrayUtil.toLongArray(sliceShape)));
+        return ret;
+    }
+
+    /**
+     * Get the backend Environment instance
+     * @return The backend Environment instance
+     */
+    public static Environment getEnvironment(){
+        return backend.getEnvironment();
+    }
+
+    /**
+     * Get the operation executioner instance.
+     *
+     * @return the operation executioner instance.
+     */
+    public static OpExecutioner getExecutioner() {
+        return OP_EXECUTIONER_INSTANCE;
+    }
+
+    /**
+     * Get the data buffer factory instance.
+     *
+     * @return the data buffer factory instance.
+     */
+    public static DataBufferFactory getDataBufferFactory() {
+        return DATA_BUFFER_FACTORY_INSTANCE;
+    }
+
+    /**
+     *  Roll the specified axis backwards,
+     *  until it lies in a given position.
+     *  Starting ends up being zero.
+     *  See numpy's rollaxis
+     * @param a the array to roll
+     * @param axis the axis to roll backwards
+     * @return the rolled ndarray
+     */
+    public static INDArray rollAxis(INDArray a, int axis) {
+        return rollAxis(a, axis, 0);
+    }
+
+    /**
+     * Get the maximum  values for a dimension.
+     * @param arr input array.
+     * @param dimension the dimension along which to get the maximum
+     * @return array of maximum values.
+     */
+    public static INDArray argMax(INDArray arr, @NonNull int... dimension) {
+        val imax = new ArgMax(new INDArray[]{arr},null,false, dimension);
+        return Nd4j.getExecutioner().exec(imax)[0];
+    }
+
+    /**
+     * See {@link #argMax(INDArray, int...)} but return minimum values.
+     */
+    public static INDArray argMin(INDArray arr, @NonNull int... dimension) {
+        val imin = new ArgMin(new INDArray[]{arr}, null,false,dimension);
+        return Nd4j.getExecutioner().exec(imin)[0];
+    }
+
+    /**
+     *  Roll the specified axis backwards,
+     *  until it lies in a given position.
+     *  See numpy's rollaxis
+     * @param a the array to roll
+     * @param axis the axis to roll backwards
+     * @param start the starting point
+     * @return the rolled ndarray
+     */
+    public static INDArray rollAxis(INDArray a, int axis, int start) {
+        if (axis < 0)
+            axis += a.rank();
+        if (start < 0)
+            start += a.rank();
+        if (axis == start)
+            return a;
+        if (axis < start)
+            start--;
+        if (!(axis >= 0 && axis < a.rank()))
+            throw new IllegalArgumentException("Axis must be >= 0 && < start");
+        if (!(start >= 0 && axis < a.rank() + 1))
+            throw new IllegalArgumentException("Axis must be >= 0 && < start");
+
+        List<Integer> range = new ArrayList<>(Ints.asList(ArrayUtil.range(0, a.rank())));
+        range.remove(axis);
+        range.add(start, axis);
+        int[] newRange = Ints.toArray(range);
+        return a.permute(newRange);
+
+    }
+
+    /**
+     * Tensor matrix multiplication.
+     * Both tensors must be the same rank
+     *
+     * @param a the left tensor
+     * @param b the  right tensor
+     * @param result the result array
+     * @param axes the axes for each array to do matrix multiply along
+     * @return the result array
+     */
+    public static INDArray tensorMmul(INDArray a, INDArray b,INDArray result, int[][] axes) {
+        int validationLength = Math.min(axes[0].length, axes[1].length);
+        for (int i = 0; i < validationLength; i++) {
+            if (a.size(axes[0][i]) != b.size(axes[1][i]))
+                throw new IllegalArgumentException("Size of the given axes at each dimension must be the same size.");
+            if (axes[0][i] < 0)
+                axes[0][i] += a.rank();
+            if (axes[1][i] < 0)
+                axes[1][i] += b.rank();
+
+        }
+
+        List<Integer> listA = new ArrayList<>();
+        for (int i = 0; i < a.rank(); i++) {
+            if (!Ints.contains(axes[0], i))
+                listA.add(i);
+        }
+
+        int[] newAxesA = Ints.concat(Ints.toArray(listA), axes[0]);
+
+        List<Integer> listB = new ArrayList<>();
+        for (int i = 0; i < b.rank(); i++) {
+            if (!Ints.contains(axes[1], i))
+                listB.add(i);
+        }
+
+        int[] newAxesB = Ints.concat(axes[1], Ints.toArray(listB));
+
+        int n2 = 1;
+        int aLength = Math.min(a.rank(), axes[0].length);
+        for (int i = 0; i < aLength; i++) {
+            n2 *= a.size(axes[0][i]);
+        }
+
+        //if listA and listB are empty these donot initialize.
+        //so initializing with {1} which will then get overriden if not empty
+        long[] newShapeA = {-1, n2};
+        long[] oldShapeA = getOldShape(listA, a);
+
+        int n3 = 1;
+        int bNax = Math.min(b.rank(), axes[1].length);
+        for (int i = 0; i < bNax; i++) {
+            n3 *= b.size(axes[1][i]);
+        }
+
+        long[] newShapeB = {n3, -1};
+        long[] oldShapeB = getOldShape(listB, b);
+
+        INDArray at = a.permute(newAxesA).reshape(newShapeA);
+        INDArray bt = b.permute(newAxesB).reshape(newShapeB);
+        INDArray ret = at.mmul(bt,result);
+
+        long[] aPlusB = Longs.concat(oldShapeA, oldShapeB);
+        return ret.reshape(aPlusB);
+    }
+
+    // Some duplicate code that refactored out:
+    private static long[] getOldShape(List<Integer> list, INDArray x){
+        long[] res;
+        if (list.size() == 0) {
+            res = new long[] {1};
+        } else {
+            res= Longs.toArray(list);
+            for (int i = 0; i < res.length; i++)
+                res[i] = x.size((int) res[i]);
+        }
+        return res;
+    }
+
+    /**
+     * Tensor matrix multiplication.
+     * Both tensors must be the same rank
+     *
+     * @param a the left tensor
+     * @param b the  right tensor
+     * @param axes the axes for each array to do matrix multiply along
+     * @return the multiplication result.
+     */
+    public static INDArray tensorMmul(INDArray a, INDArray b, int[][] axes) {
+        CustomOp op = DynamicCustomOp.builder("tensordot")
+                .addInputs(a, b)
+                .addIntegerArguments(axes[0].length)
+                .addIntegerArguments(axes[0])
+                .addIntegerArguments(axes[1].length)
+                .addIntegerArguments(axes[1])
+                .build();
+
+        List<LongShapeDescriptor> l = op.calculateOutputShape();
+        INDArray out = Nd4j.create(l.get(0).asDataType(a.dataType()));
+        op.addOutputArgument(out);
+        Nd4j.exec(op);
+
+        return out;
+    }
+
+    /**
+     * matrix multiply: implements op(a)*op(b)
+     *
+     * where op(x) means transpose x (or not) depending on
+     * setting of arguments transposea and transposeb.<br>
+     * so gemm(a,b,false,false) == a.mmul(b), gemm(a,b,true,false) == a.transpose().mmul(b) etc.
+     * @param a first matrix
+     * @param b second matrix
+     * @param transposeA if true: transpose matrix a before mmul
+     * @param transposeB if true: transpose matrix b before mmul
+     * @return result
+     */
+    public static INDArray gemm(INDArray a,
+                                INDArray b,
+                                boolean transposeA,
+                                boolean transposeB) {
+        long cRows = (transposeA ? a.columns() : a.rows());
+        long cCols = (transposeB ? b.rows() : b.columns());
+        INDArray c = Nd4j.createUninitialized(a.dataType(), new long[] {cRows, cCols}, a.ordering() == 'c' && b.ordering() == 'c' ? 'c' : 'f');
+        return gemm(a, b, c, transposeA, transposeB, 1.0, 0.0);
+    }
+
+    /**
+     *  Matrix multiply: Implements c = alpha*op(a)*op(b) + beta*c where op(X) means transpose X (or not)
+     * depending on setting of arguments transposeA and transposeB.<br>
+     * Note that matrix c MUST be fortran order, have zero offset and have c.data().length == c.length().
+     * i.e., the result array must not be a view. An exception will be thrown otherwise.<br>
+     * (Note: some views are allowed, if and only if they have f order and are contiguous in the buffer other than an
+     * offset. Put another way, they must be f order and have strides identical to a non-view/default array of the same shape)<br>
+     * Don't use this unless you know about level 3 blas and NDArray storage orders.
+     * @param a First matrix
+     * @param b Second matrix
+     * @param c result matrix. Used in calculation (assuming beta != 0) and result is stored in this. f order, and not a view only
+     * @param transposeA if true: transpose matrix a before mmul
+     * @param transposeB if true: transpose matrix b before mmul
+     * @return result, i.e., matrix c is returned for convenience
+     */
+    public static INDArray gemm(INDArray a,
+                                INDArray b,
+                                INDArray c,
+                                boolean transposeA,
+                                boolean transposeB,
+                                double alpha,
+                                double beta) {
+        Preconditions.checkArgument(c.elementWiseStride() == 1, "Nd4j.gemm() C array should NOT be a view");
+
+        Nd4j.exec(new Mmul(a, b, c, alpha, beta, MMulTranspose.builder().transposeA(transposeA).transposeB(transposeB).build()));
+        return c;
+    }
+
+    /**
+     * Matrix multiplication/dot product
+     *
+     * Depending on inputs dimensionality output result might be different.
+     * matrix x matrix = BLAS gemm
+     * vector x matrix = BLAS gemm
+     * vector x vector = BLAS dot
+     * vector x scalar = element-wise mul
+     * scalar x vector = element-wise mul
+     * tensor x tensor = matrix multiplication using the last two dimensions
+     *
+     * Transpose operations only available where applicable. In the
+     * tensor x tensor case it will be applied only to the last two dimensions.
+     *
+     * @param a First tensor
+     * @param b Second tensor
+     * @param result result matrix.
+     * @param transposeA if true: transpose matrix a before mmul
+     * @param transposeB if true: transpose matrix b before mmul
+     * @param transposeResult if true: result matrix will be transposed
+     * @return result, i.e., result matrix is returned for convenience
+     */
+    public static INDArray matmul(INDArray a, INDArray b, INDArray result, boolean transposeA, boolean transposeB, boolean transposeResult){
+        final Mmul op = new Mmul(a, b, result,
+                MMulTranspose.builder()
+                        .transposeA(transposeA)
+                        .transposeB(transposeB)
+                        .transposeResult(transposeResult).build());
+        return exec(op)[0];
+    }
+
+    /**
+     * Matrix multiplication/dot product.<br>
+     *
+     * See {@link #matmul(INDArray, INDArray, INDArray, boolean, boolean, boolean)}
+     */
+    public static INDArray matmul(INDArray a, INDArray b, INDArray result){
+        final Mmul op = new Mmul(a, b, result, null);
+        return exec(op)[0];
+    }
+
+    /**
+     * Matrix multiplication/dot product.<br>
+     *
+     * See {@link #matmul(INDArray, INDArray, INDArray, boolean, boolean, boolean)}
+     */
+    public static INDArray matmul(INDArray a, INDArray b, boolean transposeA, boolean transposeB, boolean transposeResult){
+        return matmul(a, b, null, transposeA, transposeB, transposeResult);
+    }
+
+    /**
+     * Matrix multiplication/dot product
+     *
+     * See {@link #matmul(INDArray, INDArray, INDArray, boolean, boolean, boolean)}
+     */
+    public static INDArray matmul(INDArray a, INDArray b){
+        return matmul(a,b, null);
+    }
+
+    /**
+     * The factory used for creating ndarrays
+     *
+     * @return the factory instance used for creating ndarrays
+     */
+    public static NDArrayFactory factory() {
+        return INSTANCE;
+    }
+
+    /**
+     * See {@link org.nd4j.linalg.api.ndarray.INDArray#cumsum(int)} with Integer.MAX_VALUE for full array reduction.
+     *
+     * @return scalar ndarray.
+     */
+    public static INDArray cumsum(INDArray compute) {
+        return compute.cumsum(Integer.MAX_VALUE);
+    }
+
+    /**
+     * See {@link org.nd4j.linalg.api.ndarray.INDArray#max(int...)} with Integer.MAX_VALUE for full array reduction.
+     */
+    public static INDArray max(INDArray compute) {
+        return compute.max(Integer.MAX_VALUE);
+    }
+
+    /**
+     * See {@link org.nd4j.linalg.api.ndarray.INDArray#min(int...)} with Integer.MAX_VALUE for full array reduction.
+     */
+    public static INDArray min(INDArray compute) {
+        return compute.min(Integer.MAX_VALUE);
+    }
+
+    /**
+     * See {@link org.nd4j.linalg.api.ndarray.INDArray#prod(int...)} with Integer.MAX_VALUE for full array reduction.
+     */
+    public static INDArray prod(INDArray compute) {
+        return compute.prod(Integer.MAX_VALUE);
+    }
+
+    /**
+     * See {@link org.nd4j.linalg.api.ndarray.INDArray#normmax(int...)} with Integer.MAX_VALUE for full array reduction.
+     */
+    public static INDArray normmax(INDArray compute) {
+        return compute.normmax(Integer.MAX_VALUE);
+    }
+
+    /**
+     * See {@link org.nd4j.linalg.api.ndarray.INDArray#norm2(int...)} with Integer.MAX_VALUE for full array reduction.
+     */
+    public static INDArray norm2(INDArray compute) {
+        return compute.norm2(Integer.MAX_VALUE);
+    }
+
+    /**
+     * See {@link org.nd4j.linalg.api.ndarray.INDArray#norm1(int...)} with Integer.MAX_VALUE for full array reduction.
+     */
+    public static INDArray norm1(INDArray compute) {
+        return compute.norm1(Integer.MAX_VALUE);
+    }
+
+    /**
+     * See {@link org.nd4j.linalg.api.ndarray.INDArray#std(int...)} with Integer.MAX_VALUE for full array reduction.
+     */
+    public static INDArray std(INDArray compute) {
+        return compute.std(Integer.MAX_VALUE);
+    }
+
+    /**
+     * See {@link org.nd4j.linalg.api.ndarray.INDArray#var(int...)} with Integer.MAX_VALUE for full array reduction.
+     */
+    public static INDArray var(INDArray compute) {
+        return compute.var(Integer.MAX_VALUE);
+    }
+
+    /**
+     * See {@link org.nd4j.linalg.api.ndarray.INDArray#sum(int...)} with Integer.MAX_VALUE for full array reduction.
+     */
+    public static INDArray sum(INDArray compute) {
+        return compute.sum(Integer.MAX_VALUE);
+    }
+
+    /**
+     * See {@link org.nd4j.linalg.api.ndarray.INDArray#mean(int...)} with Integer.MAX_VALUE for full array reduction.
+     */
+    public static INDArray mean(INDArray compute) {
+        return compute.mean(Integer.MAX_VALUE);
+    }
+
+    /**
+     * See {@link org.nd4j.linalg.api.ndarray.INDArray#cumsum(int)} with Integer.MAX_VALUE for full array reduction.
+     */
+    public static INDArray cumsum(INDArray compute, int dimension) {
+        return compute.cumsum(dimension);
+    }
+
+    /**
+     * See {@link org.nd4j.linalg.api.ndarray.INDArray#max(int...)} with Integer.MAX_VALUE for full array reduction.
+     */
+    public static INDArray max(INDArray compute, int dimension) {
+        return compute.max(dimension);
+    }
+
+    /**
+     * See {@link org.nd4j.linalg.api.ndarray.INDArray#min(int...)} with Integer.MAX_VALUE for full array reduction.
+     */
+    public static INDArray min(INDArray compute, int dimension) {
+        return compute.min(dimension);
+    }
+
+    /**
+     * See {@link org.nd4j.linalg.api.ndarray.INDArray#prod(int...)} with Integer.MAX_VALUE for full array reduction.
+     */
+    public static INDArray prod(INDArray compute, int dimension) {
+        return compute.prod(dimension);
+    }
+
+    /**
+     * See {@link org.nd4j.linalg.api.ndarray.INDArray#normmax(int...)} with Integer.MAX_VALUE for full array reduction.
+     */
+    public static INDArray normmax(INDArray compute, int dimension) {
+        return compute.normmax(dimension);
+    }
+
+    /**
+     * See {@link org.nd4j.linalg.api.ndarray.INDArray#norm2(int...)} with Integer.MAX_VALUE for full array reduction.
+     */
+    public static INDArray norm2(INDArray compute, int dimension) {
+        return compute.norm2(dimension);
+    }
+
+    /**
+     * See {@link org.nd4j.linalg.api.ndarray.INDArray#norm1(int...)} with Integer.MAX_VALUE for full array reduction.
+     */
+    public static INDArray norm1(INDArray compute, int dimension) {
+        return compute.norm1(dimension);
+    }
+
+    /**
+     * See {@link org.nd4j.linalg.api.ndarray.INDArray#std(int...)} with Integer.MAX_VALUE for full array reduction.
+     */
+    public static INDArray std(INDArray compute, int dimension) {
+        return compute.std(dimension);
+    }
+
+    /**
+     * See {@link org.nd4j.linalg.api.ndarray.INDArray#var(int...)} with Integer.MAX_VALUE for full array reduction.
+     */
+    public static INDArray var(INDArray compute, int dimension) {
+        return compute.var(dimension);
+    }
+
+    /**
+     * See {@link org.nd4j.linalg.api.ndarray.INDArray#sum(int...)}with Integer.MAX_VALUE for full array reduction.
+     */
+    public static INDArray sum(INDArray compute, int dimension) {
+        return compute.sum(dimension);
+    }
+
+    /**
+     * See {@link org.nd4j.linalg.api.ndarray.INDArray#mean(int...)}with Integer.MAX_VALUE for full array reduction.
+     */
+    public static INDArray mean(INDArray compute, int dimension) {
+        return compute.mean(dimension);
+    }
+
+    /**
+     * Create a view of a data buffer
+     * Leverages the underlying storage of the buffer with a new view
+     *
+     * @param underlyingBuffer the underlying buffer
+     * @param offset the offset for the view
+     * @return the new view of the data buffer
+     */
+    public static DataBuffer createBuffer(DataBuffer underlyingBuffer, long offset, long length) {
+        return DATA_BUFFER_FACTORY_INSTANCE.create(underlyingBuffer, offset, length);
+    }
+
+    /**
+     * Create a buffer equal of length prod(shape)
+     *
+     * @param shape the shape of the buffer to create
+     * @param type  the opType to create
+     * @return the created buffer
+     */
+    public static DataBuffer createBuffer(int[] shape, DataType type, long offset) {
+        int length = ArrayUtil.prod(shape);
+        return type == DataType.DOUBLE ? createBuffer(new double[length], offset)
+                : createBuffer(new float[length], offset);
+    }
+
+    /**
+     * Creates a buffer of the specified opType and length with the given byte buffer.
+     *
+     * This will wrap the buffer as a reference (no copy)
+     * if the allocation opType is the same.
+     * @param buffer the buffer to create from
+     * @param type the opType of buffer to create
+     * @param length the length of the buffer
+     * @return the created buffer
+     */
+    public static DataBuffer createBuffer(ByteBuffer buffer, DataType type, int length, long offset) {
+        return DATA_BUFFER_FACTORY_INSTANCE.create(buffer, type, length, offset);
+    }
+
+    /**
+     * Create a buffer based on the data opType
+     *
+     * @param data the data to create the buffer with
+     * @return the created buffer
+     */
+    public static DataBuffer createBuffer(byte[] data, int length, long offset) {
+        DataBuffer ret;
+        if (dataType() == DataType.DOUBLE)
+            ret = DATA_BUFFER_FACTORY_INSTANCE.createDouble(offset, data, length);
+        else
+            ret = DATA_BUFFER_FACTORY_INSTANCE.createFloat(offset, data, length);
+        return ret;
+    }
+
+    /**
+     * Creates a buffer of the specified length based on the data opType
+     *
+     * @param length the length of te buffer
+     * @return the buffer to create
+     */
+    public static DataBuffer createBuffer(int length, long offset) {
+        DataBuffer ret;
+        if (dataType() == DataType.FLOAT)
+            ret = DATA_BUFFER_FACTORY_INSTANCE.createFloat(offset, length);
+        else if (dataType() == DataType.INT)
+            ret = DATA_BUFFER_FACTORY_INSTANCE.createInt(offset, length);
+        else if (dataType() == DataType.DOUBLE)
+            ret = DATA_BUFFER_FACTORY_INSTANCE.createDouble(offset, length);
+        else if (dataType() == DataType.HALF)
+            ret = DATA_BUFFER_FACTORY_INSTANCE.createHalf(offset, length);
+        else
+            ret = null;
+
+        return ret;
+    }
+
+    private static Indexer getIndexerByType(Pointer pointer, DataType dataType) {
+        switch (dataType) {
+            case UINT64:
+            case LONG:
+                return LongIndexer.create((LongPointer) pointer);
+            case UINT32:
+                return UIntIndexer.create((IntPointer) pointer);
+            case INT:
+                return IntIndexer.create((IntPointer) pointer);
+            case UINT16:
+                return UShortIndexer.create((ShortPointer) pointer);
+            case SHORT:
+                return ShortIndexer.create((ShortPointer) pointer);
+            case BYTE:
+                return ByteIndexer.create((BytePointer) pointer);
+            case UBYTE:
+                return UByteIndexer.create((BytePointer) pointer);
+            case BOOL:
+                return BooleanIndexer.create((BooleanPointer) pointer);
+            case FLOAT:
+                return FloatIndexer.create((FloatPointer) pointer);
+            case BFLOAT16:
+                return Bfloat16Indexer.create((ShortPointer) pointer);
+            case HALF:
+                return HalfIndexer.create((ShortPointer) pointer);
+            case DOUBLE:
+                return DoubleIndexer.create((DoublePointer) pointer);
+            default:
+                throw new UnsupportedOperationException();
+        }
+    }
+
+    /**
+     * Creates a buffer of the specified type and length with the given pointer.
+     *
+     * @param pointer pointer to data to create from.
+     * @param length the length of the buffer
+     * @param dataType the opType of buffer to create,
+     * @return the created buffer
+     */
+    public static DataBuffer createBuffer(@NonNull Pointer pointer, long length, @NonNull DataType dataType) {
+        Pointer nPointer = getPointer(pointer, dataType);
+        return DATA_BUFFER_FACTORY_INSTANCE.create(nPointer, dataType, length, getIndexerByType(nPointer, dataType));
+    }
+
+    /**
+     * Creates a buffer of the specified type and length with the given pointer at the specified device.
+     * (This method is relevant only for a CUDA backend).
+     *
+     * @param pointer        pointer to data to create from.
+     * @param devicePointer  pointer to device to create in (only implemented in the CUDA backend)
+     * @param length         the length of the buffer
+     * @param dataType       the opType of buffer to create,
+     * @return               the created buffer
+     */
+    public static DataBuffer createBuffer(@NonNull Pointer pointer, @NonNull Pointer devicePointer, long length, @NonNull DataType dataType) {
+        Pointer nPointer = getPointer(pointer, dataType);
+        return DATA_BUFFER_FACTORY_INSTANCE.create(nPointer, devicePointer, dataType, length, getIndexerByType(nPointer, dataType));
+    }
+
+    private static Pointer getPointer(@NonNull Pointer pointer, @NonNull DataType dataType ){
+        Pointer nPointer;
+        switch (dataType) {
+            case UINT64:
+            case LONG:
+                nPointer =  new LongPointer(pointer);
+                break;
+            case UINT32:
+            case INT:
+                nPointer =  new IntPointer(pointer);
+                break;
+            case UINT16:
+            case SHORT:
+                nPointer =  new ShortPointer(pointer);
+                break;
+            case BYTE:
+                nPointer =  new BytePointer(pointer);
+                break;
+            case UBYTE:
+                nPointer =  new BytePointer(pointer);
+                break;
+            case BOOL:
+                nPointer =  new BooleanPointer(pointer);
+                break;
+            case BFLOAT16:
+            case HALF:
+                nPointer =  new ShortPointer(pointer);
+                break;
+            case FLOAT:
+                nPointer =  new FloatPointer(pointer);
+                break;
+            case DOUBLE:
+                nPointer =  new DoublePointer(pointer);
+                break;
+            default:
+                throw new UnsupportedOperationException("Unsupported data type: " + dataType);
+        }
+
+        return nPointer;
+    }
+
+    /**
+     * Create a buffer based on the data opType
+     *
+     * @param data the data to create the buffer with
+     * @return the created buffer
+     */
+    public static DataBuffer createBuffer(float[] data, long offset) {
+        return  createTypedBuffer(Arrays.copyOfRange(data, (int) offset, data.length),
+                DataType.FLOAT, Nd4j.getMemoryManager().getCurrentWorkspace());
+    }
+
+    /**
+     * Create a buffer based on the data opType
+     *
+     * @param data the data to create the buffer with
+     * @return the created buffer
+     */
+    public static DataBuffer createBuffer(double[] data, long offset) {
+        return createTypedBuffer(Arrays.copyOfRange(data, (int) offset, data.length),
+                DataType.DOUBLE, Nd4j.getMemoryManager().getCurrentWorkspace());
+    }
+
+    /**
+     * Create a buffer equal of length prod(shape)
+     *
+     * @param shape the shape of the buffer to create
+     * @param type  the opType to create
+     * @return the created buffer
+     */
+    public static DataBuffer createBuffer(@NonNull int[] shape, @NonNull DataType type) {
+        return createBuffer(ArrayUtil.toLongArray(shape), type);
+    }
+
+    /**
+     * See {@link  #createBuffer(int[], DataType)}
+     */
+    public static DataBuffer createBuffer(@NonNull long[] shape, @NonNull DataType type) {
+        long length = Shape.lengthOf(shape);
+
+        switch (type) {
+            case BOOL:
+                return Nd4j.getMemoryManager().getCurrentWorkspace() == null ? DATA_BUFFER_FACTORY_INSTANCE.createBool(length, true) : DATA_BUFFER_FACTORY_INSTANCE.createBool(length, true, Nd4j.getMemoryManager().getCurrentWorkspace());
+            case UBYTE:
+                return Nd4j.getMemoryManager().getCurrentWorkspace() == null ? DATA_BUFFER_FACTORY_INSTANCE.createUByte(length, true) : DATA_BUFFER_FACTORY_INSTANCE.createUByte(length, true, Nd4j.getMemoryManager().getCurrentWorkspace());
+            case UINT16:
+                return Nd4j.getMemoryManager().getCurrentWorkspace() == null ? DATA_BUFFER_FACTORY_INSTANCE.createUShort(length, true) : DATA_BUFFER_FACTORY_INSTANCE.createUShort(length, true, Nd4j.getMemoryManager().getCurrentWorkspace());
+            case UINT32:
+                return Nd4j.getMemoryManager().getCurrentWorkspace() == null ? DATA_BUFFER_FACTORY_INSTANCE.createUInt(length, true) : DATA_BUFFER_FACTORY_INSTANCE.createUInt(length, true, Nd4j.getMemoryManager().getCurrentWorkspace());
+            case UINT64:
+                return Nd4j.getMemoryManager().getCurrentWorkspace() == null ? DATA_BUFFER_FACTORY_INSTANCE.createULong(length, true) : DATA_BUFFER_FACTORY_INSTANCE.createULong(length, true, Nd4j.getMemoryManager().getCurrentWorkspace());
+            case BYTE:
+                return Nd4j.getMemoryManager().getCurrentWorkspace() == null ? DATA_BUFFER_FACTORY_INSTANCE.createByte(length, true) : DATA_BUFFER_FACTORY_INSTANCE.createByte(length, true, Nd4j.getMemoryManager().getCurrentWorkspace());
+            case SHORT:
+                return Nd4j.getMemoryManager().getCurrentWorkspace() == null ? DATA_BUFFER_FACTORY_INSTANCE.createShort(length, true) : DATA_BUFFER_FACTORY_INSTANCE.createShort(length, true, Nd4j.getMemoryManager().getCurrentWorkspace());
+            case INT:
+                return Nd4j.getMemoryManager().getCurrentWorkspace() == null ? DATA_BUFFER_FACTORY_INSTANCE.createInt(length, true) : DATA_BUFFER_FACTORY_INSTANCE.createInt(length, true, Nd4j.getMemoryManager().getCurrentWorkspace());
+            case LONG:
+                return Nd4j.getMemoryManager().getCurrentWorkspace() == null ? DATA_BUFFER_FACTORY_INSTANCE.createLong(length, true) : DATA_BUFFER_FACTORY_INSTANCE.createLong(length, true, Nd4j.getMemoryManager().getCurrentWorkspace());
+            case HALF:
+                return Nd4j.getMemoryManager().getCurrentWorkspace() == null ? DATA_BUFFER_FACTORY_INSTANCE.createHalf(length, true) : DATA_BUFFER_FACTORY_INSTANCE.createHalf(length, true, Nd4j.getMemoryManager().getCurrentWorkspace());
+            case BFLOAT16:
+                return Nd4j.getMemoryManager().getCurrentWorkspace() == null ? DATA_BUFFER_FACTORY_INSTANCE.createBFloat16(length, true) : DATA_BUFFER_FACTORY_INSTANCE.createBFloat16(length, true, Nd4j.getMemoryManager().getCurrentWorkspace());
+            case FLOAT:
+                return Nd4j.getMemoryManager().getCurrentWorkspace() == null ? DATA_BUFFER_FACTORY_INSTANCE.createFloat(length, true) : DATA_BUFFER_FACTORY_INSTANCE.createFloat(length, true, Nd4j.getMemoryManager().getCurrentWorkspace());
+            case DOUBLE:
+                return Nd4j.getMemoryManager().getCurrentWorkspace() == null ? DATA_BUFFER_FACTORY_INSTANCE.createDouble(length, true) : DATA_BUFFER_FACTORY_INSTANCE.createDouble(length, true, Nd4j.getMemoryManager().getCurrentWorkspace());
+            case UTF8:
+            case COMPRESSED:
+            case UNKNOWN:
+            default:
+                throw new UnsupportedOperationException("Cannot create type: " + type);
+        }
+    }
+
+    /**
+     * Create a buffer equal of length prod(shape). The buffer is 'detached': Not in any memory workspace even if a
+     * workspace is currently open.
+     *
+     * @param shape the shape of the buffer to create
+     * @param type the opType to create
+     * @return the created buffer.
+     */
+    public static DataBuffer createBufferDetached(int[] shape, DataType type) {
+        return createBufferDetachedImpl( Shape.lengthOf(shape), type);
+    }
+
+    /**
+     * See {@link  #createBufferDetached(int[], DataType)}
+     */
+    public static DataBuffer createBufferDetached(long[] shape, DataType type) {
+        return createBufferDetachedImpl( Shape.lengthOf(shape), type);
+    }
+
+    // used by createBufferDetached(long[] DataType) and createBufferDetached(int[] , DataType)
+    private static DataBuffer createBufferDetachedImpl(long length, DataType type){
+        switch (type){
+
+            case DOUBLE:
+                return DATA_BUFFER_FACTORY_INSTANCE.createDouble(length);
+            case FLOAT:
+                return DATA_BUFFER_FACTORY_INSTANCE.createFloat(length);
+            case HALF:
+                return DATA_BUFFER_FACTORY_INSTANCE.createHalf(length);
+            case BFLOAT16:
+                return DATA_BUFFER_FACTORY_INSTANCE.createBFloat16(length);
+            case UINT64:
+                return DATA_BUFFER_FACTORY_INSTANCE.createULong(length);
+            case LONG:
+                return DATA_BUFFER_FACTORY_INSTANCE.createLong(length);
+            case UINT32:
+                return DATA_BUFFER_FACTORY_INSTANCE.createUInt(length);
+            case INT:
+                return DATA_BUFFER_FACTORY_INSTANCE.createInt(length);
+            case UINT16:
+                return DATA_BUFFER_FACTORY_INSTANCE.createUShort(length);
+            case SHORT:
+                return DATA_BUFFER_FACTORY_INSTANCE.createShort(length);
+            case UBYTE:
+                return DATA_BUFFER_FACTORY_INSTANCE.createUByte(length);
+            case BYTE:
+                return DATA_BUFFER_FACTORY_INSTANCE.createByte(length);
+            case BOOL:
+                return DATA_BUFFER_FACTORY_INSTANCE.createBool(length);
+            case UTF8:
+            case COMPRESSED:
+            case UNKNOWN:
+            default:
+                throw new UnsupportedOperationException("Cannot create type: " + type);
+        }
+    }
+
+    /**
+     * Creates a buffer of the specified opType
+     * and length with the given byte buffer.
+     *
+     * This will wrap the buffer as a reference (no copy)
+     * if the allocation opType is the same.
+     * @param buffer the buffer to create from
+     * @param type the opType of buffer to create
+     * @param length the length of the buffer
+     * @return the created buffer
+     */
+    public static DataBuffer createBuffer(ByteBuffer buffer, DataType type, int length) {
+        return createBuffer(buffer, type, length, 0);
+    }
+
+
+    /**
+     * Create a buffer equal of length prod(shape)
+     *
+     * @param data the shape of the buffer to create
+     * @return the created buffer
+     */
+    public static DataBuffer createBuffer(int[] data) {
+        return Nd4j.getMemoryManager().getCurrentWorkspace() == null ? DATA_BUFFER_FACTORY_INSTANCE.createInt(data) : DATA_BUFFER_FACTORY_INSTANCE.createInt(data, Nd4j.getMemoryManager().getCurrentWorkspace());
+    }
+
+    /**
+     * Create a buffer equal of length prod(shape)
+     *
+     * @param data the shape of the buffer to create
+     * @return the created buffer
+     */
+    public static DataBuffer createBuffer(long[] data) {
+        return Nd4j.getMemoryManager().getCurrentWorkspace() == null ? DATA_BUFFER_FACTORY_INSTANCE.createLong(data) : DATA_BUFFER_FACTORY_INSTANCE.createLong(data, Nd4j.getMemoryManager().getCurrentWorkspace());
+    }
+
+    /**
+     * Create a buffer equal of length prod(shape). This method is NOT affected by workspaces
+     *
+     * @param data  the shape of the buffer to create
+     * @return the created buffer
+     */
+    public static DataBuffer createBufferDetached(int[] data) {
+        return DATA_BUFFER_FACTORY_INSTANCE.createInt(data);
+    }
+
+    /**
+     * Create a buffer equal of length prod(shape). This method is NOT affected by workspaces
+     *
+     * @param data the shape of the buffer to create
+     * @return the created buffer
+     */
+    public static DataBuffer createBufferDetached(long[] data) {
+        return DATA_BUFFER_FACTORY_INSTANCE.createLong(data);
+    }
+
+    /**
+     * Creates a buffer of the specified length based on the data opType
+     *
+     * @param length the length of te buffer
+     * @return the buffer to create
+     */
+    public static DataBuffer createBuffer(long length) {
+        return createBuffer(length, true);
+    }
+
+    /**
+     * Create a data buffer
+     * based on a pointer
+     * with the given opType and length
+     * @param pointer the pointer to create the buffer for
+     * @param type the opType of pointer
+     * @param length the length of the buffer
+     * @param  indexer the indexer to use
+     * @return the data buffer based on the given parameters
+     */
+    public static DataBuffer createBuffer(Pointer pointer, DataType type, long length, Indexer indexer) {
+        return DATA_BUFFER_FACTORY_INSTANCE.create(pointer, type, length, indexer);
+    }
+
+    /**
+     * See {@link  #createBuffer(DataType dataType, long length, boolean initialize) with default datatype.
+     */
+    public static DataBuffer createBuffer(long length, boolean initialize) {
+        return  createBuffer(Nd4j.dataType(), length, initialize);
+    }
+
+    /**
+     * Create a data buffer based on datatype.
+     * @param dataType the type of buffer to create
+     * @param length  the length of the buffer
+     * @param initialize  flag to leave the underlying memory (false) or initialize with zero (true).
+     * @return the created buffer.
+     */
+    public static DataBuffer createBuffer(DataType dataType, long length, boolean initialize) {
+        return Nd4j.getMemoryManager().getCurrentWorkspace() == null ? DATA_BUFFER_FACTORY_INSTANCE.create(dataType, length, initialize) : DATA_BUFFER_FACTORY_INSTANCE.create(dataType,length, initialize, Nd4j.getMemoryManager().getCurrentWorkspace());
+    }
+
+    /**
+     * Create a data buffer based on datatype, workspace.
+     * @param dataType the type of buffer to create
+     * @param length  the length of the buffer
+     * @param initialize  flag to leave the underlying memory (false) or initialize with zero (true).
+     * @param workspace workspace to use for buffer creation.
+     * @return the created buffer.
+     */
+    public static DataBuffer createBuffer(DataType dataType, long length, boolean initialize, MemoryWorkspace workspace) {
+        return workspace == null ? DATA_BUFFER_FACTORY_INSTANCE.create(dataType, length, initialize) : DATA_BUFFER_FACTORY_INSTANCE.create(dataType,length, initialize, workspace);
+    }
+
+    /**
+     * Create a buffer based on the data opType
+     * @param data the data to create the buffer with
+     * @return the created buffer
+     */
+    public static DataBuffer createBuffer(float[] data) {
+        return Nd4j.getMemoryManager().getCurrentWorkspace() == null ? DATA_BUFFER_FACTORY_INSTANCE.createFloat(data) : DATA_BUFFER_FACTORY_INSTANCE.createFloat(data, Nd4j.getMemoryManager().getCurrentWorkspace());
+    }
+
+    /**
+     * Create a buffer based on underlying array.
+     * @param data data to create the buffer with
+     * @return the created buffer
+     */
+    public static DataBuffer createBufferDetached(float[] data) {
+        return DATA_BUFFER_FACTORY_INSTANCE.createFloat(data);
+    }
+
+    /**
+     * See {@link #createBufferDetached(float[])}
+     */
+    public static DataBuffer createBufferDetached(double[] data) {
+        return DATA_BUFFER_FACTORY_INSTANCE.createDouble(data);
+    }
+
+    /**
+     * See {@link #createBuffer(float[])}
+     */
+    public static DataBuffer createBuffer(double[] data) {
+        return Nd4j.getMemoryManager().getCurrentWorkspace() == null ? DATA_BUFFER_FACTORY_INSTANCE.createDouble(data) : DATA_BUFFER_FACTORY_INSTANCE.createDouble(data, Nd4j.getMemoryManager().getCurrentWorkspace());
+    }
+
+    // refactoring of duplicate code.
+    private static DataBuffer getDataBuffer(int length, DataType dataType){
+        return Nd4j.getMemoryManager().getCurrentWorkspace() == null ? DATA_BUFFER_FACTORY_INSTANCE.create(dataType, length, false) : DATA_BUFFER_FACTORY_INSTANCE.create(dataType, length, false, Nd4j.getMemoryManager().getCurrentWorkspace());
+    }
+
+    /**
+     * Create a buffer based on the data of the underlying java array with the specified type..
+     * @param data underlying java array
+     * @param dataType specified type.
+     * @return created buffer,
+     */
+    public static DataBuffer createTypedBuffer(double[] data, DataType dataType) {
+        DataBuffer buffer = getDataBuffer(data.length, dataType);
+        buffer.setData(data);
+        return buffer;
+    }
+
+    /**
+     * See {@link #createTypedBuffer(double[], DataType)}
+     */
+    public static DataBuffer createTypedBuffer(float[] data, DataType dataType) {
+        DataBuffer buffer = getDataBuffer(data.length, dataType);
+        buffer.setData(data);
+        return buffer;
+    }
+
+    /**
+     * See {@link #createTypedBuffer(float[], DataType)}
+     */
+    public static DataBuffer createTypedBuffer(int[] data, DataType dataType) {
+        DataBuffer buffer = getDataBuffer(data.length, dataType);
+        buffer.setData(data);
+        return buffer;
+    }
+
+    /**
+     * See {@link #createTypedBuffer(float[], DataType)}
+     */
+    public static DataBuffer createTypedBuffer(long[] data, DataType dataType) {
+        DataBuffer buffer = getDataBuffer(data.length, dataType);
+        buffer.setData(data);
+        return buffer;
+    }
+
+    /**
+     * See {@link #createTypedBuffer(float[], DataType)}
+     */
+    public static DataBuffer createTypedBuffer(short[] data, DataType dataType) {
+        DataBuffer buffer = getDataBuffer(data.length, dataType);
+        buffer.setData(data);
+        return buffer;
+    }
+
+    /**
+     * See {@link #createTypedBuffer(float[], DataType)}
+     */
+    public static DataBuffer createTypedBuffer(byte[] data, DataType dataType) {
+        DataBuffer buffer = getDataBuffer(data.length, dataType);
+        buffer.setData(data);
+        return buffer;
+    }
+
+    /**
+     * See {@link #createTypedBuffer(float[], DataType)}
+     */
+    public static DataBuffer createTypedBuffer(boolean[] data, DataType dataType) {
+        DataBuffer buffer = getDataBuffer(data.length, dataType);
+        buffer.setData(data);
+        return buffer;
+    }
+
+
+    // refactoring of duplicate code.
+    private static DataBuffer getDataBuffer(int length, DataType dataType, MemoryWorkspace workspace){
+        return workspace == null ? DATA_BUFFER_FACTORY_INSTANCE.create(dataType, length, false) : DATA_BUFFER_FACTORY_INSTANCE.create(dataType, length, false, workspace);
+    }
+
+    /**
+     * Create a buffer based on the data of the underlying java array, specified type and workspace
+     * @param data underlying java array
+     * @param dataType specified type.
+     * @param workspace specified workspace.
+     * @return created buffer,
+     */
+    public static DataBuffer createTypedBuffer(double[] data, DataType dataType, MemoryWorkspace workspace) {
+        //val buffer = workspace == null ? DATA_BUFFER_FACTORY_INSTANCE.create(dataType, data.length, false) : DATA_BUFFER_FACTORY_INSTANCE.create(dataType, data.length, false, workspace);
+        DataBuffer  buffer = getDataBuffer(data.length, dataType, workspace);
+        buffer.setData(data);
+        return buffer;
+    }
+
+    /**
+     * See {@link #createTypedBuffer(double[], DataType, MemoryWorkspace)}
+     */
+    public static DataBuffer createTypedBuffer(float[] data, DataType dataType, MemoryWorkspace workspace) {
+        //val buffer = workspace == null ? DATA_BUFFER_FACTORY_INSTANCE.create(dataType, data.length, false) : DATA_BUFFER_FACTORY_INSTANCE.create(dataType, data.length, false, workspace);
+        DataBuffer  buffer = getDataBuffer(data.length, dataType, workspace);
+        buffer.setData(data);
+        return buffer;
+    }
+
+    /**
+     *  Create am uninitialized  buffer based on the data of the underlying java array and specified type.
+     * @param data underlying java array
+     * @param dataType specified type.
+     * @return the created buffer.
+     */
+    public static DataBuffer createTypedBufferDetached(double[] data, DataType dataType) {
+        val buffer = DATA_BUFFER_FACTORY_INSTANCE.create(dataType, data.length, false);
+        buffer.setData(data);
+        return buffer;
+    }
+
+    /**
+     * See {@link #createTypedBufferDetached(double[], DataType)}
+     */
+    public static DataBuffer createTypedBufferDetached(float[] data, DataType dataType) {
+        val buffer = DATA_BUFFER_FACTORY_INSTANCE.create(dataType, data.length, false);
+        buffer.setData(data);
+        return buffer;
+    }
+
+    /**
+     * See {@link #createTypedBufferDetached(double[], DataType)}
+     */
+    public static DataBuffer createTypedBufferDetached(int[] data, DataType dataType) {
+        val buffer = DATA_BUFFER_FACTORY_INSTANCE.create(dataType, data.length, false);
+        buffer.setData(data);
+        return buffer;
+    }
+
+    /**
+     * See {@link #createTypedBufferDetached(double[], DataType)}
+     */
+    public static DataBuffer createTypedBufferDetached(long[] data, DataType dataType) {
+        val buffer = DATA_BUFFER_FACTORY_INSTANCE.create(dataType, data.length, false);
+        buffer.setData(data);
+        return buffer;
+    }
+
+    /**
+     * See {@link #createTypedBufferDetached(double[], DataType)}
+     */
+    public static DataBuffer createTypedBufferDetached(short[] data, DataType dataType) {
+        val buffer = DATA_BUFFER_FACTORY_INSTANCE.create(dataType, data.length, false);
+        buffer.setData(data);
+        return buffer;
+    }
+
+    /**
+     * See {@link #createTypedBufferDetached(double[], DataType)}
+     */
+    public static DataBuffer createTypedBufferDetached(byte[] data, DataType dataType) {
+        val buffer = DATA_BUFFER_FACTORY_INSTANCE.create(dataType, data.length, false);
+        buffer.setData(data);
+        return buffer;
+    }
+
+    /**
+     * See {@link #createTypedBufferDetached(double[], DataType)}
+     */
+    public static DataBuffer createTypedBufferDetached(boolean[] data, DataType dataType) {
+        val buffer = DATA_BUFFER_FACTORY_INSTANCE.create(dataType, data.length, false);
+        buffer.setData(data);
+        return buffer;
+    }
+
+    /**
+     * Set the factory instance for INDArray creation.
+     * @param factory new INDArray factory
+     */
+    public static void setFactory(NDArrayFactory factory) {
+        INSTANCE = factory;
+    }
+
+    /**
+     * Returns the ordering of the ndarrays
+     *
+     * @return the ordering of the ndarrays
+     */
+    public static Character order() {
+        return factory().order();
+    }
+
+    /**
+     * Returns the data opType used for the runtime
+     *
+     * @return the datatype used for the runtime
+     */
+    public static DataType dataType() {
+        return DataTypeUtil.getDtypeFromContext();
+    }
+
+    /**
+     * DEPRECATED - use {@link #setDefaultDataTypes(DataType, DataType)}
+     * This method sets dataType for the current JVM.
+     * @param dtype Data type to set
+     * @deprecated use {@link #setDefaultDataTypes(DataType, DataType)}. Equivalent to {@code setDefaultDataTypes(dtype, (dtype.isFPType() ? dtype : defaultFloatingPointType()))}
+     */
+    @Deprecated
+    public static void setDataType(@NonNull DataType dtype) {
+        setDefaultDataTypes(dtype, (dtype.isFPType() ? dtype : defaultFloatingPointType()));
+    }
+
+    /**
+     * Set the default data types.<br>
+     * The default data types are used for array creation methods where no data type is specified.<br>
+     * When the user explicitly provides a datatype (such as in Nd4j.ones(DataType.FLOAT, 1, 10)) these default values
+     * will not be used.<br>
+     * defaultType: used in methods such as Nd4j.ones(1,10) and Nd4j.zeros(10).<br>
+     * defaultFloatingPointType: used internally where a floating point array needs to be created, but no datatype is specified.
+     * defaultFloatingPointType must be one of DOUBLE, FLOAT or HALF
+     *
+     * @param defaultType              Default datatype for new arrays (used when no type is specified).
+     * @param defaultFloatingPointType Default datatype for new floating point arrays (used when no type is specified. Must be one of DOUBLE, FLOAT or HALF
+     */
+    public static void setDefaultDataTypes(@NonNull DataType defaultType, @NonNull DataType defaultFloatingPointType){
+        Preconditions.checkArgument(defaultFloatingPointType.isFPType(), "Invalid default floating point type: %s is not a floating point type", defaultFloatingPointType);
+        DataTypeUtil.setDTypeForContext(defaultType);
+        Nd4j.defaultFloatingPointDataType.set(defaultFloatingPointType);
+    }
+
+    /**
+     * Retrieve the Nd4J backend.
+     * @return the Nd4J backend.
+     */
+    public static Nd4jBackend getBackend() {
+        return backend;
+    }
+
+    /**
+     * Retrieve the BLAS wrapper.
+     * @return the BLAS wrapper.
+     */
+    public static BlasWrapper getBlasWrapper() {
+        return BLAS_WRAPPER_INSTANCE;
+    }
+
+    /**
+     * Sort an ndarray along a particular dimension.<br>
+     * Note that the input array is modified in-place.
+     *
+     * @param ndarray   the ndarray to sort
+     * @param dimension the dimension to sort
+     * @return the indices and the sorted ndarray (the original array, modified in-place)
+     */
+    public static INDArray[] sortWithIndices(INDArray ndarray, int dimension, boolean ascending) {
+        INDArray indices = Nd4j.create(ndarray.shape());
+        INDArray[] ret = new INDArray[2];
+
+        long nV = ndarray.vectorsAlongDimension(dimension);
+        for (int i = 0; i < nV; i++) {
+            INDArray vec = ndarray.vectorAlongDimension(i, dimension);
+            INDArray indexVector = indices.vectorAlongDimension(i, dimension);
+            final Double[] data = new Double[(int) vec.length()];
+            final Double[] index = new Double[(int) vec.length()];
+
+            for (int j = 0; j < vec.length(); j++) {
+                data[j] = vec.getDouble(j);
+                index[j] = (double) j;
+            }
+
+            /*
+             * Inject a comparator that sorts indices relative to
+             * the actual values in the data.
+             * This allows us to retain the indices
+             * and how they were rearranged.
+             */
+            Arrays.sort(index, new Comparator<Double>() {
+                @Override
+                public int compare(Double o1, Double o2) {
+                    int o = (int) o1.doubleValue();
+                    int oo2 = (int) o2.doubleValue();
+                    return Double.compare(data[o], data[oo2]);
+                }
+            });
+
+            if (ascending)
+                for (int j = 0; j < vec.length(); j++) {
+                    vec.putScalar(j, data[(int) index[j].doubleValue()]);
+                    indexVector.putScalar(j, index[j]);
+                }
+            else {
+                int count = data.length - 1;
+                for (int j = 0; j < vec.length(); j++) {
+                    int currCount2 = count;
+                    count--;
+                    vec.putScalar(j, data[(int) index[currCount2].doubleValue()]);
+                    indexVector.putScalar(j, index[currCount2]);
+                }
+            }
+
+
+        }
+
+        ret[0] = indices;
+        ret[1] = ndarray;
+
+        return ret;
+    }
+
+    /**
+     * Sort all elements of an array.
+     *
+     * sorts all elements of an array. For multi dimansional arrays the result depends on the array ordering]
+     *
+     * Nd4j.factory().setOrder('f');
+     * INDArray x = Nd4j.arange(4).reshape(2,2);
+     * Nd4j.sort(x, true);
+     * gives: [[         0,    2.0000], [    1.0000,    3.0000]]
+     *
+     * The same ode with .setOrder('c')
+     * [[         0,    1.0000], [    2.0000,    3.0000]]
+     *
+     * @param ndarray array to sort
+     * @param ascending true for ascending, false for descending
+     * @return the sorted ndarray
+     */
+    public static INDArray sort(INDArray ndarray, boolean ascending) {
+        return getNDArrayFactory().sort(ndarray, !ascending);
+    }
+
+    /**
+     * Sort an ndarray along a particular dimension<br>
+     * Note that the input array is modified in-place.
+     *
+     * @param ndarray   the ndarray to sort
+     * @param dimension the dimension to sort
+     * @return the sorted ndarray
+     */
+    public static INDArray sort(INDArray ndarray, int dimension, boolean ascending) {
+        return getNDArrayFactory().sort(ndarray, !ascending, dimension);
+    }
+
+    /**Sort (shuffle) the rows of a 2d array according to the value at a specified column.
+     * Other than the order of the rows, each row is unmodified. Copy operation: original
+     * INDArray is unmodified<br>
+     * So if sorting the following on values of column 2 (ascending):<br>
+     * [a b 2]<br>
+     * [c d 0]<br>
+     * [e f -3]<br>
+     * Then output is<br>
+     * [e f -3]<br>
+     * [c d 0]<br>
+     * [a b 2]<br>
+     * @param in 2d array to sort
+     * @param colIdx The column to sort on
+     * @param ascending true if smallest-to-largest; false if largest-to-smallest
+     * @return the sorted ndarray
+     */
+    @SuppressWarnings("Duplicates")
+    public static INDArray sortRows(final INDArray in, final int colIdx, final boolean ascending) {
+        if (in.rank() != 2)
+            throw new IllegalArgumentException("Cannot sort rows on non-2d matrix");
+        if (colIdx < 0 || colIdx >= in.columns())
+            throw new IllegalArgumentException("Cannot sort on values in column " + colIdx + ", nCols=" + in.columns());
+
+        INDArray out = Nd4j.create(in.dataType(), in.shape());
+        int nRows = in.rows();
+        ArrayList<Integer> list = new ArrayList<>(nRows);
+        for (int i = 0; i < nRows; i++)
+            list.add(i);
+        Collections.sort(list, new Comparator<Integer>() {
+            @Override
+            public int compare(Integer o1, Integer o2) {
+                if (ascending)
+                    return Double.compare(in.getDouble(o1, colIdx), in.getDouble(o2, colIdx));
+                else
+                    return -Double.compare(in.getDouble(o1, colIdx), in.getDouble(o2, colIdx));
+            }
+        });
+        for (int i = 0; i < nRows; i++) {
+            out.putRow(i, in.getRow(list.get(i)));
+        }
+        return out;
+    }
+
+    /**Sort (shuffle) the columns of a 2d array according to the value at a specified row.
+     * Other than the order of the columns, each column is unmodified. Copy operation: original
+     * INDArray is unmodified<br>
+     * So if sorting the following on values of row 1 (ascending):<br>
+     * [a b c]<br>
+     * [1 -1 0]<br>
+     * [d e f]<br>
+     * Then output is<br>
+     * [b c a]<br>
+     * [-1 0 1]<br>
+     * [e f d]<br>
+     * @param in 2d array to sort
+     * @param rowIdx The row to sort on
+     * @param ascending true if smallest-to-largest; false if largest-to-smallest
+     * @return the sorted array.
+     */
+    @SuppressWarnings("Duplicates")
+    public static INDArray sortColumns(final INDArray in, final int rowIdx, final boolean ascending) {
+        if (in.rank() != 2)
+            throw new IllegalArgumentException("Cannot sort columns on non-2d matrix");
+        if (rowIdx < 0 || rowIdx >= in.rows())
+            throw new IllegalArgumentException("Cannot sort on values in row " + rowIdx + ", nRows=" + in.rows());
+
+        INDArray out = Nd4j.create(in.shape());
+        int nCols = in.columns();
+        ArrayList<Integer> list = new ArrayList<>(nCols);
+        for (int i = 0; i < nCols; i++)
+            list.add(i);
+        Collections.sort(list, new Comparator<Integer>() {
+            @Override
+            public int compare(Integer o1, Integer o2) {
+                if (ascending)
+                    return Double.compare(in.getDouble(rowIdx, o1), in.getDouble(rowIdx, o2));
+                else
+                    return -Double.compare(in.getDouble(rowIdx, o1), in.getDouble(rowIdx, o2));
+            }
+        });
+        for (int i = 0; i < nCols; i++) {
+            out.putColumn(i, in.getColumn(list.get(i)));
+        }
+        return out;
+    }
+
+    /**
+     * Create an n x (shape)
+     * ndarray where the ndarray is repeated num times
+     *
+     * @param n   the ndarray to replicate
+     * @param num the number of copies to repeat
+     * @return the repeated ndarray
+     */
+    public static INDArray repeat(INDArray n, int num) {
+        List<INDArray> list = new ArrayList<>();
+        for (int i = 0; i < num; i++)
+            list.add(n.dup());
+        long[] nShape = n.shape();
+        long[] shape = n.isColumnVector() ? new long[] {n.shape()[0]} : nShape;
+        long[] retShape = Longs.concat(new long[] {num}, shape);
+        return Nd4j.create(list, retShape);
+    }
+
+    /**
+     * Generate a linearly spaced vector
+     *
+     * @param lower upper bound
+     * @param num   number of items in returned vector
+     * @param step  the step (incompatible with <b>upper</b>)
+     * @return the linearly spaced vector
+     */
+    public static INDArray linspace(@NonNull DataType dtype, long lower, long num, long step) {
+        // for now we'll temporarily keep original impl
+        if(num == 1) {
+            return Nd4j.scalar(dtype, lower);
+        }
+
+        if (dtype.isIntType()) {
+            long upper = lower + num * step;
+            return linspaceWithCustomOpByRange( lower, upper, num, step, dtype);
+        } else if (dtype.isFPType()) {
+            return Nd4j.getExecutioner().exec(new Linspace((double) lower, num, (double)step, dtype));
+        }
+        else {
+            throw new IllegalStateException("Illegal data type for linspace: " + dtype.toString());
+        }
+    }
+
+    /**
+     * Generate a linearly spaced vector with default data type
+     *
+     * @param lower lower bound
+     * @param upper upper bound
+     * @param num   number of items in returned vector
+     * @return the linearly spaced vector
+     */
+    public static INDArray linspace(long lower, long upper, long num) {
+        return linspace(lower, upper, num, Nd4j.dataType());
+    }
+
+    /**
+     * Generate a linearly spaced vector
+     *
+     * @param lower lower bound
+     * @param upper upper bound
+     * @param num   number of items in returned vector
+     * @return the linearly spaced vector
+     */
+    public static INDArray linspace(long lower, long upper, long num, @NonNull DataType dtype) {
+        // for now we'll temporarily keep original impl
+        if(lower == upper && num == 1) {
+            return Nd4j.scalar(dtype, lower);
+        }
+        if (num == 1) {
+            return Nd4j.scalar(dtype, lower);
+        }
+        if (dtype.isIntType()) {
+            return linspaceWithCustomOp(lower, upper, (int)num, dtype);
+        } else if (dtype.isFPType()) {
+            return linspace((double) lower, (double)upper, (int) num, dtype);
+        }
+        else {
+            throw new IllegalStateException("Illegal data type for linspace: " + dtype.toString());
+        }
+    }
+
+    /**
+     * Generate a linearly spaced 1d vector of the specified datatype
+     *
+     * @param lower lower bound
+     * @param step step between items
+     * @param num   number of resulting items
+     * @return the linearly spaced vector
+     */
+    public static INDArray linspace(@NonNull DataType dataType, double lower, double step, long num) {
+        Preconditions.checkState(dataType.isFPType(), "Datatype must be a floating point type for linspace, got %s", dataType);
+        if (num == 1)
+            return Nd4j.scalar(dataType, lower);
+        return Nd4j.getExecutioner().exec(new Linspace(lower, num, step, dataType));
+    }
+
+    /**
+     * Generate a linearly spaced 1d vector of the specified datatype
+     *
+     * @param lower lower bound
+     * @param upper upper bound
+     * @param num   number of resulting items
+     * @return the linearly spaced vector
+     */
+    public static INDArray linspace( double lower, double upper, long num, @NonNull DataType dataType) {
+        Preconditions.checkState(dataType.isFPType(), "Datatype must be a floating point type for linspace, got %s", dataType);
+        if (num == 1)
+            return Nd4j.scalar(dataType, lower);
+        return Nd4j.getExecutioner().exec(new Linspace(lower, upper, num, dataType));
+    }
+
+    private static INDArray linspaceWithCustomOp(long lower, long upper, int num, DataType dataType) {
+        if (num == 1)
+            return Nd4j.scalar(dataType, lower);
+
+        INDArray result = Nd4j.createUninitialized(dataType, new long[] {num}, Nd4j.order());
+
+        val op = DynamicCustomOp.builder("lin_space")
+                .addInputs(Nd4j.scalar(lower), Nd4j.scalar(upper), Nd4j.scalar(num))
+                .addOutputs(result)
+                .build();
+
+        Nd4j.getExecutioner().execAndReturn(op);
+        return result;
+    }
+
+    private static INDArray linspaceWithCustomOpByRange(long lower, long upper, long num, long step, DataType dataType) {
+        if (num == 1)
+            return Nd4j.scalar(dataType, lower);
+
+        INDArray result = Nd4j.createUninitialized(dataType, new long[] {num}, Nd4j.order());
+
+        val op = DynamicCustomOp.builder("range")
+                .addInputs(Nd4j.scalar(lower), Nd4j.scalar(upper), Nd4j.scalar(step))
+                .addOutputs(result)
+                .build();
+
+        Nd4j.getExecutioner().execAndReturn(op);
+        return result;
+    }
+
+    /**
+     * Meshgrid op. Returns a pair of arrays where values are broadcast on a 2d grid.<br>
+     * For example, if x = [1,2,3,4] and y = [5,6,7], then:<br>
+     * out[0] =<br>
+     * [1,2,3,4]<br>
+     * [1,2,3,4]<br>
+     * [1,2,3,4]<br>
+     * <br>
+     * out[1] =<br>
+     * [5,5,5,5]<br>
+     * [6,6,6,6]<br>
+     * [7,7,7,7]<br>
+     * <br>
+     *
+     * @param x X array input
+     * @param y Y array input
+     * @return INDArray[] of length 2, shape [y.length, x.length]
+     */
+    public static INDArray[] meshgrid(@NonNull INDArray x, @NonNull INDArray y){
+        Preconditions.checkArgument(x.isVectorOrScalar(), "X must be a vector");
+        Preconditions.checkArgument(y.isVectorOrScalar(), "Y must be a vector");
+        if(y.dataType() != x.dataType())
+            y = y.castTo(x.dataType());
+
+        INDArray xOut = Nd4j.createUninitialized(x.dataType(), y.length(), x.length());
+        INDArray yOut = Nd4j.createUninitialized(x.dataType(), y.length(), x.length());
+
+        CustomOp op = DynamicCustomOp.builder("meshgrid")
+                .addInputs(x, y)
+                .addOutputs(xOut, yOut)
+                .build();
+        Nd4j.getExecutioner().execAndReturn(op);
+
+        return new INDArray[]{xOut, yOut};
+    }
+
+
+    /**
+     * Create a long row vector of all of the given ndarrays
+     * @param matrices the matrices to create the flattened ndarray for
+     * @return the flattened representation of
+     * these ndarrays
+     */
+    public static INDArray toFlattened(Collection<INDArray> matrices) {
+        return INSTANCE.toFlattened(matrices);
+    }
+
+    /**
+     * Create a long row vector of all of the given ndarrays
+     * @param order the order in which to flatten the matrices
+     * @param matrices the matrices to create the flattened ndarray for
+     * @return the flattened representation of
+     * these ndarrays
+     */
+    public static INDArray toFlattened(char order, Collection<INDArray> matrices) {
+        return INSTANCE.toFlattened(order, matrices);
+    }
+
+    /**
+     * Create a long row vector of all of the given ndarrays
+     * @param matrices the matrices to create the flattened ndarray for
+     * @return the flattened representation of
+     * these ndarrays
+     */
+    public static INDArray toFlattened(@NonNull INDArray... matrices) {
+        return INSTANCE.toFlattened(matrices);
+    }
+
+    /**
+     * Create a long row vector of all of the given ndarrays/
+     * @param order order in which to flatten ndarrays
+     * @param matrices the matrices to create the flattened ndarray for
+
+     * @return the flattened representation of
+     * these ndarrays
+     */
+    public static INDArray toFlattened(char order, @NonNull INDArray... matrices) {
+        return INSTANCE.toFlattened(order, matrices);
+    }
+
+    /**
+     * Create the identity ndarray
+     *
+     * @param n the number for the identity
+     * @return the identity array
+     */
+    public static INDArray eye(long n) {
+        return INSTANCE.eye(n);
+    }
+
+    /**
+     * Rotate a matrix 90 degrees
+     *
+     * @param toRotate the matrix to rotate
+     */
+    public static void rot90(INDArray toRotate) {
+        INSTANCE.rot90(toRotate);
+    }
+
+    /**
+     * Write NDArray to a text file
+     *
+     * @param filePath path to write to
+     * @param split    the split separator, defaults to ","
+     * @param precision digits after the decimal point
+     * @deprecated Precision is no longer used. Split is no longer used.
+     * Defaults to scientific notation with 18 digits after the decimal
+     * Use {@link #writeTxt(INDArray, String)}
+     */
+    @SuppressWarnings("unused") //backward compatibility.
+    public static void writeTxt(INDArray write, String filePath, String split, int precision) {
+        writeTxt(write,filePath);
+    }
+
+    /**
+     * Write NDArray to a text file
+     *
+     * @param write array to write
+     * @param filePath path to write to
+     * @param precision Precision is no longer used.
+     * @deprecated
+     * Defaults to scientific notation with 18 digits after the decimal
+     * Use {@link #writeTxt(INDArray, String)}
+     */
+    @SuppressWarnings("unused") //backward compatibility.
+    public static void writeTxt(INDArray write, String filePath, int precision) {
+        writeTxt(write, filePath);
+    }
+
+    /**
+     * Write NDArray to a text file
+     *
+     * @param write array to write
+     * @param filePath path to write to
+     * @param split the split separator, defaults to ","
+     * @deprecated custom col and higher dimension separators are no longer supported; uses ","
+     * Use {@link #writeTxt(INDArray, String)}
+     */
+    @SuppressWarnings("unused")
+    public static void writeTxt(INDArray write, String filePath, String split) {
+        writeTxt(write,filePath);
+    }
+
+    /**
+     * Write NDArray to a text file
+     *
+     * @param write Array to write
+     * @param filePath path to write to
+     */
+    public static void writeTxt(INDArray write, String filePath) {
+        try {
+            String toWrite = writeStringForArray(write);
+            FileUtils.writeStringToFile(new File(filePath), toWrite, (String)null, false);
+        } catch (IOException e) {
+            throw new RuntimeException("Error writing output", e);
+        }
+    }
+
+    private static String writeStringForArray(INDArray write) {
+        if(write.isView() || !Shape.hasDefaultStridesForShape(write))
+            write = write.dup();
+
+        String format = "0.000000000000000000E0";
+
+        return "{\n" +
+                "\"filefrom\": \"dl4j\",\n" +
+                "\"ordering\": \"" + write.ordering() + "\",\n" +
+                "\"shape\":\t" + Arrays.toString(write.shape()) + ",\n" +
+                "\"data\":\n" +
+                new NDArrayStrings(",", format).format(write, false) +
+                "\n}\n";
+    }
+
+
+
+    /**Y
+     * Write an ndarray to a writer
+     * @param writer the writer to write to
+     * @param write the ndarray to write
+     */
+    public static void write(OutputStream writer, INDArray write) throws IOException {
+        DataOutputStream stream = new DataOutputStream(writer);
+        write(write, stream);
+        stream.close();
+    }
+
+    /**
+     * Convert an ndarray to a byte array
+     * @param arr the array to convert
+     * @return the converted byte array
+     */
+    public static byte[] toByteArray(@NonNull  INDArray arr) throws IOException {
+        if (arr.length() * arr.data().getElementSize() >  Integer.MAX_VALUE)
+            throw new ND4JIllegalStateException("");
+
+        ByteArrayOutputStream bos = new ByteArrayOutputStream((int) (arr.length() * arr.data().getElementSize()));
+        DataOutputStream dos = new DataOutputStream(bos);
+        write(arr, dos);
+        return bos.toByteArray();
+    }
+
+    /**
+     * Read an ndarray from a byte array
+     * @param arr the array to read from
+     * @return the deserialized ndarray
+     */
+    public static INDArray fromByteArray(@NonNull  byte[] arr) {
+        ByteArrayInputStream bis = new ByteArrayInputStream(arr);
+        return read(bis);
+    }
+
+    /**
+     * Read line via input streams
+     *
+     * @param filePath the input stream ndarray
+     * @param split    the split separator
+     * @return the read txt method
+     */
+    public static INDArray readNumpy(@NonNull InputStream filePath, @NonNull String split) throws IOException {
+        return readNumpy(DataType.FLOAT, filePath, split, StandardCharsets.UTF_8);
+    }
+
+    /**
+     * Read array from input stream.
+     *
+     * @param dataType datatype of array
+     * @param filePath the input stream
+     * @param split    the split separator
+     * @param charset the  charset
+     * @return the deserialized array.
+     */
+    @SuppressWarnings("WeakerAccess") //really should add testing for the method.
+    public static INDArray readNumpy(@NonNull DataType dataType, @NonNull InputStream filePath, @NonNull String split, @NonNull Charset charset) throws IOException {
+        BufferedReader reader = new BufferedReader(new InputStreamReader(filePath, charset));
+        String line;
+        List<float[]> data2 = new ArrayList<>();
+        int numColumns = -1;
+        INDArray ret;
+        while ((line = reader.readLine()) != null) {
+            String[] data = line.trim().split(split);
+            if (numColumns < 0) {
+                numColumns = data.length;
+            } else
+                Preconditions.checkState(data.length == numColumns,
+                        "Data has inconsistent number of columns: data length %s, numColumns %s", data.length, numColumns);
+            data2.add(readSplit(data));
+        }
+        float[][] fArr = new float[data2.size()][0];
+        for(int i=0; i<data2.size(); i++ ){
+            fArr[i] = data2.get(i);
+        }
+        ret = Nd4j.createFromArray(fArr).castTo(dataType);
+        return ret;
+    }
+
+    private static float[] readSplit(String[] split) {
+        float[] ret = new float[split.length];
+        for (int i = 0; i < split.length; i++) {
+            try {
+                ret[i] = Float.parseFloat(split[i]);
+            } catch (NumberFormatException e) {
+                if (split[i].equalsIgnoreCase("inf")) {
+                    ret[i] = Float.POSITIVE_INFINITY;
+                } else if (split[i].equalsIgnoreCase("-inf")) {
+                    ret[i] = Float.NEGATIVE_INFINITY;
+                } else if (split[i].equalsIgnoreCase("nan")) {
+                    ret[i] = Float.NaN;
+                } else
+                    throw new RuntimeException(e);
+
+            }
+        }
+        return ret;
+    }
+
+    /**
+     * Read line via input streams
+     *
+     * @param filePath the input stream ndarray
+     * @param split    the split separator
+     * @return the read txt method
+     */
+    public static INDArray readNumpy(String filePath, String split) throws IOException {
+        return readNumpy(DataType.FLOAT, filePath, split);
+    }
+
+    /**
+     * Read array via input stream.
+     *
+     * See {@link #readNumpy(DataType, InputStream, String , Charset)} using standard UTF-8 encoding
+     */
+    public static INDArray readNumpy(DataType dataType, String filePath, String split) throws IOException {
+        try(InputStream is = new FileInputStream(filePath)) {
+            return readNumpy(dataType, is, split, StandardCharsets.UTF_8);
+        }
+    }
+
+    /**
+     * Read line via input streams
+     *
+     * @param filePath the input stream ndarray
+     * @return the read txt method
+     */
+    public static INDArray readNumpy(String filePath) throws IOException {
+        return readNumpy(DataType.FLOAT, filePath);
+    }
+
+    /**
+     * Read array.<br>
+     *
+     * See {@link #readNumpy(DataType, InputStream, String , Charset)} with default split and UTF-8 encoding.
+     */
+    public static INDArray readNumpy(DataType dataType, String filePath) throws IOException {
+        return readNumpy(dataType, filePath, " ");
+    }
+
+    /**
+     * Raad an ndarray from an input stream
+     *
+     * See {@link #read(DataInputStream)}
+     */
+    public static INDArray read(InputStream reader) {
+        return read(new DataInputStream(reader));
+    }
+
+    /**
+     * Read line via input streams
+     *
+     * @param ndarray the input stream ndarray
+     * @return NDArray
+     */
+    @SuppressWarnings("WeakerAccess")
+    public static INDArray readTxtString(InputStream ndarray) {
+        String sep = ",";
+        /*
+         We could dump an ndarray to a file with the tostring (since that is valid json) and use put/get to parse it as json
+         But here we leverage our information of the tostring method to be more efficient
+         With our current toString format we use tads along dimension (rank-1,rank-2) to write to the array in two dimensional chunks at a time.
+         This is more efficient than setting each value at a time with putScalar.
+         This also means we can read the file one line at a time instead of loading the whole thing into memory
+        */
+        INDArray newArr = null;
+        BufferedReader reader = new BufferedReader(new InputStreamReader(ndarray));
+        LineIterator it = IOUtils.lineIterator(reader);
+        DecimalFormat format = (DecimalFormat) NumberFormat.getInstance(Locale.US);
+        format.setParseBigDecimal(true);
+        try {
+            int lineNum = 0;
+            int tensorNum = 0;
+            char theOrder = 'c';
+            int rank = 0;
+            long[] theShape = null;
+            double[] subsetArr = null;
+            while (it.hasNext()) {
+                String line = it.nextLine();
+                lineNum++;
+                line = line.replaceAll("\\s", "");
+                if (line.equals("") || line.equals("}"))
+                    continue;
+                // is it from dl4j?
+                if (lineNum == 2) {
+                    String[] lineArr = line.split(":");
+                    String fileSource = lineArr[1].replaceAll("\\W", "");
+                    if (!fileSource.equals("dl4j"))
+                        throw new IllegalArgumentException("Only files written out from Nd4j.writeTxT/writeTxtString can be read with the readTxt/readTxtString methods");
+                }
+                // parse ordering
+                if (lineNum == 3) {
+                    String[] lineArr = line.split(":");
+                    theOrder = lineArr[1].replaceAll("\\W", "").charAt(0);
+                    continue;
+                }
+                // parse shape
+                if (lineNum == 4) {
+                    String shapeString = line.split(":")[1].replace("[", "").replace("],", "");
+                    if (shapeString.isEmpty()) {
+                        newArr = Nd4j.scalar(Nd4j.defaultFloatingPointType(), 0);
+                    } else {
+                        String[] shapeArr = shapeString.split(",");
+                        rank = shapeArr.length;
+                        theShape = new long[rank];
+                        for (int i = 0; i < rank; i++) {
+                            theShape[i] = Integer.parseInt(shapeArr[i]);
+                        }
+                        if (theOrder == 'f' && theShape[rank-1] == 1) {
+                            //Hack fix for tad issue with 'f' order and rank-1 dim shape == 1
+                            newArr = Nd4j.create(Nd4j.defaultFloatingPointType(), theShape, 'c');
+                        }
+                        else {
+                            newArr = Nd4j.create(Nd4j.defaultFloatingPointType(), theShape, theOrder);
+                        }
+                        subsetArr = new double[(int) theShape[rank - 1]];
+                    }
+                    continue;
+                }
+                //parse data
+                if (lineNum > 5) {
+                    String[] entries = line.replace("\\],", "").replaceAll("]", "").replaceAll("\\[", "").split(sep);
+                    if (rank == 0) {
+                        try {
+                            //noinspection ConstantConditions
+                            newArr.addi((format.parse(entries[0])).doubleValue());
+                        } catch (ParseException e) {
+                            log.error("",e);
+                        }
+                    } else {
+                        Preconditions.checkState(entries.length == theShape[rank-1], "Invalid number of entries - format does not match expected shape." +
+                                "Expected %s values per line, got %s at line %s", theShape[rank-1], entries.length, lineNum );
+                        for (int i = 0; i < theShape[rank - 1]; i++) {
+                            try {
+                                BigDecimal number = (BigDecimal) format.parse(entries[i]);
+                                subsetArr[i] = number.doubleValue();
+                            } catch (ParseException e) {
+                                log.error("",e);
+                            }
+                        }
+                        INDArray subTensor = Nd4j.create(subsetArr, new long[]{subsetArr.length}, Nd4j.defaultFloatingPointType());
+                        newArr.tensorAlongDimension(tensorNum, rank - 1).addi(subTensor);
+                        tensorNum++;
+                    }
+                }
+            }
+            //Hack fix for tad issue with 'f' order and rank-1 dim shape == 1
+            if (theOrder == 'f' && rank > 1 && theShape[rank-1] == 1) {
+                newArr = newArr.dup('f');
+            }
+
+        } finally {
+            LineIterator.closeQuietly(it);
+        }
+
+        if(newArr == null){
+            throw new IllegalStateException("Cannot parse file: file does not appear to represent a text serialized INDArray file");
+        }
+
+        return newArr;
+    }
+
+    /**
+     * Read line via input streams
+     *
+     * @param filePath the input stream ndarray
+     * @return NDArray
+     */
+    public static INDArray readTxt(String filePath) {
+        File file = new File(filePath);
+        InputStream is = null;
+        try {
+            is = new FileInputStream(file);
+            return readTxtString(is);
+        } catch (FileNotFoundException e) {
+            throw new RuntimeException(e);
+        } finally {
+            IOUtils.closeQuietly(is);
+        }
+    }
+
+    private static int[] toIntArray(int length, DataBuffer buffer) {
+        int[] ret = new int[length];
+        for (int i = 0; i < length; i++) {
+            ret[i] = buffer.getInt(i);
+        }
+        return ret;
+    }
+
+    /**
+     * Create array based in data buffer and shape info,
+     *
+     * @param data Data buffer.
+     * @param shapeInfo shape information.
+     * @return new INDArray.
+     */
+    public static INDArray createArrayFromShapeBuffer(DataBuffer data, DataBuffer shapeInfo) {
+        val jvmShapeInfo = shapeInfo.asLong();
+        val dataType = ArrayOptionsHelper.dataType(jvmShapeInfo);
+        val shape = Shape.shape(jvmShapeInfo);
+        val strides = Shape.stridesOf(jvmShapeInfo);
+        val order = Shape.order(jvmShapeInfo);
+        INDArray result = Nd4j.create(data, shape, strides, 0, order, dataType);
+        if (data instanceof CompressedDataBuffer)
+            result.markAsCompressed(true);
+
+        return result;
+    }
+
+    /**
+     * Create array based in data buffer and shape info,
+     *
+     * @param data data buffer.
+     * @param shapeInfo shape information.
+     * @return new INDArray.
+     */
+    public static INDArray createArrayFromShapeBuffer(DataBuffer data, Pair<DataBuffer, long[]> shapeInfo) {
+        int rank = Shape.rank(shapeInfo.getFirst());
+        // removed offset parameter that called a deprecated method which always returns 0.
+        INDArray result = Nd4j.create(data, toIntArray(rank, Shape.shapeOf(shapeInfo.getFirst())),
+                toIntArray(rank, Shape.stride(shapeInfo.getFirst())), 0, Shape.order(shapeInfo.getFirst()));
+        if (data instanceof CompressedDataBuffer)
+            result.markAsCompressed(true);
+
+        return result;
+    }
+
+    /**
+     * Read in an ndarray from a data input stream
+     *
+     * @param dis the data input stream to read from
+     * @return the ndarray
+     */
+    public static INDArray read(DataInputStream dis) {
+        val headerShape = BaseDataBuffer.readHeader(dis);
+
+        //noinspection UnnecessaryUnboxing
+        var shapeInformation = Nd4j.createBufferDetached(new long[]{headerShape.getMiddle().longValue()}, headerShape.getRight());
+        shapeInformation.read(dis, headerShape.getLeft(), headerShape.getMiddle(), headerShape.getThird());
+        DataType type;
+        DataBuffer data = null;
+
+        val headerData = BaseDataBuffer.readHeader(dis);
+        try {
+            // current version contains dtype in extras
+            data = CompressedDataBuffer.readUnknown(dis, headerData.getFirst(), headerData.getMiddle(), headerData.getRight());
+            ArrayOptionsHelper.dataType(shapeInformation.asLong());
+        } catch (ND4JUnknownDataTypeException e) {
+            // manually setting data type
+            type = headerData.getRight();
+            long extras = ArrayOptionsHelper.setOptionBit(0L, type);
+            shapeInformation.put(shapeInformation.length() - 3, extras);
+        }
+
+        return createArrayFromShapeBuffer(data, shapeInformation);
+    }
+
+    /**
+     * Write an ndarray to the specified outputstream
+     *
+     * @param arr              the array to write
+     * @param dataOutputStream the data output stream to write to
+     */
+    public static void write(INDArray arr, DataOutputStream dataOutputStream) throws IOException {
+        //BaseDataBuffer.write(...) doesn't know about strides etc, so dup (or equiv. strategy) is necessary here
+        //Furthermore, because we only want to save the *actual* data for a view (not the full data), the shape info
+        // (mainly strides, offset, element-wise stride) may be different in the duped array vs. the view array
+        if (arr.isView())
+            arr = arr.dup();
+
+        arr.shapeInfoDataBuffer().write(dataOutputStream);
+        arr.data().write(dataOutputStream);
+    }
+
+    /**
+     * Save an ndarray to the given file
+     * @param arr the array to save
+     * @param saveTo the file to save to
+     */
+    public static void saveBinary(INDArray arr, File saveTo) throws IOException {
+        BufferedOutputStream bos = new BufferedOutputStream(new FileOutputStream(saveTo));
+        DataOutputStream dos = new DataOutputStream(bos);
+        Nd4j.write(arr, dos);
+        dos.flush();
+        dos.close();
+        bos.close();
+    }
+
+    /**
+     * Read a binary ndarray from the given file
+     * @param read the nd array to read
+     * @return the loaded ndarray
+     */
+    public static INDArray readBinary(File read) throws IOException {
+        BufferedInputStream bis = new BufferedInputStream(new FileInputStream(read));
+        DataInputStream dis = new DataInputStream(bis);
+        INDArray ret = Nd4j.read(dis);
+        dis.close();
+        return ret;
+    }
+
+    /**
+     * Clear nans from an ndarray
+     *
+     * @param arr the array to clear
+     */
+    public static void clearNans(INDArray arr) {
+        getExecutioner().exec(new ReplaceNans(arr, Nd4j.EPS_THRESHOLD));
+    }
+
+    /**
+     * Reverses the passed in matrix such that m[0] becomes m[m.length - 1] etc
+     *
+     * @param reverse the matrix to reverse
+     * @return the reversed matrix
+     */
+    public static INDArray reverse(INDArray reverse) {
+        return Nd4j.getExecutioner().exec(new Reverse(reverse))[0];
+    }
+
+    /**
+     * Create a 1D array of evenly spaced values between {@code begin} (inclusive) and {@code end} (exclusive)
+     * with a step size.
+     *
+     * @param begin the begin of the range (inclusive)
+     * @param end   the end of the range (exclusive)
+     * @param step spacing between values. Default value is 1.
+     * @return the 1D range vector
+     */
+    public static INDArray arange(double begin, double end, double step) {
+        return INSTANCE.arange(begin, end, step);
+    }
+
+    /**
+     * Create a 1D array of evenly spaced values between {@code begin} (inclusive) and {@code end} (exclusive)
+     * with a step size of 1
+     *
+     * See {@link #arange(double, double, double)} with step size 1.
+     */
+    public static INDArray arange(double begin, double end) {
+        return INSTANCE.arange(begin, end, 1);
+    }
+
+    /**
+     * Create a 1D array of evenly spaced values between 0 (inclusive) and {@code end} (exclusive)
+     * with a step size of 1
+     *
+     * See {@link #arange(double, double, double)} with begin = 0 and step size 1.
+     */
+    public static INDArray arange(double end) {
+        return arange(0, end);
+    }
+
+    /**
+     * Copy a to b
+     *
+     * @param a the origin matrix
+     * @param b the destination matrix
+     */
+    public static void copy(INDArray a, INDArray b) {
+        INSTANCE.copy(a, b);
+    }
+
+    /**
+     * Creates a new matrix where the values of the given vector are the diagonal values of
+     * the matrix if a vector is passed in, if a matrix is returns the kth diagonal
+     * in the matrix
+     *
+     * @param x the diagonal values
+     * @return new matrix
+     */
+    public static INDArray diag(INDArray x) {
+        INDArray ret;
+        if(x.isVectorOrScalar() || x.isRowVector() || x.isColumnVector()) {
+            ret = Nd4j.create(x.dataType(), x.length(), x.length());
+            Nd4j.getExecutioner().execAndReturn(new Diag(x, ret));
+        } else {
+            ret = Nd4j.createUninitialized(x.dataType(), Math.min(x.size(0), x.size(1)));
+            Nd4j.getExecutioner().execAndReturn(new DiagPart(x,ret));
+        }
+        return ret;
+    }
+
+    /**
+     * This method samples value from Source array to Target, with probabilites provided in Probs argument
+     *
+     * @param source source array.
+     * @param probs array with probabilities.
+     * @param target destination array.
+     * @param rng Random number generator.
+     * @return the destination (target) array.
+     */
+    public static INDArray choice(@NonNull INDArray source, @NonNull INDArray probs, @NonNull INDArray target,
+                                  @NonNull org.nd4j.linalg.api.rng.Random rng) {
+        if (source.length() != probs.length())
+            throw new ND4JIllegalStateException("Nd4j.choice() requires lengths of Source and Probs to be equal");
+
+        return Nd4j.getExecutioner().exec(new Choice(source, probs, target), rng);
+    }
+
+    // @see tag works well here.
+    /**
+     * This method samples value from Source array to Target,the default random number generator.
+     *
+     * @see #choice(INDArray, INDArray, INDArray, org.nd4j.linalg.api.rng.Random)
+     */
+    public static INDArray choice(INDArray source, INDArray probs, INDArray target) {
+        return choice(source, probs, target, Nd4j.getRandom());
+    }
+
+    // @see tag works well here.
+    /**
+     * This method returns new INDArray instance, sampled from Source array with probabilities given in Probs.
+     *
+     * @param numSamples number of samples to take. (size of the new NDArray).
+     * @see #choice(INDArray, INDArray, int, org.nd4j.linalg.api.rng.Random)
+     */
+    public static INDArray choice(INDArray source, INDArray probs, int numSamples,
+                                  @NonNull org.nd4j.linalg.api.rng.Random rng) {
+        if (numSamples < 1)
+            throw new ND4JIllegalStateException("Nd4j.choice() numSamples must be positive value");
+
+        return choice(source, probs, createUninitialized(source.dataType(), numSamples), rng);
+    }
+
+    // @see tag works well here.
+    /**
+     * This method returns new INDArray instance, sampled from Source array with probabilities given in Probs
+     * using the default random number generator.
+     *
+     * @see #choice(INDArray, INDArray, int, org.nd4j.linalg.api.rng.Random)
+     */
+    public static INDArray choice(INDArray source, INDArray probs, int numSamples) {
+        return choice(source, probs, numSamples, Nd4j.getRandom());
+    }
+
+    public static INDArray appendBias(@NonNull INDArray... vectors) {
+        return INSTANCE.appendBias(vectors);
+    }
+
+    ////////////////////// RANDOM ///////////////////////////////
+
+    /**
+     * Create a random ndarray with values from a uniform distribution over (0, 1) with the given shape
+     *
+     * @param shape the shape of the array
+     * @return the random ndarray with the specified shape
+     */
+    public static INDArray rand(@NonNull int... shape) {
+        INDArray ret = createUninitialized(shape, order()).castTo(Nd4j.defaultFloatingPointType()); //INSTANCE.rand(shape, Nd4j.getRandom());
+        return rand(ret);
+    }
+
+    /**
+     * See {@link #rand(int[])}
+     */
+    public static INDArray rand(@NonNull long... shape) {
+        INDArray ret = createUninitialized(shape, order()).castTo(Nd4j.defaultFloatingPointType()); //INSTANCE.rand(shape, Nd4j.getRandom());
+        return rand(ret);
+    }
+
+    /**
+     * Create a random ndarray with values from a uniform distribution over (0, 1) with the given shape and data type
+     *
+     * @param shape the shape of the ndarray
+     * @return the random ndarray with the specified shape
+     */
+    public static INDArray rand(@NonNull DataType dataType, @NonNull long... shape) {
+        Preconditions.checkArgument(dataType.isFPType(),
+                "Can't create a random array of a non-floating point data type");
+        INDArray ret = createUninitialized(dataType, shape, order()); //INSTANCE.rand(shape, Nd4j.getRandom());
+        return rand(ret);
+    }
+
+    /**
+     * Create a random ndarray with the given shape and array order
+     *
+     * Values are sampled from a uniform distribution over (0, 1)
+     *
+     * @param order the order of the ndarray to return
+     * @param shape the shape of the array
+     * @return the random ndarray with the specified shape
+     */
+    public static INDArray rand(char order, @NonNull int... shape) {
+        INDArray ret = Nd4j.createUninitialized(shape, order).castTo(Nd4j.defaultFloatingPointType()); //INSTANCE.rand(order, shape);
+        return rand(ret);
+    }
+
+    /**
+     * @deprecated use {@link Nd4j#rand(org.nd4j.linalg.api.buffer.DataType, char, long...))
+     */
+    @Deprecated
+    public static INDArray rand(@NonNull DataType dataType, int[] shape, char order) {
+        return rand(dataType, order, ArrayUtil.toLongArray(shape));
+    }
+
+    /**
+     * @deprecated use {@link org.nd4j.linalg.factory.Nd4j#rand(org.nd4j.linalg.api.buffer.DataType, char, long...)}
+     */
+    @Deprecated
+    public static INDArray rand(@NonNull DataType dataType, char order, @NonNull int... shape) {
+        return rand(dataType, order, ArrayUtil.toLongArray(shape));
+    }
+
+    /**
+     * Create a random ndarray with the given shape, data type, and array order
+     *
+     * Values are sampled from a uniform distribution over (0, 1)
+     *
+     * @param order the order of the ndarray to return
+     * @param shape the shape of the ndarray
+     * @param dataType the data type of the ndarray
+     * @return the random ndarray with the specified shape
+     */
+    public static INDArray rand(@NonNull DataType dataType, char order, @NonNull long... shape) {
+        INDArray ret = Nd4j.createUninitialized(dataType, shape, order);
+        return rand(ret);
+    }
+
+
+    /**
+     * Create a random ndarray with the given shape and data type
+     *
+     * Values are sampled from a uniform distribution over (0, 1)
+     *
+     * @param shape the shape of the ndarray
+     * @param dataType the data type of the ndarray
+     * @return the random ndarray with the specified shape
+     */
+    public static INDArray rand(@NonNull DataType dataType, @NonNull int... shape) {
+        INDArray ret = Nd4j.createUninitialized(dataType, ArrayUtil.toLongArray(shape), Nd4j.order());
+        return rand(ret);
+    }
+
+    /**
+     * Create a random ndarray with values from a uniform distribution over (0, 1) with the given shape
+     *
+     * @param rows    the number of rows in the matrix
+     * @param columns the number of columns in the matrix
+     * @return the random ndarray with the specified shape
+     */
+    /*public static INDArray rand(int rows, int columns) {
+        if (rows < 1 || columns < 1)
+            throw new ND4JIllegalStateException("Number of rows and columns should be positive for new INDArray");
+
+        INDArray ret = createUninitialized(new int[] {rows, columns}, Nd4j.order());
+        return rand(ret);
+    }*/
+
+    /**
+     * Create a random ndarray with the given shape and output order
+     *
+     * Values are sampled from a uniform distribution over (0, 1)
+     *
+     * @param rows    the number of rows in the matrix
+     * @param columns the number of columns in the matrix
+     * @return the random ndarray with the specified shape
+     */
+    /*public static INDArray rand(char order, int rows, int columns) {
+        if (rows < 1 || columns < 1)
+            throw new ND4JIllegalStateException("Number of rows and columns should be positive for new INDArray");
+
+        INDArray ret = createUninitialized(new int[] {rows, columns}, order);//INSTANCE.rand(order, rows, columns);
+        return rand(ret);
+    }*/
+
+    /**
+     * Create a random ndarray with values from a uniform distribution over (0, 1) with the given shape
+     * using given seed
+     *
+     * @param shape the shape of the array
+     * @param seed  the  seed to use
+     * @return the random ndarray with the specified shape
+     */
+    public static INDArray rand(long seed, @NonNull long... shape) {
+        INDArray ret = createUninitialized(shape, Nd4j.order());//;INSTANCE.rand(shape, seed);
+        return rand(ret, seed);
+    }
+
+    /**
+     * @deprecated use {@link Nd4j#rand(long, long...)}
+     */
+    @Deprecated
+    public static INDArray rand(int[] shape, long seed) {
+        return rand(seed, ArrayUtil.toLongArray(shape)).castTo(Nd4j.defaultFloatingPointType());
+    }
+
+
+    /**
+     * Create a random ndarray with values from a uniform distribution over (0, 1) with the given shape
+     * using the given seed
+     *
+     * @param rows    the number of rows in the matrix
+     * @param columns the columns of the ndarray
+     * @param seed    the  seed to use
+     * @return the random ndarray with the specified shape
+     */
+    /*public static INDArray rand(int rows, int columns, long seed) {
+        INDArray ret = createUninitialized(new int[] {rows, columns}, Nd4j.order());
+        return rand(ret, seed);
+    }*/
+
+    /**
+     * @deprecated use {@link Nd4j#rand(org.nd4j.linalg.api.rng.Random, long...)}
+     */
+    @Deprecated
+    public static INDArray rand(int[] shape, @NonNull org.nd4j.linalg.api.rng.Random rng) {
+        return rand(rng, ArrayUtil.toLongArray(shape)).castTo(Nd4j.defaultFloatingPointType());
+    }
+
+    /**
+     * Create a random ndarray with the given shape using the given RandomGenerator
+     *
+     * @param shape the shape of the array
+     * @param rng     the random generator to use
+     * @return the random ndarray with the specified shape
+     */
+    public static INDArray rand(@NonNull org.nd4j.linalg.api.rng.Random rng, @NonNull long... shape) {
+        INDArray ret = createUninitialized(shape, Nd4j.order()).castTo(Nd4j.defaultFloatingPointType()); //INSTANCE.rand(shape, rng);
+        return rand(ret, rng);
+    }
+
+    /**
+     * @deprecated use {@link Nd4j#rand(org.nd4j.linalg.api.rng.distribution.Distribution, long...)}
+     */
+    @Deprecated
+    public static INDArray rand(int[] shape, @NonNull Distribution dist) {
+        return rand(dist, ArrayUtil.toLongArray(shape)).castTo(Nd4j.defaultFloatingPointType());
+    }
+
+    /**
+     * @deprecated use
+     * {@link org.nd4j.linalg.factory.Nd4j#rand(org.nd4j.linalg.api.rng.distribution.Distribution, long...)}
+     */
+    @Deprecated
+    public static INDArray rand(long[] shape, @NonNull Distribution dist) {
+        return rand(dist, shape);
+    }
+
+    /**
+     * Create a random ndarray with the given shape using the given rng
+     *
+     * @param shape the shape of the array
+     * @param dist  distribution to use
+     * @return the random ndarray with the specified shape
+     */
+    public static INDArray rand(@NonNull Distribution dist, @NonNull long... shape) {
+        return dist.sample(shape);
+    }
+
+    /**
+     * Create a random ndarray with the given shape using the given rng
+     *
+     * @param rows    the number of rows in the matrix
+     * @param columns the number of columns in the matrix
+     * @param rng       the random generator to use
+     * @return the random ndarray with the specified shape
+     */
+    public static INDArray rand(int rows, int columns, @NonNull org.nd4j.linalg.api.rng.Random rng) {
+        INDArray ret = createUninitialized(new int[] {rows, columns}, order());
+        return rand(ret, rng);
+    }
+
+    /**
+     * @deprecated use {@link Nd4j#rand(double, double, org.nd4j.linalg.api.rng.Random, long...)}
+     */
+    @Deprecated
+    public static INDArray rand(int[] shape, double min, double max, @NonNull org.nd4j.linalg.api.rng.Random rng) {
+        return rand(min, max, rng, ArrayUtil.toLongArray(shape));
+    }
+
+    /**
+     * @deprecated use {@link Nd4j#rand(double, double, org.nd4j.linalg.api.rng.Random, long...)}
+     */
+    @Deprecated
+    public static INDArray rand(long[] shape, double min, double max, @NonNull org.nd4j.linalg.api.rng.Random rng) {
+        INDArray ret = createUninitialized(shape, order());
+        return rand(ret, min, max, rng);
+    }
+
+    /**
+     * Generates a random matrix between min and max
+     *
+     * @param shape the number of rows of the matrix
+     * @param min   the minimum number
+     * @param max   the maximum number
+     * @param rng   the rng to use
+     * @return a random matrix of the specified shape and range
+     */
+    public static INDArray rand(double min, double max, @NonNull org.nd4j.linalg.api.rng.Random rng, @NonNull long... shape) {
+        INDArray ret = createUninitialized(shape, order());
+        return rand(ret, min, max, rng);
+    }
+
+    /**
+     * Generates a random matrix between min and max
+     *
+     * @param rows    the number of rows of the matrix
+     * @param columns the number of columns in the matrix
+     * @param min     the minimum number
+     * @param max     the maximum number
+     * @param rng     the rng to use
+     * @return a drandom matrix of the specified shape and range
+     */
+    /*public static INDArray rand(int rows, int columns, double min, double max, @NonNull org.nd4j.linalg.api.rng.Random rng) {
+        INDArray ret = createUninitialized(rows, columns);
+        return rand(ret, min, max, rng);
+    }*/
+
+    /**
+     * Fill the given ndarray with random numbers drawn from a normal distribution
+     *
+     * @param target  target array
+     * @return the given target array
+     */
+    public static INDArray randn(INDArray target) {
+        return getExecutioner().exec(new GaussianDistribution(target), Nd4j.getRandom());
+    }
+
+    /**
+     * Create a ndarray of the given shape with values from N(0,1)
+     *
+     * @param shape the shape of the array
+     * @return new array with random values
+     */
+    public static INDArray randn(@NonNull int[] shape) {
+        return randn(ArrayUtil.toLongArray(shape));
+    }
+
+
+    /**
+     * Create a ndarray of the given shape and data type with values from N(0,1)
+     *
+     * @param shape the shape of the ndarray
+     * @return new array with random values
+     */
+    public static INDArray randn(@NonNull DataType dataType, @NonNull int[] shape) {
+        return randn(dataType, ArrayUtil.toLongArray(shape));
+    }
+
+    /**
+     * Create a ndarray of the given shape and data type with values from N(0,1)
+     *
+     * @param dataType datatype to use, must be a float type datatype.
+     * @param shape shape for the new array.
+     * @return new array with random values
+     */
+    public static INDArray randn(@NonNull DataType dataType, @NonNull long... shape) {
+        INDArray ret = Nd4j.createUninitialized(dataType, shape, order());
+        return randn(ret);
+    }
+
+
+    /**
+     * Create a ndarray of the given shape with values from N(0,1).
+     * Defaults to FLOAT and c-order.
+     *
+     * @param shape shape for the new array.
+     * @return new array with random values
+     */
+    public static INDArray randn(@NonNull long... shape) {
+        INDArray ret = Nd4j.createUninitialized(shape, order());
+        return randn(ret);
+    }
+
+    /**
+     * Random normal N(0,1) with the specified shape and array order
+     *
+     * @param order order of the output ndarray
+     * @param shape the shape of the array
+     * @return new array with random values
+     */
+    public static INDArray randn(char order, @NonNull int... shape) {
+        INDArray ret = Nd4j.createUninitialized(shape, order);
+        return randn(ret);
+    }
+
+    /**
+     * Random normal N(0,1) with the specified shape and array order
+     *
+     * @param order order of the output ndarray
+     * @param shape the shape of the array
+     * @return new array with random values
+     */
+    public static INDArray randn(char order, @NonNull long... shape) {
+        INDArray ret = Nd4j.createUninitialized(shape, order);
+        return randn(ret);
+    }
+
+
+    /**
+     * Random normal N(0,1) with the specified shape and array order
+     *
+     * @param order order of the output ndarray
+     * @param shape the shape of the ndarray
+     * @param dataType the data type of the ndarray
+     */
+    public static INDArray randn(@NonNull DataType dataType, char order, @NonNull long... shape) {
+        INDArray ret = Nd4j.createUninitialized(dataType, shape, order);
+        return randn(ret);
+    }
+
+    /**
+     * @deprecated use {@link Nd4j#randn(long, long[])}
+     */
+    @Deprecated
+    public static INDArray randn(long seed, int[] shape) {
+        return randn(seed, ArrayUtil.toLongArray(shape));
+    }
+
+    /**
+     * Random normal N(0, 1) using the specified seed
+     *
+     * @param shape the shape of the array
+     * @return new array with random values
+     */
+    public static INDArray randn(long seed, @NonNull long[] shape) {
+        INDArray ret = Nd4j.createUninitialized(shape, order());
+        return randn(ret, seed);
+    }
+
+    /**
+     * @deprecated use {@link Nd4j#randn(org.nd4j.linalg.api.rng.Random, long...)}
+     */
+    @Deprecated
+    public static INDArray randn(int[] shape, @NonNull org.nd4j.linalg.api.rng.Random r) {
+        return randn(r, ArrayUtil.toLongArray(shape));
+    }
+
+    /**
+     * @deprecated use {@link Nd4j#randn(org.nd4j.linalg.api.rng.Random, long...)}
+     */
+    @Deprecated
+    public static INDArray randn(long[] shape, @NonNull org.nd4j.linalg.api.rng.Random r) {
+        return randn(r, shape);
+    }
+
+    /**
+     * Random normal using the given rng
+     *
+     * @param shape the shape of the array
+     * @param r     the random generator to use
+     * @return new array with random values
+     */
+    public static INDArray randn(@NonNull org.nd4j.linalg.api.rng.Random r, @NonNull long... shape) {
+        final INDArray ret = Nd4j.createUninitialized(shape, order());
+        return randn(ret, r);
+    }
+
+    public static INDArray randn(double mean, double stddev, INDArray target, @NonNull org.nd4j.linalg.api.rng.Random rng) {
+        return getExecutioner().exec(new GaussianDistribution(target, mean, stddev), rng);
+    }
+
+    public static INDArray randn(double mean, double stddev, long[] shape, @NonNull org.nd4j.linalg.api.rng.Random rng) {
+        INDArray target = Nd4j.createUninitialized(shape);
+        return getExecutioner().exec(new GaussianDistribution(target, mean, stddev), rng);
+    }
+    /**
+     * Fill the given ndarray with random numbers drawn from a uniform distribution
+     *
+     * @param target  target array
+     * @return the given target array
+     */
+    public static INDArray rand(INDArray target) {
+        return getExecutioner().exec(new UniformDistribution(target), Nd4j.getRandom());
+    }
+
+    /**
+     * Fill the given ndarray with random numbers drawn from a uniform distribution
+     *
+     * @param target  target array
+     * @param seed the  seed to use
+     * @return the given target array
+     */
+    public static INDArray rand(INDArray target, long seed) {
+        Nd4j.getRandom().setSeed(seed);
+        return getExecutioner().exec(new UniformDistribution(target), Nd4j.getRandom());
+    }
+
+    /**
+     * Fill the given ndarray with random numbers drawn from a uniform distribution using the given RandomGenerator
+     *
+     * @param target  target array
+     * @param rng     the random generator to use
+     * @return the given target array
+     */
+    public static INDArray rand(INDArray target, @NonNull org.nd4j.linalg.api.rng.Random rng) {
+        return getExecutioner().exec(new UniformDistribution(target), rng);
+    }
+
+    /**
+     * Fill the given ndarray with random numbers drawn from the given distribution
+     *
+     * @param target  target array
+     * @param dist  distribution to use
+     * @return the random ndarray with the specified shape
+     */
+    public static INDArray rand(INDArray target, @NonNull Distribution dist) {
+        return dist.sample(target);
+    }
+
+    /**
+     * Fill the given ndarray with random numbers drawn from a uniform distribution using the given RandomGenerator
+     *
+     * @param target  target array
+     * @param min   the minimum number
+     * @param max   the maximum number
+     * @param rng     the random generator to use
+     * @return the given target array
+     */
+    public static INDArray rand(INDArray target,  double min, double max, @NonNull org.nd4j.linalg.api.rng.Random rng) {
+        if (min > max)
+            throw new IllegalArgumentException("the maximum value supplied is smaller than the minimum");
+        return getExecutioner().exec(new UniformDistribution(target, min, max), rng);
+    }
+
+    /**
+     * Fill the given ndarray with random numbers drawn from a normal distribution
+     *
+     * @param target  target array
+     * @return the given target array
+     */
+    public static INDArray randn(INDArray target, long seed) {
+        Nd4j.getRandom().setSeed(seed);
+        return getExecutioner().exec(new GaussianDistribution(target), Nd4j.getRandom());
+    }
+
+    /**
+     * Fill the given ndarray with random numbers drawn from a normal distribution utilizing the given random generator
+     *
+     * @param target  target array
+     * @param rng     the random generator to use
+     * @return the given target array
+     */
+    public static INDArray randn(INDArray target, @NonNull org.nd4j.linalg.api.rng.Random rng) {
+        return getExecutioner().exec(new GaussianDistribution(target), rng);
+    }
+
+    /**
+     * Generate a random array according to a binomial distribution with probability p: i.e., values 0 with probability
+     * (1-p) or value 1 with probability p
+     *
+     * @param p     Probability. Must be in range 0 to 1
+     * @param shape Shape of the result array
+     * @return Result array
+     */
+    public static INDArray randomBernoulli(double p, @NonNull long... shape) {
+        return randomBernoulli(p, Nd4j.createUninitialized(shape));
+    }
+
+    /**
+     * Fill the specified array with values generated according to a binomial distribution with probability p: i.e.,
+     * values 0 with probability (1-p) or value 1 with probability p
+     *
+     * @param p      Probability. Must be in range 0 to 1
+     * @param target Result array to place generated values in
+     * @return Result array
+     */
+    public static INDArray randomBernoulli(double p, @NonNull INDArray target) {
+        Preconditions.checkArgument(p >= 0 && p <= 1.0, "Invalid probability: must be in range 0 to 1, got %s", p);
+        return Nd4j.getExecutioner().exec(new BernoulliDistribution(target, p));
+    }
+
+    /**
+     * Generate an array with random values generated according to a binomial distribution with the specified
+     * number of trials and probability
+     *
+     * @param nTrials Number of trials. Must be >= 0
+     * @param p       Probability. Must be in range 0 to 1
+     * @param shape   Shape of the result array
+     * @return Result array
+     */
+    public static INDArray randomBinomial(int nTrials, double p, @NonNull long... shape) {
+        return randomBinomial(nTrials, p, Nd4j.createUninitialized(shape));
+    }
+
+    /**
+     * Fill the target array with random values generated according to a binomial distribution with the specified
+     * number of trials and probability
+     *
+     * @param nTrials Number of trials. Must be >= 0
+     * @param p       Probability. Must be in range 0 to 1
+     * @param target  Result array
+     * @return Result array
+     */
+    public static INDArray randomBinomial(int nTrials, double p, INDArray target) {
+        Preconditions.checkArgument(p >= 0 && p <= 1.0, "Invalid probability: must be in range 0 to 1, got %s", p);
+        Preconditions.checkArgument(nTrials >= 0, "Number of trials must be positive: got %s", nTrials);
+        return Nd4j.getExecutioner().exec(new BinomialDistribution(target, nTrials, p));
+    }
+
+    /**
+     * Exponential distribution: P(x) = lambda * exp(-lambda * x)
+     *
+     * @param lambda Must be > 0
+     * @param shape  Shape of the array to generate
+     */
+    public static INDArray randomExponential(double lambda, long... shape) {
+        return randomExponential(lambda, Nd4j.createUninitialized(shape));
+    }
+
+    /**
+     * Exponential distribution: P(x) = lambda * exp(-lambda * x)
+     *
+     * @param lambda Must be > 0
+     * @param target Array to hold the result
+     */
+    public static INDArray randomExponential(double lambda, INDArray target) {
+        Preconditions.checkArgument(lambda > 0, "Lambda argument must be >= 0 - got %s", lambda);
+        INDArray shapeArr = Nd4j.createFromArray(target.shape());
+        RandomExponential r = new RandomExponential(shapeArr, target, lambda);
+        Nd4j.exec(r);
+        return target;
+    }
+
+    ////////////////////// CREATE ///////////////////////////////
+
+    /**
+     * This method returns uninitialized 2D array of rows x columns
+     *
+     * PLEASE NOTE: memory of underlying array will be NOT initialized, and won't be set to 0.0
+     *
+     * @param rows rows
+     * @param columns columns
+     * @return uninitialized 2D array of rows x columns
+     */
+    /*public static INDArray createUninitialized(long rows, long columns) {
+        return createUninitialized(new long[] {rows, columns});
+    }*/
+
+    /**
+     * Creates a row vector with the data
+     *
+     * @param data the columns of the ndarray
+     * @return the created ndarray
+     */
+    public static INDArray create(float[] data) {
+        return create(data, order());
+    }
+
+    /**
+     * Create a vector based on a java boolean array.
+     * @param data java boolean array
+     * @return the created ndarray.
+     */
+    public static INDArray create(boolean[] data) {
+        return INSTANCE.create(data, new long[]{data.length}, new long[]{1}, DataType.BOOL, Nd4j.getMemoryManager().getCurrentWorkspace());
+    }
+
+    /**
+     * Creates a row vector with the data
+     *
+     * @param list the columns of the ndarray
+     * @return the created ndarray
+     */
+    public static INDArray create(List<? extends Number> list) {
+        INDArray array = create(list.size());
+        int cnt = 0;
+        if (dataType() == DataType.DOUBLE) {
+            for (Number element: list) {
+                array.putScalar(cnt++,element.doubleValue());
+            }
+        } else {
+            for (Number element : list) {
+                array.putScalar(cnt++,element.floatValue());
+            }
+        }
+        return array;
+    }
+
+    /**
+     * Create double array based on java double array.
+     *
+     * @param data java double array,
+     * @return the created ndarray
+     */
+    public static INDArray create(double[] data) {
+        return create(data, order());
+    }
+
+    /**
+     * Create 2D float array based on java 2d float array.
+     * @param data java 2d arrau.
+     * @return the created ndarray.
+     */
+    public static INDArray create(float[][] data) {
+        return INSTANCE.create(data);
+    }
+
+    /**
+     * Create 2D float array based on java 2d float array and ordering.
+     * @param data java 2d arrau.
+     * @param ordering Fortran 'f' or C/C++ 'c' ordering.
+     * @return the created ndarray.
+     */
+    public static INDArray create(float[][] data, char ordering) {
+        return INSTANCE.create(data, ordering);
+    }
+
+    /**
+     * Create 2D double array based on java 2d double array. and ordering
+     *
+     * @param data the data to use
+     * @return the created ndarray.
+     */
+    public static INDArray create(double[][] data) {
+        return INSTANCE.create(data);
+    }
+
+    /**
+     * Create 2D long array based on java 2d long array.
+     * @param data java 2d long array
+     * @return the created ndarray.
+     */
+    public static INDArray create(long[][] data) {
+        val shape = new long[]{data.length, data[0].length};
+        return INSTANCE.create(ArrayUtil.flatten(data), shape, getStrides(shape), DataType.LONG, Nd4j.getMemoryManager().getCurrentWorkspace());
+    }
+
+    /**
+     * Create 2D boolean array based on java 2d boolean array.
+     * @param data java 2d boolean array.
+     * @return the created ndarray.
+     */
+    public static INDArray create(boolean[][] data) {
+        val shape = new long[]{data.length, data[0].length};
+        return INSTANCE.create(ArrayUtil.flatten(data), shape, getStrides(shape), DataType.BOOL, Nd4j.getMemoryManager().getCurrentWorkspace());
+    }
+
+    /**
+     * Create a boolean array with given shape based on java 2d boolean array.
+     * @param data java 2d boolean array.
+     * @param shape desired shape of new array.
+     * @return the created ndarray.
+     */
+    public static INDArray create(boolean[][] data, @NonNull long... shape) {
+        return INSTANCE.create(ArrayUtil.flatten(data), shape, getStrides(shape), DataType.BOOL, Nd4j.getMemoryManager().getCurrentWorkspace());
+    }
+
+    /**
+     * Create a 3D double array based on the 3D java double array.
+     * @param data java 3d double array.
+     * @return the created ndarray.
+     */
+    public static INDArray create(double[][][] data) {
+        return create(ArrayUtil.flatten(data), data.length, data[0].length, data[0][0].length);
+    }
+
+    /**
+     * Create a 3D float array based on the 3D java float array.
+     * @param data java 3d float array.
+     * @return the created ndarray.
+     */
+    public static INDArray create(float[][][] data) {
+        return create(ArrayUtil.flatten(data), data.length, data[0].length, data[0][0].length);
+    }
+
+    /**
+     * Create 2D double array based on java 2d double array. and ordering
+     *
+     * @param data the data to use
+     * @return the created ndarray.
+     */
+    public static INDArray create(int[][] data) {
+        return createFromArray(data);
+    }
+
+    /**
+     * create 3D int array based on 3D java int array.
+     * @param data java 3D i array.
+     * @return the created ndarray.
+     */
+    public static INDArray create(int[][][] data) {
+        return create(ArrayUtil.flatten(data), new int[] {data.length, data[0].length, data[0][0].length});
+    }
+
+    /**
+     * Create 4D double array based on 4D java double array.
+     * @param data java 4D double array.
+     * @return the created ndarray.
+     */
+    public static INDArray create(double[][][][] data) {
+        return create(ArrayUtil.flatten(data), data.length, data[0].length, data[0][0].length, data[0][0][0].length);
+    }
+
+    /**
+     * Create 4D float array based on 4D java float array.
+     * @param data java 4D float array.
+     * @return the created ndarray.
+     */
+    public static INDArray create(float[][][][] data) {
+        return create(ArrayUtil.flatten(data), data.length, data[0].length, data[0][0].length, data[0][0][0].length);
+    }
+
+    /**
+     * Create 4D int array based on 4D java int array.
+     * @param data java 4D int array.
+     * @return the created ndarray.
+     */
+    public static INDArray create(int[][][][] data) {
+        return create(ArrayUtil.flatten(data), new int[] {data.length, data[0].length, data[0][0].length, data[0][0][0].length});
+    }
+
+
+    /**
+     * Create a 2D double array based on a 2D java double array with given ordering.
+     * @param data java 2D double array.
+     * @param ordering Fortran 'f' or C/C++ 'c' ordering.
+     * @return the created ndarray,
+     */
+    public static INDArray create(double[][] data, char ordering) {
+        return INSTANCE.create(data, ordering);
+    }
+
+    /**
+     * Creates a row vector with the specified number of columns
+     *
+     * @param columns the columns of the ndarray
+     * @return the created ndarray
+     */
+    public static INDArray create(int columns) {
+        return create(columns, order());
+    }
+
+    /**
+     * Creates a row vector with the data
+     *
+     * @param data the columns of the ndarray
+     * @param order Fortran 'f' or C/C++ 'c' ordering.
+     * @return the created ndarray
+     */
+    public static INDArray create(float[] data, char order) {
+        return INSTANCE.create(data, order);
+    }
+
+    /**
+     * Creates a row vector with the data
+     *
+     * @param data the columns of the ndarray
+     * @param order Fortran 'f' or C/C++ 'c' ordering.
+     * @return the created ndarray
+     */
+    public static INDArray create(double[] data, char order) {
+        return INSTANCE.create(data, order);
+    }
+
+    /**
+     * Creates a row vector with the specified number of columns
+     *
+     * @param columns the columns of the ndarray
+     * @param order Fortran 'f' or C/C++ 'c' ordering.
+     * @return the created ndarray
+     */
+    public static INDArray create(int columns, char order) {
+        return INSTANCE.create(new long[] {columns}, Nd4j.getStrides(new long[] {columns}, order), 0, order);
+    }
+
+    /**
+     * Create a 1D float array in soecified order initialized with zero.
+     * @param columns number of elements.
+     * @param order Fortran 'f' or C/C++ 'c' ordering.
+     * @return the created ndarray.
+     */
+    public static INDArray zeros(int columns, char order) {
+        return Nd4j.create(columns, order);
+    }
+
+    /**
+     * Create an array of the specified type and shape initialized with values from a java 1d array.
+     * @param data java array used for initialisation. Must have at least the number of elements required.
+     * @param shape desired shape of new array.
+     * @param type Datatype of the new array. Does not need to match int. data will be converted.
+     * @return the created ndarray.
+     */
+    public static INDArray create(int[] data, long[] shape, DataType type) {
+        checkShapeValues(data.length, shape);
+        return INSTANCE.create(data, shape, Nd4j.getStrides(shape), type, Nd4j.getMemoryManager().getCurrentWorkspace());
+    }
+
+    /**
+     * See {@link #create(int[], long[], DataType)}
+     */
+    public static INDArray create(long[] data, long[] shape, DataType type) {
+        checkShapeValues(data.length, shape);
+        return INSTANCE.create(data, shape, Nd4j.getStrides(shape), type, Nd4j.getMemoryManager().getCurrentWorkspace());
+    }
+
+    /**
+     * See {@link #create(int[], long[], DataType)}
+     */
+    public static INDArray create(double[] data, long[] shape, DataType type) {
+        checkShapeValues(data.length, shape);
+        return INSTANCE.create(data, shape, Nd4j.getStrides(shape), type, Nd4j.getMemoryManager().getCurrentWorkspace());
+    }
+
+    /**
+     * See {@link #create(int[], long[], DataType)}
+     */
+    public static INDArray create(float[] data, long[] shape, DataType type) {
+        checkShapeValues(data.length, shape);
+        return  INSTANCE.create(data, shape, Nd4j.getStrides(shape), type, Nd4j.getMemoryManager().getCurrentWorkspace());
+    }
+
+    /**
+     * See {@link #create(int[], long[], DataType)}
+     */
+    public static INDArray create(short[] data, long[] shape, DataType type) {
+        checkShapeValues(data.length, shape);
+        return INSTANCE.create(data, shape, Nd4j.getStrides(shape), type, Nd4j.getMemoryManager().getCurrentWorkspace());
+    }
+
+    /**
+     * See {@link #create(int[], long[], DataType)}
+     */
+    public static INDArray create(byte[] data, long[] shape, DataType type) {
+        checkShapeValues(data.length, shape);
+        return INSTANCE.create(data, shape, Nd4j.getStrides(shape), type, Nd4j.getMemoryManager().getCurrentWorkspace());
+    }
+
+    /**
+     * See {@link #create(int[], long[], DataType)}
+     */
+    public static INDArray create(boolean[] data, long[] shape, DataType type) {
+        checkShapeValues(data.length, shape);
+        return INSTANCE.create(data, shape, Nd4j.getStrides(shape), type, Nd4j.getMemoryManager().getCurrentWorkspace());
+    }
+
+    ////////////////////////////////////////////////
+
+    /**
+     * Create an array of the specified type, shape and stride initialized with values from a java 1d array.
+     * @param data java array used for initialisation. Must have at least the number of elements required.
+     * @param shape desired shape of new array.
+     * @param strides stride, separation of elements in each dimension.
+     * @param order Fortran 'f' or C/C++ 'c' ordering.
+     * @param type Datatype of the new array. Does not need to match int. data will be converted.
+     * @return the created ndarray.
+     */
+    public static INDArray create(int[] data, long[] shape, long[]strides, char order, DataType type) {
+        return INSTANCE.create(data, shape, strides, order, type, Nd4j.getMemoryManager().getCurrentWorkspace());
+    }
+
+    /**
+     * See {@link #create(int[], long[], long[], char, DataType)}
+     */
+    public static INDArray create(long[] data, long[] shape, long[]strides, char order, DataType type) {
+        return INSTANCE.create(data, shape, strides, order, type, Nd4j.getMemoryManager().getCurrentWorkspace());
+    }
+
+    /**
+     * See {@link #create(int[], long[], long[], char, DataType)}
+     */
+    public static INDArray create(double[] data, long[] shape, long[]strides, char order, DataType type) {
+        return INSTANCE.create(data, shape, strides, order, type, Nd4j.getMemoryManager().getCurrentWorkspace());
+    }
+
+    /**
+     * See {@link #create(int[], long[], long[], char, DataType)}
+     */
+    public static INDArray create(float[] data, long[] shape, long[]strides, char order, DataType type) {
+        return INSTANCE.create(data, shape, strides, order, type, Nd4j.getMemoryManager().getCurrentWorkspace());
+    }
+
+    /**
+     * See {@link #create(int[], long[], long[], char, DataType)}
+     */
+    public static INDArray create(short[] data, long[] shape, long[]strides, char order, DataType type) {
+        return INSTANCE.create(data, shape, strides, order, type, Nd4j.getMemoryManager().getCurrentWorkspace());
+    }
+
+    /**
+     * See {@link #create(int[], long[], long[], char, DataType)}
+     */
+    public static INDArray create(byte[] data, long[] shape, long[]strides, char order, DataType type) {
+        return INSTANCE.create(data, shape, strides, order, type, Nd4j.getMemoryManager().getCurrentWorkspace());
+    }
+
+    /**
+     * See {@link #create(int[], long[], long[], char, DataType)}
+     */
+    public static INDArray create(boolean[] data, long[] shape, long[]strides, char order, DataType type) {
+        return INSTANCE.create(data, shape, strides, order, type, Nd4j.getMemoryManager().getCurrentWorkspace());
+    }
+
+    /**
+     * This method creates "empty" INDArray with datatype determined by {@link #dataType()}
+     *
+     * @return Empty INDArray
+     */
+    public static INDArray empty() {
+        return empty(Nd4j.dataType());
+    }
+
+    /**
+     * This method creates "empty" INDArray of the specified datatype
+     *
+     * @return Empty INDArray
+     */
+    public static INDArray empty(DataType type) {
+        if(EMPTY_ARRAYS[type.ordinal()] == null){
+            try(MemoryWorkspace ignored = Nd4j.getMemoryManager().scopeOutOfWorkspaces()) {
+                val ret = INSTANCE.empty(type);
+                EMPTY_ARRAYS[type.ordinal()] = ret;
+            }
+        }
+        return EMPTY_ARRAYS[type.ordinal()];
+    }
+
+    /**
+     * Create an ndrray with the specified shape
+     *
+     * @param data  the data to use with tne ndarray
+     * @param shape the shape of the array
+     * @return the created ndarray
+     */
+    public static INDArray create(float[] data, int[] shape) {
+        if (shape.length == 0   || ArrayUtil.prod(shape) == 0 && data.length == 1) {
+            return scalar(data[0]);
+        }
+
+        if (shape.length == 1) {
+            if (shape[0] != data.length)
+                throw new ND4JIllegalStateException("Shape of the new array doesn't match data length");
+        }
+        checkShapeValues(data.length, LongUtils.toLongs(shape));
+        return INSTANCE.create(data, shape);
+    }
+
+    /**
+     * See {@link #create(float[], int[])}
+     */
+    public static INDArray create(float[] data, long... shape) {
+        if (shape.length == 0 && data.length == 1) {
+            return scalar(data[0]);
+        }
+        commonCheckCreate(data.length, shape);
+        return INSTANCE.create(data, shape, Nd4j.getStrides(shape, Nd4j.order()), DataType.FLOAT, Nd4j.getMemoryManager().getCurrentWorkspace());
+    }
+
+    /**
+     * See {@link #create(float[], int[])}
+     */
+    public static INDArray create(double[] data, long... shape) {
+        if (shape.length == 0 && data.length == 1) {
+            return scalar(data[0]);
+        }
+        commonCheckCreate(data.length, shape);
+        return INSTANCE.create(data, shape, Nd4j.getStrides(shape, Nd4j.order()), DataType.DOUBLE, Nd4j.getMemoryManager().getCurrentWorkspace());
+    }
+
+    /**
+     * Create an array of the specified shape initialized with values from a java 1d array.
+     *
+     * @param data  the data to use with tne ndarray
+     * @param shape the shape of the array
+     * @return the created ndarray
+     */
+    public static INDArray create(double[] data, int[] shape) {
+        commonCheckCreate(data.length, LongUtils.toLongs(shape));
+        val lshape = ArrayUtil.toLongArray(shape);
+        return INSTANCE.create(data, lshape, Nd4j.getStrides(lshape, Nd4j.order()), DataType.DOUBLE, Nd4j.getMemoryManager().getCurrentWorkspace());
+    }
+
+    /**
+     * Create an array.
+     * Use specified shape and ordering initialized with values from a java 1d array starting at offset.
+     *
+     * @param data java array used for initialisation. Must have at least the number of elements required.
+     * @param shape  desired shape of new array.
+     * @param offset the offset of data array used for initialisation.
+     * @param ordering Fortran 'f' or C/C++ 'c' ordering.
+     * @return the created ndarray.
+     */
+    public static INDArray create(double[] data, int[] shape, long offset, char ordering) {
+        commonCheckCreate(data.length, LongUtils.toLongs(shape));
+        return INSTANCE.create(data, shape, Nd4j.getStrides(shape, ordering), offset, ordering);
+    }
+
+    private static void  commonCheckCreate( int dataLength, long[] shape){
+        if (shape.length== 1) {
+            if (shape[0] != dataLength)
+                throw new ND4JIllegalStateException("Shape of the new array " + Arrays.toString(shape)
+                        + " doesn't match data length: " + dataLength);
+        }
+
+        checkShapeValues(dataLength, shape);
+    }
+
+    /**
+     * See {@link #create(double[], int[], long, char )}
+     */
+    public static INDArray create(double[] data, long[] shape, long offset, char ordering) {
+        commonCheckCreate(data.length, shape);
+        return INSTANCE.create(data, shape, Nd4j.getStrides(shape, ordering), offset, ordering);
+    }
+
+    /**
+     * Create an array of the specified type, shape and stride initialized with values from a java 1d array using offset.
+     *
+     * @param data java array used for initialisation. Must have at least the number of elements required.
+     * @param shape desired shape of new array.
+     * @param stride stride, separation of elements in each dimension.
+     * @param offset the offset of data array used for initialisation.
+     * @return the instance
+     */
+    public static INDArray create(float[] data, int[] shape, int[] stride, long offset) {
+        commonCheckCreate(data.length, LongUtils.toLongs(shape));
+        return INSTANCE.create(data, shape, stride, offset);
+    }
+
+    /**
+     * Creates an array with the specified shape from a list of arrays.
+     *
+     * @param list list of arrays.
+     * @param shape desired shape of new array. Must match the resulting shape of combining the list.
+     * @return the instance
+     */
+    public static INDArray create(List<INDArray> list, int... shape) {
+        checkShapeValues(shape);
+        return INSTANCE.create(list, shape);
+    }
+
+    /**
+     * See {@link #create(List, int[])}
+     */
+    public static INDArray create(List<INDArray> list, long... shape) {
+        checkShapeValues(shape);
+        return INSTANCE.create(list, shape);
+    }
+
+    /**
+     * Creates an ndarray with the specified shape
+     *
+     * @param rows    the rows of the ndarray
+     * @param columns the columns of the ndarray
+     * @param stride  the stride for the ndarray
+     * @param offset  the offset of the ndarray
+     * @return the created ndarray.
+     */
+    public static INDArray create(int rows, int columns, int[] stride, long offset) {
+        if (rows < 1 || columns < 1)
+            throw new ND4JIllegalStateException("Number of rows and columns should be positive for new INDArray");
+
+        return  INSTANCE.create(rows, columns, stride, offset);
+    }
+
+    /**
+     * See {@link #create(int , int , int[] , long )}
+     */
+    public static INDArray zeros(int rows, int columns, int[] stride, long offset) {
+        return create(rows, columns, stride, offset);
+    }
+
+    /**
+     * Creates an ndarray with the specified shape
+     *
+     * @param shape  the shape of the ndarray
+     * @param stride the stride for the ndarray
+     * @param offset the offset of the ndarray
+     * @return the instance
+     */
+    public static INDArray create(int[] shape, int[] stride, long offset) {
+        checkShapeValues(shape);
+        return INSTANCE.create(shape, stride, offset);
+    }
+
+    /**
+     * See {@link #create(int[] , int[] , long )}
+     */
+    public static INDArray zeros(int[] shape, int[] stride, long offset) {
+        return create(shape, stride, offset);
+    }
+
+    /**
+     * Creates an ndarray with the specified shape
+     *
+     * @param rows    the rows of the ndarray
+     * @param columns the columns of the ndarray
+     * @param stride  the stride for the ndarray
+     * @return the instance
+     */
+    public static INDArray create(int rows, int columns, int[] stride) {
+        return create(rows, columns, stride, order());
+    }
+
+    /**
+     * See {@link @see #create(int, int, int[], char)}
+     */
+    public static INDArray zeros(int rows, int columns, int[] stride) {
+        return create(rows, columns, stride, order());
+    }
+
+    /**
+     * Creates an ndarray with the specified shape
+     *
+     * @param shape  the shape of the ndarray
+     * @param stride the stride for the ndarray
+     * @return the instance
+     */
+    public static INDArray create(int[] shape, int[] stride) {
+        return create(shape, stride, order());
+    }
+
+    /**
+     * See {@link #create(int[], int[])}
+     */
+    public static INDArray create(long[] shape, long[] stride) {
+        return create(shape, stride, order());
+    }
+
+
+    /**
+     * See {@link #create(int[], int[])}
+     */
+    public static INDArray zeros(int[] shape, int[] stride) {
+        return create(shape, stride);
+    }
+
+
+    /**
+     * Creates an ndarray with the specified shape
+     *
+     * @param shape the shape of the array
+     * @return the instance
+     */
+    public static INDArray create(int... shape) {
+        return create(shape, order());
+    }
+
+
+    /**
+     * Creates an ndarray with the specified shape
+     *
+     * @param shape the shape of the array
+     * @return the instance
+     */
+    public static INDArray create(long... shape) {
+        return create(shape, order());
+    }
+
+    /**
+     * Create an array with specified shape and datatype.
+     *
+     * @param type Datatype of the new array.
+     * @param shape  desired shape of new array.
+     * @return the created ndarray.
+     */
+    public static INDArray create(DataType type, long... shape) {
+        return create(type, shape, order());
+    }
+
+    /**
+     * Create an array based on the data buffer with given shape, stride and offset.
+     *
+     * @param data data buffer used for initialisation. . Must have at least the number of elements required.
+     * @param shape desired shape of new array.
+     * @param strides stride, separation of elements in each dimension.
+     * @param offset the offset of data array used for initialisation.
+     * @return the created ndarray.
+     */
+    public static INDArray create(DataBuffer data, int[] shape, int[] strides, long offset) {
+        checkShapeValues(shape);
+        return  INSTANCE.create(data, shape, strides, offset);
+    }
+
+    /**
+     * See {@link #create(DataBuffer, int[], int[], long)}
+     */
+    public static INDArray create(DataBuffer data, long[] shape, long[] strides, long offset) {
+        checkShapeValues(shape);
+        return  INSTANCE.create(data, shape, strides, offset);
+    }
+
+    /**
+     * See {@link #create(DataBuffer, int[], int[], long)}. Uses default strides based on shape.
+     */
+    public static INDArray create(DataBuffer data, int[] shape, long offset) {
+        checkShapeValues(shape);
+        return  INSTANCE.create(data, shape, getStrides(shape), offset);
+    }
+
+    /**
+     * See {@link #create(DataBuffer data, long[], long[], long, long, char )}
+     */
+    public static INDArray create(DataBuffer data, int[] newShape, int[] newStride, long offset, char ordering) {
+        checkShapeValues(newShape);
+        return INSTANCE.create(data, newShape, newStride, offset, ordering);
+    }
+
+    /**
+     * See {@link #create(DataBuffer data, long[], long[], long, long, char )}
+     */
+    public static INDArray create(DataBuffer data, long[] newShape, long[] newStride, long offset, char ordering) {
+        checkShapeValues(newShape);
+        return INSTANCE.create(data, newShape, newStride, offset, ordering);
+    }
+
+    /**
+     * Create an array based on the data buffer with given shape, stride and offset.
+     *
+     * @param data data buffer used for initialisation. . Must have at least the number of elements required.
+     * @param newShape desired shape of new array.
+     * @param newStride stride, separation of elements in each dimension.
+     * @param offset the offset of data array used for initialisation.
+     * @param ews element wise stride.
+     * @param ordering Fortran 'f' or C/C++ 'c' ordering.
+     * @return the created ndarray.
+     */
+    public static INDArray create(DataBuffer data, long[] newShape, long[] newStride, long offset, long ews, char ordering) {
+        checkShapeValues(newShape);
+        return INSTANCE.create(data, newShape, newStride, offset, ews, ordering);
+    }
+
+    /**
+     * Create an array based on the data buffer with given shape, stride, offset and data type.
+     *
+     * @param data data buffer used for initialisation. . Must have at least the number of elements required.
+     * @param newShape desired shape of new array.
+     * @param newStride stride, separation of elements in each dimension.
+     * @param offset the offset of data array used for initialisation.
+     * @param ordering Fortran 'f' or C/C++ 'c' ordering.
+     * @param dataType data type.
+     * @return the created ndarray.
+     */
+    public static INDArray create(DataBuffer data, long[] newShape, long[] newStride, long offset, char ordering, DataType dataType) {
+        checkShapeValues(newShape);
+        return INSTANCE.create(data, newShape, newStride, offset, ordering, dataType);
+    }
+
+    // This method gets it own javadoc and not a @see because it is used  often.
+    /**
+     * Create an array based on the data buffer with given shape.
+     *
+     * @param data data data buffer used for initialisation. . Must have at least the number of elements required.
+     * @param shape desired shape of new array.
+     * @return the created ndarray.
+     */
+    public static INDArray create(DataBuffer data, int... shape) {
+        checkShapeValues(shape);
+        return INSTANCE.create(data, shape);
+    }
+
+    /**
+     * See {@link #create(DataBuffer, int[])}
+     */
+    public static INDArray create(DataBuffer data, long... shape) {
+        checkShapeValues(shape);
+        return INSTANCE.create(data, shape);
+    }
+
+    // This method gets it own javadoc and not a @see because it is used  often.
+    /**
+     * Create an array based on the data buffer.
+     *
+     * @param buffer data data buffer used for initialisation.
+     * @return the created ndarray.
+     */
+    public static INDArray create(DataBuffer buffer) {
+        return INSTANCE.create(buffer);
+    }
+
+    /**
+     * Create an array of given shape and data type.
+     * @param shape desired shape of new array.
+     * @param dataType data type.
+     * @return  the created ndarray.
+     */
+    public static INDArray create(int[] shape, DataType dataType) {
+        checkShapeValues(shape);
+        return INSTANCE.create(shape, dataType, Nd4j.getMemoryManager().getCurrentWorkspace());
+    }
+
+    /**
+     * @see #create(int[], DataType)
+     */
+    public static INDArray zeros(int[] shape, DataType dataType) {
+        return create(shape, dataType);
+    }
+
+    // This method gets it own javadoc and not a @see because it is used  often.
+    /**
+     * Create an array withgiven shape and ordering based on a java double array.
+     * @param data java array used for initialisation. Must have at least the number of elements required.
+     * @param shape desired shape of new array.
+     * @param ordering Fortran 'f' or C/C++ 'c' ordering.
+     * @return the created ndarray.
+     */
+    public static INDArray create(double[] data, int[] shape, char ordering) {
+        commonCheckCreate(data.length, LongUtils.toLongs(shape));
+        val lshape = ArrayUtil.toLongArray(shape);
+        return INSTANCE.create(data, lshape, Nd4j.getStrides(lshape, ordering), ordering, DataType.DOUBLE, Nd4j.getMemoryManager().getCurrentWorkspace());
+    }
+
+    /**
+     * See {@link #create(double[], int[], char)}
+     */
+    public static INDArray create(float[] data, int[] shape, char ordering) {
+        commonCheckCreate(data.length, LongUtils.toLongs(shape));
+        return INSTANCE.create(data, shape, ordering);
+    }
+
+    /**
+     * See {@link  #create(double[], int[], char)}
+     */
+    public static INDArray create(float[] data, long[] shape, char ordering) {
+        checkShapeValues(data.length, shape);
+        return INSTANCE.create(data, shape, Nd4j.getStrides(shape, ordering), ordering, DataType.FLOAT);
+    }
+
+    /**
+     * See {@link #create(double[], int[], char)}
+     */
+    public static INDArray create(double[] data, long[] shape, char ordering) {
+        checkShapeValues(data.length, shape);
+        return INSTANCE.create(data, shape, Nd4j.getStrides(shape, ordering), ordering, DataType.DOUBLE, Nd4j.getMemoryManager().getCurrentWorkspace());
+    }
+
+    /**
+     * Creates an ndarray with the specified shape
+     *
+     * @param shape  the shape of the ndarray
+     * @param stride the stride for the ndarray
+     * @param offset the offset of the ndarray
+     * @return the instance
+     */
+    public static INDArray create(long[] shape, long[] stride, long offset, char ordering) {
+        if(shape.length == 0 || ArrayUtil.prod(shape) == 0)
+            return INSTANCE.scalar(Nd4j.dataType());
+
+        checkShapeValues(shape);
+        return INSTANCE.create(shape, stride, offset, ordering);
+    }
+
+    /**
+     * Create a 2D array with given rows, columns, stride and ordering.
+     * @param rows number of rows.
+     * @param columns number of columns
+     * @param stride stride, separation of elements in each dimension.
+     * @param ordering Fortran 'f' or C/C++ 'c' ordering.
+     * @return the created array.
+     */
+    public static INDArray create(int rows, int columns, int[] stride, char ordering) {
+        int[] shape = new int[]{rows, columns};
+        checkShapeValues(shape);
+        return INSTANCE.create(shape, stride, 0, ordering);
+    }
+
+    /**
+     * Creates an ndarray with the specified shape
+     *
+     * @param shape  the shape of the ndarray
+     * @param stride the stride for the ndarray
+     * @param ordering Fortran 'f' or C/C++ 'c' ordering.
+     * @return the instance
+     */
+    public static INDArray create(int[] shape, int[] stride, char ordering) {
+        if(shape.length == 0 || ArrayUtil.prod(shape) == 0)
+            return INSTANCE.scalar(Nd4j.dataType());
+
+        checkShapeValues(shape);
+        return INSTANCE.create(shape, stride, 0, ordering);
+    }
+
+    /**
+     * See {@link #create(int[], int[], char)}
+     */
+    public static INDArray create(long[] shape, long[] stride, char ordering) {
+        if(shape.length == 0 || ArrayUtil.prod(shape) == 0)
+            return INSTANCE.scalar(Nd4j.dataType());
+
+        checkShapeValues(shape);
+        return INSTANCE.create(shape, stride, 0, ordering);
+    }
+
+    /**
+     * Creates an ndarray with the specified shape
+     *
+     * @param rows    the rows of the ndarray
+     * @param columns the columns of the ndarray
+     * @param ordering Fortran 'f' or C/C++ 'c' ordering.
+     * @return the instance
+     */
+    public static INDArray create(long rows, long columns, char ordering) {
+        return create(new long[] {rows, columns}, ordering);
+    }
+
+    /**
+     * Create a 2D array initialized with zeros.
+     *
+     * @param rows    the rows of the ndarray
+     * @param columns the columns of the ndarray
+     * @param ordering Fortran 'f' or C/C++ 'c' ordering.
+     * @return the instance
+     */
+    public static INDArray zeros(int rows, int columns, char ordering) {
+        return create(new int[] {rows, columns}, ordering);
+    }
+
+    /**
+     * Creates an ndarray with the specified shape
+     *
+     * @param shape the shape of the array
+     * @param ordering Fortran 'f' or C/C++ 'c' ordering.
+     * @return the instance
+     */
+    public static INDArray create(@NonNull int[] shape, char ordering) {
+        if(shape.length == 0 || ArrayUtil.prod(shape) == 0)
+            return INSTANCE.scalar(dataType());
+
+        return INSTANCE.create(shape, ordering);
+    }
+
+    // used  often.
+    /**
+     * Create an array with given shape and ordering.
+     *
+     * @param shape the shape of the array
+     * @param ordering Fortran 'f' or C/C++ 'c' ordering.
+     * @return the created array.
+     */
+    public static INDArray create(@NonNull long[] shape, char ordering) {
+        if(shape.length == 0 || ArrayUtil.prod(shape) == 0)
+            return INSTANCE.scalar(dataType());
+        //ensure shapes that wind up being scalar end up with the right shape
+        checkShapeValues(shape);
+        return INSTANCE.create(shape, ordering);
+    }
+
+    /**
+     * Create an array with given shape, stride  and ordering.
+     *
+     * @param dataType data type.
+     * @param shape the shape of the array
+     * @param strides stride, separation of elements in each dimension.
+     * @param ordering Fortran 'f' or C/C++ 'c' ordering.
+     * @return the created array.
+     */
+    public static INDArray create(DataType dataType, @NonNull long[] shape, long[] strides, char ordering) {
+        if(shape.length == 0 || ArrayUtil.prod(shape) == 0)
+            return INSTANCE.scalar(dataType);
+
+        checkShapeValues(shape);
+        return INSTANCE.create(dataType, shape, strides, ordering, Nd4j.getMemoryManager().getCurrentWorkspace());
+    }
+
+    // used often.
+    /**
+     * Create an array with given data type shape and ordering.
+     *
+     * @param dataType data type.
+     * @param shape the shape of the array
+     * @param ordering Fortran 'f' or C/C++ 'c' ordering.
+     * @return the created array.
+     */
+    public static INDArray create(@NonNull DataType dataType, @NonNull long[] shape, char ordering) {
+        if(shape.length == 0 || ArrayUtil.prod(shape) == 0)
+            return INSTANCE.scalar(dataType);
+        //ensure shapes that wind up being scalar end up with the right shape
+        checkShapeValues(shape);
+        return INSTANCE.create(dataType, shape, ordering, Nd4j.getMemoryManager().getCurrentWorkspace());
+    }
+
+    /**
+     * Throws exception on negative shape values.
+     * @param shape to check
+     */
+    public static void checkShapeValues(long... shape) {
+        for (long e: shape) {
+            if (e < 0)
+                throw new ND4JIllegalStateException("Invalid shape: Requested INDArray shape " + Arrays.toString(shape)
+                        + " contains dimension size values < 0 (all dimensions must be 0 or more)");
+        }
+    }
+
+    // made private as it is only used for internal checks.
+    private static void checkShapeValues(int... shape) {
+        checkShapeValues(LongUtils.toLongs(shape));
+    }
+
+    private static void checkShapeValues(int length, long... shape) {
+        checkShapeValues(shape);
+        if (ArrayUtil.prodLong(shape) != length && !(length == 1 && shape.length == 0))
+            throw new ND4JIllegalStateException("Shape of the new array " + Arrays.toString(shape)
+                    + " doesn't match data length: " + length + " - prod(shape) must equal the number of values provided");
+    }
+
+
+    /**
+     * Creates an *uninitialized* array with the specified shape and ordering.<br>
+     * <b>NOTE</b>: The underlying memory (DataBuffer) will not be initialized. Don't use this unless you know what you are doing.
+     *
+     * @param shape the shape of the array
+     * @param ordering Fortran 'f' or C/C++ 'c' ordering.
+     * @return the instance
+     */
+    public static INDArray createUninitialized(int[] shape, char ordering) {
+        if (shape.length == 0 || ArrayUtil.prod(shape) == 0)
+            return INSTANCE.scalar(dataType());
+
+        checkShapeValues(shape);
+        return INSTANCE.createUninitialized(shape, ordering);
+    }
+
+    public static INDArray createUninitialized(DataType type, long... shape) {
+        return createUninitialized(type, shape, Nd4j.order());
+    }
+
+    /**
+     * Creates an *uninitialized* array with the specified data type, shape and ordering.
+     *
+     * @param type data type
+     * @param shape the shape of the array
+     * @param ordering Fortran 'f' or C/C++ 'c' ordering.
+     * @return the created array.
+     */
+    public static INDArray createUninitialized(DataType type, long[] shape, char ordering) {
+        if (shape.length == 0 || ArrayUtil.prod(shape) == 0) {
+            return INSTANCE.scalar(type);
+        }
+
+        checkShapeValues(shape);
+        return INSTANCE.createUninitialized(type, shape, ordering, Nd4j.getMemoryManager().getCurrentWorkspace());
+    }
+
+    /**
+     * Creates an *uninitialized* array with the specified shape and ordering.
+     *
+     * @param shape the shape of the array
+     * @param ordering Fortran 'f' or C/C++ 'c' ordering.
+     * @return the created array.
+     */
+    public static INDArray createUninitialized(long[] shape, char ordering) {
+        if (shape.length == 0 || ArrayUtil.prod(shape) == 0)
+            return INSTANCE.scalar(dataType());
+
+        checkShapeValues(shape);
+        return INSTANCE.createUninitialized(shape, ordering);
+    }
+
+    /**
+     * See {@link #createUninitialized(long[])}
+     */
+    public static INDArray createUninitialized(int... shape) {
+        if(shape.length == 0 || ArrayUtil.prod(shape) == 0)
+            return INSTANCE.scalar(dataType());
+        checkShapeValues(shape);
+        //ensure shapes that wind up being scalar end up with the write shape
+        return createUninitialized(shape, Nd4j.order());
+    }
+
+    /**
+     * Creates an *uninitialized* ndarray with the specified shape and default ordering.<br>
+     * <b>NOTE</b>: The underlying memory (DataBuffer) will not be initialized. Don't use this unless you know what you are doing.
+     *
+     * @param shape the shape of the array
+     * @return the instance
+     */
+    public static INDArray createUninitialized(long... shape) {
+        checkShapeValues(shape);
+        //ensure shapes that wind up being scalar end up with the write shape
+        return createUninitialized(shape, Nd4j.order());
+    }
+
+    /**
+     * This method creates an *uninitialized* ndarray of specified length and default ordering.
+     *
+     * PLEASE NOTE: Do not use this method unless you're 100% sure why you use it.
+     *
+     * @param length length of array to create
+     * @return the created INDArray
+     */
+    public static INDArray createUninitialized(long length) {
+        long[] shape = new long[] {length};
+        return INSTANCE.createUninitialized(shape, order());
+    }
+
+    /**
+     * Create an uninitialized ndArray. Detached from workspace.
+     * @param dataType data type. Exceptions will be thrown for UTF8, COMPRESSED and UNKNOWN data types.
+     * @param ordering  Fortran 'f' or C/C++ 'c' ordering.
+     * @param shape the shape of the array.
+     * @return the created detached array.
+     */
+    @SuppressWarnings("WeakerAccess") // For now. If part of public API it will need testing.
+    public static INDArray createUninitializedDetached(DataType dataType, char ordering, long... shape){
+        return INSTANCE.createUninitializedDetached(dataType, ordering, shape);
+    }
+
+    /**
+     * See {@link #createUninitializedDetached(DataType, char, long...)} with default ordering.
+     */
+    public static INDArray createUninitializedDetached(DataType dataType, long... shape){
+        return createUninitializedDetached(dataType, order(), shape);
+    }
+
+
+    ////////////////////// OTHER ///////////////////////////////
+
+
+    /**
+     * Creates an array with the specified data tyoe and shape initialized with zero.
+     *
+     * @param dataType data type.
+     * @param shape the shape of the array
+     * @return the created array.
+     */
+    public static INDArray zeros(DataType dataType, @NonNull long... shape) {
+        if(shape.length == 0 || ArrayUtil.prod(shape) == 0)
+            return INSTANCE.scalar(dataType);
+
+        return INSTANCE.create(dataType, shape, Nd4j.order(), Nd4j.getMemoryManager().getCurrentWorkspace());
+    }
+
+    /**
+     * Creates an ndarray with the specified value
+     * as the  only value in the ndarray.
+     * Some people may know this as np.full
+     *
+     * @param shape the shape of the array
+     * @param value the value to assign
+     * @return the created ndarray
+     */
+    public static INDArray valueArrayOf(int[] shape, double value) {
+        if (shape.length == 0 || ArrayUtil.prod(shape) == 0)
+            return INSTANCE.scalar(value);
+
+        checkShapeValues(shape);
+        return INSTANCE.valueArrayOf(shape, value);
+    }
+
+    /**
+     * Creates an ndarray with the specified value as the only value in the FLOAT32 datatype NDArray.
+     * Equivalent to Numpy's np.full
+     *
+     * @param shape the shape of the array
+     * @param value the value to assign
+     * @return the created ndarray
+     */
+    public static INDArray valueArrayOf(long[] shape, float value) {
+        return valueArrayOf(shape, (double)value, DataType.FLOAT);
+    }
+
+    /**
+     * Creates an ndarray with the specified value as the only value in the INTEGER datatype NDArray.
+     * Equivalent to Numpy's np.full
+     *
+     * @param shape the shape of the array
+     * @param value the value to assign
+     * @return the created ndarray
+     */
+    public static INDArray valueArrayOf(long[] shape, int value) {
+        return valueArrayOf(shape, (double)value, DataType.INT);
+    }
+
+    /**
+     * See {@link #valueArrayOf(long[], double, DataType)}
+     */
+    public static INDArray valueArrayOf(long[] shape, double value) {
+        if (shape.length == 0 || ArrayUtil.prod(shape) == 0)
+            return scalar(value);
+
+        checkShapeValues(shape);
+        return INSTANCE.valueArrayOf(shape, value);
+    }
+
+    /**
+     * Creates an ndarray with the specified value
+     * as the  only value in the ndarray.
+     * Some people may know this as np.full
+     *
+     * @param shape the shape of the array
+     * @param value the value to assign
+     * @param type data type
+     * @return the created ndarray
+     */
+    @SuppressWarnings("Duplicates")
+    public static INDArray valueArrayOf(long[] shape, double value, DataType type) {
+        if (shape.length == 0 || ArrayUtil.prod(shape) == 0)
+            return scalar(type, value);
+
+        checkShapeValues(shape);
+
+        INDArray ret = createUninitialized(type, shape);
+        ret.assign(value);
+        return ret;
+    }
+
+    /**
+     * See {@link #valueArrayOf(long[], double, DataType)}
+     */
+    @SuppressWarnings("Duplicates")
+    public static INDArray valueArrayOf(long[] shape, long value, DataType type) {
+        if (shape.length == 0 || ArrayUtil.prod(shape) == 0)
+            return scalar(type, value);
+
+        checkShapeValues(shape);
+
+        INDArray ret = createUninitialized(type, shape);
+        ret.assign(value);
+        return ret;
+    }
+
+    /**
+     * Creates a row vector ndarray with the specified value
+     * as the  only value in the ndarray
+     *
+     * Some people may know this as np.full
+     *
+     * @param num   number of columns
+     * @param value the value to assign
+     * @return the created ndarray
+     */
+    public static INDArray valueArrayOf(long num, double value) {
+        return INSTANCE.valueArrayOf(new long[] {num}, value);
+    }
+
+    /**
+     * Creates a row vector with the specified number of columns
+     *
+     * Some people may know this as np.full
+     *
+     * @param rows    the number of rows in the matrix
+     * @param columns the columns of the ndarray
+     * @param value   the value to assign
+     * @return the created ndarray
+     */
+    public static INDArray valueArrayOf(long rows, long columns, double value) {
+        return INSTANCE.valueArrayOf(rows, columns, value);
+    }
+
+    /**
+     * Empty like
+     *
+     * @param arr the array to create the ones like
+     * @return ones in the shape of the given array
+     */
+    public static INDArray zerosLike(INDArray arr) {
+        return zeros(arr.dataType(), arr.shape());
+    }
+
+    /**
+     * Ones like
+     *
+     * @param arr the array to create the ones like
+     * @return ones in the shape of the given array
+     */
+    public static INDArray onesLike(INDArray arr) {
+        return ones(arr.dataType(), arr.shape());
+    }
+
+    /**
+     * Creates an array with the specified datatype and shape, with values all set to 1
+     *
+     * @param shape Shape fo the array
+     * @return the created ndarray
+     */
+    public static INDArray ones(DataType dataType, @NonNull long... shape) {
+        if(shape.length == 0 || ArrayUtil.prod(shape) == 0)
+            return INSTANCE.scalar(dataType);
+        INDArray ret = INSTANCE.createUninitialized(dataType, shape, Nd4j.order(), Nd4j.getMemoryManager().getCurrentWorkspace());
+        ret.assign(1);
+        return ret;
+    }
+
+    /**
+     * Concatenates two matrices horizontally. Matrices must have identical
+     * numbers of rows.
+     *
+     * @param arrs the first matrix to concat
+     */
+    public static INDArray hstack(@NonNull INDArray... arrs) {
+        return INSTANCE.hstack(arrs);
+    }
+
+    /**
+     * Concatenates two matrices horizontally. Matrices must have identical
+     * numbers of rows.
+     *
+     * @param arrs the first matrix to concat
+     */
+    public static INDArray hstack(Collection<INDArray> arrs) {
+        INDArray[] arrays = arrs.toArray(new INDArray[0]);
+        return  INSTANCE.hstack(arrays);
+    }
+
+    /**
+     * Concatenates two matrices vertically. Matrices must have identical numbers of columns.<br>
+     * Note that for vstack on rank 1 arrays, this is equivalent to {@link Nd4j#pile(INDArray...)}. Example: vstack([3],[3]) -> [2,3]
+     *
+     * @param arrs Arrays to vstack
+     */
+    public static INDArray vstack(@NonNull INDArray... arrs) {
+        Preconditions.checkState(arrs != null && arrs.length > 0, "No input specified to vstack (null or length 0)");
+        //noinspection ConstantConditions
+        if(arrs[0].rank() == 1){
+            //Edge case: vstack rank 1 arrays - gives rank 2... vstack([3],[3]) -> [2,3]
+            return pile(arrs);
+        }
+        return  INSTANCE.vstack(arrs);
+    }
+
+    /**
+     * Concatenates two matrices vertically. Matrices must have identical numbers of columns.<br>
+     * Note that for vstack on rank 1 arrays, this is equivalent to {@link Nd4j#pile(INDArray...)}. Example: vstack([3],[3]) -> [2,3]
+     *
+     * @param arrs Arrays to vstack
+     */
+    public static INDArray vstack(Collection<INDArray> arrs) {
+        INDArray[] arrays = arrs.toArray(new INDArray[0]);
+        return vstack(arrays);
+    }
+
+    /**
+     * This method averages input arrays, and returns averaged array.
+     * On top of that, averaged array is propagated to all input arrays
+     *
+     * @param arrays arrays to average
+     * @return averaged arrays
+     */
+    public static INDArray averageAndPropagate(INDArray[] arrays) {
+        return INSTANCE.average(arrays);
+    }
+
+
+    /**
+     * This method averages input arrays, and returns averaged array.
+     * On top of that, averaged array is propagated to all input arrays
+     *
+     * @param arrays arrays to average
+     * @return averaged arrays
+     */
+    public static INDArray averageAndPropagate(Collection<INDArray> arrays) {
+        return  INSTANCE.average(arrays);
+    }
+
+    /**
+     * This method averages input arrays, and returns averaged array.
+     * On top of that, averaged array is propagated to all input arrays
+     *
+     * @param arrays arrays to average
+     * @return averaged arrays
+     */
+    public static INDArray averageAndPropagate(INDArray target, Collection<INDArray> arrays) {
+        return INSTANCE.average(target, arrays);
+    }
+
+    /**
+     * Reshapes an ndarray to remove leading 1s
+     * @param toStrip the ndarray to newShapeNoCopy
+     * @return the reshaped ndarray
+     */
+    @SuppressWarnings({"unused"}) // Needs tests if part of public API.
+    public static INDArray stripOnes(INDArray toStrip) {
+        if (toStrip.isVector())
+            return toStrip;
+        else {
+            long[] shape = Shape.squeeze(toStrip.shape());
+            return toStrip.reshape(shape);
+        }
+    }
+
+    /**
+     * This method sums given arrays and stores them to a new array
+     *
+     * @param arrays array to accumulate
+     * @return accumulated array.
+     */
+    public static INDArray accumulate(@NonNull INDArray... arrays) {
+        if (arrays == null|| arrays.length == 0)
+            throw new ND4JIllegalStateException("Input for accumulation is null or empty");
+
+        return accumulate(Nd4j.create(arrays[0].shape(), arrays[0].ordering()), arrays);
+    }
+
+    /**
+     * This method sums given arrays and stores them to a given target array
+     *
+     * @param target result array
+     * @param arrays arrays to sum
+     * @return result array
+     */
+    public static INDArray accumulate(INDArray target, Collection<INDArray> arrays) {
+        return accumulate(target, arrays.toArray(new INDArray[0]));
+    }
+
+    /**
+     * This method sums given arrays and stores them to a given target array
+     *
+     * @param target result array
+     * @param arrays arrays to sum
+     * @return result array
+     */
+    public static INDArray accumulate(INDArray target, INDArray[] arrays) {
+        if (arrays == null|| arrays.length == 0)
+            return target;
+        return factory().accumulate(target, arrays);
+    }
+
+    /**
+     * This method produces concatenated array, that consist from tensors, fetched from source array, against some dimension and specified indexes
+     *
+     * @param source source tensor
+     * @param sourceDimension dimension of source tensor
+     * @param indexes indexes from source array
+     * @return result array
+     */
+    public static INDArray pullRows(INDArray source, int sourceDimension, @NonNull int... indexes) {
+        return pullRows(source, sourceDimension, indexes, Nd4j.order());
+    }
+
+    /**
+     * This method produces concatenated array,
+     * that consist from tensors,
+     * fetched from source array,
+     * against some dimension and specified indexes
+     *
+     * @param source source tensor
+     * @param sourceDimension dimension of source tensor
+     * @param indexes indexes from source array
+     * @return concatenated array
+     */
+    @SuppressWarnings("Duplicates")
+    public static INDArray pullRows(INDArray source, int sourceDimension, int[] indexes, char order) {
+        if (sourceDimension >= source.rank())
+            throw new IllegalStateException("Source dimension can't be higher the rank of source tensor");
+
+        if (indexes == null || indexes.length == 0)
+            throw new IllegalStateException("Indexes shouldn't be empty");
+
+        if (order != 'c' && order != 'f' && order != 'a')
+            throw new IllegalStateException("Unknown order being passed in [" + order + "]");
+
+        for (int idx : indexes) {
+            if (idx < 0 || idx >= source.shape()[source.rank() - sourceDimension - 1]) {
+                throw new IllegalStateException("Index can't be < 0 and >= " + source.shape()[source.rank() - sourceDimension - 1]);
+            }
+        }
+
+        Preconditions.checkArgument(source.rank() > 1, "pullRows() can't operate on 0D/1D arrays");
+        return INSTANCE.pullRows(source, sourceDimension, indexes, order);
+    }
+
+    /**
+     * This method produces concatenated array, that consist from tensors, fetched from source array, against some
+     * dimension and specified indexes.
+     * The concatenated arrays are placed in the specified array.
+     *
+     * @param source source tensor
+     * @param destination Destination tensor (result will be placed here)
+     * @param sourceDimension dimension of source tensor
+     * @param indexes indexes from source array
+     * @return Destination array with specified tensors
+     */
+    @SuppressWarnings("Duplicates")
+    public static INDArray pullRows(INDArray source, INDArray destination, int sourceDimension, @NonNull int... indexes){
+        if (sourceDimension >= source.rank())
+            throw new IllegalStateException("Source dimension can't be higher the rank of source tensor");
+
+        if (indexes == null || indexes.length == 0)
+            throw new IllegalStateException("Indexes shouldn't be empty");
+
+        for (int idx : indexes) {
+            if (idx < 0 || idx >= source.shape()[source.rank() - sourceDimension - 1]) {
+                throw new IllegalStateException(
+                        "Index can't be < 0 and >= " + source.shape()[source.rank() - sourceDimension - 1]);
+            }
+        }
+
+        Preconditions.checkArgument(source.rank() > 1, "pullRows() can't operate on 0D/1D arrays");
+
+        return INSTANCE.pullRows(source, destination, sourceDimension, indexes);
+    }
+
+    /**
+     * Stack a set of N SDVariables of rank X into one rank X+1 variable.
+     * If inputs have shape [a,b,c] then output has shape:<br>
+     * axis = 0: [N,a,b,c]<br>
+     * axis = 1: [a,N,b,c]<br>
+     * axis = 2: [a,b,N,c]<br>
+     * axis = 3: [a,b,c,N]<br>
+     *
+     * @param axis   Axis to stack on
+     * @param values Input variables to stack. Must have the same shape for all inputs
+     * @return Output array
+     * @see #concat(int, INDArray...)
+     */
+    @SuppressWarnings("ConstantConditions")
+    public static INDArray stack(int axis, @NonNull INDArray... values){
+        Preconditions.checkArgument(values != null && values.length > 0, "No inputs: %s", (Object[]) values);
+        Preconditions.checkState(axis >= -(values[0].rank()+1) && axis < values[0].rank()+1, "Invalid axis: must be between " +
+                        "%s (inclusive) and %s (exclusive) for rank %s input, got %s", -(values[0].rank()+1), values[0].rank()+1,
+                values[0].rank(), axis);
+
+        Stack stack = new Stack(values, null, axis);
+        INDArray[] outputArrays = Nd4j.getExecutioner().allocateOutputArrays(stack);
+        stack.addOutputArgument(outputArrays);
+        Nd4j.getExecutioner().execAndReturn(stack);
+        return outputArrays[0];
+    }
+
+    /**
+     * Concatneate ndarrays along a dimension
+     *
+     * @param dimension the dimension to concatenate along
+     * @param toConcat  the ndarrays to concat
+     * @return the merged ndarrays with an output shape of
+     * the ndarray shapes save the dimension shape specified
+     * which is then the sum of the sizes along that dimension
+     */
+    public static INDArray concat(int dimension, @NonNull INDArray... toConcat) {
+        if(dimension < 0) {
+            dimension += toConcat[0].rank();
+        }
+
+        return INSTANCE.concat(dimension, toConcat);
+    }
+
+    /**
+     * Concatneate ndarrays along a dimension
+     *
+     * PLEASE NOTE: This method is special for GPU backend, it works on HOST side only.
+     *
+     * @param dimension dimension
+     * @param toConcat arrayts to concatenate
+     * @return concatenated arrays.
+     */
+    public static INDArray specialConcat(int dimension, @NonNull INDArray... toConcat) {
+        return INSTANCE.specialConcat(dimension, toConcat);
+    }
+
+    /**
+     * Create an ndarray of zeros
+     *
+     * @param shape the shape of the array
+     * @return an ndarray with ones filled in
+     */
+    public static INDArray zeros(int[] shape, char order) {
+        checkShapeValues(shape);
+        return INSTANCE.create(shape, order);
+    }
+
+    /**
+     * See {@link #zeros(int[] , char)}
+     */
+    public static INDArray zeros(long[] shape, char order) {
+        checkShapeValues(shape);
+        return  INSTANCE.create(shape, order);
+    }
+
+    /**
+     * Create an ndarray of zeros
+     *
+     * @param shape the shape of the array
+     * @return an ndarray with ones filled in
+     */
+    public static INDArray zeros(@NonNull int... shape) {
+        return Nd4j.create(shape);
+    }
+
+
+    /**
+     * Create an ndarray of zeros
+     *
+     * @param shape the shape of the array
+     * @return an ndarray with ones filled in
+     */
+    public static INDArray zeros(@NonNull long... shape) {
+        return Nd4j.create(shape);
+    }
+
+    /**
+     * Create an ndarray of ones
+     *
+     * @param shape the shape of the array
+     * @return an ndarray with ones filled in
+     */
+    public static INDArray ones(@NonNull int... shape) {
+        return (shape.length == 0 || ArrayUtil.prod(shape) == 0) ? Nd4j.scalar(dataType(), 1.0) : INSTANCE.ones(shape);
+    }
+
+
+    /**
+     * See {@link #ones(int... shape)}
+     */
+    public static INDArray ones(@NonNull long... shape) {
+        if(shape.length == 0 || ArrayUtil.prod(shape) == 0)
+            return Nd4j.scalar(dataType(), 1.0);
+        checkShapeValues(shape);
+        return INSTANCE.ones(shape);
+    }
+
+    /**
+     * Create a scalar ndarray with the specified value
+     *
+     * @param value the value to initialize the scalar with
+     * @return the created ndarray
+     */
+    public static INDArray scalar(Number value) {
+        return INSTANCE.scalar(value);
+    }
+
+    /**
+     * Create a scalar ndarray with the specified value and datatype
+     *
+     * @param value the value to initialize the scalar with
+     * @return the created ndarray
+     */
+    public static INDArray scalar(DataType dataType, Number value) {
+        val ws = Nd4j.getMemoryManager().getCurrentWorkspace();
+
+        switch (dataType) {
+            case DOUBLE:
+                return INSTANCE.create(new double[] {value.doubleValue()}, new long[] {}, new long[] {}, dataType, ws);
+            case FLOAT:
+            case BFLOAT16:
+            case HALF:
+                return INSTANCE.create(new float[] {value.floatValue()}, new long[] {}, new long[] {}, dataType, ws);
+            case UINT32:
+            case INT:
+                return INSTANCE.create(new int[] {value.intValue()}, new long[] {}, new long[] {}, dataType, ws);
+            case UINT64:
+            case LONG:
+                return INSTANCE.create(new long[] {value.longValue()}, new long[] {}, new long[] {}, dataType, ws);
+            case UINT16:
+            case SHORT:
+                return INSTANCE.create(new short[] {value.shortValue()}, new long[] {}, new long[] {}, dataType, ws);
+            case BYTE:
+                return INSTANCE.create(new byte[] {value.byteValue()}, new long[] {}, new long[] {}, dataType, ws);
+            case UBYTE:
+                return INSTANCE.create(new short[] {value.shortValue()}, new long[] {}, new long[] {}, dataType, ws);
+            case BOOL:
+                return INSTANCE.create(new byte[] {value.byteValue()}, new long[] {}, new long[] {}, dataType, ws);
+
+            default:
+                throw new UnsupportedOperationException("Unsupported data type used: " + dataType + " only numerical data types supported for this method.");
+        }
+    }
+
+    /**
+     * Create a scalar nd array with the specified value
+     *
+     * @param value the value of the scalar
+     * @return the scalar nd array
+     */
+    public static INDArray scalar(double value) {
+        return scalar(DataType.DOUBLE, value);
+    }
+
+    /**
+     * Create a scalar NDArray with the specified value and FLOAT datatype
+     *
+     * @param value the value of the scalar
+     * @return the scalar nd array
+     */
+    public static INDArray scalar(float value) {
+        return scalar(DataType.FLOAT, value);
+    }
+
+    /**
+     * Create a scalar NDArray with the specified value and BOOLEAN datatype
+     *
+     * @param value the value of the scalar
+     * @return the scalar nd array
+     */
+    public static INDArray scalar(boolean value) {
+        return scalar(DataType.BOOL, value ? 1 : 0);
+    }
+
+    /**
+     * Create a scalar NDArray with the specified value and INT datatype
+     *
+     * @param value the value of the scalar
+     * @return the scalar nd array
+     */
+    public static INDArray scalar(int value) {
+        return scalar(DataType.INT, value);
+    }
+
+    /**
+     * Create a scalar NDArray with the specified value and LONG datatype
+     *
+     * @param value the value of the scalar
+     * @return the scalar nd array
+     */
+    public static INDArray scalar(long value) {
+        return scalar(DataType.LONG, value);
+    }
+
+    /**
+     * Get the strides for the given order and shape
+     *
+     * @param shape the shape of the array
+     * @param order the order to getScalar the strides for
+     * @return the strides for the given shape and order
+     */
+    public static int[] getStrides(int[] shape, char order) {
+        if (order == NDArrayFactory.FORTRAN)
+            return ArrayUtil.calcStridesFortran(shape);
+        return ArrayUtil.calcStrides(shape);
+    }
+
+    public static long[] getStrides(long[] shape, char order) {
+        if (order == NDArrayFactory.FORTRAN)
+            return ArrayUtil.calcStridesFortran(shape);
+        return ArrayUtil.calcStrides(shape);
+    }
+
+    /**
+     * Get the strides based on the shape
+     * and NDArrays.order()
+     *
+     * @param shape the shape of the array
+     * @return the strides for the given shape
+     * and order specified by NDArrays.order()
+     */
+    public static int[] getStrides(@NonNull int... shape) {
+        return getStrides(shape, Nd4j.order());
+    }
+
+    /**
+     * Get the strides based on the shape
+     * and NDArrays.order()
+     *
+     * @param shape the shape of the array
+     * @return the strides for the given shape
+     * and order specified by NDArrays.order()
+     */
+    public static long[] getStrides(@NonNull long... shape) {
+        return getStrides(shape, Nd4j.order());
+    }
+
+    /**
+     * An alias for repmat
+     *
+     * @param tile   the ndarray to tile
+     * @param repeat the shape to repeat
+     * @return the tiled ndarray
+     */
+    public static INDArray tile(INDArray tile, @NonNull int... repeat) {
+        return Nd4j.exec(new Tile(new INDArray[]{tile}, new INDArray[]{}, repeat))[0];
+    }
+
+    /**
+     * Initializes nd4j
+     */
+    private synchronized void initContext() {
+        try {
+            defaultFloatingPointDataType = new AtomicReference<>();
+            defaultFloatingPointDataType.set(DataType.FLOAT);
+            Nd4jBackend backend = Nd4jBackend.load();
+            initWithBackend(backend);
+        } catch (NoAvailableBackendException e) {
+            throw new RuntimeException(e);
+        }
+    }
+
+    /**
+     * Initialize with the specific backend
+     * @param backend the backend to initialize with
+     */
+    @SuppressWarnings({"unchecked", "Duplicates"})
+    public void initWithBackend(Nd4jBackend backend) {
+        VersionCheck.checkVersions();
+
+        try {
+            if (System.getProperties().getProperty("backends") != null
+                    && !System.getProperties().getProperty("backends").contains(backend.getClass().getName())) {
+                return;
+            }
+
+            if (!isSupportedPlatform()) {
+                showAttractiveMessage(getMessageForUnsupportedPlatform());
+                return;
+            }
+
+            Nd4j.backend = backend;
+            updateNd4jContext();
+            props = Nd4jContext.getInstance().getConf();
+            PropertyParser pp = new PropertyParser(props);
+
+            String otherDtype = pp.toString(ND4JSystemProperties.DTYPE);
+            dtype = otherDtype.equalsIgnoreCase("float") ? DataType.FLOAT
+                    : otherDtype.equalsIgnoreCase("half") ? DataType.HALF : DataType.DOUBLE;
+
+            if (dtype == DataType.HALF && backend.getClass().getName().equals("CpuBackend")) {
+                showAttractiveMessage(getMessageForNativeHalfPrecision());
+            }
+
+            if (Nd4j.dataType() != dtype){
+                DataTypeUtil.setDTypeForContext(dtype);
+            }
+
+            compressDebug = pp.toBoolean(COMPRESSION_DEBUG);
+            char ORDER = pp.toChar(ORDER_KEY, NDArrayFactory.C);
+
+            Class<? extends BasicAffinityManager> affinityManagerClazz = ND4JClassLoading
+                    .loadClassByName(pp.toString(AFFINITY_MANAGER));
+            affinityManager = affinityManagerClazz.newInstance();
+            Class<? extends NDArrayFactory> ndArrayFactoryClazz = ND4JClassLoading
+                    .loadClassByName(pp.toString(NDARRAY_FACTORY_CLASS));
+            Class<? extends ConvolutionInstance> convolutionInstanceClazz = ND4JClassLoading
+                    .loadClassByName(pp.toString(CONVOLUTION_OPS, DefaultConvolutionInstance.class.getName()));
+            String defaultName = pp.toString(DATA_BUFFER_OPS, "org.nd4j.linalg.cpu.nativecpu.buffer.DefaultDataBufferFactory");
+            Class<? extends DataBufferFactory> dataBufferFactoryClazz = ND4JClassLoading
+                    .loadClassByName(pp.toString(DATA_BUFFER_OPS, defaultName));
+            Class<? extends BaseShapeInfoProvider> shapeInfoProviderClazz = ND4JClassLoading
+                    .loadClassByName(pp.toString(SHAPEINFO_PROVIDER));
+
+            Class<? extends BasicConstantHandler> constantProviderClazz = ND4JClassLoading
+                    .loadClassByName(pp.toString(CONSTANT_PROVIDER));
+
+            Class<? extends BasicMemoryManager> memoryManagerClazz = ND4JClassLoading
+                    .loadClassByName(pp.toString(MEMORY_MANAGER));
+
+            allowsOrder = backend.allowsOrder();
+            String rand = pp.toString(RANDOM_PROVIDER, DefaultRandom.class.getName());
+            Class<? extends org.nd4j.linalg.api.rng.Random> randomClazz = ND4JClassLoading.loadClassByName(rand);
+            randomFactory = new RandomFactory(randomClazz);
+
+            Class<? extends MemoryWorkspaceManager> workspaceManagerClazz = ND4JClassLoading
+                    .loadClassByName(pp.toString(WORKSPACE_MANAGER));
+
+            Class<? extends BlasWrapper> blasWrapperClazz = ND4JClassLoading.loadClassByName(pp.toString(BLAS_OPS));
+            String clazzName = pp.toString(DISTRIBUTION, DefaultDistributionFactory.class.getName());
+            Class<? extends DistributionFactory> distributionFactoryClazz = ND4JClassLoading.loadClassByName(clazzName);
+
+
+            memoryManager = memoryManagerClazz.newInstance();
+            constantHandler = constantProviderClazz.newInstance();
+            shapeInfoProvider = shapeInfoProviderClazz.newInstance();
+            workspaceManager = workspaceManagerClazz.newInstance();
+
+            Class<? extends OpExecutioner> opExecutionerClazz = ND4JClassLoading
+                    .loadClassByName(pp.toString(OP_EXECUTIONER, DefaultOpExecutioner.class.getName()));
+
+            OP_EXECUTIONER_INSTANCE = opExecutionerClazz.newInstance();
+            Constructor c2 = ndArrayFactoryClazz.getConstructor(DataType.class, char.class);
+            INSTANCE = (NDArrayFactory) c2.newInstance(dtype, ORDER);
+            CONVOLUTION_INSTANCE = convolutionInstanceClazz.newInstance();
+            BLAS_WRAPPER_INSTANCE = blasWrapperClazz.newInstance();
+            DATA_BUFFER_FACTORY_INSTANCE = dataBufferFactoryClazz.newInstance();
+
+            DISTRIBUTION_FACTORY = distributionFactoryClazz.newInstance();
+
+            if (isFallback()) {
+                fallbackMode.set(true);
+                showAttractiveMessage(getMessageForFallback());
+            } else {
+                fallbackMode.set(false);
+            }
+
+            String logInitProperty = System.getProperty(ND4JSystemProperties.LOG_INITIALIZATION, "true");
+            if(Boolean.parseBoolean(logInitProperty)) {
+                OP_EXECUTIONER_INSTANCE.printEnvironmentInformation();
+            }
+
+            val actions = ND4JClassLoading.loadService(EnvironmentalAction.class);
+            val mappedActions = new HashMap<String, EnvironmentalAction>();
+            for (val a: actions) {
+                if (!mappedActions.containsKey(a.targetVariable()))
+                    mappedActions.put(a.targetVariable(), a);
+            }
+
+            for (val e: mappedActions.keySet()) {
+                val action = mappedActions.get(e);
+                val value = System.getenv(e);
+                if (value != null) {
+                    try {
+                        action.process(value);
+                    } catch (Exception e2) {
+                        logger.info("Failed to process env variable [" + e + "], got exception: " + e2.toString());
+                    }
+                }
+            }
+
+            backend.logBackendInit();
+        } catch (Exception e) {
+            throw new RuntimeException(e);
+        }
+
+    }
+
+    private static boolean isSupportedPlatform() {
+        return (System.getProperty("java.vm.name").equalsIgnoreCase("Dalvik")
+                || System.getProperty("os.arch").toLowerCase().startsWith("arm")
+                || System.getProperty("sun.arch.data.model").equals("64"));
+    }
+
+    private static void showAttractiveMessage(String... strings) {
+        System.out.println(attract(strings));
+    }
+
+    private static String attract(String... strings) {
+        String delimiter = "!!!!!!!!!!!!!!!!!!!!!!!!!!!!!!!!!!!!!!!!!!!!!!!!!!!!!!!!!!!!!!!!!!!!!!!!!!!!!!!!!!!!!";
+        String shift = "                 ";
+        StringBuilder sb = new StringBuilder().append(delimiter).append("\n").append("\n");
+        for (String s : strings) {
+            sb.append(shift).append(s).append("\n");
+        }
+        sb.append("\n").append(delimiter).append("\n");
+        return sb.toString();
+    }
+
+    private static String[] getMessageForUnsupportedPlatform() {
+        return new String[] {"Unfortunately you can't use DL4j/ND4j on 32-bit x86 JVM",
+                "Please, consider running this on 64-bit JVM instead"};
+    }
+
+    private static String[] getMessageForFallback() {
+        return new String[] {"ND4J_FALLBACK environment variable is detected!", "Performance will be slightly reduced"};
+    }
+
+    private String[] getMessageForNativeHalfPrecision() {
+        return new String[] {"Half-precision data opType isn't support for nd4j-native",
+                "Please, consider using FLOAT or DOUBLE data opType instead"};
+    }
+
+    private void updateNd4jContext() throws IOException {
+        try (InputStream is = backend.getConfigurationResource().getInputStream()) {
+            Nd4jContext.getInstance().updateProperties(is);
+        }
+    }
+
+    private boolean isFallback() {
+        String fallback = System.getenv(ND4JEnvironmentVars.ND4J_FALLBACK);
+        if (fallback == null) {
+            return false;
+        }
+        return (fallback.equalsIgnoreCase("true") || fallback.equalsIgnoreCase("1"));
+    }
+
+    /**
+     *
+     * @return Shape info provider
+     */
+    public static ShapeInfoProvider getShapeInfoProvider() {
+        return shapeInfoProvider;
+    }
+
+    /**
+     *
+     * @return constant handler
+     */
+    public static ConstantHandler getConstantHandler() {
+        return constantHandler;
+    }
+
+    /**
+     *
+     * @return affinity manager
+     */
+    public static AffinityManager getAffinityManager() {
+        return affinityManager;
+    }
+
+    /**
+     *
+     * @return NDArrayFactory
+     */
+    public static NDArrayFactory getNDArrayFactory() {
+        return INSTANCE;
+    }
+
+    /**
+     * This method returns BasicNDArrayCompressor instance,
+     * suitable for NDArray compression/decompression
+     * at runtime
+     *
+     * @return BasicNDArrayCompressor instance
+     */
+    public static BasicNDArrayCompressor getCompressor() {
+        return BasicNDArrayCompressor.getInstance();
+    }
+
+    /**
+     * This method returns backend-specific MemoryManager implementation, for low-level memory management
+     * @return MemoryManager
+     */
+    public static MemoryManager getMemoryManager() {
+        return memoryManager;
+    }
+
+    /**
+     * This method returns sizeOf(currentDataType), in bytes
+     *
+     * @return number of bytes per element
+     * @deprecated Use DataType.width()
+     */
+    @Deprecated
+    public static int sizeOfDataType() {
+        return sizeOfDataType(Nd4j.dataType());
+    }
+
+    /**
+     * This method returns size of element for specified dataType, in bytes
+     *
+     * @param dtype number of bytes per element
+     * @return element size
+     */
+    public static int sizeOfDataType(DataType dtype) {
+        switch (dtype) {
+            case BYTE:
+            case BOOL:
+            case UBYTE:
+                return 1;
+            case UINT16:
+            case SHORT:
+            case BFLOAT16:
+            case HALF:
+                return 2;
+            case UINT32:
+            case FLOAT:
+            case INT:
+                return 4;
+            case UINT64:
+            case LONG:
+            case DOUBLE:
+                return 8;
+            default:
+                throw new ND4JIllegalStateException("Unsupported data type: [" + dtype +"]" );
+        }
+    }
+
+    /**
+     * This method enables fallback to safe-mode for specific operations. Use of this method will reduce performance.
+     * Currently supported operations are:
+     *  1) CPU GEMM
+     *
+     * PLEASE NOTE: Do not use this method, unless you have too.
+     *
+     * @param reallyEnable fallback mode
+     */
+    public static void enableFallbackMode(boolean reallyEnable) {
+        fallbackMode.set(reallyEnable);
+    }
+
+    /**
+     * This method checks, if fallback mode was enabled.
+     *
+     * @return fallback mode
+     */
+    @SuppressWarnings("BooleanMethodIsAlwaysInverted")
+    public static boolean isFallbackModeEnabled() {
+        return fallbackMode.get();
+    }
+
+    /**
+     * This method returns WorkspaceManager implementation to be used within this JVM process
+     *
+     * @return WorkspaceManager
+     */
+    public static MemoryWorkspaceManager getWorkspaceManager() {
+        return workspaceManager;
+    }
+
+    /**
+     * This method stacks vertically examples with the same shape, increasing result dimensionality.
+     * I.e. if you provide bunch of 3D tensors, output will be 4D tensor. Alignment is always applied to axis 0.
+     *
+     * @param arrays arrays to stack
+     * @return stacked arrays
+     */
+    public static INDArray pile(@NonNull INDArray... arrays) {
+        // if we have vectors as input, it's just vstack use case
+
+        long[] shape = arrays[0].shape();
+        //noinspection deprecation
+        long[] newShape = ArrayUtils.add(shape, 0, 1);
+
+        List<INDArray> reshaped = new ArrayList<>();
+        for(INDArray array: arrays) {
+            reshaped.add(array.reshape(array.ordering(), newShape));
+        }
+
+        return Nd4j.vstack(reshaped);
+    }
+
+    /**
+     * This method stacks vertically examples with the same shape, increasing result dimensionality. I.e. if you provide bunch of 3D tensors, output will be 4D tensor. Alignment is always applied to axis 0.
+     *
+     * @param arrays arrays to stack
+     * @return stacked array
+     */
+    public static INDArray pile(@NonNull Collection<INDArray> arrays) {
+        return pile(arrays.toArray(new INDArray[0]));
+    }
+
+    /**
+     * This method does the opposite to pile/vstack/hstack - it returns independent TAD copies along given dimensions
+     *
+     * @param tensor Array to tear
+     * @param dimensions dimensions
+     * @return Array copies
+     */
+    public static INDArray[] tear(INDArray tensor, @NonNull int... dimensions) {
+        if (dimensions.length >= tensor.rank())
+            throw new ND4JIllegalStateException("Target dimensions number should be less tensor rank");
+
+        for (int dimension : dimensions)
+            if (dimension < 0) throw new ND4JIllegalStateException("Target dimensions can't have negative values");
+
+        return factory().tear(tensor, dimensions);
+    }
+
+    /**
+     *   Upper triangle of an array.
+
+
+     Referenced from the numpy docs:
+
+     Return a copy of a matrix with the elements below the `k`-th diagonal
+     zeroed.
+
+     Please refer to the documentation for `tril` for further details.
+
+     See Also
+     --------
+     tril : lower triangle of an array
+
+     Examples
+     --------
+     >>> np.triu([[1,2,3],[4,5,6],[7,8,9],[10,11,12]], -1)
+     array([[ 1,  2,  3],
+     [ 4,  5,  6],
+     [ 0,  8,  9],
+     [ 0,  0, 12]])
+
+     """
+     m = asanyarray(m)
+     mask = tri(*m.shape[-2:], k=k-1, dtype=bool)
+
+     return where(mask, zeros(1, m.dtype), m)
+
+     * @param m source array
+     * @param k to zero below the k-th diagonal
+     * @return copy with elements  below the `k`-th diagonal zeroed.
+     */
+    public static INDArray triu(INDArray m,int k) {
+
+        /*
+         * Find a way to apply choose with an existing condition array.
+         * (This appears to be the select op in libnd4j)
+         */
+        INDArray result = Nd4j.createUninitialized(m.shape());
+
+        val op = DynamicCustomOp.builder("triu")
+                .addInputs(m)
+                .addOutputs(result)
+                .addIntegerArguments(k)
+                .build();
+
+        Nd4j.getExecutioner().execAndReturn(op);
+        return result;
+    }
+
+    /**
+     * See {@link #tri(int,int,int)} with m = n, k=0.
+     */
+    public static INDArray tri(int n) {
+        return tri(n,n,0);
+    }
+
+    /**
+     * See {@link #tri(int,int,int)} with m = n.
+     */
+    public static INDArray tri(int n,int k) {
+        return tri(n,n,k);
+    }
+
+    /**
+     * Like the scipy function tri.
+     * From the scipy documentation:
+     *  An array with ones at and below the given diagonal and zeros elsewhere.
+     * @param n number of rows in the array
+     * @param m number of columns in the array ( can be just equal to n)
+     * @param k    The sub-diagonal at and below which the array is filled.
+    `k` = 0 is the main diagonal, while `k` < 0 is below it,
+    and `k` > 0 is above.  The default is 0.
+     * @return array with ones at and below the given diagonal and zeros elsewhere
+     */
+    public static INDArray tri(int n,int m,int k) {
+        INDArray ret = Nd4j.createUninitialized(n, m);
+        val op = DynamicCustomOp.builder("tri")
+                .addIntegerArguments(n, m, k)
+                .addOutputs(ret)
+                .build();
+
+        Nd4j.getExecutioner().execAndReturn(op);
+        return ret;
+    }
+
+    /**
+     * Similar to numpy.where operation.
+     * Supports two modes of operation:<br>
+     * (a) condition array only is provided: returns N 1d arrays of the indices where "condition" values are non-zero.
+     * Specifically, each output out has shape [numNonZero(condition)], such that in[out[0], ..., out[n-1]] is non-zero<br>
+     * (b) all 3 arrays are provided: returns {@code out[i] = (condition[i] != 0 ? x[i] : y[i])}<br>
+     * @param condition Condition array
+     * @param x         X array. If null, y must be null also.
+     * @param y         Y array. If null, x must be null also
+     * @return Either the indices where condition is non-zero (if x and y are null), or values from x/y depending on
+     * value of condition
+     */
+    public static INDArray[] where(INDArray condition, INDArray x, INDArray y){
+        Preconditions.checkState((x == null && y == null) || (x != null && y != null), "Both X and Y must be" +
+                "null, or neither must be null");
+        DynamicCustomOp.DynamicCustomOpsBuilder op = DynamicCustomOp.builder("where_np");
+        List<LongShapeDescriptor> outShapes;
+        if(x == null){
+            //First case: condition only...
+            op.addInputs(condition);
+        } else {
+            if(!x.equalShapes(y) || !x.equalShapes(condition)){
+                //noinspection ConstantConditions
+                Preconditions.throwStateEx("Shapes must be equal: condition=%s, x=%s, y=%s", condition.shape(), x.shape(), y.shape());
+            }
+            op.addInputs(condition, x, y);
+        }
+        DynamicCustomOp o = op.build();
+        outShapes = Nd4j.getExecutioner().calculateOutputShape(o);
+        INDArray[] outputs = new INDArray[outShapes.size()];
+
+        if(x == null && (outShapes.get(0) == null || outShapes.get(0).getShape().length == 0 || outShapes.get(0).getShape()[0] == 0)){
+            //Empty: no conditions match
+            for( int i=0; i<outputs.length; i++ ){
+                outputs[i]  = Nd4j.empty();
+            }
+            return outputs;
+        }
+
+        for(int i=0; i<outputs.length; i++){
+            outputs[i] = Nd4j.create(outShapes.get(i), false);
+        }
+        op.addOutputs(outputs);
+
+        Nd4j.getExecutioner().execAndReturn(op.build());
+        return outputs;
+    }
+
+
+    /**
+     * Write an {@link INDArray} to a {@link File} in Numpy .npy format, which can then be loaded with numpy.load
+     * @param arr the array to write in Numpy .npy format
+     * @param file the file to write to
+     * @throws IOException if an error occurs when writing the file
+     */
+    @SuppressWarnings("WeakerAccess")
+    public static void writeAsNumpy(INDArray arr, File file) throws IOException {
+        writeAsNumpy(arr, new FileOutputStream(file));
+    }
+
+
+    /**
+     * Converts an {@link INDArray} to a numpy struct.
+     * @param arr the array to convert
+     * @return a pointer to the numpy struct
+     */
+    @SuppressWarnings("WeakerAccess")
+    public static Pointer convertToNumpy(INDArray arr)  {
+        return INSTANCE.convertToNumpy(arr);
+    }
+
+
+    /**
+     * Writes an array to an output stream
+     * @param arr the array to write
+     * @param writeTo the output stream to write to
+     */
+    @SuppressWarnings("WeakerAccess")
+    public static void writeAsNumpy(INDArray arr, OutputStream writeTo) throws IOException {
+        try(BufferedOutputStream bufferedOutputStream = new BufferedOutputStream(writeTo)) {
+            Pointer asNumpy = convertToNumpy(arr);
+            WritableByteChannel channel = Channels.newChannel(bufferedOutputStream);
+
+            int written = channel.write(asNumpy.asByteBuffer());
+            if(written != asNumpy.capacity()) {
+                throw new IllegalStateException("Not all bytes were written! Original capacity " + asNumpy.capacity() + " but wrote " + written);
+            }
+
+            bufferedOutputStream.flush();
+        }
+    }
+
+
+    /**
+     * Create from an in memory numpy pointer
+     *
+     * @param pointer the pointer to the
+     *                numpy array
+     * @return an ndarray created from the in memory
+     * numpy pointer
+     */
+    @SuppressWarnings("WeakerAccess")
+    public static INDArray createFromNpyPointer(Pointer pointer) {
+        return INSTANCE.createFromNpyPointer(pointer);
+    }
+
+    /**
+     * Create an INDArray from a given Numpy .npy file.
+     *
+     * @param path Path to the .npy file to read
+     * @return the created ndarray
+     */
+    public static INDArray readNpy(@NonNull String path){
+        return readNpy(new File(path));
+    }
+
+    /**
+     * Create an INDArray from a given Numpy .npy file.
+     *
+     * @param file the file to create the ndarray from
+     * @return the created ndarray
+     */
+    public static INDArray readNpy(@NonNull File file){
+        return createFromNpyFile(file);
+    }
+
+    /**
+     * Create an INDArray from a given Numpy .npy file.
+     *
+     * @param file the file to create the ndarray from
+     * @return the created ndarray
+     */
+    public static INDArray createFromNpyFile(@NonNull File file) {
+        if (!file.exists())
+            throw new IllegalArgumentException("File [" + file.getAbsolutePath() + "] doesn't exist");
+
+        return INSTANCE.createFromNpyFile(file);
+    }
+
+    public static Map<String, INDArray> createFromNpzFile(File file) throws Exception{
+        return INSTANCE.createFromNpzFile(file);
+    }
+
+    /**
+     * Create a numpy array based on the passed in input stream
+     * @param is the input stream to read
+     * @return the loaded ndarray
+     */
+    @SuppressWarnings("unused")
+    public static INDArray createNpyFromInputStream(@NonNull InputStream is) throws IOException {
+        byte[] content = IOUtils.toByteArray(is);
+        return createNpyFromByteArray(content);
+    }
+
+
+    /**
+     * Create an {@link INDArray} from the given numpy input.<br>
+     * The numpy input follows the format:
+     * https://docs.scipy.org/doc/numpy-1.14.0/neps/npy-format.html
+     *
+     * @param input the input byte array with the npy format
+     * @return the equivalent {@link INDArray}
+     */
+    public static INDArray createNpyFromByteArray(@NonNull byte[] input) {
+        ByteBuffer byteBuffer = ByteBuffer.allocateDirect(input.length);
+        byteBuffer.put(input);
+        ((Buffer) byteBuffer).rewind();
+        Pointer pointer = new Pointer(byteBuffer);
+        return createFromNpyPointer(pointer);
+    }
+
+    /**
+     * Converts an {@link INDArray} to a byte array
+     * @param input the input array
+     * @return the {@link INDArray} as a byte array
+     * with the numpy format.
+     * For more on the format, see: https://docs.scipy.org/doc/numpy-1.14.0/neps/npy-format.html
+     */
+    public static byte[] toNpyByteArray(INDArray input) {
+        try {
+            ByteArrayOutputStream byteArrayOutputStream = new ByteArrayOutputStream();
+            writeAsNumpy(input, byteArrayOutputStream);
+            return byteArrayOutputStream.toByteArray();
+        } catch (IOException e){
+            //Should never happen
+            throw new RuntimeException(e);
+        }
+    }
+
+
+    /**
+     * Create an {@link INDArray} from a flatbuffers {@link FlatArray}
+     * @param array the array to create the {@link INDArray} from
+     * @return the created {@link INDArray}
+     */
+    public static INDArray createFromFlatArray(FlatArray array) {
+        val dtype = array.dtype();
+        val order = array.byteOrder();
+        val rank = (int) array.shape(0);
+        val shapeInfo = new long[Shape.shapeInfoLength(rank)];
+        for (int e = 0; e < shapeInfo.length; e++)
+            shapeInfo[e] = array.shape(e);
+
+        val shapeOf = Shape.shapeOf(shapeInfo);
+        DataType _dtype = FlatBuffersMapper.getDataTypeFromByte(dtype);
+        if (Shape.isEmpty(shapeInfo)) {
+            if(Shape.rank(shapeInfo) == 0) {
+                return Nd4j.empty();
+            } else {
+                return Nd4j.create(_dtype, shapeOf);
+            }
+        }
+
+        char ordering = shapeInfo[shapeInfo.length - 1] == 99 ? 'c' : 'f';
+
+
+        val stridesOf = Shape.stridesOf(shapeInfo);
+
+
+        val _order = FlatBuffersMapper.getOrderFromByte(order);
+        val prod = rank > 0 ? ArrayUtil.prod(shapeOf) : 1;
+
+        val bb = array.bufferAsByteBuffer();
+        switch (_dtype) {
+            case DOUBLE: {
+                val doubles = new double[prod];
+                val db = bb.order(_order).asDoubleBuffer();
+                for (int e = 0; e < prod; e++)
+                    doubles[e] = db.get(e);
+
+                return Nd4j.create(doubles, shapeOf, stridesOf, ordering, DataType.DOUBLE);
+            }
+            case FLOAT: {
+                val doubles = new float[prod];
+                val fb = bb.order(_order).asFloatBuffer();
+                for (int e = 0; e < prod; e++)
+                    doubles[e] = fb.get(e);
+
+                return Nd4j.create(doubles, shapeOf, stridesOf, ordering, DataType.FLOAT);
+            }
+            case HALF: {
+                val doubles = new float[prod];
+                val sb = bb.order(_order).asShortBuffer();
+                for (int e = 0; e < prod; e++)
+                    doubles[e] = HalfIndexer.toFloat((int) sb.get(e));
+
+                return Nd4j.create(doubles, shapeOf, stridesOf, ordering, DataType.HALF);
+            }
+            case INT: {
+                val doubles = new int[prod];
+                val sb = bb.order(_order).asIntBuffer();
+                for (int e = 0; e < prod; e++)
+                    doubles[e] = sb.get(e);
+
+                return Nd4j.create(doubles, shapeOf, stridesOf, ordering, DataType.INT);
+            }
+            case LONG: {
+                val doubles = new long[prod];
+                val sb = bb.order(_order).asLongBuffer();
+                for (int e = 0; e < prod; e++)
+                    doubles[e] = sb.get(e);
+
+                return Nd4j.create(doubles, shapeOf, stridesOf, ordering, DataType.LONG);
+            }
+            case SHORT: {
+                val doubles = new short[prod];
+                val sb = bb.order(_order).asShortBuffer();
+                for (int e = 0; e < prod; e++)
+                    doubles[e] = sb.get(e);
+
+                return Nd4j.create(doubles, shapeOf, stridesOf, ordering, DataType.SHORT);
+            }
+            case BYTE: {
+                val bytes = new byte[prod];
+                val sb = bb.order(_order).asReadOnlyBuffer();
+                for (int e = 0; e < prod; e++)
+                    bytes[e] = sb.get(e + sb.position());
+
+                return Nd4j.create(bytes, shapeOf, stridesOf, ordering, DataType.BYTE);
+            }
+            case BOOL: {
+                val doubles = new boolean[prod];
+                val sb = bb.order(_order).asReadOnlyBuffer();
+                for (int e = 0; e < prod; e++)
+                    doubles[e] = sb.get(e + sb.position()) == 1;
+
+                return Nd4j.create(doubles, shapeOf, stridesOf, ordering, DataType.BOOL);
+            }
+            case UTF8: {
+                try {
+                    val sb = bb.order(_order);
+                    val pos = sb.position();
+                    val arr = new byte[sb.limit() - pos];
+
+                    for (int e = 0; e < arr.length; e++) {
+                        arr[e] = sb.get(e + pos);
+                    }
+
+                    val buffer = DATA_BUFFER_FACTORY_INSTANCE.createUtf8Buffer(arr, prod);
+                    return Nd4j.create(buffer, shapeOf);
+                } catch (Exception e) {
+                    throw new RuntimeException(e);
+                }
+            }
+            case UBYTE:
+            case BFLOAT16:
+            case UINT16:
+                INDArray arr = Nd4j.createUninitialized(_dtype, shapeOf);
+                ByteBuffer obb = bb.order(_order);
+                int pos = obb.position();
+                byte[] bArr = new byte[obb.limit() - pos];
+
+                for (int e = 0; e < bArr.length; e++) {
+                    bArr[e] = obb.get(e + pos);
+                }
+                arr.data().asNio().put(bArr);
+                return arr;
+            default:
+                throw new UnsupportedOperationException("Unknown datatype: [" + _dtype + "]");
+        }
+
+    }
+
+    public static DataType defaultFloatingPointType() {
+        return defaultFloatingPointDataType.get();
+    }
+
+    public static boolean isPrecisionBoostAllowed() {
+        return false;
+    }
+
+
+    public static INDArray scalar(@NonNull String string) {
+        //noinspection RedundantArrayCreation
+        return create(Collections.singletonList(string), new long[0]);
+    }
+
+    public static INDArray create(@NonNull String... strings) {
+        return create(Arrays.asList(strings), new long[]{strings.length}, Nd4j.order());
+    }
+
+    public static INDArray create(@NonNull Collection<String> strings, long... shape) {
+        return create(strings, shape, Nd4j.order());
+    }
+
+    public static INDArray create(@NonNull Collection<String> strings, long[] shape, char order) {
+        return INSTANCE.create(strings, shape, order);
+    }
+
+///////////////////
+
+    /**
+     * This method creates INDArray from provided jvm array
+     * @param array jvm array
+     * @return 1D INDArray with DOUBLE data type
+     */
+    public static INDArray createFromArray(double... array) {
+        Preconditions.checkNotNull(array, "Cannot create INDArray from null Java array");
+        if(array.length == 0)
+            return Nd4j.empty(DataType.DOUBLE);
+        long[] shape = new long[]{array.length};
+        return create(array, shape, ArrayUtil.calcStrides(shape), 'c', DataType.DOUBLE);
+    }
+
+    /**
+     * This method creates INDArray from provided jvm array
+     * @param array jvm array
+     * @return 1D INDArray with FLOAT data type
+     */
+    public static INDArray createFromArray(float... array) {
+        Preconditions.checkNotNull(array, "Cannot create INDArray from null Java array");
+        if(array.length == 0)
+            return Nd4j.empty(DataType.FLOAT);
+        long[] shape = new long[]{array.length};
+        return create(array, shape, ArrayUtil.calcStrides(shape), 'c', DataType.FLOAT);
+    }
+
+    /**
+     * This method creates INDArray from provided jvm array
+     * @param array jvm array
+     * @return 1D INDArray with INT32 data type
+     */
+    public static INDArray createFromArray(int... array) {
+        Preconditions.checkNotNull(array, "Cannot create INDArray from null Java array");
+        if(array.length == 0)
+            return Nd4j.empty(DataType.INT);
+        long[] shape = new long[]{array.length};
+        return create(array, shape, ArrayUtil.calcStrides(shape), 'c', DataType.INT);
+    }
+
+    /**
+     * This method creates INDArray from provided jvm array
+     * @param array jvm array
+     * @return 1D INDArray with INT16 data type
+     */
+    public static INDArray createFromArray(short... array) {
+        Preconditions.checkNotNull(array, "Cannot create INDArray from null Java array");
+        if(array.length == 0)
+            return Nd4j.empty(DataType.SHORT);
+        long[] shape = new long[]{array.length};
+        return create(array, shape, ArrayUtil.calcStrides(shape), 'c', DataType.SHORT);
+    }
+
+    /**
+     * This method creates INDArray from provided jvm array
+     * @param array jvm array
+     * @return 1D INDArray with INT8 data type
+     */
+    public static INDArray createFromArray(byte... array) {
+        Preconditions.checkNotNull(array, "Cannot create INDArray from null Java array");
+        if(array.length == 0)
+            return Nd4j.empty(DataType.BYTE);
+        long[] shape = new long[]{array.length};
+        return create(array, shape, ArrayUtil.calcStrides(shape), 'c', DataType.BYTE);
+    }
+
+    /**
+     * This method creates INDArray from provided jvm array
+     * @param array jvm array
+     * @return 1D INDArray with INT64 data type
+     */
+    public static INDArray createFromArray(long... array) {
+        Preconditions.checkNotNull(array, "Cannot create INDArray from null Java array");
+        if(array.length == 0)
+            return Nd4j.empty(DataType.LONG);
+        long[] shape = new long[]{array.length};
+        return create(array, shape, ArrayUtil.calcStrides(shape), 'c', DataType.LONG);
+    }
+
+    /**
+     * This method creates INDArray from provided jvm array
+     * @param array jvm array
+     * @return 1D INDArray with BOOL data type
+     */
+    public static INDArray createFromArray(boolean... array) {
+        Preconditions.checkNotNull(array, "Cannot create INDArray from null Java array");
+        if(array.length == 0)
+            return Nd4j.empty(DataType.BOOL);
+        long[] shape = new long[]{array.length};
+        return create(array, shape, ArrayUtil.calcStrides(shape), 'c', DataType.BOOL);
+    }
+
+///////////////////
+
+    /**
+     * This method creates INDArray from provided jvm array
+     * @param array jvm array
+     * @return 2D INDArray with DOUBLE data type
+     */
+    public static INDArray createFromArray(double[][] array) {
+        Preconditions.checkNotNull(array, "Cannot create INDArray from null Java array");
+        ArrayUtil.assertNotRagged(array);
+        if(array.length == 0 || array[0].length == 0)
+            return Nd4j.empty(DataType.DOUBLE);
+        long[] shape = new long[]{array.length, array[0].length};
+        return create(ArrayUtil.flatten(array), shape, ArrayUtil.calcStrides(shape), 'c', DataType.DOUBLE);
+    }
+
+    /**
+     * This method creates INDArray from provided jvm array
+     * @param array jvm array
+     * @return 2D INDArray with FLOAT data type
+     */
+    public static INDArray createFromArray(float[][] array) {
+        Preconditions.checkNotNull(array, "Cannot create INDArray from null Java array");
+        ArrayUtil.assertNotRagged(array);
+        if(array.length == 0 || array[0].length == 0)
+            return Nd4j.empty(DataType.FLOAT);
+        long[] shape = new long[]{array.length, array[0].length};
+        return create(ArrayUtil.flatten(array), shape, ArrayUtil.calcStrides(shape), 'c', DataType.FLOAT);
+    }
+
+    /**
+     * This method creates INDArray from provided jvm array
+     * @param array jvm array
+     * @return 2D INDArray with INT64 data type
+     */
+    public static INDArray createFromArray(long[][] array) {
+        Preconditions.checkNotNull(array, "Cannot create INDArray from null Java array");
+        ArrayUtil.assertNotRagged(array);
+        if(array.length == 0 || array[0].length == 0)
+            return Nd4j.empty(DataType.LONG);
+        long[] shape = new long[]{array.length, array[0].length};
+        return create(ArrayUtil.flatten(array), shape, ArrayUtil.calcStrides(shape), 'c', DataType.LONG);
+    }
+
+    /**
+     * This method creates INDArray from provided jvm array
+     * @param array jvm array
+     * @return 2D INDArray with INT32 data type
+     */
+    public static INDArray createFromArray(int[][] array) {
+        Preconditions.checkNotNull(array, "Cannot create INDArray from null Java array");
+        ArrayUtil.assertNotRagged(array);
+        if(array.length == 0 || array[0].length == 0)
+            return Nd4j.empty(DataType.INT);
+        long[] shape = new long[]{array.length, array[0].length};
+        return create(ArrayUtil.flatten(array), shape, ArrayUtil.calcStrides(shape), 'c', DataType.INT);
+    }
+
+    /**
+     * This method creates INDArray from provided jvm array
+     * @param array jvm array
+     * @return 2D INDArray with INT16 data type
+     */
+    public static INDArray createFromArray(short[][] array) {
+        Preconditions.checkNotNull(array, "Cannot create INDArray from null Java array");
+        ArrayUtil.assertNotRagged(array);
+        if(array.length == 0 || array[0].length == 0)
+            return Nd4j.empty(DataType.SHORT);
+        long[] shape = new long[]{array.length, array[0].length};
+        return create(ArrayUtil.flatten(array), shape, ArrayUtil.calcStrides(shape), 'c', DataType.SHORT);
+    }
+
+    /**
+     * This method creates INDArray from provided jvm array
+     * @param array jvm array
+     * @return 2D INDArray with INT8 data type
+     */
+    public static INDArray createFromArray(byte[][] array) {
+        Preconditions.checkNotNull(array, "Cannot create INDArray from null Java array");
+        ArrayUtil.assertNotRagged(array);
+        if(array.length == 0 || array[0].length == 0)
+            return Nd4j.empty(DataType.BYTE);
+        long[] shape = new long[]{array.length, array[0].length};
+        return create(ArrayUtil.flatten(array), shape, ArrayUtil.calcStrides(shape), 'c', DataType.BYTE);
+    }
+
+    /**
+     * This method creates INDArray from provided jvm array
+     * @param array jvm array
+     * @return 2D INDArray with BOOL data type
+     */
+    public static INDArray createFromArray(boolean[][] array) {
+        Preconditions.checkNotNull(array, "Cannot create INDArray from null Java array");
+        ArrayUtil.assertNotRagged(array);
+        if(array.length == 0 || array[0].length == 0)
+            return Nd4j.empty(DataType.BOOL);
+
+        long[] shape = new long[]{array.length, array[0].length};
+        return create(ArrayUtil.flatten(array), shape, ArrayUtil.calcStrides(shape), 'c', DataType.BOOL);
+    }
+
+///////////////////
+
+    /**
+     * This method creates INDArray from provided jvm array
+     * @param array jvm array
+     * @return 3D INDArray with DOUBLE data type
+     */
+    public static INDArray createFromArray(double[][][] array) {
+        Preconditions.checkNotNull(array, "Cannot create INDArray from null Java array");
+        ArrayUtil.assertNotRagged(array);
+        if(array.length == 0 || array[0].length == 0 || array[0][0].length == 0)
+            return Nd4j.empty(DataType.DOUBLE);
+        long[] shape = new long[]{array.length, array[0].length, array[0][0].length};
+        return create(ArrayUtil.flatten(array), shape, ArrayUtil.calcStrides(shape), 'c', DataType.DOUBLE);
+    }
+
+    /**
+     * This method creates INDArray from provided jvm array
+     * @param array jvm array
+     * @return 3D INDArray with FLOAT data type
+     */
+    public static INDArray createFromArray(float[][][] array) {
+        Preconditions.checkNotNull(array, "Cannot create INDArray from null Java array");
+        ArrayUtil.assertNotRagged(array);
+        if(array.length == 0 || array[0].length == 0 || array[0][0].length == 0)
+            return Nd4j.empty(DataType.FLOAT);
+        long[] shape = new long[]{array.length, array[0].length, array[0][0].length};
+        return create(ArrayUtil.flatten(array), shape, ArrayUtil.calcStrides(shape), 'c', DataType.FLOAT);
+    }
+
+    /**
+     * This method creates INDArray from provided jvm array
+     * @param array jvm array
+     * @return 3D INDArray with INT64 data type
+     */
+    public static INDArray createFromArray(long[][][] array) {
+        Preconditions.checkNotNull(array, "Cannot create INDArray from null Java array");
+        ArrayUtil.assertNotRagged(array);
+        if(array.length == 0 || array[0].length == 0 || array[0][0].length == 0)
+            return Nd4j.empty(DataType.LONG);
+
+        long[] shape = new long[]{array.length, array[0].length, array[0][0].length};
+        return create(ArrayUtil.flatten(array), shape, ArrayUtil.calcStrides(shape), 'c', DataType.LONG);
+    }
+
+    /**
+     * This method creates INDArray from provided jvm array
+     * @param array jvm array
+     * @return 3D INDArray with INT32 data type
+     */
+    public static INDArray createFromArray(int[][][] array) {
+        Preconditions.checkNotNull(array, "Cannot create INDArray from null Java array");
+        ArrayUtil.assertNotRagged(array);
+        if(array.length == 0 || array[0].length == 0 || array[0][0].length == 0)
+            return Nd4j.empty(DataType.INT);
+
+        long[] shape = new long[]{array.length, array[0].length, array[0][0].length};
+        return create(ArrayUtil.flatten(array), shape, ArrayUtil.calcStrides(shape), 'c', DataType.INT);
+    }
+
+    /**
+     * This method creates INDArray from provided jvm array
+     * @param array jvm array
+     * @return 3D INDArray with INT16 data type
+     */
+    public static INDArray createFromArray(short[][][] array) {
+        Preconditions.checkNotNull(array, "Cannot create INDArray from null Java array");
+        ArrayUtil.assertNotRagged(array);
+        if(array.length == 0 || array[0].length == 0 || array[0][0].length == 0)
+            return Nd4j.empty(DataType.SHORT);
+        long[] shape = new long[]{array.length, array[0].length, array[0][0].length};
+        return create(ArrayUtil.flatten(array), shape, ArrayUtil.calcStrides(shape), 'c', DataType.SHORT);
+    }
+
+    /**
+     * This method creates INDArray from provided jvm array
+     * @param array jvm array
+     * @return 3D INDArray with INT8 data type
+     */
+    public static INDArray createFromArray(byte[][][] array) {
+        Preconditions.checkNotNull(array, "Cannot create INDArray from null Java array");
+        ArrayUtil.assertNotRagged(array);
+        if(array.length == 0 || array[0].length == 0 || array[0][0].length == 0)
+            return Nd4j.empty(DataType.BYTE);
+        long[] shape = new long[]{array.length, array[0].length, array[0][0].length};
+        return create(ArrayUtil.flatten(array), shape, ArrayUtil.calcStrides(shape), 'c', DataType.BYTE);
+    }
+
+    /**
+     * This method creates INDArray from provided jvm array
+     * @param array jvm array
+     * @return 3D INDArray with BOOL data type
+     */
+    public static INDArray createFromArray(boolean[][][] array) {
+        Preconditions.checkNotNull(array, "Cannot create INDArray from null Java array");
+        ArrayUtil.assertNotRagged(array);
+        if(array.length == 0 || array[0].length == 0 || array[0][0].length == 0)
+            return Nd4j.empty(DataType.BOOL);
+        long[] shape = new long[]{array.length, array[0].length, array[0][0].length};
+        return create(ArrayUtil.flatten(array), shape, ArrayUtil.calcStrides(shape), 'c', DataType.BOOL);
+    }
+
+///////////////////
+
+    /**
+     * This method creates INDArray from provided jvm array
+     * @param array jvm array
+     * @return 4D INDArray with DOUBLE data type
+     */
+    public static INDArray createFromArray(double[][][][] array) {
+        Preconditions.checkNotNull(array, "Cannot create INDArray from null Java array");
+        ArrayUtil.assertNotRagged(array);
+        if(array.length == 0 || array[0].length == 0 || array[0][0].length == 0 || array[0][0][0].length == 0)
+            return Nd4j.empty(DataType.DOUBLE);
+        long[] shape = new long[]{array.length, array[0].length, array[0][0].length, array[0][0][0].length};
+        return create(ArrayUtil.flatten(array), shape, ArrayUtil.calcStrides(shape), 'c', DataType.DOUBLE);
+    }
+
+    /**
+     * This method creates INDArray from provided jvm array
+     * @param array jvm array
+     * @return 4D INDArray with FLOAT data type
+     */
+    public static INDArray createFromArray(float[][][][] array) {
+        Preconditions.checkNotNull(array, "Cannot create INDArray from null Java array");
+        ArrayUtil.assertNotRagged(array);
+        if(array.length == 0 || array[0].length == 0 || array[0][0].length == 0 || array[0][0][0].length == 0)
+            return Nd4j.empty(DataType.FLOAT);
+        long[] shape = new long[]{array.length, array[0].length, array[0][0].length, array[0][0][0].length};
+        return create(ArrayUtil.flatten(array), shape, ArrayUtil.calcStrides(shape), 'c', DataType.FLOAT);
+    }
+
+    /**
+     * This method creates INDArray from provided jvm array
+     * @param array jvm array
+     * @return 4D INDArray with INT64 data type
+     */
+    public static INDArray createFromArray(long[][][][] array) {
+        Preconditions.checkNotNull(array, "Cannot create INDArray from null Java array");
+        ArrayUtil.assertNotRagged(array);
+        if(array.length == 0 || array[0].length == 0 || array[0][0].length == 0 || array[0][0][0].length == 0)
+            return Nd4j.empty(DataType.LONG);
+        long[] shape = new long[]{array.length, array[0].length, array[0][0].length, array[0][0][0].length};
+        return create(ArrayUtil.flatten(array), shape, ArrayUtil.calcStrides(shape), 'c', DataType.LONG);
+    }
+
+    /**
+     * This method creates INDArray from provided jvm array
+     * @param array jvm array
+     * @return 4D INDArray with INT32 data type
+     */
+    public static INDArray createFromArray(int[][][][] array) {
+        Preconditions.checkNotNull(array, "Cannot create INDArray from null Java array");
+        ArrayUtil.assertNotRagged(array);
+        if(array.length == 0 || array[0].length == 0 || array[0][0].length == 0 || array[0][0][0].length == 0)
+            return Nd4j.empty(DataType.INT);
+        long[] shape = new long[]{array.length, array[0].length, array[0][0].length, array[0][0][0].length};
+        return create(ArrayUtil.flatten(array), shape, ArrayUtil.calcStrides(shape), 'c', DataType.INT);
+    }
+
+    /**
+     * This method creates INDArray from provided jvm array
+     * @param array jvm array
+     * @return 4D INDArray with INT16 data type
+     */
+    public static INDArray createFromArray(short[][][][] array) {
+        Preconditions.checkNotNull(array, "Cannot create INDArray from null Java array");
+        ArrayUtil.assertNotRagged(array);
+        if(array.length == 0 || array[0].length == 0 || array[0][0].length == 0 || array[0][0][0].length == 0)
+            return Nd4j.empty(DataType.SHORT);
+        long[] shape = new long[]{array.length, array[0].length, array[0][0].length, array[0][0][0].length};
+        return create(ArrayUtil.flatten(array), shape, ArrayUtil.calcStrides(shape), 'c', DataType.SHORT);
+    }
+
+    /**
+     * This method creates INDArray from provided jvm array
+     * @param array jvm array
+     * @return 4D INDArray with INT8 data type
+     */
+    public static INDArray createFromArray(byte[][][][] array) {
+        Preconditions.checkNotNull(array, "Cannot create INDArray from null Java array");
+        ArrayUtil.assertNotRagged(array);
+        if(array.length == 0 || array[0].length == 0 || array[0][0].length == 0 || array[0][0][0].length == 0)
+            return Nd4j.empty(DataType.BYTE);
+        long[] shape = new long[]{array.length, array[0].length, array[0][0].length, array[0][0][0].length};
+        return create(ArrayUtil.flatten(array), shape, ArrayUtil.calcStrides(shape), 'c', DataType.BYTE);
+    }
+
+    /**
+     * This method creates INDArray from provided jvm array
+     * @param array jvm array
+     * @return 4D INDArray with BOOL data type
+     */
+    public static INDArray createFromArray(boolean[][][][] array) {
+        Preconditions.checkNotNull(array, "Cannot create INDArray from null Java array");
+        ArrayUtil.assertNotRagged(array);
+        if(array.length == 0 || array[0].length == 0 || array[0][0].length == 0 || array[0][0][0].length == 0)
+            return Nd4j.empty(DataType.BOOL);
+        long[] shape = new long[]{array.length, array[0].length, array[0][0].length, array[0][0][0].length};
+        return create(ArrayUtil.flatten(array), shape, ArrayUtil.calcStrides(shape), 'c', DataType.BOOL);
+    }
+
+    public static synchronized DeallocatorService getDeallocatorService() {
+        if (deallocatorService == null)
+            deallocatorService = new DeallocatorService();
+
+        return deallocatorService;
+    }
+
+///////////////////
+
+    /**
+     * This method creates INDArray from provided jvm array
+     * @param array jvm array
+     * @return 1D INDArray with DOUBLE data type
+     */
+    public static INDArray createFromArray(Double[] array) {
+        return createFromArray(ArrayUtil.toPrimitives(array));
+    }
+
+    /**
+     * This method creates INDArray from provided jvm array
+     * @param array jvm array
+     * @return 1D INDArray with FLOAT data type
+     */
+    public static INDArray createFromArray(Float[] array) {
+        return createFromArray(ArrayUtil.toPrimitives(array));
+    }
+
+    /**
+     * This method creates INDArray from provided jvm array
+     * @param array jvm array
+     * @return 1D INDArray with INT32 data type
+     */
+    public static INDArray createFromArray(Integer[] array) {
+        return createFromArray(ArrayUtil.toPrimitives(array));
+    }
+
+    /**
+     * This method creates INDArray from provided jvm array
+     * @param array jvm array
+     * @return 1D INDArray with INT16 data type
+     */
+    public static INDArray createFromArray(Short[] array) {
+        return createFromArray(ArrayUtil.toPrimitives(array));
+    }
+
+    /**
+     * This method creates INDArray from provided jvm array
+     * @param array jvm array
+     * @return 1D INDArray with INT8 data type
+     */
+    public static INDArray createFromArray(Byte[] array) {
+        return createFromArray(ArrayUtil.toPrimitives(array));
+    }
+
+    /**
+     * This method creates INDArray from provided jvm array
+     * @param array jvm array
+     * @return 1D INDArray with INT64 data type
+     */
+    public static INDArray createFromArray(Long[] array) {
+        return createFromArray(ArrayUtil.toPrimitives(array));
+    }
+
+    /**
+     * This method creates INDArray from provided jvm array
+     * @param array jvm array
+     * @return 1D INDArray with BOOL data type
+     */
+    public static INDArray createFromArray(Boolean[] array) {
+        return createFromArray(ArrayUtil.toPrimitives(array));
+    }
+
+///////////////////
+
+    /**
+     * This method creates INDArray from provided jvm array
+     * @param array jvm array
+     * @return 2D INDArray with DOUBLE data type
+     */
+    public static INDArray createFromArray(Double[][] array) {
+        return createFromArray(ArrayUtil.toPrimitives(array));
+    }
+
+    /**
+     * This method creates INDArray from provided jvm array
+     * @param array jvm array
+     * @return 2D INDArray with FLOAT data type
+     */
+    public static INDArray createFromArray(Float[][] array) {
+        return createFromArray(ArrayUtil.toPrimitives(array));
+    }
+
+    /**
+     * This method creates INDArray from provided jvm array
+     * @param array jvm array
+     * @return 2D INDArray with INT32 data type
+     */
+    public static INDArray createFromArray(Integer[][] array) {
+        return createFromArray(ArrayUtil.toPrimitives(array));
+    }
+
+    /**
+     * This method creates INDArray from provided jvm array
+     * @param array jvm array
+     * @return 2D INDArray with INT16 data type
+     */
+    public static INDArray createFromArray(Short[][] array) {
+        return createFromArray(ArrayUtil.toPrimitives(array));
+    }
+
+    /**
+     * This method creates INDArray from provided jvm array
+     * @param array jvm array
+     * @return 2D INDArray with INT8 data type
+     */
+    public static INDArray createFromArray(Byte[][] array) {
+        return createFromArray(ArrayUtil.toPrimitives(array));
+    }
+
+    /**
+     * This method creates INDArray from provided jvm array
+     * @param array jvm array
+     * @return 2D INDArray with INT64 data type
+     */
+    public static INDArray createFromArray(Long[][] array) {
+        return createFromArray(ArrayUtil.toPrimitives(array));
+    }
+
+    /**
+     * This method creates INDArray from provided jvm array
+     * @param array jvm array
+     * @return 2D INDArray with BOOL data type
+     */
+    public static INDArray createFromArray(Boolean[][] array) {
+        return createFromArray(ArrayUtil.toPrimitives(array));
+    }
+
+///////////////////
+
+    /**
+     * This method creates INDArray from provided jvm array
+     * @param array jvm array
+     * @return 3D INDArray with DOUBLE data type
+     */
+    public static INDArray createFromArray(Double[][][] array) {
+        return createFromArray(ArrayUtil.toPrimitives(array));
+    }
+
+    /**
+     * This method creates INDArray from provided jvm array
+     * @param array jvm array
+     * @return 3D INDArray with FLOAT data type
+     */
+    public static INDArray createFromArray(Float[][][] array) {
+        return createFromArray(ArrayUtil.toPrimitives(array));
+    }
+
+    /**
+     * This method creates INDArray from provided jvm array
+     * @param array jvm array
+     * @return 3D INDArray with INT32 data type
+     */
+    public static INDArray createFromArray(Integer[][][] array) {
+        return createFromArray(ArrayUtil.toPrimitives(array));
+    }
+
+    /**
+     * This method creates INDArray from provided jvm array
+     * @param array jvm array
+     * @return 3D INDArray with INT16 data type
+     */
+    public static INDArray createFromArray(Short[][][] array) {
+        return createFromArray(ArrayUtil.toPrimitives(array));
+    }
+
+    /**
+     * This method creates INDArray from provided jvm array
+     * @param array jvm array
+     * @return 3D INDArray with INT8 data type
+     */
+    public static INDArray createFromArray(Byte[][][] array) {
+        return createFromArray(ArrayUtil.toPrimitives(array));
+    }
+
+    /**
+     * This method creates INDArray from provided jvm array
+     * @param array jvm array
+     * @return 3D INDArray with INT64 data type
+     */
+    public static INDArray createFromArray(Long[][][] array) {
+        return createFromArray(ArrayUtil.toPrimitives(array));
+    }
+
+    /**
+     * This method creates INDArray from provided jvm array
+     * @param array jvm array
+     * @return 3D INDArray with BOOL data type
+     */
+    public static INDArray createFromArray(Boolean[][][] array) {
+        return createFromArray(ArrayUtil.toPrimitives(array));
+    }
+
+///////////////////
+
+    /**
+     * This method creates INDArray from provided jvm array
+     * @param array jvm array
+     * @return 4D INDArray with DOUBLE data type
+     */
+    public static INDArray createFromArray(Double[][][][] array) {
+        return createFromArray(ArrayUtil.toPrimitives(array));
+    }
+
+    /**
+     * This method creates INDArray from provided jvm array
+     * @param array jvm array
+     * @return 4D INDArray with FLOAT data type
+     */
+    public static INDArray createFromArray(Float[][][][] array) {
+        return createFromArray(ArrayUtil.toPrimitives(array));
+    }
+
+    /**
+     * This method creates INDArray from provided jvm array
+     * @param array jvm array
+     * @return 4D INDArray with INT32 data type
+     */
+    public static INDArray createFromArray(Integer[][][][] array) {
+        return createFromArray(ArrayUtil.toPrimitives(array));
+    }
+
+    /**
+     * This method creates INDArray from provided jvm array
+     * @param array jvm array
+     * @return 4D INDArray with INT16 data type
+     */
+    public static INDArray createFromArray(Short[][][][] array) {
+        return createFromArray(ArrayUtil.toPrimitives(array));
+    }
+
+    /**
+     * This method creates INDArray from provided jvm array
+     * @param array jvm array
+     * @return 4D INDArray with INT8 data type
+     */
+    public static INDArray createFromArray(Byte[][][][] array) {
+        return createFromArray(ArrayUtil.toPrimitives(array));
+    }
+
+    /**
+     * This method creates INDArray from provided jvm array
+     * @param array jvm array
+     * @return 4D INDArray with INT64 data type
+     */
+    public static INDArray createFromArray(Long[][][][] array) {
+        return createFromArray(ArrayUtil.toPrimitives(array));
+    }
+
+    /**
+     * This method creates INDArray from provided jvm array
+     * @param array jvm array
+     * @return 4D INDArray with BOOL data type
+     */
+    public static INDArray createFromArray(Boolean[][][][] array) {
+        return createFromArray(ArrayUtil.toPrimitives(array));
+    }
+
+    public static boolean isExperimentalMode() {
+        return getExecutioner().isExperimentalMode();
+    }
+
+    /**
+     * Execute the operation and return the result
+     *
+     * @param op the operation to execute
+     */
+    public static INDArray exec(Op op){
+        return getExecutioner().exec(op);
+    }
+
+    public static INDArray exec(Op op, OpContext context){
+        return getExecutioner().exec(op, context);
+    }
+
+
+
+    /**
+     * Execute the operation and return the result
+     *
+     * @param op the operation to execute
+     */
+    public static INDArray[] exec(CustomOp op){
+        return getExecutioner().exec(op);
+    }
+
+    /**
+     * Execute the operation and return the result
+     *
+     * @param op the operation to execute
+     */
+    public static INDArray[] exec(CustomOp op, OpContext context){
+        return getExecutioner().exec(op, context);
+    }
+
+
+    /**
+     * This method applies ScatterUpdate op
+     */
+    @Deprecated
+    public static void scatterUpdate(ScatterUpdate.UpdateOp op, @NonNull INDArray array, @NonNull INDArray indices, @NonNull INDArray updates, int... axis) {
+        Preconditions.checkArgument(indices.dataType() == DataType.INT || indices.dataType() == DataType.LONG,
+                "Indices should have INT data type");
+        Preconditions.checkArgument(array.dataType() == updates.dataType(), "Array and updates should have the same data type");
+        getExecutioner().scatterUpdate(op, array, indices, updates, axis);
+    }
+}