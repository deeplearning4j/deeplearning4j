/*******************************************************************************
 * Copyright (c) 2015-2018 Skymind, Inc.
 *
 * This program and the accompanying materials are made available under the
 * terms of the Apache License, Version 2.0 which is available at
 * https://www.apache.org/licenses/LICENSE-2.0.
 *
 * Unless required by applicable law or agreed to in writing, software
 * distributed under the License is distributed on an "AS IS" BASIS, WITHOUT
 * WARRANTIES OR CONDITIONS OF ANY KIND, either express or implied. See the
 * License for the specific language governing permissions and limitations
 * under the License.
 *
 * SPDX-License-Identifier: Apache-2.0
 ******************************************************************************/

package org.nd4j.linalg.factory;

import com.google.common.base.Function;
import com.google.common.primitives.Ints;
import com.google.common.primitives.Longs;
import lombok.NonNull;
import lombok.val;
import lombok.var;
import org.apache.commons.io.FileUtils;
import org.apache.commons.io.IOUtils;
import org.apache.commons.io.LineIterator;
import org.apache.commons.lang3.ArrayUtils;
import org.bytedeco.javacpp.*;
import org.bytedeco.javacpp.indexer.*;
import org.nd4j.autodiff.samediff.serde.FlatBuffersMapper;
import org.nd4j.base.Preconditions;
import org.nd4j.config.ND4JEnvironmentVars;
import org.nd4j.config.ND4JSystemProperties;
import org.nd4j.context.Nd4jContext;
import org.nd4j.graph.FlatArray;
import org.nd4j.linalg.api.blas.params.MMulTranspose;
import org.nd4j.linalg.api.buffer.BaseDataBuffer;
import org.nd4j.linalg.api.buffer.DataBuffer;
import org.nd4j.linalg.api.buffer.DataType;
import org.nd4j.linalg.api.buffer.DataTypeEx;
import org.nd4j.linalg.api.buffer.factory.DataBufferFactory;
import org.nd4j.linalg.api.buffer.factory.DefaultDataBufferFactory;
import org.nd4j.linalg.api.buffer.util.DataTypeUtil;
import org.nd4j.linalg.api.concurrency.AffinityManager;
import org.nd4j.linalg.api.concurrency.BasicAffinityManager;
import org.nd4j.linalg.api.instrumentation.InMemoryInstrumentation;
import org.nd4j.linalg.api.instrumentation.Instrumentation;
import org.nd4j.linalg.api.memory.MemoryWorkspace;
import org.nd4j.linalg.api.memory.MemoryWorkspaceManager;
import org.nd4j.linalg.api.ndarray.*;
import org.nd4j.linalg.api.ops.CustomOp;
import org.nd4j.linalg.api.ops.DynamicCustomOp;
import org.nd4j.linalg.api.ops.Op;
import org.nd4j.linalg.api.ops.OpContext;
import org.nd4j.linalg.api.ops.executioner.DefaultOpExecutioner;
import org.nd4j.linalg.api.ops.executioner.OpExecutioner;
import org.nd4j.linalg.api.ops.impl.indexaccum.IMax;
import org.nd4j.linalg.api.ops.impl.indexaccum.IMin;
import org.nd4j.linalg.api.ops.impl.reduce.Mmul;
import org.nd4j.linalg.api.ops.impl.scalar.ReplaceNans;
import org.nd4j.linalg.api.ops.impl.reduce.TensorMmul;
import org.nd4j.linalg.api.ops.impl.scatter.ScatterUpdate;
import org.nd4j.linalg.api.ops.impl.shape.Diag;
import org.nd4j.linalg.api.ops.impl.shape.DiagPart;
import org.nd4j.linalg.api.ops.impl.shape.Stack;
import org.nd4j.linalg.api.ops.impl.transforms.same.OldReverse;
import org.nd4j.linalg.api.ops.random.custom.RandomExponential;
import org.nd4j.linalg.api.ops.random.impl.*;
import org.nd4j.linalg.api.rng.DefaultRandom;
import org.nd4j.linalg.api.rng.distribution.Distribution;
import org.nd4j.linalg.api.rng.distribution.factory.DefaultDistributionFactory;
import org.nd4j.linalg.api.rng.distribution.factory.DistributionFactory;
import org.nd4j.linalg.api.shape.LongShapeDescriptor;
import org.nd4j.linalg.api.shape.Shape;
import org.nd4j.linalg.api.shape.options.ArrayOptionsHelper;
import org.nd4j.linalg.cache.BasicConstantHandler;
import org.nd4j.linalg.cache.ConstantHandler;
import org.nd4j.linalg.compression.BasicNDArrayCompressor;
import org.nd4j.linalg.compression.CompressedDataBuffer;
import org.nd4j.linalg.convolution.ConvolutionInstance;
import org.nd4j.linalg.convolution.DefaultConvolutionInstance;
import org.nd4j.linalg.env.EnvironmentalAction;
import org.nd4j.linalg.exception.ND4JArraySizeException;
import org.nd4j.linalg.exception.ND4JIllegalStateException;
import org.nd4j.linalg.exception.ND4JUnknownDataTypeException;
import org.nd4j.linalg.factory.Nd4jBackend.NoAvailableBackendException;
import org.nd4j.linalg.memory.BasicMemoryManager;
import org.nd4j.linalg.memory.MemoryManager;
import org.nd4j.linalg.memory.deallocation.DeallocatorService;
import org.nd4j.linalg.primitives.Pair;
import org.nd4j.linalg.string.NDArrayStrings;
import org.nd4j.linalg.util.ArrayUtil;
import org.nd4j.tools.PropertyParser;
import org.nd4j.versioncheck.VersionCheck;

import java.io.*;
import java.lang.ref.ReferenceQueue;
import java.lang.reflect.Constructor;
import java.math.BigDecimal;
import java.nio.ByteBuffer;
import java.nio.channels.Channels;
import java.nio.channels.WritableByteChannel;
import java.text.DecimalFormat;
import java.text.NumberFormat;
import java.text.ParseException;
import java.util.*;
import java.util.concurrent.atomic.AtomicBoolean;
import java.util.concurrent.atomic.AtomicInteger;
import java.util.concurrent.atomic.AtomicReference;
import java.util.logging.Logger;

/**
 * Creation of ndarrays via classpath discovery.
 *
 * @author Adam Gibson
 */
public class Nd4j {

    public final static String DATA_BUFFER_OPS = "databufferfactory";
    public final static String CONVOLUTION_OPS = "convops";
    /**@deprecated Use {@link ND4JSystemProperties#DTYPE}*/
    @Deprecated
    public final static String DTYPE = ND4JSystemProperties.DTYPE;
    public final static String BLAS_OPS = "blas.ops";
    public final static String SPARSE_BLAS_OPS = "sparseblas.ops";
    public final static String NATIVE_OPS = "native.ops";
    public final static String ORDER_KEY = "ndarray.order";
    public final static String NDARRAY_FACTORY_CLASS = "ndarrayfactory.class";
    public final static String SPARSE_NDARRAY_FACTORY_CLASS = "sparsendarrayfactory.class";
    public final static String OP_EXECUTIONER = "opexec";
    public final static String OP_FACTORY = "opfactory";
    public final static String DISTRIBUTION = "dist";
    public final static String INSTRUMENTATION = "instrumentation";
    public final static String INSTRUMENTATION_CLASS = "instrumentation.class";
    public final static String SHAPEINFO_PROVIDER = "shapeinfoprovider";
    public final static String SPARSEINFO_PROVIDER = "sparseinfoprovider";
    public final static String CONSTANT_PROVIDER = "constantsprovider";
    public final static String AFFINITY_MANAGER = "affinitymanager";
    //disable toString() on compressed arrays for debugging. Should be off by default.
    public final static String COMPRESSION_DEBUG = "compressiondebug";
    public final static String MEMORY_MANAGER = "memorymanager";
    public final static String WORKSPACE_MANAGER = "workspacemanager";
    public final static String RANDOM_PROVIDER = "random";
    /**@deprecated Use {@link ND4JSystemProperties#LOG_INITIALIZATION}*/
    @Deprecated
    public static final String LOG_INIT_ENV_PROPERTY = ND4JSystemProperties.LOG_INITIALIZATION;

    //the datatype used for allocating buffers
    protected static DataType dtype = DataType.FLOAT;
    //the allocation mode for the heap
    public static DataBuffer.AllocationMode alloc = DataBuffer.AllocationMode.HEAP;
    public static char ORDER = 'c';
    public static double EPS_THRESHOLD = 1e-5;
    public static boolean shouldInstrument = false;
    private static boolean allowsOrder = false;
    public static boolean compressDebug = false;
    public static volatile boolean preventUnpack;
    public static Nd4jBackend backend;
    public static RandomFactory randomFactory;
    private static MemoryWorkspaceManager workspaceManager;
    private static DeallocatorService deallocatorService;
    private static final AtomicInteger numThreads = new AtomicInteger(-1);
    private static AtomicReference<DataType> defaultFloatingPointDataType;

    protected static Class<? extends MemoryWorkspaceManager> workspaceManagerClazz;
    protected static Class<? extends BlasWrapper> blasWrapperClazz;
    protected static Class<? extends BlasWrapper> sparseBlasWrapperClazz;
    protected static Class<? extends NDArrayFactory> ndArrayFactoryClazz;
    protected static Class<? extends NDArrayFactory> sparseNDArrayClazz;
    protected static Class<? extends ConvolutionInstance> convolutionInstanceClazz;
    protected static Class<? extends DataBufferFactory> dataBufferFactoryClazz;
    protected static Class<? extends OpExecutioner> opExecutionerClazz;
    protected static Class<? extends org.nd4j.linalg.api.rng.Random> randomClazz;
    protected static Class<? extends DistributionFactory> distributionFactoryClazz;
    protected static Class<? extends Instrumentation> instrumentationClazz;
    protected static Class<? extends BaseShapeInfoProvider> shapeInfoProviderClazz;
    protected static Class<? extends BaseSparseInfoProvider> sparseInfoProviderClazz;
    protected static Class<? extends BasicConstantHandler> constantProviderClazz;
    protected static Class<? extends BasicAffinityManager> affinityManagerClazz;
    protected static Class<? extends BasicMemoryManager> memoryManagerClazz;

    protected static DataBufferFactory DATA_BUFFER_FACTORY_INSTANCE;
    protected static BlasWrapper BLAS_WRAPPER_INSTANCE;
    protected static BlasWrapper SPARSE_BLAS_WRAPPER_INSTANCE;
    protected static NDArrayFactory INSTANCE;
    protected static NDArrayFactory SPARSE_INSTANCE;
    protected static ConvolutionInstance CONVOLUTION_INSTANCE;
    protected static OpExecutioner OP_EXECUTIONER_INSTANCE;
    protected static DistributionFactory DISTRIBUTION_FACTORY;
    protected static Instrumentation instrumentation;
    protected static ShapeInfoProvider shapeInfoProvider;
    protected static SparseInfoProvider sparseInfoProvider;
    protected static ConstantHandler constantHandler;
    protected static AffinityManager affinityManager;
    protected static MemoryManager memoryManager;

    protected static AtomicBoolean fallbackMode;


    protected static Properties props = new Properties();
    protected static ReferenceQueue<INDArray> referenceQueue = new ReferenceQueue<>();
    protected static ReferenceQueue<DataBuffer> bufferQueue = new ReferenceQueue<>();

    private final static Logger logger = Logger.getLogger(Nd4j.class.getName());

    protected static final INDArray[] EMPTY_ARRAYS = new INDArray[DataType.values().length];

    static {
        fallbackMode = new AtomicBoolean(false);
        Nd4j nd4j = new Nd4j();
        nd4j.initContext();
    }


    public enum PadMode {
        CONSTANT, EDGE, LINEAR_RAMP, MAXIMUM, MEAN, MEDIAN, MINIMUM, REFLECT, SYMMETRIC, WRAP

    }

    /**
     * Pad the given ndarray to the size along each dimension
     * @param toPad the ndarray to pad
     * @param padWidth the width to pad along each dimension
     * @param padMode the mode to pad in
     * @return the padded ndarray
     * based on the specified mode
     */
    public static INDArray pad(INDArray toPad, int[][] padWidth, PadMode padMode) {
        return pad(toPad, padWidth, ArrayUtil.zerosMatrix(toPad.shape()), padMode);
    }



    /**
     * Pad the given ndarray to the size along each dimension
     * @param toPad the ndarray to pad
     * @param padWidth the width to pad along each dimension
     * @param constantValues the values to append for each dimension
     * @param padMode the mode to pad in
     * @return the padded ndarray
     * based on the specified mode
     */
    public static INDArray pad(INDArray toPad, int[][] padWidth, List<double[]> constantValues, PadMode padMode) {
        switch (padMode) {
            case CONSTANT:
                if (padWidth.length < toPad.rank())
                    throw new IllegalArgumentException("Please specify a pad width for each dimension");

                List<int[]> sizes = new ArrayList<>();
                for (int i = 0; i < toPad.rank(); i++) {
                    sizes.add(padWidth[i]);
                }



                INDArray ret = toPad;
                for (int i = 0; i < toPad.rank(); i++) {
                    int[] pad = sizes.get(i);
                    double[] constant = constantValues.get(i);
                    int padBefore = pad[0];
                    int padAfter = pad[1];
                    if (constant.length < 2) {
                        double val = constant[0];
                        constant = new double[2];
                        constant[0] = val;
                        constant[1] = val;
                    }

                    double beforeVal = constant[0];
                    double afterVal = constant[1];
                    ret = Nd4j.prepend(ret, padBefore, beforeVal, i);
                    ret = Nd4j.append(ret, padAfter, afterVal, i);

                }

                return ret;

            default:
                throw new UnsupportedOperationException();

        }
    }

    /**
     * Pad the given ndarray to the size along each dimension
     * @param toPad the ndarray to pad
     * @param padWidth the width to pad along each dimension
     * @param constantValues the values to append for each dimension
     * @param padMode the mode to pad in
     * @return the padded ndarray
     * based on the specified mode
     */
    public static INDArray pad(INDArray toPad, int[] padWidth, List<double[]> constantValues, PadMode padMode) {
        switch (padMode) {
            case CONSTANT:
                if (padWidth.length < toPad.rank())
                    throw new IllegalArgumentException("Please specify a pad width for each dimension");

                toPad = Nd4j.stripOnes(toPad);

                List<int[]> sizes = new ArrayList<>();
                for (int i = 0; i < toPad.rank(); i++) {
                    sizes.add(padWidth);
                }



                INDArray ret = toPad;
                for (int i = 0; i < toPad.rank(); i++) {
                    int[] pad = sizes.get(i);
                    double[] constant = constantValues.get(i);
                    int padBefore = pad[0];
                    int padAfter = pad[1];
                    if (constant.length < 2) {
                        double val = constant[0];
                        constant = new double[2];
                        constant[0] = val;
                        constant[1] = val;
                    }


                    double beforeVal = constant[0];
                    double afterVal = constant[1];
                    ret = Nd4j.prepend(ret, padBefore, beforeVal, i);
                    ret = Nd4j.append(ret, padAfter, afterVal, i);

                }

                return ret;

            default:
                throw new UnsupportedOperationException();

        }
    }



    /**
     * Pad the given ndarray to the size along each dimension
     * @param toPad the ndarray to pad
     * @param padWidth the width to pad along each dimension
     * @param padMode the mode to pad in
     * @return the padded ndarray
     * based on the specified mode
     */
    public static INDArray pad(INDArray toPad, int[] padWidth, PadMode padMode) {
        return pad(toPad, padWidth, ArrayUtil.zerosMatrix(padWidth), padMode);
    }


    /**
     * Append the given
     * array with the specified value size
     * along a particular axis
     * @param arr the array to append to
     * @param padAmount the pad amount of the array to be returned
     * @param val the value to append
     * @param axis the axis to append to
     * @return the newly created array
     */
    public static INDArray append(INDArray arr, int padAmount, double val, int axis) {
        if (padAmount == 0)
            return arr;
        long[] paShape = ArrayUtil.copy(arr.shape());
        if (axis < 0)
            axis = axis + arr.shape().length;
        paShape[axis] = padAmount;
        INDArray concatArray = Nd4j.valueArrayOf(paShape, val, arr.dataType());
        return Nd4j.concat(axis, arr, concatArray);
    }

    /**
     * Append the given
     * array with the specified value size
     * along a particular axis
     * @param arr the array to append to
     * @param padAmount the pad amount of the array to be returned
     * @param val the value to append
     * @param axis the axis to append to
     * @return the newly created array
     */
    public static INDArray prepend(INDArray arr, int padAmount, double val, int axis) {
        if (padAmount == 0)
            return arr;

        long[] paShape = ArrayUtil.copy(arr.shape());
        if (axis < 0)
            axis = axis + arr.shape().length;
        paShape[axis] = padAmount;
        INDArray concatArr = Nd4j.valueArrayOf(paShape, val, arr.dataType());
        return Nd4j.concat(axis, concatArr, arr);
    }

    /**
     * Expand the array dimensions.
     * This is equivalent to
     * adding a new axis dimension
     * @param input the input array
     * @param dimension the dimension to add the
     *                  new axis at
     * @return the array with the new axis dimension
     */
    public static INDArray expandDims(INDArray input, int dimension) {
        if (dimension < 0)
            dimension += input.rank();
        long[] shape = input.shape();
        long[] indexes = new long[input.rank() + 1];
        for (int i = 0; i < indexes.length; i++)
            indexes[i] = i < dimension ? shape[i] : i == dimension ? 1 : shape[i - 1];
        return input.reshape(input.ordering(), indexes);
    }

    /**
     * Squeeze : removes a dimension of size 1
     * @param input the input array
     * @param dimension the dimension to remove
     * @return the array with dimension removed
     */
    public static INDArray squeeze(INDArray input, int dimension) {
        if (dimension < 0){
            dimension += input.rank();
        }
        long[] shape = input.shape();
        Preconditions.checkState(shape[dimension] == 1, String.format("Squeeze: Only dimension of size 1 can be squeezed. " +
                "Attempted to squeeze dimension %d of array with shape %s (size %d).", dimension, ArrayUtils.toString(shape), shape[dimension]));

        long[] newShape = ArrayUtil.removeIndex(shape, dimension);
        return input.reshape(input.ordering(), newShape);
    }


    /**
     * Backend specific:
     * Returns whether specifying the order
     * for the blas impl is allowed (cblas)
     * @return true if the blas impl
     * can support specifying array order
     */
    public static boolean allowsSpecifyOrdering() {
        return allowsOrder;
    }

    /**
     * In place shuffle of an ndarray
     * along a specified set of dimensions
     * @param toShuffle the ndarray to shuffle
     * @param random the random to use
     * @param dimension the dimension to do the shuffle
     * @return
     */
    public static void shuffle(INDArray toShuffle, Random random, int... dimension) {
        INSTANCE.shuffle(toShuffle, random, dimension);
    }

    /**
     * In place shuffle of an ndarray
     * along a specified set of dimensions
     * @param toShuffle the ndarray to shuffle
     * @param dimension the dimension to do the shuffle
     * @return
     */
    public static void shuffle(INDArray toShuffle, int... dimension) {
        //shuffle(toShuffle, new Random(), dimension);
        INSTANCE.shuffle(toShuffle, new Random(), dimension);
    }


    /**
     * Symmetric in place shuffle of an ndarray
     * along a specified set of dimensions
     * @param toShuffle the ndarray to shuffle
     * @param dimension the dimension to do the shuffle
     * @return
     */
    public static void shuffle(Collection<INDArray> toShuffle, int... dimension) {
        //shuffle(toShuffle, new Random(), dimension);
        INSTANCE.shuffle(toShuffle, new Random(), dimension);
    }

    /**
     * Symmetric in place shuffle of an ndarray
     * along a specified set of dimensions
     * @param toShuffle the ndarray to shuffle
     * @param dimension the dimension to do the shuffle
     * @return
     */
    public static void shuffle(Collection<INDArray> toShuffle, Random rnd, int... dimension) {
        //shuffle(toShuffle, new Random(), dimension);
        INSTANCE.shuffle(toShuffle, rnd, dimension);
    }

    /**
     * Symmetric in place shuffle of an ndarray
     * along a variable dimensions
     *
     * @param toShuffle the ndarray to shuffle
     * @param dimensions the dimension to do the shuffle. Please note - order matters here.
     * @return
     */
    public static void shuffle(List<INDArray> toShuffle, Random rnd, List<int[]> dimensions) {

        INSTANCE.shuffle(toShuffle, rnd, dimensions);
    }



    /**
     * The reference queue used for cleaning up
     * ndarrays
     *
     * @return the reference queue for cleaning up ndarrays
     */
    public static ReferenceQueue<INDArray> refQueue() {
        return referenceQueue;
    }

    /**
     * The reference queue used for cleaning up
     * databuffers
     *
     * @return the reference queue for cleaning up databuffers
     */
    public static ReferenceQueue<DataBuffer> bufferRefQueue() {
        return bufferQueue;
    }

    /**
     * Gets the instrumentation instance
     *
     * @return the instrumentation instance
     */
    public static Instrumentation getInstrumentation() {
        return instrumentation;
    }

    /**
     * Get the primary distributions
     * factory
     *
     * @return the primary distributions
     */
    public static DistributionFactory getDistributions() {
        return DISTRIBUTION_FACTORY;
    }

    public static void setNdArrayFactoryClazz(Class<? extends NDArrayFactory> clazz) {
        ndArrayFactoryClazz = clazz;
    }

    public static void setSparseNDArrayClazz(Class<? extends NDArrayFactory> clazz) {
        sparseNDArrayClazz = clazz;
    }

    /**
     * Get the current random generator
     *
     * @return the current random generator
     */
    public static org.nd4j.linalg.api.rng.Random getRandom() {

        return randomFactory.getRandom();
    }

    /**
     * This method returns RandomFactory instance
     *
     * @return
     */
    public static RandomFactory getRandomFactory() {
        return randomFactory;
    }

    /**
     * Get the convolution singleton
     *
     * @return the convolution singleton
     */
    public static ConvolutionInstance getConvolution() {
        return CONVOLUTION_INSTANCE;
    }

    /**
     * Set a convolution instance
     *
     * @param convolutionInstance
     */
    public static void setConvolution(ConvolutionInstance convolutionInstance) {
        if (convolutionInstance == null)
            throw new IllegalArgumentException("No null instances allowed");
        CONVOLUTION_INSTANCE = convolutionInstance;
    }


    /**
     * Returns the shape of the ndarray
     * @param arr the array to get the shape of
     * @return the shape of tihs ndarray
     */
    public static long[] shape(INDArray arr) {
        return arr.shape();
    }

    /**
     * Create an ndarray based on the given data
     * @param sliceShape the shape of each slice
     * @param arrays the arrays of data to create
     * @return the ndarray of the specified shape where
     * number of slices is equal to array length and each
     * slice is the specified shape
     */
    public static INDArray create(int[] sliceShape, float[]... arrays) {
        int slices = arrays.length;
        INDArray ret = Nd4j.create(ArrayUtil.combine(new int[] {slices}, sliceShape));
        for (int i = 0; i < ret.slices(); i++)
            ret.putSlice(i, Nd4j.create(arrays[i]).reshape(ArrayUtil.toLongArray(sliceShape)));
        return ret;
    }

    public static INDArray create(LongShapeDescriptor descriptor) {
        return create(descriptor, true);
    }

    public static INDArray create(LongShapeDescriptor descriptor, boolean initialize) {
        if(descriptor.isEmpty()){
            return Nd4j.empty(descriptor.dataType());
        }
        if (initialize)
            return create(descriptor.dataType(), descriptor.getShape(), descriptor.getStride(), descriptor.getOrder());
        else
            return createUninitialized(descriptor.dataType(), descriptor.getShape(), descriptor.getOrder());
    }

    /**
     * Create an ndarray based on the given data
     * @param sliceShape the shape of each slice
     * @param arrays the arrays of data to create
     * @return the ndarray of the specified shape where
     * number of slices is equal to array length and each
     * slice is the specified shape
     */
    public static INDArray create(int[] sliceShape, double[]... arrays) {
        int slices = arrays.length;
        INDArray ret = Nd4j.create(ArrayUtil.combine(new int[] {slices}, sliceShape));
        for (int i = 0; i < ret.slices(); i++)
            ret.putSlice(i, Nd4j.create(arrays[i]).reshape(ArrayUtil.toLongArray(sliceShape)));
        return ret;
    }


    /**
     * Get the operation executioner instance
     *
     * @return the operation executioner instance
     */
    public static OpExecutioner getExecutioner() {
        return OP_EXECUTIONER_INSTANCE;
    }

    /**
     *
     * @return
     */
    public static DataBufferFactory getDataBufferFactory() {
        return DATA_BUFFER_FACTORY_INSTANCE;
    }


    /**
     * Given a sequence of Iterators over a transform of matrices, fill in all of
     * the matrices with the entries in the theta vector.  Errors are
     * thrown if the theta vector does not exactly fill the matrices.
     */
    public static void setParams(INDArray theta, Collection<INDArray>... matrices) {
        int index = 0;
        for (Collection<INDArray> matrixCollection : matrices) {
            for (INDArray matrix : matrixCollection) {
                INDArray linear = matrix.reshape(-1);
                for (int i = 0; i < matrix.length(); i++) {
                    linear.putScalar(i, theta.getDouble(index));
                    index++;
                }
            }
        }

        if (index != theta.length()) {
            throw new AssertionError("Did not entirely use the theta vector");
        }

    }

    /**
     *  Roll the specified axis backwards,
     *  until it lies in a given position.
     *  Starting ends up being zero.
     *  See numpy's rollaxis
     * @param a the array to roll
     * @param axis the axis to roll backwards
     * @return the rolled ndarray
     */
    public static INDArray rollAxis(INDArray a, int axis) {
        return rollAxis(a, axis, 0);

    }


    /**
     *
     * @param arr
     * @param dimension
     * @return
     */
    public static INDArray argMax(INDArray arr, int... dimension) {
        IMax imax = new IMax(arr, dimension);
        return Nd4j.getExecutioner().exec(imax);
    }

    /**
     *
     * @param arr
     * @param dimension
     * @return
     */
    public static INDArray argMin(INDArray arr, int... dimension) {
        IMin imin = new IMin(arr, dimension);
        return Nd4j.getExecutioner().exec(imin);
    }

    /**
     *  Roll the specified axis backwards,
     *  until it lies in a given position.
     *  See numpy's rollaxis
     * @param a the array to roll
     * @param axis the axis to roll backwards
     * @param start the starting point
     * @return the rolled ndarray
     */
    public static INDArray rollAxis(INDArray a, int axis, int start) {
        if (axis < 0)
            axis += a.rank();
        if (start < 0)
            start += a.rank();
        if (axis == start)
            return a;
        if (axis < start)
            start--;
        if (!(axis >= 0 && axis < a.rank()))
            throw new IllegalArgumentException("Axis must be >= 0 && < start");
        if (!(start >= 0 && axis < a.rank() + 1))
            throw new IllegalArgumentException("Axis must be >= 0 && < start");

        List<Integer> range = new ArrayList<>(Ints.asList(ArrayUtil.range(0, a.rank())));
        range.remove(axis);
        range.add(start, axis);
        int[] newRange = Ints.toArray(range);
        return a.permute(newRange);

    }



    /**
     * Tensor matrix multiplication.
     * Both tensors must be the same rank
     *
     * @param a the left tensor
     * @param b the  right tensor
     * @param result the result array
     * @param axes the axes for each array to do matrix multiply along
     * @return
     */
    public static INDArray tensorMmul(INDArray a, INDArray b,INDArray result, int[][] axes) {
        int validationLength = Math.min(axes[0].length, axes[1].length);
        for (int i = 0; i < validationLength; i++) {
            if (a.size(axes[0][i]) != b.size(axes[1][i]))
                throw new IllegalArgumentException("Size of the given axes at each dimension must be the same size.");
            if (axes[0][i] < 0)
                axes[0][i] += a.rank();
            if (axes[1][i] < 0)
                axes[1][i] += b.rank();

        }

        List<Integer> listA = new ArrayList<>();
        for (int i = 0; i < a.rank(); i++) {
            if (!Ints.contains(axes[0], i))
                listA.add(i);
        }

        int[] newAxesA = Ints.concat(Ints.toArray(listA), axes[0]);


        List<Integer> listB = new ArrayList<>();
        for (int i = 0; i < b.rank(); i++) {
            if (!Ints.contains(axes[1], i))
                listB.add(i);
        }

        int[] newAxesB = Ints.concat(axes[1], Ints.toArray(listB));

        int n2 = 1;
        int aLength = Math.min(a.rank(), axes[0].length);
        for (int i = 0; i < aLength; i++) {
            n2 *= a.size(axes[0][i]);
        }

        //if listA and listB are empty these donot initialize.
        //so initializing with {1} which will then get overriden if not empty
        long[] newShapeA = {-1, n2};
        long[] oldShapeA;
        if (listA.size() == 0) {
            oldShapeA = new long[] {1};
        } else {
            oldShapeA = Longs.toArray(listA);
            for (int i = 0; i < oldShapeA.length; i++)
                oldShapeA[i] = a.size((int) oldShapeA[i]);
        }

        int n3 = 1;
        int bNax = Math.min(b.rank(), axes[1].length);
        for (int i = 0; i < bNax; i++) {
            n3 *= b.size(axes[1][i]);
        }


        long[] newShapeB = {n3, -1};
        long[] oldShapeB;
        if (listB.size() == 0) {
            oldShapeB = new long[] {1};
        } else {
            oldShapeB = Longs.toArray(listB);
            for (int i = 0; i < oldShapeB.length; i++)
                oldShapeB[i] = b.size((int) oldShapeB[i]);
        }


        INDArray at = a.permute(newAxesA).reshape(newShapeA);
        INDArray bt = b.permute(newAxesB).reshape(newShapeB);
        INDArray ret = at.mmul(bt,result);

        long[] aPlusB = Longs.concat(oldShapeA, oldShapeB);
        return ret.reshape(aPlusB);
    }


    /**
     * Tensor matrix multiplication.
     * Both tensors must be the same rank
     *
     * @param a the left tensor
     * @param b the  right tensor
     * @param axes the axes for each array to do matrix multiply along
     * @return
     */
    public static INDArray tensorMmul(INDArray a, INDArray b, int[][] axes) {
        CustomOp op = DynamicCustomOp.builder("tensordot")
                .addInputs(a, b)
                .addIntegerArguments(axes[0].length)
                .addIntegerArguments(axes[0])
                .addIntegerArguments(axes[1].length)
                .addIntegerArguments(axes[1])
                .build();

        List<LongShapeDescriptor> l = op.calculateOutputShape();
        INDArray out = Nd4j.create(l.get(0).asDataType(a.dataType()));
        op.addOutputArgument(out);
        Nd4j.exec(op);

        return out;
    }

    /**
     *
     * matrix multiply: implements op(a)*op(b)
     *
     * where op(x) means transpose x (or not) depending on
     * setting of arguments transposea and transposeb.<br>
     * so gemm(a,b,false,false) == a.mmul(b), gemm(a,b,true,false) == a.transpose().mmul(b) etc.
     * @param a first matrix
     * @param b second matrix
     * @param transposeA if true: transpose matrix a before mmul
     * @param transposeB if true: transpose matrix b before mmul
     * @return result
     */
    public static INDArray gemm(INDArray a,
                                INDArray b,
                                boolean transposeA,
                                boolean transposeB) {
        long cRows = (transposeA ? a.columns() : a.rows());
        long cCols = (transposeB ? b.rows() : b.columns());
        INDArray c = Nd4j.createUninitialized(a.dataType(), new long[] {cRows, cCols}, 'f');
        return gemm(a, b, c, transposeA, transposeB, 1.0, 0.0);
    }

    /** Matrix multiply: Implements c = alpha*op(a)*op(b) + beta*c where op(X) means transpose X (or not)
     * depending on setting of arguments transposeA and transposeB.<br>
     * Note that matrix c MUST be fortran order, have zero offset and have c.data().length == c.length().
     * i.e., the result array must not be a view. An exception will be thrown otherwise.<br>
     * (Note: some views are allowed, if and only if they have f order and are contiguous in the buffer other than an
     * offset. Put another way, they must be f order and have strides identical to a non-view/default array of the same shape)<br>
     * Don't use this unless you know about level 3 blas and NDArray storage orders.
     * @param a First matrix
     * @param b Second matrix
     * @param c result matrix. Used in calculation (assuming beta != 0) and result is stored in this. f order, and not a view only
     * @param transposeA if true: transpose matrix a before mmul
     * @param transposeB if true: transpose matrix b before mmul
     * @return result, i.e., matrix c is returned for convenience
     */
    public static INDArray gemm(INDArray a,
                                INDArray b,
                                INDArray c,
                                boolean transposeA,
                                boolean transposeB,
                                double alpha,
                                double beta) {
        //Note: some views have non-zero offset but 'default' strides (these are OK). And a 'c' order vector such as [10,1] is OK - same buffer as an 'f' order vector with same shape
        Preconditions.checkState(c.length() == 1 || c.ordering() == 'f' && Shape.hasDefaultStridesForShape(c) ||
                        c.isVectorOrScalar() && c.elementWiseStride() == 1,
                "C (result) array is not F order or is a view. Nd4j.gemm requires the result array to be F order " +
                        "and not a view. C (result) array: [%ndSInfo]", c);
        getBlasWrapper().level3().gemm(a, b, c, transposeA, transposeB, alpha, beta);
        return c;
    }


    /**
     * Matrix multiplication/dot product
     *
     * Depending on inputs dimensionality output result might be different.
     * matrix x matrix = BLAS gemm
     * vector x matrix = BLAS gemm
     * vector x vector = BLAS dot
     * vector x scalar = element-wise mul
     * scalar x vector = element-wise mul
     * tensor x tensor = matrix multiplication using the last two dimensions
     *
     * Transpose operations only available where applicable. In the
     * tensor x tensor case it will be applied only to the last two dimensions.
     *
     * @param a First tensor
     * @param b Second tensor
     * @param result result matrix.
     * @param transposeA if true: transpose matrix a before mmul
     * @param transposeB if true: transpose matrix b before mmul
     * @param transposeResult if true: result matrix will be transposed
     * @return result, i.e., result matrix is returned for convenience
     */
    public static INDArray matmul(INDArray a, INDArray b, INDArray result, boolean transposeA, boolean transposeB, boolean transposeResult){
        final Mmul op = new Mmul(a, b, result,
                MMulTranspose.builder()
                        .transposeA(transposeA)
                        .transposeB(transposeB)
                        .transposeResult(transposeResult).build());
        return exec(op)[0];
    }

    /**
     * Matrix multiplication/dot product
     *
     * @see #matmul(INDArray, INDArray, INDArray, boolean, boolean, boolean)
     */
    public static INDArray matmul(INDArray a, INDArray b, INDArray result){
        final Mmul op = new Mmul(a, b, result, null);
        return exec(op)[0];
    }

    /**
     * Matrix multiplication/dot product
     *
     * @see #matmul(INDArray, INDArray, INDArray, boolean, boolean, boolean)
     */
    public static INDArray matmul(INDArray a, INDArray b, boolean transposeA, boolean transposeB, boolean transposeResult){
       return matmul(a, b, null, transposeA, transposeB, transposeResult);
    }

    /**
     * Matrix multiplication/dot product
     *
     * @see #matmul(INDArray, INDArray, INDArray, boolean, boolean, boolean)
     */
    public static INDArray matmul(INDArray a, INDArray b){
        return matmul(a,b, null);
    }

    /**
     * Given a sequence of Iterators over a transform of matrices, fill in all of
     * the matrices with the entries in the theta vector.  Errors are
     * thrown if the theta vector does not exactly fill the matrices.
     */
    public static void setParams(INDArray theta, Iterator<? extends INDArray>... matrices) {
        int index = 0;
        for (Iterator<? extends INDArray> matrixIterator : matrices) {
            while (matrixIterator.hasNext()) {
                INDArray matrix = matrixIterator.next().reshape(-1);
                for (int i = 0; i < matrix.length(); i++) {
                    matrix.putScalar(i, theta.getDouble(index));
                    index++;
                }
            }
        }


        if (index != theta.length()) {
            throw new AssertionError("Did not entirely use the theta vector");
        }

    }


    private static void logCreationIfNecessary(DataBuffer log) {
        if (shouldInstrument)
            Nd4j.getInstrumentation().log(log);

    }


    private static void logCreationIfNecessary(INDArray log) {
        if (shouldInstrument)
            Nd4j.getInstrumentation().log(log);
    }

    /**
     * The factory used for creating ndarrays
     *
     * @return the factory instance used for creating ndarrays
     */
    public static NDArrayFactory factory() {
        return INSTANCE;
    }

    public static NDArrayFactory sparseFactory() {
        return SPARSE_INSTANCE;
    }

    public static INDArray cumsum(INDArray compute) {
        return compute.cumsum(Integer.MAX_VALUE);
    }

    public static INDArray max(INDArray compute) {
        return compute.max(Integer.MAX_VALUE);
    }

    public static INDArray min(INDArray compute) {
        return compute.min(Integer.MAX_VALUE);
    }

    public static INDArray prod(INDArray compute) {
        return compute.prod(Integer.MAX_VALUE);
    }

    public static INDArray normmax(INDArray compute) {
        return compute.normmax(Integer.MAX_VALUE);
    }

    public static INDArray norm2(INDArray compute) {
        return compute.norm2(Integer.MAX_VALUE);
    }

    public static INDArray norm1(INDArray compute) {
        return compute.norm1(Integer.MAX_VALUE);
    }

    public static INDArray std(INDArray compute) {
        return compute.std(Integer.MAX_VALUE);
    }

    public static INDArray var(INDArray compute) {
        return compute.var(Integer.MAX_VALUE);
    }

    public static INDArray sum(INDArray compute) {
        return compute.sum(Integer.MAX_VALUE);
    }

    public static INDArray mean(INDArray compute) {
        return compute.mean(Integer.MAX_VALUE);
    }

    public static INDArray cumsum(INDArray compute, int dimension) {
        return compute.cumsum(dimension);
    }

    public static INDArray max(INDArray compute, int dimension) {
        return compute.max(dimension);
    }

    public static INDArray min(INDArray compute, int dimension) {
        return compute.min(dimension);
    }

    public static INDArray prod(INDArray compute, int dimension) {
        return compute.prod(dimension);
    }

    public static INDArray normmax(INDArray compute, int dimension) {
        return compute.normmax(dimension);
    }

    public static INDArray norm2(INDArray compute, int dimension) {
        return compute.norm2(dimension);
    }

    public static INDArray norm1(INDArray compute, int dimension) {
        return compute.norm1(dimension);
    }

    public static INDArray std(INDArray compute, int dimension) {
        return compute.std(dimension);
    }

    public static INDArray var(INDArray compute, int dimension) {
        return compute.var(dimension);
    }

    public static INDArray sum(INDArray compute, int dimension) {
        return compute.sum(dimension);
    }

    public static INDArray mean(INDArray compute, int dimension) {
        return compute.mean(dimension);
    }

    /**
     * Create a view of a data buffer
     * that leverages the underlying storage of the buffer
     * with a new view
     * @param underlyingBuffer the underlying buffer
     * @param offset the offset for the view
     * @return the new view of the data buffer
     */
    public static DataBuffer createBuffer(DataBuffer underlyingBuffer, long offset, long length) {
        return DATA_BUFFER_FACTORY_INSTANCE.create(underlyingBuffer, offset, length);
    }


    /**
     *
     * Create a buffer equal of length prod(shape)
     *
     * @param shape the shape of the buffer to create
     * @param type  the opType to create
     * @return the created buffer
     */
    public static DataBuffer createBuffer(int[] shape, DataType type, long offset) {
        int length = ArrayUtil.prod(shape);
        return type == DataType.DOUBLE ? createBuffer(new double[length], offset)
                : createBuffer(new float[length], offset);
    }

    /**
     * Creates a buffer of the specified opType
     * and length with the given byte buffer.
     *
     * This will wrap the buffer as a reference (no copy)
     * if the allocation opType is the same.
     * @param buffer the buffer to create from
     * @param type the opType of buffer to create
     * @param length the length of the buffer
     * @return
     */
    public static DataBuffer createBuffer(ByteBuffer buffer, DataType type, int length, long offset) {
        switch (type) {
            case INT:
                return DATA_BUFFER_FACTORY_INSTANCE.createInt(offset, buffer, length);
            case DOUBLE:
                return DATA_BUFFER_FACTORY_INSTANCE.createDouble(offset, buffer, length);
            case FLOAT:
                return DATA_BUFFER_FACTORY_INSTANCE.createFloat(offset, buffer, length);
            default:
                throw new IllegalArgumentException("Illegal opType " + type);
        }
    }


    /**
     * Create a buffer based on the data opType
     *
     * @param data the data to create the buffer with
     * @return the created buffer
     */
    public static DataBuffer createBuffer(byte[] data, int length, long offset) {
        DataBuffer ret;
        if (dataType() == DataType.DOUBLE)
            ret = DATA_BUFFER_FACTORY_INSTANCE.createDouble(offset, data, length);
        else
            ret = DATA_BUFFER_FACTORY_INSTANCE.createFloat(offset, data, length);
        logCreationIfNecessary(ret);
        return ret;
    }

    /**
     * Create a buffer equal of length prod(shape)
     *
     * @param data the shape of the buffer to create
     * @return the created buffer
     */
    public static DataBuffer createBuffer(int[] data, long offset) {
        DataBuffer ret = createTypedBuffer(data, DataType.INT, Nd4j.getMemoryManager().getCurrentWorkspace());
        logCreationIfNecessary(ret);
        return ret;
    }

    /**
     * Creates a buffer of the specified length based on the data opType
     *
     * @param length the length of te buffer
     * @return the buffer to create
     */
    public static DataBuffer createBuffer(int length, long offset) {
        DataBuffer ret;
        if (dataType() == DataType.FLOAT)
            ret = DATA_BUFFER_FACTORY_INSTANCE.createFloat(offset, length);
        else if (dataType() == DataType.INT)
            ret = DATA_BUFFER_FACTORY_INSTANCE.createInt(offset, length);
        else if (dataType() == DataType.DOUBLE)
            ret = DATA_BUFFER_FACTORY_INSTANCE.createDouble(offset, length);
        else if (dataType() == DataType.HALF)
            ret = DATA_BUFFER_FACTORY_INSTANCE.createHalf(offset, length);
        else
            ret = null;


        logCreationIfNecessary(ret);
        return ret;
    }

    protected static Indexer getIndexerByType(Pointer pointer, DataType dataType) {
        switch (dataType) {
            case LONG:
                return LongIndexer.create((LongPointer) pointer);
            case INT:
                return IntIndexer.create((IntPointer) pointer);
            case SHORT:
                return ShortIndexer.create((ShortPointer) pointer);
            case BYTE:
                return ByteIndexer.create((BytePointer) pointer);
            case UBYTE:
                return UByteIndexer.create((BytePointer) pointer);
            case BOOL:
                return BooleanIndexer.create((BooleanPointer) pointer);
            case FLOAT:
                return FloatIndexer.create((FloatPointer) pointer);
            case HALF:
                return HalfIndexer.create((ShortPointer) pointer);
            case DOUBLE:
                return DoubleIndexer.create((DoublePointer) pointer);
            default:
                throw new UnsupportedOperationException();
        }
    }


    public static DataBuffer createBuffer(@NonNull Pointer pointer, long length, @NonNull DataType dataType) {
        Pointer nPointer = null;
        switch (dataType) {
            case LONG:
                nPointer =  new LongPointer(pointer);
                break;
            case INT:
                nPointer =  new IntPointer(pointer);
                break;
            case SHORT:
                nPointer =  new ShortPointer(pointer);
                break;
            case BYTE:
                nPointer =  new BytePointer(pointer);
                break;
            case UBYTE:
                nPointer =  new BytePointer(pointer);
                break;
            case BOOL:
                nPointer =  new BooleanPointer(pointer);
                break;
            case FLOAT:
                nPointer =  new FloatPointer(pointer);
                break;
            case HALF:
                nPointer =  new ShortPointer(pointer);
                break;
            case DOUBLE:
                nPointer =  new DoublePointer(pointer);
                break;
            default:
                throw new UnsupportedOperationException("Unsupported data type: " + dataType);
        }

        return DATA_BUFFER_FACTORY_INSTANCE.create(nPointer, dataType, length, getIndexerByType(nPointer, dataType));
    }

    /**
     * Create a buffer based on the data opType
     *
     * @param data the data to create the buffer with
     * @return the created buffer
     */
    public static DataBuffer createBuffer(float[] data, long offset) {
        val ndata = Arrays.copyOfRange(data, (int) offset, data.length);
        DataBuffer ret = createTypedBuffer(ndata, DataType.FLOAT, Nd4j.getMemoryManager().getCurrentWorkspace());
        logCreationIfNecessary(ret);
        return ret;
    }

    /**
     * Create a buffer based on the data opType
     *
     * @param data the data to create the buffer with
     * @return the created buffer
     */
    public static DataBuffer createBuffer(double[] data, long offset) {
        val ndata = Arrays.copyOfRange(data, (int) offset, data.length);
        DataBuffer ret = createTypedBuffer(ndata, DataType.DOUBLE, Nd4j.getMemoryManager().getCurrentWorkspace());
        logCreationIfNecessary(ret);
        return ret;
    }



    /**
     * Create a buffer equal of length prod(shape)
     *
     * @param shape the shape of the buffer to create
     * @param type  the opType to create
     * @return the created buffer
     */
    public static DataBuffer createBuffer(int[] shape, DataType type) {
        long length = ArrayUtil.prodLong(shape);

        if (type == DataType.INT)
            return Nd4j.getMemoryManager().getCurrentWorkspace() == null ? DATA_BUFFER_FACTORY_INSTANCE.createInt(length, true) : DATA_BUFFER_FACTORY_INSTANCE.createInt(length, true, Nd4j.getMemoryManager().getCurrentWorkspace());
        else if (type == DataType.LONG)
            return Nd4j.getMemoryManager().getCurrentWorkspace() == null ? DATA_BUFFER_FACTORY_INSTANCE.createLong(length, true) : DATA_BUFFER_FACTORY_INSTANCE.createLong(length, true, Nd4j.getMemoryManager().getCurrentWorkspace());
        else if (type == DataType.HALF)
            return Nd4j.getMemoryManager().getCurrentWorkspace() == null ? DATA_BUFFER_FACTORY_INSTANCE.createHalf(length, true) : DATA_BUFFER_FACTORY_INSTANCE.createHalf(length, true, Nd4j.getMemoryManager().getCurrentWorkspace());
        else if (type == DataType.DOUBLE)
            return Nd4j.getMemoryManager().getCurrentWorkspace() == null ? DATA_BUFFER_FACTORY_INSTANCE.createDouble(length, true) : DATA_BUFFER_FACTORY_INSTANCE.createDouble(length, true, Nd4j.getMemoryManager().getCurrentWorkspace());
        else
            return Nd4j.getMemoryManager().getCurrentWorkspace() == null ? DATA_BUFFER_FACTORY_INSTANCE.createFloat(length, true) : DATA_BUFFER_FACTORY_INSTANCE.createFloat(length, true, Nd4j.getMemoryManager().getCurrentWorkspace());
    }


    public static DataBuffer createBufferDetached(int[] shape, DataType type) {
        long length = ArrayUtil.prodLong(shape);
        if (type == DataType.INT)
            return DATA_BUFFER_FACTORY_INSTANCE.createInt(length);
        if (type == DataType.LONG)
            return DATA_BUFFER_FACTORY_INSTANCE.createLong(new long[]{length});
        else if (type == DataType.HALF)
            return DATA_BUFFER_FACTORY_INSTANCE.createHalf(length);

        return type == DataType.DOUBLE ? DATA_BUFFER_FACTORY_INSTANCE.createDouble(length) : DATA_BUFFER_FACTORY_INSTANCE.createFloat(length);
    }

    public static DataBuffer createBuffer(long[] shape, DataType type) {
        long length = ArrayUtil.prodLong(shape);

        if (type == DataType.INT)
            return Nd4j.getMemoryManager().getCurrentWorkspace() == null ? DATA_BUFFER_FACTORY_INSTANCE.createInt(length, true) : DATA_BUFFER_FACTORY_INSTANCE.createInt(length, true, Nd4j.getMemoryManager().getCurrentWorkspace());
        else if (type == DataType.LONG)
            return Nd4j.getMemoryManager().getCurrentWorkspace() == null ? DATA_BUFFER_FACTORY_INSTANCE.createLong(length, true) : DATA_BUFFER_FACTORY_INSTANCE.createLong(length, true, Nd4j.getMemoryManager().getCurrentWorkspace());
        else if (type == DataType.HALF)
            return Nd4j.getMemoryManager().getCurrentWorkspace() == null ? DATA_BUFFER_FACTORY_INSTANCE.createHalf(length, true) : DATA_BUFFER_FACTORY_INSTANCE.createHalf(length, true, Nd4j.getMemoryManager().getCurrentWorkspace());
        else if (type == DataType.DOUBLE)
            return Nd4j.getMemoryManager().getCurrentWorkspace() == null ? DATA_BUFFER_FACTORY_INSTANCE.createDouble(length, true) : DATA_BUFFER_FACTORY_INSTANCE.createDouble(length, true, Nd4j.getMemoryManager().getCurrentWorkspace());
        else
            return Nd4j.getMemoryManager().getCurrentWorkspace() == null ? DATA_BUFFER_FACTORY_INSTANCE.createFloat(length, true) : DATA_BUFFER_FACTORY_INSTANCE.createFloat(length, true, Nd4j.getMemoryManager().getCurrentWorkspace());
    }


    public static DataBuffer createBufferDetached(long[] shape, DataType type) {
        long length = ArrayUtil.prodLong(shape);
        switch (type){

            case DOUBLE:
                DATA_BUFFER_FACTORY_INSTANCE.createDouble(length);
            case FLOAT:
                DATA_BUFFER_FACTORY_INSTANCE.createFloat(length);
            case HALF:
                return DATA_BUFFER_FACTORY_INSTANCE.createHalf(length);
            case LONG:
                return DATA_BUFFER_FACTORY_INSTANCE.createLong(length);
            case INT:
                return DATA_BUFFER_FACTORY_INSTANCE.createInt(length);
            case SHORT:
            case UBYTE:
            case BYTE:
            case BOOL:
            case UTF8:
            case COMPRESSED:
            case UNKNOWN:
            default:
                throw new UnsupportedOperationException("Cannot create type: " + type);
        }
    }

    /**
     * Creates a buffer of the specified opType
     * and length with the given byte buffer.
     *
     * This will wrap the buffer as a reference (no copy)
     * if the allocation opType is the same.
     * @param buffer the buffer to create from
     * @param type the opType of buffer to create
     * @param length the length of the buffer
     * @return
     */
    public static DataBuffer createBuffer(ByteBuffer buffer, DataType type, int length) {
        switch (type) {
            case INT:
                return DATA_BUFFER_FACTORY_INSTANCE.createInt(buffer, length);
            case LONG:
                return DATA_BUFFER_FACTORY_INSTANCE.createLong(buffer, length);
            case DOUBLE:
                return DATA_BUFFER_FACTORY_INSTANCE.createDouble(buffer, length);
            case FLOAT:
                return DATA_BUFFER_FACTORY_INSTANCE.createFloat(buffer, length);
            case HALF:
                return DATA_BUFFER_FACTORY_INSTANCE.createHalf(buffer, length);
            default:
                throw new IllegalArgumentException("Illegal opType " + type);
        }
    }


    /**
     * Create a buffer based on the data opType
     *
     * @param data the data to create the buffer with
     * @return the created buffer
     */
    public static DataBuffer createBuffer(byte[] data, int length) {
        DataBuffer ret;
        if (dataType() == DataType.DOUBLE)
            ret = DATA_BUFFER_FACTORY_INSTANCE.createDouble(data, length);
        else if (dataType() == DataType.HALF)
            ret = DATA_BUFFER_FACTORY_INSTANCE.createHalf(data, length);
        else
            ret = DATA_BUFFER_FACTORY_INSTANCE.createFloat(data, length);
        logCreationIfNecessary(ret);
        return ret;
    }

    /**
     * Create a buffer equal of length prod(shape)
     *
     * @param data the shape of the buffer to create
     * @return the created buffer
     */
    public static DataBuffer createBuffer(int[] data) {
        DataBuffer ret;
        ret = Nd4j.getMemoryManager().getCurrentWorkspace() == null ? DATA_BUFFER_FACTORY_INSTANCE.createInt(data) : DATA_BUFFER_FACTORY_INSTANCE.createInt(data, Nd4j.getMemoryManager().getCurrentWorkspace());
        logCreationIfNecessary(ret);
        return ret;
    }

    /**
     * Create a buffer equal of length prod(shape)
     *
     * @param data the shape of the buffer to create
     * @return the created buffer
     */
    public static DataBuffer createBuffer(long[] data) {
        DataBuffer ret;
        ret = Nd4j.getMemoryManager().getCurrentWorkspace() == null ? DATA_BUFFER_FACTORY_INSTANCE.createLong(data) : DATA_BUFFER_FACTORY_INSTANCE.createLong(data, Nd4j.getMemoryManager().getCurrentWorkspace());
        logCreationIfNecessary(ret);
        return ret;
    }

    /**
     * Create a buffer equal of length prod(shape). This method is NOT affected by workspaces
     *
     * @param data
     * @return
     */
    public static DataBuffer createBufferDetached(int[] data) {
        DataBuffer ret;
        ret = DATA_BUFFER_FACTORY_INSTANCE.createInt(data);
        logCreationIfNecessary(ret);
        return ret;
    }

    /**
     * Create a buffer equal of length prod(shape). This method is NOT affected by workspaces
     *
     * @param data
     * @return
     */
    public static DataBuffer createBufferDetached(long[] data) {
        DataBuffer ret;
        ret = DATA_BUFFER_FACTORY_INSTANCE.createLong(data);
        logCreationIfNecessary(ret);
        return ret;
    }

    /**
     * Creates a buffer of the specified length based on the data opType
     *
     * @param length the length of te buffer
     * @return the buffer to create
     */
    public static DataBuffer createBuffer(long length) {
        return createBuffer(length, true);
    }

    /**
     * Create a data buffer
     * based on a pointer
     * with the given opType and length
     * @param pointer the pointer to create the buffer for
     * @param type the opType of pointer
     * @param length the length of the buffer
     * @param  indexer the indexer to use
     * @return the data buffer based on the given parameters
     */
    public static DataBuffer createBuffer(Pointer pointer, DataType type, long length, Indexer indexer) {
        return DATA_BUFFER_FACTORY_INSTANCE.create(pointer, type, length, indexer);
    }

    /**
     *
     * @param length
     * @param initialize
     * @return
     */
    public static DataBuffer createBuffer(long length, boolean initialize) {
        DataBuffer ret = createBuffer(Nd4j.dataType(), length, initialize);

        logCreationIfNecessary(ret);
        return ret;
    }

    public static DataBuffer createBuffer(DataType dataType, long length, boolean initialize) {
        return Nd4j.getMemoryManager().getCurrentWorkspace() == null ? DATA_BUFFER_FACTORY_INSTANCE.create(dataType, length, initialize) : DATA_BUFFER_FACTORY_INSTANCE.create(dataType,length, initialize, Nd4j.getMemoryManager().getCurrentWorkspace());
    }

    public static DataBuffer createBuffer(DataType dataType, long length, boolean initialize, MemoryWorkspace workspace) {
        return workspace == null ? DATA_BUFFER_FACTORY_INSTANCE.create(dataType, length, initialize) : DATA_BUFFER_FACTORY_INSTANCE.create(dataType,length, initialize, workspace);
    }

    /**
     * Create a buffer based on the data opType
     *
     * @param data the data to create the buffer with
     * @return the created buffer
     */
    public static DataBuffer createBuffer(float[] data) {
        DataBuffer ret;
        //if (dataType() == DataType.FLOAT)
            ret = Nd4j.getMemoryManager().getCurrentWorkspace() == null ? DATA_BUFFER_FACTORY_INSTANCE.createFloat(data) : DATA_BUFFER_FACTORY_INSTANCE.createFloat(data, Nd4j.getMemoryManager().getCurrentWorkspace());
        //else if (dataType() == DataType.HALF)
//            ret = Nd4j.getMemoryManager().getCurrentWorkspace() == null ? DATA_BUFFER_FACTORY_INSTANCE.createHalf(data): DATA_BUFFER_FACTORY_INSTANCE.createHalf(data, Nd4j.getMemoryManager().getCurrentWorkspace());
//        else
//            ret = Nd4j.getMemoryManager().getCurrentWorkspace() == null ? DATA_BUFFER_FACTORY_INSTANCE.createDouble(ArrayUtil.toDoubles(data)) : DATA_BUFFER_FACTORY_INSTANCE.createDouble(ArrayUtil.toDoubles(data), Nd4j.getMemoryManager().getCurrentWorkspace()) ;
        logCreationIfNecessary(ret);
        return ret;
    }

    public static DataBuffer createBufferDetached(float[] data) {
        DataBuffer ret;
        //if (dataType() == DataType.FLOAT)
            ret = DATA_BUFFER_FACTORY_INSTANCE.createFloat(data);
        //else if (dataType() == DataType.HALF)
//            ret = DATA_BUFFER_FACTORY_INSTANCE.createHalf(data);
//        else
//            ret = DATA_BUFFER_FACTORY_INSTANCE.createDouble(ArrayUtil.toDoubles(data));
        logCreationIfNecessary(ret);
        return ret;
    }

    public static DataBuffer createBufferDetached(double[] data) {
        DataBuffer ret;
        //if (dataType() == DataType.DOUBLE)
            ret = DATA_BUFFER_FACTORY_INSTANCE.createDouble(data);
        //else if (dataType() == DataType.HALF)
//            ret = DATA_BUFFER_FACTORY_INSTANCE.createHalf(ArrayUtil.toFloats(data));
//        else
//            ret = DATA_BUFFER_FACTORY_INSTANCE.createFloat(ArrayUtil.toFloats(data));
        logCreationIfNecessary(ret);
        return ret;
    }

    /**
     * Create a buffer based on the data opType
     *
     * @param data the data to create the buffer with
     * @return the created buffer
     */
    public static DataBuffer createBuffer(double[] data) {
        DataBuffer ret;
        //if (dataType() == DataType.DOUBLE)
            ret = Nd4j.getMemoryManager().getCurrentWorkspace() == null ? DATA_BUFFER_FACTORY_INSTANCE.createDouble(data) : DATA_BUFFER_FACTORY_INSTANCE.createDouble(data, Nd4j.getMemoryManager().getCurrentWorkspace());
        //else if (dataType() == DataType.HALF)
//            ret = Nd4j.getMemoryManager().getCurrentWorkspace() == null ? DATA_BUFFER_FACTORY_INSTANCE.createHalf(data) : DATA_BUFFER_FACTORY_INSTANCE.createHalf(ArrayUtil.toFloats(data), Nd4j.getMemoryManager().getCurrentWorkspace());
//        else
//            ret = Nd4j.getMemoryManager().getCurrentWorkspace() == null ? DATA_BUFFER_FACTORY_INSTANCE.createFloat(ArrayUtil.toFloats(data)) : DATA_BUFFER_FACTORY_INSTANCE.createFloat(ArrayUtil.toFloats(data), Nd4j.getMemoryManager().getCurrentWorkspace());
//        logCreationIfNecessary(ret);
        return ret;
    }

    /**
     * This method creates
     * @param data
     * @param dataType
     * @return
     */
    public static DataBuffer createTypedBuffer(double[] data, DataType dataType) {
        val buffer = Nd4j.getMemoryManager().getCurrentWorkspace() == null ? DATA_BUFFER_FACTORY_INSTANCE.create(dataType, data.length, false) : DATA_BUFFER_FACTORY_INSTANCE.create(dataType, data.length, false, Nd4j.getMemoryManager().getCurrentWorkspace());
        buffer.setData(data);
        return buffer;
    }

    public static DataBuffer createTypedBuffer(float[] data, DataType dataType) {
        val buffer = Nd4j.getMemoryManager().getCurrentWorkspace() == null ? DATA_BUFFER_FACTORY_INSTANCE.create(dataType, data.length, false) : DATA_BUFFER_FACTORY_INSTANCE.create(dataType, data.length, false, Nd4j.getMemoryManager().getCurrentWorkspace());
        buffer.setData(data);
        return buffer;
    }

    public static DataBuffer createTypedBuffer(int[] data, DataType dataType) {
        val buffer = Nd4j.getMemoryManager().getCurrentWorkspace() == null ? DATA_BUFFER_FACTORY_INSTANCE.create(dataType, data.length, false) : DATA_BUFFER_FACTORY_INSTANCE.create(dataType, data.length, false, Nd4j.getMemoryManager().getCurrentWorkspace());
        buffer.setData(data);
        return buffer;
    }

    public static DataBuffer createTypedBuffer(long[] data, DataType dataType) {
        val buffer = Nd4j.getMemoryManager().getCurrentWorkspace() == null ? DATA_BUFFER_FACTORY_INSTANCE.create(dataType, data.length, false) : DATA_BUFFER_FACTORY_INSTANCE.create(dataType, data.length, false, Nd4j.getMemoryManager().getCurrentWorkspace());
        buffer.setData(data);
        return buffer;
    }

    public static DataBuffer createTypedBuffer(short[] data, DataType dataType) {
        val buffer = Nd4j.getMemoryManager().getCurrentWorkspace() == null ? DATA_BUFFER_FACTORY_INSTANCE.create(dataType, data.length, false) : DATA_BUFFER_FACTORY_INSTANCE.create(dataType, data.length, false, Nd4j.getMemoryManager().getCurrentWorkspace());
        buffer.setData(data);
        return buffer;
    }

    public static DataBuffer createTypedBuffer(byte[] data, DataType dataType) {
        val buffer = Nd4j.getMemoryManager().getCurrentWorkspace() == null ? DATA_BUFFER_FACTORY_INSTANCE.create(dataType, data.length, false) : DATA_BUFFER_FACTORY_INSTANCE.create(dataType, data.length, false, Nd4j.getMemoryManager().getCurrentWorkspace());
        buffer.setData(data);
        return buffer;
    }

    public static DataBuffer createTypedBuffer(boolean[] data, DataType dataType) {
        val buffer = Nd4j.getMemoryManager().getCurrentWorkspace() == null ? DATA_BUFFER_FACTORY_INSTANCE.create(dataType, data.length, false) : DATA_BUFFER_FACTORY_INSTANCE.create(dataType, data.length, false, Nd4j.getMemoryManager().getCurrentWorkspace());
        buffer.setData(data);
        return buffer;
    }

    ////////////////

    public static DataBuffer createTypedBuffer(double[] data, DataType dataType, MemoryWorkspace workspace) {
        val buffer = workspace == null ? DATA_BUFFER_FACTORY_INSTANCE.create(dataType, data.length, false) : DATA_BUFFER_FACTORY_INSTANCE.create(dataType, data.length, false, workspace);
        buffer.setData(data);
        return buffer;
    }

    public static DataBuffer createTypedBuffer(float[] data, DataType dataType, MemoryWorkspace workspace) {
        val buffer = workspace == null ? DATA_BUFFER_FACTORY_INSTANCE.create(dataType, data.length, false) : DATA_BUFFER_FACTORY_INSTANCE.create(dataType, data.length, false, workspace);
        buffer.setData(data);
        return buffer;
    }

    public static DataBuffer createTypedBuffer(int[] data, DataType dataType, MemoryWorkspace workspace) {
        val buffer = workspace == null ? DATA_BUFFER_FACTORY_INSTANCE.create(dataType, data.length, false) : DATA_BUFFER_FACTORY_INSTANCE.create(dataType, data.length, false, workspace);
        buffer.setData(data);
        return buffer;
    }

    public static DataBuffer createTypedBuffer(long[] data, DataType dataType, MemoryWorkspace workspace) {
        val buffer = workspace == null ? DATA_BUFFER_FACTORY_INSTANCE.create(dataType, data.length, false) : DATA_BUFFER_FACTORY_INSTANCE.create(dataType, data.length, false, workspace);
        buffer.setData(data);
        return buffer;
    }

    public static DataBuffer createTypedBuffer(short[] data, DataType dataType, MemoryWorkspace workspace) {
        val buffer = workspace == null ? DATA_BUFFER_FACTORY_INSTANCE.create(dataType, data.length, false) : DATA_BUFFER_FACTORY_INSTANCE.create(dataType, data.length, false, workspace);
        buffer.setData(data);
        return buffer;
    }

    public static DataBuffer createTypedBuffer(byte[] data, DataType dataType, MemoryWorkspace workspace) {
        val buffer = workspace == null ? DATA_BUFFER_FACTORY_INSTANCE.create(dataType, data.length, false) : DATA_BUFFER_FACTORY_INSTANCE.create(dataType, data.length, false, workspace);
        buffer.setData(data);
        return buffer;
    }

    public static DataBuffer createTypedBuffer(boolean[] data, DataType dataType, MemoryWorkspace workspace) {
        val buffer = workspace == null ? DATA_BUFFER_FACTORY_INSTANCE.create(dataType, data.length, false) : DATA_BUFFER_FACTORY_INSTANCE.create(dataType, data.length, false, workspace);
        buffer.setData(data);
        return buffer;
    }

    ////////////////

    public static DataBuffer createTypedBufferDetached(double[] data, DataType dataType) {
        val buffer = DATA_BUFFER_FACTORY_INSTANCE.create(dataType, data.length, false);
        buffer.setData(data);
        return buffer;
    }

    public static DataBuffer createTypedBufferDetached(float[] data, DataType dataType) {
        val buffer = DATA_BUFFER_FACTORY_INSTANCE.create(dataType, data.length, false);
        buffer.setData(data);
        return buffer;
    }

    public static DataBuffer createTypedBufferDetached(int[] data, DataType dataType) {
        val buffer = DATA_BUFFER_FACTORY_INSTANCE.create(dataType, data.length, false);
        buffer.setData(data);
        return buffer;
    }

    public static DataBuffer createTypedBufferDetached(long[] data, DataType dataType) {
        val buffer = DATA_BUFFER_FACTORY_INSTANCE.create(dataType, data.length, false);
        buffer.setData(data);
        return buffer;
    }

    public static DataBuffer createTypedBufferDetached(short[] data, DataType dataType) {
        val buffer = DATA_BUFFER_FACTORY_INSTANCE.create(dataType, data.length, false);
        buffer.setData(data);
        return buffer;
    }

    public static DataBuffer createTypedBufferDetached(byte[] data, DataType dataType) {
        val buffer = DATA_BUFFER_FACTORY_INSTANCE.create(dataType, data.length, false);
        buffer.setData(data);
        return buffer;
    }

    public static DataBuffer createTypedBufferDetached(boolean[] data, DataType dataType) {
        val buffer = DATA_BUFFER_FACTORY_INSTANCE.create(dataType, data.length, false);
        buffer.setData(data);
        return buffer;
    }

    public static void setFactory(NDArrayFactory factory) {
        INSTANCE = factory;
    }

    public static void setSparseFactory(NDArrayFactory factory) {
        SPARSE_INSTANCE = factory;
    }

    /**
     * Returns the ordering of the ndarrays
     *
     * @return the ordering of the ndarrays
     */
    public static Character order() {
        return factory().order();
    }

    /**
     * Returns the data opType used for the runtime
     *
     * @return the datatype used for the runtime
     */
    public static DataType dataType() {
        return DataTypeUtil.getDtypeFromContext();
    }

    /**
     * DEPRECATED - use {@link #setDefaultDataTypes(DataType, DataType)}
     * This method sets dataType for the current JVM.
     * @param dType Data type to set
     * @deprecated use {@link #setDefaultDataTypes(DataType, DataType)}. Equivalent to {@code setDefaultDataTypes(dtype, (dtype.isFPType() ? dtype : defaultFloatingPointType()))}
     */
    @Deprecated
    public static void setDataType(@NonNull DataType dtype) {
        setDefaultDataTypes(dtype, (dtype.isFPType() ? dtype : defaultFloatingPointType()));
    }

    /**
     * Set the default data types.<br>
     * The default data types are used for array creation methods where no data type is specified.<br>
     * When the user explicitly provides a datatype (such as in Nd4j.ones(DataType.FLOAT, 1, 10)) these default values
     * will not be used.<br>
     * defaultType: used in methods such as Nd4j.ones(1,10) and Nd4j.zeros(10).<br>
     * defaultFloatingPointType: used internally where a floating point array needs to be created, but no datatype is specified.
     * defaultFloatingPointType must be one of DOUBLE, FLOAT or HALF
     *
     * @param defaultType              Default datatype for new arrays (used when no type is specified).
     * @param defaultFloatingPointType Default datatype for new floating point arrays (used when no type is specified. Must be one of DOUBLE, FLOAT or HALF
     */
    public static void setDefaultDataTypes(@NonNull DataType defaultType, @NonNull DataType defaultFloatingPointType){
        Preconditions.checkArgument(defaultFloatingPointType.isFPType(), "Invalid default floating point type: %s is not a floating point type", defaultFloatingPointType);
        DataTypeUtil.setDTypeForContext(defaultType);
        Nd4j.defaultFloatingPointDataType.set(defaultFloatingPointType);
    }

    /**
     *
     * @return
     */
    public static Nd4jBackend getBackend() {
        return backend;
    }

    /**
     *
     * @return
     */
    public static BlasWrapper getBlasWrapper() {
        return BLAS_WRAPPER_INSTANCE;
    }

    /**
     *
     * @return
     */
    public static BlasWrapper getSparseBlasWrapper() {
        return SPARSE_BLAS_WRAPPER_INSTANCE;
    }

    /**
     * Sets the global blas wrapper
     *
     * @param factory
     */
    public static void setBlasWrapper(BlasWrapper factory) {
        BLAS_WRAPPER_INSTANCE = factory;
    }

    /**
     * Sort an ndarray along a particular dimension.<br>
     * Note that the input array is modified in-place.
     *
     * @param ndarray   the ndarray to sort
     * @param dimension the dimension to sort
     * @return the indices and the sorted ndarray (the original array, modified in-place)
     */
    public static INDArray[] sortWithIndices(INDArray ndarray, int dimension, boolean ascending) {
        INDArray indices = Nd4j.create(ndarray.shape());
        INDArray[] ret = new INDArray[2];

        for (int i = 0; i < ndarray.vectorsAlongDimension(dimension); i++) {
            INDArray vec = ndarray.vectorAlongDimension(i, dimension);
            INDArray indexVector = indices.vectorAlongDimension(i, dimension);
            final Double[] data = new Double[(int) vec.length()];
            final Double[] index = new Double[(int) vec.length()];

            for (int j = 0; j < vec.length(); j++) {
                data[j] = vec.getDouble(j);
                index[j] = (double) j;
            }

            /**
             * Inject a comparator that sorts indices relative to
             * the actual values in the data.
             * This allows us to retain the indices
             * and how they were rearranged.
             */


            Arrays.sort(index, new Comparator<Double>() {
                @Override
                public int compare(Double o1, Double o2) {
                    int o = (int) o1.doubleValue();
                    int oo2 = (int) o2.doubleValue();
                    return Double.compare(data[o], data[oo2]);
                }
            });

            if (ascending)
                for (int j = 0; j < vec.length(); j++) {
                    vec.putScalar(j, data[(int) index[j].doubleValue()]);
                    indexVector.putScalar(j, index[j]);
                }
            else {
                int count = data.length - 1;
                for (int j = 0; j < vec.length(); j++) {
                    int currCount2 = count;
                    count--;
                    vec.putScalar(j, data[(int) index[currCount2].doubleValue()]);
                    indexVector.putScalar(j, index[currCount2]);
                }
            }


        }

        ret[0] = indices;
        ret[1] = ndarray;

        return ret;
    }


    public static INDArray sort(INDArray ndarray, boolean ascending) {
        return getNDArrayFactory().sort(ndarray, !ascending);
    }

    /**
     * Sort an ndarray along a particular dimension<br>
     * Note that the input array is modified in-place.
     *
     * @param ndarray   the ndarray to sort
     * @param dimension the dimension to sort
     * @return the sorted ndarray
     */
    public static INDArray sort(INDArray ndarray, int dimension, boolean ascending) {
        return getNDArrayFactory().sort(ndarray, !ascending, dimension);
    }

    /**Sort (shuffle) the rows of a 2d array according to the value at a specified column.
     * Other than the order of the rows, each row is unmodified. Copy operation: original
     * INDArray is unmodified<br>
     * So if sorting the following on values of column 2 (ascending):<br>
     * [a b 2]<br>
     * [c d 0]<br>
     * [e f -3]<br>
     * Then output is<br>
     * [e f -3]<br>
     * [c d 0]<br>
     * [a b 2]<br>
     * @param in 2d array to sort
     * @param colIdx The column to sort on
     * @param ascending true if smallest-to-largest; false if largest-to-smallest
     * @return
     */
    public static INDArray sortRows(final INDArray in, final int colIdx, final boolean ascending) {
        if (in.rank() != 2)
            throw new IllegalArgumentException("Cannot sort rows on non-2d matrix");
        if (colIdx < 0 || colIdx >= in.columns())
            throw new IllegalArgumentException("Cannot sort on values in column " + colIdx + ", nCols=" + in.columns());

        if (in.rows() > Integer.MAX_VALUE)
            throw new ND4JArraySizeException();

<<<<<<< HEAD
        INDArray out = Nd4j.create(in.data(), in.shape());
=======
        INDArray out = Nd4j.create(in.dataType(), in.shape());
>>>>>>> 902ef7f0
        int nRows = (int) in.rows();
        ArrayList<Integer> list = new ArrayList<Integer>(nRows);
        for (int i = 0; i < nRows; i++)
            list.add(i);
        Collections.sort(list, new Comparator<Integer>() {
            @Override
            public int compare(Integer o1, Integer o2) {
                if (ascending)
                    return Double.compare(in.getDouble(o1, colIdx), in.getDouble(o2, colIdx));
                else
                    return -Double.compare(in.getDouble(o1, colIdx), in.getDouble(o2, colIdx));
            }
        });
        for (int i = 0; i < nRows; i++) {
            out.putRow(i, in.getRow(list.get(i)));
        }
        return out;
    }

    /**Sort (shuffle) the columns of a 2d array according to the value at a specified row.
     * Other than the order of the columns, each column is unmodified. Copy operation: original
     * INDArray is unmodified<br>
     * So if sorting the following on values of row 1 (ascending):<br>
     * [a b c]<br>
     * [1 -1 0]<br>
     * [d e f]<br>
     * Then output is<br>
     * [b c a]<br>
     * [-1 0 1]<br>
     * [e f d]<br>
     * @param in 2d array to sort
     * @param rowIdx The row to sort on
     * @param ascending true if smallest-to-largest; false if largest-to-smallest
     * @return
     */
    public static INDArray sortColumns(final INDArray in, final int rowIdx, final boolean ascending) {
        if (in.rank() != 2)
            throw new IllegalArgumentException("Cannot sort columns on non-2d matrix");
        if (rowIdx < 0 || rowIdx >= in.rows())
            throw new IllegalArgumentException("Cannot sort on values in row " + rowIdx + ", nRows=" + in.rows());

        if (in.columns() > Integer.MAX_VALUE)
            throw new ND4JArraySizeException();

        INDArray out = Nd4j.create(in.shape());
        int nCols = (int) in.columns();
        ArrayList<Integer> list = new ArrayList<>(nCols);
        for (int i = 0; i < nCols; i++)
            list.add(i);
        Collections.sort(list, new Comparator<Integer>() {
            @Override
            public int compare(Integer o1, Integer o2) {
                if (ascending)
                    return Double.compare(in.getDouble(rowIdx, o1), in.getDouble(rowIdx, o2));
                else
                    return -Double.compare(in.getDouble(rowIdx, o1), in.getDouble(rowIdx, o2));
            }
        });
        for (int i = 0; i < nCols; i++) {
            out.putColumn(i, in.getColumn(list.get(i)));
        }
        return out;
    }

    /**
     * Create an n x (shape)
     * ndarray where the ndarray is repeated num times
     *
     * @param n   the ndarray to replicate
     * @param num the number of copies to repeat
     * @return the repeated ndarray
     */
    public static INDArray repeat(INDArray n, int num) {
        List<INDArray> list = new ArrayList<>();
        for (int i = 0; i < num; i++)
            list.add(n.dup());
        long[] nShape = n.shape();
        long[] shape = n.isColumnVector() ? new long[] {n.shape()[0]} : nShape;
        long[] retShape = Longs.concat(new long[] {num}, shape);
        return Nd4j.create(list, retShape);
    }

    /**
     * Generate a linearly spaced vector
     *
     * @param lower upper bound
     * @param num   number of items in returned vector
     * @param step  the step (incompatible with <b>upper</b>)
     * @return the linearly spaced vector
     */
    public static INDArray linspace(@NonNull DataType dtype, long lower, long num, long step) {
        // for now we'll temporarily keep original impl
        if(num == 1) {
            return Nd4j.scalar(dtype, lower);
        }

        if (dtype.isIntType()) {
            long upper = lower + num * step;
            return linspaceWithCustomOpByRange((long) lower, upper, num, (long) step, dtype);
        } else if (dtype.isFPType()) {
            return Nd4j.getExecutioner().exec(new Linspace((double) lower, num, (double)step, dtype));
        }
        else {
            throw new IllegalStateException("Illegal data type for linspace: " + dtype.toString());
        }
    }

    /**
     * Generate a linearly spaced vector with default data type
     *
     * @param lower lower bound
     * @param upper upper bound
     * @param num   number of items in returned vector
     * @return the linearly spaced vector
     */
    public static INDArray linspace(long lower, long upper, long num) {
        return linspace(lower, upper, num, Nd4j.dataType());
    }


    /**
     * Generate a linearly spaced vector
     *
     * @param lower lower bound
     * @param upper upper bound
     * @param num   number of items in returned vector
     * @return the linearly spaced vector
     */
    public static INDArray linspace(long lower, long upper, long num, @NonNull DataType dtype) {
        // for now we'll temporarily keep original impl
        if(lower == upper && num == 1) {
            return Nd4j.scalar(dtype, lower);
        }
        if (dtype.isIntType()) {
            return linspaceWithCustomOp((long)lower, (long)upper, (int)num, dtype);
        } else if (dtype.isFPType()) {
            return linspace((double) lower, (double)upper, (int) num, dtype);
        }
        else {
            throw new IllegalStateException("Illegal data type for linspace: " + dtype.toString());
        }
    }

    /**
     * Generate a linearly spaced 1d vector of the specified datatype
     *
     * @param lower lower bound
     * @param step step between items
     * @param num   number of resulting items
     * @return the linearly spaced vector
     */
    public static INDArray linspace(@NonNull DataType dataType, double lower, double step, long num) {
        Preconditions.checkState(dataType.isFPType());
        return Nd4j.getExecutioner().exec(new Linspace(lower, num, step, dataType));
    }

    /**
     * Generate a linearly spaced 1d vector of the specified datatype
     *
     * @param lower lower bound
     * @param upper upper bound
     * @param num   number of resulting items
     * @return the linearly spaced vector
     */
    public static INDArray linspace( double lower, double upper, long num, @NonNull DataType dataType) {
        Preconditions.checkState(dataType.isFPType());
        return Nd4j.getExecutioner().exec(new Linspace(lower, upper, num, dataType));
    }

    private static INDArray linspaceWithCustomOp(long lower, long upper, int num, DataType dataType) {

        INDArray result = Nd4j.createUninitialized(dataType, new long[] {num}, Nd4j.order());

        val op = DynamicCustomOp.builder("lin_space")
                .addInputs(Nd4j.scalar(lower), Nd4j.scalar(upper), Nd4j.scalar(num))
                .addOutputs(result)
                .build();

        Nd4j.getExecutioner().execAndReturn(op);
        return result;
    }

    private static INDArray linspaceWithCustomOpByRange(long lower, long upper, long num, long step, DataType dataType) {

        INDArray result = Nd4j.createUninitialized(dataType, new long[] {num}, Nd4j.order());

        val op = DynamicCustomOp.builder("range")
                .addInputs(Nd4j.scalar(lower), Nd4j.scalar(upper), Nd4j.scalar(step))
                .addOutputs(result)
                .build();

        Nd4j.getExecutioner().execAndReturn(op);
        return result;
    }

    /**
     * Meshgrid op. Returns a pair of arrays where values are broadcast on a 2d grid.<br>
     * For example, if x = [1,2,3,4] and y = [5,6,7], then:<br>
     * out[0] =<br>
     * [1,2,3,4]<br>
     * [1,2,3,4]<br>
     * [1,2,3,4]<br>
     * <br>
     * out[1] =<br>
     * [5,5,5,5]<br>
     * [6,6,6,6]<br>
     * [7,7,7,7]<br>
     * <br>
     *
     * @param x X array input
     * @param y Y array input
     * @return INDArray[] of length 2, shape [y.length, x.length]
     */
    public static INDArray[] meshgrid(@NonNull INDArray x, @NonNull INDArray y){
        Preconditions.checkArgument(x.isVectorOrScalar(), "X must be a vector");
        Preconditions.checkArgument(y.isVectorOrScalar(), "Y must be a vector");
        if(y.dataType() != x.dataType())
            y = y.castTo(x.dataType());

        INDArray xOut = Nd4j.createUninitialized(x.dataType(), y.length(), x.length());
        INDArray yOut = Nd4j.createUninitialized(x.dataType(), y.length(), x.length());

        CustomOp op = DynamicCustomOp.builder("meshgrid")
                .addInputs(x, y)
                .addOutputs(xOut, yOut)
                .build();
        Nd4j.getExecutioner().execAndReturn(op);

        return new INDArray[]{xOut, yOut};
    }


    /**
     * Create a long row vector of all of the given ndarrays
     * @param matrices the matrices to create the flattened ndarray for
     * @return the flattened representation of
     * these ndarrays
     */
    public static INDArray toFlattened(Collection<INDArray> matrices) {
        INDArray ret = INSTANCE.toFlattened(matrices);
        logCreationIfNecessary(ret);
        return ret;
    }

    /**
     * Create a long row vector of all of the given ndarrays
     * @param order the order in which to flatten the matrices
     * @param matrices the matrices to create the flattened ndarray for
     * @return the flattened representation of
     * these ndarrays
     */
    public static INDArray toFlattened(char order, Collection<INDArray> matrices) {
        INDArray ret = INSTANCE.toFlattened(order, matrices);
        logCreationIfNecessary(ret);
        return ret;
    }

    /**
     * Create a long row vector of all of the given ndarrays
     * @param matrices the matrices to create the flattened ndarray for
     * @return the flattened representation of
     * these ndarrays
     */
    public static INDArray toFlattened(int length, Iterator<? extends INDArray>... matrices) {
        INDArray ret = INSTANCE.toFlattened(length, matrices);
        logCreationIfNecessary(ret);
        return ret;
    }

    /**
     * Returns a column vector where each entry is the nth bilinear
     * product of the nth slices of the two tensors.
     */
    public static INDArray bilinearProducts(INDArray curr, INDArray in) {
        return INSTANCE.bilinearProducts(curr, in);
    }

    /**
     * Create a long row vector of all of the given ndarrays
     * @param matrices the matrices to create the flattened ndarray for
     * @return the flattened representation of
     * these ndarrays
     */
    public static INDArray toFlattened(INDArray... matrices) {
        return INSTANCE.toFlattened(matrices);
    }

    /**
     * Create a long row vector of all of the given ndarrays/
     * @param order order in which to flatten ndarrays
     * @param matrices the matrices to create the flattened ndarray for

     * @return the flattened representation of
     * these ndarrays
     */
    public static INDArray toFlattened(char order, INDArray... matrices) {
        return INSTANCE.toFlattened(order, matrices);
    }



    /**
     * Create the identity ndarray
     *
     * @param n the number for the identity
     * @return
     */
    public static INDArray eye(long n) {
        INDArray ret = INSTANCE.eye(n);
        logCreationIfNecessary(ret);
        return ret;
    }

    /**
     * Rotate a matrix 90 degrees
     *
     * @param toRotate the matrix to rotate
     * @return the rotated matrix
     */
    public static void rot90(INDArray toRotate) {
        INSTANCE.rot90(toRotate);

    }

    /**
     * Write NDArray to a text file
     *
     * @param filePath
     * @param split    the split separator, defaults to ","
     * @deprecated custom col separators are no longer supported; uses ","
     * @param precision digits after the decimal point
     * @deprecated Precision is no longer used.
     * Defaults to scientific notation with 18 digits after the decimal
     * Use {@link #writeTxt(INDArray, String)}
     */
    public static void writeTxt(INDArray write, String filePath, String split, int precision) {
        writeTxt(write,filePath);
    }

    /**
     * Write NDArray to a text file
     *
     * @param write
     * @param filePath
     * @param precision
     * @deprecated Precision is no longer used.
     * Defaults to scientific notation with 18 digits after the decimal
     * Use {@link #writeTxt(INDArray, String)}
     */
    public static void writeTxt(INDArray write, String filePath, int precision) {
        writeTxt(write, filePath);
    }

    /**
     * Write NDArray to a text file
     *
     * @param write
     * @param filePath
     * @param split
     * @deprecated custom col and higher dimension separators are no longer supported; uses ","
     * Use {@link #writeTxt(INDArray, String)}
     */
    public static void writeTxt(INDArray write, String filePath, String split) {
        writeTxt(write,filePath);
    }

    /**
     * Write NDArray to a text file
     *
     * @param write Array to write
     * @param filePath
     */
    public static void writeTxt(INDArray write, String filePath) {
        try {
            String toWrite = writeStringForArray(write, "0.000000000000000000E0");
            FileUtils.writeStringToFile(new File(filePath), toWrite);
        } catch (IOException e) {
            throw new RuntimeException("Error writing output", e);
        }
    }



    /**
     * Array written to outputstream
     *
     * @param os the outputstream stream ndarray
     * @param split
     * @deprecated custom col separators are no longer supported; uses ","
     * @param precision
     * @deprecated precision can no longer be specified. The array is written in scientific notation.
     * Use {@link #writeTxtString(INDArray, OutputStream)}
     */
    public static void writeTxtString(INDArray write, OutputStream os, String split, int precision) {
        writeTxtString(write,os);
    }

    /**
     *
     * @param write
     * @param os
     * @param precision
     * @deprecated precision can no longer be specified. The array is written in scientific notation.
     * Use {@link #writeTxtString(INDArray, OutputStream)}
     */
    @Deprecated
    public static void writeTxtString(INDArray write, OutputStream os, int precision) {
        writeTxtString(write,os);
    }

    /**
     * @param write
     * @param os
     * @param split
     * @deprecated column separator can longer be specified; Uses ","
     * Use {@link #writeTxtString(INDArray, OutputStream)} instead
     */
    @Deprecated
    public static void writeTxtString(INDArray write, OutputStream os, String split) {
        writeTxtString(write, os);
    }

    /**
     * Write ndarray as text to output stream
     * @param write
     * @param os
     */
    public static void writeTxtString(INDArray write, OutputStream os) {
        try {
            // default format is "0.000000000000000000E0"
            String toWrite = writeStringForArray(write, "0.000000000000000000E0");
            os.write(toWrite.getBytes());
        } catch (IOException e) {
            throw new RuntimeException("Error writing output", e);
        }
    }

    private static String writeStringForArray(INDArray write, String format) {
        if(write.isView() || !Shape.hasDefaultStridesForShape(write))
            write = write.dup();
        if (format.isEmpty()) format = "0.000000000000000000E0";
        String lineOne = "{\n";
        String lineTwo = "\"filefrom\": \"dl4j\",\n";
        String lineThree = "\"ordering\": \"" + write.ordering() + "\",\n";
        String lineFour = "\"shape\":\t" + java.util.Arrays.toString(write.shape()) + ",\n";
        String lineFive = "\"data\":\n";
        String fileData = new NDArrayStrings(",", format).format(write, false);
        String fileEnd = "\n}\n";
        String fileBegin = lineOne + lineTwo + lineThree + lineFour + lineFive;
        String fileContents = fileBegin + fileData + fileEnd;
        return fileContents;
    }



    /**Y
     * Write an ndarray to a writer
     * @param writer the writer to write to
     * @param write the ndarray to write
     * @throws IOException
     */
    public static void write(OutputStream writer, INDArray write) throws IOException {
        DataOutputStream stream = new DataOutputStream(writer);
        write(write, stream);
        stream.close();
    }


    /**
     * Convert an ndarray to a byte array
     * @param arr the array to convert
     * @return the converted byte array
     * @throws IOException
     */
    public static byte[] toByteArray(INDArray arr) throws IOException {
        if (arr.length() * arr.data().getElementSize() >  Integer.MAX_VALUE)
            throw new ND4JIllegalStateException("");

        ByteArrayOutputStream bos = new ByteArrayOutputStream((int) (arr.length() * arr.data().getElementSize()));
        DataOutputStream dos = new DataOutputStream(bos);
        write(arr, dos);
        byte[] ret = bos.toByteArray();
        return ret;
    }

    /**
     * Read an ndarray from a byte array
     * @param arr the array to read from
     * @return the deserialized ndarray
     * @throws IOException
     */
    public static INDArray fromByteArray(byte[] arr) throws IOException {
        ByteArrayInputStream bis = new ByteArrayInputStream(arr);
        INDArray ret = read(bis);
        return ret;
    }


    /**
     * Read line via input streams
     *
     * @param filePath the input stream ndarray
     * @param split    the split separator
     * @return the read txt method
     */
    public static INDArray readNumpy(InputStream filePath, String split) throws IOException {
        BufferedReader reader = new BufferedReader(new InputStreamReader(filePath));
        String line;
        List<float[]> data2 = new ArrayList<>();
        int numColumns = -1;
        INDArray ret;
        while ((line = reader.readLine()) != null) {
            String[] data = line.trim().split(split);
            if (numColumns < 0) {
                numColumns = data.length;
            } else
                Preconditions.checkState(data.length == numColumns,
                        "Data has inconsistent number of columns: data length %s, numColumns %s", data.length, numColumns);
            data2.add(readSplit(data));


        }
        ret = Nd4j.create(Nd4j.defaultFloatingPointType(), data2.size(), numColumns);
        for (int i = 0; i < data2.size(); i++) {
            float[] row = data2.get(i);
            INDArray arr = Nd4j.create(row, new long[]{1, row.length}, Nd4j.defaultFloatingPointType());
            ret.putRow(i, arr);
        }
        return ret;
    }

    private static float[] readSplit(String[] split) {
        float[] ret = new float[split.length];
        for (int i = 0; i < split.length; i++) {
            try {
                ret[i] = Float.parseFloat(split[i]);
            } catch (NumberFormatException e) {
                if (split[i].equalsIgnoreCase("inf")) {
                    ret[i] = Float.POSITIVE_INFINITY;
                } else if (split[i].equalsIgnoreCase("-inf")) {
                    ret[i] = Float.NEGATIVE_INFINITY;
                } else if (split[i].equalsIgnoreCase("nan")) {
                    ret[i] = Float.NaN;
                } else
                    throw new RuntimeException(e);

            }
        }
        return ret;
    }




    /**
     * Read line via input streams
     *
     * @param filePath the input stream ndarray
     * @param split    the split separator
     * @return the read txt method
     */
    public static INDArray readNumpy(String filePath, String split) throws IOException {
        try(InputStream is = new FileInputStream(filePath)) {
            return readNumpy(is, split);
        }
    }

    /**
     * Read line via input streams
     *
     * @param filePath the input stream ndarray
     * @return the read txt method
     */
    public static INDArray readNumpy(String filePath) throws IOException {
        return readNumpy(filePath, "\t");
    }



    /**
     * Raad an ndarray from an input stream
     * @param reader the input stream to use
     * @return the given ndarray
     * @throws IOException
     */
    public static INDArray read(InputStream reader) throws IOException {
        return read(new DataInputStream(reader));

    }

    /**
     * Read line via input streams
     *
     * @param ndarray the input stream ndarray
     * @return NDArray
     */
    public static INDArray readTxtString(InputStream ndarray) {
        String sep = ",";
        /*
         We could dump an ndarray to a file with the tostring (since that is valid json) and use put/get to parse it as json
         But here we leverage our information of the tostring method to be more efficient
         With our current toString format we use tads along dimension (rank-1,rank-2) to write to the array in two dimensional chunks at a time.
         This is more efficient than setting each value at a time with putScalar.
         This also means we can read the file one line at a time instead of loading the whole thing into memory
        */
        INDArray newArr = null;
        BufferedReader reader = new BufferedReader(new InputStreamReader(ndarray));
        LineIterator it = IOUtils.lineIterator(reader);
        DecimalFormat format = (DecimalFormat) NumberFormat.getInstance(Locale.US);
        format.setParseBigDecimal(true);
        try {
            int lineNum = 0;
            int tensorNum = 0;
            char theOrder = 'c';
            int rank = 0;
            long[] theShape = null;
            double[] subsetArr = null;
            while (it.hasNext()) {
                String line = it.nextLine();
                lineNum++;
                line = line.replaceAll("\\s", "");
                if (line.equals("") || line.equals("}"))
                    continue;
                // is it from dl4j?
                if (lineNum == 2) {
                    String[] lineArr = line.split(":");
                    String fileSource = lineArr[1].replaceAll("\\W", "");
                    if (!fileSource.equals("dl4j"))
                        throw new IllegalArgumentException("Only files written out from Nd4j.writeTxT/writeTxtString can be read with the readTxt/readTxtString methods");
                }
                // parse ordering
                if (lineNum == 3) {
                    String[] lineArr = line.split(":");
                    theOrder = lineArr[1].replaceAll("\\W", "").charAt(0);
                    continue;
                }
                // parse shape
                if (lineNum == 4) {
                    String shapeString = line.split(":")[1].replace("[", "").replace("],", "");
                    if (shapeString.isEmpty()) {
                        newArr = Nd4j.scalar(Nd4j.defaultFloatingPointType(), 0);
                    } else {
                        String[] shapeArr = shapeString.split(",");
                        rank = shapeArr.length;
                        theShape = new long[rank];
                        for (int i = 0; i < rank; i++) {
                            theShape[i] = Integer.parseInt(shapeArr[i]);
                        }
                        if (theOrder == 'f' && theShape[rank-1] == 1) {
                            //Hack fix for tad issue with 'f' order and rank-1 dim shape == 1
                            newArr = Nd4j.create(Nd4j.defaultFloatingPointType(), theShape, 'c');
                        }
                        else {
                            newArr = Nd4j.create(Nd4j.defaultFloatingPointType(), theShape, theOrder);
                        }
                        subsetArr = new double[(int) theShape[rank - 1]];
                    }
                    continue;
                }
                //parse data
                if (lineNum > 5) {
                    String[] entries = line.replace("\\],", "").replaceAll("\\]", "").replaceAll("\\[", "").split(sep);
                    if (rank == 0) {
                        try {
                            newArr.addi((format.parse(entries[0])).doubleValue());
                        } catch (ParseException e) {
                            e.printStackTrace();
                        }
                    } else {
                        Preconditions.checkState(entries.length == theShape[rank-1], "Invalid number of entries - format does not match expected shape." +
                                "Expected %s values per line, got %s at line %s", theShape[rank-1], entries.length, lineNum );
                        for (int i = 0; i < theShape[rank - 1]; i++) {
                            try {
                                BigDecimal number = (BigDecimal) format.parse(entries[i]);
                                subsetArr[i] = number.doubleValue();
                            } catch (ParseException e) {
                                e.printStackTrace();
                            }
                        }
                        INDArray subTensor = Nd4j.create(subsetArr, new long[]{subsetArr.length}, Nd4j.defaultFloatingPointType());
                        newArr.tensorAlongDimension(tensorNum, rank - 1).addi(subTensor);
                        tensorNum++;
                    }
                }
            }
            //Hack fix for tad issue with 'f' order and rank-1 dim shape == 1
            if (theOrder == 'f' && rank > 1 && theShape[rank-1] == 1) {
                newArr = newArr.dup('f');
            }

        } finally {
            LineIterator.closeQuietly(it);
        }
        return newArr;
    }





    /**
     * Read line via input streams
     *
     * @param filePath the input stream ndarray
     * @return NDArray
     */
    public static INDArray readTxt(String filePath) {
        String sep = ",";
        File file = new File(filePath);
        InputStream is = null;
        try {
            is = new FileInputStream(file);
            return readTxtString(is);
        } catch (FileNotFoundException e) {
            throw new RuntimeException(e);
        } finally {
            if (is != null) {
                try {
                    is.close();
                } catch (IOException e) {
                    e.printStackTrace();
                }
            }
        }
    }

    private static int[] toIntArray(int length, DataBuffer buffer) {
        int[] ret = new int[length];
        for (int i = 0; i < length; i++) {
            ret[i] = buffer.getInt(i);
        }
        return ret;
    }

    /**
     *
     * @param data
     * @param shapeInfo
     * @return
     */
    public static INDArray createArrayFromShapeBuffer(DataBuffer data, DataBuffer shapeInfo) {
        val jvmShapeInfo = shapeInfo.asLong();
        val rank = Shape.rank(jvmShapeInfo);
        val dataType = ArrayOptionsHelper.dataType(jvmShapeInfo);
        val shape = Shape.shape(jvmShapeInfo);
        val strides = Shape.stridesOf(jvmShapeInfo);
        val order = Shape.order(jvmShapeInfo);
        long offset = 0;
        INDArray result = Nd4j.create(data, shape, strides, 0, order, dataType);
        if (data instanceof CompressedDataBuffer)
            result.markAsCompressed(true);

        return result;
    }

    /**
     *
     * @param data
     * @param shapeInfo
     * @return
     */
    public static INDArray createArrayFromShapeBuffer(DataBuffer data, Pair<DataBuffer, long[]> shapeInfo) {
        int rank = Shape.rank(shapeInfo.getFirst());
        long offset = Shape.offset(shapeInfo.getFirst());
        INDArray result = Nd4j.create(data, toIntArray(rank, Shape.shapeOf(shapeInfo.getFirst())),
                toIntArray(rank, Shape.stride(shapeInfo.getFirst())), offset, Shape.order(shapeInfo.getFirst()));
        if (data instanceof CompressedDataBuffer)
            result.markAsCompressed(true);

        return result;
    }



    /**
     * Read in an ndarray from a data input stream
     *
     * @param dis the data input stream to read from
     * @return the ndarray
     * @throws IOException
     */
    public static INDArray read(DataInputStream dis) throws IOException {
        val headerShape = BaseDataBuffer.readHeader(dis);

        var shapeInformation = Nd4j.createBufferDetached(new long[]{headerShape.getMiddle().longValue()}, headerShape.getRight());
        shapeInformation.read(dis, headerShape.getLeft(), headerShape.getMiddle(), headerShape.getThird());
        val length = Shape.length(shapeInformation);
        DataType type = null;
        DataBuffer data = null;

        val headerData = BaseDataBuffer.readHeader(dis);
        try {
            // current version contains dtype in extras
            data = CompressedDataBuffer.readUnknown(dis, headerData.getFirst(), headerData.getMiddle(), headerData.getRight());
            type = ArrayOptionsHelper.dataType(shapeInformation.asLong());
        } catch (ND4JUnknownDataTypeException e) {
            // manually setting data type
            type = headerData.getRight();
            long extras = ArrayOptionsHelper.setOptionBit(0L, type);
            shapeInformation.put(shapeInformation.length() - 3, extras);
        }


        return createArrayFromShapeBuffer(data, shapeInformation);
    }


    /**
     * Write an ndarray to the specified outputstream
     *
     * @param arr              the array to write
     * @param dataOutputStream the data output stream to write to
     * @throws IOException
     */
    public static void write(INDArray arr, DataOutputStream dataOutputStream) throws IOException {
        //BaseDataBuffer.write(...) doesn't know about strides etc, so dup (or equiv. strategy) is necessary here
        //Furthermore, because we only want to save the *actual* data for a view (not the full data), the shape info
        // (mainly strides, offset, element-wise stride) may be different in the duped array vs. the view array
        if (arr.isView())
            arr = arr.dup();

        arr.shapeInfoDataBuffer().write(dataOutputStream);
        arr.data().write(dataOutputStream);
    }

    /**
     * Save an ndarray to the given file
     * @param arr the array to save
     * @param saveTo the file to save to
     * @throws IOException
     */
    public static void saveBinary(INDArray arr, File saveTo) throws IOException {
        BufferedOutputStream bos = new BufferedOutputStream(new FileOutputStream(saveTo));
        DataOutputStream dos = new DataOutputStream(bos);
        Nd4j.write(arr, dos);
        dos.flush();
        dos.close();
        bos.close();
    }


    /**
     * Read a binary ndarray from the given file
     * @param read the nd array to read
     * @return the loaded ndarray
     * @throws IOException
     */
    public static INDArray readBinary(File read) throws IOException {
        BufferedInputStream bis = new BufferedInputStream(new FileInputStream(read));
        DataInputStream dis = new DataInputStream(bis);
        INDArray ret = Nd4j.read(dis);
        dis.close();
        return ret;
    }


    /**
     * Clear nans from an ndarray
     *
     * @param arr the array to clear
     */
    public static void clearNans(INDArray arr) {
        //BooleanIndexing.applyWhere(arr, Conditions.isNan(), new Value(Nd4j.EPS_THRESHOLD));
        getExecutioner().exec(new ReplaceNans(arr, Nd4j.EPS_THRESHOLD));
    }

    /**
     * Reverses the passed in matrix such that m[0] becomes m[m.length - 1] etc
     *
     * @param reverse the matrix to reverse
     * @return the reversed matrix
     */
    public static INDArray rot(INDArray reverse) {
        INDArray ret = INSTANCE.rot(reverse);
        logCreationIfNecessary(ret);
        return ret;
    }

    /**
     * Reverses the passed in matrix such that m[0] becomes m[m.length - 1] etc
     *
     * @param reverse the matrix to reverse
     * @return the reversed matrix
     */
    public static INDArray reverse(INDArray reverse) {
        //INDArray ret = INSTANCE.reverse(reverse);
        //logCreationIfNecessary(ret);
        return Nd4j.getExecutioner().exec(new OldReverse(reverse));
    }

    /**
     * Create a 1D array of evenly spaced values between {@code begin} (inclusive) and {@code end} (exclusive)
     * with a step size of 1
     *
     * @param begin the begin of the range (inclusive)
     * @param end   the end of the range (exclusive)
     * @param step spacing between values. Default value is 1.
     * @return the 1D range vector
     */
    public static INDArray arange(double begin, double end, double step) {
        INDArray ret = INSTANCE.arange(begin, end, step);
        logCreationIfNecessary(ret);
        return ret;
    }

    public static INDArray arange(double begin, double end) {
        INDArray ret = INSTANCE.arange(begin, end, 1);
        logCreationIfNecessary(ret);
        return ret;
    }

    /**
     * Create a 1D array of evenly spaced values between 0 (inclusive) and {@code end} (exclusive)
     * with a step size of 1
     *
     * @param end   the end of the range (exclusive)
     * @return the 1D range vector
     */
    public static INDArray arange(double end) {
        return arange(0, end);
    }

    /**
     * Copy a to b
     *
     * @param a the origin matrix
     * @param b the destination matrix
     */
    public static void copy(INDArray a, INDArray b) {
        INSTANCE.copy(a, b);
    }

    /**
     * Creates a new matrix where the values of the given vector are the diagonal values of
     * the matrix if a vector is passed in, if a matrix is returns the kth diagonal
     * in the matrix
     *
     * @param x the diagonal values
     * @param k the kth diagonal to get
     * @return new matrix
     */
    public static INDArray diag(INDArray x, int k) {
        INDArray ret;
        if(x.isMatrix()) {
            ret = Nd4j.createUninitialized(new long[]{Math.min(x.size(0), x.size(1))});
            Nd4j.getExecutioner().execAndReturn(new DiagPart(x,ret));
        } else {
            ret = Nd4j.create(new long[]{x.length(), x.length()});
            Nd4j.getExecutioner().execAndReturn(new Diag(new INDArray[]{x},new INDArray[]{ret}));
        }
        return ret;
    }

    /**
     * Creates a new matrix where the values of the given vector are the diagonal values of
     * the matrix if a vector is passed in, if a matrix is returns the kth diagonal
     * in the matrix
     *
     * @param x the diagonal values
     * @return new matrix
     */
    public static INDArray diag(INDArray x) {
        return diag(x, 0);
    }


    /**
     * This method samples value from Source array to Target, with probabilites provided in Probs argument
     *
     * @param source
     * @param probs
     * @param target
     * @return
     */
    public static INDArray choice(@NonNull INDArray source, @NonNull INDArray probs, @NonNull INDArray target,
                                  @NonNull org.nd4j.linalg.api.rng.Random rng) {
        if (source.length() != probs.length())
            throw new ND4JIllegalStateException("Nd4j.choice() requires lengths of Source and Probs to be equal");

        return Nd4j.getExecutioner().exec(new Choice(source, probs, target), rng);
    }

    /**
     * This method samples value from Source array to Target, with probabilites provided in Probs argument
     *
     * @param source
     * @param probs
     * @param target
     * @return
     */
    public static INDArray choice(INDArray source, INDArray probs, INDArray target) {
        return choice(source, probs, target, Nd4j.getRandom());
    }

    /**
     * This method returns new INDArray instance, sampled from Source array with probabilities given in Probs
     *
     * @param source
     * @param probs
     * @param numSamples
     * @return
     */
    public static INDArray choice(INDArray source, INDArray probs, int numSamples,
                                  @NonNull org.nd4j.linalg.api.rng.Random rng) {
        if (numSamples < 1)
            throw new ND4JIllegalStateException("Nd4j.choice() numSamples must be positive value");

        return choice(source, probs, createUninitialized(numSamples), rng);
    }

    /**
     * This method returns new INDArray instance, sampled from Source array with probabilities given in Probs
     *
     * @param source
     * @param probs
     * @param numSamples
     * @return
     */
    public static INDArray choice(INDArray source, INDArray probs, int numSamples) {
        return choice(source, probs, numSamples, Nd4j.getRandom());
    }

    public static INDArray appendBias(INDArray... vectors) {
        INDArray ret = INSTANCE.appendBias(vectors);
        logCreationIfNecessary(ret);
        return ret;
    }

    /**
     * Perform an operation along a diagonal
     *
     * @param x    the ndarray to perform the operation on
     * @param func the operation to perform
     */
    public static void doAlongDiagonal(INDArray x, Function<Number, Number> func) {
        if (x.isMatrix())
            for (int i = 0; i < x.rows(); i++)
                x.put(i, i, func.apply(x.getDouble(i, i)));
    }


    ////////////////////// RANDOM ///////////////////////////////

    /**
     * Create a random ndarray with the given shape using
     * the current time as the seed
     *
     * @param shape the shape of the ndarray
     * @return the random ndarray with the specified shape
     */
    public static INDArray rand(int[] shape) {
        INDArray ret = createUninitialized(shape, order()); //INSTANCE.rand(shape, Nd4j.getRandom());
        logCreationIfNecessary(ret);
        return rand(ret);
    }

    public static INDArray rand(long[] shape) {
        INDArray ret = createUninitialized(shape, order()); //INSTANCE.rand(shape, Nd4j.getRandom());
        logCreationIfNecessary(ret);
        return rand(ret);
    }

    public static INDArray rand(DataType dataType, long... shape) {
        INDArray ret = createUninitialized(dataType, shape, order()); //INSTANCE.rand(shape, Nd4j.getRandom());
        logCreationIfNecessary(ret);
        return rand(ret);
    }

    /**
     * Create a random ndarray with the given shape and array order
     *
     * @param order the order of the ndarray to return
     * @param shape the shape of the ndarray
     * @return the random ndarray with the specified shape
     */
    public static INDArray rand(char order, int[] shape) {
        INDArray ret = Nd4j.createUninitialized(shape, order); //INSTANCE.rand(order, shape);
        logCreationIfNecessary(ret);
        return rand(ret);
    }

    public static INDArray rand(DataType dataType, char order, int[] shape) {
        INDArray ret = Nd4j.createUninitialized(dataType, ArrayUtil.toLongArray(shape), order); //INSTANCE.rand(order, shape);
        logCreationIfNecessary(ret);
        return rand(ret);
    }

    public static INDArray rand(DataType dataType, int[] shape, char order) {
        INDArray ret = Nd4j.createUninitialized(dataType, ArrayUtil.toLongArray(shape), order); //INSTANCE.rand(order, shape);
        logCreationIfNecessary(ret);
        return rand(ret);
    }

    public static INDArray rand(DataType dataType, int[] shape) {
        INDArray ret = Nd4j.createUninitialized(dataType, ArrayUtil.toLongArray(shape), Nd4j.order()); //INSTANCE.rand(order, shape);
        logCreationIfNecessary(ret);
        return rand(ret);
    }

    /**
     * Create a random ndarray with the given shape using
     * the current time as the seed
     *
     * @param rows    the number of rows in the matrix
     * @param columns the number of columns in the matrix
     * @return the random ndarray with the specified shape
     */
    public static INDArray rand(int rows, int columns) {
        if (rows < 1 || columns < 1)
            throw new ND4JIllegalStateException("Number of rows and columns should be positive for new INDArray");

        INDArray ret = createUninitialized(new int[] {rows, columns}, Nd4j.order());//INSTANCE.rand(rows, columns, Nd4j.getRandom());
        logCreationIfNecessary(ret);
        return rand(ret);
    }

    /**
     * Create a random ndarray with the given shape and output order
     *
     * @param rows    the number of rows in the matrix
     * @param columns the number of columns in the matrix
     * @return the random ndarray with the specified shape
     */
    public static INDArray rand(char order, int rows, int columns) {
        if (rows < 1 || columns < 1)
            throw new ND4JIllegalStateException("Number of rows and columns should be positive for new INDArray");

        INDArray ret = createUninitialized(new int[] {rows, columns}, order);//INSTANCE.rand(order, rows, columns);
        logCreationIfNecessary(ret);
        return rand(ret);
    }

    /**
     * Create a random ndarray with the given shape using given seed
     *
     * @param shape the shape of the ndarray
     * @param seed  the  seed to use
     * @return the random ndarray with the specified shape
     */
    public static INDArray rand(int[] shape, long seed) {
        INDArray ret = createUninitialized(shape, Nd4j.order());//;INSTANCE.rand(shape, seed);
        logCreationIfNecessary(ret);
        return rand(ret, seed);
    }


    /**
     * Create a random ndarray with the given shape using the given seed
     *
     * @param rows    the number of rows in the matrix
     * @param columns the columns of the ndarray
     * @param seed    the  seed to use
     * @return the random ndarray with the specified shape
     */
    public static INDArray rand(int rows, int columns, long seed) {
        INDArray ret = createUninitialized(new int[] {rows, columns}, Nd4j.order());
        logCreationIfNecessary(ret);
        return rand(ret, seed);
    }

    /**
     * Create a random ndarray with the given shape using the given RandomGenerator
     *
     * @param shape the shape of the ndarray
     * @param rng     the random generator to use
     * @return the random ndarray with the specified shape
     */
    public static INDArray rand(int[] shape, org.nd4j.linalg.api.rng.Random rng) {
        INDArray ret = createUninitialized(shape, Nd4j.order()); //INSTANCE.rand(shape, rng);
        logCreationIfNecessary(ret);
        return rand(ret, rng);
    }

    /**
     * Create a random ndarray with the given shape using the given rng
     *
     * @param shape the shape of the ndarray
     * @param dist  distribution to use
     * @return the random ndarray with the specified shape
     */
    public static INDArray rand(int[] shape, Distribution dist) {
        //INDArray ret = INSTANCE.rand(shape, dist);
        //logCreationIfNecessary(ret);
        return dist.sample(shape);
    }

    /**
     * Create a random ndarray with the given shape using the given rng
     *
     * @param shape the shape of the ndarray
     * @param dist  distribution to use
     * @return the random ndarray with the specified shape
     */
    public static INDArray rand(long[] shape, Distribution dist) {
        //INDArray ret = INSTANCE.rand(shape, dist);
        //logCreationIfNecessary(ret);
        return dist.sample(shape);
    }

    /**
     * Create a random ndarray with the given shape using the given rng
     *
     * @param rows    the number of rows in the matrix
     * @param columns the number of columns in the matrix
     * @param rng       the random generator to use
     * @return the random ndarray with the specified shape
     */
    public static INDArray rand(int rows, int columns, org.nd4j.linalg.api.rng.Random rng) {
        INDArray ret = createUninitialized(new int[] {rows, columns}, order());//INSTANCE.rand(rows, columns, rng);
        logCreationIfNecessary(ret);
        return rand(ret, rng);
    }

    /**
     * Generates a random matrix between min and max
     *
     * @param shape the number of rows of the matrix
     * @param min   the minimum number
     * @param max   the maximum number
     * @param rng   the rng to use
     * @return a random matrix of the specified shape and range
     */
    public static INDArray rand(int[] shape, double min, double max, org.nd4j.linalg.api.rng.Random rng) {
        INDArray ret = createUninitialized(shape, order()); //INSTANCE.rand(shape, min, max, rng);
        logCreationIfNecessary(ret);
        return rand(ret, min, max, rng);
    }

    /**
     * Generates a random matrix between min and max
     *
     * @param shape the number of rows of the matrix
     * @param min   the minimum number
     * @param max   the maximum number
     * @param rng   the rng to use
     * @return a random matrix of the specified shape and range
     */
    public static INDArray rand(long[] shape, double min, double max, org.nd4j.linalg.api.rng.Random rng) {
        INDArray ret = createUninitialized(shape, order()); //INSTANCE.rand(shape, min, max, rng);
        logCreationIfNecessary(ret);
        return rand(ret, min, max, rng);
    }

    /**
     * Generates a random matrix between min and max
     *
     * @param rows    the number of rows of the matrix
     * @param columns the number of columns in the matrix
     * @param min     the minimum number
     * @param max     the maximum number
     * @param rng     the rng to use
     * @return a drandom matrix of the specified shape and range
     */
    public static INDArray rand(int rows, int columns, double min, double max, org.nd4j.linalg.api.rng.Random rng) {
        INDArray ret = createUninitialized(rows, columns);//INSTANCE.rand(rows, columns, min, max, rng);
        logCreationIfNecessary(ret);
        return rand(ret, min, max, rng);
    }

    /**
     * Fill the given ndarray with random numbers drawn from a normal distribution
     *
     * @param target  target array
     * @return the given target array
     */
    public static INDArray randn(INDArray target) {
        return getExecutioner().exec(new GaussianDistribution(target), Nd4j.getRandom());
    }

    /**
     * Random normal using the current time stamp
     * as the seed
     *
     * @param shape the shape of the ndarray
     * @return
     */
    public static INDArray randn(int[] shape) {
        INDArray ret = Nd4j.createUninitialized(shape, order());
        logCreationIfNecessary(ret);
        return randn(ret);
    }

    public static INDArray randn(DataType dataType, long... shape) {
        INDArray ret = Nd4j.createUninitialized(dataType, shape, order());
        logCreationIfNecessary(ret);
        return randn(ret);
    }

    public static INDArray randn(long... shape) {
        INDArray ret = Nd4j.createUninitialized(shape, order());
        logCreationIfNecessary(ret);
        return randn(ret);
    }

    /**
     * Random normal N(0,1) with the specified shape and array order
     *
     * @param order order of the output ndarray
     * @param shape the shape of the ndarray
     */
    public static INDArray randn(char order, int[] shape) {
        INDArray ret = Nd4j.createUninitialized(shape, order);
        logCreationIfNecessary(ret);
        return randn(ret);
    }

    /**
     * Random normal N(0,1) with the specified shape and array order
     *
     * @param order order of the output ndarray
     * @param shape the shape of the ndarray
     */
    public static INDArray randn(char order, long[] shape) {
        INDArray ret = Nd4j.createUninitialized(shape, order);
        logCreationIfNecessary(ret);
        return randn(ret);
    }

    public static INDArray randn(DataType dataType, char order, long[] shape) {
        INDArray ret = Nd4j.createUninitialized(dataType, shape, order);
        logCreationIfNecessary(ret);
        return randn(ret);
    }

    /**
     * Random normal using the specified seed
     *
     * @param shape the shape of the ndarray
     * @return
     */
    public static INDArray randn(int[] shape, long seed) {
        INDArray ret = Nd4j.createUninitialized(shape, order());
        logCreationIfNecessary(ret);
        return randn(ret, seed);
    }

    /**
     * Random normal using the current time stamp
     * as the seed
     *
     * @param rows    the number of rows in the matrix
     * @param columns the number of columns in the matrix
     * @return
     */
    public static INDArray randn(long rows, long columns) {
        INDArray ret = Nd4j.createUninitialized(new long[]{rows, columns}, order());
        logCreationIfNecessary(ret);
        return randn(ret);
    }

    /**
     * Random normal N(0,1) with the specified shape and array order
     *
     * @param order   the order of the output array
     * @param rows    the number of rows in the matrix
     * @param columns the number of columns in the matrix
     */
    public static INDArray randn(char order, long rows, long columns) {
        INDArray ret = Nd4j.createUninitialized(new long[]{rows, columns}, order);
        logCreationIfNecessary(ret);
        return randn(ret);
    }

    /**
     * Random normal using the specified seed
     *
     * @param rows    the number of rows in the matrix
     * @param columns the number of columns in the matrix
     * @return
     */
    public static INDArray randn(long rows, long columns, long seed) {
        INDArray ret = Nd4j.createUninitialized(new long[]{rows, columns}, order());
        logCreationIfNecessary(ret);
        return randn(ret, seed);
    }

    /**
     * Random normal using the given rng
     *
     * @param rows    the number of rows in the matrix
     * @param columns the number of columns in the matrix
     * @param r       the random generator to use
     * @return
     */
    public static INDArray randn(long rows, long columns, org.nd4j.linalg.api.rng.Random r) {
        INDArray ret = Nd4j.createUninitialized(new long[]{rows, columns}, order());
        logCreationIfNecessary(ret);
        return randn(ret, r);
    }

    /**
     * Random normal using the given rng
     *
     * @param shape the shape of the ndarray
     * @param r     the random generator to use
     * @return
     */
    public static INDArray randn(int[] shape, org.nd4j.linalg.api.rng.Random r) {
        final INDArray ret = Nd4j.createUninitialized(shape, order());
        logCreationIfNecessary(ret);
        return randn(ret, r);
    }

    /**
     * Random normal using the given rng
     *
     * @param shape the shape of the ndarray
     * @param r     the random generator to use
     * @return
     */
    public static INDArray randn(long[] shape, org.nd4j.linalg.api.rng.Random r) {
        final INDArray ret = Nd4j.createUninitialized(shape, order());
        logCreationIfNecessary(ret);
        return randn(ret, r);
    }

    /**
     * Fill the given ndarray with random numbers drawn from a uniform distribution
     *
     * @param target  target array
     * @return the given target array
     */
    public static INDArray rand(INDArray target) {
        return getExecutioner().exec(new UniformDistribution(target), Nd4j.getRandom());
    }

    /**
     * Fill the given ndarray with random numbers drawn from a uniform distribution
     *
     * @param target  target array
     * @param seed the  seed to use
     * @return the given target array
     */
    public static INDArray rand(INDArray target, long seed) {
        Nd4j.getRandom().setSeed(seed);
        return getExecutioner().exec(new UniformDistribution(target), Nd4j.getRandom());
    }

    /**
     * Fill the given ndarray with random numbers drawn from a uniform distribution using the given RandomGenerator
     *
     * @param target  target array
     * @param rng     the random generator to use
     * @return the given target array
     */
    public static INDArray rand(INDArray target, org.nd4j.linalg.api.rng.Random rng) {
        return getExecutioner().exec(new UniformDistribution(target), rng);
    }

    /**
     * Fill the given ndarray with random numbers drawn from the given distribution
     *
     * @param target  target array
     * @param dist  distribution to use
     * @return the random ndarray with the specified shape
     */
    public static INDArray rand(INDArray target, Distribution dist) {
        return dist.sample(target);
    }

    /**
     * Fill the given ndarray with random numbers drawn from a uniform distribution using the given RandomGenerator
     *
     * @param target  target array
     * @param min   the minimum number
     * @param max   the maximum number
     * @param rng     the random generator to use
     * @return the given target array
     */
    public static INDArray rand(INDArray target,  double min, double max, org.nd4j.linalg.api.rng.Random rng) {
        if (min > max)
            throw new IllegalArgumentException("the maximum value supplied is smaller than the minimum");
        return getExecutioner().exec(new UniformDistribution(target, min, max), rng);
    }

    /**
     * Fill the given ndarray with random numbers drawn from a normal distribution
     *
     * @param target  target array
     * @return the given target array
     */
    public static INDArray randn(INDArray target, long seed) {
        Nd4j.getRandom().setSeed(seed);
        return getExecutioner().exec(new GaussianDistribution(target), Nd4j.getRandom());
    }

    /**
     * Fill the given ndarray with random numbers drawn from a normal distribution utilizing the given random generator
     *
     * @param target  target array
     * @param rng     the random generator to use
     * @return the given target array
     */
    public static INDArray randn(INDArray target, org.nd4j.linalg.api.rng.Random rng) {
        return getExecutioner().exec(new GaussianDistribution(target), rng);
    }

    /**
     * Generate a random array according to a binomial distribution with probability p: i.e., values 0 with probability
     * (1-p) or value 1 with probability p
     *
     * @param p     Probability. Must be in range 0 to 1
     * @param shape Shape of the result array
     * @return Result array
     */
    public static INDArray randomBernoulli(double p, long... shape) {
        return randomBernoulli(p, Nd4j.createUninitialized(shape));
    }

    /**
     * Fill the specified array with values generated according to a binomial distribution with probability p: i.e.,
     * values 0 with probability (1-p) or value 1 with probability p
     *
     * @param p      Probability. Must be in range 0 to 1
     * @param target Result array to place generated values in
     * @return Result array
     */
    public static INDArray randomBernoulli(double p, @NonNull INDArray target) {
        Preconditions.checkArgument(p >= 0 && p <= 1.0, "Invalid probability: must be in range 0 to 1, got %s", p);
        return Nd4j.getExecutioner().exec(new BernoulliDistribution(target, p));
    }

    /**
     * Generate an array with random values generated according to a binomial distribution with the specified
     * number of trials and probability
     *
     * @param nTrials Number of trials. Must be >= 0
     * @param p       Probability. Must be in range 0 to 1
     * @param shape   Shape of the result array
     * @return Result array
     */
    public static INDArray randomBinomial(int nTrials, double p, long... shape) {
        return randomBinomial(nTrials, p, Nd4j.createUninitialized(shape));
    }

    /**
     * Fill the target array with random values generated according to a binomial distribution with the specified
     * number of trials and probability
     *
     * @param nTrials Number of trials. Must be >= 0
     * @param p       Probability. Must be in range 0 to 1
     * @param target  Result array
     * @return Result array
     */
    public static INDArray randomBinomial(int nTrials, double p, INDArray target) {
        Preconditions.checkArgument(p >= 0 && p <= 1.0, "Invalid probability: must be in range 0 to 1, got %s", p);
        Preconditions.checkArgument(nTrials >= 0, "Number of trials must be positive: got %s", nTrials);
        return Nd4j.getExecutioner().exec(new BinomialDistribution(target, nTrials, p));
    }

    /**
     * Exponential distribution: P(x) = lambda * exp(-lambda * x)
     *
     * @param lambda Must be > 0
     * @param shape  Shape of the array to generate
     */
    public static INDArray randomExponential(double lambda, long... shape) {
        return randomExponential(lambda, Nd4j.createUninitialized(shape));
    }

    /**
     * Exponential distribution: P(x) = lambda * exp(-lambda * x)
     *
     * @param lambda Must be > 0
     * @param target Array to hold the result
     */
    public static INDArray randomExponential(double lambda, INDArray target) {
        Preconditions.checkArgument(lambda > 0, "Lambda argument must be >= 0 - got %s", lambda);
        INDArray shapeArr = Nd4j.create(ArrayUtil.toDouble(target.shape()));
        Nd4j.getExecutioner().execAndReturn(new RandomExponential(shapeArr, target, lambda));
        return target;
    }

    ////////////////////// CREATE ///////////////////////////////

    /**
     * This method returns uninitialized 2D array of rows x columns
     *
     * PLEASE NOTE: memory of underlying array will be NOT initialized, and won't be set to 0.0
     *
     * @param rows
     * @param columns
     * @return
     */
    public static INDArray createUninitialized(long rows, long columns) {
        return createUninitialized(new long[] {rows, columns});
    }

    /**
     * Creates a row vector with the data
     *
     * @param data the columns of the ndarray
     * @return the created ndarray
     */
    public static INDArray create(float[] data) {
        return create(data, order());
    }

    public static INDArray create(boolean[] data) {
        return INSTANCE.create(data, new long[]{data.length}, new long[]{1}, DataType.BOOL, Nd4j.getMemoryManager().getCurrentWorkspace());
    }


    /**
     * Creates a row vector with the data
     *
     * @param list the columns of the ndarray
     * @return the created ndarray
     */
    public static INDArray create(List<? extends Number> list) {
        INDArray array = create(list.size());
        int cnt = 0;
        if (dataType() == DataType.DOUBLE) {
            for (Number element: list) {
                array.putScalar(cnt++,element.doubleValue());
            }
        } else {
            for (Number element : list) {
                array.putScalar(cnt++,element.floatValue());
            }
        }
        return array;
    }

    /**
     * Creates a row vector with the data
     *
     * @param data the columns of the ndarray
     * @return the created ndarray
     */
    public static INDArray create(double[] data) {
        return create(data, order());
    }

    /**
     *
     * @param data
     * @return
     */
    public static INDArray create(float[][] data) {
        return INSTANCE.create(data);
    }

    /**
     *
     * @param data
     * @param ordering
     * @return
     */
    public static INDArray create(float[][] data, char ordering) {
        return INSTANCE.create(data, ordering);
    }


    /**
     * Create an ndarray based on the given data layout
     *
     * @param data the data to use
     * @return an ndarray with the given data layout
     */
    public static INDArray create(double[][] data) {
        return INSTANCE.create(data);
    }

    public static INDArray create(long[][] data) {
        val shape = new long[]{data.length, data[0].length};
        return INSTANCE.create(ArrayUtil.flatten(data), shape, getStrides(shape), DataType.LONG, Nd4j.getMemoryManager().getCurrentWorkspace());
    }

    public static INDArray create(boolean[][] data) {
        val shape = new long[]{data.length, data[0].length};
        return INSTANCE.create(ArrayUtil.flatten(data), shape, getStrides(shape), DataType.BOOL, Nd4j.getMemoryManager().getCurrentWorkspace());
    }

    public static INDArray create(boolean[][] data, long[] shape) {
        return INSTANCE.create(ArrayUtil.flatten(data), shape, getStrides(shape), DataType.BOOL, Nd4j.getMemoryManager().getCurrentWorkspace());
    }

    public static INDArray create(double[][][] data) {
        return create(ArrayUtil.flatten(data), new int[] {data.length, data[0].length, data[0][0].length});
    }

    public static INDArray create(float[][][] data) {
        return create(ArrayUtil.flatten(data), new int[] {data.length, data[0].length, data[0][0].length});
    }

    public static INDArray create(int[][][] data) {
        return create(ArrayUtil.flatten(data), new int[] {data.length, data[0].length, data[0][0].length});
    }

    public static INDArray create(double[][][][] data) {
        return create(ArrayUtil.flatten(data), new int[] {data.length, data[0].length, data[0][0].length, data[0][0][0].length});
    }

    public static INDArray create(float[][][][] data) {
        return create(ArrayUtil.flatten(data), new int[] {data.length, data[0].length, data[0][0].length, data[0][0][0].length});
    }

    public static INDArray create(int[][][][] data) {
        return create(ArrayUtil.flatten(data), new int[] {data.length, data[0].length, data[0][0].length, data[0][0][0].length});
    }


    /**
     *
     * @param data
     * @param ordering
     * @return
     */
    public static INDArray create(double[][] data, char ordering) {
        return INSTANCE.create(data, ordering);
    }

    /**
     * Creates a row vector with the specified number of columns
     *
     * @param columns the columns of the ndarray
     * @return the created ndarray
     */
    public static INDArray create(int columns) {
        return create(columns, order());
    }

    /**
     * Creates a row vector with the data
     *
     * @param data the columns of the ndarray
     * @return the created ndarray
     */
    public static INDArray create(float[] data, char order) {
        INDArray ret = INSTANCE.create(data, order);
        logCreationIfNecessary(ret);
        return ret;
    }

    /**
     * Creates a row vector with the data
     *
     * @param data the columns of the ndarray
     * @return the created ndarray
     */
    public static INDArray create(double[] data, char order) {
        INDArray ret = INSTANCE.create(data, order);
        logCreationIfNecessary(ret);
        return ret;
    }

    /**
     * Creates a row vector with the specified number of columns
     *
     * @param columns the columns of the ndarray
     * @return the created ndarray
     */
    public static INDArray create(int columns, char order) {
        if (columns < 1)
            throw new ND4JIllegalStateException("Number of columns should be positive for new INDArray");

        INDArray ret = INSTANCE.create(new long[] {columns}, Nd4j.getStrides(new long[] {columns}, order), 0, order);
        logCreationIfNecessary(ret);
        return ret;
    }

    public static INDArray zeros(int columns, char order) {
        return Nd4j.create(columns, order);
    }


    public static INDArray create(int[] data, long[] shape, DataType type) {
        val ret = INSTANCE.create(data, shape, Nd4j.getStrides(shape), type, Nd4j.getMemoryManager().getCurrentWorkspace());
        logCreationIfNecessary(ret);
        return ret;
    }

    public static INDArray create(long[] data, long[] shape, DataType type) {
        val ret = INSTANCE.create(data, shape, Nd4j.getStrides(shape), type, Nd4j.getMemoryManager().getCurrentWorkspace());
        logCreationIfNecessary(ret);
        return ret;
    }

    public static INDArray create(double[] data, long[] shape, DataType type) {
        val ret = INSTANCE.create(data, shape, Nd4j.getStrides(shape), type, Nd4j.getMemoryManager().getCurrentWorkspace());
        logCreationIfNecessary(ret);
        return ret;
    }

    public static INDArray create(float[] data, long[] shape, DataType type) {
        val ret = INSTANCE.create(data, shape, Nd4j.getStrides(shape), type, Nd4j.getMemoryManager().getCurrentWorkspace());
        logCreationIfNecessary(ret);
        return ret;
    }

    public static INDArray create(short[] data, long[] shape, DataType type) {
        val ret = INSTANCE.create(data, shape, Nd4j.getStrides(shape), type, Nd4j.getMemoryManager().getCurrentWorkspace());
        logCreationIfNecessary(ret);
        return ret;
    }

    public static INDArray create(byte[] data, long[] shape, DataType type) {
        val ret = INSTANCE.create(data, shape, Nd4j.getStrides(shape), type, Nd4j.getMemoryManager().getCurrentWorkspace());
        logCreationIfNecessary(ret);
        return ret;
    }

    public static INDArray create(boolean[] data, long[] shape, DataType type) {
        val ret = INSTANCE.create(data, shape, Nd4j.getStrides(shape), type, Nd4j.getMemoryManager().getCurrentWorkspace());
        logCreationIfNecessary(ret);
        return ret;
    }

    ////////////////////////////////////////////////

    public static INDArray create(int[] data, long[] shape, long[]strides, char order, DataType type) {
        val ret = INSTANCE.create(data, shape, strides, order, type, Nd4j.getMemoryManager().getCurrentWorkspace());
        logCreationIfNecessary(ret);
        return ret;
    }

    public static INDArray create(long[] data, long[] shape, long[]strides, char order, DataType type) {
        val ret = INSTANCE.create(data, shape, strides, order, type, Nd4j.getMemoryManager().getCurrentWorkspace());
        logCreationIfNecessary(ret);
        return ret;
    }

    public static INDArray create(double[] data, long[] shape, long[]strides, char order, DataType type) {
        val ret = INSTANCE.create(data, shape, strides, order, type, Nd4j.getMemoryManager().getCurrentWorkspace());
        logCreationIfNecessary(ret);
        return ret;
    }

    public static INDArray create(float[] data, long[] shape, long[]strides, char order, DataType type) {
        val ret = INSTANCE.create(data, shape, strides, order, type, Nd4j.getMemoryManager().getCurrentWorkspace());
        logCreationIfNecessary(ret);
        return ret;
    }

    public static INDArray create(short[] data, long[] shape, long[]strides, char order, DataType type) {
        val ret = INSTANCE.create(data, shape, strides, order, type, Nd4j.getMemoryManager().getCurrentWorkspace());
        logCreationIfNecessary(ret);
        return ret;
    }

    public static INDArray create(byte[] data, long[] shape, long[]strides, char order, DataType type) {
        val ret = INSTANCE.create(data, shape, strides, order, type, Nd4j.getMemoryManager().getCurrentWorkspace());
        logCreationIfNecessary(ret);
        return ret;
    }

    public static INDArray create(boolean[] data, long[] shape, long[]strides, char order, DataType type) {
        val ret = INSTANCE.create(data, shape, strides, order, type, Nd4j.getMemoryManager().getCurrentWorkspace());
        logCreationIfNecessary(ret);
        return ret;
    }

    /**
     * This method creates new 0D INDArray, aka scalar.
     *
     * PLEASE NOTE: Temporary method, added to ensure backward compatibility
     * @param scalar
     * @return
     * @deprecated Use Nd4j.scalar methods, such as {@link #scalar(double)} or {@link #scalar(DataType, Number)}
     */
    @Deprecated
    public static INDArray trueScalar(Number scalar) {
        val ret = INSTANCE.trueScalar(scalar);
        logCreationIfNecessary(ret);
        return ret;
    }

    /**
     * @deprecated Use {@link #createFromArray(boolean...)}
     */
    @Deprecated
    public static INDArray trueVector(boolean[] data) {
        val ret = INSTANCE.trueVector(data);
        logCreationIfNecessary(ret);
        return ret;
    }

    /**
     * @deprecated Use {@link #createFromArray(long...)}
     */
    @Deprecated
    public static INDArray trueVector(long[] data) {
        val ret = INSTANCE.trueVector(data);
        logCreationIfNecessary(ret);
        return ret;
    }

    /**
     * @deprecated Use {@link #createFromArray(int...)}
     */
    @Deprecated
    public static INDArray trueVector(int[] data) {
        val ret = INSTANCE.trueVector(data);
        logCreationIfNecessary(ret);
        return ret;
    }

    /**
     * @deprecated Use {@link #createFromArray(float...)}
     */
    @Deprecated
    public static INDArray trueVector(float[] data) {
        val ret = INSTANCE.trueVector(data);
        logCreationIfNecessary(ret);
        return ret;
    }

    /**
     * @deprecated Use {@link #createFromArray(double...)}
     */
    @Deprecated
    public static INDArray trueVector(double[] data) {
        val ret = INSTANCE.trueVector(data);
        logCreationIfNecessary(ret);
        return ret;
    }

    /**
     * This method creates "empty" INDArray with datatype determined by {@link #dataType()}
     *
     * @return Empty INDArray
     */
    public static INDArray empty() {
        return empty(Nd4j.dataType());
    }

    /**
     * This method creates "empty" INDArray of the specified datatype
     *
     * @return Empty INDArray
     */
    public static INDArray empty(DataType type) {
        if(EMPTY_ARRAYS[type.ordinal()] == null){
            try(MemoryWorkspace ws = Nd4j.getMemoryManager().scopeOutOfWorkspaces()){
                val ret = INSTANCE.empty(type);
                EMPTY_ARRAYS[type.ordinal()] = ret;
                logCreationIfNecessary(ret);
            }
        }
        return EMPTY_ARRAYS[type.ordinal()];
    }

    /**
     * Create an ndrray with the specified shape
     *
     * @param data  the data to use with tne ndarray
     * @param shape the shape of the ndarray
     * @return the created ndarray
     */
    public static INDArray create(float[] data, int[] shape) {
        if (shape.length == 0 && data.length == 1) {
            return scalar(data[0]);
        }

        if (shape.length == 1) {
            if (shape[0] != data.length)
                throw new ND4JIllegalStateException("Shape of the new array doesn't match data length");
        }

        checkShapeValues(data.length, shape);

        INDArray ret = INSTANCE.create(data, shape);
        logCreationIfNecessary(ret);
        return ret;
    }

    public static INDArray create(float[] data, long[] shape) {
        if (shape.length == 0 && data.length == 1) {
            return scalar(data[0]);
        }

        if (shape.length == 1) {
            if (shape[0] != data.length)
                throw new ND4JIllegalStateException("Shape of the new array doesn't match data length");
        }

        checkShapeValues(data.length, shape);

        INDArray ret = INSTANCE.create(data, shape, Nd4j.getStrides(shape, Nd4j.order()), DataType.FLOAT, Nd4j.getMemoryManager().getCurrentWorkspace());
        logCreationIfNecessary(ret);
        return ret;
    }

    public static INDArray create(double[] data, long[] shape) {
        if (shape.length == 0 && data.length == 1) {
            return scalar(data[0]);
        }

        if (shape.length == 1) {
            if (shape[0] != data.length)
                throw new ND4JIllegalStateException("Shape of the new array doesn't match data length");
        }

        checkShapeValues(data.length, shape);

        INDArray ret = INSTANCE.create(data, shape, Nd4j.getStrides(shape, Nd4j.order()), DataType.DOUBLE, Nd4j.getMemoryManager().getCurrentWorkspace());
        logCreationIfNecessary(ret);
        return ret;
    }

    /**
     * Create an ndrray with the specified shape
     *
     * @param data  the data to use with tne ndarray
     * @param shape the shape of the ndarray
     * @return the created ndarray
     */
    public static INDArray create(double[] data, int[] shape) {
        if (shape.length == 1) {
            if (shape[0] != data.length)
                throw new ND4JIllegalStateException("Shape of the new array " + Arrays.toString(shape) + " doesn't match data length: " + data.length);
        }

        checkShapeValues(data.length, shape);

        val lshape = ArrayUtil.toLongArray(shape);
        INDArray ret = INSTANCE.create(data, lshape, Nd4j.getStrides(lshape, Nd4j.order()), DataType.DOUBLE, Nd4j.getMemoryManager().getCurrentWorkspace());
        logCreationIfNecessary(ret);
        return ret;
    }

    /**
     * Creates an ndarray with the specified shape
     *
     * @param shape  the shape of the ndarray
     * @param stride the stride for the ndarray
     * @param offset the offset of the ndarray
     * @return the instance
     */
    public static INDArray create(double[] data, int[] shape, int[] stride, long offset) {
        if (shape.length == 1) {
            if (shape[0] != data.length)
                throw new ND4JIllegalStateException("Shape of the new array " + Arrays.toString(shape)
                        + " doesn't match data length: " + data.length);
        }

        checkShapeValues(data.length, shape);

        INDArray ret = INSTANCE.create(data, ArrayUtil.toLongArray(shape), ArrayUtil.toLongArray(stride), DataType.DOUBLE, Nd4j.getMemoryManager().getCurrentWorkspace());
        logCreationIfNecessary(ret);
        return ret;
    }


    public static INDArray create(double[] data, long[] shape, long[] stride, long offset, char order) {
        checkShapeValues(data.length, shape);

        INDArray ret = INSTANCE.create(data, shape, stride, order, DataType.DOUBLE, Nd4j.getMemoryManager().getCurrentWorkspace());
        logCreationIfNecessary(ret);
        return ret;
    }

    /**
     * Creates an ndarray with the specified shape
     *
     * @param data    the data to use with the ndarray
     * @param rows    the rows of the ndarray
     * @param columns the columns of the ndarray
     * @param stride  the stride for the ndarray
     * @param offset  the offset of the ndarray
     * @return the instance
     */
    public static INDArray create(float[] data, int rows, int columns, int[] stride, long offset) {
        if (rows < 1 || columns < 1)
            throw new ND4JIllegalStateException("Number of rows and columns should be positive for new INDArray");

        INDArray ret = INSTANCE.create(data, rows, columns, stride, offset);
        logCreationIfNecessary(ret);
        return ret;
    }

    /**
     * Creates an ndarray with the specified shape
     *
     * @param data    the data to use with tne ndarray
     * @param rows    the rows of the ndarray
     * @param columns the columns of the ndarray
     * @param stride  the stride for the ndarray
     * @param offset  the offset of the ndarray
     * @return the instance
     */
    public static INDArray create(double[] data, int rows, int columns, int[] stride, long offset) {
        if (rows < 1 || columns < 1)
            throw new ND4JIllegalStateException("Number of rows and columns should be positive for new INDArray");

        INDArray ret = INSTANCE.create(data, rows, columns, stride, offset);
        logCreationIfNecessary(ret);
        return ret;
    }

    /**
     * Creates an ndarray with the specified shape
     *
     * @param shape  the shape of the ndarray
     * @param offset the offset of the ndarray
     * @return the instance
     */
    public static INDArray create(float[] data, int[] shape, long offset) {
        if (shape.length == 1) {
            if (shape[0] != data.length)
                throw new ND4JIllegalStateException("Shape of the new array " + Arrays.toString(shape)
                        + " doesn't match data length: " + data.length);
        }

        checkShapeValues(data.length, shape);

        INDArray ret = INSTANCE.create(data, shape, offset, Nd4j.order());
        logCreationIfNecessary(ret);
        return ret;
    }

    public static INDArray create(float[] data, long[] shape, long offset) {
        if (shape.length == 1) {
            if (shape[0] != data.length)
                throw new ND4JIllegalStateException("Shape of the new array " + Arrays.toString(shape)
                        + " doesn't match data length: " + data.length);
        }

        checkShapeValues(data.length, shape);

        INDArray ret = INSTANCE.create(data, shape, offset, Nd4j.order());
        logCreationIfNecessary(ret);
        return ret;
    }

    /**
     * Creates an ndarray with the specified shape
     *
     * @param shape  the shape of the ndarray
     * @param offset the offset of the ndarray
     * @return the instance
     */
    public static INDArray create(double[] data, int[] shape, long offset, char ordering) {
        if (shape.length == 1) {
            if (shape[0] != data.length)
                throw new ND4JIllegalStateException("Shape of the new array " + Arrays.toString(shape)
                        + " doesn't match data length: " + data.length);
        }

        checkShapeValues(data.length, shape);

        INDArray ret = INSTANCE.create(data, shape, Nd4j.getStrides(shape, ordering), offset, ordering);
        logCreationIfNecessary(ret);
        return ret;
    }

    public static INDArray create(double[] data, long[] shape, long offset, char ordering) {
        if (shape.length == 1) {
            if (shape[0] != data.length)
                throw new ND4JIllegalStateException("Shape of the new array " + Arrays.toString(shape)
                        + " doesn't match data length: " + data.length);
        }

        checkShapeValues(data.length, shape);

        INDArray ret = INSTANCE.create(data, shape, Nd4j.getStrides(shape, ordering), offset, ordering);
        logCreationIfNecessary(ret);
        return ret;
    }

    /**
     * Creates an ndarray with the specified shape
     *
     * @param shape  the shape of the ndarray
     * @param stride the stride for the ndarray
     * @param offset the offset of the ndarray
     * @return the instance
     */
    public static INDArray create(float[] data, int[] shape, int[] stride, long offset) {
        if (shape.length == 1) {
            if (shape[0] != data.length)
                throw new ND4JIllegalStateException("Shape of the new array " + Arrays.toString(shape)
                        + " doesn't match data length: " + data.length);
        }

        checkShapeValues(data.length, shape);

        INDArray ret = INSTANCE.create(data, shape, stride, offset);
        logCreationIfNecessary(ret);
        return ret;
    }

    /**
     * Creates an ndarray with the specified shape
     *
     * @param shape the shape of the ndarray
     * @return the instance
     */
    public static INDArray create(List<INDArray> list, int[] shape) {
        checkShapeValues(shape);

        INDArray ret = INSTANCE.create(list, shape);
        logCreationIfNecessary(ret);
        return ret;
    }

    public static INDArray create(List<INDArray> list, long[] shape) {
        checkShapeValues(shape);

        INDArray ret = INSTANCE.create(list, shape);
        logCreationIfNecessary(ret);
        return ret;
    }

    /**
     * Creates an ndarray with the specified shape
     *
     * @param rows    the rows of the ndarray
     * @param columns the columns of the ndarray
     * @param stride  the stride for the ndarray
     * @param offset  the offset of the ndarray
     * @return the instance
     */
    public static INDArray create(int rows, int columns, int[] stride, long offset) {
        if (rows < 1 || columns < 1)
            throw new ND4JIllegalStateException("Number of rows and columns should be positive for new INDArray");

        INDArray ret = INSTANCE.create(rows, columns, stride, offset);
        logCreationIfNecessary(ret);
        return ret;
    }

    public static INDArray zeros(int rows, int columns, int[] stride, long offset) {
        return create(rows, columns, stride, offset);
    }

    /**
     * Creates an ndarray with the specified shape
     *
     * @param shape  the shape of the ndarray
     * @param stride the stride for the ndarray
     * @param offset the offset of the ndarray
     * @return the instance
     */
    public static INDArray create(int[] shape, int[] stride, long offset) {
        checkShapeValues(shape);

        INDArray ret = INSTANCE.create(shape, stride, offset);
        logCreationIfNecessary(ret);
        return ret;

    }

    public static INDArray zeros(int[] shape, int[] stride, long offset) {
        return create(shape, stride, offset);
    }

    /**
     * Creates an ndarray with the specified shape
     *
     * @param rows    the rows of the ndarray
     * @param columns the columns of the ndarray
     * @param stride  the stride for the ndarray
     * @return the instance
     */
    public static INDArray create(int rows, int columns, int[] stride) {
        return create(rows, columns, stride, order());
    }

    public static INDArray zeros(int rows, int columns, int[] stride) {
        return create(rows, columns, stride, order());
    }

    /**
     * Creates an ndarray with the specified shape
     *
     * @param shape  the shape of the ndarray
     * @param stride the stride for the ndarray
     * @return the instance
     */
    public static INDArray create(int[] shape, int[] stride) {
        return create(shape, stride, order());
    }

    /**
     *
     * @param shape
     * @param stride
     * @return
     */
    public static INDArray create(long[] shape, long[] stride) {
        return create(shape, stride, order());
    }


    /**
     *
     * @param shape
     * @param stride
     * @return
     */
    public static INDArray zeros(int[] shape, int[] stride) {
        return create(shape, stride);
    }

    /**
     * Creates an ndarray with the specified shape
     *
     * @param rows    the rows of the ndarray
     * @param columns the columns of the ndarray
     * @return the instance
     */
    public static INDArray create(int rows, int columns) {
        return create(rows, columns, order());
    }

    /**
     * Creates an ndarray with the specified shape
     *
     * @param shape the shape of the ndarray
     * @return the instance
     */
    public static INDArray create(int... shape) {
        return create(shape, order());
    }


    /**
     * Creates an ndarray with the specified shape
     *
     * @param shape the shape of the ndarray
     * @return the instance
     */
    public static INDArray create(long... shape) {
        return create(shape, order());
    }

    public static INDArray create(DataType type, long... shape) {
        return create(type, shape, order());
    }

    /**
     *
     * @param data
     * @param shape
     * @param stride
     * @param ordering
     * @param offset
     * @return
     */
    public static INDArray create(float[] data, int[] shape, int[] stride, char ordering, long offset) {
        if (shape.length == 1) {
            if (shape[0] != data.length)
                throw new ND4JIllegalStateException("Shape of the new array " + Arrays.toString(shape)
                        + " doesn't match data length: " + data.length);
        }

        checkShapeValues(data.length, shape);

        INDArray ret = INSTANCE.create(data, shape, stride, offset, ordering);
        logCreationIfNecessary(ret);
        return ret;
    }

    /**
     *
     * @param data
     * @param shape
     * @param ordering
     * @param offset
     * @return
     */
    public static INDArray create(float[] data, int[] shape, char ordering, long offset) {
        if (shape.length == 1) {
            if (shape[0] != data.length)
                throw new ND4JIllegalStateException("Shape of the new array " + Arrays.toString(shape) + " doesn't match data length: " + data.length);
        }

        checkShapeValues(data.length, shape);

        INDArray ret = INSTANCE.create(data, shape, getStrides(shape, ordering), offset, ordering);
        logCreationIfNecessary(ret);
        return ret;
    }


    public static INDArray create(double[] data, int[] shape, char ordering, long offset) {
        if (shape.length == 1) {
            if (shape[0] != data.length)
                throw new ND4JIllegalStateException("Shape of the new array " + Arrays.toString(shape) + " doesn't match data length: " + data.length);
        }

        checkShapeValues(data.length, shape);

        INDArray ret = INSTANCE.create(data, shape, getStrides(shape, ordering), offset, ordering);
        logCreationIfNecessary(ret);
        return ret;
    }

    /**
     *
     * @param data
     * @param shape
     * @param strides
     * @param offset
     * @return
     */
    public static INDArray create(DataBuffer data, int[] shape, int[] strides, long offset) {
        checkShapeValues(shape);

        INDArray ret = INSTANCE.create(data, shape, strides, offset);
        logCreationIfNecessary(ret);
        return ret;
    }

    public static INDArray create(DataBuffer data, long[] shape, long[] strides, long offset) {
        checkShapeValues(shape);

        INDArray ret = INSTANCE.create(data, shape, strides, offset);
        logCreationIfNecessary(ret);
        return ret;
    }

    /**
     *
     * @param data
     * @param shape
     * @param offset
     * @return
     */
    public static INDArray create(DataBuffer data, int[] shape, long offset) {
        checkShapeValues(shape);

        INDArray ret = INSTANCE.create(data, shape, getStrides(shape), offset);
        logCreationIfNecessary(ret);
        return ret;

    }

    /**
     *
     * @param data
     * @param newShape
     * @param newStride
     * @param offset
     * @param ordering
     * @return
     */
    public static INDArray create(DataBuffer data, int[] newShape, int[] newStride, long offset, char ordering) {
        checkShapeValues(newShape);

        INDArray ret = INSTANCE.create(data, newShape, newStride, offset, ordering);
        logCreationIfNecessary(ret);
        return ret;
    }

    public static INDArray create(DataBuffer data, long[] newShape, long[] newStride, long offset, char ordering) {
        checkShapeValues(newShape);

        INDArray ret = INSTANCE.create(data, newShape, newStride, offset, ordering);
        logCreationIfNecessary(ret);
        return ret;
    }

    public static INDArray create(DataBuffer data, long[] newShape, long[] newStride, long offset, long ews, char ordering) {
        checkShapeValues(newShape);

        INDArray ret = INSTANCE.create(data, newShape, newStride, offset, ews, ordering);
        logCreationIfNecessary(ret);
        return ret;
    }

    public static INDArray create(DataBuffer data, long[] newShape, long[] newStride, long offset, char ordering, DataType dataType) {
        checkShapeValues(newShape);

        INDArray ret = INSTANCE.create(data, newShape, newStride, offset, ordering, dataType);
        logCreationIfNecessary(ret);
        return ret;
    }


    /**
     *
     * @param data
     * @param shape
     * @return
     */
    public static INDArray create(DataBuffer data, int[] shape) {
        checkShapeValues(shape);

        INDArray ret = INSTANCE.create(data, shape);
        logCreationIfNecessary(ret);
        return ret;
    }

    public static INDArray create(DataBuffer data, long[] shape) {
        checkShapeValues(shape);

        INDArray ret = INSTANCE.create(data, shape);
        logCreationIfNecessary(ret);
        return ret;
    }

    /**
     *
     * @param buffer
     * @return
     */
    public static INDArray create(DataBuffer buffer) {
        INDArray ret = INSTANCE.create(buffer);
        logCreationIfNecessary(ret);
        return ret;
    }

    /**
     * Creates an ndarray with the specified shape
     *
     * @param data    the data to use with the ndarray
     * @param rows    the rows of the ndarray
     * @param columns the columns of the ndarray
     * @param stride  the stride for the ndarray
     * @param offset  the offset of the ndarray
     * @return the instance
     */
    public static INDArray create(float[] data, int rows, int columns, int[] stride, long offset, char ordering) {
        int[] shape = new int[] {rows, columns};
        checkShapeValues(data.length, shape);

        INDArray ret = INSTANCE.create(data, shape, stride, offset, ordering);
        logCreationIfNecessary(ret);
        return ret;
    }

    /**
     *
     * @param shape
     * @param dataType
     * @return
     */
    public static INDArray create(int[] shape, DataType dataType) {
        checkShapeValues(shape);

        INDArray ret = INSTANCE.create(shape, dataType, Nd4j.getMemoryManager().getCurrentWorkspace());
        logCreationIfNecessary(ret);
        return ret;
    }

    public static INDArray zeros(int[] shape, DataType dataType) {
        return create(shape, dataType);
    }

    /**
     * Creates an ndarray with the specified shape
     *
     * @param shape  the shape of the ndarray
     * @param stride the stride for the ndarray
     * @param offset the offset of the ndarray
     * @return the instance
     */
    public static INDArray create(double[] data, int[] shape, int[] stride, long offset, char ordering) {
        if (data.length == 1 && shape.length == 0)
            return scalar(data[0]);

        if (shape.length == 1) {
            if (shape[0] != data.length)
                throw new ND4JIllegalStateException("Shape of the new array " + Arrays.toString(shape)
                        + " doesn't match data length: " + data.length);
        }

        checkShapeValues(data.length, shape);

        INDArray ret = INSTANCE.create(data, shape, stride, offset, ordering);
        logCreationIfNecessary(ret);
        return ret;
    }

    /**
     * Create an ndrray with the specified shape
     *
     * @param data  the data to use with tne ndarray
     * @param shape the shape of the ndarray
     * @return the created ndarray
     */
    public static INDArray create(double[] data, int[] shape, char ordering) {
        if (shape.length == 1) {
            if (shape[0] != data.length)
                throw new ND4JIllegalStateException("Shape of the new array " + Arrays.toString(shape)
                        + " doesn't match data length: " + data.length);
        }

        checkShapeValues(data.length, shape);

        val lshape = ArrayUtil.toLongArray(shape);
        INDArray ret = INSTANCE.create(data, lshape, Nd4j.getStrides(lshape, ordering), ordering, DataType.DOUBLE, Nd4j.getMemoryManager().getCurrentWorkspace());
        logCreationIfNecessary(ret);
        return ret;
    }

    /**
     * Create an ndrray with the specified shape
     *
     * @param data  the data to use with tne ndarray
     * @param shape the shape of the ndarray
     * @return the created ndarray
     */
    public static INDArray create(float[] data, int[] shape, char ordering) {
        if (shape.length == 1) {
            if (shape[0] != data.length)
                throw new ND4JIllegalStateException("Shape of the new array " + Arrays.toString(shape)
                        + " doesn't match data length: " + data.length);
        }

        checkShapeValues(data.length, shape);

        INDArray ret = INSTANCE.create(data, shape, ordering);
        logCreationIfNecessary(ret);
        return ret;
    }

    public static INDArray create(float[] data, long[] shape, char ordering) {
        checkShapeValues(data.length, shape);

        INDArray ret = INSTANCE.create(data, shape, Nd4j.getStrides(shape, ordering), ordering, DataType.FLOAT);
        logCreationIfNecessary(ret);
        return ret;
    }

    public static INDArray create(double[] data, long[] shape, char ordering) {
        checkShapeValues(data.length, shape);

        INDArray ret = INSTANCE.create(data, shape, Nd4j.getStrides(shape, ordering), ordering, DataType.DOUBLE, Nd4j.getMemoryManager().getCurrentWorkspace());
        logCreationIfNecessary(ret);
        return ret;
    }

    /**
     * Creates an ndarray with the specified shape
     *
     * @param data    the data to use with tne ndarray
     * @param rows    the rows of the ndarray
     * @param columns the columns of the ndarray
     * @param stride  the stride for the ndarray
     * @param offset  the offset of the ndarray
     * @return the instance
     */
    public static INDArray create(double[] data, int rows, int columns, int[] stride, long offset, char ordering) {
        int[] shape = new int[]{rows,columns};
        checkShapeValues(data.length, shape);

        INDArray ret = INSTANCE.create(Nd4j.createBuffer(data), shape, stride, offset, ordering);
        logCreationIfNecessary(ret);
        return ret;
    }

    /**
     * Creates an ndarray with the specified shape
     *
     * @param shape  the shape of the ndarray
     * @param stride the stride for the ndarray
     * @param offset the offset of the ndarray
     * @return the instance
     */
    public static INDArray create(float[] data, int[] shape, int[] stride, long offset, char ordering) {
        if (shape.length == 1) {
            if (shape[0] != data.length)
                throw new ND4JIllegalStateException("Shape of the new array " + Arrays.toString(shape)
                        + " doesn't match data length: " + data.length);
        }

        checkShapeValues(data.length, shape);

        INDArray ret = INSTANCE.create(data, shape, stride, offset, ordering);
        logCreationIfNecessary(ret);
        return ret;
    }

    /**
     * Creates an ndarray with the specified shape
     *
     * @param shape the shape of the ndarray
     * @return the instance
     */
    public static INDArray create(List<INDArray> list, int[] shape, char ordering) {
        checkShapeValues(shape);

        INDArray ret = INSTANCE.create(list, shape, ordering);
        logCreationIfNecessary(ret);
        return ret;
    }

    /**
     * Creates an ndarray with the specified shape
     *
     * @param rows    the rows of the ndarray
     * @param columns the columns of the ndarray
     * @param stride  the stride for the ndarray
     * @param offset  the offset of the ndarray
     * @return the instance
     */
    public static INDArray create(int rows, int columns, int[] stride, long offset, char ordering) {
        int[] shape = new int[]{rows, columns};
        checkShapeValues(shape);

        INDArray ret = INSTANCE.create(shape, stride, offset, ordering);
        logCreationIfNecessary(ret);
        return ret;
    }

    public static INDArray zeros(int rows, int columns, int[] stride, long offset, char ordering) {
        return create(rows, columns, stride, offset, ordering);
    }

    /**
     * Creates an ndarray with the specified shape
     *
     * @param shape  the shape of the ndarray
     * @param stride the stride for the ndarray
     * @param offset the offset of the ndarray
     * @return the instance
     */
    public static INDArray create(int[] shape, int[] stride, long offset, char ordering) {
        if(shape.length == 0)
            return Nd4j.scalar(0.0);

        checkShapeValues(shape);

        INDArray ret = INSTANCE.create(shape, stride, offset, ordering);
        logCreationIfNecessary(ret);
        return ret;

    }

    /**
     * Creates an ndarray with the specified shape
     *
     * @param shape  the shape of the ndarray
     * @param stride the stride for the ndarray
     * @param offset the offset of the ndarray
     * @return the instance
     */
    public static INDArray create(long[] shape, long[] stride, long offset, char ordering) {
        if(shape.length == 0)
            return Nd4j.scalar(0.0);

        checkShapeValues(shape);

        INDArray ret = INSTANCE.create(shape, stride, offset, ordering);
        logCreationIfNecessary(ret);
        return ret;

    }

    public static INDArray zeros(int[] shape, int[] stride, long offset, char ordering) {
        return create(shape, stride, offset, ordering);
    }

    /**
     * Creates an ndarray with the specified shape
     *
     * @param rows    the rows of the ndarray
     * @param columns the columns of the ndarray
     * @param stride  the stride for the ndarray
     * @return the instance
     */
    public static INDArray create(int rows, int columns, int[] stride, char ordering) {
        int[] shape = new int[]{rows, columns};
        checkShapeValues(shape);

        INDArray ret = INSTANCE.create(shape, stride, 0, ordering);
        logCreationIfNecessary(ret);
        return ret;
    }

    public static INDArray zeros(int rows, int columns, int[] stride, char ordering) {
        return create(rows, columns, stride, ordering);
    }

    /**
     * Creates an ndarray with the specified shape
     *
     * @param shape  the shape of the ndarray
     * @param stride the stride for the ndarray
     * @return the instance
     */
    public static INDArray create(int[] shape, int[] stride, char ordering) {
        if(shape.length == 0)
            return Nd4j.scalar(Nd4j.dataType(), 0.0);

        checkShapeValues(shape);

        INDArray ret = INSTANCE.create(shape, stride, 0, ordering);
        logCreationIfNecessary(ret);
        return ret;
    }

    public static INDArray create(long[] shape, long[] stride, char ordering) {
        if(shape.length == 0)
            return Nd4j.scalar(Nd4j.dataType(), 0.0);

        checkShapeValues(shape);

        INDArray ret = INSTANCE.create(shape, stride, 0, ordering);
        logCreationIfNecessary(ret);
        return ret;
    }

    /**
     *
     * @param shape
     * @param stride
     * @param ordering
     * @return
     */
    public static INDArray zeros(int[] shape, int[] stride, char ordering) {
        return create(shape, stride, ordering);
    }

    /**
     * Creates an ndarray with the specified shape
     *
     * @param rows    the rows of the ndarray
     * @param columns the columns of the ndarray
     * @return the instance
     */
    public static INDArray create(long rows, long columns, char ordering) {
        return create(new long[] {rows, columns}, ordering);
    }

    /**
     *
     * @param rows
     * @param columns
     * @param ordering
     * @return
     */
    public static INDArray zeros(int rows, int columns, char ordering) {
        return create(new int[] {rows, columns}, ordering);
    }

    /**
     * Creates an ndarray with the specified shape
     *
     * @param shape the shape of the ndarray
     * @return the instance
     */
    public static INDArray create(@NonNull int[] shape, char ordering) {
        if(shape.length == 0)
            return Nd4j.scalar(dataType(), 0.0);

        checkShapeValues(shape);

        INDArray ret = INSTANCE.create(shape, ordering);
        logCreationIfNecessary(ret);
        return ret;
    }

    /**
     *
     * @param shape
     * @param ordering
     * @return
     */
    public static INDArray create(@NonNull long[] shape, char ordering) {
        if(shape.length == 0)
            return Nd4j.scalar(dataType(), 0.0);
        //ensure shapes that wind up being scalar end up with the write shape

        checkShapeValues(shape);

        INDArray ret = INSTANCE.create(shape, ordering);
        logCreationIfNecessary(ret);
        return ret;
    }

    public static INDArray create(DataType dataType, @NonNull long[] shape, long[] strides, char ordering) {
        if(shape.length == 0)
            return Nd4j.scalar(dataType, 0.0);

        checkShapeValues(shape);

        INDArray ret = INSTANCE.create(dataType, shape, strides, ordering, Nd4j.getMemoryManager().getCurrentWorkspace());
        logCreationIfNecessary(ret);
        return ret;
    }

    public static INDArray create(@NonNull DataType dataType, @NonNull long[] shape, char ordering) {
        if(shape.length == 0)
            return Nd4j.scalar(dataType, 0.0);
        //ensure shapes that wind up being scalar end up with the write shape

        checkShapeValues(shape);

        INDArray ret = INSTANCE.create(dataType, shape, ordering, Nd4j.getMemoryManager().getCurrentWorkspace());
        logCreationIfNecessary(ret);
        return ret;
    }


    /**
     *
     * @param shape
     */
    public static void checkShapeValues(long[] shape) {
        for (long e: shape) {
            if (e < 1)
                throw new ND4JIllegalStateException("Invalid shape: Requested INDArray shape " + Arrays.toString(shape)
                        + " contains dimension size values < 1 (all dimensions must be 1 or more)");
        }
    }

    /**
     *
     * @param shape
     */
    public static void checkShapeValues(int[] shape) {
        for (int e: shape) {
            if (e < 1)
                throw new ND4JIllegalStateException("Invalid shape: Requested INDArray shape " + Arrays.toString(shape)
                        + " contains dimension size values < 1 (all dimensions must be 1 or more)");
        }
    }

    protected static void checkShapeValues(int length, int[] shape) {
        checkShapeValues(shape);

        if (ArrayUtil.prodLong(shape) > length)
            throw new ND4JIllegalStateException("Shape of the new array " + Arrays.toString(shape)
                    + " doesn't match data length: " + length);
    }

    protected static void checkShapeValues(int length, long[] shape) {
        checkShapeValues(shape);

        if (ArrayUtil.prodLong(shape) > length)
            throw new ND4JIllegalStateException("Shape of the new array " + Arrays.toString(shape)
                    + " doesn't match data length: " + length);
    }


    /**
     * Creates an *uninitialized* ndarray with the specified shape and ordering.<br>
     * <b>NOTE</b>: The underlying memory (DataBuffer) will not be initialized. Don't use this unless you know what you are doing.
     *
     * @param shape the shape of the ndarray
     * @param ordering the order of the ndarray
     * @return the instance
     */
    public static INDArray createUninitialized(int[] shape, char ordering) {
        if (shape.length == 0)
            return scalar(dataType(), 0.0);

        checkShapeValues(shape);

        INDArray ret = INSTANCE.createUninitialized(shape, ordering);
        logCreationIfNecessary(ret);
        return ret;
    }

    public static INDArray createUninitialized(DataType type, long... shape) {
        return createUninitialized(type, shape, Nd4j.order());
    }

    public static INDArray createUninitialized(DataType type, long[] shape, char ordering) {
        if (shape.length == 0) {
            if(type == DataType.UTF8){
                return scalar("");
            }
            return scalar(type, 0);
        }

        checkShapeValues(shape);

        INDArray ret = INSTANCE.createUninitialized(type, shape, ordering, Nd4j.getMemoryManager().getCurrentWorkspace());
        logCreationIfNecessary(ret);
        return ret;
    }

    public static INDArray createUninitialized(long[] shape, char ordering) {
        if (shape.length == 0)
            return scalar(dataType(), 0.0);

        checkShapeValues(shape);

        INDArray ret = INSTANCE.createUninitialized(shape, ordering);
        logCreationIfNecessary(ret);
        return ret;
    }

    /**
     * Cretes uninitialized INDArray detached from any (if any) workspace
     *
     * @param shape
     * @param ordering
     * @return
     */
    public static INDArray createUninitializedDetached(int[] shape, char ordering) {
        if (shape.length == 0)
            return scalar(dataType(), 0.0);

        checkShapeValues(shape);

        INDArray ret = INSTANCE.createUninitializedDetached(shape, ordering);
        logCreationIfNecessary(ret);
        return ret;
    }

    /**
     *
     * @param shape
     * @param ordering
     * @return
     */
    public static INDArray createUninitializedDetached(long[] shape, char ordering) {
        if (shape.length == 0)
            return scalar(dataType(), 0.0);

        checkShapeValues(shape);

        INDArray ret = INSTANCE.createUninitializedDetached(shape, ordering);
        logCreationIfNecessary(ret);
        return ret;
    }

    /**
     * Creates an *uninitialized* ndarray with the specified shape and default ordering.<br>
     * <b>NOTE</b>: The underlying memory (DataBuffer) will not be initialized. Don't use this unless you know what you are doing.
     *
     * @param shape the shape of the ndarray
     * @return the instance
     */
    public static INDArray createUninitialized(int[] shape) {
        if(shape.length == 0)
            return Nd4j.scalar(dataType(), 0.0);
        checkShapeValues(shape);
        //ensure shapes that wind up being scalar end up with the write shape
        return createUninitialized(shape, Nd4j.order());
    }

    public static INDArray createUninitialized(long[] shape) {
        checkShapeValues(shape);
        //ensure shapes that wind up being scalar end up with the write shape
        return createUninitialized(shape, Nd4j.order());
    }

    /**
     * Cretes uninitialized INDArray detached from any (if any) workspace
     *
     * @param shape
     * @return
     */
    public static INDArray createUninitializedDetached(int[] shape) {
        return createUninitializedDetached(shape, Nd4j.order());
    }

    /**
     * Cretes uninitialized INDArray detached from any (if any) workspace
     *
     * @param shape
     * @return
     */
    public static INDArray createUninitializedDetached(long[] shape) {
        return createUninitializedDetached(shape, Nd4j.order());
    }

    /**
     * This method creates an *uninitialized* ndarray of specified length and default ordering.
     *
     * PLEASE NOTE: Do not use this method unless you're 100% sure why you use it.
     *
     * @param length
     * @return
     */
    public static INDArray createUninitialized(int length) {
        return createUninitialized((long)length);
    }

    public static INDArray createUninitialized(long length) {
        if (length < 1)
            throw new IllegalStateException("INDArray length should be positive value");

        long[] shape = new long[] {length};

        INDArray ret = INSTANCE.createUninitialized(shape, order());
        logCreationIfNecessary(ret);
        return ret;
    }

    /**
     * Cretes uninitialized INDArray detached from any (if any) workspace
     *
     * @param length
     * @return
     */
    public static INDArray createUninitializedDetached(int length) {
        if (length < 1)
            throw new IllegalStateException("INDArray length should be positive value");

        long[] shape = new long[] {length};

        INDArray ret = INSTANCE.createUninitializedDetached(shape, order());
        logCreationIfNecessary(ret);
        return ret;
    }

    /**
     *
     * @param data
     * @param shape
     * @param offset
     * @return
     */
    public static INDArray create(double[] data, int[] shape, long offset) {
        if (shape.length == 1) {
            if (shape[0] != data.length)
                throw new ND4JIllegalStateException("Shape of the new array " + Arrays.toString(shape)
                        + " doesn't match data length: " + data.length);
        }

        checkShapeValues(data.length, shape);

        INDArray ret = INSTANCE.create(data, shape, offset);
        logCreationIfNecessary(ret);
        return ret;
    }

    /**
     * @param data
     * @param columns
     * @param pointerB
     * @param pointerE
     * @param shape
     * @return a INDArray
     * */
    public static INDArray createSparseCSR(double[] data, int[] columns, int[] pointerB, int[] pointerE, long[] shape) {
        INDArray matrix = SPARSE_INSTANCE.createSparseCSR(data, columns, pointerB, pointerE, shape);

        return matrix;
    }

    /**
     * @param data
     * @param columns
     * @param pointerB
     * @param pointerE
     * @param shape
     * @return a INDArray
     * */
    public static INDArray createSparseCSR(float[] data, int[] columns, int[] pointerB, int[] pointerE, long[] shape) {
        INDArray matrix = SPARSE_INSTANCE.createSparseCSR(data, columns, pointerB, pointerE, shape);

        return matrix;
    }

    /**
     * @param data
     * @param columns
     * @param pointerB
     * @param pointerE
     * @param shape
     * @return a INDArray
     * */
    public static INDArray createSparseCSR(DataBuffer data, int[] columns, int[] pointerB, int[] pointerE,
                                           long[] shape) {
        INDArray matrix = SPARSE_INSTANCE.createSparseCSR(data, columns, pointerB, pointerE, shape);

        return matrix;
    }
    /**
     * @param data
     * @param indices
     * @param shape
     * @return a INDArray
     * */
    public static INDArray createSparseCOO(double[] data, int[][] indices, long[] shape) {
        INDArray matrix = SPARSE_INSTANCE.createSparseCOO(data, indices, shape);

        return matrix;
    }

    /**
     * @param data
     * @param indices
     * @param shape
     * @return a INDArray
     * */
    public static INDArray createSparseCOO(float[] data, int[][] indices, long[] shape) {
        INDArray matrix = SPARSE_INSTANCE.createSparseCOO(data, indices, shape);

        return matrix;
    }

    /**
     * @param data
     * @param indices
     * @param shape
     * @return a INDArray
     * */
    public static INDArray createSparseCOO(double[] data, long[][] indices, long[] shape) {
        INDArray matrix = SPARSE_INSTANCE.createSparseCOO(data, indices, shape);

        return matrix;
    }

    /**
     * @param data
     * @param indices
     * @param shape
     * @return a INDArray
     * */
    public static INDArray createSparseCOO(float[] data, long[][] indices, long[] shape) {
        INDArray matrix = SPARSE_INSTANCE.createSparseCOO(data, indices, shape);

        return matrix;
    }

    /**
     * @param data
     * @param indices
     * @param shape
     * @return a INDArray
     * */
    public static INDArray createSparseCOO(DataBuffer data, DataBuffer indices, long[] shape) {
        INDArray matrix = SPARSE_INSTANCE.createSparseCOO(data, indices, shape);

        return matrix;
    }

    /**
     * @param values a DataBuffer with the sparse non-null values
     * @param indices a DataBuffer with the indexes of the values
     * @param sparseInformation a DataBuffer containing the sparse information (flags, offsets and hidden dimensions)
     * @param shape
     * @return a INDArray
     * */
    public static INDArray createSparseCOO(DataBuffer values, DataBuffer indices, DataBuffer sparseInformation,
                                           long[] shape) {
        INDArray matrix = SPARSE_INSTANCE.createSparseCOO(values, indices, sparseInformation, shape);
        return matrix;
    }

    /**
     * @param values a DataBuffer with the sparse non-null values
     * @param indices a DataBuffer with the indexes of the values
     * @param sparseOffsets the sparse
     * @param flags an array that define the inactive dimension
     * @param shape
     * @param hiddenDimensions an array containing the position of the hidden dimensions
     * @param underlyingRank the rank of the original ndarray
     * @return a INDArray
     * */
    public static INDArray createSparseCOO(DataBuffer values, DataBuffer indices, long[] sparseOffsets, int[] flags,
                                           long[] shape, int[] hiddenDimensions, int underlyingRank) {
        INDArray matrix = SPARSE_INSTANCE.createSparseCOO(values, indices, sparseOffsets, flags, hiddenDimensions,
                underlyingRank, shape);
        return matrix;
    }


    ////////////////////// OTHER ///////////////////////////////



    /**
     * Creates a row vector with the specified number of columns
     *
     * @param rows    the rows of the sndarray
     * @param columns the columns of the ndarray
     * @return the created ndarray
     */
    public static INDArray zeros(long rows, long columns) {
        INDArray ret = INSTANCE.zeros(rows, columns);
        logCreationIfNecessary(ret);
        return ret;
    }

    /**
     * Creates a row vector with the specified number of columns
     *
     * @param columns the columns of the ndarray
     * @return the created ndarray
     */
    public static INDArray zeros(int columns) {
        return INSTANCE.zeros(columns);
    }

    public static INDArray zeros(DataType dataType, int columns) {
        return INSTANCE.create(dataType, new long[]{columns}, 'c', Nd4j.getMemoryManager().getCurrentWorkspace());
    }

    public static INDArray zeros(DataType dataType, long... shape) {
        return INSTANCE.create(dataType, shape, 'c', Nd4j.getMemoryManager().getCurrentWorkspace());
    }

    /**
     * Creates an ndarray with the specified value
     * as the  only value in the ndarray.
     * Some people may know this as np.full
     *
     * @param shape the shape of the ndarray
     * @param value the value to assign
     * @return the created ndarray
     */
    public static INDArray valueArrayOf(int[] shape, double value) {
        if (shape.length == 0)
            return scalar(value);

        checkShapeValues(shape);

        INDArray ret = INSTANCE.valueArrayOf(shape, value);
        logCreationIfNecessary(ret);
        return ret;
    }

    /**
     * Creates an ndarray with the specified value as the only value in the FLOAT32 datatype NDArray.
     * Equivalent to Numpy's np.full
     *
     * @param shape the shape of the ndarray
     * @param value the value to assign
     * @return the created ndarray
     */
    public static INDArray valueArrayOf(long[] shape, float value) {
        return valueArrayOf(shape, (double)value, DataType.FLOAT);
    }

    /**
     * Creates an ndarray with the specified value as the only value in the INTEGER datatype NDArray.
     * Equivalent to Numpy's np.full
     *
     * @param shape the shape of the ndarray
     * @param value the value to assign
     * @return the created ndarray
     */
    public static INDArray valueArrayOf(long[] shape, int value) {
        return valueArrayOf(shape, (double)value, DataType.INT);
    }

    /**
     * Creates an ndarray with the specified value
     * as the  only value in the ndarray.
     * Some people may know this as np.full
     *
     * @param shape the shape of the ndarray
     * @param value the value to assign
     * @return the created ndarray
     */
    public static INDArray valueArrayOf(long[] shape, double value) {
        if (shape.length == 0)
            return scalar(value);

        checkShapeValues(shape);

        INDArray ret = INSTANCE.valueArrayOf(shape, value);
        logCreationIfNecessary(ret);
        return ret;
    }

    public static INDArray valueArrayOf(long[] shape, double value, DataType type) {
        if (shape.length == 0)
            return scalar(type, value);

        checkShapeValues(shape);

        INDArray ret = createUninitialized(type, shape);
        logCreationIfNecessary(ret);
        ret.assign(value);
        return ret;
    }

    public static INDArray valueArrayOf(long[] shape, long value, DataType type) {
        if (shape.length == 0)
            return scalar(type, value);

        checkShapeValues(shape);

        INDArray ret = createUninitialized(type, shape);
        logCreationIfNecessary(ret);
        ret.assign(value);
        return ret;
    }

    /**
     * Creates a row vector ndarray with the specified value
     * as the  only value in the ndarray
     *
     * Some people may know this as np.full
     *
     * @param num   number of columns
     * @param value the value to assign
     * @return the created ndarray
     */
    public static INDArray valueArrayOf(long num, double value) {
        INDArray ret = INSTANCE.valueArrayOf(new long[] {num}, value);
        logCreationIfNecessary(ret);
        return ret;
    }

    /**
     * Creates a row vector with the specified number of columns
     *
     * Some people may know this as np.full
     *
     * @param rows    the number of rows in the matrix
     * @param columns the columns of the ndarray
     * @param value   the value to assign
     * @return the created ndarray
     */
    public static INDArray valueArrayOf(long rows, long columns, double value) {
        if (rows < 1 || columns < 1)
            throw new ND4JIllegalStateException("Number of rows and columns should be positive for new INDArray");

        INDArray ret = INSTANCE.valueArrayOf(rows, columns, value);
        logCreationIfNecessary(ret);
        return ret;
    }

    /**
     * Creates a row vector with the specified number of columns
     *
     * @param rows    the number of rows in the matrix
     * @param columns the columns of the ndarray
     * @return the created ndarray
     */
    public static INDArray ones(int rows, int columns) {
        INDArray ret = INSTANCE.ones(rows, columns);
        logCreationIfNecessary(ret);
        return ret;
    }

    public static INDArray ones(DataType dataType, int rows, int columns) {
        INDArray ret = INSTANCE.createUninitialized(dataType, new long[]{rows, columns}, Nd4j.order(), Nd4j.getMemoryManager().getCurrentWorkspace());
        logCreationIfNecessary(ret);
        ret.assign(1);
        return ret;
    }

    /**
     * Empty like
     *
     * @param arr the array to create the ones like
     * @return ones in the shape of the given array
     */
    public static INDArray zerosLike(INDArray arr) {
        return zeros(arr.dataType(), arr.shape());
    }

    /**
     * Ones like
     *
     * @param arr the array to create the ones like
     * @return ones in the shape of the given array
     */
    public static INDArray onesLike(INDArray arr) {
        return ones(arr.dataType(), arr.shape());
    }

    /**
     * Creates a row vector with the specified number of columns
     *
     * @param columns the columns of the ndarray
     * @return the created ndarray
     */

    public static INDArray ones(DataType dataType, long... columns) {
        INDArray ret = INSTANCE.createUninitialized(dataType, columns, Nd4j.order(), Nd4j.getMemoryManager().getCurrentWorkspace());
        ret.assign(1);
        logCreationIfNecessary(ret);
        return ret;
    }

    /**
     * Concatenates two matrices horizontally. Matrices must have identical
     * numbers of rows.
     *
     * @param arrs the first matrix to concat
     */
    public static INDArray hstack(INDArray... arrs) {
        INDArray ret = INSTANCE.hstack(arrs);
        logCreationIfNecessary(ret);
        return ret;
    }

    /**
     * Concatenates two matrices horizontally. Matrices must have identical
     * numbers of rows.
     *
     * @param arrs the first matrix to concat
     */
    public static INDArray hstack(Collection<INDArray> arrs) {
        INDArray[] arrays = arrs.toArray(new INDArray[0]);
        INDArray ret = INSTANCE.hstack(arrays);
        logCreationIfNecessary(ret);
        return ret;
    }

    /**
     * Concatenates two matrices vertically. Matrices must have identical numbers of columns.<br>
     * Note that for vstack on rank 1 arrays, this is equivalent to {@link Nd4j#pile(INDArray...)}. Example: vstack([3],[3]) -> [2,3]
     *
     * @param arrs Arrays to vstack
     */
    public static INDArray vstack(INDArray... arrs) {
        Preconditions.checkState(arrs != null && arrs.length > 0, "No input specified to vstack (null or length 0)");
        if(arrs[0].rank() == 1){
            //Edge case: vstack rank 1 arrays - gives rank 2... vstack([3],[3]) -> [2,3]
            return pile(arrs);
        }
        INDArray ret = INSTANCE.vstack(arrs);
        logCreationIfNecessary(ret);
        return ret;
    }


    /**
     * Concatenates two matrices vertically. Matrices must have identical numbers of columns.<br>
     * Note that for vstack on rank 1 arrays, this is equivalent to {@link Nd4j#pile(INDArray...)}. Example: vstack([3],[3]) -> [2,3]
     *
     * @param arrs Arrays to vstack
     */
    public static INDArray vstack(Collection<INDArray> arrs) {
        INDArray[] arrays = arrs.toArray(new INDArray[0]);
        return vstack(arrays);
    }

    /**
     * This method averages input arrays, and returns averaged array.
     * On top of that, averaged array is propagated to all input arrays
     *
     * @param arrays
     * @return
     */
    public static INDArray averageAndPropagate(INDArray target, INDArray[] arrays) {
        INDArray ret = INSTANCE.average(target, arrays);
        logCreationIfNecessary(ret);
        return ret;
    }

    /**
     * This method averages input arrays, and returns averaged array.
     * On top of that, averaged array is propagated to all input arrays
     *
     * @param arrays
     * @return
     */
    public static INDArray averageAndPropagate(INDArray[] arrays) {
        INDArray ret = INSTANCE.average(arrays);
        logCreationIfNecessary(ret);
        return ret;
    }


    /**
     * This method averages input arrays, and returns averaged array.
     * On top of that, averaged array is propagated to all input arrays
     *
     * @param arrays
     * @return
     */
    public static INDArray averageAndPropagate(Collection<INDArray> arrays) {
        INDArray ret = INSTANCE.average(arrays);
        logCreationIfNecessary(ret);
        return ret;
    }

    /**
     * This method averages input arrays, and returns averaged array.
     * On top of that, averaged array is propagated to all input arrays
     *
     * @param arrays
     * @return
     */
    public static INDArray averageAndPropagate(INDArray target, Collection<INDArray> arrays) {
        INDArray ret = INSTANCE.average(target, arrays);
        logCreationIfNecessary(ret);
        return ret;
    }



    /**
     * Reshapes an ndarray to remove leading 1s
     * @param toStrip the ndarray to newShapeNoCopy
     * @return the reshaped ndarray
     */
    public static INDArray stripOnes(INDArray toStrip) {
        if (toStrip.isVector())
            return toStrip;
        else {
            long[] shape = Shape.squeeze(toStrip.shape());
            return toStrip.reshape(shape);
        }
    }

    /**
     * This method sums given arrays and stores them to a new target array
     *
     * @param arrays
     * @return
     */
    public static INDArray accumulate(Collection<INDArray> arrays) {
        if (arrays == null|| arrays.size() == 0)
            throw new ND4JIllegalStateException("Input for accumulation is null or empty");

        return accumulate(arrays.toArray(new INDArray[0]));
    }

    /**
     * This method sums given arrays and stores them to a new array
     *
     * @param arrays
     * @return
     */
    public static INDArray accumulate(INDArray... arrays) {
        if (arrays == null|| arrays.length == 0)
            throw new ND4JIllegalStateException("Input for accumulation is null or empty");

        return accumulate(Nd4j.create(arrays[0].shape(), arrays[0].ordering()), arrays);
    }

    /**
     * This method sums given arrays and stores them to a given target array
     *
     * @param target
     * @param arrays
     * @return
     */
    public static INDArray accumulate(INDArray target, Collection<INDArray> arrays) {

        return accumulate(target, arrays.toArray(new INDArray[0]));
    }

    /**
     * This method sums given arrays and stores them to a given target array
     *
     * @param target
     * @param arrays
     * @return
     */
    public static INDArray accumulate(INDArray target, INDArray[] arrays) {
        if (arrays == null|| arrays.length == 0)
            return target;

        return factory().accumulate(target, arrays);
    }

    /**
     * This method produces concatenated array, that consist from tensors, fetched from source array, against some dimension and specified indexes
     *
     * @param source source tensor
     * @param sourceDimension dimension of source tensor
     * @param indexes indexes from source array
     * @return
     */
    public static INDArray pullRows(INDArray source, int sourceDimension, int[] indexes) {
        return pullRows(source, sourceDimension, indexes, Nd4j.order());
    }

    /**
     * This method produces concatenated array,
     * that consist from tensors,
     * fetched from source array,
     * against some dimension and specified indexes
     *
     * @param source source tensor
     * @param sourceDimension dimension of source tensor
     * @param indexes indexes from source array
     * @return
     */
    public static INDArray pullRows(INDArray source, int sourceDimension, int[] indexes, char order) {
        if (sourceDimension >= source.rank())
            throw new IllegalStateException("Source dimension can't be higher the rank of source tensor");

        if (indexes == null || indexes.length == 0)
            throw new IllegalStateException("Indexes shouldn't be empty");

        if (order != 'c' && order != 'f' && order != 'a')
            throw new IllegalStateException("Unknown order being passed in [" + order + "]");

        for (int idx : indexes) {
            if (idx < 0 || idx >= source.shape()[source.rank() - sourceDimension - 1]) {
                throw new IllegalStateException(
                        "Index can't be < 0 and >= " + source.shape()[source.rank() - sourceDimension - 1]);
            }
        }

        Preconditions.checkArgument(source.rank() > 1, "pullRows() can't operate on 0D/1D arrays");

        INDArray ret = INSTANCE.pullRows(source, sourceDimension, indexes, order);
        logCreationIfNecessary(ret);
        return ret;
    }

    /**
     * This method produces concatenated array, that consist from tensors, fetched from source array, against some
     * dimension and specified indexes.
     * The concatenated arrays are placed in the specified array.
     *
     * @param source source tensor
     * @param destination Destination tensor (result will be placed here)
     * @param sourceDimension dimension of source tensor
     * @param indexes indexes from source array
     * @return Destination array with specified tensors
     */
    public static INDArray pullRows(INDArray source, INDArray destination, int sourceDimension, int[] indexes){
        if (sourceDimension >= source.rank())
            throw new IllegalStateException("Source dimension can't be higher the rank of source tensor");

        if (indexes == null || indexes.length == 0)
            throw new IllegalStateException("Indexes shouldn't be empty");

        for (int idx : indexes) {
            if (idx < 0 || idx >= source.shape()[source.rank() - sourceDimension - 1]) {
                throw new IllegalStateException(
                        "Index can't be < 0 and >= " + source.shape()[source.rank() - sourceDimension - 1]);
            }
        }

        Preconditions.checkArgument(source.rank() > 1, "pullRows() can't operate on 0D/1D arrays");

        INDArray ret = INSTANCE.pullRows(source, destination, sourceDimension, indexes);
        logCreationIfNecessary(ret);
        return ret;
    }

    /**
     * Stack a set of N SDVariables of rank X into one rank X+1 variable.
     * If inputs have shape [a,b,c] then output has shape:<br>
     * axis = 0: [N,a,b,c]<br>
     * axis = 1: [a,N,b,c]<br>
     * axis = 2: [a,b,N,c]<br>
     * axis = 3: [a,b,c,N]<br>
     *
     * @param axis   Axis to stack on
     * @param values Input variables to stack. Must have the same shape for all inputs
     * @return Output array
     * @see #concat(int, INDArray...)
     */
    public static INDArray stack(int axis, INDArray... values){
        Preconditions.checkArgument(values != null && values.length > 0, "No inputs: %s", values);
        Preconditions.checkState(axis >= -(values[0].rank()+1) && axis < values[0].rank()+1, "Invalid axis: must be between " +
                "%s (inclusive) and %s (exclusive) for rank %s input, got %s", -(values[0].rank()+1), values[0].rank()+1,
                values[0].rank(), axis);

        Stack stack = new Stack(values, null, axis);
        INDArray[] outputArrays = Nd4j.getExecutioner().allocateOutputArrays(stack);
        stack.addOutputArgument(outputArrays);
        Nd4j.getExecutioner().execAndReturn(stack);
        return outputArrays[0];
    }

    /**
     * Concatneate ndarrays along a dimension
     *
     * @param dimension the dimension to concatneate along
     * @param toConcat  the ndarrays to concat
     * @return the merged ndarrays with an output shape of
     * the ndarray shapes save the dimension shape specified
     * which is then the sum of the sizes along that dimension
     */
    public static INDArray concat(int dimension, INDArray... toConcat) {
        if(dimension < 0) {
            dimension += toConcat[0].rank();
        }

        INDArray ret = INSTANCE.concat(dimension, toConcat);
        logCreationIfNecessary(ret);
        return ret;
    }

    /**
     * Concatneate ndarrays along a dimension
     *
     * PLEASE NOTE: This method is special for GPU backend, it works on HOST side only.
     *
     * @param dimension
     * @param toConcat
     * @return
     */
    public static INDArray specialConcat(int dimension, INDArray... toConcat) {
        INDArray ret = INSTANCE.specialConcat(dimension, toConcat);
        logCreationIfNecessary(ret);
        return ret;
    }

    /**
     * Create an ndarray of zeros
     *
     * @param shape the shape of the ndarray
     * @return an ndarray with ones filled in
     */
    public static INDArray zeros(int[] shape, char order) {
        checkShapeValues(shape);

        INDArray ret = INSTANCE.create(shape, order);
        logCreationIfNecessary(ret);
        return ret;
    }

    public static INDArray zeros(long[] shape, char order) {
        checkShapeValues(shape);

        INDArray ret = INSTANCE.create(shape, order);
        logCreationIfNecessary(ret);
        return ret;
    }

    /**
     * Create an ndarray of zeros
     *
     * @param shape the shape of the ndarray
     * @return an ndarray with ones filled in
     */
    public static INDArray zeros(int... shape) {
        return Nd4j.create(shape);
    }


    /**
     * Create an ndarray of zeros
     *
     * @param shape the shape of the ndarray
     * @return an ndarray with ones filled in
     */
    public static INDArray zeros(long... shape) {
        return Nd4j.create(shape);
    }

    /**
     * Create an ndarray of ones
     *
     * @param shape the shape of the ndarray
     * @return an ndarray with ones filled in
     */
    public static INDArray ones(@NonNull int... shape) {
        if(shape.length == 0)
            return Nd4j.scalar(dataType(), 1.0);
        checkShapeValues(shape);

        INDArray ret = INSTANCE.ones(shape);
        logCreationIfNecessary(ret);
        return ret;
    }


    public static INDArray ones(@NonNull long... shape) {
        if(shape.length == 0)
            return Nd4j.scalar(dataType(), 1.0);
        checkShapeValues(shape);

        INDArray ret = INSTANCE.ones(shape);
        logCreationIfNecessary(ret);
        return ret;
    }

    /**
     * Create a scalar ndarray with the specified value
     *
     * @param value the value to initialize the scalar with
     * @return the created ndarray
     */
    public static INDArray scalar(Number value) {
        INDArray ret = INSTANCE.scalar(value);
        logCreationIfNecessary(ret);
        return ret;
    }

    /**
     * Create a scalar ndarray with the specified value and datatype
     *
     * @param value the value to initialize the scalar with
     * @return the created ndarray
     */
    public static INDArray scalar(DataType dataType, Number value) {
        INDArray ret = INSTANCE.trueScalar(dataType, value);
        logCreationIfNecessary(ret);
        return ret;
    }

    /**
     * Create a scalar nd array with the specified value
     *
     * @param value the value of the scalar
     * @return the scalar nd array
     */
    public static INDArray scalar(double value) {
        return scalar(DataType.DOUBLE, value);
    }

    /**
     * Create a scalar NDArray with the specified value and FLOAT datatype
     *
     * @param value the value of the scalar
     * @return the scalar nd array
     */
    public static INDArray scalar(float value) {
        return scalar(DataType.FLOAT, value);
    }

    /**
     * Create a scalar NDArray with the specified value and BOOLEAN datatype
     *
     * @param value the value of the scalar
     * @return the scalar nd array
     */
    public static INDArray scalar(boolean value) {
        return INSTANCE.trueScalar(DataType.BOOL, value ? 1 : 0);
    }

    /**
     * Create a scalar NDArray with the specified value and INT datatype
     *
     * @param value the value of the scalar
     * @return the scalar nd array
     */
    public static INDArray scalar(int value) {
        return scalar(DataType.INT, value);
    }

    /**
     * Create a scalar NDArray with the specified value and LONG datatype
     *
     * @param value the value of the scalar
     * @return the scalar nd array
     */
    public static INDArray scalar(long value) {
        return scalar(DataType.LONG, value);
    }

    /**
     * Get the strides for the given order and shape
     *
     * @param shape the shape of the ndarray
     * @param order the order to getScalar the strides for
     * @return the strides for the given shape and order
     */
    public static int[] getStrides(int[] shape, char order) {
        if (order == NDArrayFactory.FORTRAN)
            return ArrayUtil.calcStridesFortran(shape);
        return ArrayUtil.calcStrides(shape);
    }

    public static long[] getStrides(long[] shape, char order) {
        if (order == NDArrayFactory.FORTRAN)
            return ArrayUtil.calcStridesFortran(shape);
        return ArrayUtil.calcStrides(shape);
    }

    /**
     * Get the strides based on the shape
     * and NDArrays.order()
     *
     * @param shape the shape of the ndarray
     * @return the strides for the given shape
     * and order specified by NDArrays.order()
     */
    public static int[] getStrides(int[] shape) {
        return getStrides(shape, Nd4j.order());
    }

    /**
     * Get the strides based on the shape
     * and NDArrays.order()
     *
     * @param shape the shape of the ndarray
     * @return the strides for the given shape
     * and order specified by NDArrays.order()
     */
    public static long[] getStrides(long[] shape) {
        return getStrides(shape, Nd4j.order());
    }

    /**
     * An alias for repmat
     *
     * @param tile   the ndarray to tile
     * @param repeat the shape to repeat
     * @return the tiled ndarray
     */
    public static INDArray tile(INDArray tile, int... repeat) {
        int d = repeat.length;
        long[] shape = ArrayUtil.copy(tile.shape());
        long n = Math.max(tile.length(), 1);
        if (d < tile.rank()) {
            repeat = Ints.concat(ArrayUtil.nTimes(tile.rank() - d, 1), repeat);
        }
        for (int i = 0; i < shape.length; i++) {
            if (repeat[i] != 1) {
                tile = tile.reshape(-1, n).repeat(0, repeat[i]);
            }

            long in = shape[i];
            long nOut = in * repeat[i];
            shape[i] = nOut;
            n /= Math.max(in, 1);

        }

        return tile.reshape(shape);
    }

    /**
     * Get the strides for the given order and shape
     *
     * @param shape the shape of the ndarray
     * @param order the order to getScalar the strides for
     * @return the strides for the given shape and order
     */
    public static int[] getComplexStrides(int[] shape, char order) {
        if (order == NDArrayFactory.FORTRAN)
            return ArrayUtil.calcStridesFortran(shape, 2);
        return ArrayUtil.calcStrides(shape, 2);
    }

    public static long[] getComplexStrides(long[] shape, char order) {
        if (order == NDArrayFactory.FORTRAN)
            return ArrayUtil.calcStridesFortran(shape, 2);
        return ArrayUtil.calcStrides(shape, 2);
    }

    /**
     * Get the strides based on the shape
     * and NDArrays.order()
     *
     * @param shape the shape of the ndarray
     * @return the strides for the given shape
     * and order specified by NDArrays.order()
     */
    public static int[] getComplexStrides(int[] shape) {
        return getComplexStrides(shape, Nd4j.order());
    }

    public static long[] getComplexStrides(long[] shape) {
        return getComplexStrides(shape, Nd4j.order());
    }

    /**
     * Initializes nd4j
     */
    public synchronized void initContext() {
        try {
            defaultFloatingPointDataType = new AtomicReference<>();
            defaultFloatingPointDataType.set(DataType.FLOAT);
            Nd4jBackend backend = Nd4jBackend.load();
            initWithBackend(backend);
        } catch (NoAvailableBackendException e) {
            throw new RuntimeException(e);
        }
    }

    /**
     * Initialize with the specific backend
     * @param backend the backend to initialize with
     */
    public void initWithBackend(Nd4jBackend backend) {
        VersionCheck.checkVersions();

        try {
            if (System.getProperties().getProperty("backends") != null
                    && !System.getProperties().getProperty("backends").contains(backend.getClass().getName())) {
                return;
            }

            if (!isSupportedPlatform()) {
                showAttractiveMessage(getMessageForUnsupportedPlatform());
                return;
            }

            Nd4j.backend = backend;
            updateNd4jContext();
            props = Nd4jContext.getInstance().getConf();
            PropertyParser pp = new PropertyParser(props);

            String otherDtype = pp.toString(ND4JSystemProperties.DTYPE);
            dtype = otherDtype.equalsIgnoreCase("float") ? DataType.FLOAT
                    : otherDtype.equalsIgnoreCase("half") ? DataType.HALF : DataType.DOUBLE;

            if (dtype == DataType.HALF && backend.getClass().getName().equals("CpuBackend")) {
                showAttractiveMessage(getMessageForNativeHalfPrecision());
            }

            if (Nd4j.dataType() != dtype){
                DataTypeUtil.setDTypeForContext(dtype);
            }

            compressDebug = pp.toBoolean(COMPRESSION_DEBUG);
            shouldInstrument = pp.toBoolean(INSTRUMENTATION);
            ORDER = pp.toChar(ORDER_KEY, NDArrayFactory.C);

            affinityManagerClazz = (Class<? extends BasicAffinityManager>) Class
                    .forName(pp.toString(AFFINITY_MANAGER));
            affinityManager = affinityManagerClazz.newInstance();
            ndArrayFactoryClazz = (Class<? extends NDArrayFactory>) Class.forName(
                    pp.toString(NDARRAY_FACTORY_CLASS));
            sparseNDArrayClazz = (Class<? extends NDArrayFactory>) Class.forName(
                    pp.toString(SPARSE_NDARRAY_FACTORY_CLASS));
            convolutionInstanceClazz = (Class<? extends ConvolutionInstance>) Class
                    .forName(pp.toString(CONVOLUTION_OPS, DefaultConvolutionInstance.class.getName()));
            String defaultName = pp.toString(DATA_BUFFER_OPS, DefaultDataBufferFactory.class.getName());
            dataBufferFactoryClazz = (Class<? extends DataBufferFactory>) Class
                    .forName(pp.toString(DATA_BUFFER_OPS, defaultName));
            shapeInfoProviderClazz = (Class<? extends BaseShapeInfoProvider>) Class
                    .forName(pp.toString(SHAPEINFO_PROVIDER));
            sparseInfoProviderClazz = (Class<? extends BaseSparseInfoProvider>) Class.forName(
                    pp.toString(SPARSEINFO_PROVIDER));

            constantProviderClazz = (Class<? extends BasicConstantHandler>) Class
                    .forName(pp.toString(CONSTANT_PROVIDER));

            memoryManagerClazz = (Class<? extends BasicMemoryManager>) Class
                    .forName(pp.toString(MEMORY_MANAGER));

            allowsOrder = backend.allowsOrder();
            String rand = pp.toString(RANDOM_PROVIDER, DefaultRandom.class.getName());
            randomClazz = (Class<? extends org.nd4j.linalg.api.rng.Random>) Class.forName(rand);
            randomFactory = new RandomFactory(randomClazz);

            workspaceManagerClazz = (Class<? extends MemoryWorkspaceManager>) Class
                    .forName(pp.toString(WORKSPACE_MANAGER));


            instrumentationClazz = (Class<? extends Instrumentation>) Class
                    .forName(pp.toString(INSTRUMENTATION_CLASS, InMemoryInstrumentation.class.getName()));

            blasWrapperClazz = (Class<? extends BlasWrapper>) Class
                    .forName(pp.toString(BLAS_OPS));
            sparseBlasWrapperClazz = (Class<? extends BlasWrapper>) Class
                    .forName(pp.toString(SPARSE_BLAS_OPS));
            String clazzName = pp.toString(DISTRIBUTION, DefaultDistributionFactory.class.getName());
            distributionFactoryClazz = (Class<? extends DistributionFactory>) Class.forName(clazzName);


            memoryManager = memoryManagerClazz.newInstance();
            constantHandler = constantProviderClazz.newInstance();
            shapeInfoProvider = shapeInfoProviderClazz.newInstance();
            sparseInfoProvider = sparseInfoProviderClazz.newInstance();
            workspaceManager = workspaceManagerClazz.newInstance();

            opExecutionerClazz = (Class<? extends OpExecutioner>) Class
                    .forName(pp.toString(OP_EXECUTIONER, DefaultOpExecutioner.class.getName()));

            instrumentation = instrumentationClazz.newInstance();
            OP_EXECUTIONER_INSTANCE = opExecutionerClazz.newInstance();
            Constructor c2 = ndArrayFactoryClazz.getConstructor(DataType.class, char.class);
            INSTANCE = (NDArrayFactory) c2.newInstance(dtype, ORDER);
            SPARSE_INSTANCE = sparseNDArrayClazz.newInstance();
            CONVOLUTION_INSTANCE = convolutionInstanceClazz.newInstance();
            BLAS_WRAPPER_INSTANCE = blasWrapperClazz.newInstance();
            SPARSE_BLAS_WRAPPER_INSTANCE = sparseBlasWrapperClazz.newInstance();
            DATA_BUFFER_FACTORY_INSTANCE = dataBufferFactoryClazz.newInstance();

            DISTRIBUTION_FACTORY = distributionFactoryClazz.newInstance();

            if (isFallback()) {
                fallbackMode.set(true);
                showAttractiveMessage(getMessageForFallback());
            } else {
                fallbackMode.set(false);
            }

            String logInitProperty = System.getProperty(ND4JSystemProperties.LOG_INITIALIZATION, "true");
            if(Boolean.parseBoolean(logInitProperty)) {
                OP_EXECUTIONER_INSTANCE.printEnvironmentInformation();
            }

            val actions = ServiceLoader.load(EnvironmentalAction.class);
            val mappedActions = new HashMap<String, EnvironmentalAction>();
            for (val a: actions) {
                if (!mappedActions.containsKey(a.targetVariable()))
                    mappedActions.put(a.targetVariable(), a);
            }

            for (val e: mappedActions.keySet()) {
                val action = mappedActions.get(e);
                val value = System.getenv(e);
                if (value != null) {
                    try {
                        action.process(value);
                    } catch (Exception e2) {
                        logger.info("Failed to process env variable [" + e + "], got exception: " + e2.toString());
                    }
                }
            }
        } catch (Exception e) {
            throw new RuntimeException(e);
        }

    }

    private static boolean isSupportedPlatform() {
        return (System.getProperty("java.vm.name").equalsIgnoreCase("Dalvik")
                || System.getProperty("os.arch").toLowerCase().startsWith("arm")
                || System.getProperty("sun.arch.data.model").equals("64"));
    }

    private static void showAttractiveMessage(String... strings) {
        System.out.println(attract(strings));
    }

    private static String attract(String... strings) {
        String delimiter = "!!!!!!!!!!!!!!!!!!!!!!!!!!!!!!!!!!!!!!!!!!!!!!!!!!!!!!!!!!!!!!!!!!!!!!!!!!!!!!!!!!!!!";
        String shift = "                 ";
        StringBuilder sb = new StringBuilder().append(delimiter).append("\n").append("\n");
        for (String s : strings) {
            sb.append(shift).append(s).append("\n");
        }
        sb.append("\n").append(delimiter).append("\n");
        return sb.toString();
    }

    private static String[] getMessageForUnsupportedPlatform() {
        return new String[] {"Unfortunately you can't use DL4j/ND4j on 32-bit x86 JVM",
                "Please, consider running this on 64-bit JVM instead"};
    }

    private static String[] getMessageForFallback() {
        return new String[] {"ND4J_FALLBACK environment variable is detected!", "Performance will be slightly reduced"};
    }

    private String[] getMessageForNativeHalfPrecision() {
        return new String[] {"Half-precision data opType isn't support for nd4j-native",
                "Please, consider using FLOAT or DOUBLE data opType instead"};
    }

    private void updateNd4jContext() throws IOException {
        try (InputStream is = backend.getConfigurationResource().getInputStream()) {
            Nd4jContext.getInstance().updateProperties(is);
        }
    }

    private boolean isFallback() {
        String fallback = System.getenv(ND4JEnvironmentVars.ND4J_FALLBACK);
        if (fallback == null) {
            return false;
        }
        return (fallback.equalsIgnoreCase("true") || fallback.equalsIgnoreCase("1"));
    }

    /**
     *
     * @return
     */
    public static ShapeInfoProvider getShapeInfoProvider() {
        return shapeInfoProvider;
    }

    /**
     *
     * @return
     */
    public static SparseInfoProvider getSparseInfoProvider() {
        return sparseInfoProvider;
    }

    /**
     *
     * @return
     */
    public static ConstantHandler getConstantHandler() {
        return constantHandler;
    }

    /**
     *
     * @return
     */
    public static AffinityManager getAffinityManager() {
        return affinityManager;
    }

    /**
     *
     * @return
     */
    public static NDArrayFactory getNDArrayFactory() {
        return INSTANCE;
    }

    /**
     * This method returns BasicNDArrayCompressor instance,
     * suitable for NDArray compression/decompression
     * at runtime
     *
     * @return
     */
    public static BasicNDArrayCompressor getCompressor() {
        return BasicNDArrayCompressor.getInstance();
    }

    /**
     * This method returns backend-specific MemoryManager implementation, for low-level memory management
     * @return
     */
    public static MemoryManager getMemoryManager() {
        return memoryManager;
    }

    public static INDArray typeConversion(INDArray array, DataTypeEx targetType) {
        return null;
    }

    /**
     * This method returns sizeOf(currentDataType), in bytes
     *
     * @return number of bytes per element
     */
    public static int sizeOfDataType() {
        return sizeOfDataType(Nd4j.dataType());
    }

    /**
     * This method returns size of element for specified dataType, in bytes
     *
     * @param dtype number of bytes per element
     * @return
     */
    public static int sizeOfDataType(DataType dtype) {
        switch (dtype) {
            case BYTE:
            case BOOL:
            case UBYTE:
                return 1;
            case SHORT:
            case HALF:
                return 2;
            case FLOAT:
            case INT:
                return 4;
            case LONG:
            case DOUBLE:
                return 8;
            default:
                throw new ND4JIllegalStateException("Unsupported data type: [" + dtype +"]" );
        }
    }

    /**
     * This method enables fallback to safe-mode for specific operations. Use of this method will reduce performance.
     * Currently supported operations are:
     *  1) CPU GEMM
     *
     * PLEASE NOTE: Do not use this method, unless you have too.
     *
     * @param reallyEnable
     */
    public static void enableFallbackMode(boolean reallyEnable) {
        fallbackMode.set(reallyEnable);
    }

    /**
     * This method checks, if fallback mode was enabled.
     *
     * @return
     */
    public static boolean isFallbackModeEnabled() {
        return fallbackMode.get();
    }

    /**
     * This method returns WorkspaceManager implementation to be used within this JVM process
     *
     * @return
     */
    public static MemoryWorkspaceManager getWorkspaceManager() {
        return workspaceManager;
    }

    /**
     * This method stacks vertically examples with the same shape, increasing result dimensionality. I.e. if you provide bunch of 3D tensors, output will be 4D tensor. Alignment is always applied to axis 0.
     *
     * @return
     */
    public static INDArray pile(INDArray... arrays) {
        // if we have vectors as input, it's just vstack use case

        long[] shape = arrays[0].shape();
        long[] newShape = ArrayUtils.add(shape, 0, 1);

        boolean shouldReshape = true;

        List<INDArray> reshaped = new ArrayList<>();
        for(INDArray array: arrays) {
            if (!shouldReshape)
                reshaped.add(array);
            else
                reshaped.add(array.reshape(array.ordering(), newShape));
        }

        return Nd4j.vstack(reshaped);
    }

    /**
     * This method stacks vertically examples with the same shape, increasing result dimensionality. I.e. if you provide bunch of 3D tensors, output will be 4D tensor. Alignment is always applied to axis 0.
     *
     * @return
     */
    public static INDArray pile(@NonNull Collection<INDArray> arrays) {
        return pile(arrays.toArray(new INDArray[0]));
    }

    /**
     * This method does the opposite to pile/vstack/hstack - it returns independent TAD copies along given dimensions
     *
     * @param tensor
     * @param dimensions
     * @return
     */
    public static INDArray[] tear(INDArray tensor, int... dimensions) {
        if (dimensions.length >= tensor.rank())
            throw new ND4JIllegalStateException("Target dimensions number should be less tensor rank");

        for (int e = 0; e < dimensions.length; e++)
            if (dimensions[e] < 0)
                throw new ND4JIllegalStateException("Target dimensions can't have negative values");

        return factory().tear(tensor, dimensions);
    }


    /**
     *   Upper triangle of an array.

     Return a copy of a matrix with the elements below the `k`-th diagonal
     zeroed.

     Please refer to the documentation for `tril` for further details.

     * @param m
     * @param k
     * @return
     */
    public static INDArray triu(INDArray m,int k) {
        /**
         *     """
         Upper triangle of an array.

         Return a copy of a matrix with the elements below the `k`-th diagonal
         zeroed.

         Please refer to the documentation for `tril` for further details.

         See Also
         --------
         tril : lower triangle of an array

         Examples
         --------
         >>> np.triu([[1,2,3],[4,5,6],[7,8,9],[10,11,12]], -1)
         array([[ 1,  2,  3],
         [ 4,  5,  6],
         [ 0,  8,  9],
         [ 0,  0, 12]])

         """
         m = asanyarray(m)
         mask = tri(*m.shape[-2:], k=k-1, dtype=bool)

         return where(mask, zeros(1, m.dtype), m)
         */

        //INDArray mask = tri(m.size(-2),1);
        /**
         * Find a way to apply choose with an existing condition array.
         * (This appears to be the select op in libnd4j)
         */
        /*
        Select select = new Select(new INDArray[]{mask,Nd4j.zeros(1),m},new INDArray[]{Nd4j.zerosLike(m)});
        Nd4j.getExecutioner().exec(select);
        return select.getOutputArgument(0);
        */

        INDArray result = Nd4j.createUninitialized(m.shape());

        val op = DynamicCustomOp.builder("triu")
                .addInputs(m)
                .addOutputs(result)
                .addIntegerArguments(k)
                .build();

        Nd4j.getExecutioner().execAndReturn(op);

        return result;
    }


    /**
     *
     * @param n
     * @return
     */
    public static INDArray tri(int n) {
        return tri(n,n,0);
    }

    /**
     *
     * @param n
     * @param k
     * @return
     */
    public static INDArray tri(int n,int k) {
        return tri(n,n,k);
    }

    /**
     * Like the scipy function tri.
     * From the scipy documentation:
     *  An array with ones at and below the given diagonal and zeros elsewhere.
     * @param n number of rows in the array
     * @param m number of columns in the array ( can be just equal to n)
     * @param k    The sub-diagonal at and below which the array is filled.
    `k` = 0 is the main diagonal, while `k` < 0 is below it,
    and `k` > 0 is above.  The default is 0.
     * @return
     */
    public static INDArray tri(int n,int m,int k) {
        /*
        INDArray mRet = Transforms.greaterThanOrEqual(arange(n),arange(-k,m - k));

        return mRet;
        */

        INDArray ret = Nd4j.createUninitialized(n, m);

        val op = DynamicCustomOp.builder("tri")
                .addIntegerArguments(n, m, k)
                .addOutputs(ret)
                .build();

        Nd4j.getExecutioner().execAndReturn(op);

        return ret;
    }

    /**
     * Similar to numpy.where operation.
     * Supports two modes of operation:<br>
     * (a) condition array only is provided: returns N 1d arrays of the indices where "condition" values are non-zero.
     * Specifically, each output out has shape [numNonZero(condition)], such that in[out[0], ..., out[n-1]] is non-zero<br>
     * (b) all 3 arrays are provided: returns {@code out[i] = (condition[i] != 0 ? x[i] : y[i])}<br>
     * @param condition Condition array
     * @param x         X array. If null, y must be null also.
     * @param y         Y array. If null, x must be null also
     * @return Either the indices where condition is non-zero (if x and y are null), or values from x/y depending on
     * value of condition
     */
    public static INDArray[] where(INDArray condition, INDArray x, INDArray y){
        Preconditions.checkState((x == null && y == null) || (x != null && y != null), "Both X and Y must be" +
                "null, or neither must be null");
        INDArray out;
        DynamicCustomOp.DynamicCustomOpsBuilder op = DynamicCustomOp.builder("where_np");
        List<LongShapeDescriptor> outShapes;
        if(x == null){
            //First case: condition only...
            op.addInputs(condition);
        } else {
            if(!x.equalShapes(y) || !x.equalShapes(condition)){
                Preconditions.throwStateEx("Shapes must be equal: condition=%s, x=%s, y=%s", condition.shape(), x.shape(), y.shape());
            }
            op.addInputs(condition, x, y);
        }
        DynamicCustomOp o = op.build();
        outShapes = Nd4j.getExecutioner().calculateOutputShape(o);
        INDArray[] outputs = new INDArray[outShapes.size()];

        if(x == null && (outShapes.get(0) == null || outShapes.get(0).getShape().length == 0 || outShapes.get(0).getShape()[0] == 0)){
            //Empty: no conditions match
            for( int i=0; i<outputs.length; i++ ){
                outputs[i]  = Nd4j.empty();
            }
            return outputs;
        }

        for(int i=0; i<outputs.length; i++){
            outputs[i] = Nd4j.create(outShapes.get(i), false);
        }
        op.addOutputs(outputs);

        Nd4j.getExecutioner().execAndReturn(op.build());
        return outputs;
    }


    /**
     * Write an {@link INDArray} to a {@link File} in Numpy .npy format, which can then be loaded with numpy.load
     * @param arr the array to write in Numpy .npy format
     * @param file the file to write to
     * @throws IOException if an error occurs when writing the file
     */
    public static void writeAsNumpy(INDArray arr, File file) throws IOException {
        writeAsNumpy(arr, new FileOutputStream(file));
    }


    /**
     * Converts an {@link INDArray} to a numpy struct.
     * @param arr the array to convert
     * @return a pointer to the numpy struct
     */
    public static Pointer convertToNumpy(INDArray arr)  {
        return INSTANCE.convertToNumpy(arr);
    }


    /**
     * Writes an array to an output stream
     * @param arr the array to write
     * @param writeTo the output stream to write to
     * @throws IOException
     */
    public static void writeAsNumpy(INDArray arr, OutputStream writeTo) throws IOException {
        try(BufferedOutputStream bufferedOutputStream = new BufferedOutputStream(writeTo)) {
            Pointer asNumpy = convertToNumpy(arr);
            WritableByteChannel channel = Channels.newChannel(bufferedOutputStream);

            int written = channel.write(asNumpy.asByteBuffer());
            if(written != asNumpy.capacity()) {
                throw new IllegalStateException("Not all bytes were written! Original capacity " + asNumpy.capacity() + " but wrote " + written);
            }

            bufferedOutputStream.flush();
        }

    }


    /**
     * Create from an in memory numpy pointer
     *
     * @param pointer the pointer to the
     *                numpy array
     * @return an ndarray created from the in memory
     * numpy pointer
     */

    public static INDArray createFromNpyPointer(Pointer pointer) {
        return INSTANCE.createFromNpyPointer(pointer);
    }

    /**
     * Create from a given Numpy .npy file.
     *
     * @param file the file to create the ndarray from
     * @return the created ndarray
     */
    public static INDArray createFromNpyFile(File file) {
        return INSTANCE.createFromNpyFile(file);
    }

    public static Map<String, INDArray> createFromNpzFile(File file) throws Exception{
        return INSTANCE.createFromNpzFile(file);
    }

    /**
     * Create a numpy array based on the passed in input stream
     * @param is the input stream to read
     * @return the loaded ndarray
     * @throws IOException
     */
    public static INDArray createNpyFromInputStream(InputStream is) throws IOException {
        byte[] content = IOUtils.toByteArray(is);
        return createNpyFromByteArray(content);
    }


    /**
     * Create an {@link INDArray} from the given numpy input.<br>
     * The numpy input follows the format:
     * https://docs.scipy.org/doc/numpy-1.14.0/neps/npy-format.html
     *
     * @param input the input byte array with the npy format
     * @return the equivalent {@link INDArray}
     */
    public static INDArray createNpyFromByteArray(byte[] input) {
        ByteBuffer byteBuffer = ByteBuffer.allocateDirect(input.length);
        byteBuffer.put(input);
        byteBuffer.rewind();
        Pointer pointer = new Pointer(byteBuffer);
        return createFromNpyPointer(pointer);
    }

    /**
     * Converts an {@link INDArray} to a byte array
     * @param input the input array
     * @return the {@link INDArray} as a byte array
     * with the numpy format.
     * For more on the format, see: https://docs.scipy.org/doc/numpy-1.14.0/neps/npy-format.html
     * @throws IOException
     */
    public static byte[] toNpyByteArray(INDArray input) throws IOException {
        ByteArrayOutputStream byteArrayOutputStream = new ByteArrayOutputStream();
        writeAsNumpy(input,byteArrayOutputStream);
        return byteArrayOutputStream.toByteArray();
    }


    /**
     * Create an {@link INDArray} from a flatbuffers {@link FlatArray}
     * @param array the array to create the {@link INDArray} from
     * @return the created {@link INDArray}
     */
    public static INDArray createFromFlatArray(FlatArray array) {
        val dtype = array.dtype();
        val order = array.byteOrder();
        val rank = (int) array.shape(0);
        val shapeInfo = new long[Shape.shapeInfoLength(rank)];
        for (int e = 0; e < shapeInfo.length; e++)
            shapeInfo[e] = array.shape(e);

        if (Shape.isEmpty(shapeInfo))
            return Nd4j.empty();

        char ordering = shapeInfo[shapeInfo.length - 1] == 99 ? 'c' : 'f';

        val shapeOf = Shape.shapeOf(shapeInfo);
        val stridesOf = Shape.stridesOf(shapeInfo);

        val _dtype = FlatBuffersMapper.getDataTypeFromByte(dtype);
        val _order = FlatBuffersMapper.getOrderFromByte(order);
        val prod = rank > 0 ? ArrayUtil.prod(shapeOf) : 1;

        val bb = array.bufferAsByteBuffer();
        switch (_dtype) {
            case DOUBLE: {
                val doubles = new double[prod];
                val db = bb.order(_order).asDoubleBuffer();
                for (int e = 0; e < prod; e++)
                    doubles[e] = db.get(e);

                return Nd4j.create(doubles, shapeOf, stridesOf, ordering, DataType.DOUBLE);
            }
            case FLOAT: {
                val doubles = new float[prod];
                val fb = bb.order(_order).asFloatBuffer();
                for (int e = 0; e < prod; e++)
                    doubles[e] = fb.get(e);

                return Nd4j.create(doubles, shapeOf, stridesOf, ordering, DataType.FLOAT);
            }
            case HALF: {
                val doubles = new float[prod];
                val sb = bb.order(_order).asShortBuffer();
                for (int e = 0; e < prod; e++)
                    doubles[e] = HalfIndexer.toFloat((int) sb.get(e));

                return Nd4j.create(doubles, shapeOf, stridesOf, ordering, DataType.HALF);
            }
            case INT: {
                val doubles = new int[prod];
                val sb = bb.order(_order).asIntBuffer();
                for (int e = 0; e < prod; e++)
                    doubles[e] = sb.get(e);

                return Nd4j.create(doubles, shapeOf, stridesOf, ordering, DataType.INT);
            }
            case LONG: {
                val doubles = new long[prod];
                val sb = bb.order(_order).asLongBuffer();
                for (int e = 0; e < prod; e++)
                    doubles[e] = sb.get(e);

                return Nd4j.create(doubles, shapeOf, stridesOf, ordering, DataType.LONG);
            }
            case SHORT: {
                val doubles = new short[prod];
                val sb = bb.order(_order).asShortBuffer();
                for (int e = 0; e < prod; e++)
                    doubles[e] = sb.get(e);

                return Nd4j.create(doubles, shapeOf, stridesOf, ordering, DataType.SHORT);
            }
            case BYTE: {
                val doubles = new byte[prod];
                val sb = bb.order(_order).asReadOnlyBuffer();
                for (int e = 0; e < prod; e++)
                    doubles[e] = (byte) sb.get(e + sb.position());

                return Nd4j.create(doubles, shapeOf, stridesOf, ordering, DataType.BYTE);
            }
            case BOOL: {
                val doubles = new boolean[prod];
                val sb = bb.order(_order).asReadOnlyBuffer();
                for (int e = 0; e < prod; e++)
                    doubles[e] = sb.get(e + sb.position()) == 1;

                return Nd4j.create(doubles, shapeOf, stridesOf, ordering, DataType.BOOL);
            }
            case UTF8: {
                try {
                    val list = new ArrayList<String>(prod);
                    val sb = bb.order(_order);
                    val pos = bb.position();
                    val arr = new byte[sb.limit()];
                    for (int e = 0; e < arr.length; e++) {
                        arr[e] = sb.get(e);
                    }

                    val bytes = Arrays.copyOfRange(arr, pos, arr.length);
                    val bis = new ByteArrayInputStream(bytes);
                    val dis = new DataInputStream(bis);
                    val length = (int) dis.readLong();
                    val offsets = new long[length+1];
                    for (int e = 0; e <= length; e++)
                        offsets[e] = dis.readLong();

                    for (int e = 0; e < length; e++) {
                        val start = offsets[e];
                        val end = offsets[e+1];
                        val len = end - start;
                        val builder = new StringBuilder();
                        for (int c = 0; c < len; c++) {
                            builder.append((char) dis.readByte());
                        }
                        list.add(builder.toString());
                    }

                    return Nd4j.create(list, shapeOf);
                } catch (IOException e) {
                    throw new RuntimeException(e);
                }
            }
            default:
                throw new UnsupportedOperationException("Unknown datatype: [" + _dtype + "]");
        }

    }

    /**
     * This method returns maximal allowed number of threads for Nd4j.
     * If value wasn't set in advance, max(1, availableProcessor) will be returned
     * @return
     */
    public static int numThreads() {
        val v = numThreads.get();
        if (v <= 0)
            return Math.max(1, Runtime.getRuntime().availableProcessors() / 2);
        else
            return v;
    }

    /**
     * This method sets maximal allowed number of threads for Nd4j
     * @param numthreads
     */
    public static void setNumThreads(int numthreads) {
        numThreads.set(numthreads);
    }

    public static DataType defaultFloatingPointType() {
        return defaultFloatingPointDataType.get();
    }

    public static boolean isPrecisionBoostAllowed() {
        return false;
    }


    public static INDArray scalar(@NonNull String string) {
        return create(Collections.singletonList(string), new long[0]);
    }

    public static INDArray create(@NonNull String... strings) {
        return create(Arrays.asList(strings), new long[]{strings.length});
    }

    public static INDArray create(@NonNull Collection<String> strings, long... shape) {
        return create(strings, shape, Nd4j.order());
    }

    public static INDArray create(@NonNull Collection<String> strings, long[] shape, char order) {
        return INSTANCE.create(strings, shape, order);
    }

///////////////////

    /**
     * This method creates INDArray from provided jvm array
     * @param array
     * @return 1D INDArray with DOUBLE data type
     */
    public static INDArray createFromArray(double... array) {
        Preconditions.checkNotNull(array, "Cannot create INDArray from null Java array");
        if(array.length == 0)
            return Nd4j.empty(DataType.DOUBLE);
        long[] shape = new long[]{array.length};
        return create(array, shape, ArrayUtil.calcStrides(shape), 'c', DataType.DOUBLE);
    }

    /**
     * This method creates INDArray from provided jvm array
     * @param array
     * @return 1D INDArray with FLOAT data type
     */
    public static INDArray createFromArray(float... array) {
        Preconditions.checkNotNull(array, "Cannot create INDArray from null Java array");
        if(array.length == 0)
            return Nd4j.empty(DataType.FLOAT);
        long[] shape = new long[]{array.length};
        return create(array, shape, ArrayUtil.calcStrides(shape), 'c', DataType.FLOAT);
    }

    /**
     * This method creates INDArray from provided jvm array
     * @param array
     * @return 1D INDArray with INT32 data type
     */
    public static INDArray createFromArray(int... array) {
        Preconditions.checkNotNull(array, "Cannot create INDArray from null Java array");
        if(array.length == 0)
            return Nd4j.empty(DataType.INT);
        long[] shape = new long[]{array.length};
        return create(array, shape, ArrayUtil.calcStrides(shape), 'c', DataType.INT);
    }

    /**
     * This method creates INDArray from provided jvm array
     * @param array
     * @return 1D INDArray with INT16 data type
     */
    public static INDArray createFromArray(short... array) {
        Preconditions.checkNotNull(array, "Cannot create INDArray from null Java array");
        if(array.length == 0)
            return Nd4j.empty(DataType.SHORT);
        long[] shape = new long[]{array.length};
        return create(array, shape, ArrayUtil.calcStrides(shape), 'c', DataType.SHORT);
    }

    /**
     * This method creates INDArray from provided jvm array
     * @param array
     * @return 1D INDArray with INT8 data type
     */
    public static INDArray createFromArray(byte... array) {
        Preconditions.checkNotNull(array, "Cannot create INDArray from null Java array");
        if(array.length == 0)
            return Nd4j.empty(DataType.BYTE);
        long[] shape = new long[]{array.length};
        return create(array, shape, ArrayUtil.calcStrides(shape), 'c', DataType.BYTE);
    }

    /**
     * This method creates INDArray from provided jvm array
     * @param array
     * @return 1D INDArray with INT64 data type
     */
    public static INDArray createFromArray(long... array) {
        Preconditions.checkNotNull(array, "Cannot create INDArray from null Java array");
        if(array.length == 0)
            return Nd4j.empty(DataType.LONG);
        long[] shape = new long[]{array.length};
        return create(array, shape, ArrayUtil.calcStrides(shape), 'c', DataType.LONG);
    }

    /**
     * This method creates INDArray from provided jvm array
     * @param array
     * @return 1D INDArray with BOOL data type
     */
    public static INDArray createFromArray(boolean... array) {
        Preconditions.checkNotNull(array, "Cannot create INDArray from null Java array");
        if(array.length == 0)
            return Nd4j.empty(DataType.BOOL);
        long[] shape = new long[]{array.length};
        return create(array, shape, ArrayUtil.calcStrides(shape), 'c', DataType.BOOL);
    }

///////////////////

    /**
     * This method creates INDArray from provided jvm array
     * @param array
     * @return 2D INDArray with DOUBLE data type
     */
    public static INDArray createFromArray(double[][] array) {
        Preconditions.checkNotNull(array, "Cannot create INDArray from null Java array");
        ArrayUtil.assertNotRagged(array);
        if(array.length == 0 || array[0].length == 0)
            return Nd4j.empty(DataType.DOUBLE);
        long[] shape = new long[]{array.length, array[0].length};
        return create(ArrayUtil.flatten(array), shape, ArrayUtil.calcStrides(shape), 'c', DataType.DOUBLE);
    }

    /**
     * This method creates INDArray from provided jvm array
     * @param array
     * @return 2D INDArray with FLOAT data type
     */
    public static INDArray createFromArray(float[][] array) {
        Preconditions.checkNotNull(array, "Cannot create INDArray from null Java array");
        ArrayUtil.assertNotRagged(array);
        if(array.length == 0 || array[0].length == 0)
            return Nd4j.empty(DataType.FLOAT);
        long[] shape = new long[]{array.length, array[0].length};
        return create(ArrayUtil.flatten(array), shape, ArrayUtil.calcStrides(shape), 'c', DataType.FLOAT);
    }

    /**
     * This method creates INDArray from provided jvm array
     * @param array
     * @return 2D INDArray with INT64 data type
     */
    public static INDArray createFromArray(long[][] array) {
        Preconditions.checkNotNull(array, "Cannot create INDArray from null Java array");
        ArrayUtil.assertNotRagged(array);
        if(array.length == 0 || array[0].length == 0)
            return Nd4j.empty(DataType.LONG);
        long[] shape = new long[]{array.length, array[0].length};
        return create(ArrayUtil.flatten(array), shape, ArrayUtil.calcStrides(shape), 'c', DataType.LONG);
    }

    /**
     * This method creates INDArray from provided jvm array
     * @param array
     * @return 2D INDArray with INT32 data type
     */
    public static INDArray createFromArray(int[][] array) {
        Preconditions.checkNotNull(array, "Cannot create INDArray from null Java array");
        ArrayUtil.assertNotRagged(array);
        if(array.length == 0 || array[0].length == 0)
            return Nd4j.empty(DataType.INT);
        long[] shape = new long[]{array.length, array[0].length};
        return create(ArrayUtil.flatten(array), shape, ArrayUtil.calcStrides(shape), 'c', DataType.INT);
    }

    /**
     * This method creates INDArray from provided jvm array
     * @param array
     * @return 2D INDArray with INT16 data type
     */
    public static INDArray createFromArray(short[][] array) {
        Preconditions.checkNotNull(array, "Cannot create INDArray from null Java array");
        ArrayUtil.assertNotRagged(array);
        if(array.length == 0 || array[0].length == 0)
            return Nd4j.empty(DataType.SHORT);
        long[] shape = new long[]{array.length, array[0].length};
        return create(ArrayUtil.flatten(array), shape, ArrayUtil.calcStrides(shape), 'c', DataType.SHORT);
    }

    /**
     * This method creates INDArray from provided jvm array
     * @param array
     * @return 2D INDArray with INT8 data type
     */
    public static INDArray createFromArray(byte[][] array) {
        Preconditions.checkNotNull(array, "Cannot create INDArray from null Java array");
        ArrayUtil.assertNotRagged(array);
        if(array.length == 0 || array[0].length == 0)
            return Nd4j.empty(DataType.BYTE);
        long[] shape = new long[]{array.length, array[0].length};
        return create(ArrayUtil.flatten(array), shape, ArrayUtil.calcStrides(shape), 'c', DataType.BYTE);
    }

    /**
     * This method creates INDArray from provided jvm array
     * @param array
     * @return 2D INDArray with BOOL data type
     */
    public static INDArray createFromArray(boolean[][] array) {
        Preconditions.checkNotNull(array, "Cannot create INDArray from null Java array");
        ArrayUtil.assertNotRagged(array);
        if(array.length == 0 || array[0].length == 0)
            return Nd4j.empty(DataType.BOOL);

        long[] shape = new long[]{array.length, array[0].length};
        return create(ArrayUtil.flatten(array), shape, ArrayUtil.calcStrides(shape), 'c', DataType.BOOL);
    }

///////////////////

    /**
     * This method creates INDArray from provided jvm array
     * @param array
     * @return 3D INDArray with DOUBLE data type
     */
    public static INDArray createFromArray(double[][][] array) {
        Preconditions.checkNotNull(array, "Cannot create INDArray from null Java array");
        ArrayUtil.assertNotRagged(array);
        if(array.length == 0 || array[0].length == 0 || array[0][0].length == 0)
            return Nd4j.empty(DataType.DOUBLE);
        long[] shape = new long[]{array.length, array[0].length, array[0][0].length};
        return create(ArrayUtil.flatten(array), shape, ArrayUtil.calcStrides(shape), 'c', DataType.DOUBLE);
    }

    /**
     * This method creates INDArray from provided jvm array
     * @param array
     * @return 3D INDArray with FLOAT data type
     */
    public static INDArray createFromArray(float[][][] array) {
        Preconditions.checkNotNull(array, "Cannot create INDArray from null Java array");
        ArrayUtil.assertNotRagged(array);
        if(array.length == 0 || array[0].length == 0 || array[0][0].length == 0)
            return Nd4j.empty(DataType.FLOAT);
        long[] shape = new long[]{array.length, array[0].length, array[0][0].length};
        return create(ArrayUtil.flatten(array), shape, ArrayUtil.calcStrides(shape), 'c', DataType.FLOAT);
    }

    /**
     * This method creates INDArray from provided jvm array
     * @param array
     * @return 3D INDArray with INT64 data type
     */
    public static INDArray createFromArray(long[][][] array) {
        Preconditions.checkNotNull(array, "Cannot create INDArray from null Java array");
        ArrayUtil.assertNotRagged(array);
        if(array.length == 0 || array[0].length == 0 || array[0][0].length == 0)
            return Nd4j.empty(DataType.LONG);

        long[] shape = new long[]{array.length, array[0].length, array[0][0].length};
        return create(ArrayUtil.flatten(array), shape, ArrayUtil.calcStrides(shape), 'c', DataType.LONG);
    }

    /**
     * This method creates INDArray from provided jvm array
     * @param array
     * @return 3D INDArray with INT32 data type
     */
    public static INDArray createFromArray(int[][][] array) {
        Preconditions.checkNotNull(array, "Cannot create INDArray from null Java array");
        ArrayUtil.assertNotRagged(array);
        if(array.length == 0 || array[0].length == 0 || array[0][0].length == 0)
            return Nd4j.empty(DataType.INT);

        long[] shape = new long[]{array.length, array[0].length, array[0][0].length};
        return create(ArrayUtil.flatten(array), shape, ArrayUtil.calcStrides(shape), 'c', DataType.INT);
    }

    /**
     * This method creates INDArray from provided jvm array
     * @param array
     * @return 3D INDArray with INT16 data type
     */
    public static INDArray createFromArray(short[][][] array) {
        Preconditions.checkNotNull(array, "Cannot create INDArray from null Java array");
        ArrayUtil.assertNotRagged(array);
        if(array.length == 0 || array[0].length == 0 || array[0][0].length == 0)
            return Nd4j.empty(DataType.SHORT);
        long[] shape = new long[]{array.length, array[0].length, array[0][0].length};
        return create(ArrayUtil.flatten(array), shape, ArrayUtil.calcStrides(shape), 'c', DataType.SHORT);
    }

    /**
     * This method creates INDArray from provided jvm array
     * @param array
     * @return 3D INDArray with INT8 data type
     */
    public static INDArray createFromArray(byte[][][] array) {
        Preconditions.checkNotNull(array, "Cannot create INDArray from null Java array");
        ArrayUtil.assertNotRagged(array);
        if(array.length == 0 || array[0].length == 0 || array[0][0].length == 0)
            return Nd4j.empty(DataType.BYTE);
        long[] shape = new long[]{array.length, array[0].length, array[0][0].length};
        return create(ArrayUtil.flatten(array), shape, ArrayUtil.calcStrides(shape), 'c', DataType.BYTE);
    }

    /**
     * This method creates INDArray from provided jvm array
     * @param array
     * @return 3D INDArray with BOOL data type
     */
    public static INDArray createFromArray(boolean[][][] array) {
        Preconditions.checkNotNull(array, "Cannot create INDArray from null Java array");
        ArrayUtil.assertNotRagged(array);
        if(array.length == 0 || array[0].length == 0 || array[0][0].length == 0)
            return Nd4j.empty(DataType.BOOL);
        long[] shape = new long[]{array.length, array[0].length, array[0][0].length};
        return create(ArrayUtil.flatten(array), shape, ArrayUtil.calcStrides(shape), 'c', DataType.BOOL);
    }

///////////////////

    /**
     * This method creates INDArray from provided jvm array
     * @param array
     * @return 4D INDArray with DOUBLE data type
     */
    public static INDArray createFromArray(double[][][][] array) {
        Preconditions.checkNotNull(array, "Cannot create INDArray from null Java array");
        ArrayUtil.assertNotRagged(array);
        if(array.length == 0 || array[0].length == 0 || array[0][0].length == 0 || array[0][0][0].length == 0)
            return Nd4j.empty(DataType.DOUBLE);
        long[] shape = new long[]{array.length, array[0].length, array[0][0].length, array[0][0][0].length};
        return create(ArrayUtil.flatten(array), shape, ArrayUtil.calcStrides(shape), 'c', DataType.DOUBLE);
    }

    /**
     * This method creates INDArray from provided jvm array
     * @param array
     * @return 4D INDArray with FLOAT data type
     */
    public static INDArray createFromArray(float[][][][] array) {
        Preconditions.checkNotNull(array, "Cannot create INDArray from null Java array");
        ArrayUtil.assertNotRagged(array);
        if(array.length == 0 || array[0].length == 0 || array[0][0].length == 0 || array[0][0][0].length == 0)
            return Nd4j.empty(DataType.FLOAT);
        long[] shape = new long[]{array.length, array[0].length, array[0][0].length, array[0][0][0].length};
        return create(ArrayUtil.flatten(array), shape, ArrayUtil.calcStrides(shape), 'c', DataType.FLOAT);
    }

    /**
     * This method creates INDArray from provided jvm array
     * @param array
     * @return 4D INDArray with INT64 data type
     */
    public static INDArray createFromArray(long[][][][] array) {
        Preconditions.checkNotNull(array, "Cannot create INDArray from null Java array");
        ArrayUtil.assertNotRagged(array);
        if(array.length == 0 || array[0].length == 0 || array[0][0].length == 0 || array[0][0][0].length == 0)
            return Nd4j.empty(DataType.LONG);
        long[] shape = new long[]{array.length, array[0].length, array[0][0].length, array[0][0][0].length};
        return create(ArrayUtil.flatten(array), shape, ArrayUtil.calcStrides(shape), 'c', DataType.LONG);
    }

    /**
     * This method creates INDArray from provided jvm array
     * @param array
     * @return 4D INDArray with INT32 data type
     */
    public static INDArray createFromArray(int[][][][] array) {
        Preconditions.checkNotNull(array, "Cannot create INDArray from null Java array");
        ArrayUtil.assertNotRagged(array);
        if(array.length == 0 || array[0].length == 0 || array[0][0].length == 0 || array[0][0][0].length == 0)
            return Nd4j.empty(DataType.INT);
        long[] shape = new long[]{array.length, array[0].length, array[0][0].length, array[0][0][0].length};
        return create(ArrayUtil.flatten(array), shape, ArrayUtil.calcStrides(shape), 'c', DataType.INT);
    }

    /**
     * This method creates INDArray from provided jvm array
     * @param array
     * @return 4D INDArray with INT16 data type
     */
    public static INDArray createFromArray(short[][][][] array) {
        Preconditions.checkNotNull(array, "Cannot create INDArray from null Java array");
        ArrayUtil.assertNotRagged(array);
        if(array.length == 0 || array[0].length == 0 || array[0][0].length == 0 || array[0][0][0].length == 0)
            return Nd4j.empty(DataType.SHORT);
        long[] shape = new long[]{array.length, array[0].length, array[0][0].length, array[0][0][0].length};
        return create(ArrayUtil.flatten(array), shape, ArrayUtil.calcStrides(shape), 'c', DataType.SHORT);
    }

    /**
     * This method creates INDArray from provided jvm array
     * @param array
     * @return 4D INDArray with INT8 data type
     */
    public static INDArray createFromArray(byte[][][][] array) {
        Preconditions.checkNotNull(array, "Cannot create INDArray from null Java array");
        ArrayUtil.assertNotRagged(array);
        if(array.length == 0 || array[0].length == 0 || array[0][0].length == 0 || array[0][0][0].length == 0)
            return Nd4j.empty(DataType.BYTE);
        long[] shape = new long[]{array.length, array[0].length, array[0][0].length, array[0][0][0].length};
        return create(ArrayUtil.flatten(array), shape, ArrayUtil.calcStrides(shape), 'c', DataType.BYTE);
    }

    /**
     * This method creates INDArray from provided jvm array
     * @param array
     * @return 4D INDArray with BOOL data type
     */
    public static INDArray createFromArray(boolean[][][][] array) {
        Preconditions.checkNotNull(array, "Cannot create INDArray from null Java array");
        ArrayUtil.assertNotRagged(array);
        if(array.length == 0 || array[0].length == 0 || array[0][0].length == 0 || array[0][0][0].length == 0)
            return Nd4j.empty(DataType.BOOL);
        long[] shape = new long[]{array.length, array[0].length, array[0][0].length, array[0][0][0].length};
        return create(ArrayUtil.flatten(array), shape, ArrayUtil.calcStrides(shape), 'c', DataType.BOOL);
    }


    public static synchronized DeallocatorService getDeallocatorService() {
        if (deallocatorService == null)
            deallocatorService = new DeallocatorService();

        return deallocatorService;
    }

///////////////////

    /**
     * This method creates INDArray from provided jvm array
     * @param array
     * @return 1D INDArray with DOUBLE data type
     */
    public static INDArray createFromArray(Double[] array) {
        return createFromArray(ArrayUtil.toPrimitives(array));
    }

    /**
     * This method creates INDArray from provided jvm array
     * @param array
     * @return 1D INDArray with FLOAT data type
     */
    public static INDArray createFromArray(Float[] array) {
        return createFromArray(ArrayUtil.toPrimitives(array));
    }

    /**
     * This method creates INDArray from provided jvm array
     * @param array
     * @return 1D INDArray with INT32 data type
     */
    public static INDArray createFromArray(Integer[] array) {
        return createFromArray(ArrayUtil.toPrimitives(array));
    }

    /**
     * This method creates INDArray from provided jvm array
     * @param array
     * @return 1D INDArray with INT16 data type
     */
    public static INDArray createFromArray(Short[] array) {
        return createFromArray(ArrayUtil.toPrimitives(array));
    }

    /**
     * This method creates INDArray from provided jvm array
     * @param array
     * @return 1D INDArray with INT8 data type
     */
    public static INDArray createFromArray(Byte[] array) {
        return createFromArray(ArrayUtil.toPrimitives(array));
    }

    /**
     * This method creates INDArray from provided jvm array
     * @param array
     * @return 1D INDArray with INT64 data type
     */
    public static INDArray createFromArray(Long[] array) {
        return createFromArray(ArrayUtil.toPrimitives(array));
    }

    /**
     * This method creates INDArray from provided jvm array
     * @param array
     * @return 1D INDArray with BOOL data type
     */
    public static INDArray createFromArray(Boolean[] array) {
        return createFromArray(ArrayUtil.toPrimitives(array));
    }

///////////////////

    /**
     * This method creates INDArray from provided jvm array
     * @param array
     * @return 2D INDArray with DOUBLE data type
     */
    public static INDArray createFromArray(Double[][] array) {
        return createFromArray(ArrayUtil.toPrimitives(array));
    }

    /**
     * This method creates INDArray from provided jvm array
     * @param array
     * @return 2D INDArray with FLOAT data type
     */
    public static INDArray createFromArray(Float[][] array) {
        return createFromArray(ArrayUtil.toPrimitives(array));
    }

    /**
     * This method creates INDArray from provided jvm array
     * @param array
     * @return 2D INDArray with INT32 data type
     */
    public static INDArray createFromArray(Integer[][] array) {
        return createFromArray(ArrayUtil.toPrimitives(array));
    }

    /**
     * This method creates INDArray from provided jvm array
     * @param array
     * @return 2D INDArray with INT16 data type
     */
    public static INDArray createFromArray(Short[][] array) {
        return createFromArray(ArrayUtil.toPrimitives(array));
    }

    /**
     * This method creates INDArray from provided jvm array
     * @param array
     * @return 2D INDArray with INT8 data type
     */
    public static INDArray createFromArray(Byte[][] array) {
        return createFromArray(ArrayUtil.toPrimitives(array));
    }

    /**
     * This method creates INDArray from provided jvm array
     * @param array
     * @return 2D INDArray with INT64 data type
     */
    public static INDArray createFromArray(Long[][] array) {
        return createFromArray(ArrayUtil.toPrimitives(array));
    }

    /**
     * This method creates INDArray from provided jvm array
     * @param array
     * @return 2D INDArray with BOOL data type
     */
    public static INDArray createFromArray(Boolean[][] array) {
        return createFromArray(ArrayUtil.toPrimitives(array));
    }

///////////////////

    /**
     * This method creates INDArray from provided jvm array
     * @param array
     * @return 3D INDArray with DOUBLE data type
     */
    public static INDArray createFromArray(Double[][][] array) {
        return createFromArray(ArrayUtil.toPrimitives(array));
    }

    /**
     * This method creates INDArray from provided jvm array
     * @param array
     * @return 3D INDArray with FLOAT data type
     */
    public static INDArray createFromArray(Float[][][] array) {
        return createFromArray(ArrayUtil.toPrimitives(array));
    }

    /**
     * This method creates INDArray from provided jvm array
     * @param array
     * @return 3D INDArray with INT32 data type
     */
    public static INDArray createFromArray(Integer[][][] array) {
        return createFromArray(ArrayUtil.toPrimitives(array));
    }

    /**
     * This method creates INDArray from provided jvm array
     * @param array
     * @return 3D INDArray with INT16 data type
     */
    public static INDArray createFromArray(Short[][][] array) {
        return createFromArray(ArrayUtil.toPrimitives(array));
    }

    /**
     * This method creates INDArray from provided jvm array
     * @param array
     * @return 3D INDArray with INT8 data type
     */
    public static INDArray createFromArray(Byte[][][] array) {
        return createFromArray(ArrayUtil.toPrimitives(array));
    }

    /**
     * This method creates INDArray from provided jvm array
     * @param array
     * @return 3D INDArray with INT64 data type
     */
    public static INDArray createFromArray(Long[][][] array) {
        return createFromArray(ArrayUtil.toPrimitives(array));
    }

    /**
     * This method creates INDArray from provided jvm array
     * @param array
     * @return 3D INDArray with BOOL data type
     */
    public static INDArray createFromArray(Boolean[][][] array) {
        return createFromArray(ArrayUtil.toPrimitives(array));
    }

///////////////////

    /**
     * This method creates INDArray from provided jvm array
     * @param array
     * @return 4D INDArray with DOUBLE data type
     */
    public static INDArray createFromArray(Double[][][][] array) {
        return createFromArray(ArrayUtil.toPrimitives(array));
    }

    /**
     * This method creates INDArray from provided jvm array
     * @param array
     * @return 4D INDArray with FLOAT data type
     */
    public static INDArray createFromArray(Float[][][][] array) {
        return createFromArray(ArrayUtil.toPrimitives(array));
    }

    /**
     * This method creates INDArray from provided jvm array
     * @param array
     * @return 4D INDArray with INT32 data type
     */
    public static INDArray createFromArray(Integer[][][][] array) {
        return createFromArray(ArrayUtil.toPrimitives(array));
    }

    /**
     * This method creates INDArray from provided jvm array
     * @param array
     * @return 4D INDArray with INT16 data type
     */
    public static INDArray createFromArray(Short[][][][] array) {
        return createFromArray(ArrayUtil.toPrimitives(array));
    }

    /**
     * This method creates INDArray from provided jvm array
     * @param array
     * @return 4D INDArray with INT8 data type
     */
    public static INDArray createFromArray(Byte[][][][] array) {
        return createFromArray(ArrayUtil.toPrimitives(array));
    }

    /**
     * This method creates INDArray from provided jvm array
     * @param array
     * @return 4D INDArray with INT64 data type
     */
    public static INDArray createFromArray(Long[][][][] array) {
        return createFromArray(ArrayUtil.toPrimitives(array));
    }

    /**
     * This method creates INDArray from provided jvm array
     * @param array
     * @return 4D INDArray with BOOL data type
     */
    public static INDArray createFromArray(Boolean[][][][] array) {
        return createFromArray(ArrayUtil.toPrimitives(array));
    }

    public static boolean isExperimentalMode() {
        return getExecutioner().isExperimentalMode();
    }

    /**
     * Execute the operation and return the result
     *
     * @param op the operation to execute
     */
    public static INDArray exec(Op op){
        return getExecutioner().exec(op);
    }

    /**
     * Execute the operation and return the result
     *
     * @param op the operation to execute
     */
    public static INDArray[] exec(CustomOp op){
        return getExecutioner().exec(op);
    }

    /**
     * Execute the operation and return the result
     *
     * @param op the operation to execute
     */
    public static INDArray[] exec(CustomOp op, OpContext context){
        return getExecutioner().exec(op, context);
    }


    /**
     * This method applies ScatterUpdate op
     *
     * @param op
     * @param array
     * @param indices
     * @param updates
     * @param axis
     */
    @Deprecated
    public static void scatterUpdate(ScatterUpdate.UpdateOp op, @NonNull INDArray array, @NonNull INDArray indices, @NonNull INDArray updates, int... axis) {
        Preconditions.checkArgument(indices.dataType() == DataType.INT, "Indices should have INT data type");
        Preconditions.checkArgument(array.dataType() == updates.dataType(), "Array and updates should have the same data type");
        getExecutioner().scatterUpdate(op, array, indices, updates, axis);
    }
}<|MERGE_RESOLUTION|>--- conflicted
+++ resolved
@@ -1927,11 +1927,7 @@
         if (in.rows() > Integer.MAX_VALUE)
             throw new ND4JArraySizeException();
 
-<<<<<<< HEAD
-        INDArray out = Nd4j.create(in.data(), in.shape());
-=======
         INDArray out = Nd4j.create(in.dataType(), in.shape());
->>>>>>> 902ef7f0
         int nRows = (int) in.rows();
         ArrayList<Integer> list = new ArrayList<Integer>(nRows);
         for (int i = 0; i < nRows; i++)
