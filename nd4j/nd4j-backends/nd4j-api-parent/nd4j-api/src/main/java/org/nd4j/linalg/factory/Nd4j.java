--- conflicted
+++ resolved
@@ -1,4 +1,3 @@
-<<<<<<< HEAD
 /*******************************************************************************
  * Copyright (c) 2015-2018 Skymind, Inc.
  *
@@ -959,12 +958,13 @@
     /** Matrix multiply: Implements c = alpha*op(a)*op(b) + beta*c where op(X) means transpose X (or not)
      * depending on setting of arguments transposeA and transposeB.<br>
      * Note that matrix c MUST be fortran order, have zero offset and have c.data().length == c.length().
-     * An exception will be thrown otherwise.<br>
+     * i.e., the result array must not be a view. An exception will be thrown otherwise.<br>
+     * (Note: some views are allowed, if and only if they have f order and are contiguous in the buffer other than an
+     * offset. Put another way, they must be f order and have strides identical to a non-view/default array of the same shape)<br>
      * Don't use this unless you know about level 3 blas and NDArray storage orders.
      * @param a First matrix
      * @param b Second matrix
-     * @param c result matrix. Used in calculation (assuming beta != 0) and result is stored in this. f order,
-     *          zero offset and length == data.length only
+     * @param c result matrix. Used in calculation (assuming beta != 0) and result is stored in this. f order, and not a view only
      * @param transposeA if true: transpose matrix a before mmul
      * @param transposeB if true: transpose matrix b before mmul
      * @return result, i.e., matrix c is returned for convenience
@@ -976,6 +976,11 @@
                                 boolean transposeB,
                                 double alpha,
                                 double beta) {
+        //Note: some views have non-zero offset but 'default' strides (these are OK). And a 'c' order vector such as [10,1] is OK - same buffer as an 'f' order vector with same shape
+        Preconditions.checkState(c.length() == 1 || c.ordering() == 'f' && Shape.hasDefaultStridesForShape(c) ||
+                        c.isVectorOrScalar() && c.elementWiseStride() == 1,
+                "C (result) array is not F order or is a view. Nd4j.gemm requires the result array to be F order " +
+                        "and not a view. C (result) array: [%ndSInfo]", c);
         getBlasWrapper().level3().gemm(a, b, c, transposeA, transposeB, alpha, beta);
         return c;
     }
@@ -6247,6261 +6252,4 @@
     public static boolean areThreadSafetyChecksSkipped() {
         return skipTheadSafetyChecks.get();
     }
-}
-=======
-/*******************************************************************************
- * Copyright (c) 2015-2018 Skymind, Inc.
- *
- * This program and the accompanying materials are made available under the
- * terms of the Apache License, Version 2.0 which is available at
- * https://www.apache.org/licenses/LICENSE-2.0.
- *
- * Unless required by applicable law or agreed to in writing, software
- * distributed under the License is distributed on an "AS IS" BASIS, WITHOUT
- * WARRANTIES OR CONDITIONS OF ANY KIND, either express or implied. See the
- * License for the specific language governing permissions and limitations
- * under the License.
- *
- * SPDX-License-Identifier: Apache-2.0
- ******************************************************************************/
-
-package org.nd4j.linalg.factory;
-
-import com.google.common.base.Function;
-import com.google.common.primitives.Ints;
-import com.google.common.primitives.Longs;
-import lombok.NonNull;
-import lombok.val;
-import org.apache.commons.io.FileUtils;
-import org.apache.commons.io.IOUtils;
-import org.apache.commons.io.LineIterator;
-import org.apache.commons.lang3.ArrayUtils;
-import org.bytedeco.javacpp.DoublePointer;
-import org.bytedeco.javacpp.FloatPointer;
-import org.bytedeco.javacpp.IntPointer;
-import org.bytedeco.javacpp.Pointer;
-import org.bytedeco.javacpp.indexer.HalfIndexer;
-import org.bytedeco.javacpp.indexer.Indexer;
-import org.nd4j.autodiff.samediff.SameDiff;
-import org.nd4j.autodiff.samediff.serde.FlatBuffersMapper;
-import org.nd4j.base.Preconditions;
-import org.nd4j.config.ND4JEnvironmentVars;
-import org.nd4j.config.ND4JSystemProperties;
-import org.nd4j.context.Nd4jContext;
-import org.nd4j.graph.FlatArray;
-import org.nd4j.linalg.api.buffer.DataBuffer;
-import org.nd4j.linalg.api.buffer.factory.DataBufferFactory;
-import org.nd4j.linalg.api.buffer.factory.DefaultDataBufferFactory;
-import org.nd4j.linalg.api.buffer.util.DataTypeUtil;
-import org.nd4j.linalg.api.concurrency.AffinityManager;
-import org.nd4j.linalg.api.concurrency.BasicAffinityManager;
-import org.nd4j.linalg.api.instrumentation.InMemoryInstrumentation;
-import org.nd4j.linalg.api.instrumentation.Instrumentation;
-import org.nd4j.linalg.api.memory.MemoryWorkspaceManager;
-import org.nd4j.linalg.api.ndarray.*;
-import org.nd4j.linalg.api.ops.CustomOp;
-import org.nd4j.linalg.api.ops.DynamicCustomOp;
-import org.nd4j.linalg.api.ops.executioner.DefaultOpExecutioner;
-import org.nd4j.linalg.api.ops.executioner.OpExecutioner;
-import org.nd4j.linalg.api.ops.factory.DefaultOpFactory;
-import org.nd4j.linalg.api.ops.factory.OpFactory;
-import org.nd4j.linalg.api.ops.impl.indexaccum.IMax;
-import org.nd4j.linalg.api.ops.impl.indexaccum.IMin;
-import org.nd4j.linalg.api.ops.impl.shape.Diag;
-import org.nd4j.linalg.api.ops.impl.shape.DiagPart;
-import org.nd4j.linalg.api.ops.impl.shape.Stack;
-import org.nd4j.linalg.api.ops.impl.transforms.OldReverse;
-import org.nd4j.linalg.api.ops.impl.transforms.ReplaceNans;
-import org.nd4j.linalg.api.ops.random.custom.RandomExponential;
-import org.nd4j.linalg.api.ops.random.impl.*;
-import org.nd4j.linalg.api.rng.DefaultRandom;
-import org.nd4j.linalg.api.rng.distribution.Distribution;
-import org.nd4j.linalg.api.rng.distribution.factory.DefaultDistributionFactory;
-import org.nd4j.linalg.api.rng.distribution.factory.DistributionFactory;
-import org.nd4j.linalg.api.shape.Shape;
-import org.nd4j.linalg.cache.BasicConstantHandler;
-import org.nd4j.linalg.cache.ConstantHandler;
-import org.nd4j.linalg.compression.BasicNDArrayCompressor;
-import org.nd4j.linalg.compression.CompressedDataBuffer;
-import org.nd4j.linalg.convolution.ConvolutionInstance;
-import org.nd4j.linalg.convolution.DefaultConvolutionInstance;
-import org.nd4j.linalg.env.EnvironmentalAction;
-import org.nd4j.linalg.exception.ND4JArraySizeException;
-import org.nd4j.linalg.exception.ND4JIllegalStateException;
-import org.nd4j.linalg.factory.Nd4jBackend.NoAvailableBackendException;
-import org.nd4j.linalg.memory.BasicMemoryManager;
-import org.nd4j.linalg.memory.MemoryManager;
-import org.nd4j.linalg.primitives.Pair;
-import org.nd4j.linalg.string.NDArrayStrings;
-import org.nd4j.linalg.util.ArrayUtil;
-import org.nd4j.tools.PropertyParser;
-import org.nd4j.versioncheck.VersionCheck;
-
-import java.io.*;
-import java.lang.ref.ReferenceQueue;
-import java.lang.reflect.Constructor;
-import java.math.BigDecimal;
-import java.nio.ByteBuffer;
-import java.nio.channels.Channels;
-import java.nio.channels.WritableByteChannel;
-import java.text.DecimalFormat;
-import java.text.NumberFormat;
-import java.text.ParseException;
-import java.util.*;
-import java.util.concurrent.atomic.AtomicBoolean;
-import java.util.concurrent.atomic.AtomicInteger;
-import java.util.logging.Logger;
-
-/**
- * Creation of ndarrays via classpath discovery.
- *
- * @author Adam Gibson
- */
-public class Nd4j {
-
-    public final static String NUMERICAL_STABILITY = "force.stability";
-    public final static String DATA_BUFFER_OPS = "databufferfactory";
-    public final static String CONVOLUTION_OPS = "convops";
-    /**@deprecated Use {@link ND4JSystemProperties#DTYPE}*/
-    @Deprecated
-    public final static String DTYPE = ND4JSystemProperties.DTYPE;
-    public final static String BLAS_OPS = "blas.ops";
-    public final static String SPARSE_BLAS_OPS = "sparseblas.ops";
-    public final static String NATIVE_OPS = "native.ops";
-    public final static String ORDER_KEY = "ndarray.order";
-    public final static String NDARRAY_FACTORY_CLASS = "ndarrayfactory.class";
-    public final static String SPARSE_NDARRAY_FACTORY_CLASS = "sparsendarrayfactory.class";
-    public final static String COPY_OPS = "ndarray.copyops";
-    public final static String OP_EXECUTIONER = "opexec";
-    public final static String OP_FACTORY = "opfactory";
-    public final static String DISTRIBUTION = "dist";
-    public final static String INSTRUMENTATION = "instrumentation";
-    public final static String INSTRUMENTATION_CLASS = "instrumentation.class";
-    public final static String RESOURCE_MANGER_ON = "resourcemanager_state";
-    public final static String EXECUTION_MODE = "opexec.mode";
-    public final static String SHAPEINFO_PROVIDER = "shapeinfoprovider";
-    public final static String SPARSEINFO_PROVIDER = "sparseinfoprovider";
-    public final static String CONSTANT_PROVIDER = "constantsprovider";
-    public final static String AFFINITY_MANAGER = "affinitymanager";
-    //disable toString() on compressed arrays for debugging. Should be off by default.
-    public final static String COMPRESSION_DEBUG = "compressiondebug";
-    public final static String MEMORY_MANAGER = "memorymanager";
-    public final static String WORKSPACE_MANAGER = "workspacemanager";
-    public final static String RANDOM_PROVIDER = "random";
-    /**@deprecated Use {@link ND4JSystemProperties#LOG_INITIALIZATION}*/
-    @Deprecated
-    public static final String LOG_INIT_ENV_PROPERTY = ND4JSystemProperties.LOG_INITIALIZATION;
-
-    //execution mode for element wise operations
-    public static OpExecutioner.ExecutionMode executionMode = OpExecutioner.ExecutionMode.JAVA;
-
-    //the datatype used for allocating buffers
-    protected static DataBuffer.Type dtype = DataBuffer.Type.FLOAT;
-    //the allocation mode for the heap
-    public static DataBuffer.AllocationMode alloc = DataBuffer.AllocationMode.HEAP;
-    public static char ORDER = 'c';
-    public static double EPS_THRESHOLD = 1e-5;
-    //number of elements to print in begin and end
-    public static int MAX_ELEMENTS_PER_SLICE = 3;
-    public static int MAX_SLICES_TO_PRINT = 3;
-    public static boolean ENFORCE_NUMERICAL_STABILITY = false;
-    public static boolean copyOnOps = true;
-    public static boolean shouldInstrument = false;
-    public static boolean resourceManagerOn = false;
-    private static boolean allowsOrder = false;
-    public static boolean compressDebug = false;
-    public static volatile boolean preventUnpack;
-    public static Nd4jBackend backend;
-    public static RandomFactory randomFactory;
-    private static MemoryWorkspaceManager workspaceManager;
-    private static final AtomicInteger numThreads = new AtomicInteger(-1);
-    private static final AtomicBoolean skipTheadSafetyChecks = new AtomicBoolean(false);
-
-    protected static Class<? extends MemoryWorkspaceManager> workspaceManagerClazz;
-    protected static Class<? extends BlasWrapper> blasWrapperClazz;
-    protected static Class<? extends BlasWrapper> sparseBlasWrapperClazz;
-    protected static Class<? extends NDArrayFactory> ndArrayFactoryClazz;
-    protected static Class<? extends NDArrayFactory> sparseNDArrayClazz;
-    protected static Class<? extends ConvolutionInstance> convolutionInstanceClazz;
-    protected static Class<? extends DataBufferFactory> dataBufferFactoryClazz;
-    protected static Class<? extends OpExecutioner> opExecutionerClazz;
-    protected static Class<? extends OpFactory> opFactoryClazz;
-    protected static Class<? extends org.nd4j.linalg.api.rng.Random> randomClazz;
-    protected static Class<? extends DistributionFactory> distributionFactoryClazz;
-    protected static Class<? extends Instrumentation> instrumentationClazz;
-    protected static Class<? extends BaseShapeInfoProvider> shapeInfoProviderClazz;
-    protected static Class<? extends BaseSparseInfoProvider> sparseInfoProviderClazz;
-    protected static Class<? extends BasicConstantHandler> constantProviderClazz;
-    protected static Class<? extends BasicAffinityManager> affinityManagerClazz;
-    protected static Class<? extends BasicMemoryManager> memoryManagerClazz;
-
-    protected static DataBufferFactory DATA_BUFFER_FACTORY_INSTANCE;
-    protected static BlasWrapper BLAS_WRAPPER_INSTANCE;
-    protected static BlasWrapper SPARSE_BLAS_WRAPPER_INSTANCE;
-    protected static NDArrayFactory INSTANCE;
-    protected static NDArrayFactory SPARSE_INSTANCE;
-    protected static ConvolutionInstance CONVOLUTION_INSTANCE;
-    protected static OpExecutioner OP_EXECUTIONER_INSTANCE;
-    protected static DistributionFactory DISTRIBUTION_FACTORY;
-    protected static OpFactory OP_FACTORY_INSTANCE;
-    protected static Instrumentation instrumentation;
-    protected static ShapeInfoProvider shapeInfoProvider;
-    protected static SparseInfoProvider sparseInfoProvider;
-    protected static ConstantHandler constantHandler;
-    protected static AffinityManager affinityManager;
-    protected static MemoryManager memoryManager;
-
-    protected static AtomicBoolean fallbackMode;
-
-
-    protected static Properties props = new Properties();
-    protected static ReferenceQueue<INDArray> referenceQueue = new ReferenceQueue<>();
-    protected static ReferenceQueue<DataBuffer> bufferQueue = new ReferenceQueue<>();
-
-    private final static Logger logger = Logger.getLogger(Nd4j.class.getName());
-
-    static {
-        fallbackMode = new AtomicBoolean(false);
-        Nd4j nd4j = new Nd4j();
-        nd4j.initContext();
-    }
-
-
-    public enum PadMode {
-        CONSTANT, EDGE, LINEAR_RAMP, MAXIMUM, MEAN, MEDIAN, MINIMUM, REFLECT, SYMMETRIC, WRAP
-
-    }
-
-    /**
-     * Pad the given ndarray to the size along each dimension
-     * @param toPad the ndarray to pad
-     * @param padWidth the width to pad along each dimension
-     * @param padMode the mode to pad in
-     * @return the padded ndarray
-     * based on the specified mode
-     */
-    public static INDArray pad(INDArray toPad, int[][] padWidth, PadMode padMode) {
-        return pad(toPad, padWidth, ArrayUtil.zerosMatrix(toPad.shape()), padMode);
-    }
-
-
-
-    /**
-     * Pad the given ndarray to the size along each dimension
-     * @param toPad the ndarray to pad
-     * @param padWidth the width to pad along each dimension
-     * @param constantValues the values to append for each dimension
-     * @param padMode the mode to pad in
-     * @return the padded ndarray
-     * based on the specified mode
-     */
-    public static INDArray pad(INDArray toPad, int[][] padWidth, List<double[]> constantValues, PadMode padMode) {
-        switch (padMode) {
-            case CONSTANT:
-                if (padWidth.length < toPad.rank())
-                    throw new IllegalArgumentException("Please specify a pad width for each dimension");
-
-                List<int[]> sizes = new ArrayList<>();
-                for (int i = 0; i < toPad.rank(); i++) {
-                    sizes.add(padWidth[i]);
-                }
-
-
-
-                INDArray ret = toPad;
-                for (int i = 0; i < toPad.rank(); i++) {
-                    int[] pad = sizes.get(i);
-                    double[] constant = constantValues.get(i);
-                    int padBefore = pad[0];
-                    int padAfter = pad[1];
-                    if (constant.length < 2) {
-                        double val = constant[0];
-                        constant = new double[2];
-                        constant[0] = val;
-                        constant[1] = val;
-                    }
-
-                    double beforeVal = constant[0];
-                    double afterVal = constant[1];
-                    ret = Nd4j.prepend(ret, padBefore, beforeVal, i);
-                    ret = Nd4j.append(ret, padAfter, afterVal, i);
-
-                }
-
-                return ret;
-
-            default:
-                throw new UnsupportedOperationException();
-
-        }
-    }
-
-    /**
-     * Pad the given ndarray to the size along each dimension
-     * @param toPad the ndarray to pad
-     * @param padWidth the width to pad along each dimension
-     * @param constantValues the values to append for each dimension
-     * @param padMode the mode to pad in
-     * @return the padded ndarray
-     * based on the specified mode
-     */
-    public static INDArray pad(INDArray toPad, int[] padWidth, List<double[]> constantValues, PadMode padMode) {
-        switch (padMode) {
-            case CONSTANT:
-                if (padWidth.length < toPad.rank())
-                    throw new IllegalArgumentException("Please specify a pad width for each dimension");
-
-                toPad = Nd4j.stripOnes(toPad);
-
-                List<int[]> sizes = new ArrayList<>();
-                for (int i = 0; i < toPad.rank(); i++) {
-                    sizes.add(padWidth);
-                }
-
-
-
-                INDArray ret = toPad;
-                for (int i = 0; i < toPad.rank(); i++) {
-                    int[] pad = sizes.get(i);
-                    double[] constant = constantValues.get(i);
-                    int padBefore = pad[0];
-                    int padAfter = pad[1];
-                    if (constant.length < 2) {
-                        double val = constant[0];
-                        constant = new double[2];
-                        constant[0] = val;
-                        constant[1] = val;
-                    }
-
-
-                    double beforeVal = constant[0];
-                    double afterVal = constant[1];
-                    ret = Nd4j.prepend(ret, padBefore, beforeVal, i);
-                    ret = Nd4j.append(ret, padAfter, afterVal, i);
-
-                }
-
-                return ret;
-
-            default:
-                throw new UnsupportedOperationException();
-
-        }
-    }
-
-
-
-    /**
-     * Pad the given ndarray to the size along each dimension
-     * @param toPad the ndarray to pad
-     * @param padWidth the width to pad along each dimension
-     * @param padMode the mode to pad in
-     * @return the padded ndarray
-     * based on the specified mode
-     */
-    public static INDArray pad(INDArray toPad, int[] padWidth, PadMode padMode) {
-        return pad(toPad, padWidth, ArrayUtil.zerosMatrix(padWidth), padMode);
-    }
-
-
-    /**
-     * Append the given
-     * array with the specified value size
-     * along a particular axis
-     * @param arr the array to append to
-     * @param padAmount the pad amount of the array to be returned
-     * @param val the value to append
-     * @param axis the axis to append to
-     * @return the newly created array
-     */
-    public static INDArray append(INDArray arr, int padAmount, double val, int axis) {
-        if (padAmount == 0)
-            return arr;
-        long[] paShape = ArrayUtil.copy(arr.shape());
-        if (axis < 0)
-            axis = axis + arr.shape().length;
-        paShape[axis] = padAmount;
-        INDArray concatArray = Nd4j.valueArrayOf(paShape, val);
-        return Nd4j.concat(axis, arr, concatArray);
-    }
-
-    /**
-     * Append the given
-     * array with the specified value size
-     * along a particular axis
-     * @param arr the array to append to
-     * @param padAmount the pad amount of the array to be returned
-     * @param val the value to append
-     * @param axis the axis to append to
-     * @return the newly created array
-     */
-    public static INDArray prepend(INDArray arr, int padAmount, double val, int axis) {
-        if (padAmount == 0)
-            return arr;
-
-        long[] paShape = ArrayUtil.copy(arr.shape());
-        if (axis < 0)
-            axis = axis + arr.shape().length;
-        paShape[axis] = padAmount;
-        INDArray concatArr = Nd4j.valueArrayOf(paShape, val);
-        return Nd4j.concat(axis, concatArr, arr);
-    }
-
-    /**
-     * Expand the array dimensions.
-     * This is equivalent to
-     * adding a new axis dimension
-     * @param input the input array
-     * @param dimension the dimension to add the
-     *                  new axis at
-     * @return the array with the new axis dimension
-     */
-    public static INDArray expandDims(INDArray input, int dimension) {
-        if (dimension < 0)
-            dimension += input.rank();
-        long[] shape = input.shape();
-        long[] indexes = new long[input.rank() + 1];
-        for (int i = 0; i < indexes.length; i++)
-            indexes[i] = i < dimension ? shape[i] : i == dimension ? 1 : shape[i - 1];
-        return input.reshape(input.ordering(), indexes);
-    }
-
-    /**
-     * Squeeze : removes a dimension of size 1
-     * @param input the input array
-     * @param dimension the dimension to remove
-     * @return the array with dimension removed
-     */
-    public static INDArray squeeze(INDArray input, int dimension) {
-        if (dimension < 0){
-            dimension += input.rank();
-        }
-        long[] shape = input.shape();
-        Preconditions.checkState(shape[dimension] == 1, String.format("Squeeze: Only dimension of size 1 can be squeezed. " +
-                "Attempted to squeeze dimension %d of array with shape %s (size %d).", dimension, ArrayUtils.toString(shape), shape[dimension]));
-
-        long[] newShape = ArrayUtil.removeIndex(shape, dimension);
-        return input.reshape(input.ordering(), newShape);
-    }
-
-
-    /**
-     * Backend specific:
-     * Returns whether specifying the order
-     * for the blas impl is allowed (cblas)
-     * @return true if the blas impl
-     * can support specifying array order
-     */
-    public static boolean allowsSpecifyOrdering() {
-        return allowsOrder;
-    }
-
-    /**
-     * In place shuffle of an ndarray
-     * along a specified set of dimensions
-     * @param toShuffle the ndarray to shuffle
-     * @param random the random to use
-     * @param dimension the dimension to do the shuffle
-     * @return
-     */
-    public static void shuffle(INDArray toShuffle, Random random, int... dimension) {
-        INSTANCE.shuffle(toShuffle, random, dimension);
-    }
-
-    /**
-     * In place shuffle of an ndarray
-     * along a specified set of dimensions
-     * @param toShuffle the ndarray to shuffle
-     * @param dimension the dimension to do the shuffle
-     * @return
-     */
-    public static void shuffle(INDArray toShuffle, int... dimension) {
-        //shuffle(toShuffle, new Random(), dimension);
-        INSTANCE.shuffle(toShuffle, new Random(), dimension);
-    }
-
-
-    /**
-     * Symmetric in place shuffle of an ndarray
-     * along a specified set of dimensions
-     * @param toShuffle the ndarray to shuffle
-     * @param dimension the dimension to do the shuffle
-     * @return
-     */
-    public static void shuffle(Collection<INDArray> toShuffle, int... dimension) {
-        //shuffle(toShuffle, new Random(), dimension);
-        INSTANCE.shuffle(toShuffle, new Random(), dimension);
-    }
-
-    /**
-     * Symmetric in place shuffle of an ndarray
-     * along a specified set of dimensions
-     * @param toShuffle the ndarray to shuffle
-     * @param dimension the dimension to do the shuffle
-     * @return
-     */
-    public static void shuffle(Collection<INDArray> toShuffle, Random rnd, int... dimension) {
-        //shuffle(toShuffle, new Random(), dimension);
-        INSTANCE.shuffle(toShuffle, rnd, dimension);
-    }
-
-    /**
-     * Symmetric in place shuffle of an ndarray
-     * along a variable dimensions
-     *
-     * @param toShuffle the ndarray to shuffle
-     * @param dimensions the dimension to do the shuffle. Please note - order matters here.
-     * @return
-     */
-    public static void shuffle(List<INDArray> toShuffle, Random rnd, List<int[]> dimensions) {
-
-        INSTANCE.shuffle(toShuffle, rnd, dimensions);
-    }
-
-
-
-    /**
-     * The reference queue used for cleaning up
-     * ndarrays
-     *
-     * @return the reference queue for cleaning up ndarrays
-     */
-    public static ReferenceQueue<INDArray> refQueue() {
-        return referenceQueue;
-    }
-
-    /**
-     * The reference queue used for cleaning up
-     * databuffers
-     *
-     * @return the reference queue for cleaning up databuffers
-     */
-    public static ReferenceQueue<DataBuffer> bufferRefQueue() {
-        return bufferQueue;
-    }
-
-    /**
-     * Gets the instrumentation instance
-     *
-     * @return the instrumentation instance
-     */
-    public static Instrumentation getInstrumentation() {
-        return instrumentation;
-    }
-
-    /**
-     * Get the primary distributions
-     * factory
-     *
-     * @return the primary distributions
-     */
-    public static DistributionFactory getDistributions() {
-        return DISTRIBUTION_FACTORY;
-    }
-
-    public static void setNdArrayFactoryClazz(Class<? extends NDArrayFactory> clazz) {
-        ndArrayFactoryClazz = clazz;
-    }
-
-    public static void setSparseNDArrayClazz(Class<? extends NDArrayFactory> clazz) {
-        sparseNDArrayClazz = clazz;
-    }
-
-    /**
-     * Get the current random generator
-     *
-     * @return the current random generator
-     */
-    public static org.nd4j.linalg.api.rng.Random getRandom() {
-
-        return randomFactory.getRandom();
-    }
-
-    /**
-     * This method returns RandomFactory instance
-     *
-     * @return
-     */
-    public static RandomFactory getRandomFactory() {
-        return randomFactory;
-    }
-
-    /**
-     * Get the convolution singleton
-     *
-     * @return the convolution singleton
-     */
-    public static ConvolutionInstance getConvolution() {
-        return CONVOLUTION_INSTANCE;
-    }
-
-    /**
-     * Set a convolution instance
-     *
-     * @param convolutionInstance
-     */
-    public static void setConvolution(ConvolutionInstance convolutionInstance) {
-        if (convolutionInstance == null)
-            throw new IllegalArgumentException("No null instances allowed");
-        CONVOLUTION_INSTANCE = convolutionInstance;
-    }
-
-
-    /**
-     * Returns the shape of the ndarray
-     * @param arr the array to get the shape of
-     * @return the shape of tihs ndarray
-     */
-    public static long[] shape(INDArray arr) {
-        return arr.shape();
-    }
-
-    /**
-     * Create an ndarray based on the given data
-     * @param sliceShape the shape of each slice
-     * @param arrays the arrays of data to create
-     * @return the ndarray of the specified shape where
-     * number of slices is equal to array length and each
-     * slice is the specified shape
-     */
-    public static INDArray create(int[] sliceShape, float[]... arrays) {
-        int slices = arrays.length;
-        INDArray ret = Nd4j.create(ArrayUtil.combine(new int[] {slices}, sliceShape));
-        for (int i = 0; i < ret.slices(); i++)
-            ret.putSlice(i, Nd4j.create(arrays[i]).reshape(ArrayUtil.toLongArray(sliceShape)));
-        return ret;
-    }
-
-    /**
-     * Create an ndarray based on the given data
-     * @param sliceShape the shape of each slice
-     * @param arrays the arrays of data to create
-     * @return the ndarray of the specified shape where
-     * number of slices is equal to array length and each
-     * slice is the specified shape
-     */
-    public static INDArray create(int[] sliceShape, double[]... arrays) {
-        int slices = arrays.length;
-        INDArray ret = Nd4j.create(ArrayUtil.combine(new int[] {slices}, sliceShape));
-        for (int i = 0; i < ret.slices(); i++)
-            ret.putSlice(i, Nd4j.create(arrays[i]).reshape(ArrayUtil.toLongArray(sliceShape)));
-        return ret;
-    }
-
-
-    /**
-     * Get the operation executioner instance
-     *
-     * @return the operation executioner instance
-     */
-    public static OpExecutioner getExecutioner() {
-        return OP_EXECUTIONER_INSTANCE;
-    }
-
-    /**
-     * Get the operation factory
-     *
-     * @return the operation factory
-     */
-    public static OpFactory getOpFactory() {
-        return OP_FACTORY_INSTANCE;
-    }
-
-    /**
-     *
-     * @return
-     */
-    public static DataBufferFactory getDataBufferFactory() {
-        return DATA_BUFFER_FACTORY_INSTANCE;
-    }
-
-
-    /**
-     * Given a sequence of Iterators over a transform of matrices, fill in all of
-     * the matrices with the entries in the theta vector.  Errors are
-     * thrown if the theta vector does not exactly fill the matrices.
-     */
-    public static void setParams(INDArray theta, Collection<INDArray>... matrices) {
-        int index = 0;
-        for (Collection<INDArray> matrixCollection : matrices) {
-            for (INDArray matrix : matrixCollection) {
-                INDArray linear = matrix.linearView();
-                for (int i = 0; i < matrix.length(); i++) {
-                    linear.putScalar(i, theta.getDouble(index));
-                    index++;
-                }
-            }
-        }
-
-        if (index != theta.length()) {
-            throw new AssertionError("Did not entirely use the theta vector");
-        }
-
-    }
-
-    /**
-     *  Roll the specified axis backwards,
-     *  until it lies in a given position.
-     *  Starting ends up being zero.
-     *  See numpy's rollaxis
-     * @param a the array to roll
-     * @param axis the axis to roll backwards
-     * @return the rolled ndarray
-     */
-    public static INDArray rollAxis(INDArray a, int axis) {
-        return rollAxis(a, axis, 0);
-
-    }
-
-
-    /**
-     *
-     * @param arr
-     * @param dimension
-     * @return
-     */
-    public static INDArray argMax(INDArray arr, int... dimension) {
-        IMax imax = new IMax(arr);
-        if(dimension == null || dimension.length == 0){
-            return Nd4j.getExecutioner().exec(imax, Integer.MAX_VALUE);
-        } else {
-            return Nd4j.getExecutioner().exec(imax, dimension);
-        }
-    }
-
-    /**
-     *
-     * @param arr
-     * @param dimension
-     * @return
-     */
-    public static INDArray argMin(INDArray arr, int... dimension) {
-        IMin imin = new IMin(arr);
-        if(dimension == null || dimension.length == 0){
-            return Nd4j.getExecutioner().exec(imin, Integer.MAX_VALUE);
-        } else {
-            return Nd4j.getExecutioner().exec(imin, dimension);
-        }
-    }
-
-    /**
-     *  Roll the specified axis backwards,
-     *  until it lies in a given position.
-     *  See numpy's rollaxis
-     * @param a the array to roll
-     * @param axis the axis to roll backwards
-     * @param start the starting point
-     * @return the rolled ndarray
-     */
-    public static INDArray rollAxis(INDArray a, int axis, int start) {
-        if (axis < 0)
-            axis += a.rank();
-        if (start < 0)
-            start += a.rank();
-        if (axis == start)
-            return a;
-        if (axis < start)
-            start--;
-        if (!(axis >= 0 && axis < a.rank()))
-            throw new IllegalArgumentException("Axis must be >= 0 && < start");
-        if (!(start >= 0 && axis < a.rank() + 1))
-            throw new IllegalArgumentException("Axis must be >= 0 && < start");
-
-        List<Integer> range = new ArrayList<>(Ints.asList(ArrayUtil.range(0, a.rank())));
-        range.remove(axis);
-        range.add(start, axis);
-        int[] newRange = Ints.toArray(range);
-        return a.permute(newRange);
-
-    }
-
-
-
-    /**
-     * Tensor matrix multiplication.
-     * Both tensors must be the same rank
-     *
-     * @param a the left tensor
-     * @param b the  right tensor
-     * @param result the result array
-     * @param axes the axes for each array to do matrix multiply along
-     * @return
-     */
-    public static INDArray tensorMmul(INDArray a, INDArray b,INDArray result, int[][] axes) {
-        int validationLength = Math.min(axes[0].length, axes[1].length);
-        for (int i = 0; i < validationLength; i++) {
-            if (a.size(axes[0][i]) != b.size(axes[1][i]))
-                throw new IllegalArgumentException("Size of the given axes at each dimension must be the same size.");
-            if (axes[0][i] < 0)
-                axes[0][i] += a.rank();
-            if (axes[1][i] < 0)
-                axes[1][i] += b.rank();
-
-        }
-
-        List<Integer> listA = new ArrayList<>();
-        for (int i = 0; i < a.rank(); i++) {
-            if (!Ints.contains(axes[0], i))
-                listA.add(i);
-        }
-
-        int[] newAxesA = Ints.concat(Ints.toArray(listA), axes[0]);
-
-
-        List<Integer> listB = new ArrayList<>();
-        for (int i = 0; i < b.rank(); i++) {
-            if (!Ints.contains(axes[1], i))
-                listB.add(i);
-        }
-
-        int[] newAxesB = Ints.concat(axes[1], Ints.toArray(listB));
-
-        int n2 = 1;
-        int aLength = Math.min(a.rank(), axes[0].length);
-        for (int i = 0; i < aLength; i++) {
-            n2 *= a.size(axes[0][i]);
-        }
-
-        //if listA and listB are empty these donot initialize.
-        //so initializing with {1} which will then get overriden if not empty
-        long[] newShapeA = {-1, n2};
-        long[] oldShapeA;
-        if (listA.size() == 0) {
-            oldShapeA = new long[] {1};
-        } else {
-            oldShapeA = Longs.toArray(listA);
-            for (int i = 0; i < oldShapeA.length; i++)
-                oldShapeA[i] = a.size((int) oldShapeA[i]);
-        }
-
-        int n3 = 1;
-        int bNax = Math.min(b.rank(), axes[1].length);
-        for (int i = 0; i < bNax; i++) {
-            n3 *= b.size(axes[1][i]);
-        }
-
-
-        long[] newShapeB = {n3, -1};
-        long[] oldShapeB;
-        if (listB.size() == 0) {
-            oldShapeB = new long[] {1};
-        } else {
-            oldShapeB = Longs.toArray(listB);
-            for (int i = 0; i < oldShapeB.length; i++)
-                oldShapeB[i] = b.size((int) oldShapeB[i]);
-        }
-
-
-        INDArray at = a.permute(newAxesA).reshape(newShapeA);
-        INDArray bt = b.permute(newAxesB).reshape(newShapeB);
-        INDArray ret = at.mmul(bt,result);
-
-        long[] aPlusB = Longs.concat(oldShapeA, oldShapeB);
-        return ret.reshape(aPlusB);
-    }
-
-
-    /**
-     * Tensor matrix multiplication.
-     * Both tensors must be the same rank
-     *
-     * @param a the left tensor
-     * @param b the  right tensor
-     * @param axes the axes for each array to do matrix multiply along
-     * @return
-     */
-    public static INDArray tensorMmul(INDArray a, INDArray b, int[][] axes) {
-        int validationLength = Math.min(axes[0].length, axes[1].length);
-        for (int i = 0; i < validationLength; i++) {
-            if (a.size(axes[0][i]) != b.size(axes[1][i]))
-                throw new IllegalArgumentException("Size of the given axes at each dimension must be the same size.");
-            if (axes[0][i] < 0)
-                axes[0][i] += a.rank();
-            if (axes[1][i] < 0)
-                axes[1][i] += b.rank();
-
-        }
-
-        List<Integer> listA = new ArrayList<>();
-        for (int i = 0; i < a.rank(); i++) {
-            if (!Ints.contains(axes[0], i))
-                listA.add(i);
-        }
-
-        int[] newAxesA = Ints.concat(Ints.toArray(listA), axes[0]);
-
-
-        List<Integer> listB = new ArrayList<>();
-        for (int i = 0; i < b.rank(); i++) {
-            if (!Ints.contains(axes[1], i))
-                listB.add(i);
-        }
-
-        int[] newAxesB = Ints.concat(axes[1], Ints.toArray(listB));
-
-        int n2 = 1;
-        int aLength = Math.min(a.rank(), axes[0].length);
-        for (int i = 0; i < aLength; i++) {
-            n2 *= a.size(axes[0][i]);
-        }
-
-        //if listA and listB are empty these donot initialize.
-        //so initializing with {1} which will then get overriden if not empty
-        long[] newShapeA = {-1, n2};
-        long[] oldShapeA;
-        if (listA.size() == 0) {
-            oldShapeA = new long[] {1};
-        } else {
-            oldShapeA = Longs.toArray(listA);
-            for (int i = 0; i < oldShapeA.length; i++)
-                oldShapeA[i] = a.size((int) oldShapeA[i]);
-        }
-
-        int n3 = 1;
-        int bNax = Math.min(b.rank(), axes[1].length);
-        for (int i = 0; i < bNax; i++) {
-            n3 *= b.size(axes[1][i]);
-        }
-
-
-        long[] newShapeB = {n3, -1};
-        long[] oldShapeB;
-        if (listB.size() == 0) {
-            oldShapeB = new long[] {1};
-        } else {
-            oldShapeB = Longs.toArray(listB);
-            for (int i = 0; i < oldShapeB.length; i++)
-                oldShapeB[i] = b.size((int) oldShapeB[i]);
-        }
-
-
-        INDArray at = a.permute(newAxesA).reshape(newShapeA);
-        INDArray bt = b.permute(newAxesB).reshape(newShapeB);
-        INDArray ret = at.mmul(bt);
-
-        long[] aPlusB = Longs.concat(oldShapeA, oldShapeB);
-        return ret.reshape(aPlusB);
-    }
-
-    /**
-     *
-     * matrix multiply: implements op(a)*op(b)
-     *
-     * where op(x) means transpose x (or not) depending on
-     * setting of arguments transposea and transposeb.<br>
-     * so gemm(a,b,false,false) == a.mmul(b), gemm(a,b,true,false) == a.transpose().mmul(b) etc.
-     * @param a first matrix
-     * @param b second matrix
-     * @param transposeA if true: transpose matrix a before mmul
-     * @param transposeB if true: transpose matrix b before mmul
-     * @return result
-     */
-    public static INDArray gemm(INDArray a,
-                                INDArray b,
-                                boolean transposeA,
-                                boolean transposeB) {
-        long cRows = (transposeA ? a.columns() : a.rows());
-        long cCols = (transposeB ? b.rows() : b.columns());
-        INDArray c = Nd4j.createUninitialized(new long[] {cRows, cCols}, 'f');
-        return gemm(a, b, c, transposeA, transposeB, 1.0, 0.0);
-    }
-
-    /** Matrix multiply: Implements c = alpha*op(a)*op(b) + beta*c where op(X) means transpose X (or not)
-     * depending on setting of arguments transposeA and transposeB.<br>
-     * Note that matrix c MUST be fortran order, have zero offset and have c.data().length == c.length().
-     * i.e., the result array must not be a view. An exception will be thrown otherwise.<br>
-     * (Note: some views are allowed, if and only if they have f order and are contiguous in the buffer other than an
-     * offset. Put another way, they must be f order and have strides identical to a non-view/default array of the same shape)<br>
-     * Don't use this unless you know about level 3 blas and NDArray storage orders.
-     * @param a First matrix
-     * @param b Second matrix
-     * @param c result matrix. Used in calculation (assuming beta != 0) and result is stored in this. f order, and not a view only
-     * @param transposeA if true: transpose matrix a before mmul
-     * @param transposeB if true: transpose matrix b before mmul
-     * @return result, i.e., matrix c is returned for convenience
-     */
-    public static INDArray gemm(INDArray a,
-                                INDArray b,
-                                INDArray c,
-                                boolean transposeA,
-                                boolean transposeB,
-                                double alpha,
-                                double beta) {
-        //Note: some views have non-zero offset but 'default' strides (these are OK). And a 'c' order vector such as [10,1] is OK - same buffer as an 'f' order vector with same shape
-        Preconditions.checkState(c.length() == 1 || c.ordering() == 'f' && Shape.hasDefaultStridesForShape(c) ||
-                        c.isVectorOrScalar() && c.elementWiseStride() == 1,
-                "C (result) array is not F order or is a view. Nd4j.gemm requires the result array to be F order " +
-                        "and not a view. C (result) array: [%ndSInfo]", c);
-        getBlasWrapper().level3().gemm(a, b, c, transposeA, transposeB, alpha, beta);
-        return c;
-    }
-
-    /**
-     * Given a sequence of Iterators over a transform of matrices, fill in all of
-     * the matrices with the entries in the theta vector.  Errors are
-     * thrown if the theta vector does not exactly fill the matrices.
-     */
-    public static void setParams(INDArray theta, Iterator<? extends INDArray>... matrices) {
-        int index = 0;
-        for (Iterator<? extends INDArray> matrixIterator : matrices) {
-            while (matrixIterator.hasNext()) {
-                INDArray matrix = matrixIterator.next().linearView();
-                for (int i = 0; i < matrix.length(); i++) {
-                    matrix.putScalar(i, theta.getDouble(index));
-                    index++;
-                }
-            }
-        }
-
-
-        if (index != theta.length()) {
-            throw new AssertionError("Did not entirely use the theta vector");
-        }
-
-    }
-
-
-    private static void logCreationIfNecessary(DataBuffer log) {
-        if (shouldInstrument)
-            Nd4j.getInstrumentation().log(log);
-
-    }
-
-
-    private static void logCreationIfNecessary(INDArray log) {
-        if (shouldInstrument)
-            Nd4j.getInstrumentation().log(log);
-    }
-
-    /**
-     * The factory used for creating ndarrays
-     *
-     * @return the factory instance used for creating ndarrays
-     */
-    public static NDArrayFactory factory() {
-        return INSTANCE;
-    }
-
-    public static NDArrayFactory sparseFactory() {
-        return SPARSE_INSTANCE;
-    }
-
-    public static INDArray cumsum(INDArray compute) {
-        return compute.cumsum(Integer.MAX_VALUE);
-    }
-
-    public static INDArray max(INDArray compute) {
-        return compute.max(Integer.MAX_VALUE);
-    }
-
-    public static INDArray min(INDArray compute) {
-        return compute.min(Integer.MAX_VALUE);
-    }
-
-    public static INDArray prod(INDArray compute) {
-        return compute.prod(Integer.MAX_VALUE);
-    }
-
-    public static INDArray normmax(INDArray compute) {
-        return compute.normmax(Integer.MAX_VALUE);
-    }
-
-    public static INDArray norm2(INDArray compute) {
-        return compute.norm2(Integer.MAX_VALUE);
-    }
-
-    public static INDArray norm1(INDArray compute) {
-        return compute.norm1(Integer.MAX_VALUE);
-    }
-
-    public static INDArray std(INDArray compute) {
-        return compute.std(Integer.MAX_VALUE);
-    }
-
-    public static INDArray var(INDArray compute) {
-        return compute.var(Integer.MAX_VALUE);
-    }
-
-    public static INDArray sum(INDArray compute) {
-        return compute.sum(Integer.MAX_VALUE);
-    }
-
-    public static INDArray mean(INDArray compute) {
-        return compute.mean(Integer.MAX_VALUE);
-    }
-
-    public static INDArray cumsum(INDArray compute, int dimension) {
-        return compute.cumsum(dimension);
-    }
-
-    public static INDArray max(INDArray compute, int dimension) {
-        return compute.max(dimension);
-    }
-
-    public static INDArray min(INDArray compute, int dimension) {
-        return compute.min(dimension);
-    }
-
-    public static INDArray prod(INDArray compute, int dimension) {
-        return compute.prod(dimension);
-    }
-
-    public static INDArray normmax(INDArray compute, int dimension) {
-        return compute.normmax(dimension);
-    }
-
-    public static INDArray norm2(INDArray compute, int dimension) {
-        return compute.norm2(dimension);
-    }
-
-    public static INDArray norm1(INDArray compute, int dimension) {
-        return compute.norm1(dimension);
-    }
-
-    public static INDArray std(INDArray compute, int dimension) {
-        return compute.std(dimension);
-    }
-
-    public static INDArray var(INDArray compute, int dimension) {
-        return compute.var(dimension);
-    }
-
-    public static INDArray sum(INDArray compute, int dimension) {
-        return compute.sum(dimension);
-    }
-
-    public static INDArray mean(INDArray compute, int dimension) {
-        return compute.mean(dimension);
-    }
-
-    /**
-     * Create a view of a data buffer
-     * that leverages the underlying storage of the buffer
-     * with a new view
-     * @param underlyingBuffer the underlying buffer
-     * @param offset the offset for the view
-     * @return the new view of the data buffer
-     */
-    public static DataBuffer createBuffer(DataBuffer underlyingBuffer, long offset, long length) {
-        return DATA_BUFFER_FACTORY_INSTANCE.create(underlyingBuffer, offset, length);
-    }
-
-
-    /**
-     *
-     * Create a buffer equal of length prod(shape)
-     *
-     * @param shape the shape of the buffer to create
-     * @param type  the opType to create
-     * @return the created buffer
-     */
-    public static DataBuffer createBuffer(int[] shape, DataBuffer.Type type, long offset) {
-        int length = ArrayUtil.prod(shape);
-        return type == DataBuffer.Type.DOUBLE ? createBuffer(new double[length], offset)
-                : createBuffer(new float[length], offset);
-    }
-
-    /**
-     * Creates a buffer of the specified opType
-     * and length with the given byte buffer.
-     *
-     * This will wrap the buffer as a reference (no copy)
-     * if the allocation opType is the same.
-     * @param buffer the buffer to create from
-     * @param type the opType of buffer to create
-     * @param length the length of the buffer
-     * @return
-     */
-    public static DataBuffer createBuffer(ByteBuffer buffer, DataBuffer.Type type, int length, long offset) {
-        switch (type) {
-            case INT:
-                return DATA_BUFFER_FACTORY_INSTANCE.createInt(offset, buffer, length);
-            case DOUBLE:
-                return DATA_BUFFER_FACTORY_INSTANCE.createDouble(offset, buffer, length);
-            case FLOAT:
-                return DATA_BUFFER_FACTORY_INSTANCE.createFloat(offset, buffer, length);
-            default:
-                throw new IllegalArgumentException("Illegal opType " + type);
-        }
-    }
-
-
-    /**
-     * Create a buffer based on the data opType
-     *
-     * @param data the data to create the buffer with
-     * @return the created buffer
-     */
-    public static DataBuffer createBuffer(byte[] data, int length, long offset) {
-        DataBuffer ret;
-        if (dataType() == DataBuffer.Type.DOUBLE)
-            ret = DATA_BUFFER_FACTORY_INSTANCE.createDouble(offset, data, length);
-        else
-            ret = DATA_BUFFER_FACTORY_INSTANCE.createFloat(offset, data, length);
-        logCreationIfNecessary(ret);
-        return ret;
-    }
-
-    /**
-     * Create a buffer equal of length prod(shape)
-     *
-     * @param data the shape of the buffer to create
-     * @return the created buffer
-     */
-    public static DataBuffer createBuffer(int[] data, long offset) {
-        DataBuffer ret;
-        ret = DATA_BUFFER_FACTORY_INSTANCE.createInt(offset, data);
-        logCreationIfNecessary(ret);
-        return ret;
-    }
-
-    /**
-     * Creates a buffer of the specified length based on the data opType
-     *
-     * @param length the length of te buffer
-     * @return the buffer to create
-     */
-    public static DataBuffer createBuffer(int length, long offset) {
-        DataBuffer ret;
-        if (dataType() == DataBuffer.Type.FLOAT)
-            ret = DATA_BUFFER_FACTORY_INSTANCE.createFloat(offset, length);
-        else if (dataType() == DataBuffer.Type.INT)
-            ret = DATA_BUFFER_FACTORY_INSTANCE.createInt(offset, length);
-        else if (dataType() == DataBuffer.Type.DOUBLE)
-            ret = DATA_BUFFER_FACTORY_INSTANCE.createDouble(offset, length);
-        else if (dataType() == DataBuffer.Type.HALF)
-            ret = DATA_BUFFER_FACTORY_INSTANCE.createHalf(offset, length);
-        else
-            ret = null;
-
-
-        logCreationIfNecessary(ret);
-        return ret;
-    }
-
-    /**
-     * Create a double data opType buffer
-     * of the specified length
-     * @param doublePointer
-     * @param length
-     * @return
-     */
-    public static DataBuffer createBuffer(DoublePointer doublePointer, long length) {
-        return DATA_BUFFER_FACTORY_INSTANCE.create(doublePointer, length);
-    }
-
-
-    /**
-     * Create a float opType
-     * data buffer of the given length
-     * @param floatPointer
-     * @param length
-     * @return
-     */
-    public static DataBuffer createBuffer(FloatPointer floatPointer, long length) {
-        return DATA_BUFFER_FACTORY_INSTANCE.create(floatPointer, length);
-    }
-
-
-    /**
-     * Create an int data buffer
-     * from the given pointer
-     * and the given length
-     * @param intPointer
-     * @param length
-     * @return
-     */
-    public static DataBuffer createBuffer(IntPointer intPointer, long length) {
-        return DATA_BUFFER_FACTORY_INSTANCE.create(intPointer, length);
-    }
-
-    /**
-     * Create a buffer based on the data opType
-     *
-     * @param data the data to create the buffer with
-     * @return the created buffer
-     */
-    public static DataBuffer createBuffer(float[] data, long offset) {
-        DataBuffer ret;
-        if (dataType() == DataBuffer.Type.FLOAT)
-            ret = Nd4j.getMemoryManager().getCurrentWorkspace() == null ? DATA_BUFFER_FACTORY_INSTANCE.createFloat(offset, data) : DATA_BUFFER_FACTORY_INSTANCE.createFloat(offset, data, Nd4j.getMemoryManager().getCurrentWorkspace());
-        else if (dataType() == DataBuffer.Type.HALF)
-            ret = Nd4j.getMemoryManager().getCurrentWorkspace() == null ? DATA_BUFFER_FACTORY_INSTANCE.createHalf(offset, data) : DATA_BUFFER_FACTORY_INSTANCE.createHalf(offset, data, Nd4j.getMemoryManager().getCurrentWorkspace());
-        else
-            ret = Nd4j.getMemoryManager().getCurrentWorkspace() == null ? DATA_BUFFER_FACTORY_INSTANCE.createDouble(offset, ArrayUtil.toDoubles(data)) : DATA_BUFFER_FACTORY_INSTANCE.createDouble(offset, ArrayUtil.toDoubles(data), Nd4j.getMemoryManager().getCurrentWorkspace());
-        logCreationIfNecessary(ret);
-        return ret;
-    }
-
-    /**
-     * Create a buffer based on the data opType
-     *
-     * @param data the data to create the buffer with
-     * @return the created buffer
-     */
-    public static DataBuffer createBuffer(double[] data, long offset) {
-        DataBuffer ret;
-        if (dataType() == DataBuffer.Type.DOUBLE)
-            ret = Nd4j.getMemoryManager().getCurrentWorkspace() == null ? DATA_BUFFER_FACTORY_INSTANCE.createDouble(offset, data) : DATA_BUFFER_FACTORY_INSTANCE.createDouble(offset, data, Nd4j.getMemoryManager().getCurrentWorkspace());
-        else if (dataType() == DataBuffer.Type.HALF)
-            ret = Nd4j.getMemoryManager().getCurrentWorkspace() == null ? DATA_BUFFER_FACTORY_INSTANCE.createHalf(offset, data) : DATA_BUFFER_FACTORY_INSTANCE.createHalf(offset, ArrayUtil.toFloats(data), Nd4j.getMemoryManager().getCurrentWorkspace());
-        else
-            ret = Nd4j.getMemoryManager().getCurrentWorkspace() == null ? DATA_BUFFER_FACTORY_INSTANCE.createFloat(offset, ArrayUtil.toFloats(data)) : DATA_BUFFER_FACTORY_INSTANCE.createFloat(offset, ArrayUtil.toFloats(data), Nd4j.getMemoryManager().getCurrentWorkspace());
-        logCreationIfNecessary(ret);
-        return ret;
-    }
-
-
-
-    /**
-     * Create a buffer equal of length prod(shape)
-     *
-     * @param shape the shape of the buffer to create
-     * @param type  the opType to create
-     * @return the created buffer
-     */
-    public static DataBuffer createBuffer(int[] shape, DataBuffer.Type type) {
-        long length = ArrayUtil.prodLong(shape);
-
-        if (type == DataBuffer.Type.INT)
-            return Nd4j.getMemoryManager().getCurrentWorkspace() == null ? DATA_BUFFER_FACTORY_INSTANCE.createInt(length, true) : DATA_BUFFER_FACTORY_INSTANCE.createInt(length, true, Nd4j.getMemoryManager().getCurrentWorkspace());
-        else if (type == DataBuffer.Type.LONG)
-            return Nd4j.getMemoryManager().getCurrentWorkspace() == null ? DATA_BUFFER_FACTORY_INSTANCE.createLong(length, true) : DATA_BUFFER_FACTORY_INSTANCE.createLong(length, true, Nd4j.getMemoryManager().getCurrentWorkspace());
-        else if (type == DataBuffer.Type.HALF)
-            return Nd4j.getMemoryManager().getCurrentWorkspace() == null ? DATA_BUFFER_FACTORY_INSTANCE.createHalf(length, true) : DATA_BUFFER_FACTORY_INSTANCE.createHalf(length, true, Nd4j.getMemoryManager().getCurrentWorkspace());
-        else if (type == DataBuffer.Type.DOUBLE)
-            return Nd4j.getMemoryManager().getCurrentWorkspace() == null ? DATA_BUFFER_FACTORY_INSTANCE.createDouble(length, true) : DATA_BUFFER_FACTORY_INSTANCE.createDouble(length, true, Nd4j.getMemoryManager().getCurrentWorkspace());
-        else
-            return Nd4j.getMemoryManager().getCurrentWorkspace() == null ? DATA_BUFFER_FACTORY_INSTANCE.createFloat(length, true) : DATA_BUFFER_FACTORY_INSTANCE.createFloat(length, true, Nd4j.getMemoryManager().getCurrentWorkspace());
-    }
-
-
-    public static DataBuffer createBufferDetached(int[] shape, DataBuffer.Type type) {
-        long length = ArrayUtil.prodLong(shape);
-        if (type == DataBuffer.Type.INT)
-            return DATA_BUFFER_FACTORY_INSTANCE.createInt(length);
-        if (type == DataBuffer.Type.LONG)
-            return DATA_BUFFER_FACTORY_INSTANCE.createLong(new long[]{length});
-        else if (type == DataBuffer.Type.HALF)
-            return DATA_BUFFER_FACTORY_INSTANCE.createHalf(length);
-
-        return type == DataBuffer.Type.DOUBLE ? DATA_BUFFER_FACTORY_INSTANCE.createDouble(length) : DATA_BUFFER_FACTORY_INSTANCE.createFloat(length);
-    }
-
-    public static DataBuffer createBuffer(long[] shape, DataBuffer.Type type) {
-        long length = ArrayUtil.prodLong(shape);
-
-        if (type == DataBuffer.Type.INT)
-            return Nd4j.getMemoryManager().getCurrentWorkspace() == null ? DATA_BUFFER_FACTORY_INSTANCE.createInt(length, true) : DATA_BUFFER_FACTORY_INSTANCE.createInt(length, true, Nd4j.getMemoryManager().getCurrentWorkspace());
-        else if (type == DataBuffer.Type.LONG)
-            return Nd4j.getMemoryManager().getCurrentWorkspace() == null ? DATA_BUFFER_FACTORY_INSTANCE.createLong(length, true) : DATA_BUFFER_FACTORY_INSTANCE.createLong(length, true, Nd4j.getMemoryManager().getCurrentWorkspace());
-        else if (type == DataBuffer.Type.HALF)
-            return Nd4j.getMemoryManager().getCurrentWorkspace() == null ? DATA_BUFFER_FACTORY_INSTANCE.createHalf(length, true) : DATA_BUFFER_FACTORY_INSTANCE.createHalf(length, true, Nd4j.getMemoryManager().getCurrentWorkspace());
-        else if (type == DataBuffer.Type.DOUBLE)
-            return Nd4j.getMemoryManager().getCurrentWorkspace() == null ? DATA_BUFFER_FACTORY_INSTANCE.createDouble(length, true) : DATA_BUFFER_FACTORY_INSTANCE.createDouble(length, true, Nd4j.getMemoryManager().getCurrentWorkspace());
-        else
-            return Nd4j.getMemoryManager().getCurrentWorkspace() == null ? DATA_BUFFER_FACTORY_INSTANCE.createFloat(length, true) : DATA_BUFFER_FACTORY_INSTANCE.createFloat(length, true, Nd4j.getMemoryManager().getCurrentWorkspace());
-    }
-
-
-    public static DataBuffer createBufferDetached(long[] shape, DataBuffer.Type type) {
-        long length = ArrayUtil.prodLong(shape);
-        if (type == DataBuffer.Type.INT)
-            return DATA_BUFFER_FACTORY_INSTANCE.createInt(length);
-        else if (type == DataBuffer.Type.LONG)
-            return DATA_BUFFER_FACTORY_INSTANCE.createLong(length);
-        else if (type == DataBuffer.Type.HALF)
-            return DATA_BUFFER_FACTORY_INSTANCE.createHalf(length);
-
-        return type == DataBuffer.Type.DOUBLE ? DATA_BUFFER_FACTORY_INSTANCE.createDouble(length) : DATA_BUFFER_FACTORY_INSTANCE.createFloat(length);
-    }
-
-    /**
-     * Creates a buffer of the specified opType
-     * and length with the given byte buffer.
-     *
-     * This will wrap the buffer as a reference (no copy)
-     * if the allocation opType is the same.
-     * @param buffer the buffer to create from
-     * @param type the opType of buffer to create
-     * @param length the length of the buffer
-     * @return
-     */
-    public static DataBuffer createBuffer(ByteBuffer buffer, DataBuffer.Type type, int length) {
-        switch (type) {
-            case INT:
-                return DATA_BUFFER_FACTORY_INSTANCE.createInt(buffer, length);
-            case LONG:
-                return DATA_BUFFER_FACTORY_INSTANCE.createLong(buffer, length);
-            case DOUBLE:
-                return DATA_BUFFER_FACTORY_INSTANCE.createDouble(buffer, length);
-            case FLOAT:
-                return DATA_BUFFER_FACTORY_INSTANCE.createFloat(buffer, length);
-            case HALF:
-                return DATA_BUFFER_FACTORY_INSTANCE.createHalf(buffer, length);
-            default:
-                throw new IllegalArgumentException("Illegal opType " + type);
-        }
-    }
-
-
-    /**
-     * Create a buffer based on the data opType
-     *
-     * @param data the data to create the buffer with
-     * @return the created buffer
-     */
-    public static DataBuffer createBuffer(byte[] data, int length) {
-        DataBuffer ret;
-        if (dataType() == DataBuffer.Type.DOUBLE)
-            ret = DATA_BUFFER_FACTORY_INSTANCE.createDouble(data, length);
-        else if (dataType() == DataBuffer.Type.HALF)
-            ret = DATA_BUFFER_FACTORY_INSTANCE.createHalf(data, length);
-        else
-            ret = DATA_BUFFER_FACTORY_INSTANCE.createFloat(data, length);
-        logCreationIfNecessary(ret);
-        return ret;
-    }
-
-    /**
-     * Create a buffer equal of length prod(shape)
-     *
-     * @param data the shape of the buffer to create
-     * @return the created buffer
-     */
-    public static DataBuffer createBuffer(int[] data) {
-        DataBuffer ret;
-        ret = Nd4j.getMemoryManager().getCurrentWorkspace() == null ? DATA_BUFFER_FACTORY_INSTANCE.createInt(data) : DATA_BUFFER_FACTORY_INSTANCE.createInt(data, Nd4j.getMemoryManager().getCurrentWorkspace());
-        logCreationIfNecessary(ret);
-        return ret;
-    }
-
-    /**
-     * Create a buffer equal of length prod(shape)
-     *
-     * @param data the shape of the buffer to create
-     * @return the created buffer
-     */
-    public static DataBuffer createBuffer(long[] data) {
-        DataBuffer ret;
-        ret = Nd4j.getMemoryManager().getCurrentWorkspace() == null ? DATA_BUFFER_FACTORY_INSTANCE.createLong(data) : DATA_BUFFER_FACTORY_INSTANCE.createLong(data, Nd4j.getMemoryManager().getCurrentWorkspace());
-        logCreationIfNecessary(ret);
-        return ret;
-    }
-
-    /**
-     * Create a buffer equal of length prod(shape). This method is NOT affected by workspaces
-     *
-     * @param data
-     * @return
-     */
-    public static DataBuffer createBufferDetached(int[] data) {
-        DataBuffer ret;
-        ret = DATA_BUFFER_FACTORY_INSTANCE.createInt(data);
-        logCreationIfNecessary(ret);
-        return ret;
-    }
-
-    /**
-     * Create a buffer equal of length prod(shape). This method is NOT affected by workspaces
-     *
-     * @param data
-     * @return
-     */
-    public static DataBuffer createBufferDetached(long[] data) {
-        DataBuffer ret;
-        ret = DATA_BUFFER_FACTORY_INSTANCE.createLong(data);
-        logCreationIfNecessary(ret);
-        return ret;
-    }
-
-    /**
-     * Creates a buffer of the specified length based on the data opType
-     *
-     * @param length the length of te buffer
-     * @return the buffer to create
-     */
-    public static DataBuffer createBuffer(long length) {
-        return createBuffer(length, true);
-    }
-
-    /**
-     * Create a data buffer
-     * based on a pointer
-     * with the given opType and length
-     * @param pointer the pointer to create the buffer for
-     * @param type the opType of pointer
-     * @param length the length of the buffer
-     * @param  indexer the indexer to use
-     * @return the data buffer based on the given parameters
-     */
-    public static DataBuffer createBuffer(Pointer pointer, DataBuffer.Type type, long length, Indexer indexer) {
-        return DATA_BUFFER_FACTORY_INSTANCE.create(pointer, type, length, indexer);
-    }
-
-    /**
-     *
-     * @param length
-     * @param initialize
-     * @return
-     */
-    public static DataBuffer createBuffer(long length, boolean initialize) {
-        DataBuffer ret;
-        if (dataType() == DataBuffer.Type.FLOAT)
-            ret = Nd4j.getMemoryManager().getCurrentWorkspace() == null ? DATA_BUFFER_FACTORY_INSTANCE.createFloat(length, initialize) : DATA_BUFFER_FACTORY_INSTANCE.createFloat(length, initialize, Nd4j.getMemoryManager().getCurrentWorkspace());
-        else if (dataType() == DataBuffer.Type.INT)
-            ret = DATA_BUFFER_FACTORY_INSTANCE.createInt(length, initialize);
-        else if (dataType() == DataBuffer.Type.HALF)
-            ret = Nd4j.getMemoryManager().getCurrentWorkspace() == null ? DATA_BUFFER_FACTORY_INSTANCE.createHalf(length, initialize) : DATA_BUFFER_FACTORY_INSTANCE.createHalf(length, initialize, Nd4j.getMemoryManager().getCurrentWorkspace());
-        else
-            ret = Nd4j.getMemoryManager().getCurrentWorkspace() == null ? DATA_BUFFER_FACTORY_INSTANCE.createDouble(length, initialize) : DATA_BUFFER_FACTORY_INSTANCE.createDouble(length, initialize, Nd4j.getMemoryManager().getCurrentWorkspace());
-
-        logCreationIfNecessary(ret);
-        return ret;
-    }
-
-    /**
-     * Create a buffer based on the data opType
-     *
-     * @param data the data to create the buffer with
-     * @return the created buffer
-     */
-    public static DataBuffer createBuffer(float[] data) {
-        DataBuffer ret;
-        if (dataType() == DataBuffer.Type.FLOAT)
-            ret = Nd4j.getMemoryManager().getCurrentWorkspace() == null ? DATA_BUFFER_FACTORY_INSTANCE.createFloat(data) : DATA_BUFFER_FACTORY_INSTANCE.createFloat(data, Nd4j.getMemoryManager().getCurrentWorkspace());
-        else if (dataType() == DataBuffer.Type.HALF)
-            ret = Nd4j.getMemoryManager().getCurrentWorkspace() == null ? DATA_BUFFER_FACTORY_INSTANCE.createHalf(data): DATA_BUFFER_FACTORY_INSTANCE.createHalf(data, Nd4j.getMemoryManager().getCurrentWorkspace());
-        else
-            ret = Nd4j.getMemoryManager().getCurrentWorkspace() == null ? DATA_BUFFER_FACTORY_INSTANCE.createDouble(ArrayUtil.toDoubles(data)) : DATA_BUFFER_FACTORY_INSTANCE.createDouble(ArrayUtil.toDoubles(data), Nd4j.getMemoryManager().getCurrentWorkspace()) ;
-        logCreationIfNecessary(ret);
-        return ret;
-    }
-
-    public static DataBuffer createBufferDetached(float[] data) {
-        DataBuffer ret;
-        if (dataType() == DataBuffer.Type.FLOAT)
-            ret = DATA_BUFFER_FACTORY_INSTANCE.createFloat(data);
-        else if (dataType() == DataBuffer.Type.HALF)
-            ret = DATA_BUFFER_FACTORY_INSTANCE.createHalf(data);
-        else
-            ret = DATA_BUFFER_FACTORY_INSTANCE.createDouble(ArrayUtil.toDoubles(data));
-        logCreationIfNecessary(ret);
-        return ret;
-    }
-
-    public static DataBuffer createBufferDetached(double[] data) {
-        DataBuffer ret;
-        if (dataType() == DataBuffer.Type.DOUBLE)
-            ret = DATA_BUFFER_FACTORY_INSTANCE.createDouble(data);
-        else if (dataType() == DataBuffer.Type.HALF)
-            ret = DATA_BUFFER_FACTORY_INSTANCE.createHalf(ArrayUtil.toFloats(data));
-        else
-            ret = DATA_BUFFER_FACTORY_INSTANCE.createFloat(ArrayUtil.toFloats(data));
-        logCreationIfNecessary(ret);
-        return ret;
-    }
-
-    /**
-     * Create a buffer based on the data opType
-     *
-     * @param data the data to create the buffer with
-     * @return the created buffer
-     */
-    public static DataBuffer createBuffer(double[] data) {
-        DataBuffer ret;
-        if (dataType() == DataBuffer.Type.DOUBLE)
-            ret = Nd4j.getMemoryManager().getCurrentWorkspace() == null ? DATA_BUFFER_FACTORY_INSTANCE.createDouble(data) : DATA_BUFFER_FACTORY_INSTANCE.createDouble(data, Nd4j.getMemoryManager().getCurrentWorkspace());
-        else if (dataType() == DataBuffer.Type.HALF)
-            ret = Nd4j.getMemoryManager().getCurrentWorkspace() == null ? DATA_BUFFER_FACTORY_INSTANCE.createHalf(data) : DATA_BUFFER_FACTORY_INSTANCE.createHalf(ArrayUtil.toFloats(data), Nd4j.getMemoryManager().getCurrentWorkspace());
-        else
-            ret = Nd4j.getMemoryManager().getCurrentWorkspace() == null ? DATA_BUFFER_FACTORY_INSTANCE.createFloat(ArrayUtil.toFloats(data)) : DATA_BUFFER_FACTORY_INSTANCE.createFloat(ArrayUtil.toFloats(data), Nd4j.getMemoryManager().getCurrentWorkspace());
-        logCreationIfNecessary(ret);
-        return ret;
-    }
-
-
-    public static void setFactory(NDArrayFactory factory) {
-        INSTANCE = factory;
-    }
-
-    public static void setSparseFactory(NDArrayFactory factory) {
-        SPARSE_INSTANCE = factory;
-    }
-
-    /**
-     * Returns the ordering of the ndarrays
-     *
-     * @return the ordering of the ndarrays
-     */
-    public static Character order() {
-        return factory().order();
-    }
-
-    /**
-     * Returns the data opType used for the runtime
-     *
-     * @return the datatype used for the runtime
-     */
-    public static DataBuffer.Type dataType() {
-        return DataTypeUtil.getDtypeFromContext();
-    }
-
-    /**
-     * This method sets dataType for the current JVM runtime
-     * @param dType
-     */
-    public static void setDataType(@NonNull DataBuffer.Type dType) {
-        DataTypeUtil.setDTypeForContext(dType);
-    }
-
-    /**
-     *
-     * @return
-     */
-    public static Nd4jBackend getBackend() {
-        return backend;
-    }
-
-    /**
-     *
-     * @return
-     */
-    public static BlasWrapper getBlasWrapper() {
-        return BLAS_WRAPPER_INSTANCE;
-    }
-
-    /**
-     *
-     * @return
-     */
-    public static BlasWrapper getSparseBlasWrapper() {
-        return SPARSE_BLAS_WRAPPER_INSTANCE;
-    }
-
-    /**
-     * Sets the global blas wrapper
-     *
-     * @param factory
-     */
-    public static void setBlasWrapper(BlasWrapper factory) {
-        BLAS_WRAPPER_INSTANCE = factory;
-    }
-
-    /**
-     * Sort an ndarray along a particular dimension.<br>
-     * Note that the input array is modified in-place.
-     *
-     * @param ndarray   the ndarray to sort
-     * @param dimension the dimension to sort
-     * @return the indices and the sorted ndarray (the original array, modified in-place)
-     */
-    public static INDArray[] sortWithIndices(INDArray ndarray, int dimension, boolean ascending) {
-        INDArray indices = Nd4j.create(ndarray.shape());
-        INDArray[] ret = new INDArray[2];
-
-        for (int i = 0; i < ndarray.vectorsAlongDimension(dimension); i++) {
-            INDArray vec = ndarray.vectorAlongDimension(i, dimension);
-            INDArray indexVector = indices.vectorAlongDimension(i, dimension);
-            final Double[] data = new Double[(int) vec.length()];
-            final Double[] index = new Double[(int) vec.length()];
-
-            for (int j = 0; j < vec.length(); j++) {
-                data[j] = vec.getDouble(j);
-                index[j] = (double) j;
-            }
-
-            /**
-             * Inject a comparator that sorts indices relative to
-             * the actual values in the data.
-             * This allows us to retain the indices
-             * and how they were rearranged.
-             */
-
-            Arrays.sort(index, new Comparator<Double>() {
-                @Override
-                public int compare(Double o1, Double o2) {
-                    int o = (int) o1.doubleValue();
-                    int oo2 = (int) o2.doubleValue();
-                    return Double.compare(data[o], data[oo2]);
-                }
-            });
-
-            if (ascending)
-                for (int j = 0; j < vec.length(); j++) {
-                    vec.putScalar(j, data[(int) index[j].doubleValue()]);
-                    indexVector.putScalar(j, index[j]);
-                }
-            else {
-                int count = data.length - 1;
-                for (int j = 0; j < vec.length(); j++) {
-                    int currCount2 = count;
-                    count--;
-                    vec.putScalar(j, data[(int) index[currCount2].doubleValue()]);
-                    indexVector.putScalar(j, index[currCount2]);
-                }
-            }
-
-        }
-
-        ret[0] = indices;
-        ret[1] = ndarray;
-
-        return ret;
-    }
-
-
-    public static INDArray sort(INDArray ndarray, boolean ascending) {
-        return getNDArrayFactory().sort(ndarray, !ascending);
-    }
-
-    /**
-     * Sort an ndarray along a particular dimension<br>
-     * Note that the input array is modified in-place.
-     *
-     * @param ndarray   the ndarray to sort
-     * @param dimension the dimension to sort
-     * @return the sorted ndarray
-     */
-    public static INDArray sort(INDArray ndarray, int dimension, boolean ascending) {
-        return getNDArrayFactory().sort(ndarray, !ascending, dimension);
-    }
-
-    /**Sort (shuffle) the rows of a 2d array according to the value at a specified column.
-     * Other than the order of the rows, each row is unmodified. Copy operation: original
-     * INDArray is unmodified<br>
-     * So if sorting the following on values of column 2 (ascending):<br>
-     * [a b 2]<br>
-     * [c d 0]<br>
-     * [e f -3]<br>
-     * Then output is<br>
-     * [e f -3]<br>
-     * [c d 0]<br>
-     * [a b 2]<br>
-     * @param in 2d array to sort
-     * @param colIdx The column to sort on
-     * @param ascending true if smallest-to-largest; false if largest-to-smallest
-     * @return
-     */
-    public static INDArray sortRows(final INDArray in, final int colIdx, final boolean ascending) {
-        if (in.rank() != 2)
-            throw new IllegalArgumentException("Cannot sort rows on non-2d matrix");
-        if (colIdx < 0 || colIdx >= in.columns())
-            throw new IllegalArgumentException("Cannot sort on values in column " + colIdx + ", nCols=" + in.columns());
-
-        if (in.rows() > Integer.MAX_VALUE)
-            throw new ND4JArraySizeException();
-
-        INDArray out = Nd4j.create(in.shape());
-        int nRows = (int) in.rows();
-        ArrayList<Integer> list = new ArrayList<Integer>(nRows);
-        for (int i = 0; i < nRows; i++)
-            list.add(i);
-        Collections.sort(list, new Comparator<Integer>() {
-            @Override
-            public int compare(Integer o1, Integer o2) {
-                if (ascending)
-                    return Double.compare(in.getDouble(o1, colIdx), in.getDouble(o2, colIdx));
-                else
-                    return -Double.compare(in.getDouble(o1, colIdx), in.getDouble(o2, colIdx));
-            }
-        });
-        for (int i = 0; i < nRows; i++) {
-            out.putRow(i, in.getRow(list.get(i)));
-        }
-        return out;
-    }
-
-    /**Sort (shuffle) the columns of a 2d array according to the value at a specified row.
-     * Other than the order of the columns, each column is unmodified. Copy operation: original
-     * INDArray is unmodified<br>
-     * So if sorting the following on values of row 1 (ascending):<br>
-     * [a b c]<br>
-     * [1 -1 0]<br>
-     * [d e f]<br>
-     * Then output is<br>
-     * [b c a]<br>
-     * [-1 0 1]<br>
-     * [e f d]<br>
-     * @param in 2d array to sort
-     * @param rowIdx The row to sort on
-     * @param ascending true if smallest-to-largest; false if largest-to-smallest
-     * @return
-     */
-    public static INDArray sortColumns(final INDArray in, final int rowIdx, final boolean ascending) {
-        if (in.rank() != 2)
-            throw new IllegalArgumentException("Cannot sort columns on non-2d matrix");
-        if (rowIdx < 0 || rowIdx >= in.rows())
-            throw new IllegalArgumentException("Cannot sort on values in row " + rowIdx + ", nRows=" + in.rows());
-
-        if (in.columns() > Integer.MAX_VALUE)
-            throw new ND4JArraySizeException();
-
-        INDArray out = Nd4j.create(in.shape());
-        int nCols = (int) in.columns();
-        ArrayList<Integer> list = new ArrayList<>(nCols);
-        for (int i = 0; i < nCols; i++)
-            list.add(i);
-        Collections.sort(list, new Comparator<Integer>() {
-            @Override
-            public int compare(Integer o1, Integer o2) {
-                if (ascending)
-                    return Double.compare(in.getDouble(rowIdx, o1), in.getDouble(rowIdx, o2));
-                else
-                    return -Double.compare(in.getDouble(rowIdx, o1), in.getDouble(rowIdx, o2));
-            }
-        });
-        for (int i = 0; i < nCols; i++) {
-            out.putColumn(i, in.getColumn(list.get(i)));
-        }
-        return out;
-    }
-
-    /**
-     * Create an n x (shape)
-     * ndarray where the ndarray is repeated num times
-     *
-     * @param n   the ndarray to replicate
-     * @param num the number of copies to repeat
-     * @return the repeated ndarray
-     */
-    public static INDArray repeat(INDArray n, int num) {
-        List<INDArray> list = new ArrayList<>();
-        for (int i = 0; i < num; i++)
-            list.add(n.dup());
-        long[] nShape = n.shape();
-        long[] shape = n.isColumnVector() ? new long[] {n.shape()[0]} : nShape;
-        long[] retShape = Longs.concat(new long[] {num}, shape);
-        return Nd4j.create(list, retShape);
-    }
-
-    /**
-     * Generate a linearly spaced vector
-     *
-     * @param lower upper bound
-     * @param upper lower bound
-     * @param num   the step size
-     * @return the linearly spaced vector
-     */
-    public static INDArray linspace(long lower, long upper, long num) {
-        // for now we'll temporarily keep original impl
-        if(lower == upper && num == 1) {
-            return Nd4j.scalar(lower);
-        }
-
-
-        double approx = (double) num / ((double) (upper - lower) + 1);
-        if (approx % 1 <= EPS_THRESHOLD) {
-            // FIXME: int cast
-            return INSTANCE.linspace((int) lower, (int) upper, (int) num);
-        } else {
-            return linspace((double) lower, (double) upper, (int) num);
-        }
-    }
-
-
-    /**
-     * Generate a linearly spaced vector
-     *
-     * @param lower upper bound
-     * @param upper lower bound
-     * @param num   the step size
-     * @return the linearly spaced vector
-     */
-    public static INDArray linspace(double lower, double upper, long num) {
-        // FIXME: int cast
-        return Nd4j.getExecutioner().exec(new Linspace(lower, upper, (int) num));
-    }
-
-    /**
-     * Generate a linearly spaced vector
-     *
-     * @param lower upper bound
-     * @param upper lower bound
-     * @param num   the step size
-     * @return the linearly spaced vector
-     */
-    public static INDArray linspace(float lower, float upper, long num) {
-        return linspace((double) lower, (double) upper, num);
-    }
-
-    /**
-     * Meshgrid op. Returns a pair of arrays where values are broadcast on a 2d grid.<br>
-     * For example, if x = [1,2,3,4] and y = [5,6,7], then:<br>
-     * out[0] =<br>
-     * [1,2,3,4]<br>
-     * [1,2,3,4]<br>
-     * [1,2,3,4]<br>
-     * <br>
-     * out[1] =<br>
-     * [5,5,5,5]<br>
-     * [6,6,6,6]<br>
-     * [7,7,7,7]<br>
-     * <br>
-     *
-     * @param x X array input
-     * @param y Y array input
-     * @return INDArray[] of length 2, shape [y.length, x.length]
-     */
-    public static INDArray[] meshgrid(@NonNull INDArray x, @NonNull INDArray y){
-        Preconditions.checkArgument(x.isVectorOrScalar(), "X must be a vector");
-        Preconditions.checkArgument(y.isVectorOrScalar(), "Y must be a vector");
-
-        INDArray xOut = Nd4j.createUninitialized(y.length(), x.length());
-        INDArray yOut = Nd4j.createUninitialized(y.length(), x.length());
-
-        CustomOp op = DynamicCustomOp.builder("meshgrid")
-                .addInputs(x, y)
-                .addOutputs(xOut, yOut)
-                .build();
-        Nd4j.getExecutioner().exec(op);
-
-        return new INDArray[]{xOut, yOut};
-    }
-
-
-    /**
-     * Create a long row vector of all of the given ndarrays
-     * @param matrices the matrices to create the flattened ndarray for
-     * @return the flattened representation of
-     * these ndarrays
-     */
-    public static INDArray toFlattened(Collection<INDArray> matrices) {
-        INDArray ret = INSTANCE.toFlattened(matrices);
-        logCreationIfNecessary(ret);
-        return ret;
-    }
-
-    /**
-     * Create a long row vector of all of the given ndarrays
-     * @param order the order in which to flatten the matrices
-     * @param matrices the matrices to create the flattened ndarray for
-     * @return the flattened representation of
-     * these ndarrays
-     */
-    public static INDArray toFlattened(char order, Collection<INDArray> matrices) {
-        INDArray ret = INSTANCE.toFlattened(order, matrices);
-        logCreationIfNecessary(ret);
-        return ret;
-    }
-
-    /**
-     * Create a long row vector of all of the given ndarrays
-     * @param matrices the matrices to create the flattened ndarray for
-     * @return the flattened representation of
-     * these ndarrays
-     */
-    public static INDArray toFlattened(int length, Iterator<? extends INDArray>... matrices) {
-        INDArray ret = INSTANCE.toFlattened(length, matrices);
-        logCreationIfNecessary(ret);
-        return ret;
-    }
-
-    /**
-     * Returns a column vector where each entry is the nth bilinear
-     * product of the nth slices of the two tensors.
-     */
-    public static INDArray bilinearProducts(INDArray curr, INDArray in) {
-        return INSTANCE.bilinearProducts(curr, in);
-    }
-
-    /**
-     * Create a long row vector of all of the given ndarrays
-     * @param matrices the matrices to create the flattened ndarray for
-     * @return the flattened representation of
-     * these ndarrays
-     */
-    public static INDArray toFlattened(INDArray... matrices) {
-        return INSTANCE.toFlattened(matrices);
-    }
-
-    /**
-     * Create a long row vector of all of the given ndarrays/
-     * @param order order in which to flatten ndarrays
-     * @param matrices the matrices to create the flattened ndarray for
-
-     * @return the flattened representation of
-     * these ndarrays
-     */
-    public static INDArray toFlattened(char order, INDArray... matrices) {
-        return INSTANCE.toFlattened(order, matrices);
-    }
-
-
-
-    /**
-     * Create the identity ndarray
-     *
-     * @param n the number for the identity
-     * @return
-     */
-    public static INDArray eye(long n) {
-        INDArray ret = INSTANCE.eye(n);
-        logCreationIfNecessary(ret);
-        return ret;
-    }
-
-    /**
-     * Rotate a matrix 90 degrees
-     *
-     * @param toRotate the matrix to rotate
-     * @return the rotated matrix
-     */
-    public static void rot90(INDArray toRotate) {
-        INSTANCE.rot90(toRotate);
-
-    }
-
-    /**
-     * Write NDArray to a text file
-     *
-     * @param filePath
-     * @param split    the split separator, defaults to ","
-     * @deprecated custom col separators are no longer supported; uses ","
-     * @param precision digits after the decimal point
-     * @deprecated Precision is no longer used.
-     * Defaults to scientific notation with 18 digits after the decimal
-     * Use {@link #writeTxt(INDArray, String)}
-     */
-    public static void writeTxt(INDArray write, String filePath, String split, int precision) {
-        writeTxt(write,filePath);
-    }
-
-    /**
-     * Write NDArray to a text file
-     *
-     * @param write
-     * @param filePath
-     * @param precision
-     * @deprecated Precision is no longer used.
-     * Defaults to scientific notation with 18 digits after the decimal
-     * Use {@link #writeTxt(INDArray, String)}
-     */
-    public static void writeTxt(INDArray write, String filePath, int precision) {
-        writeTxt(write, filePath);
-    }
-
-    /**
-     * Write NDArray to a text file
-     *
-     * @param write
-     * @param filePath
-     * @param split
-     * @deprecated custom col and higher dimension separators are no longer supported; uses ","
-     * Use {@link #writeTxt(INDArray, String)}
-     */
-    public static void writeTxt(INDArray write, String filePath, String split) {
-        writeTxt(write,filePath);
-    }
-
-    /**
-     * Write NDArray to a text file
-     *
-     * @param write Array to write
-     * @param filePath
-     */
-    public static void writeTxt(INDArray write, String filePath) {
-        try {
-            String toWrite = writeStringForArray(write, "0.000000000000000000E0");
-            FileUtils.writeStringToFile(new File(filePath), toWrite);
-        } catch (IOException e) {
-            throw new RuntimeException("Error writing output", e);
-        }
-    }
-
-
-
-    /**
-     * Array written to outputstream
-     *
-     * @param os the outputstream stream ndarray
-     * @param split
-     * @deprecated custom col separators are no longer supported; uses ","
-     * @param precision
-     * @deprecated precision can no longer be specified. The array is written in scientific notation.
-     * Use {@link #writeTxtString(INDArray, OutputStream)}
-     */
-    public static void writeTxtString(INDArray write, OutputStream os, String split, int precision) {
-        writeTxtString(write,os);
-    }
-
-    /**
-     *
-     * @param write
-     * @param os
-     * @param precision
-     * @deprecated precision can no longer be specified. The array is written in scientific notation.
-     * Use {@link #writeTxtString(INDArray, OutputStream)}
-     */
-    @Deprecated
-    public static void writeTxtString(INDArray write, OutputStream os, int precision) {
-        writeTxtString(write,os);
-    }
-
-    /**
-     * @param write
-     * @param os
-     * @param split
-     * @deprecated column separator can longer be specified; Uses ","
-     * Use {@link #writeTxtString(INDArray, OutputStream)} instead
-     */
-    @Deprecated
-    public static void writeTxtString(INDArray write, OutputStream os, String split) {
-        writeTxtString(write, os);
-    }
-
-    /**
-     * Write ndarray as text to output stream
-     * @param write
-     * @param os
-     */
-    public static void writeTxtString(INDArray write, OutputStream os) {
-        try {
-            // default format is "0.000000000000000000E0"
-            String toWrite = writeStringForArray(write, "0.000000000000000000E0");
-            os.write(toWrite.getBytes());
-        } catch (IOException e) {
-            throw new RuntimeException("Error writing output", e);
-        }
-    }
-
-    private static String writeStringForArray(INDArray write, String format) {
-        if(write.isView() || !Shape.hasDefaultStridesForShape(write))
-            write = write.dup();
-        if (format.isEmpty()) format = "0.000000000000000000E0";
-        String lineOne = "{\n";
-        String lineTwo = "\"filefrom\": \"dl4j\",\n";
-        String lineThree = "\"ordering\": \"" + write.ordering() + "\",\n";
-        String lineFour = "\"shape\":\t" + java.util.Arrays.toString(write.shape()) + ",\n";
-        String lineFive = "\"data\":\n";
-        String fileData = new NDArrayStrings(",", format).format(write, false);
-        String fileEnd = "\n}\n";
-        String fileBegin = lineOne + lineTwo + lineThree + lineFour + lineFive;
-        String fileContents = fileBegin + fileData + fileEnd;
-        return fileContents;
-    }
-
-
-
-    /**Y
-     * Write an ndarray to a writer
-     * @param writer the writer to write to
-     * @param write the ndarray to write
-     * @throws IOException
-     */
-    public static void write(OutputStream writer, INDArray write) throws IOException {
-        DataOutputStream stream = new DataOutputStream(writer);
-        write(write, stream);
-        stream.close();
-    }
-
-
-    /**
-     * Convert an ndarray to a byte array
-     * @param arr the array to convert
-     * @return the converted byte array
-     * @throws IOException
-     */
-    public static byte[] toByteArray(INDArray arr) throws IOException {
-        if (arr.length() * arr.data().getElementSize() >  Integer.MAX_VALUE)
-            throw new ND4JIllegalStateException("");
-
-        ByteArrayOutputStream bos = new ByteArrayOutputStream((int) (arr.length() * arr.data().getElementSize()));
-        DataOutputStream dos = new DataOutputStream(bos);
-        write(arr, dos);
-        byte[] ret = bos.toByteArray();
-        return ret;
-    }
-
-    /**
-     * Read an ndarray from a byte array
-     * @param arr the array to read from
-     * @return the deserialized ndarray
-     * @throws IOException
-     */
-    public static INDArray fromByteArray(byte[] arr) throws IOException {
-        ByteArrayInputStream bis = new ByteArrayInputStream(arr);
-        INDArray ret = read(bis);
-        return ret;
-    }
-
-
-    /**
-     * Read line via input streams
-     *
-     * @param filePath the input stream ndarray
-     * @param split    the split separator
-     * @return the read txt method
-     */
-    public static INDArray readNumpy(InputStream filePath, String split) throws IOException {
-        BufferedReader reader = new BufferedReader(new InputStreamReader(filePath));
-        String line;
-        List<float[]> data2 = new ArrayList<>();
-        int numColumns = -1;
-        INDArray ret;
-        while ((line = reader.readLine()) != null) {
-            String[] data = line.trim().split(split);
-            if (numColumns < 0) {
-                numColumns = data.length;
-            } else
-                Preconditions.checkState(data.length == numColumns,
-                        "Data has inconsistent number of columns: data length %s, numColumns %s", data.length, numColumns);
-            data2.add(readSplit(data));
-
-
-        }
-        ret = Nd4j.create(data2.size(), numColumns);
-        for (int i = 0; i < data2.size(); i++)
-            ret.putRow(i, Nd4j.create(Nd4j.createBuffer(data2.get(i))));
-        return ret;
-    }
-
-    private static float[] readSplit(String[] split) {
-        float[] ret = new float[split.length];
-        for (int i = 0; i < split.length; i++) {
-            ret[i] = Float.parseFloat(split[i]);
-        }
-        return ret;
-    }
-
-
-
-
-    /**
-     * Read line via input streams
-     *
-     * @param filePath the input stream ndarray
-     * @param split    the split separator
-     * @return the read txt method
-     */
-    public static INDArray readNumpy(String filePath, String split) throws IOException {
-        return readNumpy(new FileInputStream(filePath), split);
-    }
-
-    /**
-     * Read line via input streams
-     *
-     * @param filePath the input stream ndarray
-     * @return the read txt method
-     */
-    public static INDArray readNumpy(String filePath) throws IOException {
-        return readNumpy(filePath, "\t");
-    }
-
-
-
-    /**
-     * Raad an ndarray from an input stream
-     * @param reader the input stream to use
-     * @return the given ndarray
-     * @throws IOException
-     */
-    public static INDArray read(InputStream reader) throws IOException {
-        return read(new DataInputStream(reader));
-
-    }
-
-    /**
-     * Read line via input streams
-     *
-     * @param ndarray the input stream ndarray
-     * @return NDArray
-     */
-    public static INDArray readTxtString(InputStream ndarray) {
-        String sep = ",";
-        /*
-         We could dump an ndarray to a file with the tostring (since that is valid json) and use put/get to parse it as json
-         But here we leverage our information of the tostring method to be more efficient
-         With our current toString format we use tads along dimension (rank-1,rank-2) to write to the array in two dimensional chunks at a time.
-         This is more efficient than setting each value at a time with putScalar.
-         This also means we can read the file one line at a time instead of loading the whole thing into memory
-        */
-        INDArray newArr = null;
-        BufferedReader reader = new BufferedReader(new InputStreamReader(ndarray));
-        LineIterator it = IOUtils.lineIterator(reader);
-        DecimalFormat format = (DecimalFormat) NumberFormat.getInstance(Locale.US);
-        format.setParseBigDecimal(true);
-        try {
-            int lineNum = 0;
-            int tensorNum = 0;
-            char theOrder = 'c';
-            int rank = 0;
-            int[] theShape = null;
-            double[] subsetArr = null;
-            while (it.hasNext()) {
-                String line = it.nextLine();
-                lineNum++;
-                line = line.replaceAll("\\s", "");
-                if (line.equals("") || line.equals("}"))
-                    continue;
-                // is it from dl4j?
-                if (lineNum == 2) {
-                    String[] lineArr = line.split(":");
-                    String fileSource = lineArr[1].replaceAll("\\W", "");
-                    if (!fileSource.equals("dl4j"))
-                        throw new IllegalArgumentException("Only files written out from Nd4j.writeTxT/writeTxtString can be read with the readTxt/readTxtString methods");
-                }
-                // parse ordering
-                if (lineNum == 3) {
-                    String[] lineArr = line.split(":");
-                    theOrder = lineArr[1].replaceAll("\\W", "").charAt(0);
-                    continue;
-                }
-                // parse shape
-                if (lineNum == 4) {
-                    String shapeString = line.split(":")[1].replace("[", "").replace("],", "");
-                    if (shapeString.isEmpty()) {
-                        newArr = Nd4j.trueScalar(0);
-                    } else {
-                        String[] shapeArr = shapeString.split(",");
-                        rank = shapeArr.length;
-                        theShape = new int[rank];
-                        for (int i = 0; i < rank; i++) {
-                            theShape[i] = Integer.parseInt(shapeArr[i]);
-                        }
-                        if (theOrder == 'f' && theShape[rank-1] == 1) {
-                            //Hack fix for tad issue with 'f' order and rank-1 dim shape == 1
-                            newArr = Nd4j.zeros(theShape, 'c');
-                        }
-                        else {
-                            newArr = Nd4j.zeros(theShape, theOrder);
-                        }
-                        subsetArr = new double[theShape[rank - 1]];
-                    }
-                    continue;
-                }
-                //parse data
-                if (lineNum > 5) {
-                    String[] entries = line.replace("\\],", "").replaceAll("\\]", "").replaceAll("\\[", "").split(sep);
-                    if (rank == 0) {
-                        try {
-                            newArr.addi((format.parse(entries[0])).doubleValue());
-                        } catch (ParseException e) {
-                            e.printStackTrace();
-                        }
-                    } else {
-                        for (int i = 0; i < theShape[rank - 1]; i++) {
-                            try {
-                                BigDecimal number = (BigDecimal) format.parse(entries[i]);
-                                subsetArr[i] = number.doubleValue();
-                            } catch (ParseException e) {
-                                e.printStackTrace();
-                            }
-                        }
-                        INDArray subTensor = Nd4j.create(subsetArr);
-                        newArr.tensorAlongDimension(tensorNum, rank - 1).addi(subTensor);
-                        tensorNum++;
-                    }
-                }
-            }
-            //Hack fix for tad issue with 'f' order and rank-1 dim shape == 1
-            if (theOrder == 'f' && rank > 1 && theShape[rank-1] == 1) {
-                newArr = newArr.dup('f');
-            }
-
-        } finally {
-            LineIterator.closeQuietly(it);
-        }
-        return newArr;
-    }
-
-
-
-
-
-    /**
-     * Read line via input streams
-     *
-     * @param filePath the input stream ndarray
-     * @return NDArray
-     */
-    public static INDArray readTxt(String filePath) {
-        String sep = ",";
-        File file = new File(filePath);
-        InputStream is = null;
-        try {
-            is = new FileInputStream(file);
-            return readTxtString(is);
-        } catch (FileNotFoundException e) {
-            throw new RuntimeException(e);
-        } finally {
-            if (is != null) {
-                try {
-                    is.close();
-                } catch (IOException e) {
-                    e.printStackTrace();
-                }
-            }
-        }
-    }
-
-    private static int[] toIntArray(int length, DataBuffer buffer) {
-        int[] ret = new int[length];
-        for (int i = 0; i < length; i++) {
-            ret[i] = buffer.getInt(i);
-        }
-        return ret;
-    }
-
-    /**
-     *
-     * @param data
-     * @param shapeInfo
-     * @return
-     */
-    public static INDArray createArrayFromShapeBuffer(DataBuffer data, DataBuffer shapeInfo) {
-        int rank = Shape.rank(shapeInfo);
-        long offset = 0;
-        INDArray result = Nd4j.create(data, toIntArray(rank, Shape.shapeOf(shapeInfo)),
-                toIntArray(rank, Shape.stride(shapeInfo)), offset, Shape.order(shapeInfo));
-        if (data instanceof CompressedDataBuffer)
-            result.markAsCompressed(true);
-
-        return result;
-    }
-
-    /**
-     *
-     * @param data
-     * @param shapeInfo
-     * @return
-     */
-    public static INDArray createArrayFromShapeBuffer(DataBuffer data, Pair<DataBuffer, long[]> shapeInfo) {
-        int rank = Shape.rank(shapeInfo.getFirst());
-        long offset = Shape.offset(shapeInfo.getFirst());
-        INDArray result = Nd4j.create(data, toIntArray(rank, Shape.shapeOf(shapeInfo.getFirst())),
-                toIntArray(rank, Shape.stride(shapeInfo.getFirst())), offset, Shape.order(shapeInfo.getFirst()));
-        if (data instanceof CompressedDataBuffer)
-            result.markAsCompressed(true);
-
-        return result;
-    }
-
-
-
-    /**
-     * Read in an ndarray from a data input stream
-     *
-     * @param dis the data input stream to read from
-     * @return the ndarray
-     * @throws IOException
-     */
-    public static INDArray read(DataInputStream dis) throws IOException {
-        DataBuffer shapeInformation = Nd4j.createBufferDetached(new long[1], DataBuffer.Type.LONG);
-        shapeInformation.read(dis);
-        val length = Shape.length(shapeInformation);
-        DataBuffer data = CompressedDataBuffer.readUnknown(dis, length);
-        return createArrayFromShapeBuffer(data, shapeInformation);
-    }
-
-
-    /**
-     * Write an ndarray to the specified outputstream
-     *
-     * @param arr              the array to write
-     * @param dataOutputStream the data output stream to write to
-     * @throws IOException
-     */
-    public static void write(INDArray arr, DataOutputStream dataOutputStream) throws IOException {
-        //BaseDataBuffer.write(...) doesn't know about strides etc, so dup (or equiv. strategy) is necessary here
-        //Furthermore, because we only want to save the *actual* data for a view (not the full data), the shape info
-        // (mainly strides, offset, element-wise stride) may be different in the duped array vs. the view array
-        if (arr.isView())
-            arr = arr.dup();
-
-        arr.shapeInfoDataBuffer().write(dataOutputStream);
-        arr.data().write(dataOutputStream);
-    }
-
-    /**
-     * Save an ndarray to the given file
-     * @param arr the array to save
-     * @param saveTo the file to save to
-     * @throws IOException
-     */
-    public static void saveBinary(INDArray arr, File saveTo) throws IOException {
-        BufferedOutputStream bos = new BufferedOutputStream(new FileOutputStream(saveTo));
-        DataOutputStream dos = new DataOutputStream(bos);
-        Nd4j.write(arr, dos);
-        dos.flush();
-        dos.close();
-        bos.close();
-    }
-
-
-    /**
-     * Read a binary ndarray from the given file
-     * @param read the nd array to read
-     * @return the loaded ndarray
-     * @throws IOException
-     */
-    public static INDArray readBinary(File read) throws IOException {
-        BufferedInputStream bis = new BufferedInputStream(new FileInputStream(read));
-        DataInputStream dis = new DataInputStream(bis);
-        INDArray ret = Nd4j.read(dis);
-        dis.close();
-        return ret;
-    }
-
-
-    /**
-     * Clear nans from an ndarray
-     *
-     * @param arr the array to clear
-     */
-    public static void clearNans(INDArray arr) {
-        //BooleanIndexing.applyWhere(arr, Conditions.isNan(), new Value(Nd4j.EPS_THRESHOLD));
-        getExecutioner().exec(new ReplaceNans(arr, Nd4j.EPS_THRESHOLD));
-    }
-
-    /**
-     * Reverses the passed in matrix such that m[0] becomes m[m.length - 1] etc
-     *
-     * @param reverse the matrix to reverse
-     * @return the reversed matrix
-     */
-    public static INDArray rot(INDArray reverse) {
-        INDArray ret = INSTANCE.rot(reverse);
-        logCreationIfNecessary(ret);
-        return ret;
-    }
-
-    /**
-     * Reverses the passed in matrix such that m[0] becomes m[m.length - 1] etc
-     *
-     * @param reverse the matrix to reverse
-     * @return the reversed matrix
-     */
-    public static INDArray reverse(INDArray reverse) {
-        //INDArray ret = INSTANCE.reverse(reverse);
-        //logCreationIfNecessary(ret);
-        return Nd4j.getExecutioner().exec(new OldReverse(reverse)).z();
-    }
-
-    /**
-     * Array of evenly spaced values.
-     *
-     * @param begin the begin of the range
-     * @param end   the end of the range
-     * @return the range vector
-     */
-    public static INDArray arange(double begin, double end) {
-        INDArray ret = INSTANCE.arange(begin, end);
-        logCreationIfNecessary(ret);
-        return ret;
-    }
-
-
-    /**
-     * Array of evenly spaced values.
-     *
-     * @param end   the end of the range
-     * @return the range vector
-     */
-    public static INDArray arange(double end) {
-        return arange(0, end);
-    }
-
-    /**
-     * Copy a to b
-     *
-     * @param a the origin matrix
-     * @param b the destination matrix
-     */
-    public static void copy(INDArray a, INDArray b) {
-        INSTANCE.copy(a, b);
-    }
-
-    /**
-     * Creates a new matrix where the values of the given vector are the diagonal values of
-     * the matrix if a vector is passed in, if a matrix is returns the kth diagonal
-     * in the matrix
-     *
-     * @param x the diagonal values
-     * @param k the kth diagonal to get
-     * @return new matrix
-     */
-    public static INDArray diag(INDArray x, int k) {
-        INDArray ret;
-        if(x.isMatrix()) {
-            ret = Nd4j.createUninitialized(new long[]{Math.min(x.size(0), x.size(1))});
-            Nd4j.getExecutioner().exec(new DiagPart(x,ret));
-        } else {
-            ret = Nd4j.create(new long[]{x.length(), x.length()});
-            Nd4j.getExecutioner().exec(new Diag(new INDArray[]{x},new INDArray[]{ret}));
-        }
-        return ret;
-    }
-
-    /**
-     * Creates a new matrix where the values of the given vector are the diagonal values of
-     * the matrix if a vector is passed in, if a matrix is returns the kth diagonal
-     * in the matrix
-     *
-     * @param x the diagonal values
-     * @return new matrix
-     */
-    public static INDArray diag(INDArray x) {
-        return diag(x, 0);
-    }
-
-
-    /**
-     * This method samples value from Source array to Target, with probabilites provided in Probs argument
-     *
-     * @param source
-     * @param probs
-     * @param target
-     * @return
-     */
-    public static INDArray choice(@NonNull INDArray source, @NonNull INDArray probs, @NonNull INDArray target,
-                                  @NonNull org.nd4j.linalg.api.rng.Random rng) {
-        if (source.length() != probs.length())
-            throw new ND4JIllegalStateException("Nd4j.choice() requires lengths of Source and Probs to be equal");
-
-        return Nd4j.getExecutioner().exec(new Choice(source, probs, target), rng);
-    }
-
-    /**
-     * This method samples value from Source array to Target, with probabilites provided in Probs argument
-     *
-     * @param source
-     * @param probs
-     * @param target
-     * @return
-     */
-    public static INDArray choice(INDArray source, INDArray probs, INDArray target) {
-        return choice(source, probs, target, Nd4j.getRandom());
-    }
-
-    /**
-     * This method returns new INDArray instance, sampled from Source array with probabilities given in Probs
-     *
-     * @param source
-     * @param probs
-     * @param numSamples
-     * @return
-     */
-    public static INDArray choice(INDArray source, INDArray probs, int numSamples,
-                                  @NonNull org.nd4j.linalg.api.rng.Random rng) {
-        if (numSamples < 1)
-            throw new ND4JIllegalStateException("Nd4j.choice() numSamples must be positive value");
-
-        return choice(source, probs, createUninitialized(numSamples), rng);
-    }
-
-    /**
-     * This method returns new INDArray instance, sampled from Source array with probabilities given in Probs
-     *
-     * @param source
-     * @param probs
-     * @param numSamples
-     * @return
-     */
-    public static INDArray choice(INDArray source, INDArray probs, int numSamples) {
-        return choice(source, probs, numSamples, Nd4j.getRandom());
-    }
-
-    public static INDArray appendBias(INDArray... vectors) {
-        INDArray ret = INSTANCE.appendBias(vectors);
-        logCreationIfNecessary(ret);
-        return ret;
-    }
-
-    /**
-     * Perform an operation along a diagonal
-     *
-     * @param x    the ndarray to perform the operation on
-     * @param func the operation to perform
-     */
-    public static void doAlongDiagonal(INDArray x, Function<Number, Number> func) {
-        if (x.isMatrix())
-            for (int i = 0; i < x.rows(); i++)
-                x.put(i, i, func.apply(x.getDouble(i, i)));
-    }
-
-
-    ////////////////////// RANDOM ///////////////////////////////
-
-    /**
-     * Create a random ndarray with the given shape using
-     * the current time as the seed
-     *
-     * @param shape the shape of the ndarray
-     * @return the random ndarray with the specified shape
-     */
-    public static INDArray rand(int[] shape) {
-        INDArray ret = createUninitialized(shape, order()); //INSTANCE.rand(shape, Nd4j.getRandom());
-        logCreationIfNecessary(ret);
-        return rand(ret);
-    }
-
-    public static INDArray rand(long[] shape) {
-        INDArray ret = createUninitialized(shape, order()); //INSTANCE.rand(shape, Nd4j.getRandom());
-        logCreationIfNecessary(ret);
-        return rand(ret);
-    }
-
-    /**
-     * Create a random ndarray with the given shape and array order
-     *
-     * @param order the order of the ndarray to return
-     * @param shape the shape of the ndarray
-     * @return the random ndarray with the specified shape
-     */
-    public static INDArray rand(char order, int[] shape) {
-        INDArray ret = Nd4j.createUninitialized(shape, order); //INSTANCE.rand(order, shape);
-        logCreationIfNecessary(ret);
-        return rand(ret);
-    }
-
-    /**
-     * Create a random ndarray with the given shape using
-     * the current time as the seed
-     *
-     * @param rows    the number of rows in the matrix
-     * @param columns the number of columns in the matrix
-     * @return the random ndarray with the specified shape
-     */
-    public static INDArray rand(int rows, int columns) {
-        if (rows < 1 || columns < 1)
-            throw new ND4JIllegalStateException("Number of rows and columns should be positive for new INDArray");
-
-        INDArray ret = createUninitialized(new int[] {rows, columns}, Nd4j.order());//INSTANCE.rand(rows, columns, Nd4j.getRandom());
-        logCreationIfNecessary(ret);
-        return rand(ret);
-    }
-
-    /**
-     * Create a random ndarray with the given shape and output order
-     *
-     * @param rows    the number of rows in the matrix
-     * @param columns the number of columns in the matrix
-     * @return the random ndarray with the specified shape
-     */
-    public static INDArray rand(char order, int rows, int columns) {
-        if (rows < 1 || columns < 1)
-            throw new ND4JIllegalStateException("Number of rows and columns should be positive for new INDArray");
-
-        INDArray ret = createUninitialized(new int[] {rows, columns}, order);//INSTANCE.rand(order, rows, columns);
-        logCreationIfNecessary(ret);
-        return rand(ret);
-    }
-
-    /**
-     * Create a random ndarray with the given shape using given seed
-     *
-     * @param shape the shape of the ndarray
-     * @param seed  the  seed to use
-     * @return the random ndarray with the specified shape
-     */
-    public static INDArray rand(int[] shape, long seed) {
-        INDArray ret = createUninitialized(shape, Nd4j.order());//;INSTANCE.rand(shape, seed);
-        logCreationIfNecessary(ret);
-        return rand(ret, seed);
-    }
-
-
-    /**
-     * Create a random ndarray with the given shape using the given seed
-     *
-     * @param rows    the number of rows in the matrix
-     * @param columns the columns of the ndarray
-     * @param seed    the  seed to use
-     * @return the random ndarray with the specified shape
-     */
-    public static INDArray rand(int rows, int columns, long seed) {
-        INDArray ret = createUninitialized(new int[] {rows, columns}, Nd4j.order());
-        logCreationIfNecessary(ret);
-        return rand(ret, seed);
-    }
-
-    /**
-     * Create a random ndarray with the given shape using the given RandomGenerator
-     *
-     * @param shape the shape of the ndarray
-     * @param rng     the random generator to use
-     * @return the random ndarray with the specified shape
-     */
-    public static INDArray rand(int[] shape, org.nd4j.linalg.api.rng.Random rng) {
-        INDArray ret = createUninitialized(shape, Nd4j.order()); //INSTANCE.rand(shape, rng);
-        logCreationIfNecessary(ret);
-        return rand(ret, rng);
-    }
-
-    /**
-     * Create a random ndarray with the given shape using the given rng
-     *
-     * @param shape the shape of the ndarray
-     * @param dist  distribution to use
-     * @return the random ndarray with the specified shape
-     */
-    public static INDArray rand(int[] shape, Distribution dist) {
-        //INDArray ret = INSTANCE.rand(shape, dist);
-        //logCreationIfNecessary(ret);
-        return dist.sample(shape);
-    }
-
-    /**
-     * Create a random ndarray with the given shape using the given rng
-     *
-     * @param shape the shape of the ndarray
-     * @param dist  distribution to use
-     * @return the random ndarray with the specified shape
-     */
-    public static INDArray rand(long[] shape, Distribution dist) {
-        //INDArray ret = INSTANCE.rand(shape, dist);
-        //logCreationIfNecessary(ret);
-        return dist.sample(shape);
-    }
-
-    /**
-     * Create a random ndarray with the given shape using the given rng
-     *
-     * @param rows    the number of rows in the matrix
-     * @param columns the number of columns in the matrix
-     * @param rng       the random generator to use
-     * @return the random ndarray with the specified shape
-     */
-    public static INDArray rand(int rows, int columns, org.nd4j.linalg.api.rng.Random rng) {
-        INDArray ret = createUninitialized(new int[] {rows, columns}, order());//INSTANCE.rand(rows, columns, rng);
-        logCreationIfNecessary(ret);
-        return rand(ret, rng);
-    }
-
-    /**
-     * Generates a random matrix between min and max
-     *
-     * @param shape the number of rows of the matrix
-     * @param min   the minimum number
-     * @param max   the maximum number
-     * @param rng   the rng to use
-     * @return a random matrix of the specified shape and range
-     */
-    public static INDArray rand(int[] shape, double min, double max, org.nd4j.linalg.api.rng.Random rng) {
-        INDArray ret = createUninitialized(shape, order()); //INSTANCE.rand(shape, min, max, rng);
-        logCreationIfNecessary(ret);
-        return rand(ret, min, max, rng);
-    }
-
-    /**
-     * Generates a random matrix between min and max
-     *
-     * @param shape the number of rows of the matrix
-     * @param min   the minimum number
-     * @param max   the maximum number
-     * @param rng   the rng to use
-     * @return a random matrix of the specified shape and range
-     */
-    public static INDArray rand(long[] shape, double min, double max, org.nd4j.linalg.api.rng.Random rng) {
-        INDArray ret = createUninitialized(shape, order()); //INSTANCE.rand(shape, min, max, rng);
-        logCreationIfNecessary(ret);
-        return rand(ret, min, max, rng);
-    }
-
-    /**
-     * Generates a random matrix between min and max
-     *
-     * @param rows    the number of rows of the matrix
-     * @param columns the number of columns in the matrix
-     * @param min     the minimum number
-     * @param max     the maximum number
-     * @param rng     the rng to use
-     * @return a drandom matrix of the specified shape and range
-     */
-    public static INDArray rand(int rows, int columns, double min, double max, org.nd4j.linalg.api.rng.Random rng) {
-        INDArray ret = createUninitialized(rows, columns);//INSTANCE.rand(rows, columns, min, max, rng);
-        logCreationIfNecessary(ret);
-        return rand(ret, min, max, rng);
-    }
-
-    /**
-     * Fill the given ndarray with random numbers drawn from a normal distribution
-     *
-     * @param target  target array
-     * @return the given target array
-     */
-    public static INDArray randn(INDArray target) {
-        return getExecutioner().exec(new GaussianDistribution(target), Nd4j.getRandom());
-    }
-
-    /**
-     * Random normal using the current time stamp
-     * as the seed
-     *
-     * @param shape the shape of the ndarray
-     * @return
-     */
-    public static INDArray randn(int[] shape) {
-        INDArray ret = Nd4j.createUninitialized(shape, order());
-        logCreationIfNecessary(ret);
-        return randn(ret);
-    }
-
-    public static INDArray randn(long[] shape) {
-        INDArray ret = Nd4j.createUninitialized(shape, order());
-        logCreationIfNecessary(ret);
-        return randn(ret);
-    }
-
-    /**
-     * Random normal N(0,1) with the specified shape and array order
-     *
-     * @param order order of the output ndarray
-     * @param shape the shape of the ndarray
-     */
-    public static INDArray randn(char order, int[] shape) {
-        INDArray ret = Nd4j.createUninitialized(shape, order);
-        logCreationIfNecessary(ret);
-        return randn(ret);
-    }
-
-    /**
-     * Random normal N(0,1) with the specified shape and array order
-     *
-     * @param order order of the output ndarray
-     * @param shape the shape of the ndarray
-     */
-    public static INDArray randn(char order, long[] shape) {
-        INDArray ret = Nd4j.createUninitialized(shape, order);
-        logCreationIfNecessary(ret);
-        return randn(ret);
-    }
-
-    /**
-     * Random normal using the specified seed
-     *
-     * @param shape the shape of the ndarray
-     * @return
-     */
-    public static INDArray randn(int[] shape, long seed) {
-        INDArray ret = Nd4j.createUninitialized(shape, order());
-        logCreationIfNecessary(ret);
-        return randn(ret, seed);
-    }
-
-    /**
-     * Random normal using the current time stamp
-     * as the seed
-     *
-     * @param rows    the number of rows in the matrix
-     * @param columns the number of columns in the matrix
-     * @return
-     */
-    public static INDArray randn(long rows, long columns) {
-        INDArray ret = Nd4j.createUninitialized(new long[]{rows, columns}, order());
-        logCreationIfNecessary(ret);
-        return randn(ret);
-    }
-
-    /**
-     * Random normal N(0,1) with the specified shape and array order
-     *
-     * @param order   the order of the output array
-     * @param rows    the number of rows in the matrix
-     * @param columns the number of columns in the matrix
-     */
-    public static INDArray randn(char order, long rows, long columns) {
-        INDArray ret = Nd4j.createUninitialized(new long[]{rows, columns}, order);
-        logCreationIfNecessary(ret);
-        return randn(ret);
-    }
-
-    /**
-     * Random normal using the specified seed
-     *
-     * @param rows    the number of rows in the matrix
-     * @param columns the number of columns in the matrix
-     * @return
-     */
-    public static INDArray randn(long rows, long columns, long seed) {
-        INDArray ret = Nd4j.createUninitialized(new long[]{rows, columns}, order());
-        logCreationIfNecessary(ret);
-        return randn(ret, seed);
-    }
-
-    /**
-     * Random normal using the given rng
-     *
-     * @param rows    the number of rows in the matrix
-     * @param columns the number of columns in the matrix
-     * @param r       the random generator to use
-     * @return
-     */
-    public static INDArray randn(long rows, long columns, org.nd4j.linalg.api.rng.Random r) {
-        INDArray ret = Nd4j.createUninitialized(new long[]{rows, columns}, order());
-        logCreationIfNecessary(ret);
-        return randn(ret, r);
-    }
-
-    /**
-     * Random normal using the given rng
-     *
-     * @param shape the shape of the ndarray
-     * @param r     the random generator to use
-     * @return
-     */
-    public static INDArray randn(int[] shape, org.nd4j.linalg.api.rng.Random r) {
-        final INDArray ret = Nd4j.createUninitialized(shape, order());
-        logCreationIfNecessary(ret);
-        return randn(ret, r);
-    }
-
-    /**
-     * Random normal using the given rng
-     *
-     * @param shape the shape of the ndarray
-     * @param r     the random generator to use
-     * @return
-     */
-    public static INDArray randn(long[] shape, org.nd4j.linalg.api.rng.Random r) {
-        final INDArray ret = Nd4j.createUninitialized(shape, order());
-        logCreationIfNecessary(ret);
-        return randn(ret, r);
-    }
-
-    /**
-     * Fill the given ndarray with random numbers drawn from a uniform distribution
-     *
-     * @param target  target array
-     * @return the given target array
-     */
-    public static INDArray rand(INDArray target) {
-        return getExecutioner().exec(new UniformDistribution(target), Nd4j.getRandom());
-    }
-
-    /**
-     * Fill the given ndarray with random numbers drawn from a uniform distribution
-     *
-     * @param target  target array
-     * @param seed the  seed to use
-     * @return the given target array
-     */
-    public static INDArray rand(INDArray target, long seed) {
-        Nd4j.getRandom().setSeed(seed);
-        return getExecutioner().exec(new UniformDistribution(target), Nd4j.getRandom());
-    }
-
-    /**
-     * Fill the given ndarray with random numbers drawn from a uniform distribution using the given RandomGenerator
-     *
-     * @param target  target array
-     * @param rng     the random generator to use
-     * @return the given target array
-     */
-    public static INDArray rand(INDArray target, org.nd4j.linalg.api.rng.Random rng) {
-        return getExecutioner().exec(new UniformDistribution(target), rng);
-    }
-
-    /**
-     * Fill the given ndarray with random numbers drawn from the given distribution
-     *
-     * @param target  target array
-     * @param dist  distribution to use
-     * @return the random ndarray with the specified shape
-     */
-    public static INDArray rand(INDArray target, Distribution dist) {
-        return dist.sample(target);
-    }
-
-    /**
-     * Fill the given ndarray with random numbers drawn from a uniform distribution using the given RandomGenerator
-     *
-     * @param target  target array
-     * @param min   the minimum number
-     * @param max   the maximum number
-     * @param rng     the random generator to use
-     * @return the given target array
-     */
-    public static INDArray rand(INDArray target,  double min, double max, org.nd4j.linalg.api.rng.Random rng) {
-        if (min > max)
-            throw new IllegalArgumentException("the maximum value supplied is smaller than the minimum");
-        return getExecutioner().exec(new UniformDistribution(target, min, max), rng);
-    }
-
-    /**
-     * Fill the given ndarray with random numbers drawn from a normal distribution
-     *
-     * @param target  target array
-     * @return the given target array
-     */
-    public static INDArray randn(INDArray target, long seed) {
-        Nd4j.getRandom().setSeed(seed);
-        return getExecutioner().exec(new GaussianDistribution(target), Nd4j.getRandom());
-    }
-
-    /**
-     * Fill the given ndarray with random numbers drawn from a normal distribution utilizing the given random generator
-     *
-     * @param target  target array
-     * @param rng     the random generator to use
-     * @return the given target array
-     */
-    public static INDArray randn(INDArray target, org.nd4j.linalg.api.rng.Random rng) {
-        return getExecutioner().exec(new GaussianDistribution(target), rng);
-    }
-
-    /**
-     * Generate a random array according to a binomial distribution with probability p: i.e., values 0 with probability
-     * (1-p) or value 1 with probability p
-     *
-     * @param p     Probability. Must be in range 0 to 1
-     * @param shape Shape of the result array
-     * @return Result array
-     */
-    public static INDArray randomBernoulli(double p, long... shape) {
-        return randomBernoulli(p, Nd4j.createUninitialized(shape));
-    }
-
-    /**
-     * Fill the specified array with values generated according to a binomial distribution with probability p: i.e.,
-     * values 0 with probability (1-p) or value 1 with probability p
-     *
-     * @param p      Probability. Must be in range 0 to 1
-     * @param target Result array to place generated values in
-     * @return Result array
-     */
-    public static INDArray randomBernoulli(double p, @NonNull INDArray target) {
-        Preconditions.checkArgument(p >= 0 && p <= 1.0, "Invalid probability: must be in range 0 to 1, got %s", p);
-        return Nd4j.getExecutioner().exec(new BernoulliDistribution(target, p));
-    }
-
-    /**
-     * Generate an array with random values generated according to a binomial distribution with the specified
-     * number of trials and probability
-     *
-     * @param nTrials Number of trials. Must be >= 0
-     * @param p       Probability. Must be in range 0 to 1
-     * @param shape   Shape of the result array
-     * @return Result array
-     */
-    public static INDArray randomBinomial(int nTrials, double p, long... shape) {
-        return randomBinomial(nTrials, p, Nd4j.createUninitialized(shape));
-    }
-
-    /**
-     * Fill the target array with random values generated according to a binomial distribution with the specified
-     * number of trials and probability
-     *
-     * @param nTrials Number of trials. Must be >= 0
-     * @param p       Probability. Must be in range 0 to 1
-     * @param target  Result array
-     * @return Result array
-     */
-    public static INDArray randomBinomial(int nTrials, double p, INDArray target) {
-        Preconditions.checkArgument(p >= 0 && p <= 1.0, "Invalid probability: must be in range 0 to 1, got %s", p);
-        Preconditions.checkArgument(nTrials >= 0, "Number of trials must be positive: got %s", nTrials);
-        return Nd4j.getExecutioner().exec(new BinomialDistribution(target, nTrials, p));
-    }
-
-    /**
-     * Exponential distribution: P(x) = lambda * exp(-lambda * x)
-     *
-     * @param lambda Must be > 0
-     * @param shape  Shape of the array to generate
-     */
-    public static INDArray randomExponential(double lambda, long... shape) {
-        return randomExponential(lambda, Nd4j.createUninitialized(shape));
-    }
-
-    /**
-     * Exponential distribution: P(x) = lambda * exp(-lambda * x)
-     *
-     * @param lambda Must be > 0
-     * @param target Array to hold the result
-     */
-    public static INDArray randomExponential(double lambda, INDArray target) {
-        Preconditions.checkArgument(lambda > 0, "Lambda argument must be >= 0 - got %s", lambda);
-        INDArray shapeArr = Nd4j.create(ArrayUtil.toDouble(target.shape()));
-        Nd4j.getExecutioner().exec(new RandomExponential(shapeArr, target, lambda));
-        return target;
-    }
-
-    ////////////////////// CREATE ///////////////////////////////
-
-    /**
-     * This method returns uninitialized 2D array of rows x columns
-     *
-     * PLEASE NOTE: memory of underlying array will be NOT initialized, and won't be set to 0.0
-     *
-     * @param rows
-     * @param columns
-     * @return
-     */
-    public static INDArray createUninitialized(long rows, long columns) {
-        return createUninitialized(new long[] {rows, columns});
-    }
-
-    /**
-     * Creates a row vector with the data
-     *
-     * @param data the columns of the ndarray
-     * @return the created ndarray
-     */
-    public static INDArray create(float[] data) {
-        return create(data, order());
-    }
-
-
-    /**
-     * Creates a row vector with the data
-     *
-     * @param list the columns of the ndarray
-     * @return the created ndarray
-     */
-    public static INDArray create(List<? extends Number> list) {
-        INDArray array = create(list.size());
-        int cnt = 0;
-        if (dataType() == DataBuffer.Type.DOUBLE) {
-            for (Number element: list) {
-                array.putScalar(cnt++,element.doubleValue());
-            }
-        } else {
-            for (Number element : list) {
-                array.putScalar(cnt++,element.floatValue());
-            }
-        }
-        return array;
-    }
-
-    /**
-     * Creates a row vector with the data
-     *
-     * @param data the columns of the ndarray
-     * @return the created ndarray
-     */
-    public static INDArray create(double[] data) {
-        return create(data, order());
-    }
-
-    /**
-     *
-     * @param data
-     * @return
-     */
-    public static INDArray create(float[][] data) {
-        return INSTANCE.create(data);
-    }
-
-    /**
-     *
-     * @param data
-     * @param ordering
-     * @return
-     */
-    public static INDArray create(float[][] data, char ordering) {
-        return INSTANCE.create(data, ordering);
-    }
-
-
-    /**
-     * Create an ndarray based on the given data layout
-     *
-     * @param data the data to use
-     * @return an ndarray with the given data layout
-     */
-    public static INDArray create(double[][] data) {
-        return INSTANCE.create(data);
-    }
-
-
-    public static INDArray create(double[][][] data) {
-        return create(ArrayUtil.flatten(data), new int[] {data.length, data[0].length, data[0][0].length});
-    }
-
-    public static INDArray create(float[][][] data) {
-        return create(ArrayUtil.flatten(data), new int[] {data.length, data[0].length, data[0][0].length});
-    }
-
-    public static INDArray create(int[][][] data) {
-        return create(ArrayUtil.flatten(data), new int[] {data.length, data[0].length, data[0][0].length});
-    }
-
-    public static INDArray create(double[][][][] data) {
-        return create(ArrayUtil.flatten(data), new int[] {data.length, data[0].length, data[0][0].length, data[0][0][0].length});
-    }
-
-    public static INDArray create(float[][][][] data) {
-        return create(ArrayUtil.flatten(data), new int[] {data.length, data[0].length, data[0][0].length, data[0][0][0].length});
-    }
-
-    public static INDArray create(int[][][][] data) {
-        return create(ArrayUtil.flatten(data), new int[] {data.length, data[0].length, data[0][0].length, data[0][0][0].length});
-    }
-
-
-    /**
-     *
-     * @param data
-     * @param ordering
-     * @return
-     */
-    public static INDArray create(double[][] data, char ordering) {
-        return INSTANCE.create(data, ordering);
-    }
-
-    /**
-     * Creates a row vector with the specified number of columns
-     *
-     * @param columns the columns of the ndarray
-     * @return the created ndarray
-     */
-    public static INDArray create(int columns) {
-        return create(columns, order());
-    }
-
-    /**
-     * Creates a row vector with the data
-     *
-     * @param data the columns of the ndarray
-     * @return the created ndarray
-     */
-    public static INDArray create(float[] data, char order) {
-        INDArray ret = INSTANCE.create(data, order);
-        logCreationIfNecessary(ret);
-        return ret;
-    }
-
-    /**
-     * Creates a row vector with the data
-     *
-     * @param data the columns of the ndarray
-     * @return the created ndarray
-     */
-    public static INDArray create(double[] data, char order) {
-        INDArray ret = INSTANCE.create(data, order);
-        logCreationIfNecessary(ret);
-        return ret;
-    }
-
-    /**
-     * Creates a row vector with the specified number of columns
-     *
-     * @param columns the columns of the ndarray
-     * @return the created ndarray
-     */
-    public static INDArray create(int columns, char order) {
-        if (columns < 1)
-            throw new ND4JIllegalStateException("Number of columns should be positive for new INDArray");
-
-        INDArray ret = INSTANCE.create(new int[] {1, columns}, Nd4j.getStrides(new int[] {1, columns}, order), 0,
-                order);
-        logCreationIfNecessary(ret);
-        return ret;
-    }
-
-    public static INDArray zeros(int columns, char order) {
-        return Nd4j.create(columns, order);
-    }
-
-    /**
-     * This method creates new 0D INDArray, aka scalar.
-     *
-     * PLEASE NOTE: Temporary method, added to ensure backward compatibility
-     * @param scalar
-     * @return
-     */
-    public static INDArray trueScalar(Number scalar) {
-        val ret = INSTANCE.trueScalar(scalar);
-        logCreationIfNecessary(ret);
-        return ret;
-    }
-
-    public static INDArray trueVector(float[] data) {
-        val ret = INSTANCE.trueVector(data);
-        logCreationIfNecessary(ret);
-        return ret;
-    }
-
-    public static INDArray trueVector(double[] data) {
-        val ret = INSTANCE.trueVector(data);
-        logCreationIfNecessary(ret);
-        return ret;
-    }
-
-    /**
-     * This method creates "empty" INDArray
-     *
-     * PLEASE NOTE: this feature isn't production ready yet
-     * @return
-     */
-    public static INDArray empty() {
-        return empty(Nd4j.dataType());
-    }
-
-    public static INDArray empty(DataBuffer.Type type) {
-        val ret = INSTANCE.empty(type);
-        logCreationIfNecessary(ret);
-        return ret;
-    }
-
-    /**
-     * Create an ndrray with the specified shape
-     *
-     * @param data  the data to use with tne ndarray
-     * @param shape the shape of the ndarray
-     * @return the created ndarray
-     */
-    public static INDArray create(float[] data, int[] shape) {
-        if (shape.length == 0 && data.length == 1) {
-            return trueScalar(data[0]);
-        }
-
-        shape = getEnsuredShape(shape);
-
-        if (shape.length == 1) {
-            if (shape[0] != data.length)
-                throw new ND4JIllegalStateException("Shape of the new array doesn't match data length");
-        }
-
-        checkShapeValues(data.length, shape);
-
-        INDArray ret = INSTANCE.create(data, shape);
-        logCreationIfNecessary(ret);
-        return ret;
-    }
-
-    public static INDArray create(float[] data, long[] shape) {
-        if (shape.length == 0 && data.length == 1) {
-            return trueScalar(data[0]);
-        }
-
-        shape = getEnsuredShape(shape);
-
-        if (shape.length == 1) {
-            if (shape[0] != data.length)
-                throw new ND4JIllegalStateException("Shape of the new array doesn't match data length");
-        }
-
-        checkShapeValues(data.length, shape);
-
-        INDArray ret = INSTANCE.create(data, shape);
-        logCreationIfNecessary(ret);
-        return ret;
-    }
-
-    public static INDArray create(double[] data, long[] shape) {
-        if (shape.length == 0 && data.length == 1) {
-            return trueScalar(data[0]);
-        }
-
-        shape = getEnsuredShape(shape);
-
-        if (shape.length == 1) {
-            if (shape[0] != data.length)
-                throw new ND4JIllegalStateException("Shape of the new array doesn't match data length");
-        }
-
-        checkShapeValues(data.length, shape);
-
-        INDArray ret = INSTANCE.create(data, shape);
-        logCreationIfNecessary(ret);
-        return ret;
-    }
-
-    /**
-     * Create an ndrray with the specified shape
-     *
-     * @param data  the data to use with tne ndarray
-     * @param shape the shape of the ndarray
-     * @return the created ndarray
-     */
-    public static INDArray create(double[] data, int[] shape) {
-        shape = getEnsuredShape(shape);
-
-        if (shape.length == 1) {
-            if (shape[0] != data.length)
-                throw new ND4JIllegalStateException("Shape of the new array " + Arrays.toString(shape) + " doesn't match data length: " + data.length);
-        }
-
-        checkShapeValues(data.length, shape);
-
-        INDArray ret = INSTANCE.create(data, shape);
-        logCreationIfNecessary(ret);
-        return ret;
-    }
-
-    /**
-     * Creates an ndarray with the specified shape
-     *
-     * @param shape  the shape of the ndarray
-     * @param stride the stride for the ndarray
-     * @param offset the offset of the ndarray
-     * @return the instance
-     */
-    public static INDArray create(double[] data, int[] shape, int[] stride, long offset) {
-        shape = getEnsuredShape(shape);
-
-        if (shape.length == 1) {
-            if (shape[0] == data.length) {
-                shape = new int[] {1, data.length};
-            } else
-                throw new ND4JIllegalStateException("Shape of the new array " + Arrays.toString(shape)
-                        + " doesn't match data length: " + data.length);
-        }
-
-        checkShapeValues(data.length, shape);
-
-        INDArray ret = INSTANCE.create(data, shape, stride, offset);
-        logCreationIfNecessary(ret);
-        return ret;
-    }
-
-
-    public static INDArray create(double[] data, long[] shape, long[] stride, long offset, char order) {
-        shape = getEnsuredShape(shape);
-
-        checkShapeValues(data.length, shape);
-
-        INDArray ret = INSTANCE.create(data, shape, stride, offset, order);
-        logCreationIfNecessary(ret);
-        return ret;
-    }
-
-    /**
-     * Creates an ndarray with the specified shape
-     *
-     * @param data    the data to use with the ndarray
-     * @param rows    the rows of the ndarray
-     * @param columns the columns of the ndarray
-     * @param stride  the stride for the ndarray
-     * @param offset  the offset of the ndarray
-     * @return the instance
-     */
-    public static INDArray create(float[] data, int rows, int columns, int[] stride, long offset) {
-        if (rows < 1 || columns < 1)
-            throw new ND4JIllegalStateException("Number of rows and columns should be positive for new INDArray");
-
-        INDArray ret = INSTANCE.create(data, rows, columns, stride, offset);
-        logCreationIfNecessary(ret);
-        return ret;
-    }
-
-    /**
-     * Creates an ndarray with the specified shape
-     *
-     * @param data    the data to use with tne ndarray
-     * @param rows    the rows of the ndarray
-     * @param columns the columns of the ndarray
-     * @param stride  the stride for the ndarray
-     * @param offset  the offset of the ndarray
-     * @return the instance
-     */
-    public static INDArray create(double[] data, int rows, int columns, int[] stride, long offset) {
-        if (rows < 1 || columns < 1)
-            throw new ND4JIllegalStateException("Number of rows and columns should be positive for new INDArray");
-
-        INDArray ret = INSTANCE.create(data, rows, columns, stride, offset);
-        logCreationIfNecessary(ret);
-        return ret;
-    }
-
-    /**
-     * Creates an ndarray with the specified shape
-     *
-     * @param shape  the shape of the ndarray
-     * @param offset the offset of the ndarray
-     * @return the instance
-     */
-    public static INDArray create(float[] data, int[] shape, long offset) {
-        shape = getEnsuredShape(shape);
-
-        if (shape.length == 1) {
-            if (shape[0] == data.length) {
-                shape = new int[] {1, data.length};
-            } else
-                throw new ND4JIllegalStateException("Shape of the new array " + Arrays.toString(shape)
-                        + " doesn't match data length: " + data.length);
-        }
-
-        checkShapeValues(data.length, shape);
-
-        INDArray ret = INSTANCE.create(data, shape, offset, Nd4j.order());
-        logCreationIfNecessary(ret);
-        return ret;
-    }
-
-    public static INDArray create(float[] data, long[] shape, long offset) {
-        shape = getEnsuredShape(shape);
-
-        if (shape.length == 1) {
-            if (shape[0] == data.length) {
-                shape = new long[] {1, data.length};
-            } else
-                throw new ND4JIllegalStateException("Shape of the new array " + Arrays.toString(shape)
-                        + " doesn't match data length: " + data.length);
-        }
-
-        checkShapeValues(data.length, shape);
-
-        INDArray ret = INSTANCE.create(data, shape, offset, Nd4j.order());
-        logCreationIfNecessary(ret);
-        return ret;
-    }
-
-    /**
-     * Creates an ndarray with the specified shape
-     *
-     * @param shape  the shape of the ndarray
-     * @param offset the offset of the ndarray
-     * @return the instance
-     */
-    public static INDArray create(double[] data, int[] shape, long offset, char ordering) {
-        shape = getEnsuredShape(shape);
-
-        if (shape.length == 1) {
-            if (shape[0] == data.length) {
-                shape = new int[] {1, data.length};
-            } else
-                throw new ND4JIllegalStateException("Shape of the new array " + Arrays.toString(shape)
-                        + " doesn't match data length: " + data.length);
-        }
-
-        checkShapeValues(data.length, shape);
-
-        INDArray ret = INSTANCE.create(data, shape, Nd4j.getStrides(shape, ordering), offset, ordering);
-        logCreationIfNecessary(ret);
-        return ret;
-    }
-
-    public static INDArray create(double[] data, long[] shape, long offset, char ordering) {
-        shape = getEnsuredShape(shape);
-
-        if (shape.length == 1) {
-            if (shape[0] == data.length) {
-                shape = new long[] {1, data.length};
-            } else
-                throw new ND4JIllegalStateException("Shape of the new array " + Arrays.toString(shape)
-                        + " doesn't match data length: " + data.length);
-        }
-
-        checkShapeValues(data.length, shape);
-
-        INDArray ret = INSTANCE.create(data, shape, Nd4j.getStrides(shape, ordering), offset, ordering);
-        logCreationIfNecessary(ret);
-        return ret;
-    }
-
-    /**
-     * Creates an ndarray with the specified shape
-     *
-     * @param shape  the shape of the ndarray
-     * @param stride the stride for the ndarray
-     * @param offset the offset of the ndarray
-     * @return the instance
-     */
-    public static INDArray create(float[] data, int[] shape, int[] stride, long offset) {
-        shape = getEnsuredShape(shape);
-
-        if (shape.length == 1) {
-            if (shape[0] == data.length) {
-                shape = new int[] {1, data.length};
-            } else
-                throw new ND4JIllegalStateException("Shape of the new array " + Arrays.toString(shape)
-                        + " doesn't match data length: " + data.length);
-        }
-
-        checkShapeValues(data.length, shape);
-
-        INDArray ret = INSTANCE.create(data, shape, stride, offset);
-        logCreationIfNecessary(ret);
-        return ret;
-    }
-
-    /**
-     * Creates an ndarray with the specified shape
-     *
-     * @param shape the shape of the ndarray
-     * @return the instance
-     */
-    public static INDArray create(List<INDArray> list, int[] shape) {
-        shape = getEnsuredShape(shape);
-
-        checkShapeValues(shape);
-
-        INDArray ret = INSTANCE.create(list, shape);
-        logCreationIfNecessary(ret);
-        return ret;
-    }
-
-    public static INDArray create(List<INDArray> list, long[] shape) {
-        shape = getEnsuredShape(shape);
-
-        checkShapeValues(shape);
-
-        INDArray ret = INSTANCE.create(list, shape);
-        logCreationIfNecessary(ret);
-        return ret;
-    }
-
-    /**
-     * Creates an ndarray with the specified shape
-     *
-     * @param rows    the rows of the ndarray
-     * @param columns the columns of the ndarray
-     * @param stride  the stride for the ndarray
-     * @param offset  the offset of the ndarray
-     * @return the instance
-     */
-    public static INDArray create(int rows, int columns, int[] stride, long offset) {
-        if (rows < 1 || columns < 1)
-            throw new ND4JIllegalStateException("Number of rows and columns should be positive for new INDArray");
-
-        INDArray ret = INSTANCE.create(rows, columns, stride, offset);
-        logCreationIfNecessary(ret);
-        return ret;
-    }
-
-    public static INDArray zeros(int rows, int columns, int[] stride, long offset) {
-        return create(rows, columns, stride, offset);
-    }
-
-    /**
-     * Creates an ndarray with the specified shape
-     *
-     * @param shape  the shape of the ndarray
-     * @param stride the stride for the ndarray
-     * @param offset the offset of the ndarray
-     * @return the instance
-     */
-    public static INDArray create(int[] shape, int[] stride, long offset) {
-        shape = getEnsuredShape(shape);
-
-        checkShapeValues(shape);
-
-        INDArray ret = INSTANCE.create(shape, stride, offset);
-        logCreationIfNecessary(ret);
-        return ret;
-
-    }
-
-    public static INDArray zeros(int[] shape, int[] stride, long offset) {
-        return create(shape, stride, offset);
-    }
-
-    /**
-     * Creates an ndarray with the specified shape
-     *
-     * @param rows    the rows of the ndarray
-     * @param columns the columns of the ndarray
-     * @param stride  the stride for the ndarray
-     * @return the instance
-     */
-    public static INDArray create(int rows, int columns, int[] stride) {
-        return create(rows, columns, stride, order());
-    }
-
-    public static INDArray zeros(int rows, int columns, int[] stride) {
-        return create(rows, columns, stride, order());
-    }
-
-    /**
-     * Creates an ndarray with the specified shape
-     *
-     * @param shape  the shape of the ndarray
-     * @param stride the stride for the ndarray
-     * @return the instance
-     */
-    public static INDArray create(int[] shape, int[] stride) {
-        return create(shape, stride, order());
-    }
-
-    /**
-     *
-     * @param shape
-     * @param stride
-     * @return
-     */
-    public static INDArray create(long[] shape, long[] stride) {
-        return create(shape, stride, order());
-    }
-
-
-    /**
-     *
-     * @param shape
-     * @param stride
-     * @return
-     */
-    public static INDArray zeros(int[] shape, int[] stride) {
-        return create(shape, stride);
-    }
-
-    /**
-     * Creates an ndarray with the specified shape
-     *
-     * @param rows    the rows of the ndarray
-     * @param columns the columns of the ndarray
-     * @return the instance
-     */
-    public static INDArray create(int rows, int columns) {
-        return create(rows, columns, order());
-    }
-
-    /**
-     * Creates an ndarray with the specified shape
-     *
-     * @param shape the shape of the ndarray
-     * @return the instance
-     */
-    public static INDArray create(int... shape) {
-        return create(shape, order());
-    }
-
-
-    /**
-     * Creates an ndarray with the specified shape
-     *
-     * @param shape the shape of the ndarray
-     * @return the instance
-     */
-    public static INDArray create(long... shape) {
-        return create(shape, order());
-    }
-
-    /**
-     *
-     * @param data
-     * @param shape
-     * @param stride
-     * @param ordering
-     * @param offset
-     * @return
-     */
-    public static INDArray create(float[] data, int[] shape, int[] stride, char ordering, long offset) {
-        shape = getEnsuredShape(shape);
-
-        if (shape.length == 1) {
-            if (shape[0] == data.length) {
-                shape = new int[] {1, data.length};
-            } else
-                throw new ND4JIllegalStateException("Shape of the new array " + Arrays.toString(shape)
-                        + " doesn't match data length: " + data.length);
-        }
-
-        checkShapeValues(data.length, shape);
-
-        INDArray ret = INSTANCE.create(data, shape, stride, offset, ordering);
-        logCreationIfNecessary(ret);
-        return ret;
-    }
-
-    /**
-     *
-     * @param data
-     * @param shape
-     * @param ordering
-     * @param offset
-     * @return
-     */
-    public static INDArray create(float[] data, int[] shape, char ordering, long offset) {
-        shape = getEnsuredShape(shape);
-
-        if (shape.length == 1) {
-            if (shape[0] != data.length)
-                throw new ND4JIllegalStateException("Shape of the new array " + Arrays.toString(shape) + " doesn't match data length: " + data.length);
-        }
-
-        checkShapeValues(data.length, shape);
-
-        INDArray ret = INSTANCE.create(data, shape, getStrides(shape, ordering), offset, ordering);
-        logCreationIfNecessary(ret);
-        return ret;
-    }
-
-
-    public static INDArray create(double[] data, int[] shape, char ordering, long offset) {
-        shape = getEnsuredShape(shape);
-
-        if (shape.length == 1) {
-            if (shape[0] != data.length)
-                throw new ND4JIllegalStateException("Shape of the new array " + Arrays.toString(shape) + " doesn't match data length: " + data.length);
-        }
-
-        checkShapeValues(data.length, shape);
-
-        INDArray ret = INSTANCE.create(data, shape, getStrides(shape, ordering), offset, ordering);
-        logCreationIfNecessary(ret);
-        return ret;
-    }
-
-    /**
-     *
-     * @param data
-     * @param shape
-     * @param strides
-     * @param offset
-     * @return
-     */
-    public static INDArray create(DataBuffer data, int[] shape, int[] strides, long offset) {
-        shape = getEnsuredShape(shape);
-
-        checkShapeValues(shape);
-
-        INDArray ret = INSTANCE.create(data, shape, strides, offset);
-        logCreationIfNecessary(ret);
-        return ret;
-    }
-
-    public static INDArray create(DataBuffer data, long[] shape, long[] strides, long offset) {
-        shape = getEnsuredShape(shape);
-
-        checkShapeValues(shape);
-
-        INDArray ret = INSTANCE.create(data, shape, strides, offset);
-        logCreationIfNecessary(ret);
-        return ret;
-    }
-
-    /**
-     *
-     * @param data
-     * @param shape
-     * @param offset
-     * @return
-     */
-    public static INDArray create(DataBuffer data, int[] shape, long offset) {
-        shape = getEnsuredShape(shape);
-
-        checkShapeValues(shape);
-
-        INDArray ret = INSTANCE.create(data, shape, getStrides(shape), offset);
-        logCreationIfNecessary(ret);
-        return ret;
-
-    }
-
-    /**
-     *
-     * @param data
-     * @param newShape
-     * @param newStride
-     * @param offset
-     * @param ordering
-     * @return
-     */
-    public static INDArray create(DataBuffer data, int[] newShape, int[] newStride, long offset, char ordering) {
-        checkShapeValues(newShape);
-
-        INDArray ret = INSTANCE.create(data, newShape, newStride, offset, ordering);
-        logCreationIfNecessary(ret);
-        return ret;
-    }
-
-    public static INDArray create(DataBuffer data, long[] newShape, long[] newStride, long offset, char ordering) {
-        checkShapeValues(newShape);
-
-        INDArray ret = INSTANCE.create(data, newShape, newStride, offset, ordering);
-        logCreationIfNecessary(ret);
-        return ret;
-    }
-
-    /**
-     *
-     * @param data
-     * @param shape
-     * @return
-     */
-    public static INDArray create(DataBuffer data, int[] shape) {
-        checkShapeValues(shape);
-
-        INDArray ret = INSTANCE.create(data, shape);
-        logCreationIfNecessary(ret);
-        return ret;
-    }
-
-    public static INDArray create(DataBuffer data, long[] shape) {
-        checkShapeValues(shape);
-
-        INDArray ret = INSTANCE.create(data, shape);
-        logCreationIfNecessary(ret);
-        return ret;
-    }
-
-    /**
-     *
-     * @param buffer
-     * @return
-     */
-    public static INDArray create(DataBuffer buffer) {
-        INDArray ret = INSTANCE.create(buffer);
-        logCreationIfNecessary(ret);
-        return ret;
-    }
-
-    /**
-     * Creates an ndarray with the specified shape
-     *
-     * @param data    the data to use with the ndarray
-     * @param rows    the rows of the ndarray
-     * @param columns the columns of the ndarray
-     * @param stride  the stride for the ndarray
-     * @param offset  the offset of the ndarray
-     * @return the instance
-     */
-    public static INDArray create(float[] data, int rows, int columns, int[] stride, long offset, char ordering) {
-        int[] shape = new int[] {rows, columns};
-        shape = getEnsuredShape(shape);
-
-        checkShapeValues(data.length, shape);
-
-        INDArray ret = INSTANCE.create(data, shape, stride, offset, ordering);
-        logCreationIfNecessary(ret);
-        return ret;
-    }
-
-    /**
-     *
-     * @param shape
-     * @param dataType
-     * @return
-     */
-    public static INDArray create(int[] shape, DataBuffer.Type dataType) {
-        shape = getEnsuredShape(shape);
-
-        checkShapeValues(shape);
-
-        INDArray ret = INSTANCE.create(shape, dataType);
-        logCreationIfNecessary(ret);
-        return ret;
-    }
-
-    public static INDArray zeros(int[] shape, DataBuffer.Type dataType) {
-        return create(shape, dataType);
-    }
-
-    /**
-     * Creates an ndarray with the specified shape
-     *
-     * @param shape  the shape of the ndarray
-     * @param stride the stride for the ndarray
-     * @param offset the offset of the ndarray
-     * @return the instance
-     */
-    public static INDArray create(double[] data, int[] shape, int[] stride, long offset, char ordering) {
-        if (data.length == 1 && shape.length == 0)
-            return trueScalar(data[0]);
-
-        shape = getEnsuredShape(shape);
-
-        if (shape.length == 1) {
-            if (shape[0] != data.length)
-                throw new ND4JIllegalStateException("Shape of the new array " + Arrays.toString(shape)
-                        + " doesn't match data length: " + data.length);
-        }
-
-        checkShapeValues(data.length, shape);
-
-        INDArray ret = INSTANCE.create(data, shape, stride, offset, ordering);
-        logCreationIfNecessary(ret);
-        return ret;
-    }
-
-    /**
-     * Create an ndrray with the specified shape
-     *
-     * @param data  the data to use with tne ndarray
-     * @param shape the shape of the ndarray
-     * @return the created ndarray
-     */
-    public static INDArray create(double[] data, int[] shape, char ordering) {
-        shape = getEnsuredShape(shape);
-
-        if (shape.length == 1) {
-            if (shape[0] == data.length) {
-                shape = new int[] {1, data.length};
-            } else
-                throw new ND4JIllegalStateException("Shape of the new array " + Arrays.toString(shape)
-                        + " doesn't match data length: " + data.length);
-        }
-
-        checkShapeValues(data.length, shape);
-
-        INDArray ret = INSTANCE.create(data, shape, ordering);
-        logCreationIfNecessary(ret);
-        return ret;
-    }
-
-    /**
-     * Create an ndrray with the specified shape
-     *
-     * @param data  the data to use with tne ndarray
-     * @param shape the shape of the ndarray
-     * @return the created ndarray
-     */
-    public static INDArray create(float[] data, int[] shape, char ordering) {
-        shape = getEnsuredShape(shape);
-
-        if (shape.length == 1) {
-            if (shape[0] == data.length) {
-                shape = new int[] {1, data.length};
-            } else
-                throw new ND4JIllegalStateException("Shape of the new array " + Arrays.toString(shape)
-                        + " doesn't match data length: " + data.length);
-        }
-
-        checkShapeValues(data.length, shape);
-
-        INDArray ret = INSTANCE.create(data, shape, ordering);
-        logCreationIfNecessary(ret);
-        return ret;
-    }
-
-    public static INDArray create(float[] data, long[] shape, char ordering) {
-        shape = getEnsuredShape(shape);
-
-        checkShapeValues(data.length, shape);
-
-        INDArray ret = INSTANCE.create(data, shape, 0, ordering);
-        logCreationIfNecessary(ret);
-        return ret;
-    }
-
-    public static INDArray create(double[] data, long[] shape, char ordering) {
-        shape = getEnsuredShape(shape);
-
-        checkShapeValues(data.length, shape);
-
-        INDArray ret = INSTANCE.create(data, shape, 0, ordering);
-        logCreationIfNecessary(ret);
-        return ret;
-    }
-
-    /**
-     * Creates an ndarray with the specified shape
-     *
-     * @param data    the data to use with tne ndarray
-     * @param rows    the rows of the ndarray
-     * @param columns the columns of the ndarray
-     * @param stride  the stride for the ndarray
-     * @param offset  the offset of the ndarray
-     * @return the instance
-     */
-    public static INDArray create(double[] data, int rows, int columns, int[] stride, long offset, char ordering) {
-        int[] shape = getEnsuredShape(rows, columns);
-
-        checkShapeValues(data.length, shape);
-
-        INDArray ret = INSTANCE.create(Nd4j.createBuffer(data), shape, stride, offset, ordering);
-        logCreationIfNecessary(ret);
-        return ret;
-    }
-
-    /**
-     * Creates an ndarray with the specified shape
-     *
-     * @param shape  the shape of the ndarray
-     * @param stride the stride for the ndarray
-     * @param offset the offset of the ndarray
-     * @return the instance
-     */
-    public static INDArray create(float[] data, int[] shape, int[] stride, long offset, char ordering) {
-        shape = getEnsuredShape(shape);
-
-        if (shape.length == 1) {
-            if (shape[0] == data.length) {
-                shape = new int[] {1, data.length};
-            } else
-                throw new ND4JIllegalStateException("Shape of the new array " + Arrays.toString(shape)
-                        + " doesn't match data length: " + data.length);
-        }
-
-        checkShapeValues(data.length, shape);
-
-        INDArray ret = INSTANCE.create(data, shape, stride, offset, ordering);
-        logCreationIfNecessary(ret);
-        return ret;
-    }
-
-    /**
-     * Creates an ndarray with the specified shape
-     *
-     * @param shape the shape of the ndarray
-     * @return the instance
-     */
-    public static INDArray create(List<INDArray> list, int[] shape, char ordering) {
-        shape = getEnsuredShape(shape);
-
-        checkShapeValues(shape);
-
-        INDArray ret = INSTANCE.create(list, shape, ordering);
-        logCreationIfNecessary(ret);
-        return ret;
-    }
-
-    /**
-     * Creates an ndarray with the specified shape
-     *
-     * @param rows    the rows of the ndarray
-     * @param columns the columns of the ndarray
-     * @param stride  the stride for the ndarray
-     * @param offset  the offset of the ndarray
-     * @return the instance
-     */
-    public static INDArray create(int rows, int columns, int[] stride, long offset, char ordering) {
-        int[] shape = getEnsuredShape(rows, columns);
-
-        checkShapeValues(shape);
-
-        INDArray ret = INSTANCE.create(shape, stride, offset, ordering);
-        logCreationIfNecessary(ret);
-        return ret;
-    }
-
-    public static INDArray zeros(int rows, int columns, int[] stride, long offset, char ordering) {
-        return create(rows, columns, stride, offset, ordering);
-    }
-
-    /**
-     * Creates an ndarray with the specified shape
-     *
-     * @param shape  the shape of the ndarray
-     * @param stride the stride for the ndarray
-     * @param offset the offset of the ndarray
-     * @return the instance
-     */
-    public static INDArray create(int[] shape, int[] stride, long offset, char ordering) {
-        if(shape.length == 0)
-            return Nd4j.trueScalar(0.0);
-        shape = getEnsuredShape(shape);
-
-        checkShapeValues(shape);
-
-        INDArray ret = INSTANCE.create(shape, stride, offset, ordering);
-        logCreationIfNecessary(ret);
-        return ret;
-
-    }
-
-    /**
-     * Creates an ndarray with the specified shape
-     *
-     * @param shape  the shape of the ndarray
-     * @param stride the stride for the ndarray
-     * @param offset the offset of the ndarray
-     * @return the instance
-     */
-    public static INDArray create(long[] shape, long[] stride, long offset, char ordering) {
-        if(shape.length == 0)
-            return Nd4j.trueScalar(0.0);
-        shape = getEnsuredShape(shape);
-
-        checkShapeValues(shape);
-
-        INDArray ret = INSTANCE.create(shape, stride, offset, ordering);
-        logCreationIfNecessary(ret);
-        return ret;
-
-    }
-
-    public static INDArray zeros(int[] shape, int[] stride, long offset, char ordering) {
-        return create(shape, stride, offset, ordering);
-    }
-
-    /**
-     * Creates an ndarray with the specified shape
-     *
-     * @param rows    the rows of the ndarray
-     * @param columns the columns of the ndarray
-     * @param stride  the stride for the ndarray
-     * @return the instance
-     */
-    public static INDArray create(int rows, int columns, int[] stride, char ordering) {
-        int[] shape = getEnsuredShape(rows, columns);
-
-        checkShapeValues(shape);
-
-        INDArray ret = INSTANCE.create(shape, stride, 0, ordering);
-        logCreationIfNecessary(ret);
-        return ret;
-    }
-
-    public static INDArray zeros(int rows, int columns, int[] stride, char ordering) {
-        return create(rows, columns, stride, ordering);
-    }
-
-    /**
-     * Creates an ndarray with the specified shape
-     *
-     * @param shape  the shape of the ndarray
-     * @param stride the stride for the ndarray
-     * @return the instance
-     */
-    public static INDArray create(int[] shape, int[] stride, char ordering) {
-        if(shape.length == 0)
-            return Nd4j.trueScalar(0.0);
-        shape = getEnsuredShape(shape);
-
-        checkShapeValues(shape);
-
-        INDArray ret = INSTANCE.create(shape, stride, 0, ordering);
-        logCreationIfNecessary(ret);
-        return ret;
-    }
-
-    public static INDArray create(long[] shape, long[] stride, char ordering) {
-        if(shape.length == 0)
-            return Nd4j.trueScalar(0.0);
-        shape = getEnsuredShape(shape);
-
-        checkShapeValues(shape);
-
-        INDArray ret = INSTANCE.create(shape, stride, 0, ordering);
-        logCreationIfNecessary(ret);
-        return ret;
-    }
-
-    /**
-     *
-     * @param shape
-     * @param stride
-     * @param ordering
-     * @return
-     */
-    public static INDArray zeros(int[] shape, int[] stride, char ordering) {
-        return create(shape, stride, ordering);
-    }
-
-    /**
-     * Creates an ndarray with the specified shape
-     *
-     * @param rows    the rows of the ndarray
-     * @param columns the columns of the ndarray
-     * @return the instance
-     */
-    public static INDArray create(long rows, long columns, char ordering) {
-        return create(new long[] {rows, columns}, ordering);
-    }
-
-    /**
-     *
-     * @param rows
-     * @param columns
-     * @param ordering
-     * @return
-     */
-    public static INDArray zeros(int rows, int columns, char ordering) {
-        return create(new int[] {rows, columns}, ordering);
-    }
-
-    /**
-     * Creates an ndarray with the specified shape
-     *
-     * @param shape the shape of the ndarray
-     * @return the instance
-     */
-    public static INDArray create(@NonNull int[] shape, char ordering) {
-        if(shape.length == 0)
-            return Nd4j.trueScalar(0.0);
-        //ensure shapes that wind up being scalar end up with the write shape
-        if (shape.length == 1 && shape[0] == 0) {
-            shape = new int[] {1, 1};
-        } else if (shape.length == 1) {
-            shape = new int[] {1, shape[0]};
-        }
-
-        checkShapeValues(shape);
-
-        INDArray ret = INSTANCE.create(shape, ordering);
-        logCreationIfNecessary(ret);
-        return ret;
-    }
-
-    /**
-     *
-     * @param shape
-     * @param ordering
-     * @return
-     */
-    public static INDArray create(@NonNull long[] shape, char ordering) {
-        if(shape.length == 0)
-            return Nd4j.trueScalar(0.0);
-        //ensure shapes that wind up being scalar end up with the write shape
-
-        checkShapeValues(shape);
-
-        INDArray ret = INSTANCE.create(shape, ordering);
-        logCreationIfNecessary(ret);
-        return ret;
-    }
-
-
-    /**
-     *
-     * @param shape
-     */
-    public static void checkShapeValues(long[] shape) {
-        for (long e: shape) {
-            if (e < 1)
-                throw new ND4JIllegalStateException("Invalid shape: Requested INDArray shape " + Arrays.toString(shape)
-                        + " contains dimension size values < 1 (all dimensions must be 1 or more)");
-        }
-    }
-
-    /**
-     *
-     * @param shape
-     */
-    public static void checkShapeValues(int[] shape) {
-        for (int e: shape) {
-            if (e < 1)
-                throw new ND4JIllegalStateException("Invalid shape: Requested INDArray shape " + Arrays.toString(shape)
-                        + " contains dimension size values < 1 (all dimensions must be 1 or more)");
-        }
-    }
-
-    protected static void checkShapeValues(int length, int[] shape) {
-        checkShapeValues(shape);
-
-        if (ArrayUtil.prodLong(shape) > length)
-            throw new ND4JIllegalStateException("Shape of the new array " + Arrays.toString(shape)
-                    + " doesn't match data length: " + length);
-    }
-
-    protected static void checkShapeValues(int length, long[] shape) {
-        checkShapeValues(shape);
-
-        if (ArrayUtil.prodLong(shape) > length)
-            throw new ND4JIllegalStateException("Shape of the new array " + Arrays.toString(shape)
-                    + " doesn't match data length: " + length);
-    }
-
-
-    /**
-     * Creates an *uninitialized* ndarray with the specified shape and ordering.<br>
-     * <b>NOTE</b>: The underlying memory (DataBuffer) will not be initialized. Don't use this unless you know what you are doing.
-     *
-     * @param shape the shape of the ndarray
-     * @param ordering the order of the ndarray
-     * @return the instance
-     */
-    public static INDArray createUninitialized(int[] shape, char ordering) {
-        if (shape.length == 0)
-            return trueScalar(0.0);
-
-        shape = getEnsuredShape(shape);
-        // now we allow 1D vectors
-        /*else if (shape.length == 1) {
-            shape = new int[] {1, shape[0]};
-        }
-        */
-
-        checkShapeValues(shape);
-
-        INDArray ret = INSTANCE.createUninitialized(shape, ordering);
-        logCreationIfNecessary(ret);
-        return ret;
-    }
-
-
-    public static INDArray createUninitialized(long[] shape, char ordering) {
-        if (shape.length == 0)
-            return trueScalar(0.0);
-
-        shape = getEnsuredShape(shape);
-        // now we allow 1D vectors
-        /*else if (shape.length == 1) {
-            shape = new int[] {1, shape[0]};
-        }
-        */
-
-        checkShapeValues(shape);
-
-        INDArray ret = INSTANCE.createUninitialized(shape, ordering);
-        logCreationIfNecessary(ret);
-        return ret;
-    }
-
-    /**
-     * Cretes uninitialized INDArray detached from any (if any) workspace
-     *
-     * @param shape
-     * @param ordering
-     * @return
-     */
-    public static INDArray createUninitializedDetached(int[] shape, char ordering) {
-        if (shape.length == 0)
-            return trueScalar(0.0);
-
-        //ensure shapes that wind up being scalar end up with the write shape
-        if (shape.length == 1 && shape[0] == 0) {
-            shape = new int[] {1, 1};
-        } else if (shape.length == 1) {
-            shape = new int[] {1, shape[0]};
-        }
-
-        checkShapeValues(shape);
-
-        INDArray ret = INSTANCE.createUninitializedDetached(shape, ordering);
-        logCreationIfNecessary(ret);
-        return ret;
-    }
-
-    /**
-     *
-     * @param shape
-     * @param ordering
-     * @return
-     */
-    public static INDArray createUninitializedDetached(long[] shape, char ordering) {
-        if (shape.length == 0)
-            return trueScalar(0.0);
-
-        //ensure shapes that wind up being scalar end up with the write shape
-        if (shape.length == 1 && shape[0] == 0) {
-            shape = new long[] {1, 1};
-        } else if (shape.length == 1) {
-            shape = new long[] {1, shape[0]};
-        }
-
-        checkShapeValues(shape);
-
-        INDArray ret = INSTANCE.createUninitializedDetached(shape, ordering);
-        logCreationIfNecessary(ret);
-        return ret;
-    }
-
-    /**
-     * Creates an *uninitialized* ndarray with the specified shape and default ordering.<br>
-     * <b>NOTE</b>: The underlying memory (DataBuffer) will not be initialized. Don't use this unless you know what you are doing.
-     *
-     * @param shape the shape of the ndarray
-     * @return the instance
-     */
-    public static INDArray createUninitialized(int[] shape) {
-        if(shape.length == 0)
-            return Nd4j.trueScalar(0.0);
-        checkShapeValues(shape);
-        //ensure shapes that wind up being scalar end up with the write shape
-        return createUninitialized(shape, Nd4j.order());
-    }
-
-    public static INDArray createUninitialized(long[] shape) {
-        checkShapeValues(shape);
-        //ensure shapes that wind up being scalar end up with the write shape
-        return createUninitialized(shape, Nd4j.order());
-    }
-
-    /**
-     * Cretes uninitialized INDArray detached from any (if any) workspace
-     *
-     * @param shape
-     * @return
-     */
-    public static INDArray createUninitializedDetached(int[] shape) {
-        return createUninitializedDetached(shape, Nd4j.order());
-    }
-
-    /**
-     * Cretes uninitialized INDArray detached from any (if any) workspace
-     *
-     * @param shape
-     * @return
-     */
-    public static INDArray createUninitializedDetached(long[] shape) {
-        return createUninitializedDetached(shape, Nd4j.order());
-    }
-
-    /**
-     * This method creates an *uninitialized* ndarray of specified length and default ordering.
-     *
-     * PLEASE NOTE: Do not use this method unless you're 100% sure why you use it.
-     *
-     * @param length
-     * @return
-     */
-    public static INDArray createUninitialized(int length) {
-        if (length < 1)
-            throw new IllegalStateException("INDArray length should be positive value");
-
-        int[] shape = new int[] {1, length};
-
-        INDArray ret = INSTANCE.createUninitialized(shape, order());
-        logCreationIfNecessary(ret);
-        return ret;
-    }
-
-    public static INDArray createUninitialized(long length) {
-        if (length < 1)
-            throw new IllegalStateException("INDArray length should be positive value");
-
-        long[] shape = new long[] {1, length};
-
-        INDArray ret = INSTANCE.createUninitialized(shape, order());
-        logCreationIfNecessary(ret);
-        return ret;
-    }
-
-    /**
-     * Cretes uninitialized INDArray detached from any (if any) workspace
-     *
-     * @param length
-     * @return
-     */
-    public static INDArray createUninitializedDetached(int length) {
-        if (length < 1)
-            throw new IllegalStateException("INDArray length should be positive value");
-
-        int[] shape = new int[] {1, length};
-
-        INDArray ret = INSTANCE.createUninitializedDetached(shape, order());
-        logCreationIfNecessary(ret);
-        return ret;
-    }
-
-    /**
-     *
-     * @param data
-     * @param shape
-     * @param offset
-     * @return
-     */
-    public static INDArray create(double[] data, int[] shape, long offset) {
-        shape = getEnsuredShape(shape);
-
-        if (shape.length == 1) {
-            if (shape[0] == data.length) {
-                shape = new int[] {1, data.length};
-            } else
-                throw new ND4JIllegalStateException("Shape of the new array " + Arrays.toString(shape)
-                        + " doesn't match data length: " + data.length);
-        }
-
-        checkShapeValues(data.length, shape);
-
-        INDArray ret = INSTANCE.create(data, shape, offset);
-        logCreationIfNecessary(ret);
-        return ret;
-    }
-
-    /**
-     * @param data
-     * @param columns
-     * @param pointerB
-     * @param pointerE
-     * @param shape
-     * @return a INDArray
-     * */
-    public static INDArray createSparseCSR(double[] data, int[] columns, int[] pointerB, int[] pointerE, long[] shape) {
-        INDArray matrix = SPARSE_INSTANCE.createSparseCSR(data, columns, pointerB, pointerE, shape);
-
-        return matrix;
-    }
-
-    /**
-     * @param data
-     * @param columns
-     * @param pointerB
-     * @param pointerE
-     * @param shape
-     * @return a INDArray
-     * */
-    public static INDArray createSparseCSR(float[] data, int[] columns, int[] pointerB, int[] pointerE, long[] shape) {
-        INDArray matrix = SPARSE_INSTANCE.createSparseCSR(data, columns, pointerB, pointerE, shape);
-
-        return matrix;
-    }
-
-    /**
-     * @param data
-     * @param columns
-     * @param pointerB
-     * @param pointerE
-     * @param shape
-     * @return a INDArray
-     * */
-    public static INDArray createSparseCSR(DataBuffer data, int[] columns, int[] pointerB, int[] pointerE,
-                                           long[] shape) {
-        INDArray matrix = SPARSE_INSTANCE.createSparseCSR(data, columns, pointerB, pointerE, shape);
-
-        return matrix;
-    }
-    /**
-     * @param data
-     * @param indices
-     * @param shape
-     * @return a INDArray
-     * */
-    public static INDArray createSparseCOO(double[] data, int[][] indices, long[] shape) {
-        INDArray matrix = SPARSE_INSTANCE.createSparseCOO(data, indices, shape);
-
-        return matrix;
-    }
-
-    /**
-     * @param data
-     * @param indices
-     * @param shape
-     * @return a INDArray
-     * */
-    public static INDArray createSparseCOO(float[] data, int[][] indices, long[] shape) {
-        INDArray matrix = SPARSE_INSTANCE.createSparseCOO(data, indices, shape);
-
-        return matrix;
-    }
-
-    /**
-     * @param data
-     * @param indices
-     * @param shape
-     * @return a INDArray
-     * */
-    public static INDArray createSparseCOO(double[] data, long[][] indices, long[] shape) {
-        INDArray matrix = SPARSE_INSTANCE.createSparseCOO(data, indices, shape);
-
-        return matrix;
-    }
-
-    /**
-     * @param data
-     * @param indices
-     * @param shape
-     * @return a INDArray
-     * */
-    public static INDArray createSparseCOO(float[] data, long[][] indices, long[] shape) {
-        INDArray matrix = SPARSE_INSTANCE.createSparseCOO(data, indices, shape);
-
-        return matrix;
-    }
-
-    /**
-     * @param data
-     * @param indices
-     * @param shape
-     * @return a INDArray
-     * */
-    public static INDArray createSparseCOO(DataBuffer data, DataBuffer indices, long[] shape) {
-        INDArray matrix = SPARSE_INSTANCE.createSparseCOO(data, indices, shape);
-
-        return matrix;
-    }
-
-    /**
-     * @param values a DataBuffer with the sparse non-null values
-     * @param indices a DataBuffer with the indexes of the values
-     * @param sparseInformation a DataBuffer containing the sparse information (flags, offsets and hidden dimensions)
-     * @param shape
-     * @return a INDArray
-     * */
-    public static INDArray createSparseCOO(DataBuffer values, DataBuffer indices, DataBuffer sparseInformation,
-                                           long[] shape) {
-        INDArray matrix = SPARSE_INSTANCE.createSparseCOO(values, indices, sparseInformation, shape);
-        return matrix;
-    }
-
-    /**
-     * @param values a DataBuffer with the sparse non-null values
-     * @param indices a DataBuffer with the indexes of the values
-     * @param sparseOffsets the sparse
-     * @param flags an array that define the inactive dimension
-     * @param shape
-     * @param hiddenDimensions an array containing the position of the hidden dimensions
-     * @param underlyingRank the rank of the original ndarray
-     * @return a INDArray
-     * */
-    public static INDArray createSparseCOO(DataBuffer values, DataBuffer indices, long[] sparseOffsets, int[] flags,
-                                           long[] shape, int[] hiddenDimensions, int underlyingRank) {
-        INDArray matrix = SPARSE_INSTANCE.createSparseCOO(values, indices, sparseOffsets, flags, hiddenDimensions,
-                underlyingRank, shape);
-        return matrix;
-    }
-
-
-    ////////////////////// OTHER ///////////////////////////////
-
-
-
-    /**
-     * Creates a row vector with the specified number of columns
-     *
-     * @param rows    the rows of the sndarray
-     * @param columns the columns of the ndarray
-     * @return the created ndarray
-     */
-    public static INDArray zeros(long rows, long columns) {
-        INDArray ret = INSTANCE.zeros(rows, columns);
-        logCreationIfNecessary(ret);
-        return ret;
-    }
-
-    /**
-     * Creates a row vector with the specified number of columns
-     *
-     * @param columns the columns of the ndarray
-     * @return the created ndarray
-     */
-    public static INDArray zeros(int columns) {
-        return INSTANCE.zeros(columns);
-    }
-
-    /**
-     * Creates an ndarray with the specified value
-     * as the  only value in the ndarray.
-     * Some people may know this as np.full
-     *
-     * @param shape the shape of the ndarray
-     * @param value the value to assign
-     * @return the created ndarray
-     */
-    public static INDArray valueArrayOf(int[] shape, double value) {
-        if (shape.length == 0)
-            return trueScalar(value);
-
-        checkShapeValues(shape);
-
-        INDArray ret = INSTANCE.valueArrayOf(shape, value);
-        logCreationIfNecessary(ret);
-        return ret;
-    }
-
-    /**
-     * Creates an ndarray with the specified value
-     * as the  only value in the ndarray.
-     * Some people may know this as np.full
-     *
-     * @param shape the shape of the ndarray
-     * @param value the value to assign
-     * @return the created ndarray
-     */
-    public static INDArray valueArrayOf(long[] shape, double value) {
-        if (shape.length == 0)
-            return trueScalar(value);
-
-        checkShapeValues(shape);
-
-        INDArray ret = INSTANCE.valueArrayOf(shape, value);
-        logCreationIfNecessary(ret);
-        return ret;
-    }
-
-    /**
-     * Creates a row vector ndarray with the specified value
-     * as the  only value in the ndarray
-     *
-     * Some people may know this as np.full
-     *
-     * @param num   number of columns
-     * @param value the value to assign
-     * @return the created ndarray
-     */
-    public static INDArray valueArrayOf(long num, double value) {
-        INDArray ret = INSTANCE.valueArrayOf(new long[] {1, num}, value);
-        logCreationIfNecessary(ret);
-        return ret;
-    }
-
-    /**
-     * Creates a row vector with the specified number of columns
-     *
-     * Some people may know this as np.full
-     *
-     * @param rows    the number of rows in the matrix
-     * @param columns the columns of the ndarray
-     * @param value   the value to assign
-     * @return the created ndarray
-     */
-    public static INDArray valueArrayOf(long rows, long columns, double value) {
-        if (rows < 1 || columns < 1)
-            throw new ND4JIllegalStateException("Number of rows and columns should be positive for new INDArray");
-
-        INDArray ret = INSTANCE.valueArrayOf(rows, columns, value);
-        logCreationIfNecessary(ret);
-        return ret;
-    }
-
-    /**
-     * Creates a row vector with the specified number of columns
-     *
-     * @param rows    the number of rows in the matrix
-     * @param columns the columns of the ndarray
-     * @return the created ndarray
-     */
-    public static INDArray ones(int rows, int columns) {
-        INDArray ret = INSTANCE.ones(rows, columns);
-        logCreationIfNecessary(ret);
-        return ret;
-    }
-
-    /**
-     * Empty like
-     *
-     * @param arr the array to create the ones like
-     * @return ones in the shape of the given array
-     */
-    public static INDArray zerosLike(INDArray arr) {
-        return create(arr.shape());
-    }
-
-    /**
-     * Empty like
-     *
-     * @param arr the array to create the ones like
-     * @return ones in the shape of the given array
-     */
-    public static INDArray emptyLike(INDArray arr) {
-        return create(arr.shape());
-    }
-
-    /**
-     * Ones like
-     *
-     * @param arr the array to create the ones like
-     * @return ones in the shape of the given array
-     */
-    public static INDArray onesLike(INDArray arr) {
-        return ones(arr.shape());
-    }
-
-    /**
-     * Creates a row vector with the specified number of columns
-     *
-     * @param columns the columns of the ndarray
-     * @return the created ndarray
-     */
-    public static INDArray ones(int columns) {
-        INDArray ret = INSTANCE.ones(columns);
-        logCreationIfNecessary(ret);
-        return ret;
-    }
-
-    /**
-     * Concatenates two matrices horizontally. Matrices must have identical
-     * numbers of rows.
-     *
-     * @param arrs the first matrix to concat
-     */
-    public static INDArray hstack(INDArray... arrs) {
-        INDArray ret = INSTANCE.hstack(arrs);
-        logCreationIfNecessary(ret);
-        return ret;
-    }
-
-    /**
-     * Concatenates two matrices horizontally. Matrices must have identical
-     * numbers of rows.
-     *
-     * @param arrs the first matrix to concat
-     */
-    public static INDArray hstack(Collection<INDArray> arrs) {
-        INDArray[] arrays = arrs.toArray(new INDArray[0]);
-        INDArray ret = INSTANCE.hstack(arrays);
-        logCreationIfNecessary(ret);
-        return ret;
-    }
-
-    /**
-     * Concatenates two matrices vertically. Matrices must have identical
-     * numbers of columns.
-     *
-     * @param arrs
-     */
-    public static INDArray vstack(INDArray... arrs) {
-        INDArray ret = INSTANCE.vstack(arrs);
-        logCreationIfNecessary(ret);
-        return ret;
-    }
-
-
-    /**
-     * Concatenates two matrices vertically. Matrices must have identical
-     * numbers of columns.
-     *
-     * @param arrs
-     */
-    public static INDArray vstack(Collection<INDArray> arrs) {
-        INDArray[] arrays = arrs.toArray(new INDArray[0]);
-        INDArray ret = INSTANCE.vstack(arrays);
-        logCreationIfNecessary(ret);
-        return ret;
-    }
-
-    /**
-     * This method averages input arrays, and returns averaged array.
-     * On top of that, averaged array is propagated to all input arrays
-     *
-     * @param arrays
-     * @return
-     */
-    public static INDArray averageAndPropagate(INDArray target, INDArray[] arrays) {
-        INDArray ret = INSTANCE.average(target, arrays);
-        logCreationIfNecessary(ret);
-        return ret;
-    }
-
-    /**
-     * This method averages input arrays, and returns averaged array.
-     * On top of that, averaged array is propagated to all input arrays
-     *
-     * @param arrays
-     * @return
-     */
-    public static INDArray averageAndPropagate(INDArray[] arrays) {
-        INDArray ret = INSTANCE.average(arrays);
-        logCreationIfNecessary(ret);
-        return ret;
-    }
-
-
-    /**
-     * This method averages input arrays, and returns averaged array.
-     * On top of that, averaged array is propagated to all input arrays
-     *
-     * @param arrays
-     * @return
-     */
-    public static INDArray averageAndPropagate(Collection<INDArray> arrays) {
-        INDArray ret = INSTANCE.average(arrays);
-        logCreationIfNecessary(ret);
-        return ret;
-    }
-
-    /**
-     * This method averages input arrays, and returns averaged array.
-     * On top of that, averaged array is propagated to all input arrays
-     *
-     * @param arrays
-     * @return
-     */
-    public static INDArray averageAndPropagate(INDArray target, Collection<INDArray> arrays) {
-        INDArray ret = INSTANCE.average(target, arrays);
-        logCreationIfNecessary(ret);
-        return ret;
-    }
-
-
-
-    /**
-     * Reshapes an ndarray to remove leading 1s
-     * @param toStrip the ndarray to newShapeNoCopy
-     * @return the reshaped ndarray
-     */
-    public static INDArray stripOnes(INDArray toStrip) {
-        if (toStrip.isVector())
-            return toStrip;
-        else {
-            long[] shape = Shape.squeeze(toStrip.shape());
-            return toStrip.reshape(shape);
-        }
-    }
-
-    /**
-     * This method sums given arrays and stores them to a new target array
-     *
-     * @param arrays
-     * @return
-     */
-    public static INDArray accumulate(Collection<INDArray> arrays) {
-        if (arrays == null|| arrays.size() == 0)
-            throw new ND4JIllegalStateException("Input for accumulation is null or empty");
-
-        return accumulate(arrays.toArray(new INDArray[0]));
-    }
-
-    /**
-     * This method sums given arrays and stores them to a new array
-     *
-     * @param arrays
-     * @return
-     */
-    public static INDArray accumulate(INDArray... arrays) {
-        if (arrays == null|| arrays.length == 0)
-            throw new ND4JIllegalStateException("Input for accumulation is null or empty");
-
-        return accumulate(Nd4j.create(arrays[0].shape(), arrays[0].ordering()), arrays);
-    }
-
-    /**
-     * This method sums given arrays and stores them to a given target array
-     *
-     * @param target
-     * @param arrays
-     * @return
-     */
-    public static INDArray accumulate(INDArray target, Collection<INDArray> arrays) {
-
-        return accumulate(target, arrays.toArray(new INDArray[0]));
-    }
-
-    /**
-     * This method sums given arrays and stores them to a given target array
-     *
-     * @param target
-     * @param arrays
-     * @return
-     */
-    public static INDArray accumulate(INDArray target, INDArray[] arrays) {
-        if (arrays == null|| arrays.length == 0)
-            return target;
-
-        return factory().accumulate(target, arrays);
-    }
-
-    /**
-     * This method produces concatenated array, that consist from tensors, fetched from source array, against some dimension and specified indexes
-     *
-     * @param source source tensor
-     * @param sourceDimension dimension of source tensor
-     * @param indexes indexes from source array
-     * @return
-     */
-    public static INDArray pullRows(INDArray source, int sourceDimension, int[] indexes) {
-        return pullRows(source, sourceDimension, indexes, Nd4j.order());
-    }
-
-    /**
-     * This method produces concatenated array,
-     * that consist from tensors,
-     * fetched from source array,
-     * against some dimension and specified indexes
-     *
-     * @param source source tensor
-     * @param sourceDimension dimension of source tensor
-     * @param indexes indexes from source array
-     * @return
-     */
-    public static INDArray pullRows(INDArray source, int sourceDimension, int[] indexes, char order) {
-        if (sourceDimension >= source.rank())
-            throw new IllegalStateException("Source dimension can't be higher the rank of source tensor");
-
-        if (indexes == null || indexes.length == 0)
-            throw new IllegalStateException("Indexes shouldn't be empty");
-
-        if (order != 'c' && order != 'f' && order != 'a')
-            throw new IllegalStateException("Unknown order being passed in [" + order + "]");
-
-        for (int idx : indexes) {
-            if (idx < 0 || idx >= source.shape()[source.rank() - sourceDimension - 1]) {
-                throw new IllegalStateException(
-                        "Index can't be < 0 and >= " + source.shape()[source.rank() - sourceDimension - 1]);
-            }
-        }
-
-        INDArray ret = INSTANCE.pullRows(source, sourceDimension, indexes, order);
-        logCreationIfNecessary(ret);
-        return ret;
-    }
-
-    /**
-     * This method produces concatenated array, that consist from tensors, fetched from source array, against some
-     * dimension and specified indexes.
-     * The concatenated arrays are placed in the specified array.
-     *
-     * @param source source tensor
-     * @param destination Destination tensor (result will be placed here)
-     * @param sourceDimension dimension of source tensor
-     * @param indexes indexes from source array
-     * @return Destination array with specified tensors
-     */
-    public static INDArray pullRows(INDArray source, INDArray destination, int sourceDimension, int[] indexes){
-        if (sourceDimension >= source.rank())
-            throw new IllegalStateException("Source dimension can't be higher the rank of source tensor");
-
-        if (indexes == null || indexes.length == 0)
-            throw new IllegalStateException("Indexes shouldn't be empty");
-
-        for (int idx : indexes) {
-            if (idx < 0 || idx >= source.shape()[source.rank() - sourceDimension - 1]) {
-                throw new IllegalStateException(
-                        "Index can't be < 0 and >= " + source.shape()[source.rank() - sourceDimension - 1]);
-            }
-        }
-
-        INDArray ret = INSTANCE.pullRows(source, destination, sourceDimension, indexes);
-        logCreationIfNecessary(ret);
-        return ret;
-    }
-
-    /**
-     * Stack a set of N SDVariables of rank X into one rank X+1 variable.
-     * If inputs have shape [a,b,c] then output has shape:<br>
-     * axis = 0: [N,a,b,c]<br>
-     * axis = 1: [a,N,b,c]<br>
-     * axis = 2: [a,b,N,c]<br>
-     * axis = 3: [a,b,c,N]<br>
-     *
-     * @param axis   Axis to stack on
-     * @param values Input variables to stack. Must have the same shape for all inputs
-     * @return Output array
-     * @see #concat(int, INDArray...)
-     */
-    public static INDArray stack(int axis, INDArray... values){
-        Preconditions.checkArgument(values != null && values.length > 0, "No inputs: %s", values);
-        Preconditions.checkState(axis >= -(values[0].rank()+1) && axis < values[0].rank()+1, "Invalid axis: must be between " +
-                "%s (inclusive) and %s (exclusive) for rank %s input, got %s", -(values[0].rank()+1), values[0].rank()+1,
-                values[0].rank(), axis);
-
-        Stack stack = new Stack(values, null, axis);
-        INDArray[] outputArrays = Nd4j.getExecutioner().allocateOutputArrays(stack);
-        stack.addOutputArgument(outputArrays);
-        Nd4j.getExecutioner().exec(stack);
-        return outputArrays[0];
-    }
-
-    /**
-     * Concatneate ndarrays along a dimension
-     *
-     * @param dimension the dimension to concatneate along
-     * @param toConcat  the ndarrays to concat
-     * @return the merged ndarrays with an output shape of
-     * the ndarray shapes save the dimension shape specified
-     * which is then the sum of the sizes along that dimension
-     */
-    public static INDArray concat(int dimension, INDArray... toConcat) {
-        if(dimension < 0) {
-            dimension += toConcat[0].rank();
-        }
-
-        INDArray ret = INSTANCE.concat(dimension, toConcat);
-        logCreationIfNecessary(ret);
-        return ret;
-    }
-
-    /**
-     * Concatneate ndarrays along a dimension
-     *
-     * PLEASE NOTE: This method is special for GPU backend, it works on HOST side only.
-     *
-     * @param dimension
-     * @param toConcat
-     * @return
-     */
-    public static INDArray specialConcat(int dimension, INDArray... toConcat) {
-        INDArray ret = INSTANCE.specialConcat(dimension, toConcat);
-        logCreationIfNecessary(ret);
-        return ret;
-    }
-
-    /**
-     * Create an ndarray of zeros
-     *
-     * @param shape the shape of the ndarray
-     * @return an ndarray with ones filled in
-     */
-    public static INDArray zeros(int[] shape, char order) {
-        checkShapeValues(shape);
-
-        INDArray ret = INSTANCE.create(shape, order);
-        logCreationIfNecessary(ret);
-        return ret;
-    }
-
-    public static INDArray zeros(long[] shape, char order) {
-        checkShapeValues(shape);
-
-        INDArray ret = INSTANCE.create(shape, order);
-        logCreationIfNecessary(ret);
-        return ret;
-    }
-
-    /**
-     * Create an ndarray of zeros
-     *
-     * @param shape the shape of the ndarray
-     * @return an ndarray with ones filled in
-     */
-    public static INDArray zeros(int... shape) {
-        return Nd4j.create(shape);
-    }
-
-
-    /**
-     * Create an ndarray of zeros
-     *
-     * @param shape the shape of the ndarray
-     * @return an ndarray with ones filled in
-     */
-    public static INDArray zeros(long... shape) {
-        return Nd4j.create(shape);
-    }
-
-    /**
-     * Create an ndarray of ones
-     *
-     * @param shape the shape of the ndarray
-     * @return an ndarray with ones filled in
-     */
-    public static INDArray ones(@NonNull int... shape) {
-        if(shape.length == 0)
-            return Nd4j.trueScalar(1.0);
-        checkShapeValues(shape);
-
-        INDArray ret = INSTANCE.ones(shape);
-        logCreationIfNecessary(ret);
-        return ret;
-    }
-
-
-    public static INDArray ones(@NonNull long... shape) {
-        if(shape.length == 0)
-            return Nd4j.trueScalar(1.0);
-        checkShapeValues(shape);
-
-        INDArray ret = INSTANCE.ones(shape);
-        logCreationIfNecessary(ret);
-        return ret;
-    }
-
-    /**
-     * Create a scalar ndarray with the specified offset
-     *
-     * @param value  the value to initialize the scalar with
-     * @param offset the offset of the ndarray
-     * @return the created ndarray
-     */
-    public static INDArray scalar(Number value, long offset) {
-        return INSTANCE.scalar(value, offset);
-    }
-
-    /**
-     * Create a scalar nd array with the specified value and offset
-     *
-     * @param value  the value of the scalar
-     * @param offset the offset of the ndarray
-     * @return the scalar nd array
-     */
-    public static INDArray scalar(double value, long offset) {
-        INDArray ret = INSTANCE.scalar(value, offset);
-        logCreationIfNecessary(ret);
-        return ret;
-    }
-
-    /**
-     * Create a scalar nd array with the specified value and offset
-     *
-     * @param value  the value of the scalar
-     * @param offset the offset of the ndarray
-     * @return the scalar nd array
-     */
-    public static INDArray scalar(float value, long offset) {
-        INDArray ret = INSTANCE.scalar(value, offset);
-        logCreationIfNecessary(ret);
-        return ret;
-
-    }
-
-    /**
-     * Create a scalar ndarray with the specified offset
-     *
-     * @param value the value to initialize the scalar with
-     * @return the created ndarray
-     */
-    public static INDArray scalar(Number value) {
-        INDArray ret = INSTANCE.scalar(value);
-        logCreationIfNecessary(ret);
-        return ret;
-    }
-
-    /**
-     * Create a scalar nd array with the specified value and offset
-     *
-     * @param value the value of the scalar
-     *              =     * @return the scalar nd array
-     */
-    public static INDArray scalar(double value) {
-        INDArray ret = INSTANCE.scalar(value);
-        logCreationIfNecessary(ret);
-        return ret;
-    }
-
-    /**
-     * Create a scalar nd array with the specified value and offset
-     *
-     * @param value the value of the scalar
-     *              =     * @return the scalar nd array
-     */
-    public static INDArray scalar(float value) {
-        INDArray ret = INSTANCE.scalar(value);
-        logCreationIfNecessary(ret);
-        return ret;
-    }
-
-    /**
-     * Get the strides for the given order and shape
-     *
-     * @param shape the shape of the ndarray
-     * @param order the order to getScalar the strides for
-     * @return the strides for the given shape and order
-     */
-    public static int[] getStrides(int[] shape, char order) {
-        if (order == NDArrayFactory.FORTRAN)
-            return ArrayUtil.calcStridesFortran(shape);
-        return ArrayUtil.calcStrides(shape);
-    }
-
-    public static long[] getStrides(long[] shape, char order) {
-        if (order == NDArrayFactory.FORTRAN)
-            return ArrayUtil.calcStridesFortran(shape);
-        return ArrayUtil.calcStrides(shape);
-    }
-
-    /**
-     * Get the strides based on the shape
-     * and NDArrays.order()
-     *
-     * @param shape the shape of the ndarray
-     * @return the strides for the given shape
-     * and order specified by NDArrays.order()
-     */
-    public static int[] getStrides(int[] shape) {
-        return getStrides(shape, Nd4j.order());
-    }
-
-    /**
-     * Get the strides based on the shape
-     * and NDArrays.order()
-     *
-     * @param shape the shape of the ndarray
-     * @return the strides for the given shape
-     * and order specified by NDArrays.order()
-     */
-    public static long[] getStrides(long[] shape) {
-        return getStrides(shape, Nd4j.order());
-    }
-
-    /**
-     * An alias for repmat
-     *
-     * @param tile   the ndarray to tile
-     * @param repeat the shape to repeat
-     * @return the tiled ndarray
-     */
-    public static INDArray tile(INDArray tile, int... repeat) {
-        int d = repeat.length;
-        long[] shape = ArrayUtil.copy(tile.shape());
-        long n = Math.max(tile.length(), 1);
-        if (d < tile.rank()) {
-            repeat = Ints.concat(ArrayUtil.nTimes(tile.rank() - d, 1), repeat);
-        }
-        for (int i = 0; i < shape.length; i++) {
-            if (repeat[i] != 1) {
-                tile = tile.reshape(-1, n).repeat(0, new int[] {repeat[i]});
-            }
-
-            long in = shape[i];
-            long nOut = in * repeat[i];
-            shape[i] = nOut;
-            n /= Math.max(in, 1);
-
-        }
-
-        return tile.reshape(shape);
-    }
-
-    /**
-     * Get the strides for the given order and shape
-     *
-     * @param shape the shape of the ndarray
-     * @param order the order to getScalar the strides for
-     * @return the strides for the given shape and order
-     */
-    public static int[] getComplexStrides(int[] shape, char order) {
-        if (order == NDArrayFactory.FORTRAN)
-            return ArrayUtil.calcStridesFortran(shape, 2);
-        return ArrayUtil.calcStrides(shape, 2);
-    }
-
-    public static long[] getComplexStrides(long[] shape, char order) {
-        if (order == NDArrayFactory.FORTRAN)
-            return ArrayUtil.calcStridesFortran(shape, 2);
-        return ArrayUtil.calcStrides(shape, 2);
-    }
-
-    /**
-     * Get the strides based on the shape
-     * and NDArrays.order()
-     *
-     * @param shape the shape of the ndarray
-     * @return the strides for the given shape
-     * and order specified by NDArrays.order()
-     */
-    public static int[] getComplexStrides(int[] shape) {
-        return getComplexStrides(shape, Nd4j.order());
-    }
-
-    public static long[] getComplexStrides(long[] shape) {
-        return getComplexStrides(shape, Nd4j.order());
-    }
-
-    /**
-     * Initializes nd4j
-     */
-    public synchronized void initContext() {
-        try {
-            Nd4jBackend backend = Nd4jBackend.load();
-            initWithBackend(backend);
-        } catch (NoAvailableBackendException e) {
-            throw new RuntimeException(e);
-        }
-    }
-
-    /**
-     * Initialize with the specific backend
-     * @param backend the backend to initialize with
-     */
-    public void initWithBackend(Nd4jBackend backend) {
-        VersionCheck.checkVersions();
-
-        try {
-            if (System.getProperties().getProperty("backends") != null
-                    && !System.getProperties().getProperty("backends").contains(backend.getClass().getName())) {
-                return;
-            }
-
-            if (!isSupportedPlatform()) {
-                showAttractiveMessage(getMessageForUnsupportedPlatform());
-                return;
-            }
-
-            Nd4j.backend = backend;
-            updateNd4jContext();
-            props = Nd4jContext.getInstance().getConf();
-            PropertyParser pp = new PropertyParser(props);
-
-            String otherDtype = pp.toString(ND4JSystemProperties.DTYPE);
-            dtype = otherDtype.equalsIgnoreCase("float") ? DataBuffer.Type.FLOAT
-                    : otherDtype.equalsIgnoreCase("half") ? DataBuffer.Type.HALF : DataBuffer.Type.DOUBLE;
-
-            if (dtype == DataBuffer.Type.HALF && backend.getClass().getName().equals("CpuBackend")) {
-                showAttractiveMessage(getMessageForNativeHalfPrecision());
-            }
-
-            if (Nd4j.dataType() != dtype){
-                DataTypeUtil.setDTypeForContext(dtype);
-            }
-
-            compressDebug = pp.toBoolean(COMPRESSION_DEBUG);
-            copyOnOps = pp.toBoolean(COPY_OPS, true);
-            shouldInstrument = pp.toBoolean(INSTRUMENTATION);
-            resourceManagerOn = pp.toBoolean(RESOURCE_MANGER_ON);
-            executionMode = pp.toString(EXECUTION_MODE, "java").equals("java") ? OpExecutioner.ExecutionMode.JAVA
-                    : OpExecutioner.ExecutionMode.NATIVE;
-            ORDER = pp.toChar(ORDER_KEY, NDArrayFactory.C);
-
-            affinityManagerClazz = (Class<? extends BasicAffinityManager>) Class
-                    .forName(pp.toString(AFFINITY_MANAGER));
-            affinityManager = affinityManagerClazz.newInstance();
-            ndArrayFactoryClazz = (Class<? extends NDArrayFactory>) Class.forName(
-                    pp.toString(NDARRAY_FACTORY_CLASS));
-            sparseNDArrayClazz = (Class<? extends NDArrayFactory>) Class.forName(
-                    pp.toString(SPARSE_NDARRAY_FACTORY_CLASS));
-            convolutionInstanceClazz = (Class<? extends ConvolutionInstance>) Class
-                    .forName(pp.toString(CONVOLUTION_OPS, DefaultConvolutionInstance.class.getName()));
-            String defaultName = pp.toString(DATA_BUFFER_OPS, DefaultDataBufferFactory.class.getName());
-            dataBufferFactoryClazz = (Class<? extends DataBufferFactory>) Class
-                    .forName(pp.toString(DATA_BUFFER_OPS, defaultName));
-            shapeInfoProviderClazz = (Class<? extends BaseShapeInfoProvider>) Class
-                    .forName(pp.toString(SHAPEINFO_PROVIDER));
-            sparseInfoProviderClazz = (Class<? extends BaseSparseInfoProvider>) Class.forName(
-                    pp.toString(SPARSEINFO_PROVIDER));
-
-            constantProviderClazz = (Class<? extends BasicConstantHandler>) Class
-                    .forName(pp.toString(CONSTANT_PROVIDER));
-
-            memoryManagerClazz = (Class<? extends BasicMemoryManager>) Class
-                    .forName(pp.toString(MEMORY_MANAGER));
-
-            allowsOrder = backend.allowsOrder();
-            String rand = pp.toString(RANDOM_PROVIDER, DefaultRandom.class.getName());
-            randomClazz = (Class<? extends org.nd4j.linalg.api.rng.Random>) Class.forName(rand);
-            randomFactory = new RandomFactory(randomClazz);
-
-            workspaceManagerClazz = (Class<? extends MemoryWorkspaceManager>) Class
-                    .forName(pp.toString(WORKSPACE_MANAGER));
-
-
-            instrumentationClazz = (Class<? extends Instrumentation>) Class
-                    .forName(pp.toString(INSTRUMENTATION_CLASS, InMemoryInstrumentation.class.getName()));
-
-            opFactoryClazz = (Class<? extends OpFactory>) Class
-                    .forName(pp.toString(OP_FACTORY, DefaultOpFactory.class.getName()));
-
-            blasWrapperClazz = (Class<? extends BlasWrapper>) Class
-                    .forName(pp.toString(BLAS_OPS));
-            sparseBlasWrapperClazz = (Class<? extends BlasWrapper>) Class
-                    .forName(pp.toString(SPARSE_BLAS_OPS));
-            String clazzName = pp.toString(DISTRIBUTION, DefaultDistributionFactory.class.getName());
-            distributionFactoryClazz = (Class<? extends DistributionFactory>) Class.forName(clazzName);
-
-
-            memoryManager = memoryManagerClazz.newInstance();
-            constantHandler = constantProviderClazz.newInstance();
-            shapeInfoProvider = shapeInfoProviderClazz.newInstance();
-            sparseInfoProvider = sparseInfoProviderClazz.newInstance();
-            workspaceManager = workspaceManagerClazz.newInstance();
-
-            opExecutionerClazz = (Class<? extends OpExecutioner>) Class
-                    .forName(pp.toString(OP_EXECUTIONER, DefaultOpExecutioner.class.getName()));
-
-            instrumentation = instrumentationClazz.newInstance();
-            OP_EXECUTIONER_INSTANCE = opExecutionerClazz.newInstance();
-            Constructor c2 = ndArrayFactoryClazz.getConstructor(DataBuffer.Type.class, char.class);
-            INSTANCE = (NDArrayFactory) c2.newInstance(dtype, ORDER);
-            SPARSE_INSTANCE = sparseNDArrayClazz.newInstance();
-            CONVOLUTION_INSTANCE = convolutionInstanceClazz.newInstance();
-            BLAS_WRAPPER_INSTANCE = blasWrapperClazz.newInstance();
-            SPARSE_BLAS_WRAPPER_INSTANCE = sparseBlasWrapperClazz.newInstance();
-            DATA_BUFFER_FACTORY_INSTANCE = dataBufferFactoryClazz.newInstance();
-            OP_FACTORY_INSTANCE = opFactoryClazz.newInstance();
-
-            ENFORCE_NUMERICAL_STABILITY = pp.toBoolean(NUMERICAL_STABILITY);
-            DISTRIBUTION_FACTORY = distributionFactoryClazz.newInstance();
-            getExecutioner().setExecutionMode(executionMode);
-
-            if (isFallback()) {
-                fallbackMode.set(true);
-                showAttractiveMessage(getMessageForFallback());
-            } else {
-                fallbackMode.set(false);
-            }
-
-            String logInitProperty = System.getProperty(ND4JSystemProperties.LOG_INITIALIZATION, "true");
-            if(Boolean.parseBoolean(logInitProperty)) {
-                OP_EXECUTIONER_INSTANCE.printEnvironmentInformation();
-            }
-
-            val actions = ServiceLoader.load(EnvironmentalAction.class);
-            val mappedActions = new HashMap<String, EnvironmentalAction>();
-            for (val a: actions) {
-                if (!mappedActions.containsKey(a.targetVariable()))
-                    mappedActions.put(a.targetVariable(), a);
-            }
-
-            for (val e: mappedActions.keySet()) {
-                val action = mappedActions.get(e);
-                val value = System.getenv(e);
-                if (value != null) {
-                    try {
-                        action.process(value);
-                    } catch (Exception e2) {
-                        logger.info("Failed to process env variable [" + e + "], got exception: " + e2.toString());
-                    }
-                }
-            }
-        } catch (Exception e) {
-            throw new RuntimeException(e);
-        }
-
-    }
-
-    private static boolean isSupportedPlatform() {
-        return (System.getProperty("java.vm.name").equalsIgnoreCase("Dalvik")
-                || System.getProperty("os.arch").toLowerCase().startsWith("arm")
-                || System.getProperty("sun.arch.data.model").equals("64"));
-    }
-
-    private static void showAttractiveMessage(String... strings) {
-        System.out.println(attract(strings));
-    }
-
-    private static String attract(String... strings) {
-        String delimiter = "!!!!!!!!!!!!!!!!!!!!!!!!!!!!!!!!!!!!!!!!!!!!!!!!!!!!!!!!!!!!!!!!!!!!!!!!!!!!!!!!!!!!!";
-        String shift = "                 ";
-        StringBuilder sb = new StringBuilder().append(delimiter).append("\n").append("\n");
-        for (String s : strings) {
-            sb.append(shift).append(s).append("\n");
-        }
-        sb.append("\n").append(delimiter).append("\n");
-        return sb.toString();
-    }
-
-    private static String[] getMessageForUnsupportedPlatform() {
-        return new String[] {"Unfortunately you can't use DL4j/ND4j on 32-bit x86 JVM",
-                "Please, consider running this on 64-bit JVM instead"};
-    }
-
-    private static String[] getMessageForFallback() {
-        return new String[] {"ND4J_FALLBACK environment variable is detected!", "Performance will be slightly reduced"};
-    }
-
-    private String[] getMessageForNativeHalfPrecision() {
-        return new String[] {"Half-precision data opType isn't support for nd4j-native",
-                "Please, consider using FLOAT or DOUBLE data opType instead"};
-    }
-
-    private void updateNd4jContext() throws IOException {
-        try (InputStream is = backend.getConfigurationResource().getInputStream()) {
-            Nd4jContext.getInstance().updateProperties(is);
-        }
-    }
-
-    private boolean isFallback() {
-        String fallback = System.getenv(ND4JEnvironmentVars.ND4J_FALLBACK);
-        if (fallback == null) {
-            return false;
-        }
-        return (fallback.equalsIgnoreCase("true") || fallback.equalsIgnoreCase("1"));
-    }
-
-    /**
-     * Get ensured shapes that wind up being scalar end up with the write shape
-     * @param shape
-     * @return
-     */
-    private static int[] getEnsuredShape(int[] shape) {
-        if (shape.length == 1 && shape[0] == 0) {
-            return new int[]{1, 1};
-        }
-        return shape;
-    }
-
-
-    private static long[] getEnsuredShape(long[] shape) {
-        if (shape.length == 1 && shape[0] == 0) {
-            return new long[]{1, 1};
-        }
-        return shape;
-    }
-
-    /**
-     * Get ensured shapes that wind up being scalar end up with the write shape
-     * @param rows
-     * @param columns
-     * @return
-     */
-    private static int[] getEnsuredShape(int rows, int columns) {
-        return getEnsuredShape(new int[] {rows, columns});
-    }
-
-    /**
-     *
-     * @return
-     */
-    public static ShapeInfoProvider getShapeInfoProvider() {
-        return shapeInfoProvider;
-    }
-
-    /**
-     *
-     * @return
-     */
-    public static SparseInfoProvider getSparseInfoProvider() {
-        return sparseInfoProvider;
-    }
-
-    /**
-     *
-     * @return
-     */
-    public static ConstantHandler getConstantHandler() {
-        return constantHandler;
-    }
-
-    /**
-     *
-     * @return
-     */
-    public static AffinityManager getAffinityManager() {
-        return affinityManager;
-    }
-
-    /**
-     *
-     * @return
-     */
-    public static NDArrayFactory getNDArrayFactory() {
-        return INSTANCE;
-    }
-
-    /**
-     * This method returns BasicNDArrayCompressor instance,
-     * suitable for NDArray compression/decompression
-     * at runtime
-     *
-     * @return
-     */
-    public static BasicNDArrayCompressor getCompressor() {
-        return BasicNDArrayCompressor.getInstance();
-    }
-
-    /**
-     * This method returns backend-specific MemoryManager implementation, for low-level memory management
-     * @return
-     */
-    public static MemoryManager getMemoryManager() {
-        return memoryManager;
-    }
-
-    public static INDArray typeConversion(INDArray array, DataBuffer.TypeEx targetType) {
-        return null;
-    }
-
-    /**
-     * This method returns sizeOf(currentDataType), in bytes
-     *
-     * @return number of bytes per element
-     */
-    public static int sizeOfDataType() {
-        return sizeOfDataType(Nd4j.dataType());
-    }
-
-    /**
-     * This method returns size of element for specified dataType, in bytes
-     *
-     * @param dtype number of bytes per element
-     * @return
-     */
-    public static int sizeOfDataType(DataBuffer.Type dtype) {
-        switch (dtype) {
-            case FLOAT:
-                return 4;
-            case HALF:
-                return 2;
-            case INT:
-                return 4;
-            default:
-            case DOUBLE:
-                return 8;
-        }
-    }
-
-    /**
-     * This method enables fallback to safe-mode for specific operations. Use of this method will reduce performance.
-     * Currently supported operations are:
-     *  1) CPU GEMM
-     *
-     * PLEASE NOTE: Do not use this method, unless you have too.
-     *
-     * @param reallyEnable
-     */
-    public static void enableFallbackMode(boolean reallyEnable) {
-        fallbackMode.set(reallyEnable);
-    }
-
-    /**
-     * This method checks, if fallback mode was enabled.
-     *
-     * @return
-     */
-    public static boolean isFallbackModeEnabled() {
-        return fallbackMode.get();
-    }
-
-    /**
-     * This method returns WorkspaceManager implementation to be used within this JVM process
-     *
-     * @return
-     */
-    public static MemoryWorkspaceManager getWorkspaceManager() {
-        return workspaceManager;
-    }
-
-    /**
-     * This method stacks vertically examples with the same shape, increasing result dimensionality. I.e. if you provide bunch of 3D tensors, output will be 4D tensor. Alignment is always applied to axis 0.
-     *
-     * @return
-     */
-    public static INDArray pile(INDArray... arrays) {
-        // if we have vectors as input, it's just vstack use case
-        if (arrays[0].isRowVector() && arrays[0].rank() == 2) {
-            return Nd4j.vstack(arrays);
-        }
-
-
-        long[] shape = arrays[0].shape();
-        long[] newShape = ArrayUtils.add(shape, 0, 1);
-
-        boolean shouldReshape = true;
-        if (arrays[0].size(0) == 1)
-            shouldReshape = false;
-
-        List<INDArray> reshaped = new ArrayList<>();
-        for(INDArray array: arrays) {
-            if (!shouldReshape)
-                reshaped.add(array);
-            else
-                reshaped.add(array.reshape(array.ordering(), newShape));
-        }
-
-        return Nd4j.vstack(reshaped);
-    }
-
-    /**
-     * This method stacks vertically examples with the same shape, increasing result dimensionality. I.e. if you provide bunch of 3D tensors, output will be 4D tensor. Alignment is always applied to axis 0.
-     *
-     * @return
-     */
-    public static INDArray pile(@NonNull Collection<INDArray> arrays) {
-        return pile(arrays.toArray(new INDArray[0]));
-    }
-
-    /**
-     * This method does the opposite to pile/vstack/hstack - it returns independent TAD copies along given dimensions
-     *
-     * @param tensor
-     * @param dimensions
-     * @return
-     */
-    public static INDArray[] tear(INDArray tensor, int... dimensions) {
-        if (dimensions.length >= tensor.rank())
-            throw new ND4JIllegalStateException("Target dimensions number should be less tensor rank");
-
-        for (int e = 0; e < dimensions.length; e++)
-            if (dimensions[e] < 0)
-                throw new ND4JIllegalStateException("Target dimensions can't have negative values");
-
-        return factory().tear(tensor, dimensions);
-    }
-
-
-    /**
-     *   Upper triangle of an array.
-
-     Return a copy of a matrix with the elements below the `k`-th diagonal
-     zeroed.
-
-     Please refer to the documentation for `tril` for further details.
-
-     * @param m
-     * @param k
-     * @return
-     */
-    public static INDArray triu(INDArray m,int k) {
-        /**
-         *     """
-         Upper triangle of an array.
-
-         Return a copy of a matrix with the elements below the `k`-th diagonal
-         zeroed.
-
-         Please refer to the documentation for `tril` for further details.
-
-         See Also
-         --------
-         tril : lower triangle of an array
-
-         Examples
-         --------
-         >>> np.triu([[1,2,3],[4,5,6],[7,8,9],[10,11,12]], -1)
-         array([[ 1,  2,  3],
-         [ 4,  5,  6],
-         [ 0,  8,  9],
-         [ 0,  0, 12]])
-
-         """
-         m = asanyarray(m)
-         mask = tri(*m.shape[-2:], k=k-1, dtype=bool)
-
-         return where(mask, zeros(1, m.dtype), m)
-         */
-
-        //INDArray mask = tri(m.size(-2),1);
-        /**
-         * Find a way to apply choose with an existing condition array.
-         * (This appears to be the select op in libnd4j)
-         */
-        /*
-        Select select = new Select(new INDArray[]{mask,Nd4j.zeros(1),m},new INDArray[]{Nd4j.zerosLike(m)});
-        Nd4j.getExecutioner().exec(select);
-        return select.getOutputArgument(0);
-        */
-
-        INDArray result = Nd4j.createUninitialized(m.shape());
-
-        val op = DynamicCustomOp.builder("triu")
-                .addInputs(m)
-                .addOutputs(result)
-                .addIntegerArguments(k)
-                .build();
-
-        Nd4j.getExecutioner().exec(op);
-
-        return result;
-    }
-
-
-    /**
-     *
-     * @param n
-     * @return
-     */
-    public static INDArray tri(int n) {
-        return tri(n,n,0);
-    }
-
-    /**
-     *
-     * @param n
-     * @param k
-     * @return
-     */
-    public static INDArray tri(int n,int k) {
-        return tri(n,n,k);
-    }
-
-    /**
-     * Like the scipy function tri.
-     * From the scipy documentation:
-     *  An array with ones at and below the given diagonal and zeros elsewhere.
-     * @param n number of rows in the array
-     * @param m number of columns in the array ( can be just equal to n)
-     * @param k    The sub-diagonal at and below which the array is filled.
-    `k` = 0 is the main diagonal, while `k` < 0 is below it,
-    and `k` > 0 is above.  The default is 0.
-     * @return
-     */
-    public static INDArray tri(int n,int m,int k) {
-        /*
-        INDArray mRet = Transforms.greaterThanOrEqual(arange(n),arange(-k,m - k));
-
-        return mRet;
-        */
-
-        INDArray ret = Nd4j.createUninitialized(n, m);
-
-        val op = DynamicCustomOp.builder("tri")
-                .addIntegerArguments(n, m, k)
-                .addOutputs(ret)
-                .build();
-
-        Nd4j.getExecutioner().exec(op);
-
-        return ret;
-    }
-
-    /**
-     * Similar to numpy.where operation.
-     * Supports two modes of operation:<br>
-     * (a) condition array only is provided: returns N 1d arrays of the indices where "condition" values are non-zero.
-     * Specifically, each output out has shape [numNonZero(condition)], such that in[out[0], ..., out[n-1]] is non-zero<br>
-     * (b) all 3 arrays are provided: returns {@code out[i] = (condition[i] != 0 ? x[i] : y[i])}<br>
-     * @param condition Condition array
-     * @param x         X array. If null, y must be null also.
-     * @param y         Y array. If null, x must be null also
-     * @return Either the indices where condition is non-zero (if x and y are null), or values from x/y depending on
-     * value of condition
-     */
-    public static INDArray[] where(INDArray condition, INDArray x, INDArray y){
-        Preconditions.checkState((x == null && y == null) || (x != null && y != null), "Both X and Y must be" +
-                "null, or neither must be null");
-        INDArray out;
-        DynamicCustomOp.DynamicCustomOpsBuilder op = DynamicCustomOp.builder("where_np");
-        List<long[]> outShapes;
-        if(x == null){
-            //First case: condition only...
-            op.addInputs(condition);
-        } else {
-            if(!x.equalShapes(y) || !x.equalShapes(condition)){
-                Preconditions.throwStateEx("Shapes must be equal: condition=%s, x=%s, y=%s", condition.shape(), x.shape(), y.shape());
-            }
-            op.addInputs(condition, x, y);
-        }
-        DynamicCustomOp o = op.build();
-        outShapes = Nd4j.getExecutioner().calculateOutputShape(o);
-        INDArray[] outputs = new INDArray[outShapes.size()];
-
-        if(x == null && (outShapes.get(0) == null || outShapes.get(0).length == 0 || outShapes.get(0)[0] == 0)){
-            //Empty: no conditions match
-            for( int i=0; i<outputs.length; i++ ){
-                outputs[i]  = Nd4j.empty();
-            }
-            return outputs;
-        }
-
-        for(int i=0; i<outputs.length; i++){
-            outputs[i] = Nd4j.createUninitialized(outShapes.get(i));
-        }
-        op.addOutputs(outputs);
-
-        Nd4j.getExecutioner().exec(op.build());
-        return outputs;
-    }
-
-
-    /**
-     * Write an {@link INDArray}
-     * to a {@link File}
-     * @param arr the array to write
-     * @param file the file to write
-     * @throws IOException if an error occurs when writing the file
-     */
-    public static void writeAsNumpy(INDArray arr,File file) throws IOException {
-        writeAsNumpy(arr, new FileOutputStream(file));
-    }
-
-
-    /**
-     * Converts an {@link INDArray}
-     * to a numpy struct.
-     * @param arr the array to convert
-     * @return a pointer to the numpy struct
-     */
-    public static Pointer convertToNumpy(INDArray arr)  {
-        return INSTANCE.convertToNumpy(arr);
-    }
-
-
-    /**
-     * Writes an array to an output stream
-     * @param arr the array to write
-     * @param writeTo the output stream to write to
-     * @throws IOException
-     */
-    public static void writeAsNumpy(INDArray arr,OutputStream writeTo) throws IOException {
-        try(BufferedOutputStream bufferedOutputStream = new BufferedOutputStream(writeTo)) {
-            Pointer asNumpy = convertToNumpy(arr);
-            WritableByteChannel channel = Channels.newChannel(bufferedOutputStream);
-
-            int written = channel.write(asNumpy.asByteBuffer());
-            if(written != asNumpy.capacity()) {
-                throw new IllegalStateException("Not all bytes were written! Original capacity " + asNumpy.capacity() + " but wrote " + written);
-            }
-
-            bufferedOutputStream.flush();
-        }
-
-    }
-
-
-    /**
-     * Create from an in memory numpy pointer
-     *
-     * @param pointer the pointer to the
-     *                numpy array
-     * @return an ndarray created from the in memory
-     * numpy pointer
-     */
-
-    public static INDArray createFromNpyPointer(Pointer pointer) {
-        return INSTANCE.createFromNpyPointer(pointer);
-    }
-
-    /**
-     * Create from a given numpy file.
-     *
-     * @param file the file to create the ndarray from
-     * @return the created ndarray
-     */
-    public static INDArray createFromNpyFile(File file) {
-        return INSTANCE.createFromNpyFile(file);
-    }
-
-    /**
-     * Create a numpy array based on the passed in
-     * input stream
-     * @param is the input stream to read
-     * @return the loaded ndarray
-     * @throws IOException
-     */
-    public static INDArray createNpyFromInputStream(InputStream is) throws IOException {
-        byte[] content = IOUtils.toByteArray(is);
-        return createNpyFromByteArray(content);
-    }
-
-
-    /**
-     * Create an {@link INDArray} from
-     * the given numpy input.
-     * The numpy input follows the format:
-     * https://docs.scipy.org/doc/numpy-1.14.0/neps/npy-format.html
-     *
-     * @param input the input byte array with the npy format
-     * @return the equivalent {@link INDArray}
-     */
-    public static INDArray createNpyFromByteArray(byte[] input) {
-        ByteBuffer byteBuffer = ByteBuffer.allocateDirect(input.length);
-        byteBuffer.put(input);
-        byteBuffer.rewind();
-        Pointer pointer = new Pointer(byteBuffer);
-        return createFromNpyPointer(pointer);
-    }
-
-    /**
-     * Converts an {@link INDArray}
-     * to a byte array
-     * @param input the input array
-     * @return the {@link INDArray} as a byte array
-     * with the numpy format.
-     * For more on the format, see: https://docs.scipy.org/doc/numpy-1.14.0/neps/npy-format.html
-     * @throws IOException
-     */
-    public static byte[] toNpyByteArray(INDArray input) throws IOException {
-        ByteArrayOutputStream byteArrayOutputStream = new ByteArrayOutputStream();
-        writeAsNumpy(input,byteArrayOutputStream);
-        return byteArrayOutputStream.toByteArray();
-    }
-
-
-    /**
-     * Create an {@link INDArray}
-     * from a flatbuffers {@link FlatArray}
-     * @param array the array to create the {@link INDArray} from
-     * @return the created {@link INDArray}
-     */
-    public static INDArray createFromFlatArray(FlatArray array) {
-        val dtype = array.dtype();
-        val order = array.byteOrder();
-        val rank = (int) array.shape(0);
-        val shapeInfo = new long[Shape.shapeInfoLength(rank)];
-        for (int e = 0; e < shapeInfo.length; e++)
-            shapeInfo[e] = array.shape(e);
-
-        if (Shape.isEmpty(shapeInfo))
-            return Nd4j.empty();
-
-        char ordering = shapeInfo[shapeInfo.length - 1] == 99 ? 'c' : 'f';
-
-        val shapeOf = Shape.shapeOf(shapeInfo);
-        val stridesOf = Shape.stridesOf(shapeInfo);
-
-        val _dtype = FlatBuffersMapper.getDataTypeFromByte(dtype);
-        val _order = FlatBuffersMapper.getOrderFromByte(order);
-        val prod = rank > 0 ? ArrayUtil.prod(shapeOf) : 1;
-        val doubles = new double[prod];
-
-        val bb = array.bufferAsByteBuffer();
-        switch (_dtype) {
-            case DOUBLE: {
-                val db = bb.order(_order).asDoubleBuffer();
-                for (int e = 0; e < prod; e++)
-                    doubles[e] = db.get(e);
-            }
-            break;
-            case FLOAT: {
-                val fb = bb.order(_order).asFloatBuffer();
-                for (int e = 0; e < prod; e++)
-                    doubles[e] = (double) fb.get(e);
-            }
-            break;
-            case HALF: {
-                val sb = bb.order(_order).asShortBuffer();
-                for (int e = 0; e < prod; e++)
-                    doubles[e] = (double) HalfIndexer.toFloat((int) sb.get(e));
-            }
-            break;
-            default:
-                throw new UnsupportedOperationException("Unknown datatype: [" + _dtype + "]");
-        }
-
-        return Nd4j.create(doubles, shapeOf, stridesOf, 0, ordering);
-    }
-
-    /**
-     * This method returns maximal allowed number of threads for Nd4j.
-     * If value wasn't set in advance, max(1, availableProcessor) will be returned
-     * @return
-     */
-    public static int numThreads() {
-        val v = numThreads.get();
-        if (v <= 0)
-            return Math.max(1, Runtime.getRuntime().availableProcessors() / 2);
-        else
-            return v;
-    }
-
-    /**
-     * This method sets maximal allowed number of threads for Nd4j
-     * @param numthreads
-     */
-    public static void setNumThreads(int numthreads) {
-        numThreads.set(numthreads);
-    }
-
-    public static void skipThreadSafetyChecks(boolean reallySkip) {
-        skipTheadSafetyChecks.set(reallySkip);
-    }
-
-    public static boolean areThreadSafetyChecksSkipped() {
-        return skipTheadSafetyChecks.get();
-    }
-}
->>>>>>> 2e1db55c
+}