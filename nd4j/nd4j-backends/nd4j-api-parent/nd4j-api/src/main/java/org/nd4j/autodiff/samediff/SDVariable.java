/*******************************************************************************
 * Copyright (c) 2015-2018 Skymind, Inc.
 *
 * This program and the accompanying materials are made available under the
 * terms of the Apache License, Version 2.0 which is available at
 * https://www.apache.org/licenses/LICENSE-2.0.
 *
 * Unless required by applicable law or agreed to in writing, software
 * distributed under the License is distributed on an "AS IS" BASIS, WITHOUT
 * WARRANTIES OR CONDITIONS OF ANY KIND, either express or implied. See the
 * License for the specific language governing permissions and limitations
 * under the License.
 *
 * SPDX-License-Identifier: Apache-2.0
 ******************************************************************************/

package org.nd4j.autodiff.samediff;

import lombok.*;
import lombok.extern.slf4j.Slf4j;
import onnx.OnnxProto3;
import org.nd4j.autodiff.functions.DifferentialFunction;
import org.nd4j.base.Preconditions;
import org.nd4j.imports.NoOpNameFoundException;
import org.nd4j.linalg.api.buffer.DataType;
import org.nd4j.linalg.api.blas.params.MMulTranspose;
import org.nd4j.linalg.api.ndarray.INDArray;
import org.nd4j.linalg.api.ops.Op;
import org.nd4j.linalg.api.ops.impl.transforms.pairwise.arithmetic.*;
import org.nd4j.linalg.api.shape.LongShapeDescriptor;
import org.nd4j.linalg.exception.ND4JIllegalStateException;
import org.nd4j.linalg.factory.Nd4j;
import org.nd4j.linalg.util.ArrayUtil;
import org.nd4j.weightinit.WeightInitScheme;
import org.nd4j.weightinit.impl.ZeroInitScheme;
import org.tensorflow.framework.AttrValue;
import org.tensorflow.framework.GraphDef;
import org.tensorflow.framework.NodeDef;

import java.io.Serializable;
import java.util.Arrays;
import java.util.List;
import java.util.Map;

/**
 *
 * A variable representing a component within a
 * {@@link SameDiff} graph.
 *
 * SDVariable is used for symbolic declaration
 * of equations.
 *
 * @author Adam Gibson
 *
 */
@Data
@NoArgsConstructor
@Slf4j
public class SDVariable extends DifferentialFunction implements Serializable {


    @Getter
    @Setter
    private String varName;
    @Getter
    @Setter
    protected WeightInitScheme weightInitScheme;

    @Getter (AccessLevel.NONE)
    @Setter
    protected DataType dataType;

    private int outputIndex = 0;

    private DifferentialFunction creator;

    // autogen_tag::sdvars::start

    @Builder
    private SDVariable(String varName,
                       SameDiff sameDiff,
                       long[] shape,
<<<<<<< HEAD
                       DataType dataType,
=======
                       boolean placeholderOnNullShape,
>>>>>>> d9f8836d
                       WeightInitScheme weightInitScheme) {
        super(sameDiff,new Object[]{});
        this.varName = varName;
        this.weightInitScheme = weightInitScheme;
        this.dataType = dataType;

        if(weightInitScheme == null) {
            // we want C order as default in ALL cases
            this.weightInitScheme = new ZeroInitScheme('c');
        }

        if(shape == null && placeholderOnNullShape) {
            sameDiff.addAsPlaceHolder(varName);
        } else {
            boolean foundPlaceHolder = false;
            if(shape != null ) {
                for (int i = 0; i < shape.length; i++) {
                    if (shape[i] < 0) {
                        sameDiff.addAsPlaceHolder(varName);
                        sameDiff.setOriginalPlaceHolderShape(varName, shape);
                        foundPlaceHolder = true;
                        break;
                    }
                }
            }

            if(!foundPlaceHolder && shape != null)
                sameDiff.putShapeForVarName(varName,shape);
        }

        this.sameDiff = sameDiff;


    }

    /**
     * Returns true if this variable is a place holder
     * @return
     */
    public boolean isPlaceHolder() {
        return sameDiff.isPlaceHolder(varName);
    }


    @Override
    public String opName() {
        return "variable";
    }

    @Override
    public SDVariable[] outputVariables() {
        return new SDVariable[] {this};
    }

    @Override
    public SDVariable arg() {
        return this;
    }

    @Override
    public SDVariable[] args() {
        return new SDVariable[] {this};
    }

    @Override
    public SDVariable[] outputVariables(String baseName) {
        return new SDVariable[] {this};
    }




    @Override
    public void initFromTensorFlow(NodeDef nodeDef, SameDiff initWith, Map<String, AttrValue> attributesForNode, GraphDef graph) {

    }

    @Override
    public void initFromOnnx(OnnxProto3.NodeProto node, SameDiff initWith, Map<String, OnnxProto3.AttributeProto> attributesForNode, OnnxProto3.GraphProto graph) {

    }



    /**
     * Allocate and return a  new array
     * based on the vertex id and weight initialization.
     * @return the allocated array
     */
    public INDArray storeAndAllocateNewArray() {
        val shape = sameDiff.getShapeForVarName(getVarName());
        INDArray currArr = getArr();
        if(currArr != null && Arrays.equals(currArr.shape(),shape))
            return getArr();

        if(varName == null)
            throw new ND4JIllegalStateException("Unable to store array for null variable name!");

        if(shape == null) {
            throw new ND4JIllegalStateException("Unable to allocate new array. No shape found for variable " + varName);
        }

        val arr = getWeightInitScheme().create(dataType(), shape);
        sameDiff.associateArrayWithVariable(arr, this);
        if(log.isTraceEnabled()){
            log.trace("Generated and stored new array for variable \"{}\": old shape: {}, new shape {}", getVarName(),
                    (currArr == null ? "null" : Arrays.toString(currArr.shape())), Arrays.toString(arr.shape()));
        }
        return arr;
    }

    /**
     * A getter for the allocated ndarray with this {@link SDVariable}.
     *
     * This getter will lazy initialize an array if one is not found based on the associated shape and
     * {@link WeightInitScheme} - if this is possible. If this is not possible (due to shapes being unknown, etc)
     * null is returned
     *
     * @return the {@link INDArray} associated with this variable.
     */
    public INDArray getArr() {
        return getArr(false);
    }


    // autogen_tag::sdvars::end
    /**
     * A getter for the allocated ndarray with this {@link SDVariable}.
     *
     * This getter will lazy initialize an array if one is not found based on the associated shape and
     * {@link WeightInitScheme} - if this is possible.<br>
     * If this is not possible (due to shapes being unknown, etc) either:<br>
     * (a) null is returned - if enforceExistence == false, or<br>
     * (b) an IllegalStateException is thrown, if enforceExistence == true
     *
     * @return the {@link INDArray} associated with this variable.
     */
    public INDArray getArr(boolean enforceExistence){
        if(sameDiff.arrayAlreadyExistsForVarName(getVarName()))
            return sameDiff.getArrForVarName(getVarName());

        //initialize value if it's actually a scalar constant (zero or 1 typically...)
        if(getScalarValue() != null && ArrayUtil.prod(getShape()) == 1) {
            INDArray arr = Nd4j.valueArrayOf(getShape(),getScalarValue().getDouble(0));
            sameDiff.associateArrayWithVariable(arr,this);
            if(log.isTraceEnabled()){
                log.trace("getArr() for variable \"{}\" allocated new scalar array: shape {}", getVarName(), Arrays.toString(getShape()));
            }
        }
        else if(sameDiff.getShapeForVarName(getVarName()) == null) {
            if (enforceExistence) {
                throw new IllegalStateException("Cannot get array for SDVariable \"" + getVarName() + "\": no array has" +
                        " been defined, and array shape cannot be calculated");
            }
            if(log.isTraceEnabled()){
                log.trace("SDVariable.getArr(): could not get array for variable {}: shape is null", getVarName());
            }
            return null;
        } else {
            long[] shape = sameDiff.getShapeForVarName(getVarName());
            INDArray newAlloc = getWeightInitScheme().create(dataType(), shape);
            sameDiff.associateArrayWithVariable(newAlloc,this);
            if(log.isTraceEnabled()){
                log.trace("getArr() for variable \"{}\" allocated new array with shape {}", getVarName(), Arrays.toString(getShape()));
            }
        }

        return sameDiff.getArrForVarName(getVarName());
    }


    /**
     * Nicer looking alias
     * for the gradient variable.
     * The gradient variable is meant to be an
     * a variable representation
     * of the gradient represented
     * in the underlying {@link DifferentialFunction}
     * @return
     */
    public SDVariable gradient() {
        return getGradient();
    }

    /**
     * A getter for the variable gradient.
     * Note here that a lazy initialization of the
     * gradient variable will happen if the gradient
     * isn't present at this variable's initialization
     * but is set later.
     * @return
     */
    public SDVariable getGradient() {
        return sameDiff.getGradForVariable(getVarName());
    }

    @Override
    public List<SDVariable> doDiff(List<SDVariable> f1) {
        throw new ND4JIllegalStateException("Unable to differentiate a variable! Must be a function.");
    }


/*
    public DataType dataType() {
        throw new UnsupportedOperationException();
    }

*/
    /**
     * Returns the shape of this variable
     * @return Shape of the variable
     */
    public long[] getShape() {
        long[] initialShape =  sameDiff.getShapeForVarName(getVarName());
        if(initialShape == null) {
            val arr = getArr();
            if(arr != null)
                return arr.shape();
        }

        return initialShape;
    }

    public DataType dataType() {
        if(this.dataType == null){
            //Try to infer datatype instead of returning null
            if(getArr() != null){
                this.dataType = getArr().dataType();
            }
        }

        return this.dataType;
    }

    public LongShapeDescriptor getShapeDescriptor() {
        return LongShapeDescriptor.fromShape(getShape(), this.dataType());
    }


    /**
     * Create a new SDVariable, the contents of which is copied from this current variable
     * @return The new variable
     */
    public SDVariable dup() {
        return sameDiff.var(this);
    }

    /**
     * Return a variable with equal shape to the input, but all elements set to the specified value
     *
     * @param value Value for returned variable
     * @return new variable
     */
    public SDVariable assign(Number value){
        return sameDiff.scalarSet(this, value);
    }

    /**
     * Negate op - returns a new variable with the values of the current variable negated
     * @return Negated variable
     */
    public SDVariable neg(){
        return f().neg(this);
    }

    /**
     * Negate op - returns a new variable with the values of the current variable negated
     * @param name Name of the new variable
     * @return Negated variable
     */
    public SDVariable neg(String name){
        return sameDiff.neg(name, this);
    }

    /**
     * See {@link #lt(String, double)}
     */
    public SDVariable lt(double value){
        return lt(null, value);
    }

    /**
     * Less than operation: elementwise {@code this < value}<br>
     * Returns an array with the same shape/size as the input, with values 1 where condition is satisfied, or
     * value 0 otherwise
     *
     * @param name  Name of the output variable
     * @param value value argument to use in operation
     * @return Output SDVariable with values 0 (not satisfied) and 1 (where the condition is satisfied)
     */
    public SDVariable lt(String name, double value){
        return sameDiff.lt(name, this, value);
    }

    /**
     * See {@link #lte(String, double)}
     */
    public SDVariable lte(double value){
        return lte(null, value);
    }

    /**
     * Less than or equals operation: elementwise {@code this <= value}<br>
     * Returns an array with the same shape/size as the input, with values 1 where condition is satisfied, or
     * value 0 otherwise
     *
     * @param name  Name of the output variable
     * @param value value argument to use in operation
     * @return Output SDVariable with values 0 (not satisfied) and 1 (where the condition is satisfied)
     */
    public SDVariable lte(String name, double value){
        return sameDiff.lte(name, this, value);
    }

    /**
     * See {@link #gt(String, double)}
     */
    public SDVariable gt(double value){
        return gt(null, value);
    }

    /**
     * Greater than operation: elementwise {@code this > value}<br>
     * Returns an array with the same shape/size as the input, with values 1 where condition is satisfied, or
     * value 0 otherwise
     *
     * @param name  Name of the output variable
     * @param value value argument to use in operation
     * @return Output SDVariable with values 0 (not satisfied) and 1 (where the condition is satisfied)
     */
    public SDVariable gt(String name, double value){
        return sameDiff.gt(name, this, value);
    }

    /**
     * See {@link #gte(String, double)}
     */
    public SDVariable gte(double value){
        return gte(null, value);
    }

    /**
     * Greater than or equals operation: elementwise {@code this >= value}<br>
     * Returns an array with the same shape/size as the input, with values 1 where condition is satisfied, or
     * value 0 otherwise
     *
     * @param name  Name of the output variable
     * @param value value argument to use in operation
     * @return Output SDVariable with values 0 (not satisfied) and 1 (where the condition is satisfied)
     */
    public SDVariable gte(String name, double value){
        return sameDiff.gte(name, this, value);
    }

    /**
     * See {@link #eq(String, double)}
     */
    public SDVariable eq(double value){
        return eq(null, value);
    }

    /**
     * Equals operation: elementwise {@code this == value}<br>
     * Returns an array with the same shape/size as the input, with values 1 where condition is satisfied, or
     * value 0 otherwise
     *
     * @param name  Name of the output variable
     * @param value value argument to use in operation
     * @return Output SDVariable with values 0 (not satisfied) and 1 (where the condition is satisfied)
     */
    public SDVariable eq(String name, double value){
        return sameDiff.eq(name, this, value);
    }

    /**
     * See {@link #neq(SDVariable)}
     */
    public SDVariable neq(double value){
        return neq(null, value);
    }

    /**
     * Not equals operation: elementwise {@code this != value}<br>
     * Returns an array with the same shape/size as the input, with values 1 where condition is satisfied, or
     * value 0 otherwise
     *
     * @param name  Name of the output variable
     * @param value value argument to use in operation
     * @return Output SDVariable with values 0 (not satisfied) and 1 (where the condition is satisfied)
     */
    public SDVariable neq(String name, double value){
        return sameDiff.neq(name, this, value);
    }


    /**
     * See {@link #lt(String, SDVariable)}
     */
    public SDVariable lt(SDVariable other){
        return lt(null, other);
    }

    /**
     * Less than operation: elementwise {@code this < y}<br>
     * If x and y arrays have equal shape, the output shape is the same as the inputs.<br>
     * Supports broadcasting: if x and y have different shapes and are broadcastable, the output shape is broadcast.<br>
     * Returns an array with values 1 where condition is satisfied, or value 0 otherwise.
     *
     * @param name  Name of the output variable
     * @param other Variable to compare values against
     * @return Output SDVariable with values 0 (not satisfied) and 1 (where the condition is satisfied)
     */
    public SDVariable lt(String name, SDVariable other){
        return sameDiff.lt(name, this, other);
    }

    /**
     * See {@link #lte(String, SDVariable)}
     */
    public SDVariable lte(SDVariable other){
        return lte(null, other);
    }

    /**
     * Less than or equal to operation: elementwise {@code this <= y}<br>
     * If x and y arrays have equal shape, the output shape is the same as the inputs.<br>
     * Supports broadcasting: if x and y have different shapes and are broadcastable, the output shape is broadcast.<br>
     * Returns an array with values 1 where condition is satisfied, or value 0 otherwise.
     *
     * @param name  Name of the output variable
     * @param other Variable to compare values against
     * @return Output SDVariable with values 0 (not satisfied) and 1 (where the condition is satisfied)
     */
    public SDVariable lte(String name, SDVariable other){
        return sameDiff.lte(name, this, other);
    }

    /**
     * See {@link #gt(String, SDVariable)}
     */
    public SDVariable gt(SDVariable other){
        return gt(null, other);
    }

    /**
     * Greater than operation: elementwise {@code this > y}<br>
     * If x and y arrays have equal shape, the output shape is the same as the inputs.<br>
     * Supports broadcasting: if x and y have different shapes and are broadcastable, the output shape is broadcast.<br>
     * Returns an array with values 1 where condition is satisfied, or value 0 otherwise.
     *
     * @param name  Name of the output variable
     * @param other Variable to compare values against
     * @return Output SDVariable with values 0 (not satisfied) and 1 (where the condition is satisfied)
     */
    public SDVariable gt(String name, SDVariable other){
        return sameDiff.gt(name, this, other);
    }

    /**
     * See {@link #gte(String, SDVariable)}
     */
    public SDVariable gte(SDVariable other){
        return gte(null, other);
    }

    /**
     * Greater than or equal to operation: elementwise {@code this >= y}<br>
     * If x and y arrays have equal shape, the output shape is the same as the inputs.<br>
     * Supports broadcasting: if x and y have different shapes and are broadcastable, the output shape is broadcast.<br>
     * Returns an array with values 1 where condition is satisfied, or value 0 otherwise.
     *
     * @param name  Name of the output variable
     * @param other Variable to compare values against
     * @return Output SDVariable with values 0 (not satisfied) and 1 (where the condition is satisfied)
     */
    public SDVariable gte(String name, SDVariable other){
        return sameDiff.gte(name, this, other);
    }

    /**
     * See {@link #eq(String, SDVariable)}
     */
    public SDVariable eq(SDVariable other){
        return eq(null, other);
    }

    /**
     * Equal to operation: elementwise {@code this == y}<br>
     * If x and y arrays have equal shape, the output shape is the same as the inputs.<br>
     * Supports broadcasting: if x and y have different shapes and are broadcastable, the output shape is broadcast.<br>
     * Returns an array with values 1 where condition is satisfied, or value 0 otherwise.
     *
     * @param name  Name of the output variable
     * @param other Variable to compare values against
     * @return Output SDVariable with values 0 (not satisfied) and 1 (where the condition is satisfied)
     */
    public SDVariable eq(String name, SDVariable other){
        return sameDiff.eq(name, this, other);
    }

    /**
     * See {@link #neq(String, SDVariable)}
     */
    public SDVariable neq(SDVariable other){
        return neq(null, other);
    }

    /**
     * Not equal to operation: elementwise {@code this != y}<br>
     * If x and y arrays have equal shape, the output shape is the same as the inputs.<br>
     * Supports broadcasting: if x and y have different shapes and are broadcastable, the output shape is broadcast.<br>
     * Returns an array with values 1 where condition is satisfied, or value 0 otherwise.
     *
     * @param name  Name of the output variable
     * @param other Variable to compare values against
     * @return Output SDVariable with values 0 (not satisfied) and 1 (where the condition is satisfied)
     */
    public SDVariable neq(String name, SDVariable other){
        return sameDiff.neq(name, this, other);
    }

    /**
     * See {@link #mmul(String, SDVariable)}
     */
    public SDVariable mmul(SDVariable other){
        return mmul(null, other);
    }

    /**
     * Matrix multiplication: out = mmul(this,other)
     *
     * @param name  Name of the output variable
     * @param other Other variable to perform matrix multiplication with
     * @return Output variable (result of mmul)
     */
    public SDVariable mmul(String name, SDVariable other){
        return sameDiff.mmul(name, this, other);
    }

    /**
     * Matrix multiplication: out = mmul(this,other)
     *
     * @param name          Name of the output variable
     * @param other         Other variable to perform matrix multiplication with
     * @param mMulTranspose Matrix transpose configuration
     * @return Output variable (result of mmul)
     */
    public SDVariable mmul(String name, SDVariable other, @NonNull MMulTranspose mMulTranspose) {
        return sameDiff.mmul(name, this, other, mMulTranspose);
    }


    /**
     * See {@link #add(String, double)}
     */
    public SDVariable add(double scalar) {
        return add(sameDiff.generateNewVarName(AddOp.OP_NAME,0),scalar);
    }

    /**
     * Scalar addition: {@code out = this + scalar}<br>
     * Output variable has the same shape as the input variable
     *
     * @param varName Output variable name
     * @param scalar  Scalar for operation
     * @return Output variable
     */
    public SDVariable add(String varName, double scalar) {
        val function = sameDiff.f().add(this,scalar);
        return sameDiff.updateVariableNameAndReference(function,varName);
    }

    /**
     * See {@link #add(String, SDVariable)}
     */
    public SDVariable add(SDVariable other) {
        return add(sameDiff.generateNewVarName(AddOp.OP_NAME,0),other);
    }

    /**
     * Addition operation: elementwise {@code this + x}<br>
     * If this and x variables have equal shape, the output shape is the same as the inputs.<br>
     * Supports broadcasting: if this and x have different shapes and are broadcastable, the output shape is broadcast.
     *
     * @param name Name of the output variable
     * @param x    Variable to perform operation with
     * @return Output (result) SDVariable
     */
    public SDVariable add(String name, SDVariable x) {
        val result = sameDiff.f().add(this, x);
        return sameDiff.updateVariableNameAndReference(result, name);
    }

    /**
     * See {@link #sub(String, double)}
     */
    public SDVariable sub(double scalar) {
        return sub(sameDiff.generateNewVarName(SubOp.OP_NAME,0),scalar);
    }

    /**
     * Scalar subtraction: {@code out = this - scalar}<br>
     * Output variable has the same shape as the input variable
     *
     * @param varName Output variable name
     * @param scalar  Scalar for operation
     * @return Output variable
     */
    public SDVariable sub(String varName, double scalar) {
        val result = sameDiff.f().sub(this, scalar);
        return sameDiff.updateVariableNameAndReference(result, varName);
    }

    /**
     * See {@link #sub(String, SDVariable)}
     */
    public SDVariable sub(SDVariable x) {
        return sub(sameDiff.generateNewVarName(SubOp.OP_NAME,0),x);
    }

    /**
     * Subtraction operation: elementwise {@code this - x}<br>
     * If this and x variables have equal shape, the output shape is the same as the inputs.<br>
     * Supports broadcasting: if this and x have different shapes and are broadcastable, the output shape is broadcast.
     *
     * @param name Name of the output variable
     * @param x    Variable to perform operation with
     * @return Output (result) SDVariable
     */
    public SDVariable sub(String name, SDVariable x) {
        val result = sameDiff.f().sub(this,x);
        return sameDiff.updateVariableNameAndReference(result,name);
    }

    /**
     * See {@link #div(String,double)}
     */
    public SDVariable div(double scalar) {
        return div(sameDiff.generateNewVarName(DivOp.OP_NAME,0),scalar);
    }

    /**
     * Scalar division: {@code out = this / scalar}<br>
     * Output variable has the same shape as the input variable
     *
     * @param varName Output variable name
     * @param scalar  Scalar for operation
     * @return Output variable
     */
    public SDVariable div(String varName, double scalar) {
        val function = sameDiff.f().div(this,scalar);
        return sameDiff.updateVariableNameAndReference(function,varName);
    }

    /**
     * See {@link #div(String, SDVariable)}
     */
    public SDVariable div(SDVariable x) {
        return div(sameDiff.generateNewVarName(DivOp.OP_NAME,0),x);
    }

    /**
     * Division operation: elementwise {@code this / x}<br>
     * If this and x variables have equal shape, the output shape is the same as the inputs.<br>
     * Supports broadcasting: if this and x have different shapes and are broadcastable, the output shape is broadcast.
     *
     * @param name Name of the output variable
     * @param x    Variable to perform operation with
     * @return Output (result) SDVariable
     */
    public SDVariable div(String name, SDVariable x) {
        val result = sameDiff.f().div(this, x);
        return sameDiff.updateVariableNameAndReference(result, name);
    }

    /**
     * See {@link #mul(String, double)}
     */
    public SDVariable mul(double scalar) {
        return mul(sameDiff.generateNewVarName(MulOp.OP_NAME,0),scalar);
    }

    /**
     * Scalar multiplication: {@code out = this * scalar}<br>
     * Output variable has the same shape as the input variable
     *
     * @param varName Output variable name
     * @param scalar  Scalar for operation
     * @return Output variable
     */
    public SDVariable mul(String varName, double scalar) {
        val function = sameDiff.f().mul(this, scalar);
        return sameDiff.updateVariableNameAndReference(function,varName);
    }


    /**
     * See {@link #mul(String, SDVariable)}
     */
    public SDVariable mul(SDVariable x) {
        return mul(sameDiff.generateNewVarName(MulOp.OP_NAME,0),x);
    }

    /**
     * Multiplication operation: elementwise {@code this * x}<br>
     * If this and x variables have equal shape, the output shape is the same as the inputs.<br>
     * Supports broadcasting: if this and x have different shapes and are broadcastable, the output shape is broadcast.
     *
     * @param name Name of the output variable
     * @param x    Variable to perform operation with
     * @return Output (result) SDVariable
     */
    public SDVariable mul(String name, SDVariable x) {
        val result = sameDiff.f().mul(this, x);
        return sameDiff.updateVariableNameAndReference(result,name);
    }

    /**
     * See {@link #pow(String, double)}
     */
    public SDVariable pow(double scalar) {
        return pow(null, scalar);
    }

    /**
     * Scalar power operation: {@code out = this ^ scalar}<br>
     * Output variable has the same shape as the input variable
     *
     * @param varName Output variable name
     * @param scalar  Scalar for operation
     * @return Output variable
     */
    public SDVariable pow(String varName, double scalar) {
        SDVariable ret = f().pow(this, scalar);
        return sameDiff.updateVariableNameAndReference(ret, varName);
    }

    /**
     * See {@link #rsub(String, double)}
     */
    public SDVariable rsub(double scalar) {
        return rsub(sameDiff.generateNewVarName(RSubOp.OP_NAME,0),scalar);
    }

    /**
     * Scalar reverse subtraction: {@code out = scalar - this}<br>
     * Output variable has the same shape as the input variable
     *
     * @param varName Output variable name
     * @param scalar  Scalar for operation
     * @return Output variable
     */
    public SDVariable rsub(String varName, double scalar) {
        val function = sameDiff.f().rsub(this,scalar);
        return sameDiff.updateVariableNameAndReference(function,varName);
    }

    /**
     * See {@link #rsub(String, SDVariable)}
     */
    public SDVariable rsub(SDVariable x) {
        return rsub(sameDiff.generateNewVarName(RSubOp.OP_NAME,0),x);
    }

    /**
     * Reverse subtraction operation: elementwise {@code x - this}<br>
     * If this and x variables have equal shape, the output shape is the same as the inputs.<br>
     * Supports broadcasting: if this and x have different shapes and are broadcastable, the output shape is broadcast.
     *
     * @param name Name of the output variable
     * @param x    Variable to perform operation with
     * @return Output (result) SDVariable
     */
    public SDVariable rsub(String name, SDVariable x) {
        val result = sameDiff.f().rsub(this,x);
        return sameDiff.updateVariableNameAndReference(result,name);
    }

    /**
     * See {@link #rdiv(String, double)}
     */
    public SDVariable rdiv(double scalar) {
        return rdiv(sameDiff.generateNewVarName(RDivOp.OP_NAME,0),scalar);
    }

    /**
     * Scalar reverse division: {@code out = scalar / this}<br>
     * Output variable has the same shape as the input variable
     *
     * @param varName Output variable name
     * @param scalar  Scalar for operation
     * @return Output variable
     */
    public SDVariable rdiv(String varName, double scalar) {
        val function = sameDiff.f().rdiv(this, scalar);
        return sameDiff.updateVariableNameAndReference(function, varName);
    }

    /**
     * See {@link #rdiv(String, SDVariable)}
     */
    public SDVariable rdiv(SDVariable sameDiffVariable) {
        return rdiv(sameDiff.generateNewVarName(RDivOp.OP_NAME,0),sameDiffVariable);
    }

    /**
     * Reverse division operation: elementwise {@code x / this}<br>
     * If this and x variables have equal shape, the output shape is the same as the inputs.<br>
     * Supports broadcasting: if this and x have different shapes and are broadcastable, the output shape is broadcast.
     *
     * @param name Name of the output variable
     * @param x    Variable to perform operation with
     * @return Output (result) SDVariable
     */
    public SDVariable rdiv(String name, SDVariable x) {
        val result = sameDiff.f().rdiv(this,x);
        return sameDiff.updateVariableNameAndReference(result,name);

    }


    /**
     *
     * @param sameDiffVariable
     * @return
     */
    public SDVariable rsubi(double sameDiffVariable) {
        return rsubi(sameDiff.generateNewVarName(RSubOp.OP_NAME,0),sameDiffVariable);

    }

    /**
     *
     * @param sameDiffVariable
     * @return
     */
    public SDVariable rdivi(double sameDiffVariable) {
        return rdivi(sameDiff.generateNewVarName(RDivOp.OP_NAME,0),sameDiffVariable);

    }

    /**
     *
     * @param sameDiffVariable
     * @return
     */
    public SDVariable addi(double sameDiffVariable) {
        return addi(sameDiff.generateNewVarName(AddOp.OP_NAME,0),sameDiffVariable);

    }

    /**
     *
     * @param sameDiffVariable
     * @return
     */
    public SDVariable subi(double sameDiffVariable) {
        return subi(sameDiff.generateNewVarName(SubOp.OP_NAME,0),sameDiffVariable);

    }

    /**
     *
     * @param sameDiffVariable
     * @return
     */
    public SDVariable divi(double sameDiffVariable) {
        return divi(sameDiff.generateNewVarName(DivOp.OP_NAME,0),sameDiffVariable);

    }

    /**
     *
     * @param sameDiffVariable
     * @return
     */
    public SDVariable muli(double sameDiffVariable) {
        return muli(sameDiff.generateNewVarName(MulOp.OP_NAME,0),sameDiffVariable);

    }

    /**
     *
     * @param sameDiffVariable
     * @return
     */
    public SDVariable truncatedDiv(SDVariable sameDiffVariable) {
        return truncatedDiv(sameDiff.generateNewVarName(TruncateDivOp.OP_NAME,0),sameDiffVariable);

    }


    /**
     *
     * @param sameDiffVariable
     * @return
     */
    public SDVariable rsubi(SDVariable sameDiffVariable) {
        return rsubi(sameDiff.generateNewVarName(RSubOp.OP_NAME,0),sameDiffVariable);

    }

    /**
     *
     * @param sameDiffVariable
     * @return
     */
    public SDVariable rdivi(SDVariable sameDiffVariable) {
        return rdivi(sameDiff.generateNewVarName(RDivOp.OP_NAME,0),sameDiffVariable);

    }

    /**
     *
     * @param sameDiffVariable
     * @return
     */
    public SDVariable addi(SDVariable sameDiffVariable) {
        return addi(sameDiff.generateNewVarName(AddOp.OP_NAME,0),sameDiffVariable);
    }

    /**
     *
     * @param sameDiffVariable
     * @return
     */
    public SDVariable subi(SDVariable sameDiffVariable) {
        return subi(sameDiff.generateNewVarName(SubOp.OP_NAME,0),sameDiffVariable);

    }

    /**
     *
     * @param sameDiffVariable
     * @return
     */
    public SDVariable divi(SDVariable sameDiffVariable) {
        return divi(sameDiff.generateNewVarName(DivOp.OP_NAME,0),sameDiffVariable);

    }

    /**
     *
     * @param sameDiffVariable
     * @return
     */
    public SDVariable muli(SDVariable sameDiffVariable) {
        return muli(sameDiff.generateNewVarName(MulOp.OP_NAME,0),sameDiffVariable);

    }



    /**
     *
     * @param sameDiffVariable
     * @return
     */
    public SDVariable truncatedDiv(String varName, SDVariable sameDiffVariable) {
        val function = sameDiff.f().truncatedDiv(this, sameDiffVariable);
        return sameDiff.updateVariableNameAndReference(function,varName);

    }

    /**
     *
     * @param sameDiffVariable
     * @return
     */
    public SDVariable rsubi(String varName, double sameDiffVariable) {
        val function = sameDiff.f().rsubi(this,sameDiffVariable);
        return sameDiff.updateVariableNameAndReference(function,varName);

    }

    /**
     *
     * @param sameDiffVariable
     * @return
     */
    public SDVariable rdivi(String varName, double sameDiffVariable) {
        SDVariable function = sameDiff.f().rdivi(this
                ,sameDiffVariable);
        return sameDiff.updateVariableNameAndReference(function,varName);

    }

    /**
     *
     * @param sameDiffVariable
     * @return
     */
    public SDVariable addi(String varName, double sameDiffVariable) {
        val function = sameDiff.f().addi(this,sameDiffVariable);
        return sameDiff.updateVariableNameAndReference(function,varName);

    }

    /**
     *
     * @param sameDiffVariable
     * @return
     */
    public SDVariable subi(String varName, double sameDiffVariable) {
        val function = sameDiff.f().subi(this,sameDiffVariable);
        return sameDiff.updateVariableNameAndReference(function,varName);

    }

    /**
     *
     * @param sameDiffVariable
     * @return
     */
    public SDVariable divi(String varName, double sameDiffVariable) {
        val function = sameDiff.f().divi(this,sameDiffVariable);
        return sameDiff.updateVariableNameAndReference(function,varName);

    }

    /**
     *
     * @param sameDiffVariable
     * @return
     */
    public SDVariable muli(String varName, double sameDiffVariable) {
        val function = sameDiff.f().muli(this,sameDiffVariable);
        return sameDiff.updateVariableNameAndReference(function,varName);
    }




    /**
     *
     * @param sameDiffVariable
     * @return
     */
    public SDVariable rsubi(String varName, SDVariable sameDiffVariable) {
        val result = sameDiff.f().rsubi(this,sameDiffVariable);
        return sameDiff.updateVariableNameAndReference(result,varName);

    }

    /**
     *
     * @param sameDiffVariable
     * @return
     */
    public SDVariable rdivi(String varName, SDVariable sameDiffVariable) {
        val result = sameDiff.f().rdivi(this,sameDiffVariable);
        return sameDiff.updateVariableNameAndReference(result,varName);

    }

    /**
     *
     * @param sameDiffVariable
     * @return
     */
    public SDVariable addi(String varName, SDVariable sameDiffVariable) {
        val result = sameDiff.f().addi(this,sameDiffVariable);
        return sameDiff.updateVariableNameAndReference(result,varName);

    }

    @Override
    public Op.Type opType() {
        return Op.Type.RETURN;
    }

    /**
     *
     * @param sameDiffVariable
     * @return
     */
    public SDVariable subi(String varName, SDVariable sameDiffVariable) {
        SDVariable left = this;
        SDVariable right = sameDiffVariable;
        val result = sameDiff.f().subi(left,right);
        return sameDiff.updateVariableNameAndReference(result,varName);
    }

    /**
     *
     * @param sameDiffVariable
     * @return
     */
    public SDVariable divi(String varName, SDVariable sameDiffVariable) {
        val result = sameDiff.f().divi(this,sameDiffVariable);
        result.setVarName(varName);
        return result;
    }

    /**
     *
     * @param sameDiffVariable
     * @return
     */
    public SDVariable muli(String varName, SDVariable sameDiffVariable) {
        SDVariable left = this;
        SDVariable right = sameDiffVariable;
        SDVariable result = sameDiff.f().muli(left,right);
        result.setVarName(varName);
        return result;
    }

    /**
     * See {@link #squaredDifference(String, SDVariable)}
     */
    public SDVariable squaredDifference(SDVariable x) {
        return squaredDifference(sameDiff.generateNewVarName(SquaredDifferenceOp.OP_NAME,0),x);
    }

    /**
     * Squared difference operation: {@code (this - x)^2}
     * @param x Other input variable
     * @return squared difference between variables
     */
    public SDVariable squaredDifference(String name, SDVariable x) {
        val result = sameDiff.f().squaredDifference(this, x);
        return sameDiff.updateVariableNameAndReference(result, name);
    }

    /**
     * See {@link #sum(String, boolean, int...)}
     */
    public SDVariable sum(int... dimensions){
        return sum(null, dimensions);
    }

    /**
     * See {@link #sum(String, boolean, int...)}
     */
    public SDVariable sum(boolean keepDims, int... dimensions){
        return sum(null, keepDims, dimensions);
    }

    /**
     * See {@link #sum(String, boolean, int...)}
     */
    public SDVariable sum(String name, int... dimensions){
        return sum(name, false, dimensions);
    }

    /**
     * Sum array reduction operation, optionally along specified dimensions.<br>
     * Note that if keepDims = true, the output variable has the same rank as the input variable,
     * with the reduced dimensions having size 1. This can be useful for later broadcast operations (such as subtracting
     * the mean along a dimension).<br>
     * Example: if input has shape [a,b,c] and dimensions=[1] then output has shape:
     * keepDims = true: [a,1,c]<br>
     * keepDims = false: [a,c]
     *
     * @param name       Output variable name
     * @param keepDims   If true: keep the dimensions that are reduced on (as length 1). False: remove the reduction dimensions
     * @param dimensions Dimensions to reduce over. If dimensions are not specified, full array reduction is performed
     * @return Output variable: reduced array of rank (input rank - num dimensions) if keepDims = false, or
     * of rank (input rank) if keepdims = true
     */
    public SDVariable sum(String name, boolean keepDims, int... dimensions){
        return sameDiff.sum(name, this, keepDims, dimensions);
    }

    /**
     * See {@link #mean(String, boolean, int...)}
     */
    public SDVariable mean(boolean keepDims, int... dimensions){
        return mean(null, keepDims, dimensions);
    }

    /**
     * See {@link #mean(String, boolean, int...)}
     */
    public SDVariable mean(String name, int... dimensions){
        return mean(name, false, dimensions);
    }

    /**
     * See {@link #mean(String, boolean, int...)}
     */
    public SDVariable mean(int... dimensions){
        return mean(null, false, dimensions);
    }


    /**
     * Mean (average) array reduction operation, optionally along specified dimensions<br>
     * Note that if keepDims = true, the output variable has the same rank as the input variable,
     * with the reduced dimensions having size 1. This can be useful for later broadcast operations (such as subtracting
     * the mean along a dimension).<br>
     * Example: if input has shape [a,b,c] and dimensions=[1] then output has shape:
     * keepDims = true: [a,1,c]<br>
     * keepDims = false: [a,c]
     *
     * @param name       Output variable name
     * @param keepDims   If true: keep the dimensions that are reduced on (as size 1). False: remove the reduction dimensions
     * @param dimensions Dimensions to reduce over. If dimensions are not specified, full array reduction is performed
     * @return Reduced array of rank (input rank - num dimensions)
     */
    public SDVariable mean(String name, boolean keepDims, int... dimensions){
        return sameDiff.mean(name, this, keepDims, dimensions);
    }

    /**
     * See {@link #std(String, boolean, boolean, int...)}
     */
    public SDVariable std(boolean biasCorrected, int... dimensions){
        return std(null, biasCorrected, dimensions);
    }

    /**
     * See {@link #std(String, boolean, boolean, int...)}
     */
    public SDVariable std(String name, boolean biasCorrected, int... dimensions){
        return sameDiff.standardDeviation(name, this, biasCorrected, dimensions);
    }

    /**
     * Stardard deviation array reduction operation, optionally along specified dimensions<br>
     * Note that if keepDims = true, the output variable has the same rank as the input variable,
     * with the reduced dimensions having size 1. This can be useful for later broadcast operations (such as subtracting
     * the mean along a dimension).<br>
     * Example: if input has shape [a,b,c] and dimensions=[1] then output has shape:
     * keepDims = true: [a,1,c]<br>
     * keepDims = false: [a,c]
     *
     * @param biasCorrected If true: divide by (N-1) (i.e., sample stdev). If false: divide by N (population stdev)
     * @param keepDims      If true: keep the dimensions that are reduced on (as size 1). False: remove the reduction dimensions
     * @param dimensions    Dimensions to reduce over. If dimensions are not specified, full array reduction is performed
     * @return Output variable: reduced array of rank (input rank - num dimensions)
     */
    public SDVariable std(String name, boolean biasCorrected, boolean keepDims, int... dimensions){
        return sameDiff.standardDeviation(name, this, biasCorrected, keepDims, dimensions);
    }

    /**
     * See {@link #prod(String, boolean, int...)}
     */
    public SDVariable prod(int... dimensions){
        return prod(null, dimensions);
    }

    /**
     * See {@link #prod(String, boolean, int...)}
     */
    public SDVariable prod(boolean keepDims, int... dimensions){
        return prod(null, keepDims, dimensions);
    }

    /**
     * See {@link #prod(String, boolean, int...)}
     */
    public SDVariable prod(String name, int... dimensions){
        return sameDiff.prod(name, this, dimensions);
    }

    /**
     * Product array reduction operation, optionally along specified dimensions<br>
     * Note that if keepDims = true, the output variable has the same rank as the input variable,
     * with the reduced dimensions having size 1. This can be useful for later broadcast operations (such as subtracting
     * the mean along a dimension).<br>
     * Example: if input has shape [a,b,c] and dimensions=[1] then output has shape:
     * keepDims = true: [a,1,c]<br>
     * keepDims = false: [a,c]
     *
     * @param name       Output variable name
     * @param keepDims   If true: keep the dimensions that are reduced on (as length 1). False: remove the reduction dimensions
     * @param dimensions Dimensions to reduce over. If dimensions are not specified, full array reduction is performed
     * @return Output variable: reduced array of rank (input rank - num dimensions)
     */
    public SDVariable prod(String name, boolean keepDims, int... dimensions){
        return sameDiff.prod(name, this, keepDims, dimensions);
    }

    /**
     * See {@link #min(String, boolean, int...)}
     */
    public SDVariable min(int... dimensions){
        return min(null, dimensions);
    }

    /**
     * See {@link #min(String, boolean, int...)}
     */
    public SDVariable min(boolean keepDims, int... dimensions){
        return min(null, keepDims, dimensions);
    }

    /**
     * See {@link #min(String, boolean, int...)}
     */
    public SDVariable min(String name, int... dimensions){
        return min(name, false, dimensions);
    }

    /**
     * Minimum array reduction operation, optionally along specified dimensions. out = min(in)<br>
     * Note that if keepDims = true, the output variable has the same rank as the input variable,
     * with the reduced dimensions having size 1. This can be useful for later broadcast operations (such as subtracting
     * the mean along a dimension).<br>
     * Example: if input has shape [a,b,c] and dimensions=[1] then output has shape:
     * keepDims = true: [a,1,c]<br>
     * keepDims = false: [a,c]
     *
     * @param name       Output variable name
     * @param keepDims   If true: keep the dimensions that are reduced on (as size 1). False: remove the reduction dimensions
     * @param dimensions Dimensions to reduce over. If dimensions are not specified, full array reduction is performed
     * @return Reduced array of rank (input rank - num dimensions)
     */
    public SDVariable min(String name, boolean keepDims, int... dimensions){
        return sameDiff.min(name, this, keepDims, dimensions);
    }

    /**
     * See {@link #max(String, boolean, int...)}
     */
    public SDVariable max(int... dimensions) {
        return max(null, dimensions);
    }

    /**
     * See {@link #max(String, boolean, int...)}
     */
    public SDVariable max(String name, int... dimensions) {
        return max(name, false, dimensions);
    }

    /**
     * See {@link #max(String, boolean, int...)}
     */
    public SDVariable max(boolean keepDims, int... dimensions) {
        return max(null, keepDims, dimensions);
    }

    /**
     * Maximum array reduction operation, optionally along specified dimensions<br>
     * Note that if keepDims = true, the output variable has the same rank as the input variable,
     * with the reduced dimensions having size 1. This can be useful for later broadcast operations (such as subtracting
     * the mean along a dimension).<br>
     * Example: if input has shape [a,b,c] and dimensions=[1] then output has shape:
     * keepDims = true: [a,1,c]<br>
     * keepDims = false: [a,c]
     *
     * @param name       Output variable name
     * @param keepDims   If true: keep the dimensions that are reduced on (as size 1). False: remove the reduction dimensions
     * @param dimensions Dimensions to reduce over. If dimensions are not specified, full array reduction is performed
     * @return Reduced array of rank (input rank - num dimensions)
     */
    public SDVariable max(String name, boolean keepDims, int... dimensions) {
        return sameDiff.max(name, this, keepDims, dimensions);
    }

    /**
     * See {@link #norm1(String, boolean, int...)}
     */
    public SDVariable norm1(int... dimensions){
        return norm1(null, dimensions);
    }

    /**
     * See {@link #norm1(String, boolean, int...)}
     */
    public SDVariable norm1(boolean keepDims, int... dimensions){
        return norm1(null, keepDims, dimensions);
    }

    /**
     * See {@link #norm1(String, boolean, int...)}
     */
    public SDVariable norm1(String name, int... dimensions){
        return norm1(name, false, dimensions);
    }

    /**
     * Norm1 (L1 norm) reduction operation: The output contains the L1 norm for each tensor/subset along the specified dimensions:<br>
     * {@code out = sum_i abs(x[i])}<br>
     * Note that if keepDims = true, the output variable has the same rank as the input variable,
     * with the reduced dimensions having size 1. This can be useful for later broadcast operations (such as subtracting
     * the mean along a dimension).<br>
     * Example: if input has shape [a,b,c] and dimensions=[1] then output has shape:
     * keepDims = true: [a,1,c]<br>
     * keepDims = false: [a,c]
     *
     * @param name       Output variable name
     * @param keepDims   If true: keep the dimensions that are reduced on (as size 1). False: remove the reduction dimensions
     * @param dimensions dimensions to reduce over
     * @return Output variable
     */
    public SDVariable norm1(String name, boolean keepDims, int... dimensions) {
        return sameDiff.norm1(name, this, keepDims, dimensions);
    }

    /**
     * See {@link #norm2(String, boolean, int...)}
     */
    public SDVariable norm2(int... dimensions){
        return norm2(null, dimensions);
    }

    /**
     * See {@link #norm2(String, boolean, int...)}
     */
    public SDVariable norm2(boolean keepDims, int... dimensions){
        return norm2(null, keepDims, dimensions);
    }

    /**
     * See {@link #norm2(String, boolean, int...)}
     */
    public SDVariable norm2(String name, int... dimensions){
        return norm2(name, false, dimensions);
    }

    /**
     * Norm2 (L2 norm) reduction operation: The output contains the L2 norm for each tensor/subset along the specified dimensions:<br>
     * {@code out = sqrt(sum_i x[i]^2)}<br>
     * Note that if keepDims = true, the output variable has the same rank as the input variable,
     * with the reduced dimensions having size 1. This can be useful for later broadcast operations (such as subtracting
     * the mean along a dimension).<br>
     * Example: if input has shape [a,b,c] and dimensions=[1] then output has shape:
     * keepDims = true: [a,1,c]<br>
     * keepDims = false: [a,c]
     *
     * @param name       Output variable name
     * @param keepDims   If true: keep the dimensions that are reduced on (as size 1). False: remove the reduction dimensions
     * @param dimensions dimensions to reduce over
     * @return Output variable
     */
    public SDVariable norm2(String name, boolean keepDims, int... dimensions){
        return sameDiff.norm2(name, this, keepDims, dimensions);
    }

    /**
     * See {@link #normmax(String, boolean, int...)}
     */
    public SDVariable normmax(int... dimensions){
        return normmax(null, dimensions);
    }

    /**
     * See {@link #normmax(String, boolean, int...)}
     */
    public SDVariable normmax(boolean keepDims, int... dimensions){
        return normmax(null, keepDims, dimensions);
    }

    /**
     * See {@link #normmax(String, boolean, int...)}
     */
    public SDVariable normmax(String name, int... dimensions){
        return normmax(name, false, dimensions);
    }

    /**
     * Max norm (infinity norm) reduction operation: The output contains the max norm for each tensor/subset along the
     * specified dimensions:<br>
     * {@code out = max(abs(x[i]))}<br>
     * Note that if keepDims = true, the output variable has the same rank as the input variable,
     * with the reduced dimensions having size 1. This can be useful for later broadcast operations (such as subtracting
     * the mean along a dimension).<br>
     * Example: if input has shape [a,b,c] and dimensions=[1] then output has shape:
     * keepDims = true: [a,1,c]<br>
     * keepDims = false: [a,c]
     *
     * @param name       Output variable name
     * @param keepDims   If true: keep the dimensions that are reduced on (as size 1). False: remove the reduction dimensions
     * @param dimensions dimensions to reduce over
     * @return Output variable
     */
    public SDVariable normmax(String name, boolean keepDims, int... dimensions){
        return sameDiff.normmax(name, this, keepDims, dimensions);
    }

    /**
     * See {@link #argmax(String, boolean, int...)}
     */
    public SDVariable argmax(int... dimensions){
        return argmax(null, dimensions);
    }

    /**
     * See {@link #argmax(String, boolean, int...)}
     */
    public SDVariable argmax(String name, int... dimensions){
        return sameDiff.argmax(name, this, dimensions);
    }

    /**
     * Argmax array reduction operation, optionally along specified dimensions.<br>
     * Output values are the index of the maximum value of each slice along the specified dimension.<br>
     * <br>
     * Note that if keepDims = true, the output variable has the same rank as the input variable,
     * with the reduced dimensions having size 1. This can be useful for later broadcast operations (such as subtracting
     * the mean along a dimension).<br>
     * Example: if input has shape [a,b,c] and dimensions=[1] then output has shape:
     * keepDims = true: [a,1,c]<br>
     * keepDims = false: [a,c]
     *
     * @param name       Name of the output variable
     * @param keepDims   If true: keep the dimensions that are reduced on (as size 1). False: remove the reduction dimensions
     * @param dimensions Dimensions to reduce over. If dimensions are not specified, full array reduction is performed
     * @return Output variable: reduced array of rank (input rank - num dimensions) if keepDims = false, or
     * of rank (input rank) if keepdims = true
     */
    public SDVariable argmax(String name, boolean keepDims, int... dimensions) {
        return sameDiff.argmax(name, this, keepDims, dimensions);
    }

    /**
     * See {@link #argmin(String, boolean, int...)}
     */
    public SDVariable argmin(int... dimensions){
        return argmin(null, dimensions);
    }

    /**
     * See {@link #argmin(String, boolean, int...)}
     */
    public SDVariable argmin(String name, int... dimensions){
        return sameDiff.argmin(name, this, dimensions);
    }

    /**
     * Argmin array reduction operation, optionally along specified dimensions.<br>
     * Output values are the index of the minimum value of each slice along the specified dimension.<br>
     * <br>
     * Note that if keepDims = true, the output variable has the same rank as the input variable,
     * with the reduced dimensions having size 1. This can be useful for later broadcast operations (such as subtracting
     * the mean along a dimension).<br>
     * Example: if input has shape [a,b,c] and dimensions=[1] then output has shape:
     * keepDims = true: [a,1,c]<br>
     * keepDims = false: [a,c]
     *
     * @param name       Name of the output variable
     * @param keepDims   If true: keep the dimensions that are reduced on (as length 1). False: remove the reduction dimensions
     * @param dimensions Dimensions to reduce over. If dimensions are not specified, full array reduction is performed
     * @return Output variable: reduced array of rank (input rank - num dimensions) if keepDims = false, or
     * of rank (input rank) if keepdims = true
     */
    public SDVariable argmin(String name, boolean keepDims, int... dimensions) {
        return sameDiff.argmax(name, this, keepDims, dimensions);
    }

    /**
     * Associate the specified array with this variable
     * @param array Array to associate with this variable
     * @return This variable
     */
    public SDVariable setArray(INDArray array){
        sameDiff.associateArrayWithVariable(array, this);
        return this;
    }


    /**
     * Evaluate the result of this variable
     * @return
     */
    public INDArray eval() {
        sameDiff.exec();
        return getArr();
    }


    @Override
    public String toString() {
        return varName;
    }

    @Override
    public boolean equals(Object o) {
        if (this == o) return true;
        if (o == null || getClass() != o.getClass()) return false;
        if (!super.equals(o)) return false;

        SDVariable that = (SDVariable) o;

        if (varName != null ? !varName.equals(that.varName) : that.varName != null) return false;
        return weightInitScheme != null ? weightInitScheme.equals(that.weightInitScheme) : that.weightInitScheme == null;
    }

    @Override
    public int hashCode() {
        int result = super.hashCode();
        result = 31 * result + (varName != null ? varName.hashCode() : 0);
        result = 31 * result + (weightInitScheme != null ? weightInitScheme.hashCode() : 0);
        return result;
    }

    @Override
    public String onnxName() {
        throw new NoOpNameFoundException("No onnx op opName found for " +  opName());
    }

    @Override
    public String tensorflowName() {
        throw new NoOpNameFoundException("No tensorflow op opName found for " +  opName());
    }

    /**
     * Get a variable with content equal to a specified sub-array of this variable.<br>
     * Can be used (for example) to get rows, columns, sub-matrices, etc.
     * @param indices Indices to get
     * @return Sub-array variable
     */
    public SDVariable get(SDIndex... indices) {
        int ndims = indices.length;
        long[] begin = new long[ndims];
        long[] end = new long[ndims];
        long[] strides = new long[ndims];
        int[] begin_mask_arr = new int[ndims];
        int[] end_mask_arr = new int[ndims];
        int[] shrink_axis_mask_arr = new int[ndims];
        for (int i = 0; i < ndims; i++) {
            strides[i] = 1;
            SDIndex index = indices[i];
            SDIndex.IndexType indexType = index.getIndexType();
            if (indexType == SDIndex.IndexType.ALL) {
                begin_mask_arr[i] = 1;
                end_mask_arr[i] = 1;
            } else if (indexType == SDIndex.IndexType.POINT) {
                long pointIndex = index.getPointIndex();
                begin[i] = pointIndex;
                end[i] = pointIndex + 1;
                shrink_axis_mask_arr[i] = 1;
            } else if (indexType == SDIndex.IndexType.INTERVAL) {
                if (index.getIntervalBegin() == null) {
                    begin_mask_arr[i] = 1;
                } else {
                    begin[i] = index.getIntervalBegin();
                }
                if (index.getIntervalEnd() == null) {
                    end_mask_arr[i] = 1;
                } else {
                    end[i] = index.getIntervalEnd();
                }
                if (index.getIntervalStrides() == null) {
                    strides[i] = 1;
                } else {
                    strides[i] = index.getIntervalStrides();
                }
            }
        }

        // convert binary int[] to int
        int begin_mask = binArrToInt(begin_mask_arr);
        int end_mask = binArrToInt(end_mask_arr);
        int shrink_axis = binArrToInt(shrink_axis_mask_arr);

        return this.sameDiff.stridedSlice(this, begin, end, strides,
                begin_mask, end_mask, 0, 0, shrink_axis);
    }


    private static int binArrToInt(int[] arr) {
        int x = 0;
        int m = 1;
        for (int i = 0; i < arr.length; i++) {
            if (arr[i] == 1) {
                x += m;
            }
            m *= 2;
        }
        return x;
    }
   
}<|MERGE_RESOLUTION|>--- conflicted
+++ resolved
@@ -80,11 +80,8 @@
     private SDVariable(String varName,
                        SameDiff sameDiff,
                        long[] shape,
-<<<<<<< HEAD
                        DataType dataType,
-=======
                        boolean placeholderOnNullShape,
->>>>>>> d9f8836d
                        WeightInitScheme weightInitScheme) {
         super(sameDiff,new Object[]{});
         this.varName = varName;
