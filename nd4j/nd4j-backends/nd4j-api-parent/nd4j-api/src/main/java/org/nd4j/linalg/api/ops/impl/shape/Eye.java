/*******************************************************************************
 * Copyright (c) 2015-2018 Skymind, Inc.
 *
 * This program and the accompanying materials are made available under the
 * terms of the Apache License, Version 2.0 which is available at
 * https://www.apache.org/licenses/LICENSE-2.0.
 *
 * Unless required by applicable law or agreed to in writing, software
 * distributed under the License is distributed on an "AS IS" BASIS, WITHOUT
 * WARRANTIES OR CONDITIONS OF ANY KIND, either express or implied. See the
 * License for the specific language governing permissions and limitations
 * under the License.
 *
 * SPDX-License-Identifier: Apache-2.0
 ******************************************************************************/

package org.nd4j.linalg.api.ops.impl.shape;

import org.nd4j.autodiff.samediff.SDVariable;
import org.nd4j.autodiff.samediff.SameDiff;
import org.nd4j.base.Preconditions;
import org.nd4j.imports.NoOpNameFoundException;
import org.nd4j.linalg.api.buffer.DataType;
import org.nd4j.linalg.api.ops.DynamicCustomOp;
import org.nd4j.linalg.api.shape.LongShapeDescriptor;

import java.util.ArrayList;
import java.util.Arrays;
import java.util.Collections;
import java.util.List;


/**
 * Computes a batch of identity matrices of shape (numRows, numCols), returns a single tensor.
 * This batch of identity matrices can be specified as list of integers.
 *
 * Example:
 *
 * batchShape: [3,3]<br>
 * numRows: 2<br>
 * numCols: 4<br>
 * <br>
 * returns a tensor of shape (3, 3, 2, 4) that consists of 3 * 3 batches of (2,4)-shaped identity matrices:<br>
 * <br>
 *      1 0 0 0<br>
 *      0 1 0 0<br>
 *
 *
 * @author Max Pumperla
 */
public class Eye extends DynamicCustomOp {
    public static final DataType DEFAULT_DTYPE = DataType.FLOAT;

    private int numRows;
    private int numCols;
    private int[] batchDimension = new int[] {};
    private DataType dataType = DEFAULT_DTYPE;

    public Eye() {
    }

    public Eye(SameDiff sameDiff, SDVariable numRows){
        super(null, sameDiff, new SDVariable[] {numRows}, false);
    }

    public Eye(SameDiff sameDiff, SDVariable numRows, SDVariable numCols){
        super(null, sameDiff, new SDVariable[] {numRows, numCols}, false);
    }
    public Eye(SameDiff sameDiff, SDVariable numRows, SDVariable numCols, SDVariable batch_shape){
        super(null, sameDiff, new SDVariable[] {numRows, numCols, batch_shape}, false);
    }
    public Eye(SameDiff sameDiff,  int numRows) {
        super(null, sameDiff, new SDVariable[] {}, false);
        this.numRows = numRows;
        this.numCols = numRows;
        addArgs();
    }

    public Eye(SameDiff sameDiff,  int numRows, int numCols) {
        this(sameDiff, numRows, numCols, DEFAULT_DTYPE);
    }

    public Eye(SameDiff sameDiff,  int numRows, int numCols, DataType dataType) {
        super(null, sameDiff, new SDVariable[] {}, false);
        this.numRows = numRows;
        this.numCols = numCols;
        this.dataType = dataType;
        addArgs();
    }

    public Eye(SameDiff sameDiff,  int numRows, int numCols, DataType dataType, int[] batchDimension) {
        super(null, sameDiff, new SDVariable[] {}, false);
        this.numRows = numRows;
        this.numCols = numCols;
        this.batchDimension = batchDimension;
        this.dataType = dataType;
        addArgs();
    }

    protected void addArgs() {
        addIArgument(numRows);
        addIArgument(numCols);
        if(batchDimension != null) {
            for (int dim : batchDimension) {
                addIArgument(dim);
            }
        }
    }

    @Override
    public String onnxName() {
        throw new NoOpNameFoundException("No onnx op opName found for " +  opName());
    }

    @Override
    public String tensorflowName() {
        return "Eye";
    }


    @Override
    public String opName() {
        return "eye";
    }

    @Override
    public List<LongShapeDescriptor> calculateOutputShape(){
        List<LongShapeDescriptor> l = super.calculateOutputShape();
        if(dataType != null && l != null && l.size() > 0){
            l.set(0, l.get(0).asDataType(dataType));
        }
        return l;
    }

    @Override
    public List<SDVariable> doDiff(List<SDVariable> outGrad){
        if(arg() != null){
            return Collections.singletonList(sameDiff.onesLike(arg()));
        } else {
            return Collections.emptyList();
        }
    }

    @Override
    public List<DataType> calculateOutputDataTypes(List<DataType> dataTypes){
<<<<<<< HEAD
        //TODO this should be configurable!
        return Collections.singletonList(DataType.FLOAT);
=======
        return Collections.singletonList(dataType == null ? DEFAULT_DTYPE : dataType);
>>>>>>> 9236412b
    }

}<|MERGE_RESOLUTION|>--- conflicted
+++ resolved
@@ -143,12 +143,7 @@
 
     @Override
     public List<DataType> calculateOutputDataTypes(List<DataType> dataTypes){
-<<<<<<< HEAD
-        //TODO this should be configurable!
-        return Collections.singletonList(DataType.FLOAT);
-=======
         return Collections.singletonList(dataType == null ? DEFAULT_DTYPE : dataType);
->>>>>>> 9236412b
     }
 
 }