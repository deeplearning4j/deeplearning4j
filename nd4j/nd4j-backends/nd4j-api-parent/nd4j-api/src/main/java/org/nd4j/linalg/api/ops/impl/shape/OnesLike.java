--- conflicted
+++ resolved
@@ -89,16 +89,11 @@
     @Override
     public List<org.nd4j.linalg.api.buffer.DataType> calculateOutputDataTypes(List<org.nd4j.linalg.api.buffer.DataType> dataTypes){
         Preconditions.checkState(dataTypes.size() == 1, "Expected list with exactly 1 datatype for %s, got %s", getClass(), dataTypes);
-<<<<<<< HEAD
-        //Output type is same as input type
-        return dataTypes;
-=======
         if(outputType != null){
             return Collections.singletonList(outputType);
         } else {
             //Output type is same as input type
             return dataTypes;
         }
->>>>>>> 9236412b
     }
 }