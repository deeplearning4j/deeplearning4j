/*******************************************************************************
 * Copyright (c) 2015-2018 Skymind, Inc.
 *
 * This program and the accompanying materials are made available under the
 * terms of the Apache License, Version 2.0 which is available at
 * https://www.apache.org/licenses/LICENSE-2.0.
 *
 * Unless required by applicable law or agreed to in writing, software
 * distributed under the License is distributed on an "AS IS" BASIS, WITHOUT
 * WARRANTIES OR CONDITIONS OF ANY KIND, either express or implied. See the
 * License for the specific language governing permissions and limitations
 * under the License.
 *
 * SPDX-License-Identifier: Apache-2.0
 ******************************************************************************/

package org.nd4j.linalg.api.ops.impl.shape;

import onnx.OnnxProto3;
import org.nd4j.autodiff.samediff.SDVariable;
import org.nd4j.autodiff.samediff.SameDiff;
import org.nd4j.base.Preconditions;
import org.nd4j.imports.NoOpNameFoundException;
<<<<<<< HEAD
=======
import org.nd4j.imports.graphmapper.tf.TFGraphMapper;
>>>>>>> 9236412b
import org.nd4j.linalg.api.buffer.DataType;
import org.nd4j.linalg.api.ops.DynamicCustomOp;
import org.nd4j.linalg.api.ops.Op;
import org.tensorflow.framework.AttrValue;
import org.tensorflow.framework.GraphDef;
import org.tensorflow.framework.NodeDef;

import java.util.Collections;
import java.util.List;
import java.util.Map;

/**
 * Returns the size of the input as a rank 0 array
 *
 * @author Alex Black
 */
public class Size extends DynamicCustomOp {

    protected DataType dataType;

    public Size() {}

    public Size(SameDiff sameDiff, SDVariable input) {
        super(null, sameDiff, new SDVariable[] {input}, false);
    }

    @Override
    public String onnxName() {
        throw new NoOpNameFoundException("No onnx name found for shape " + opName());
    }

    @Override
    public String tensorflowName() {
        return "Size";
    }

    @Override
    public String opName() {
        return "size";
    }

    @Override
    public Op.Type opType() {
        return Op.Type.CUSTOM;
    }

    @Override
    public List<SDVariable> doDiff(List<SDVariable> i_v) {
        return Collections.singletonList(sameDiff.zerosLike(arg()));
    }

    @Override
<<<<<<< HEAD
    public List<DataType> calculateOutputDataTypes(List<DataType> dataTypes){
        Preconditions.checkState(dataTypes.size() == 1, "Expected list with exactly 1 datatype for %s, got %s", getClass(), dataTypes);
        //Output type is always long (i.e., size of array)
        return Collections.singletonList(DataType.LONG);
=======
    public void initFromTensorFlow(NodeDef nodeDef, SameDiff initWith, Map<String, AttrValue> attributesForNode, GraphDef graph) {
        dataType = TFGraphMapper.convertType(nodeDef.getAttrOrThrow("out_type").getType());
    }

    @Override
    public List<DataType> calculateOutputDataTypes(List<DataType> dataTypes){
        Preconditions.checkState(dataTypes.size() == 1, "Expected list with exactly 1 datatype for %s, got %s", getClass(), dataTypes);
        return Collections.singletonList(dataType == null ? DataType.LONG : dataType);
>>>>>>> 9236412b
    }
}<|MERGE_RESOLUTION|>--- conflicted
+++ resolved
@@ -21,10 +21,7 @@
 import org.nd4j.autodiff.samediff.SameDiff;
 import org.nd4j.base.Preconditions;
 import org.nd4j.imports.NoOpNameFoundException;
-<<<<<<< HEAD
-=======
 import org.nd4j.imports.graphmapper.tf.TFGraphMapper;
->>>>>>> 9236412b
 import org.nd4j.linalg.api.buffer.DataType;
 import org.nd4j.linalg.api.ops.DynamicCustomOp;
 import org.nd4j.linalg.api.ops.Op;
@@ -77,12 +74,6 @@
     }
 
     @Override
-<<<<<<< HEAD
-    public List<DataType> calculateOutputDataTypes(List<DataType> dataTypes){
-        Preconditions.checkState(dataTypes.size() == 1, "Expected list with exactly 1 datatype for %s, got %s", getClass(), dataTypes);
-        //Output type is always long (i.e., size of array)
-        return Collections.singletonList(DataType.LONG);
-=======
     public void initFromTensorFlow(NodeDef nodeDef, SameDiff initWith, Map<String, AttrValue> attributesForNode, GraphDef graph) {
         dataType = TFGraphMapper.convertType(nodeDef.getAttrOrThrow("out_type").getType());
     }
@@ -91,6 +82,5 @@
     public List<DataType> calculateOutputDataTypes(List<DataType> dataTypes){
         Preconditions.checkState(dataTypes.size() == 1, "Expected list with exactly 1 datatype for %s, got %s", getClass(), dataTypes);
         return Collections.singletonList(dataType == null ? DataType.LONG : dataType);
->>>>>>> 9236412b
     }
 }