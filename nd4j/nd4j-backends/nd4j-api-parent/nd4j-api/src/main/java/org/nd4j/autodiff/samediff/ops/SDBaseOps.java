/*
 *  ******************************************************************************
 *  *
 *  *
 *  * This program and the accompanying materials are made available under the
 *  * terms of the Apache License, Version 2.0 which is available at
 *  * https://www.apache.org/licenses/LICENSE-2.0.
 *  *
 *  *  See the NOTICE file distributed with this work for additional
 *  *  information regarding copyright ownership.
 *  * Unless required by applicable law or agreed to in writing, software
 *  * distributed under the License is distributed on an "AS IS" BASIS, WITHOUT
 *  * WARRANTIES OR CONDITIONS OF ANY KIND, either express or implied. See the
 *  * License for the specific language governing permissions and limitations
 *  * under the License.
 *  *
 *  * SPDX-License-Identifier: Apache-2.0
 *  *****************************************************************************
 */

//================== GENERATED CODE - DO NOT MODIFY THIS FILE ==================

package org.nd4j.autodiff.samediff.ops;

import static org.nd4j.autodiff.samediff.ops.SDValidation.isSameType;

import java.lang.String;
import org.nd4j.autodiff.samediff.SDVariable;
import org.nd4j.autodiff.samediff.SameDiff;
import org.nd4j.common.base.Preconditions;
import org.nd4j.linalg.api.buffer.DataType;
import org.nd4j.linalg.indexing.conditions.Condition;

public class SDBaseOps {
  protected SameDiff sd;

  public SDBaseOps(SameDiff sameDiff) {
    this.sd = sameDiff;
  }

  /**
   * Boolean and array reduction operation, optionally along specified dimensions<br>
   *
   * @param x Input variable (NDARRAY type)
   * @param dimensions Dimensions to reduce over. If dimensions are not specified, full array reduction is performed (Size: AtLeast(min=0))
   * @return output reduced array of rank (input rank - num dimensions) (BOOL type)
   */
  public SDVariable all(SDVariable x, int... dimensions) {
    Preconditions.checkArgument(dimensions.length >= 0, "dimensions has incorrect size/length. Expected: dimensions.length >= 0, got %s", dimensions.length);
    return new org.nd4j.linalg.api.ops.impl.reduce.bool.All(sd,x, dimensions).outputVariable();
  }

  /**
   * Boolean and array reduction operation, optionally along specified dimensions<br>
   *
   * @param name name May be null. Name for the output variable
   * @param x Input variable (NDARRAY type)
   * @param dimensions Dimensions to reduce over. If dimensions are not specified, full array reduction is performed (Size: AtLeast(min=0))
   * @return output reduced array of rank (input rank - num dimensions) (BOOL type)
   */
  public SDVariable all(String name, SDVariable x, int... dimensions) {
    Preconditions.checkArgument(dimensions.length >= 0, "dimensions has incorrect size/length. Expected: dimensions.length >= 0, got %s", dimensions.length);
    SDVariable out =  new org.nd4j.linalg.api.ops.impl.reduce.bool.All(sd,x, dimensions).outputVariable();
    return sd.updateVariableNameAndReference(out, name);
  }

  /**
   * Boolean or array reduction operation, optionally along specified dimensions<br>
   *
   * @param x  Input variable (NDARRAY type)
   * @param dimensions Dimensions to reduce over. If dimensions are not specified, full array reduction is performed (Size: AtLeast(min=0))
   * @return output reduced array of rank (input rank - num dimensions) (BOOL type)
   */
  public SDVariable any(SDVariable x, int... dimensions) {
    Preconditions.checkArgument(dimensions.length >= 0, "dimensions has incorrect size/length. Expected: dimensions.length >= 0, got %s", dimensions.length);
    return new org.nd4j.linalg.api.ops.impl.reduce.bool.Any(sd,x, dimensions).outputVariable();
  }

  /**
   * Boolean or array reduction operation, optionally along specified dimensions<br>
   *
   * @param name name May be null. Name for the output variable
   * @param x  Input variable (NDARRAY type)
   * @param dimensions Dimensions to reduce over. If dimensions are not specified, full array reduction is performed (Size: AtLeast(min=0))
   * @return output reduced array of rank (input rank - num dimensions) (BOOL type)
   */
  public SDVariable any(String name, SDVariable x, int... dimensions) {
    Preconditions.checkArgument(dimensions.length >= 0, "dimensions has incorrect size/length. Expected: dimensions.length >= 0, got %s", dimensions.length);
    SDVariable out =  new org.nd4j.linalg.api.ops.impl.reduce.bool.Any(sd,x, dimensions).outputVariable();
    return sd.updateVariableNameAndReference(out, name);
  }

  /**
   * Argmax array reduction operation, optionally along specified dimensions.<br>
   * Output values are the index of the maximum value of each slice along the specified dimension.<br>
   *
   * Note that if keepDims = true, the output variable has the same rank as the input variable,<br>
   * with the reduced dimensions having size 1. This can be useful for later broadcast operations (such as subtracting<br>
   * the mean along a dimension).<br>
   * Example: if input has shape [a,b,c] and dimensions=[1] then output has shape:<br>
   * keepDims = true: [a,1,c]<br>
   * keepDims = false: [a,c]<br>
   *
   * @param in Input variable (NUMERIC type)
   * @param keepDims If true: keep the dimensions that are reduced on (as size 1). False: remove the reduction dimensions
   * @param dimensions Dimensions to reduce over. If dimensions are not specified, full array reduction is performed (Size: AtLeast(min=0))
   * @return output reduced array of rank (input rank - num dimensions) if keepDims = false, or
   *  of rank (input rank) if keepdims = true (NUMERIC type)
   */
  public SDVariable argmax(SDVariable in, boolean keepDims, int... dimensions) {
    SDValidation.validateNumerical("argmax", "in", in);
    Preconditions.checkArgument(dimensions.length >= 0, "dimensions has incorrect size/length. Expected: dimensions.length >= 0, got %s", dimensions.length);
    return new org.nd4j.linalg.api.ops.impl.indexaccum.custom.ArgMax(sd,in, keepDims, dimensions).outputVariable();
  }

  /**
   * Argmax array reduction operation, optionally along specified dimensions.<br>
   * Output values are the index of the maximum value of each slice along the specified dimension.<br>
   *
   * Note that if keepDims = true, the output variable has the same rank as the input variable,<br>
   * with the reduced dimensions having size 1. This can be useful for later broadcast operations (such as subtracting<br>
   * the mean along a dimension).<br>
   * Example: if input has shape [a,b,c] and dimensions=[1] then output has shape:<br>
   * keepDims = true: [a,1,c]<br>
   * keepDims = false: [a,c]<br>
   *
   * @param name name May be null. Name for the output variable
   * @param in Input variable (NUMERIC type)
   * @param keepDims If true: keep the dimensions that are reduced on (as size 1). False: remove the reduction dimensions
   * @param dimensions Dimensions to reduce over. If dimensions are not specified, full array reduction is performed (Size: AtLeast(min=0))
   * @return output reduced array of rank (input rank - num dimensions) if keepDims = false, or
   *  of rank (input rank) if keepdims = true (NUMERIC type)
   */
  public SDVariable argmax(String name, SDVariable in, boolean keepDims, int... dimensions) {
    SDValidation.validateNumerical("argmax", "in", in);
    Preconditions.checkArgument(dimensions.length >= 0, "dimensions has incorrect size/length. Expected: dimensions.length >= 0, got %s", dimensions.length);
    SDVariable out =  new org.nd4j.linalg.api.ops.impl.indexaccum.custom.ArgMax(sd,in, keepDims, dimensions).outputVariable();
    return sd.updateVariableNameAndReference(out, name);
  }

  /**
   * Argmax array reduction operation, optionally along specified dimensions.<br>
   * Output values are the index of the maximum value of each slice along the specified dimension.<br>
   *
   * Note that if keepDims = true, the output variable has the same rank as the input variable,<br>
   * with the reduced dimensions having size 1. This can be useful for later broadcast operations (such as subtracting<br>
   * the mean along a dimension).<br>
   * Example: if input has shape [a,b,c] and dimensions=[1] then output has shape:<br>
   * keepDims = true: [a,1,c]<br>
   * keepDims = false: [a,c]<br>
   *
   * @param in Input variable (NUMERIC type)
   * @param dimensions Dimensions to reduce over. If dimensions are not specified, full array reduction is performed (Size: AtLeast(min=0))
   * @return output reduced array of rank (input rank - num dimensions) if keepDims = false, or
   *  of rank (input rank) if keepdims = true (NUMERIC type)
   */
  public SDVariable argmax(SDVariable in, int... dimensions) {
    SDValidation.validateNumerical("argmax", "in", in);
    Preconditions.checkArgument(dimensions.length >= 0, "dimensions has incorrect size/length. Expected: dimensions.length >= 0, got %s", dimensions.length);
    return new org.nd4j.linalg.api.ops.impl.indexaccum.custom.ArgMax(sd,in, false, dimensions).outputVariable();
  }

  /**
   * Argmax array reduction operation, optionally along specified dimensions.<br>
   * Output values are the index of the maximum value of each slice along the specified dimension.<br>
   *
   * Note that if keepDims = true, the output variable has the same rank as the input variable,<br>
   * with the reduced dimensions having size 1. This can be useful for later broadcast operations (such as subtracting<br>
   * the mean along a dimension).<br>
   * Example: if input has shape [a,b,c] and dimensions=[1] then output has shape:<br>
   * keepDims = true: [a,1,c]<br>
   * keepDims = false: [a,c]<br>
   *
   * @param name name May be null. Name for the output variable
   * @param in Input variable (NUMERIC type)
   * @param dimensions Dimensions to reduce over. If dimensions are not specified, full array reduction is performed (Size: AtLeast(min=0))
   * @return output reduced array of rank (input rank - num dimensions) if keepDims = false, or
   *  of rank (input rank) if keepdims = true (NUMERIC type)
   */
  public SDVariable argmax(String name, SDVariable in, int... dimensions) {
    SDValidation.validateNumerical("argmax", "in", in);
    Preconditions.checkArgument(dimensions.length >= 0, "dimensions has incorrect size/length. Expected: dimensions.length >= 0, got %s", dimensions.length);
    SDVariable out =  new org.nd4j.linalg.api.ops.impl.indexaccum.custom.ArgMax(sd,in, false, dimensions).outputVariable();
    return sd.updateVariableNameAndReference(out, name);
  }

  /**
   * Argmin array reduction operation, optionally along specified dimensions.<br>
   * Output values are the index of the minimum value of each slice along the specified dimension.<br>
   *
   * Note that if keepDims = true, the output variable has the same rank as the input variable,<br>
   * with the reduced dimensions having size 1. This can be useful for later broadcast operations (such as subtracting<br>
   * the mean along a dimension).<br>
   * Example: if input has shape [a,b,c] and dimensions=[1] then output has shape:<br>
   * keepDims = true: [a,1,c]<br>
   * keepDims = false: [a,c]<br>
   *
   * Note: supports broadcasting if x and y have different shapes and are broadcastable.<br>
   * For example, if X has shape [1,10] and Y has shape [5,10] then op(X,Y) has output shape [5,10]<br>
   * Broadcast rules are the same as NumPy: https://docs.scipy.org/doc/numpy/user/basics.broadcasting.html<br>
   *
   * @param in Input variable (NUMERIC type)
   * @param keepDims If true: keep the dimensions that are reduced on (as size 1). False: remove the reduction dimensions
   * @param dimensions Dimensions to reduce over. If dimensions are not specified, full array reduction is performed (Size: AtLeast(min=0))
   * @return output reduced array of rank (input rank - num dimensions) if keepDims = false, or of rank (input rank) if keepdims = true (NUMERIC type)
   */
  public SDVariable argmin(SDVariable in, boolean keepDims, int... dimensions) {
    SDValidation.validateNumerical("argmin", "in", in);
    Preconditions.checkArgument(dimensions.length >= 0, "dimensions has incorrect size/length. Expected: dimensions.length >= 0, got %s", dimensions.length);
    return new org.nd4j.linalg.api.ops.impl.indexaccum.custom.ArgMin(sd,in, keepDims, dimensions).outputVariable();
  }

  /**
   * Argmin array reduction operation, optionally along specified dimensions.<br>
   * Output values are the index of the minimum value of each slice along the specified dimension.<br>
   *
   * Note that if keepDims = true, the output variable has the same rank as the input variable,<br>
   * with the reduced dimensions having size 1. This can be useful for later broadcast operations (such as subtracting<br>
   * the mean along a dimension).<br>
   * Example: if input has shape [a,b,c] and dimensions=[1] then output has shape:<br>
   * keepDims = true: [a,1,c]<br>
   * keepDims = false: [a,c]<br>
   *
   * Note: supports broadcasting if x and y have different shapes and are broadcastable.<br>
   * For example, if X has shape [1,10] and Y has shape [5,10] then op(X,Y) has output shape [5,10]<br>
   * Broadcast rules are the same as NumPy: https://docs.scipy.org/doc/numpy/user/basics.broadcasting.html<br>
   *
   * @param name name May be null. Name for the output variable
   * @param in Input variable (NUMERIC type)
   * @param keepDims If true: keep the dimensions that are reduced on (as size 1). False: remove the reduction dimensions
   * @param dimensions Dimensions to reduce over. If dimensions are not specified, full array reduction is performed (Size: AtLeast(min=0))
   * @return output reduced array of rank (input rank - num dimensions) if keepDims = false, or of rank (input rank) if keepdims = true (NUMERIC type)
   */
  public SDVariable argmin(String name, SDVariable in, boolean keepDims, int... dimensions) {
    SDValidation.validateNumerical("argmin", "in", in);
    Preconditions.checkArgument(dimensions.length >= 0, "dimensions has incorrect size/length. Expected: dimensions.length >= 0, got %s", dimensions.length);
    SDVariable out =  new org.nd4j.linalg.api.ops.impl.indexaccum.custom.ArgMin(sd,in, keepDims, dimensions).outputVariable();
    return sd.updateVariableNameAndReference(out, name);
  }

  /**
   * Argmin array reduction operation, optionally along specified dimensions.<br>
   * Output values are the index of the minimum value of each slice along the specified dimension.<br>
   *
   * Note that if keepDims = true, the output variable has the same rank as the input variable,<br>
   * with the reduced dimensions having size 1. This can be useful for later broadcast operations (such as subtracting<br>
   * the mean along a dimension).<br>
   * Example: if input has shape [a,b,c] and dimensions=[1] then output has shape:<br>
   * keepDims = true: [a,1,c]<br>
   * keepDims = false: [a,c]<br>
   *
   * Note: supports broadcasting if x and y have different shapes and are broadcastable.<br>
   * For example, if X has shape [1,10] and Y has shape [5,10] then op(X,Y) has output shape [5,10]<br>
   * Broadcast rules are the same as NumPy: https://docs.scipy.org/doc/numpy/user/basics.broadcasting.html<br>
   *
   * @param in Input variable (NUMERIC type)
   * @param dimensions Dimensions to reduce over. If dimensions are not specified, full array reduction is performed (Size: AtLeast(min=0))
   * @return output reduced array of rank (input rank - num dimensions) if keepDims = false, or of rank (input rank) if keepdims = true (NUMERIC type)
   */
  public SDVariable argmin(SDVariable in, int... dimensions) {
    SDValidation.validateNumerical("argmin", "in", in);
    Preconditions.checkArgument(dimensions.length >= 0, "dimensions has incorrect size/length. Expected: dimensions.length >= 0, got %s", dimensions.length);
    return new org.nd4j.linalg.api.ops.impl.indexaccum.custom.ArgMin(sd,in, false, dimensions).outputVariable();
  }

  /**
   * Argmin array reduction operation, optionally along specified dimensions.<br>
   * Output values are the index of the minimum value of each slice along the specified dimension.<br>
   *
   * Note that if keepDims = true, the output variable has the same rank as the input variable,<br>
   * with the reduced dimensions having size 1. This can be useful for later broadcast operations (such as subtracting<br>
   * the mean along a dimension).<br>
   * Example: if input has shape [a,b,c] and dimensions=[1] then output has shape:<br>
   * keepDims = true: [a,1,c]<br>
   * keepDims = false: [a,c]<br>
   *
   * Note: supports broadcasting if x and y have different shapes and are broadcastable.<br>
   * For example, if X has shape [1,10] and Y has shape [5,10] then op(X,Y) has output shape [5,10]<br>
   * Broadcast rules are the same as NumPy: https://docs.scipy.org/doc/numpy/user/basics.broadcasting.html<br>
   *
   * @param name name May be null. Name for the output variable
   * @param in Input variable (NUMERIC type)
   * @param dimensions Dimensions to reduce over. If dimensions are not specified, full array reduction is performed (Size: AtLeast(min=0))
   * @return output reduced array of rank (input rank - num dimensions) if keepDims = false, or of rank (input rank) if keepdims = true (NUMERIC type)
   */
  public SDVariable argmin(String name, SDVariable in, int... dimensions) {
    SDValidation.validateNumerical("argmin", "in", in);
    Preconditions.checkArgument(dimensions.length >= 0, "dimensions has incorrect size/length. Expected: dimensions.length >= 0, got %s", dimensions.length);
    SDVariable out =  new org.nd4j.linalg.api.ops.impl.indexaccum.custom.ArgMin(sd,in, false, dimensions).outputVariable();
    return sd.updateVariableNameAndReference(out, name);
  }

  /**
   * Assign the contents of y to x.<br>
   * Y must be broadcastable to x or the same shape.<br>
   *
   * @param x The variable to assign to (NDARRAY type)
   * @param y The variable to assign (NDARRAY type)
   * @return output The newly assigned output (NUMERIC type)
   */
  public SDVariable assign(SDVariable x, SDVariable y) {
    return new org.nd4j.linalg.api.ops.impl.transforms.custom.Assign(sd,x, y).outputVariable();
  }

  /**
   * Assign the contents of y to x.<br>
   * Y must be broadcastable to x or the same shape.<br>
   *
   * @param name name May be null. Name for the output variable
   * @param x The variable to assign to (NDARRAY type)
   * @param y The variable to assign (NDARRAY type)
   * @return output The newly assigned output (NUMERIC type)
   */
  public SDVariable assign(String name, SDVariable x, SDVariable y) {
    SDVariable out =  new org.nd4j.linalg.api.ops.impl.transforms.custom.Assign(sd,x, y).outputVariable();
    return sd.updateVariableNameAndReference(out, name);
  }

  /**
   * Matrix multiply a batch of matrices. matricesA and matricesB have to be arrays of same<br>
   * length and each pair taken from these sets has to have dimensions (M, N) and (N, K),<br>
   * respectively. If transposeA is true, matrices from matricesA will have shape (N, M) instead.<br>
   * Likewise, if transposeB is true, matrices from matricesB will have shape (K, N).<br>
   * <br>
   * The result of this operation will be a batch of multiplied matrices. The<br>
   * result has the same length as both input batches and each output matrix is of shape (M, K).<br>
   *
   * @param inputsA First array of input matrices, all of shape (M, N) or (N, M) (NUMERIC type)
   * @param inputsB  Second array of input matrices, all of shape (N, K) or (K, N) (NUMERIC type)
   * @param transposeA Whether to transpose A arrays or not
   * @param transposeB Whether to transpose B arrays or not
   */
  public SDVariable[] batchMmul(SDVariable[] inputsA, SDVariable[] inputsB, boolean transposeA,
      boolean transposeB) {
    SDValidation.validateNumerical("batchMmul", "inputsA", inputsA);
    Preconditions.checkArgument(inputsA.length >= 1, "inputsA has incorrect size/length. Expected: inputsA.length >= 1, got %s", inputsA.length);
    SDValidation.validateNumerical("batchMmul", "inputsB", inputsB);
    Preconditions.checkArgument(inputsB.length >= 1, "inputsB has incorrect size/length. Expected: inputsB.length >= 1, got %s", inputsB.length);
    return new org.nd4j.linalg.api.ops.impl.reduce.custom.BatchMmul(sd,inputsA, inputsB, transposeA, transposeB).outputVariables();
  }

  /**
   * Matrix multiply a batch of matrices. matricesA and matricesB have to be arrays of same<br>
   * length and each pair taken from these sets has to have dimensions (M, N) and (N, K),<br>
   * respectively. If transposeA is true, matrices from matricesA will have shape (N, M) instead.<br>
   * Likewise, if transposeB is true, matrices from matricesB will have shape (K, N).<br>
   * <br>
   * The result of this operation will be a batch of multiplied matrices. The<br>
   * result has the same length as both input batches and each output matrix is of shape (M, K).<br>
   *
   * @param names names May be null. Arrays of names for the output variables.
   * @param inputsA First array of input matrices, all of shape (M, N) or (N, M) (NUMERIC type)
   * @param inputsB  Second array of input matrices, all of shape (N, K) or (K, N) (NUMERIC type)
   * @param transposeA Whether to transpose A arrays or not
   * @param transposeB Whether to transpose B arrays or not
   */
  public SDVariable[] batchMmul(String[] names, SDVariable[] inputsA, SDVariable[] inputsB,
      boolean transposeA, boolean transposeB) {
    SDValidation.validateNumerical("batchMmul", "inputsA", inputsA);
    Preconditions.checkArgument(inputsA.length >= 1, "inputsA has incorrect size/length. Expected: inputsA.length >= 1, got %s", inputsA.length);
    SDValidation.validateNumerical("batchMmul", "inputsB", inputsB);
    Preconditions.checkArgument(inputsB.length >= 1, "inputsB has incorrect size/length. Expected: inputsB.length >= 1, got %s", inputsB.length);
    SDVariable[] out =  new org.nd4j.linalg.api.ops.impl.reduce.custom.BatchMmul(sd,inputsA, inputsB, transposeA, transposeB).outputVariables();
    return sd.updateVariableNamesAndReferences(out, names);
  }

  /**
   * Matrix multiply a batch of matrices. matricesA and matricesB have to be arrays of same<br>
   * length and each pair taken from these sets has to have dimensions (M, N) and (N, K),<br>
   * respectively. If transposeA is true, matrices from matricesA will have shape (N, M) instead.<br>
   * Likewise, if transposeB is true, matrices from matricesB will have shape (K, N).<br>
   * <br>
   * The result of this operation will be a batch of multiplied matrices. The<br>
   * result has the same length as both input batches and each output matrix is of shape (M, K).<br>
   *
   * @param inputsA First array of input matrices, all of shape (M, N) or (N, M) (NUMERIC type)
   * @param inputsB  Second array of input matrices, all of shape (N, K) or (K, N) (NUMERIC type)
   */
  public SDVariable[] batchMmul(SDVariable[] inputsA, SDVariable... inputsB) {
    SDValidation.validateNumerical("batchMmul", "inputsA", inputsA);
    Preconditions.checkArgument(inputsA.length >= 1, "inputsA has incorrect size/length. Expected: inputsA.length >= 1, got %s", inputsA.length);
    SDValidation.validateNumerical("batchMmul", "inputsB", inputsB);
    Preconditions.checkArgument(inputsB.length >= 1, "inputsB has incorrect size/length. Expected: inputsB.length >= 1, got %s", inputsB.length);
    return new org.nd4j.linalg.api.ops.impl.reduce.custom.BatchMmul(sd,inputsA, inputsB, false, false).outputVariables();
  }

  /**
   * Matrix multiply a batch of matrices. matricesA and matricesB have to be arrays of same<br>
   * length and each pair taken from these sets has to have dimensions (M, N) and (N, K),<br>
   * respectively. If transposeA is true, matrices from matricesA will have shape (N, M) instead.<br>
   * Likewise, if transposeB is true, matrices from matricesB will have shape (K, N).<br>
   * <br>
   * The result of this operation will be a batch of multiplied matrices. The<br>
   * result has the same length as both input batches and each output matrix is of shape (M, K).<br>
   *
   * @param names names May be null. Arrays of names for the output variables.
   * @param inputsA First array of input matrices, all of shape (M, N) or (N, M) (NUMERIC type)
   * @param inputsB  Second array of input matrices, all of shape (N, K) or (K, N) (NUMERIC type)
   */
  public SDVariable[] batchMmul(String[] names, SDVariable[] inputsA, SDVariable... inputsB) {
    SDValidation.validateNumerical("batchMmul", "inputsA", inputsA);
    Preconditions.checkArgument(inputsA.length >= 1, "inputsA has incorrect size/length. Expected: inputsA.length >= 1, got %s", inputsA.length);
    SDValidation.validateNumerical("batchMmul", "inputsB", inputsB);
    Preconditions.checkArgument(inputsB.length >= 1, "inputsB has incorrect size/length. Expected: inputsB.length >= 1, got %s", inputsB.length);
    SDVariable[] out =  new org.nd4j.linalg.api.ops.impl.reduce.custom.BatchMmul(sd,inputsA, inputsB, false, false).outputVariables();
    return sd.updateVariableNamesAndReferences(out, names);
  }

  /**
   * Cast the array to a new datatype - for example, Integer -> Float<br>
   *
   * @param arg Input variable to cast (NDARRAY type)
   * @param datatype Datatype to cast to
   * @return output Output array (after casting) (NDARRAY type)
   */
  public SDVariable castTo(SDVariable arg, DataType datatype) {
    return new org.nd4j.linalg.api.ops.impl.transforms.dtype.Cast(sd,arg, datatype).outputVariable();
  }

  /**
   * Cast the array to a new datatype - for example, Integer -> Float<br>
   *
   * @param name name May be null. Name for the output variable
   * @param arg Input variable to cast (NDARRAY type)
   * @param datatype Datatype to cast to
   * @return output Output array (after casting) (NDARRAY type)
   */
  public SDVariable castTo(String name, SDVariable arg, DataType datatype) {
    SDVariable out =  new org.nd4j.linalg.api.ops.impl.transforms.dtype.Cast(sd,arg, datatype).outputVariable();
    return sd.updateVariableNameAndReference(out, name);
  }

  /**
   * Returns a clipped ndarray such that the input is normalized so that its L2 norm <br>
   * is <= the specified value.<br>
   *
   * @param x Input variable to clip (NUMERIC type)
   * @param clipValue The value max for clipping
   * @return output The clipped value (NUMERIC type)
   */
  public SDVariable clipByNorm(SDVariable x, double clipValue) {
    SDValidation.validateNumerical("clipByNorm", "x", x);
    return new org.nd4j.linalg.api.ops.impl.transforms.clip.ClipByNorm(sd,x, clipValue).outputVariable();
  }

  /**
   * Returns a clipped ndarray such that the input is normalized so that its L2 norm <br>
   * is <= the specified value.<br>
   *
   * @param name name May be null. Name for the output variable
   * @param x Input variable to clip (NUMERIC type)
   * @param clipValue The value max for clipping
   * @return output The clipped value (NUMERIC type)
   */
  public SDVariable clipByNorm(String name, SDVariable x, double clipValue) {
    SDValidation.validateNumerical("clipByNorm", "x", x);
    SDVariable out =  new org.nd4j.linalg.api.ops.impl.transforms.clip.ClipByNorm(sd,x, clipValue).outputVariable();
    return sd.updateVariableNameAndReference(out, name);
  }

  /**
   *   Returns a clipped ndarray such that the input is normalized so that its L2 norm <br>
   * is <= the specified value.<br>
   *
   * @param x Input variable to clip (NUMERIC type)
   * @param clipValue The value max value for clipping (NUMERIC type)
   * @param dimensions The dimensions to clip (NUMERIC type)
   * @return output The clipped value (NUMERIC type)
   */
  public SDVariable clipByNorm(SDVariable x, SDVariable clipValue, SDVariable dimensions) {
    SDValidation.validateNumerical("clipByNorm", "x", x);
    SDValidation.validateNumerical("clipByNorm", "clipValue", clipValue);
    SDValidation.validateNumerical("clipByNorm", "dimensions", dimensions);
    return new org.nd4j.linalg.api.ops.impl.transforms.clip.ClipByNorm(sd,x, clipValue, dimensions).outputVariable();
  }

  /**
   *   Returns a clipped ndarray such that the input is normalized so that its L2 norm <br>
   * is <= the specified value.<br>
   *
   * @param name name May be null. Name for the output variable
   * @param x Input variable to clip (NUMERIC type)
   * @param clipValue The value max value for clipping (NUMERIC type)
   * @param dimensions The dimensions to clip (NUMERIC type)
   * @return output The clipped value (NUMERIC type)
   */
  public SDVariable clipByNorm(String name, SDVariable x, SDVariable clipValue,
      SDVariable dimensions) {
    SDValidation.validateNumerical("clipByNorm", "x", x);
    SDValidation.validateNumerical("clipByNorm", "clipValue", clipValue);
    SDValidation.validateNumerical("clipByNorm", "dimensions", dimensions);
    SDVariable out =  new org.nd4j.linalg.api.ops.impl.transforms.clip.ClipByNorm(sd,x, clipValue, dimensions).outputVariable();
    return sd.updateVariableNameAndReference(out, name);
  }

  /**
   * Return the clipped ndarray containing values no smaller or larger than the given min and max.<br>
   *
   * @param x Input variable to cip (NUMERIC type)
   * @param clipValueMin The value min for clipping
   * @param clipValueMax The max value to clip to
   * @return output The clipped value (NUMERIC type)
   */
  public SDVariable clipByValue(SDVariable x, double clipValueMin, double clipValueMax) {
    SDValidation.validateNumerical("clipByValue", "x", x);
    return new org.nd4j.linalg.api.ops.impl.transforms.clip.ClipByValue(sd,x, clipValueMin, clipValueMax).outputVariable();
  }

  /**
   * Return the clipped ndarray containing values no smaller or larger than the given min and max.<br>
   *
   * @param name name May be null. Name for the output variable
   * @param x Input variable to cip (NUMERIC type)
   * @param clipValueMin The value min for clipping
   * @param clipValueMax The max value to clip to
   * @return output The clipped value (NUMERIC type)
   */
  public SDVariable clipByValue(String name, SDVariable x, double clipValueMin,
      double clipValueMax) {
    SDValidation.validateNumerical("clipByValue", "x", x);
    SDVariable out =  new org.nd4j.linalg.api.ops.impl.transforms.clip.ClipByValue(sd,x, clipValueMin, clipValueMax).outputVariable();
    return sd.updateVariableNameAndReference(out, name);
  }

  /**
   * Return the clipped ndarray containing values no smaller or larger than the given min and max.<br>
   *
   * @param x Input variable to cip (NUMERIC type)
   * @param clipValueMin The value min for clipping (NUMERIC type)
   * @param clipValueMax The max value to clip to (NUMERIC type)
   * @return output The clipped value (NUMERIC type)
   */
  public SDVariable clipByValue(SDVariable x, SDVariable clipValueMin, SDVariable clipValueMax) {
    SDValidation.validateNumerical("clipByValue", "x", x);
    SDValidation.validateNumerical("clipByValue", "clipValueMin", clipValueMin);
    SDValidation.validateNumerical("clipByValue", "clipValueMax", clipValueMax);
    return new org.nd4j.linalg.api.ops.impl.transforms.clip.ClipByValue(sd,x, clipValueMin, clipValueMax).outputVariable();
  }

  /**
   * Return the clipped ndarray containing values no smaller or larger than the given min and max.<br>
   *
   * @param name name May be null. Name for the output variable
   * @param x Input variable to cip (NUMERIC type)
   * @param clipValueMin The value min for clipping (NUMERIC type)
   * @param clipValueMax The max value to clip to (NUMERIC type)
   * @return output The clipped value (NUMERIC type)
   */
  public SDVariable clipByValue(String name, SDVariable x, SDVariable clipValueMin,
      SDVariable clipValueMax) {
    SDValidation.validateNumerical("clipByValue", "x", x);
    SDValidation.validateNumerical("clipByValue", "clipValueMin", clipValueMin);
    SDValidation.validateNumerical("clipByValue", "clipValueMax", clipValueMax);
    SDVariable out =  new org.nd4j.linalg.api.ops.impl.transforms.clip.ClipByValue(sd,x, clipValueMin, clipValueMax).outputVariable();
    return sd.updateVariableNameAndReference(out, name);
  }

  /**
   * Concatenate a set of inputs along the specified dimension.<br>
   * Note that inputs must have identical rank and identical dimensions, other than the dimension to stack on.<br>
   * For example, if 2 inputs have shape [a, x, c] and [a, y, c] and dimension = 1, then the output has shape [a, x+y, c]<br>
   *
   * Inputs must satisfy the following constraints: <br>
   * Input arrays must all be the same datatype: isSameType(inputs)<br>
   *
   * @param inputs Input variables (NUMERIC type)
   * @param dimension Dimension to concatenate on
   * @return output  (NUMERIC type)
   */
  public SDVariable concat(int dimension, SDVariable... inputs) {
    SDValidation.validateNumerical("concat", "inputs", inputs);
    Preconditions.checkArgument(inputs.length >= 1, "inputs has incorrect size/length. Expected: inputs.length >= 1, got %s", inputs.length);
    Preconditions.checkArgument(isSameType(inputs), "Input arrays must all be the same datatype");
    return new org.nd4j.linalg.api.ops.impl.shape.Concat(sd,inputs, dimension).outputVariable();
  }

  /**
   * Concatenate a set of inputs along the specified dimension.<br>
   * Note that inputs must have identical rank and identical dimensions, other than the dimension to stack on.<br>
   * For example, if 2 inputs have shape [a, x, c] and [a, y, c] and dimension = 1, then the output has shape [a, x+y, c]<br>
   *
   * Inputs must satisfy the following constraints: <br>
   * Input arrays must all be the same datatype: isSameType(inputs)<br>
   *
   * @param name name May be null. Name for the output variable
   * @param dimension Dimension to concatenate on
   * @param inputs Input variables (NUMERIC type)
   * @return output  (NUMERIC type)
   */
  public SDVariable concat(String name, int dimension, SDVariable... inputs) {
    SDValidation.validateNumerical("concat", "inputs", inputs);
    Preconditions.checkArgument(inputs.length >= 1, "inputs has incorrect size/length. Expected: inputs.length >= 1, got %s", inputs.length);
    Preconditions.checkArgument(isSameType(inputs), "Input arrays must all be the same datatype");
    SDVariable out =  new org.nd4j.linalg.api.ops.impl.shape.Concat(sd,inputs, dimension).outputVariable();
    return sd.updateVariableNameAndReference(out, name);
  }

  /**
   * Return a newly created variable,  with the specified shape and data type.<br>
   *
   * @param shape Input INDArray  (NUMERIC type)
   * @param dataType Data type of array
   * @param order Order of array 
   * @param initialize Whether to initialize the array or not 
   * @return output A new INDArray  with the same (dynamic) shape as the input (NUMERIC type)
   */
  public SDVariable create(SDVariable shape, DataType dataType, String order, boolean initialize) {
    SDValidation.validateNumerical("create", "shape", shape);
    return new org.nd4j.linalg.api.ops.impl.shape.Create(sd,shape, dataType, order, initialize).outputVariable();
  }

  /**
   * Return a newly created variable,  with the specified shape and data type.<br>
   *
   * @param name name May be null. Name for the output variable
   * @param shape Input INDArray  (NUMERIC type)
   * @param dataType Data type of array
   * @param order Order of array 
   * @param initialize Whether to initialize the array or not 
   * @return output A new INDArray  with the same (dynamic) shape as the input (NUMERIC type)
   */
  public SDVariable create(String name, SDVariable shape, DataType dataType, String order,
      boolean initialize) {
    SDValidation.validateNumerical("create", "shape", shape);
    SDVariable out =  new org.nd4j.linalg.api.ops.impl.shape.Create(sd,shape, dataType, order, initialize).outputVariable();
    return sd.updateVariableNameAndReference(out, name);
  }

  /**
   * Return a newly created variable,  with the specified shape and data type.<br>
   *
   * @param shape Input INDArray  (NUMERIC type)
   * @param dataType Data type of array
   * @return output A new INDArray  with the same (dynamic) shape as the input (NUMERIC type)
   */
  public SDVariable create(SDVariable shape, DataType dataType) {
    SDValidation.validateNumerical("create", "shape", shape);
    return new org.nd4j.linalg.api.ops.impl.shape.Create(sd,shape, dataType, "c", false).outputVariable();
  }

  /**
   * Return a newly created variable,  with the specified shape and data type.<br>
   *
   * @param name name May be null. Name for the output variable
   * @param shape Input INDArray  (NUMERIC type)
   * @param dataType Data type of array
   * @return output A new INDArray  with the same (dynamic) shape as the input (NUMERIC type)
   */
  public SDVariable create(String name, SDVariable shape, DataType dataType) {
    SDValidation.validateNumerical("create", "shape", shape);
    SDVariable out =  new org.nd4j.linalg.api.ops.impl.shape.Create(sd,shape, dataType, "c", false).outputVariable();
    return sd.updateVariableNameAndReference(out, name);
  }

  /**
   * Return a newly created variable,  with the specified shape and data type.<br>
   *
   * @param input Input INDArray  (NDARRAY type)
   * @param indices  (NDARRAY type)
   * @return output A new INDArray  with the same (dynamic) shape as the input (NUMERIC type)
   */
  public SDVariable createView(SDVariable input, SDVariable... indices) {
    Preconditions.checkArgument(indices.length >= 0, "indices has incorrect size/length. Expected: indices.length >= 0, got %s", indices.length);
    return new org.nd4j.linalg.api.ops.impl.shape.CreateView(sd,input, indices).outputVariable();
  }

  /**
   * Return a newly created variable,  with the specified shape and data type.<br>
   *
   * @param name name May be null. Name for the output variable
   * @param input Input INDArray  (NDARRAY type)
   * @param indices  (NDARRAY type)
   * @return output A new INDArray  with the same (dynamic) shape as the input (NUMERIC type)
   */
  public SDVariable createView(String name, SDVariable input, SDVariable... indices) {
    Preconditions.checkArgument(indices.length >= 0, "indices has incorrect size/length. Expected: indices.length >= 0, got %s", indices.length);
    SDVariable out =  new org.nd4j.linalg.api.ops.impl.shape.CreateView(sd,input, indices).outputVariable();
    return sd.updateVariableNameAndReference(out, name);
  }

  /**
   * Cumulative product operation.<br>
   * For input: [ a, b, c], output is:<br>
   * exclusive=false, reverse=false: [a, a*b, a*b*c]<br>
   * exclusive=true, reverse=false, [0, a, a*b]<br>
   * exclusive=false, reverse=true: [a*b*c, b*c, c]<br>
   * exclusive=true, reverse=true: [b*c, c, 0]<br>
   *
   * @param in Input variable (NUMERIC type)
   * @param exclusive If true: exclude the first value
   * @param reverse If true: reverse the direction of the accumulation
   * @param axis Scalar axis argument for dimension to perform cumululative sum operations along (Size: AtLeast(min=1))
   * @return output Output variable (NUMERIC type)
   */
  public SDVariable cumprod(SDVariable in, boolean exclusive, boolean reverse, int... axis) {
    SDValidation.validateNumerical("cumprod", "in", in);
    Preconditions.checkArgument(axis.length >= 1, "axis has incorrect size/length. Expected: axis.length >= 1, got %s", axis.length);
    return new org.nd4j.linalg.api.ops.impl.transforms.custom.CumProd(sd,in, exclusive, reverse, axis).outputVariable();
  }

  /**
   * Cumulative product operation.<br>
   * For input: [ a, b, c], output is:<br>
   * exclusive=false, reverse=false: [a, a*b, a*b*c]<br>
   * exclusive=true, reverse=false, [0, a, a*b]<br>
   * exclusive=false, reverse=true: [a*b*c, b*c, c]<br>
   * exclusive=true, reverse=true: [b*c, c, 0]<br>
   *
   * @param name name May be null. Name for the output variable
   * @param in Input variable (NUMERIC type)
   * @param exclusive If true: exclude the first value
   * @param reverse If true: reverse the direction of the accumulation
   * @param axis Scalar axis argument for dimension to perform cumululative sum operations along (Size: AtLeast(min=1))
   * @return output Output variable (NUMERIC type)
   */
  public SDVariable cumprod(String name, SDVariable in, boolean exclusive, boolean reverse,
      int... axis) {
    SDValidation.validateNumerical("cumprod", "in", in);
    Preconditions.checkArgument(axis.length >= 1, "axis has incorrect size/length. Expected: axis.length >= 1, got %s", axis.length);
    SDVariable out =  new org.nd4j.linalg.api.ops.impl.transforms.custom.CumProd(sd,in, exclusive, reverse, axis).outputVariable();
    return sd.updateVariableNameAndReference(out, name);
  }

  /**
   * Cumulative product operation.<br>
   * For input: [ a, b, c], output is:<br>
   * exclusive=false, reverse=false: [a, a*b, a*b*c]<br>
   * exclusive=true, reverse=false, [0, a, a*b]<br>
   * exclusive=false, reverse=true: [a*b*c, b*c, c]<br>
   * exclusive=true, reverse=true: [b*c, c, 0]<br>
   *
   * @param in Input variable (NUMERIC type)
   * @param axis Scalar axis argument for dimension to perform cumululative sum operations along (Size: AtLeast(min=1))
   * @return output Output variable (NUMERIC type)
   */
  public SDVariable cumprod(SDVariable in, int... axis) {
    SDValidation.validateNumerical("cumprod", "in", in);
    Preconditions.checkArgument(axis.length >= 1, "axis has incorrect size/length. Expected: axis.length >= 1, got %s", axis.length);
    return new org.nd4j.linalg.api.ops.impl.transforms.custom.CumProd(sd,in, false, false, axis).outputVariable();
  }

  /**
   * Cumulative product operation.<br>
   * For input: [ a, b, c], output is:<br>
   * exclusive=false, reverse=false: [a, a*b, a*b*c]<br>
   * exclusive=true, reverse=false, [0, a, a*b]<br>
   * exclusive=false, reverse=true: [a*b*c, b*c, c]<br>
   * exclusive=true, reverse=true: [b*c, c, 0]<br>
   *
   * @param name name May be null. Name for the output variable
   * @param in Input variable (NUMERIC type)
   * @param axis Scalar axis argument for dimension to perform cumululative sum operations along (Size: AtLeast(min=1))
   * @return output Output variable (NUMERIC type)
   */
  public SDVariable cumprod(String name, SDVariable in, int... axis) {
    SDValidation.validateNumerical("cumprod", "in", in);
    Preconditions.checkArgument(axis.length >= 1, "axis has incorrect size/length. Expected: axis.length >= 1, got %s", axis.length);
    SDVariable out =  new org.nd4j.linalg.api.ops.impl.transforms.custom.CumProd(sd,in, false, false, axis).outputVariable();
    return sd.updateVariableNameAndReference(out, name);
  }

  /**
   * Cumulative sum operation.<br>
   * For input: [ a, b, c], output is:<br>
   * exclusive=false, reverse=false: [a, a+b, a+b+c]<br>
   * exclusive=true, reverse=false, [0, a, a+b]<br>
   * exclusive=false, reverse=true: [a+b+c, b+c, c]<br>
   * exclusive=true, reverse=true: [b+c, c, 0]<br>
   *
   * @param in Input variable (NUMERIC type)
   * @param exclusive If true: exclude the first value
   * @param reverse If true: reverse the direction of the accumulation
   * @param axis Scalar axis argument for dimension to perform cumululative sum operations along (Size: AtLeast(min=1))
   * @return output  (NUMERIC type)
   */
  public SDVariable cumsum(SDVariable in, boolean exclusive, boolean reverse, int... axis) {
    SDValidation.validateNumerical("cumsum", "in", in);
    Preconditions.checkArgument(axis.length >= 1, "axis has incorrect size/length. Expected: axis.length >= 1, got %s", axis.length);
    return new org.nd4j.linalg.api.ops.impl.transforms.custom.CumSum(sd,in, exclusive, reverse, axis).outputVariable();
  }

  /**
   * Cumulative sum operation.<br>
   * For input: [ a, b, c], output is:<br>
   * exclusive=false, reverse=false: [a, a+b, a+b+c]<br>
   * exclusive=true, reverse=false, [0, a, a+b]<br>
   * exclusive=false, reverse=true: [a+b+c, b+c, c]<br>
   * exclusive=true, reverse=true: [b+c, c, 0]<br>
   *
   * @param name name May be null. Name for the output variable
   * @param in Input variable (NUMERIC type)
   * @param exclusive If true: exclude the first value
   * @param reverse If true: reverse the direction of the accumulation
   * @param axis Scalar axis argument for dimension to perform cumululative sum operations along (Size: AtLeast(min=1))
   * @return output  (NUMERIC type)
   */
  public SDVariable cumsum(String name, SDVariable in, boolean exclusive, boolean reverse,
      int... axis) {
    SDValidation.validateNumerical("cumsum", "in", in);
    Preconditions.checkArgument(axis.length >= 1, "axis has incorrect size/length. Expected: axis.length >= 1, got %s", axis.length);
    SDVariable out =  new org.nd4j.linalg.api.ops.impl.transforms.custom.CumSum(sd,in, exclusive, reverse, axis).outputVariable();
    return sd.updateVariableNameAndReference(out, name);
  }

  /**
   * Cumulative sum operation.<br>
   * For input: [ a, b, c], output is:<br>
   * exclusive=false, reverse=false: [a, a+b, a+b+c]<br>
   * exclusive=true, reverse=false, [0, a, a+b]<br>
   * exclusive=false, reverse=true: [a+b+c, b+c, c]<br>
   * exclusive=true, reverse=true: [b+c, c, 0]<br>
   *
   * @param in Input variable (NUMERIC type)
   * @param axis Scalar axis argument for dimension to perform cumululative sum operations along (Size: AtLeast(min=1))
   * @return output  (NUMERIC type)
   */
  public SDVariable cumsum(SDVariable in, int... axis) {
    SDValidation.validateNumerical("cumsum", "in", in);
    Preconditions.checkArgument(axis.length >= 1, "axis has incorrect size/length. Expected: axis.length >= 1, got %s", axis.length);
    return new org.nd4j.linalg.api.ops.impl.transforms.custom.CumSum(sd,in, false, false, axis).outputVariable();
  }

  /**
   * Cumulative sum operation.<br>
   * For input: [ a, b, c], output is:<br>
   * exclusive=false, reverse=false: [a, a+b, a+b+c]<br>
   * exclusive=true, reverse=false, [0, a, a+b]<br>
   * exclusive=false, reverse=true: [a+b+c, b+c, c]<br>
   * exclusive=true, reverse=true: [b+c, c, 0]<br>
   *
   * @param name name May be null. Name for the output variable
   * @param in Input variable (NUMERIC type)
   * @param axis Scalar axis argument for dimension to perform cumululative sum operations along (Size: AtLeast(min=1))
   * @return output  (NUMERIC type)
   */
  public SDVariable cumsum(String name, SDVariable in, int... axis) {
    SDValidation.validateNumerical("cumsum", "in", in);
    Preconditions.checkArgument(axis.length >= 1, "axis has incorrect size/length. Expected: axis.length >= 1, got %s", axis.length);
    SDVariable out =  new org.nd4j.linalg.api.ops.impl.transforms.custom.CumSum(sd,in, false, false, axis).outputVariable();
    return sd.updateVariableNameAndReference(out, name);
  }

  /**
   * Pairwise dot product reduction along dimension<br>
   * output = sum(i=0 ... size(dim)-1) x[i] * y[i]<br>
   *
   * @param x first input (NUMERIC type)
   * @param y second input (NUMERIC type)
   * @param dimensions Dimensions to reduce over. If dimensions are not specified, full array reduction is performed (Size: AtLeast(min=0))
   * @return output output variable (NUMERIC type)
   */
  public SDVariable dot(SDVariable x, SDVariable y, int... dimensions) {
    SDValidation.validateNumerical("dot", "x", x);
    SDValidation.validateNumerical("dot", "y", y);
    Preconditions.checkArgument(dimensions.length >= 0, "dimensions has incorrect size/length. Expected: dimensions.length >= 0, got %s", dimensions.length);
    return new org.nd4j.linalg.api.ops.impl.reduce3.Dot(sd,x, y, dimensions).outputVariable();
  }

  /**
   * Pairwise dot product reduction along dimension<br>
   * output = sum(i=0 ... size(dim)-1) x[i] * y[i]<br>
   *
   * @param name name May be null. Name for the output variable
   * @param x first input (NUMERIC type)
   * @param y second input (NUMERIC type)
   * @param dimensions Dimensions to reduce over. If dimensions are not specified, full array reduction is performed (Size: AtLeast(min=0))
   * @return output output variable (NUMERIC type)
   */
  public SDVariable dot(String name, SDVariable x, SDVariable y, int... dimensions) {
    SDValidation.validateNumerical("dot", "x", x);
    SDValidation.validateNumerical("dot", "y", y);
    Preconditions.checkArgument(dimensions.length >= 0, "dimensions has incorrect size/length. Expected: dimensions.length >= 0, got %s", dimensions.length);
    SDVariable out =  new org.nd4j.linalg.api.ops.impl.reduce3.Dot(sd,x, y, dimensions).outputVariable();
    return sd.updateVariableNameAndReference(out, name);
  }

  /**
   * Dynamically partition the input variable values into the specified number of paritions, using the indices.<br>
   * Example:<br>
   * <pre><br>
   * input = [1,2,3,4,5]<br>
   * numPartitions = 2<br>
   * partitions = [1,0,0,1,0]<br>
   * out[0] = [2,3,5]<br>
   * out[1] = [1,4] }<br>
   * </pre><br>
   *
   * @param x Input variable (NUMERIC type)
   * @param partitions 1D input with values 0 to numPartitions-1 (INT type)
   * @param numPartitions Number of partitions, >= 1
   */
  public SDVariable[] dynamicPartition(SDVariable x, SDVariable partitions, int numPartitions) {
    SDValidation.validateNumerical("dynamicPartition", "x", x);
    SDValidation.validateInteger("dynamicPartition", "partitions", partitions);
    return new org.nd4j.linalg.api.ops.impl.transforms.custom.DynamicPartition(sd,x, partitions, numPartitions).outputVariables();
  }

  /**
   * Dynamically partition the input variable values into the specified number of paritions, using the indices.<br>
   * Example:<br>
   * <pre><br>
   * input = [1,2,3,4,5]<br>
   * numPartitions = 2<br>
   * partitions = [1,0,0,1,0]<br>
   * out[0] = [2,3,5]<br>
   * out[1] = [1,4] }<br>
   * </pre><br>
   *
   * @param names names May be null. Arrays of names for the output variables.
   * @param x Input variable (NUMERIC type)
   * @param partitions 1D input with values 0 to numPartitions-1 (INT type)
   * @param numPartitions Number of partitions, >= 1
   */
  public SDVariable[] dynamicPartition(String[] names, SDVariable x, SDVariable partitions,
      int numPartitions) {
    SDValidation.validateNumerical("dynamicPartition", "x", x);
    SDValidation.validateInteger("dynamicPartition", "partitions", partitions);
    SDVariable[] out =  new org.nd4j.linalg.api.ops.impl.transforms.custom.DynamicPartition(sd,x, partitions, numPartitions).outputVariables();
    return sd.updateVariableNamesAndReferences(out, names);
  }

  /**
   * Dynamically merge the specified input arrays into a single array, using the specified indices<br>
   *
   * @param indices Indices to use when merging. Must be >= 1, same length as input variables (INT type)
   * @param x Input variables. (NUMERIC type)
   * @return output Merged output variable (NUMERIC type)
   */
  public SDVariable dynamicStitch(SDVariable[] indices, SDVariable... x) {
    SDValidation.validateInteger("dynamicStitch", "indices", indices);
    Preconditions.checkArgument(indices.length >= 1, "indices has incorrect size/length. Expected: indices.length >= 1, got %s", indices.length);
    SDValidation.validateNumerical("dynamicStitch", "x", x);
    Preconditions.checkArgument(x.length >= 1, "x has incorrect size/length. Expected: x.length >= 1, got %s", x.length);
    return new org.nd4j.linalg.api.ops.impl.transforms.custom.DynamicStitch(sd,indices, x).outputVariable();
  }

  /**
   * Dynamically merge the specified input arrays into a single array, using the specified indices<br>
   *
   * @param name name May be null. Name for the output variable
   * @param indices Indices to use when merging. Must be >= 1, same length as input variables (INT type)
   * @param x Input variables. (NUMERIC type)
   * @return output Merged output variable (NUMERIC type)
   */
  public SDVariable dynamicStitch(String name, SDVariable[] indices, SDVariable... x) {
    SDValidation.validateInteger("dynamicStitch", "indices", indices);
    Preconditions.checkArgument(indices.length >= 1, "indices has incorrect size/length. Expected: indices.length >= 1, got %s", indices.length);
    SDValidation.validateNumerical("dynamicStitch", "x", x);
    Preconditions.checkArgument(x.length >= 1, "x has incorrect size/length. Expected: x.length >= 1, got %s", x.length);
    SDVariable out =  new org.nd4j.linalg.api.ops.impl.transforms.custom.DynamicStitch(sd,indices, x).outputVariable();
    return sd.updateVariableNameAndReference(out, name);
  }

  /**
   * Equals operation: elementwise x == y<br>
   *
   * Return boolean array with values true where satisfied, or false otherwise.<br>
   *
   * @param x Input array (NUMERIC type)
   * @param y Double value argument to use in operation
   * @return output Boolean array out, with values true/false based on where the condition is satisfied (NUMERIC type)
   */
  public SDVariable eq(SDVariable x, double y) {
    SDValidation.validateNumerical("eq", "x", x);
    return new org.nd4j.linalg.api.ops.impl.scalar.comparison.ScalarEquals(sd,x, y).outputVariable();
  }

  /**
   * Equals operation: elementwise x == y<br>
   *
   * Return boolean array with values true where satisfied, or false otherwise.<br>
   *
   * @param name name May be null. Name for the output variable
   * @param x Input array (NUMERIC type)
   * @param y Double value argument to use in operation
   * @return output Boolean array out, with values true/false based on where the condition is satisfied (NUMERIC type)
   */
  public SDVariable eq(String name, SDVariable x, double y) {
    SDValidation.validateNumerical("eq", "x", x);
    SDVariable out =  new org.nd4j.linalg.api.ops.impl.scalar.comparison.ScalarEquals(sd,x, y).outputVariable();
    return sd.updateVariableNameAndReference(out, name);
  }

  /**
   * Equal to operation: elementwise x == y<br>
   * If x and y arrays have equal shape, the output shape is the same as these inputs.<br>
   *
   * Note: supports broadcasting if x and y have different shapes and are broadcastable.<br>
   * For example, if X has shape [1,10] and Y has shape [5,10] then op(X,Y) has output shape [5,10]<br>
   * Broadcast rules are the same as NumPy: https://docs.scipy.org/doc/numpy/user/basics.broadcasting.html<br>
   *
   * Return boolean array with values true where satisfied, or false otherwise.<br>
   *
   * @param x Input 1 (NDARRAY type)
   * @param y Input 2 (NDARRAY type)
   * @return output Boolean array out, with values true/false based on where the condition is satisfied (NUMERIC type)
   */
  public SDVariable eq(SDVariable x, SDVariable y) {
    return new org.nd4j.linalg.api.ops.impl.transforms.custom.EqualTo(sd,x, y).outputVariable();
  }

  /**
   * Equal to operation: elementwise x == y<br>
   * If x and y arrays have equal shape, the output shape is the same as these inputs.<br>
   *
   * Note: supports broadcasting if x and y have different shapes and are broadcastable.<br>
   * For example, if X has shape [1,10] and Y has shape [5,10] then op(X,Y) has output shape [5,10]<br>
   * Broadcast rules are the same as NumPy: https://docs.scipy.org/doc/numpy/user/basics.broadcasting.html<br>
   *
   * Return boolean array with values true where satisfied, or false otherwise.<br>
   *
   * @param name name May be null. Name for the output variable
   * @param x Input 1 (NDARRAY type)
   * @param y Input 2 (NDARRAY type)
   * @return output Boolean array out, with values true/false based on where the condition is satisfied (NUMERIC type)
   */
  public SDVariable eq(String name, SDVariable x, SDVariable y) {
    SDVariable out =  new org.nd4j.linalg.api.ops.impl.transforms.custom.EqualTo(sd,x, y).outputVariable();
    return sd.updateVariableNameAndReference(out, name);
  }

  /**
   * Reshape the input by adding a 1 at the specified location.<br>
   * For example, if input has shape [a, b], then output shape is:<br>
   * axis = 0: [1, a, b]<br>
   * axis = 1: [a, 1, b]<br>
   * axis = 2: [a, b, 1]<br>
   *
   * @param x Input variable (NDARRAY type)
   * @param axis Axis to expand
   * @return output Output variable (NUMERIC type)
   */
  public SDVariable expandDims(SDVariable x, int axis) {
    return new org.nd4j.linalg.api.ops.impl.shape.ExpandDims(sd,x, axis).outputVariable();
  }

  /**
   * Reshape the input by adding a 1 at the specified location.<br>
   * For example, if input has shape [a, b], then output shape is:<br>
   * axis = 0: [1, a, b]<br>
   * axis = 1: [a, 1, b]<br>
   * axis = 2: [a, b, 1]<br>
   *
   * @param name name May be null. Name for the output variable
   * @param x Input variable (NDARRAY type)
   * @param axis Axis to expand
   * @return output Output variable (NUMERIC type)
   */
  public SDVariable expandDims(String name, SDVariable x, int axis) {
    SDVariable out =  new org.nd4j.linalg.api.ops.impl.shape.ExpandDims(sd,x, axis).outputVariable();
    return sd.updateVariableNameAndReference(out, name);
  }

  /**
   * Generate an output variable with the specified (dynamic) shape with all elements set to the specified value<br>
   *
   * @param shape Shape: must be a 1D array/variable (INT type)
   * @param dataType Datatype of the output array
   * @param value Value to set all elements to
   * @return output Output variable (NUMERIC type)
   */
  public SDVariable fill(SDVariable shape, DataType dataType, double value) {
    SDValidation.validateInteger("fill", "shape", shape);
    return new org.nd4j.linalg.api.ops.impl.transforms.custom.Fill(sd,shape, dataType, value).outputVariable();
  }

  /**
   * Generate an output variable with the specified (dynamic) shape with all elements set to the specified value<br>
   *
   * @param name name May be null. Name for the output variable
   * @param shape Shape: must be a 1D array/variable (INT type)
   * @param dataType Datatype of the output array
   * @param value Value to set all elements to
   * @return output Output variable (NUMERIC type)
   */
  public SDVariable fill(String name, SDVariable shape, DataType dataType, double value) {
    SDValidation.validateInteger("fill", "shape", shape);
    SDVariable out =  new org.nd4j.linalg.api.ops.impl.transforms.custom.Fill(sd,shape, dataType, value).outputVariable();
    return sd.updateVariableNameAndReference(out, name);
  }

  /**
   * Return a flattened variable with the specified ordering<br>
   *
   * @param inputs Input variables (NDARRAY type)
   * @param order ordering for the variable
   * @return output Output variable (NUMERIC type)
   */
  public SDVariable flatten(SDVariable[] inputs, String order) {
    Preconditions.checkArgument(inputs.length >= 1, "inputs has incorrect size/length. Expected: inputs.length >= 1, got %s", inputs.length);
    return new org.nd4j.linalg.api.ops.custom.Flatten(sd,inputs, order).outputVariable();
  }

  /**
   * Return a flattened variable with the specified ordering<br>
   *
   * @param name name May be null. Name for the output variable
   * @param inputs Input variables (NDARRAY type)
   * @param order ordering for the variable
   * @return output Output variable (NUMERIC type)
<<<<<<< HEAD
   */
  public SDVariable flatten(String name, SDVariable[] inputs, String order) {
    Preconditions.checkArgument(inputs.length >= 1, "inputs has incorrect size/length. Expected: inputs.length >= 1, got %s", inputs.length);
    SDVariable out =  new org.nd4j.linalg.api.ops.custom.Flatten(sd,inputs, order).outputVariable();
    return sd.updateVariableNameAndReference(out, name);
  }

  /**
   * Return a flattened variable with the specified ordering<br>
   *
   * @param inputs Input variables (NDARRAY type)
   * @return output Output variable (NUMERIC type)
   */
  public SDVariable flatten(SDVariable... inputs) {
    Preconditions.checkArgument(inputs.length >= 1, "inputs has incorrect size/length. Expected: inputs.length >= 1, got %s", inputs.length);
    return new org.nd4j.linalg.api.ops.custom.Flatten(sd,inputs, "c").outputVariable();
  }

  /**
   * Return a flattened variable with the specified ordering<br>
   *
   * @param name name May be null. Name for the output variable
   * @param inputs Input variables (NDARRAY type)
   * @return output Output variable (NUMERIC type)
   */
=======
   */
  public SDVariable flatten(String name, SDVariable[] inputs, String order) {
    Preconditions.checkArgument(inputs.length >= 1, "inputs has incorrect size/length. Expected: inputs.length >= 1, got %s", inputs.length);
    SDVariable out =  new org.nd4j.linalg.api.ops.custom.Flatten(sd,inputs, order).outputVariable();
    return sd.updateVariableNameAndReference(out, name);
  }

  /**
   * Return a flattened variable with the specified ordering<br>
   *
   * @param inputs Input variables (NDARRAY type)
   * @return output Output variable (NUMERIC type)
   */
  public SDVariable flatten(SDVariable... inputs) {
    Preconditions.checkArgument(inputs.length >= 1, "inputs has incorrect size/length. Expected: inputs.length >= 1, got %s", inputs.length);
    return new org.nd4j.linalg.api.ops.custom.Flatten(sd,inputs, "c").outputVariable();
  }

  /**
   * Return a flattened variable with the specified ordering<br>
   *
   * @param name name May be null. Name for the output variable
   * @param inputs Input variables (NDARRAY type)
   * @return output Output variable (NUMERIC type)
   */
>>>>>>> aba47926
  public SDVariable flatten(String name, SDVariable... inputs) {
    Preconditions.checkArgument(inputs.length >= 1, "inputs has incorrect size/length. Expected: inputs.length >= 1, got %s", inputs.length);
    SDVariable out =  new org.nd4j.linalg.api.ops.custom.Flatten(sd,inputs, "c").outputVariable();
    return sd.updateVariableNameAndReference(out, name);
  }

  /**
   * Gather slices from the input variable where the indices are specified as fixed int[] values.<br>
   * Output shape is same as input shape, except for axis dimension, which has size equal to indices.length.<br>
   *
   * @param df Input variable (NDARRAY type)
   * @param indices Indices to get (Size: AtLeast(min=1))
   * @param axis Axis that the indices refer to
   * @return output Output variable with slices pulled from the specified axis (NDARRAY type)
   */
  public SDVariable gather(SDVariable df, int[] indices, int axis) {
    Preconditions.checkArgument(indices.length >= 1, "indices has incorrect size/length. Expected: indices.length >= 1, got %s", indices.length);
    return new org.nd4j.linalg.api.ops.impl.shape.Gather(sd,df, indices, axis).outputVariable();
  }

  /**
   * Gather slices from the input variable where the indices are specified as fixed int[] values.<br>
   * Output shape is same as input shape, except for axis dimension, which has size equal to indices.length.<br>
   *
   * @param name name May be null. Name for the output variable
   * @param df Input variable (NDARRAY type)
   * @param indices Indices to get (Size: AtLeast(min=1))
   * @param axis Axis that the indices refer to
   * @return output Output variable with slices pulled from the specified axis (NDARRAY type)
   */
  public SDVariable gather(String name, SDVariable df, int[] indices, int axis) {
    Preconditions.checkArgument(indices.length >= 1, "indices has incorrect size/length. Expected: indices.length >= 1, got %s", indices.length);
    SDVariable out =  new org.nd4j.linalg.api.ops.impl.shape.Gather(sd,df, indices, axis).outputVariable();
    return sd.updateVariableNameAndReference(out, name);
  }

  /**
   * Gather slices from the input variable where the indices are specified as dynamic array values.<br>
   * Output shape is same as input shape, except for axis dimension, which has size equal to indices.length.<br>
   *
   * @param df Input variable (NDARRAY type)
   * @param indices Indices to get slices for. Rank 0 or 1 input (INT type)
   * @param axis Axis that the indices refer to
   * @return output Output variable with slices pulled from the specified axis (NDARRAY type)
   */
  public SDVariable gather(SDVariable df, SDVariable indices, int axis) {
    SDValidation.validateInteger("gather", "indices", indices);
    return new org.nd4j.linalg.api.ops.impl.shape.Gather(sd,df, indices, axis).outputVariable();
  }

  /**
   * Gather slices from the input variable where the indices are specified as dynamic array values.<br>
   * Output shape is same as input shape, except for axis dimension, which has size equal to indices.length.<br>
   *
   * @param name name May be null. Name for the output variable
   * @param df Input variable (NDARRAY type)
   * @param indices Indices to get slices for. Rank 0 or 1 input (INT type)
   * @param axis Axis that the indices refer to
   * @return output Output variable with slices pulled from the specified axis (NDARRAY type)
   */
  public SDVariable gather(String name, SDVariable df, SDVariable indices, int axis) {
    SDValidation.validateInteger("gather", "indices", indices);
    SDVariable out =  new org.nd4j.linalg.api.ops.impl.shape.Gather(sd,df, indices, axis).outputVariable();
    return sd.updateVariableNameAndReference(out, name);
  }

  /**
   * Gather slices from df with shape specified by indices. <br>
   *
   * @param df  (NDARRAY type)
   * @param indices  (NUMERIC type)
   * @return output  (NDARRAY type)
   */
  public SDVariable gatherNd(SDVariable df, SDVariable indices) {
    SDValidation.validateNumerical("gatherNd", "indices", indices);
    return new org.nd4j.linalg.api.ops.impl.shape.GatherNd(sd,df, indices).outputVariable();
  }

  /**
   * Gather slices from df with shape specified by indices. <br>
   *
   * @param name name May be null. Name for the output variable
   * @param df  (NDARRAY type)
   * @param indices  (NUMERIC type)
   * @return output  (NDARRAY type)
   */
  public SDVariable gatherNd(String name, SDVariable df, SDVariable indices) {
    SDValidation.validateNumerical("gatherNd", "indices", indices);
    SDVariable out =  new org.nd4j.linalg.api.ops.impl.shape.GatherNd(sd,df, indices).outputVariable();
    return sd.updateVariableNameAndReference(out, name);
  }

  /**
   * Greater than operation: elementwise x > y<br>
   *
   * Return boolean array with values true where satisfied, or false otherwise.<br>
   *
   * @param x Input array (NDARRAY type)
   * @param y Double value argument to use in operation
   * @return output Boolean array out, with values true/false based on where the condition is satisfied (NUMERIC type)
   */
  public SDVariable gt(SDVariable x, double y) {
    return new org.nd4j.linalg.api.ops.impl.scalar.comparison.ScalarGreaterThan(sd,x, y).outputVariable();
  }

  /**
   * Greater than operation: elementwise x > y<br>
   *
   * Return boolean array with values true where satisfied, or false otherwise.<br>
   *
   * @param name name May be null. Name for the output variable
   * @param x Input array (NDARRAY type)
   * @param y Double value argument to use in operation
   * @return output Boolean array out, with values true/false based on where the condition is satisfied (NUMERIC type)
   */
  public SDVariable gt(String name, SDVariable x, double y) {
    SDVariable out =  new org.nd4j.linalg.api.ops.impl.scalar.comparison.ScalarGreaterThan(sd,x, y).outputVariable();
    return sd.updateVariableNameAndReference(out, name);
  }

  /**
   * Greater than operation: elementwise x > y<br>
   * If x and y arrays have equal shape, the output shape is the same as these inputs.<br>
   *
   * Note: supports broadcasting if x and y have different shapes and are broadcastable.<br>
   * For example, if X has shape [1,10] and Y has shape [5,10] then op(X,Y) has output shape [5,10]<br>
   * Broadcast rules are the same as NumPy: https://docs.scipy.org/doc/numpy/user/basics.broadcasting.html<br>
   *
   * Return boolean array with values true where satisfied, or false otherwise.<br>
   *
   * @param x Input 1 (NDARRAY type)
   * @param y Input 2 (NDARRAY type)
   * @return output Output Boolean array out, with values true/false based on where the condition is satisfied (NUMERIC type)
   */
  public SDVariable gt(SDVariable x, SDVariable y) {
    return new org.nd4j.linalg.api.ops.impl.transforms.custom.GreaterThan(sd,x, y).outputVariable();
  }

  /**
   * Greater than operation: elementwise x > y<br>
   * If x and y arrays have equal shape, the output shape is the same as these inputs.<br>
   *
   * Note: supports broadcasting if x and y have different shapes and are broadcastable.<br>
   * For example, if X has shape [1,10] and Y has shape [5,10] then op(X,Y) has output shape [5,10]<br>
   * Broadcast rules are the same as NumPy: https://docs.scipy.org/doc/numpy/user/basics.broadcasting.html<br>
   *
   * Return boolean array with values true where satisfied, or false otherwise.<br>
   *
   * @param name name May be null. Name for the output variable
   * @param x Input 1 (NDARRAY type)
   * @param y Input 2 (NDARRAY type)
   * @return output Output Boolean array out, with values true/false based on where the condition is satisfied (NUMERIC type)
   */
  public SDVariable gt(String name, SDVariable x, SDVariable y) {
    SDVariable out =  new org.nd4j.linalg.api.ops.impl.transforms.custom.GreaterThan(sd,x, y).outputVariable();
    return sd.updateVariableNameAndReference(out, name);
  }

  /**
   * Greater than or equals operation: elementwise x >= y<br>
   *
   * Return boolean array with values true where satisfied, or false otherwise.<br>
   *
   * @param x Input array (NDARRAY type)
   * @param y Double value argument to use in operation
   * @return output Output Boolean array out, with values true/false based on where the condition is satisfied (NUMERIC type)
   */
  public SDVariable gte(SDVariable x, double y) {
    return new org.nd4j.linalg.api.ops.impl.scalar.comparison.ScalarGreaterThanOrEqual(sd,x, y).outputVariable();
  }

  /**
   * Greater than or equals operation: elementwise x >= y<br>
   *
   * Return boolean array with values true where satisfied, or false otherwise.<br>
   *
   * @param name name May be null. Name for the output variable
   * @param x Input array (NDARRAY type)
   * @param y Double value argument to use in operation
   * @return output Output Boolean array out, with values true/false based on where the condition is satisfied (NUMERIC type)
   */
  public SDVariable gte(String name, SDVariable x, double y) {
    SDVariable out =  new org.nd4j.linalg.api.ops.impl.scalar.comparison.ScalarGreaterThanOrEqual(sd,x, y).outputVariable();
    return sd.updateVariableNameAndReference(out, name);
  }

  /**
   * Greater than or equal to operation: elementwise x >= y<br>
   * If x and y arrays have equal shape, the output shape is the same as these inputs.<br>
   *
   * Note: supports broadcasting if x and y have different shapes and are broadcastable.<br>
   * For example, if X has shape [1,10] and Y has shape [5,10] then op(X,Y) has output shape [5,10]<br>
   * Broadcast rules are the same as NumPy: https://docs.scipy.org/doc/numpy/user/basics.broadcasting.html<br>
   *
   * Return boolean array with values true where satisfied, or false otherwise.<br>
   *
   * @param x Input 1 (NDARRAY type)
   * @param y Input 2 (NDARRAY type)
   * @return output  (NDARRAY type)
   */
  public SDVariable gte(SDVariable x, SDVariable y) {
    return new org.nd4j.linalg.api.ops.impl.transforms.custom.GreaterThanOrEqual(sd,x, y).outputVariable();
  }

  /**
   * Greater than or equal to operation: elementwise x >= y<br>
   * If x and y arrays have equal shape, the output shape is the same as these inputs.<br>
   *
   * Note: supports broadcasting if x and y have different shapes and are broadcastable.<br>
   * For example, if X has shape [1,10] and Y has shape [5,10] then op(X,Y) has output shape [5,10]<br>
   * Broadcast rules are the same as NumPy: https://docs.scipy.org/doc/numpy/user/basics.broadcasting.html<br>
   *
   * Return boolean array with values true where satisfied, or false otherwise.<br>
   *
   * @param name name May be null. Name for the output variable
   * @param x Input 1 (NDARRAY type)
   * @param y Input 2 (NDARRAY type)
   * @return output  (NDARRAY type)
   */
  public SDVariable gte(String name, SDVariable x, SDVariable y) {
    SDVariable out =  new org.nd4j.linalg.api.ops.impl.transforms.custom.GreaterThanOrEqual(sd,x, y).outputVariable();
    return sd.updateVariableNameAndReference(out, name);
  }

  /**
   * Elementwise identity operation: out = x<br>
   *
   * @param input Input variable (NDARRAY type)
   * @return output Output variable (NDARRAY type)
   */
  public SDVariable identity(SDVariable input) {
    return new org.nd4j.linalg.api.ops.impl.transforms.same.Identity(sd,input).outputVariable();
  }

  /**
   * Elementwise identity operation: out = x<br>
   *
   * @param name name May be null. Name for the output variable
   * @param input Input variable (NDARRAY type)
   * @return output Output variable (NDARRAY type)
   */
  public SDVariable identity(String name, SDVariable input) {
    SDVariable out =  new org.nd4j.linalg.api.ops.impl.transforms.same.Identity(sd,input).outputVariable();
    return sd.updateVariableNameAndReference(out, name);
  }

  /**
   * Compute the inverse permutation indices for a permutation operation<br>
   * Example: if input is [2, 0, 1] then output is [1, 2, 0]<br>
   * The idea is that x.permute(input).permute(invertPermutation(input)) == x<br>
   *
   * @param input 1D indices for permutation (INT type)
   * @return output 1D inverted permutation (INT type)
   */
  public SDVariable invertPermutation(SDVariable input) {
    SDValidation.validateInteger("invertPermutation", "input", input);
    return new org.nd4j.linalg.api.ops.impl.transforms.custom.InvertPermutation(sd,input).outputVariable();
  }

  /**
   * Compute the inverse permutation indices for a permutation operation<br>
   * Example: if input is [2, 0, 1] then output is [1, 2, 0]<br>
   * The idea is that x.permute(input).permute(invertPermutation(input)) == x<br>
   *
   * @param name name May be null. Name for the output variable
   * @param input 1D indices for permutation (INT type)
   * @return output 1D inverted permutation (INT type)
   */
  public SDVariable invertPermutation(String name, SDVariable input) {
    SDValidation.validateInteger("invertPermutation", "input", input);
    SDVariable out =  new org.nd4j.linalg.api.ops.impl.transforms.custom.InvertPermutation(sd,input).outputVariable();
    return sd.updateVariableNameAndReference(out, name);
  }

  /**
   * Is the director a numeric tensor? In the current version of ND4J/SameDiff, this always returns true/1<br>
   *
   * @param x Input variable (NUMERIC type)
   * @return output scalar boolean with value true or false (NDARRAY type)
   */
  public SDVariable isNumericTensor(SDVariable x) {
    SDValidation.validateNumerical("isNumericTensor", "x", x);
    return new org.nd4j.linalg.api.ops.impl.transforms.custom.IsNumericTensor(sd,x).outputVariable();
  }

  /**
   * Is the director a numeric tensor? In the current version of ND4J/SameDiff, this always returns true/1<br>
   *
   * @param name name May be null. Name for the output variable
   * @param x Input variable (NUMERIC type)
   * @return output scalar boolean with value true or false (NDARRAY type)
   */
  public SDVariable isNumericTensor(String name, SDVariable x) {
    SDValidation.validateNumerical("isNumericTensor", "x", x);
    SDVariable out =  new org.nd4j.linalg.api.ops.impl.transforms.custom.IsNumericTensor(sd,x).outputVariable();
    return sd.updateVariableNameAndReference(out, name);
  }

  /**
   * Create a new 1d array with values evenly spaced between values 'start' and 'stop'<br>
   * For example, linspace(start=3.0, stop=4.0, number=3) will generate [3.0, 3.5, 4.0]<br>
   *
   * @param dataType Data type of the output array
   * @param start Start value
   * @param stop Stop value
   * @param number Number of values to generate
   * @return output INDArray  with linearly spaced elements (NUMERIC type)
   */
  public SDVariable linspace(DataType dataType, double start, double stop, long number) {
    return new org.nd4j.linalg.api.ops.impl.shape.Linspace(sd,dataType, start, stop, number).outputVariable();
  }

  /**
   * Create a new 1d array with values evenly spaced between values 'start' and 'stop'<br>
   * For example, linspace(start=3.0, stop=4.0, number=3) will generate [3.0, 3.5, 4.0]<br>
   *
   * @param name name May be null. Name for the output variable
   * @param dataType Data type of the output array
   * @param start Start value
   * @param stop Stop value
   * @param number Number of values to generate
   * @return output INDArray  with linearly spaced elements (NUMERIC type)
   */
  public SDVariable linspace(String name, DataType dataType, double start, double stop,
      long number) {
    SDVariable out =  new org.nd4j.linalg.api.ops.impl.shape.Linspace(sd,dataType, start, stop, number).outputVariable();
    return sd.updateVariableNameAndReference(out, name);
  }

  /**
   * Create a new 1d array with values evenly spaced between values 'start' and 'stop'<br>
   * For example, linspace(start=3.0, stop=4.0, number=3) will generate [3.0, 3.5, 4.0]<br>
   *
   * @param start Start value (NUMERIC type)
   * @param stop Stop value (NUMERIC type)
   * @param number Number of values to generate (LONG type)
   * @param dataType Data type of the output array
   * @return output INDArray  with linearly spaced elements (NUMERIC type)
   */
  public SDVariable linspace(SDVariable start, SDVariable stop, SDVariable number,
      DataType dataType) {
    SDValidation.validateNumerical("linspace", "start", start);
    SDValidation.validateNumerical("linspace", "stop", stop);
    SDValidation.validateInteger("linspace", "number", number);
    return new org.nd4j.linalg.api.ops.impl.shape.Linspace(sd,start, stop, number, dataType).outputVariable();
  }

  /**
   * Create a new 1d array with values evenly spaced between values 'start' and 'stop'<br>
   * For example, linspace(start=3.0, stop=4.0, number=3) will generate [3.0, 3.5, 4.0]<br>
   *
   * @param name name May be null. Name for the output variable
   * @param start Start value (NUMERIC type)
   * @param stop Stop value (NUMERIC type)
   * @param number Number of values to generate (LONG type)
   * @param dataType Data type of the output array
   * @return output INDArray  with linearly spaced elements (NUMERIC type)
   */
  public SDVariable linspace(String name, SDVariable start, SDVariable stop, SDVariable number,
      DataType dataType) {
    SDValidation.validateNumerical("linspace", "start", start);
    SDValidation.validateNumerical("linspace", "stop", stop);
    SDValidation.validateInteger("linspace", "number", number);
    SDVariable out =  new org.nd4j.linalg.api.ops.impl.shape.Linspace(sd,start, stop, number, dataType).outputVariable();
    return sd.updateVariableNameAndReference(out, name);
  }

  /**
   * Less than operation: elementwise x < y<br>
   *
   * Return boolean array with values true where satisfied, or false otherwise.<br>
   *
   * @param x Input array (NDARRAY type)
   * @param y Double value argument to use in operation
   * @return output Boolean array out, with values true/false based on where the condition is satisfied (NUMERIC type)
   */
  public SDVariable lt(SDVariable x, double y) {
    return new org.nd4j.linalg.api.ops.impl.scalar.comparison.ScalarLessThan(sd,x, y).outputVariable();
  }

  /**
   * Less than operation: elementwise x < y<br>
   *
   * Return boolean array with values true where satisfied, or false otherwise.<br>
   *
   * @param name name May be null. Name for the output variable
   * @param x Input array (NDARRAY type)
   * @param y Double value argument to use in operation
   * @return output Boolean array out, with values true/false based on where the condition is satisfied (NUMERIC type)
   */
  public SDVariable lt(String name, SDVariable x, double y) {
    SDVariable out =  new org.nd4j.linalg.api.ops.impl.scalar.comparison.ScalarLessThan(sd,x, y).outputVariable();
    return sd.updateVariableNameAndReference(out, name);
  }

  /**
   * Less than operation: elementwise x < y<br>
   * If x and y arrays have equal shape, the output shape is the same as these inputs.<br>
   *
   * Note: supports broadcasting if x and y have different shapes and are broadcastable.<br>
   * For example, if X has shape [1,10] and Y has shape [5,10] then op(X,Y) has output shape [5,10]<br>
   * Broadcast rules are the same as NumPy: https://docs.scipy.org/doc/numpy/user/basics.broadcasting.html<br>
   *
   * Return boolean array with values true where satisfied, or false otherwise.<br>
   *
   * @param x Input 1 (NDARRAY type)
   * @param y Input 2 (NDARRAY type)
   * @return output Output Boolean array out, with values true/false based on where the condition is satisfied (NDARRAY type)
   */
  public SDVariable lt(SDVariable x, SDVariable y) {
    return new org.nd4j.linalg.api.ops.impl.transforms.custom.LessThan(sd,x, y).outputVariable();
  }

  /**
   * Less than operation: elementwise x < y<br>
   * If x and y arrays have equal shape, the output shape is the same as these inputs.<br>
   *
   * Note: supports broadcasting if x and y have different shapes and are broadcastable.<br>
   * For example, if X has shape [1,10] and Y has shape [5,10] then op(X,Y) has output shape [5,10]<br>
   * Broadcast rules are the same as NumPy: https://docs.scipy.org/doc/numpy/user/basics.broadcasting.html<br>
   *
   * Return boolean array with values true where satisfied, or false otherwise.<br>
   *
   * @param name name May be null. Name for the output variable
   * @param x Input 1 (NDARRAY type)
   * @param y Input 2 (NDARRAY type)
   * @return output Output Boolean array out, with values true/false based on where the condition is satisfied (NDARRAY type)
   */
  public SDVariable lt(String name, SDVariable x, SDVariable y) {
    SDVariable out =  new org.nd4j.linalg.api.ops.impl.transforms.custom.LessThan(sd,x, y).outputVariable();
    return sd.updateVariableNameAndReference(out, name);
  }

  /**
   * Less than or equals operation: elementwise x <= y<br>
   *
   * Return boolean array with values true where satisfied, or false otherwise.<br>
   *
   * @param x Input array (NDARRAY type)
   * @param y Double value argument to use in operation
   * @return output Boolean array out, with values true/false based on where the condition is satisfied (NUMERIC type)
   */
  public SDVariable lte(SDVariable x, double y) {
    return new org.nd4j.linalg.api.ops.impl.scalar.comparison.ScalarLessThanOrEqual(sd,x, y).outputVariable();
  }

  /**
   * Less than or equals operation: elementwise x <= y<br>
   *
   * Return boolean array with values true where satisfied, or false otherwise.<br>
   *
   * @param name name May be null. Name for the output variable
   * @param x Input array (NDARRAY type)
   * @param y Double value argument to use in operation
   * @return output Boolean array out, with values true/false based on where the condition is satisfied (NUMERIC type)
   */
  public SDVariable lte(String name, SDVariable x, double y) {
    SDVariable out =  new org.nd4j.linalg.api.ops.impl.scalar.comparison.ScalarLessThanOrEqual(sd,x, y).outputVariable();
    return sd.updateVariableNameAndReference(out, name);
  }

  /**
   * Less than or equal to operation: elementwise x <= y<br>
   * If x and y arrays have equal shape, the output shape is the same as these inputs.<br>
   *
   * Note: supports broadcasting if x and y have different shapes and are broadcastable.<br>
   * For example, if X has shape [1,10] and Y has shape [5,10] then op(X,Y) has output shape [5,10]<br>
   * Broadcast rules are the same as NumPy: https://docs.scipy.org/doc/numpy/user/basics.broadcasting.html<br>
   *
   * Return boolean array with values true where satisfied, or false otherwise.<br>
   *
   * @param x Input 1 (NUMERIC type)
   * @param y Input 2 (NUMERIC type)
   * @return output Output Boolean array out, with values true/false based on where the condition is satisfied (NUMERIC type)
   */
  public SDVariable lte(SDVariable x, SDVariable y) {
    SDValidation.validateNumerical("lte", "x", x);
    SDValidation.validateNumerical("lte", "y", y);
    return new org.nd4j.linalg.api.ops.impl.transforms.custom.LessThanOrEqual(sd,x, y).outputVariable();
  }

  /**
   * Less than or equal to operation: elementwise x <= y<br>
   * If x and y arrays have equal shape, the output shape is the same as these inputs.<br>
   *
   * Note: supports broadcasting if x and y have different shapes and are broadcastable.<br>
   * For example, if X has shape [1,10] and Y has shape [5,10] then op(X,Y) has output shape [5,10]<br>
   * Broadcast rules are the same as NumPy: https://docs.scipy.org/doc/numpy/user/basics.broadcasting.html<br>
   *
   * Return boolean array with values true where satisfied, or false otherwise.<br>
   *
   * @param name name May be null. Name for the output variable
   * @param x Input 1 (NUMERIC type)
   * @param y Input 2 (NUMERIC type)
   * @return output Output Boolean array out, with values true/false based on where the condition is satisfied (NUMERIC type)
   */
  public SDVariable lte(String name, SDVariable x, SDVariable y) {
    SDValidation.validateNumerical("lte", "x", x);
    SDValidation.validateNumerical("lte", "y", y);
    SDVariable out =  new org.nd4j.linalg.api.ops.impl.transforms.custom.LessThanOrEqual(sd,x, y).outputVariable();
    return sd.updateVariableNameAndReference(out, name);
  }

  /**
   * Returns a boolean mask of equal shape to the input, where the condition is satisfied - value 1 where satisfied, 0 otherwise<br>
   *
   * @param in Input (NUMERIC type)
   * @param condition Condition
   * @return output Boolean mask (NUMERIC type)
   */
  public SDVariable matchCondition(SDVariable in, Condition condition) {
    SDValidation.validateNumerical("matchCondition", "in", in);
    return new org.nd4j.linalg.api.ops.impl.transforms.bool.MatchConditionTransform(sd,in, condition).outputVariable();
  }

  /**
   * Returns a boolean mask of equal shape to the input, where the condition is satisfied - value 1 where satisfied, 0 otherwise<br>
   *
   * @param name name May be null. Name for the output variable
   * @param in Input (NUMERIC type)
   * @param condition Condition
   * @return output Boolean mask (NUMERIC type)
   */
  public SDVariable matchCondition(String name, SDVariable in, Condition condition) {
    SDValidation.validateNumerical("matchCondition", "in", in);
    SDVariable out =  new org.nd4j.linalg.api.ops.impl.transforms.bool.MatchConditionTransform(sd,in, condition).outputVariable();
    return sd.updateVariableNameAndReference(out, name);
  }

  /**
   * Returns a count of the number of elements that satisfy the condition<br>
   *
   * @param in Input (NUMERIC type)
   * @param condition Condition
   * @return output Number of elements that the condition is satisfied for (NUMERIC type)
   */
  public SDVariable matchConditionCount(SDVariable in, Condition condition) {
    SDValidation.validateNumerical("matchConditionCount", "in", in);
    return new org.nd4j.linalg.api.ops.impl.reduce.longer.MatchCondition(sd,in, condition).outputVariable();
  }

  /**
   * Returns a count of the number of elements that satisfy the condition<br>
   *
   * @param name name May be null. Name for the output variable
   * @param in Input (NUMERIC type)
   * @param condition Condition
   * @return output Number of elements that the condition is satisfied for (NUMERIC type)
   */
  public SDVariable matchConditionCount(String name, SDVariable in, Condition condition) {
    SDValidation.validateNumerical("matchConditionCount", "in", in);
    SDVariable out =  new org.nd4j.linalg.api.ops.impl.reduce.longer.MatchCondition(sd,in, condition).outputVariable();
    return sd.updateVariableNameAndReference(out, name);
  }

  /**
   * Returns a count of the number of elements that satisfy the condition (for each slice along the specified dimensions)<br>
   *
   * Note that if keepDims = true, the output variable has the same rank as the input variable,<br>
   * with the reduced dimensions having size 1. This can be useful for later broadcast operations (such as subtracting<br>
   * the mean along a dimension).<br>
   * Example: if input has shape [a,b,c] and dimensions=[1] then output has shape:<br>
   * keepDims = true: [a,1,c]<br>
   * keepDims = false: [a,c]<br>
   *
   * @param in Input variable (NUMERIC type)
   * @param condition Condition
   * @param keepDim If true: keep the dimensions that are reduced on (as size 1). False: remove the reduction dimensions
   * @param dimensions Dimensions to reduce over. If dimensions are not specified, full array reduction is performed (Size: AtLeast(min=0))
   * @return output Number of elements that the condition is satisfied for (NUMERIC type)
   */
  public SDVariable matchConditionCount(SDVariable in, Condition condition, boolean keepDim,
      int... dimensions) {
    SDValidation.validateNumerical("matchConditionCount", "in", in);
    Preconditions.checkArgument(dimensions.length >= 0, "dimensions has incorrect size/length. Expected: dimensions.length >= 0, got %s", dimensions.length);
    return new org.nd4j.linalg.api.ops.impl.reduce.longer.MatchCondition(sd,in, condition, keepDim, dimensions).outputVariable();
  }

  /**
   * Returns a count of the number of elements that satisfy the condition (for each slice along the specified dimensions)<br>
   *
   * Note that if keepDims = true, the output variable has the same rank as the input variable,<br>
   * with the reduced dimensions having size 1. This can be useful for later broadcast operations (such as subtracting<br>
   * the mean along a dimension).<br>
   * Example: if input has shape [a,b,c] and dimensions=[1] then output has shape:<br>
   * keepDims = true: [a,1,c]<br>
   * keepDims = false: [a,c]<br>
   *
   * @param name name May be null. Name for the output variable
   * @param in Input variable (NUMERIC type)
   * @param condition Condition
   * @param keepDim If true: keep the dimensions that are reduced on (as size 1). False: remove the reduction dimensions
   * @param dimensions Dimensions to reduce over. If dimensions are not specified, full array reduction is performed (Size: AtLeast(min=0))
   * @return output Number of elements that the condition is satisfied for (NUMERIC type)
   */
  public SDVariable matchConditionCount(String name, SDVariable in, Condition condition,
      boolean keepDim, int... dimensions) {
    SDValidation.validateNumerical("matchConditionCount", "in", in);
    Preconditions.checkArgument(dimensions.length >= 0, "dimensions has incorrect size/length. Expected: dimensions.length >= 0, got %s", dimensions.length);
    SDVariable out =  new org.nd4j.linalg.api.ops.impl.reduce.longer.MatchCondition(sd,in, condition, keepDim, dimensions).outputVariable();
    return sd.updateVariableNameAndReference(out, name);
  }

  /**
   * Returns a count of the number of elements that satisfy the condition (for each slice along the specified dimensions)<br>
   *
   * Note that if keepDims = true, the output variable has the same rank as the input variable,<br>
   * with the reduced dimensions having size 1. This can be useful for later broadcast operations (such as subtracting<br>
   * the mean along a dimension).<br>
   * Example: if input has shape [a,b,c] and dimensions=[1] then output has shape:<br>
   * keepDims = true: [a,1,c]<br>
   * keepDims = false: [a,c]<br>
   *
   * @param in Input variable (NUMERIC type)
   * @param condition Condition
   * @param dimensions Dimensions to reduce over. If dimensions are not specified, full array reduction is performed (Size: AtLeast(min=0))
   * @return output Number of elements that the condition is satisfied for (NUMERIC type)
   */
  public SDVariable matchConditionCount(SDVariable in, Condition condition, int... dimensions) {
    SDValidation.validateNumerical("matchConditionCount", "in", in);
    Preconditions.checkArgument(dimensions.length >= 0, "dimensions has incorrect size/length. Expected: dimensions.length >= 0, got %s", dimensions.length);
    return new org.nd4j.linalg.api.ops.impl.reduce.longer.MatchCondition(sd,in, condition, false, dimensions).outputVariable();
  }

  /**
   * Returns a count of the number of elements that satisfy the condition (for each slice along the specified dimensions)<br>
   *
   * Note that if keepDims = true, the output variable has the same rank as the input variable,<br>
   * with the reduced dimensions having size 1. This can be useful for later broadcast operations (such as subtracting<br>
   * the mean along a dimension).<br>
   * Example: if input has shape [a,b,c] and dimensions=[1] then output has shape:<br>
   * keepDims = true: [a,1,c]<br>
   * keepDims = false: [a,c]<br>
   *
   * @param name name May be null. Name for the output variable
   * @param in Input variable (NUMERIC type)
   * @param condition Condition
   * @param dimensions Dimensions to reduce over. If dimensions are not specified, full array reduction is performed (Size: AtLeast(min=0))
   * @return output Number of elements that the condition is satisfied for (NUMERIC type)
   */
  public SDVariable matchConditionCount(String name, SDVariable in, Condition condition,
      int... dimensions) {
    SDValidation.validateNumerical("matchConditionCount", "in", in);
    Preconditions.checkArgument(dimensions.length >= 0, "dimensions has incorrect size/length. Expected: dimensions.length >= 0, got %s", dimensions.length);
    SDVariable out =  new org.nd4j.linalg.api.ops.impl.reduce.longer.MatchCondition(sd,in, condition, false, dimensions).outputVariable();
    return sd.updateVariableNameAndReference(out, name);
  }

  /**
   * Max array reduction operation, optionally along specified dimensions<br>
   *
   * Note that if keepDims = true, the output variable has the same rank as the input variable,<br>
   * with the reduced dimensions having size 1. This can be useful for later broadcast operations (such as subtracting<br>
   * the mean along a dimension).<br>
   * Example: if input has shape [a,b,c] and dimensions=[1] then output has shape:<br>
   * keepDims = true: [a,1,c]<br>
   * keepDims = false: [a,c]<br>
   *
   * @param x Input variable (NUMERIC type)
   * @param keepDims If true: keep the dimensions that are reduced on (as size 1). False: remove the reduction dimensions
   * @param dimensions Dimensions to reduce over. If dimensions are not specified, full array reduction is performed (Size: AtLeast(min=0))
   * @return output Reduced array of rank (input rank - num dimensions) (NUMERIC type)
   */
  public SDVariable max(SDVariable x, boolean keepDims, int... dimensions) {
    SDValidation.validateNumerical("max", "x", x);
    Preconditions.checkArgument(dimensions.length >= 0, "dimensions has incorrect size/length. Expected: dimensions.length >= 0, got %s", dimensions.length);
    return new org.nd4j.linalg.api.ops.impl.reduce.same.Max(sd,x, keepDims, dimensions).outputVariable();
  }

  /**
   * Max array reduction operation, optionally along specified dimensions<br>
   *
   * Note that if keepDims = true, the output variable has the same rank as the input variable,<br>
   * with the reduced dimensions having size 1. This can be useful for later broadcast operations (such as subtracting<br>
   * the mean along a dimension).<br>
   * Example: if input has shape [a,b,c] and dimensions=[1] then output has shape:<br>
   * keepDims = true: [a,1,c]<br>
   * keepDims = false: [a,c]<br>
   *
   * @param name name May be null. Name for the output variable
   * @param x Input variable (NUMERIC type)
   * @param keepDims If true: keep the dimensions that are reduced on (as size 1). False: remove the reduction dimensions
   * @param dimensions Dimensions to reduce over. If dimensions are not specified, full array reduction is performed (Size: AtLeast(min=0))
   * @return output Reduced array of rank (input rank - num dimensions) (NUMERIC type)
   */
  public SDVariable max(String name, SDVariable x, boolean keepDims, int... dimensions) {
    SDValidation.validateNumerical("max", "x", x);
    Preconditions.checkArgument(dimensions.length >= 0, "dimensions has incorrect size/length. Expected: dimensions.length >= 0, got %s", dimensions.length);
    SDVariable out =  new org.nd4j.linalg.api.ops.impl.reduce.same.Max(sd,x, keepDims, dimensions).outputVariable();
    return sd.updateVariableNameAndReference(out, name);
  }

  /**
   * Max array reduction operation, optionally along specified dimensions<br>
   *
   * Note that if keepDims = true, the output variable has the same rank as the input variable,<br>
   * with the reduced dimensions having size 1. This can be useful for later broadcast operations (such as subtracting<br>
   * the mean along a dimension).<br>
   * Example: if input has shape [a,b,c] and dimensions=[1] then output has shape:<br>
   * keepDims = true: [a,1,c]<br>
   * keepDims = false: [a,c]<br>
   *
   * @param x Input variable (NUMERIC type)
   * @param dimensions Dimensions to reduce over. If dimensions are not specified, full array reduction is performed (Size: AtLeast(min=0))
   * @return output Reduced array of rank (input rank - num dimensions) (NUMERIC type)
   */
  public SDVariable max(SDVariable x, int... dimensions) {
    SDValidation.validateNumerical("max", "x", x);
    Preconditions.checkArgument(dimensions.length >= 0, "dimensions has incorrect size/length. Expected: dimensions.length >= 0, got %s", dimensions.length);
    return new org.nd4j.linalg.api.ops.impl.reduce.same.Max(sd,x, false, dimensions).outputVariable();
  }

  /**
   * Max array reduction operation, optionally along specified dimensions<br>
   *
   * Note that if keepDims = true, the output variable has the same rank as the input variable,<br>
   * with the reduced dimensions having size 1. This can be useful for later broadcast operations (such as subtracting<br>
   * the mean along a dimension).<br>
   * Example: if input has shape [a,b,c] and dimensions=[1] then output has shape:<br>
   * keepDims = true: [a,1,c]<br>
   * keepDims = false: [a,c]<br>
   *
   * @param name name May be null. Name for the output variable
   * @param x Input variable (NUMERIC type)
   * @param dimensions Dimensions to reduce over. If dimensions are not specified, full array reduction is performed (Size: AtLeast(min=0))
   * @return output Reduced array of rank (input rank - num dimensions) (NUMERIC type)
   */
  public SDVariable max(String name, SDVariable x, int... dimensions) {
    SDValidation.validateNumerical("max", "x", x);
    Preconditions.checkArgument(dimensions.length >= 0, "dimensions has incorrect size/length. Expected: dimensions.length >= 0, got %s", dimensions.length);
    SDVariable out =  new org.nd4j.linalg.api.ops.impl.reduce.same.Max(sd,x, false, dimensions).outputVariable();
    return sd.updateVariableNameAndReference(out, name);
  }

  /**
   * Element-wise maximum operation: out[i] = max(first[i], second[i])<br>
   *
   * Note: supports broadcasting if x and y have different shapes and are broadcastable.<br>
   * For example, if X has shape [1,10] and Y has shape [5,10] then op(X,Y) has output shape [5,10]<br>
   * Broadcast rules are the same as NumPy: https://docs.scipy.org/doc/numpy/user/basics.broadcasting.html<br>
   *
   * @param first First input array (NUMERIC type)
   * @param second Second input array (NUMERIC type)
   * @return output Output variable (NUMERIC type)
   */
  public SDVariable max(SDVariable first, SDVariable second) {
    SDValidation.validateNumerical("max", "first", first);
    SDValidation.validateNumerical("max", "second", second);
    return new org.nd4j.linalg.api.ops.impl.transforms.custom.Max(sd,first, second).outputVariable();
  }

  /**
   * Element-wise maximum operation: out[i] = max(first[i], second[i])<br>
   *
   * Note: supports broadcasting if x and y have different shapes and are broadcastable.<br>
   * For example, if X has shape [1,10] and Y has shape [5,10] then op(X,Y) has output shape [5,10]<br>
   * Broadcast rules are the same as NumPy: https://docs.scipy.org/doc/numpy/user/basics.broadcasting.html<br>
   *
   * @param name name May be null. Name for the output variable
   * @param first First input array (NUMERIC type)
   * @param second Second input array (NUMERIC type)
   * @return output Output variable (NUMERIC type)
   */
  public SDVariable max(String name, SDVariable first, SDVariable second) {
    SDValidation.validateNumerical("max", "first", first);
    SDValidation.validateNumerical("max", "second", second);
    SDVariable out =  new org.nd4j.linalg.api.ops.impl.transforms.custom.Max(sd,first, second).outputVariable();
    return sd.updateVariableNameAndReference(out, name);
  }

  /**
   * Mean (average) array reduction operation, optionally along specified dimensions<br>
   *
   * Note that if keepDims = true, the output variable has the same rank as the input variable,<br>
   * with the reduced dimensions having size 1. This can be useful for later broadcast operations (such as subtracting<br>
   * the mean along a dimension).<br>
   * Example: if input has shape [a,b,c] and dimensions=[1] then output has shape:<br>
   * keepDims = true: [a,1,c]<br>
   * keepDims = false: [a,c]<br>
   *
   * @param x Input variable (NUMERIC type)
   * @param keepDims If true: keep the dimensions that are reduced on (as size 1). False: remove the reduction dimensions
   * @param dimensions Dimensions to reduce over. If dimensions are not specified, full array reduction is performed (Size: AtLeast(min=0))
   * @return output Reduced array of rank (input rank - num dimensions) (NUMERIC type)
   */
  public SDVariable mean(SDVariable x, boolean keepDims, int... dimensions) {
    SDValidation.validateNumerical("mean", "x", x);
    Preconditions.checkArgument(dimensions.length >= 0, "dimensions has incorrect size/length. Expected: dimensions.length >= 0, got %s", dimensions.length);
    return new org.nd4j.linalg.api.ops.impl.reduce.floating.Mean(sd,x, keepDims, dimensions).outputVariable();
  }

  /**
   * Mean (average) array reduction operation, optionally along specified dimensions<br>
   *
   * Note that if keepDims = true, the output variable has the same rank as the input variable,<br>
   * with the reduced dimensions having size 1. This can be useful for later broadcast operations (such as subtracting<br>
   * the mean along a dimension).<br>
   * Example: if input has shape [a,b,c] and dimensions=[1] then output has shape:<br>
   * keepDims = true: [a,1,c]<br>
   * keepDims = false: [a,c]<br>
   *
   * @param name name May be null. Name for the output variable
   * @param x Input variable (NUMERIC type)
   * @param keepDims If true: keep the dimensions that are reduced on (as size 1). False: remove the reduction dimensions
   * @param dimensions Dimensions to reduce over. If dimensions are not specified, full array reduction is performed (Size: AtLeast(min=0))
   * @return output Reduced array of rank (input rank - num dimensions) (NUMERIC type)
   */
  public SDVariable mean(String name, SDVariable x, boolean keepDims, int... dimensions) {
    SDValidation.validateNumerical("mean", "x", x);
    Preconditions.checkArgument(dimensions.length >= 0, "dimensions has incorrect size/length. Expected: dimensions.length >= 0, got %s", dimensions.length);
    SDVariable out =  new org.nd4j.linalg.api.ops.impl.reduce.floating.Mean(sd,x, keepDims, dimensions).outputVariable();
    return sd.updateVariableNameAndReference(out, name);
  }

  /**
   * Mean (average) array reduction operation, optionally along specified dimensions<br>
   *
   * Note that if keepDims = true, the output variable has the same rank as the input variable,<br>
   * with the reduced dimensions having size 1. This can be useful for later broadcast operations (such as subtracting<br>
   * the mean along a dimension).<br>
   * Example: if input has shape [a,b,c] and dimensions=[1] then output has shape:<br>
   * keepDims = true: [a,1,c]<br>
   * keepDims = false: [a,c]<br>
   *
   * @param x Input variable (NUMERIC type)
   * @param dimensions Dimensions to reduce over. If dimensions are not specified, full array reduction is performed (Size: AtLeast(min=0))
   * @return output Reduced array of rank (input rank - num dimensions) (NUMERIC type)
   */
  public SDVariable mean(SDVariable x, int... dimensions) {
    SDValidation.validateNumerical("mean", "x", x);
    Preconditions.checkArgument(dimensions.length >= 0, "dimensions has incorrect size/length. Expected: dimensions.length >= 0, got %s", dimensions.length);
    return new org.nd4j.linalg.api.ops.impl.reduce.floating.Mean(sd,x, false, dimensions).outputVariable();
  }

  /**
   * Mean (average) array reduction operation, optionally along specified dimensions<br>
   *
   * Note that if keepDims = true, the output variable has the same rank as the input variable,<br>
   * with the reduced dimensions having size 1. This can be useful for later broadcast operations (such as subtracting<br>
   * the mean along a dimension).<br>
   * Example: if input has shape [a,b,c] and dimensions=[1] then output has shape:<br>
   * keepDims = true: [a,1,c]<br>
   * keepDims = false: [a,c]<br>
   *
   * @param name name May be null. Name for the output variable
   * @param x Input variable (NUMERIC type)
   * @param dimensions Dimensions to reduce over. If dimensions are not specified, full array reduction is performed (Size: AtLeast(min=0))
   * @return output Reduced array of rank (input rank - num dimensions) (NUMERIC type)
   */
  public SDVariable mean(String name, SDVariable x, int... dimensions) {
    SDValidation.validateNumerical("mean", "x", x);
    Preconditions.checkArgument(dimensions.length >= 0, "dimensions has incorrect size/length. Expected: dimensions.length >= 0, got %s", dimensions.length);
    SDVariable out =  new org.nd4j.linalg.api.ops.impl.reduce.floating.Mean(sd,x, false, dimensions).outputVariable();
    return sd.updateVariableNameAndReference(out, name);
  }

  /**
   * Mean (average) array reduction operation, optionally along specified dimensions<br>
   *
   * Note that if keepDims = true, the output variable has the same rank as the input variable,<br>
   * with the reduced dimensions having size 1. This can be useful for later broadcast operations (such as subtracting<br>
   * the mean along a dimension).<br>
   * Example: if input has shape [a,b,c] and dimensions=[1] then output has shape:<br>
   * keepDims = true: [a,1,c]<br>
   * keepDims = false: [a,c]<br>
   *
   * @param x Input variable (NUMERIC type)
   * @param dimensions Dimensions to reduce over. If dimensions are not specified, full array reduction is performed (INT type)
   * @param keepDims If true: keep the dimensions that are reduced on (as size 1). False: remove the reduction dimensions
   * @return output Reduced array of rank (input rank - num dimensions) (NUMERIC type)
   */
  public SDVariable mean(SDVariable x, SDVariable dimensions, boolean keepDims) {
    SDValidation.validateNumerical("mean", "x", x);
    SDValidation.validateInteger("mean", "dimensions", dimensions);
    return new org.nd4j.linalg.api.ops.impl.reduce.floating.Mean(sd,x, dimensions, keepDims).outputVariable();
  }

  /**
   * Mean (average) array reduction operation, optionally along specified dimensions<br>
   *
   * Note that if keepDims = true, the output variable has the same rank as the input variable,<br>
   * with the reduced dimensions having size 1. This can be useful for later broadcast operations (such as subtracting<br>
   * the mean along a dimension).<br>
   * Example: if input has shape [a,b,c] and dimensions=[1] then output has shape:<br>
   * keepDims = true: [a,1,c]<br>
   * keepDims = false: [a,c]<br>
   *
   * @param name name May be null. Name for the output variable
   * @param x Input variable (NUMERIC type)
   * @param dimensions Dimensions to reduce over. If dimensions are not specified, full array reduction is performed (INT type)
   * @param keepDims If true: keep the dimensions that are reduced on (as size 1). False: remove the reduction dimensions
   * @return output Reduced array of rank (input rank - num dimensions) (NUMERIC type)
   */
  public SDVariable mean(String name, SDVariable x, SDVariable dimensions, boolean keepDims) {
    SDValidation.validateNumerical("mean", "x", x);
    SDValidation.validateInteger("mean", "dimensions", dimensions);
    SDVariable out =  new org.nd4j.linalg.api.ops.impl.reduce.floating.Mean(sd,x, dimensions, keepDims).outputVariable();
    return sd.updateVariableNameAndReference(out, name);
  }

  /**
   * Mean (average) array reduction operation, optionally along specified dimensions<br>
   *
   * Note that if keepDims = true, the output variable has the same rank as the input variable,<br>
   * with the reduced dimensions having size 1. This can be useful for later broadcast operations (such as subtracting<br>
   * the mean along a dimension).<br>
   * Example: if input has shape [a,b,c] and dimensions=[1] then output has shape:<br>
   * keepDims = true: [a,1,c]<br>
   * keepDims = false: [a,c]<br>
   *
   * @param x Input variable (NUMERIC type)
   * @param dimensions Dimensions to reduce over. If dimensions are not specified, full array reduction is performed (INT type)
   * @return output Reduced array of rank (input rank - num dimensions) (NUMERIC type)
   */
  public SDVariable mean(SDVariable x, SDVariable dimensions) {
    SDValidation.validateNumerical("mean", "x", x);
    SDValidation.validateInteger("mean", "dimensions", dimensions);
    return new org.nd4j.linalg.api.ops.impl.reduce.floating.Mean(sd,x, dimensions, false).outputVariable();
  }

  /**
   * Mean (average) array reduction operation, optionally along specified dimensions<br>
   *
   * Note that if keepDims = true, the output variable has the same rank as the input variable,<br>
   * with the reduced dimensions having size 1. This can be useful for later broadcast operations (such as subtracting<br>
   * the mean along a dimension).<br>
   * Example: if input has shape [a,b,c] and dimensions=[1] then output has shape:<br>
   * keepDims = true: [a,1,c]<br>
   * keepDims = false: [a,c]<br>
   *
   * @param name name May be null. Name for the output variable
   * @param x Input variable (NUMERIC type)
   * @param dimensions Dimensions to reduce over. If dimensions are not specified, full array reduction is performed (INT type)
   * @return output Reduced array of rank (input rank - num dimensions) (NUMERIC type)
   */
  public SDVariable mean(String name, SDVariable x, SDVariable dimensions) {
    SDValidation.validateNumerical("mean", "x", x);
    SDValidation.validateInteger("mean", "dimensions", dimensions);
    SDVariable out =  new org.nd4j.linalg.api.ops.impl.reduce.floating.Mean(sd,x, dimensions, false).outputVariable();
    return sd.updateVariableNameAndReference(out, name);
  }

  /**
   * The merge operation is a control operation that forwards the either of the inputs to the output, when<br>
   * the first of them becomes available. If both are available, the output is undefined (either input could<br>
   * be forwarded to the output)<br>
   *
   * @param x Input variable (NDARRAY type)
   * @param y Input variable (NDARRAY type)
   * @return output Output (NDARRAY type)
   */
  public SDVariable merge(SDVariable x, SDVariable y) {
    return new org.nd4j.linalg.api.ops.impl.controlflow.compat.Merge(sd,x, y).outputVariable();
  }

  /**
   * The merge operation is a control operation that forwards the either of the inputs to the output, when<br>
   * the first of them becomes available. If both are available, the output is undefined (either input could<br>
   * be forwarded to the output)<br>
   *
   * @param name name May be null. Name for the output variable
   * @param x Input variable (NDARRAY type)
   * @param y Input variable (NDARRAY type)
   * @return output Output (NDARRAY type)
   */
  public SDVariable merge(String name, SDVariable x, SDVariable y) {
    SDVariable out =  new org.nd4j.linalg.api.ops.impl.controlflow.compat.Merge(sd,x, y).outputVariable();
    return sd.updateVariableNameAndReference(out, name);
  }

  /**
   * Minimum array reduction operation, optionally along specified dimensions. out = min(in)<br>
   *
   * Note that if keepDims = true, the output variable has the same rank as the input variable,<br>
   * with the reduced dimensions having size 1. This can be useful for later broadcast operations (such as subtracting<br>
   * the mean along a dimension).<br>
   * Example: if input has shape [a,b,c] and dimensions=[1] then output has shape:<br>
   * keepDims = true: [a,1,c]<br>
   * keepDims = false: [a,c]<br>
   *
   * @param x Input variable (NUMERIC type)
   * @param keepDims If true: keep the dimensions that are reduced on (as size 1). False: remove the reduction dimensions
   * @param dimensions Dimensions to reduce over. If dimensions are not specified, full array reduction is performed (Size: AtLeast(min=0))
   * @return output Reduced array of rank (input rank - num dimensions) (NUMERIC type)
   */
  public SDVariable min(SDVariable x, boolean keepDims, int... dimensions) {
    SDValidation.validateNumerical("min", "x", x);
    Preconditions.checkArgument(dimensions.length >= 0, "dimensions has incorrect size/length. Expected: dimensions.length >= 0, got %s", dimensions.length);
    return new org.nd4j.linalg.api.ops.impl.reduce.same.Min(sd,x, keepDims, dimensions).outputVariable();
  }

  /**
   * Minimum array reduction operation, optionally along specified dimensions. out = min(in)<br>
   *
   * Note that if keepDims = true, the output variable has the same rank as the input variable,<br>
   * with the reduced dimensions having size 1. This can be useful for later broadcast operations (such as subtracting<br>
   * the mean along a dimension).<br>
   * Example: if input has shape [a,b,c] and dimensions=[1] then output has shape:<br>
   * keepDims = true: [a,1,c]<br>
   * keepDims = false: [a,c]<br>
   *
   * @param name name May be null. Name for the output variable
   * @param x Input variable (NUMERIC type)
   * @param keepDims If true: keep the dimensions that are reduced on (as size 1). False: remove the reduction dimensions
   * @param dimensions Dimensions to reduce over. If dimensions are not specified, full array reduction is performed (Size: AtLeast(min=0))
   * @return output Reduced array of rank (input rank - num dimensions) (NUMERIC type)
   */
  public SDVariable min(String name, SDVariable x, boolean keepDims, int... dimensions) {
    SDValidation.validateNumerical("min", "x", x);
    Preconditions.checkArgument(dimensions.length >= 0, "dimensions has incorrect size/length. Expected: dimensions.length >= 0, got %s", dimensions.length);
    SDVariable out =  new org.nd4j.linalg.api.ops.impl.reduce.same.Min(sd,x, keepDims, dimensions).outputVariable();
    return sd.updateVariableNameAndReference(out, name);
  }

  /**
   * Minimum array reduction operation, optionally along specified dimensions. out = min(in)<br>
   *
   * Note that if keepDims = true, the output variable has the same rank as the input variable,<br>
   * with the reduced dimensions having size 1. This can be useful for later broadcast operations (such as subtracting<br>
   * the mean along a dimension).<br>
   * Example: if input has shape [a,b,c] and dimensions=[1] then output has shape:<br>
   * keepDims = true: [a,1,c]<br>
   * keepDims = false: [a,c]<br>
   *
   * @param x Input variable (NUMERIC type)
   * @param dimensions Dimensions to reduce over. If dimensions are not specified, full array reduction is performed (Size: AtLeast(min=0))
   * @return output Reduced array of rank (input rank - num dimensions) (NUMERIC type)
   */
  public SDVariable min(SDVariable x, int... dimensions) {
    SDValidation.validateNumerical("min", "x", x);
    Preconditions.checkArgument(dimensions.length >= 0, "dimensions has incorrect size/length. Expected: dimensions.length >= 0, got %s", dimensions.length);
    return new org.nd4j.linalg.api.ops.impl.reduce.same.Min(sd,x, false, dimensions).outputVariable();
  }

  /**
   * Minimum array reduction operation, optionally along specified dimensions. out = min(in)<br>
   *
   * Note that if keepDims = true, the output variable has the same rank as the input variable,<br>
   * with the reduced dimensions having size 1. This can be useful for later broadcast operations (such as subtracting<br>
   * the mean along a dimension).<br>
   * Example: if input has shape [a,b,c] and dimensions=[1] then output has shape:<br>
   * keepDims = true: [a,1,c]<br>
   * keepDims = false: [a,c]<br>
   *
   * @param name name May be null. Name for the output variable
   * @param x Input variable (NUMERIC type)
   * @param dimensions Dimensions to reduce over. If dimensions are not specified, full array reduction is performed (Size: AtLeast(min=0))
   * @return output Reduced array of rank (input rank - num dimensions) (NUMERIC type)
   */
  public SDVariable min(String name, SDVariable x, int... dimensions) {
    SDValidation.validateNumerical("min", "x", x);
    Preconditions.checkArgument(dimensions.length >= 0, "dimensions has incorrect size/length. Expected: dimensions.length >= 0, got %s", dimensions.length);
    SDVariable out =  new org.nd4j.linalg.api.ops.impl.reduce.same.Min(sd,x, false, dimensions).outputVariable();
    return sd.updateVariableNameAndReference(out, name);
  }

  /**
   * Element-wise minimum operation: out[i] = min(first[i], second[i])<br>
   *
   * Note: supports broadcasting if x and y have different shapes and are broadcastable.<br>
   * For example, if X has shape [1,10] and Y has shape [5,10] then op(X,Y) has output shape [5,10]<br>
   * Broadcast rules are the same as NumPy: https://docs.scipy.org/doc/numpy/user/basics.broadcasting.html<br>
   *
   * @param first First input array (NUMERIC type)
   * @param second Second input array (NUMERIC type)
   * @return output Second input array (NUMERIC type)
   */
  public SDVariable min(SDVariable first, SDVariable second) {
    SDValidation.validateNumerical("min", "first", first);
    SDValidation.validateNumerical("min", "second", second);
    return new org.nd4j.linalg.api.ops.impl.transforms.custom.Min(sd,first, second).outputVariable();
  }

  /**
   * Element-wise minimum operation: out[i] = min(first[i], second[i])<br>
   *
   * Note: supports broadcasting if x and y have different shapes and are broadcastable.<br>
   * For example, if X has shape [1,10] and Y has shape [5,10] then op(X,Y) has output shape [5,10]<br>
   * Broadcast rules are the same as NumPy: https://docs.scipy.org/doc/numpy/user/basics.broadcasting.html<br>
   *
   * @param name name May be null. Name for the output variable
   * @param first First input array (NUMERIC type)
   * @param second Second input array (NUMERIC type)
   * @return output Second input array (NUMERIC type)
   */
  public SDVariable min(String name, SDVariable first, SDVariable second) {
    SDValidation.validateNumerical("min", "first", first);
    SDValidation.validateNumerical("min", "second", second);
    SDVariable out =  new org.nd4j.linalg.api.ops.impl.transforms.custom.Min(sd,first, second).outputVariable();
    return sd.updateVariableNameAndReference(out, name);
  }

  /**
   * Return a scalar array reflecting the min or max value for a given data type.<br>
   *
   * @param datatype The input target data type represented as an int
   * @param minOrMax The min or max (0 or 1) value to return
   * @return output Output array (after casting) (NDARRAY type)
   */
  public SDVariable minMax(int datatype, int minOrMax) {
    return new org.nd4j.linalg.api.ops.impl.transforms.dtype.MinMaxDataType(sd,datatype, minOrMax).outputVariable();
  }

  /**
   * Return a scalar array reflecting the min or max value for a given data type.<br>
   *
   * @param name name May be null. Name for the output variable
   * @param datatype The input target data type represented as an int
   * @param minOrMax The min or max (0 or 1) value to return
   * @return output Output array (after casting) (NDARRAY type)
   */
  public SDVariable minMax(String name, int datatype, int minOrMax) {
    SDVariable out =  new org.nd4j.linalg.api.ops.impl.transforms.dtype.MinMaxDataType(sd,datatype, minOrMax).outputVariable();
    return sd.updateVariableNameAndReference(out, name);
  }

  /**
   * Matrix multiplication: out = mmul(x,y)<br>
   * Supports specifying transpose argument to perform operation such as mmul(a^T, b), etc.<br>
   *
   * @param x First input variable (NUMERIC type)
   * @param y Second input variable (NUMERIC type)
   * @param transposeX Transpose x (first argument)
   * @param transposeY Transpose y (second argument)
   * @param transposeZ Transpose result array
   * @return output  (NUMERIC type)
   */
  public SDVariable mmul(SDVariable x, SDVariable y, boolean transposeX, boolean transposeY,
      boolean transposeZ) {
    SDValidation.validateNumerical("mmul", "x", x);
    SDValidation.validateNumerical("mmul", "y", y);
    return new org.nd4j.linalg.api.ops.impl.reduce.Mmul(sd,x, y, transposeX, transposeY, transposeZ).outputVariable();
  }

  /**
   * Matrix multiplication: out = mmul(x,y)<br>
   * Supports specifying transpose argument to perform operation such as mmul(a^T, b), etc.<br>
   *
   * @param name name May be null. Name for the output variable
   * @param x First input variable (NUMERIC type)
   * @param y Second input variable (NUMERIC type)
   * @param transposeX Transpose x (first argument)
   * @param transposeY Transpose y (second argument)
   * @param transposeZ Transpose result array
   * @return output  (NUMERIC type)
   */
  public SDVariable mmul(String name, SDVariable x, SDVariable y, boolean transposeX,
      boolean transposeY, boolean transposeZ) {
    SDValidation.validateNumerical("mmul", "x", x);
    SDValidation.validateNumerical("mmul", "y", y);
    SDVariable out =  new org.nd4j.linalg.api.ops.impl.reduce.Mmul(sd,x, y, transposeX, transposeY, transposeZ).outputVariable();
    return sd.updateVariableNameAndReference(out, name);
  }

  /**
   * Matrix multiplication: out = mmul(x,y)<br>
   * Supports specifying transpose argument to perform operation such as mmul(a^T, b), etc.<br>
   *
   * @param x First input variable (NUMERIC type)
   * @param y Second input variable (NUMERIC type)
   * @return output  (NUMERIC type)
   */
  public SDVariable mmul(SDVariable x, SDVariable y) {
    SDValidation.validateNumerical("mmul", "x", x);
    SDValidation.validateNumerical("mmul", "y", y);
    return new org.nd4j.linalg.api.ops.impl.reduce.Mmul(sd,x, y, false, false, false).outputVariable();
  }

  /**
   * Matrix multiplication: out = mmul(x,y)<br>
   * Supports specifying transpose argument to perform operation such as mmul(a^T, b), etc.<br>
   *
   * @param name name May be null. Name for the output variable
   * @param x First input variable (NUMERIC type)
   * @param y Second input variable (NUMERIC type)
   * @return output  (NUMERIC type)
   */
  public SDVariable mmul(String name, SDVariable x, SDVariable y) {
    SDValidation.validateNumerical("mmul", "x", x);
    SDValidation.validateNumerical("mmul", "y", y);
    SDVariable out =  new org.nd4j.linalg.api.ops.impl.reduce.Mmul(sd,x, y, false, false, false).outputVariable();
    return sd.updateVariableNameAndReference(out, name);
  }

  /**
   * Not equals operation: elementwise x != y<br>
   *
   * Return boolean array with values true where satisfied, or false otherwise.<br>
   *
   * @param x Input array (NDARRAY type)
   * @param y Double value argument to use in operation
   * @return output Boolean array out, with values true/false based on where the condition is satisfied (NUMERIC type)
   */
  public SDVariable neq(SDVariable x, double y) {
    return new org.nd4j.linalg.api.ops.impl.scalar.comparison.ScalarNotEquals(sd,x, y).outputVariable();
  }

  /**
   * Not equals operation: elementwise x != y<br>
   *
   * Return boolean array with values true where satisfied, or false otherwise.<br>
   *
   * @param name name May be null. Name for the output variable
   * @param x Input array (NDARRAY type)
   * @param y Double value argument to use in operation
   * @return output Boolean array out, with values true/false based on where the condition is satisfied (NUMERIC type)
   */
  public SDVariable neq(String name, SDVariable x, double y) {
    SDVariable out =  new org.nd4j.linalg.api.ops.impl.scalar.comparison.ScalarNotEquals(sd,x, y).outputVariable();
    return sd.updateVariableNameAndReference(out, name);
  }

  /**
   * Not equal to operation: elementwise x != y<br>
   * If x and y arrays have equal shape, the output shape is the same as these inputs.<br>
   *
   * Note: supports broadcasting if x and y have different shapes and are broadcastable.<br>
   * For example, if X has shape [1,10] and Y has shape [5,10] then op(X,Y) has output shape [5,10]<br>
   * Broadcast rules are the same as NumPy: https://docs.scipy.org/doc/numpy/user/basics.broadcasting.html<br>
   *
   * Return boolean array with values true where satisfied, or false otherwise.<br>
   *
   * @param x Input 1 (NDARRAY type)
   * @param y Input 2 (NDARRAY type)
   * @return output Boolean array out, with values true/false based on where the condition is satisfied (NDARRAY type)
   */
  public SDVariable neq(SDVariable x, SDVariable y) {
    return new org.nd4j.linalg.api.ops.impl.transforms.custom.NotEqualTo(sd,x, y).outputVariable();
  }

  /**
   * Not equal to operation: elementwise x != y<br>
   * If x and y arrays have equal shape, the output shape is the same as these inputs.<br>
   *
   * Note: supports broadcasting if x and y have different shapes and are broadcastable.<br>
   * For example, if X has shape [1,10] and Y has shape [5,10] then op(X,Y) has output shape [5,10]<br>
   * Broadcast rules are the same as NumPy: https://docs.scipy.org/doc/numpy/user/basics.broadcasting.html<br>
   *
   * Return boolean array with values true where satisfied, or false otherwise.<br>
   *
   * @param name name May be null. Name for the output variable
   * @param x Input 1 (NDARRAY type)
   * @param y Input 2 (NDARRAY type)
   * @return output Boolean array out, with values true/false based on where the condition is satisfied (NDARRAY type)
   */
  public SDVariable neq(String name, SDVariable x, SDVariable y) {
    SDVariable out =  new org.nd4j.linalg.api.ops.impl.transforms.custom.NotEqualTo(sd,x, y).outputVariable();
    return sd.updateVariableNameAndReference(out, name);
  }

  /**
   * Norm1 (L1 norm) reduction operation: The output contains the L1 norm for each tensor/subset along the specified dimensions: <br>
   * out = sum_i abs(x[i])<br>
   *
   * Note that if keepDims = true, the output variable has the same rank as the input variable,<br>
   * with the reduced dimensions having size 1. This can be useful for later broadcast operations (such as subtracting<br>
   * the mean along a dimension).<br>
   * Example: if input has shape [a,b,c] and dimensions=[1] then output has shape:<br>
   * keepDims = true: [a,1,c]<br>
   * keepDims = false: [a,c]<br>
   *
   * @param x Input variable (NUMERIC type)
   * @param keepDims If true: keep the dimensions that are reduced on (as size 1). False: remove the reduction dimensions
   * @param dimensions dimensions to reduce over (Size: AtLeast(min=0))
   * @return output Output variable (NUMERIC type)
   */
  public SDVariable norm1(SDVariable x, boolean keepDims, int... dimensions) {
    SDValidation.validateNumerical("norm1", "x", x);
    Preconditions.checkArgument(dimensions.length >= 0, "dimensions has incorrect size/length. Expected: dimensions.length >= 0, got %s", dimensions.length);
    return new org.nd4j.linalg.api.ops.impl.reduce.floating.Norm1(sd,x, keepDims, dimensions).outputVariable();
  }

  /**
   * Norm1 (L1 norm) reduction operation: The output contains the L1 norm for each tensor/subset along the specified dimensions: <br>
   * out = sum_i abs(x[i])<br>
   *
   * Note that if keepDims = true, the output variable has the same rank as the input variable,<br>
   * with the reduced dimensions having size 1. This can be useful for later broadcast operations (such as subtracting<br>
   * the mean along a dimension).<br>
   * Example: if input has shape [a,b,c] and dimensions=[1] then output has shape:<br>
   * keepDims = true: [a,1,c]<br>
   * keepDims = false: [a,c]<br>
   *
   * @param name name May be null. Name for the output variable
   * @param x Input variable (NUMERIC type)
   * @param keepDims If true: keep the dimensions that are reduced on (as size 1). False: remove the reduction dimensions
   * @param dimensions dimensions to reduce over (Size: AtLeast(min=0))
   * @return output Output variable (NUMERIC type)
   */
  public SDVariable norm1(String name, SDVariable x, boolean keepDims, int... dimensions) {
    SDValidation.validateNumerical("norm1", "x", x);
    Preconditions.checkArgument(dimensions.length >= 0, "dimensions has incorrect size/length. Expected: dimensions.length >= 0, got %s", dimensions.length);
    SDVariable out =  new org.nd4j.linalg.api.ops.impl.reduce.floating.Norm1(sd,x, keepDims, dimensions).outputVariable();
    return sd.updateVariableNameAndReference(out, name);
  }

  /**
   * Norm1 (L1 norm) reduction operation: The output contains the L1 norm for each tensor/subset along the specified dimensions: <br>
   * out = sum_i abs(x[i])<br>
   *
   * Note that if keepDims = true, the output variable has the same rank as the input variable,<br>
   * with the reduced dimensions having size 1. This can be useful for later broadcast operations (such as subtracting<br>
   * the mean along a dimension).<br>
   * Example: if input has shape [a,b,c] and dimensions=[1] then output has shape:<br>
   * keepDims = true: [a,1,c]<br>
   * keepDims = false: [a,c]<br>
   *
   * @param x Input variable (NUMERIC type)
   * @param dimensions dimensions to reduce over (Size: AtLeast(min=0))
   * @return output Output variable (NUMERIC type)
   */
  public SDVariable norm1(SDVariable x, int... dimensions) {
    SDValidation.validateNumerical("norm1", "x", x);
    Preconditions.checkArgument(dimensions.length >= 0, "dimensions has incorrect size/length. Expected: dimensions.length >= 0, got %s", dimensions.length);
    return new org.nd4j.linalg.api.ops.impl.reduce.floating.Norm1(sd,x, false, dimensions).outputVariable();
  }

  /**
   * Norm1 (L1 norm) reduction operation: The output contains the L1 norm for each tensor/subset along the specified dimensions: <br>
   * out = sum_i abs(x[i])<br>
   *
   * Note that if keepDims = true, the output variable has the same rank as the input variable,<br>
   * with the reduced dimensions having size 1. This can be useful for later broadcast operations (such as subtracting<br>
   * the mean along a dimension).<br>
   * Example: if input has shape [a,b,c] and dimensions=[1] then output has shape:<br>
   * keepDims = true: [a,1,c]<br>
   * keepDims = false: [a,c]<br>
   *
   * @param name name May be null. Name for the output variable
   * @param x Input variable (NUMERIC type)
   * @param dimensions dimensions to reduce over (Size: AtLeast(min=0))
   * @return output Output variable (NUMERIC type)
   */
  public SDVariable norm1(String name, SDVariable x, int... dimensions) {
    SDValidation.validateNumerical("norm1", "x", x);
    Preconditions.checkArgument(dimensions.length >= 0, "dimensions has incorrect size/length. Expected: dimensions.length >= 0, got %s", dimensions.length);
    SDVariable out =  new org.nd4j.linalg.api.ops.impl.reduce.floating.Norm1(sd,x, false, dimensions).outputVariable();
    return sd.updateVariableNameAndReference(out, name);
  }

  /**
   * Norm2 (L2 norm) reduction operation: The output contains the L2 norm for each tensor/subset along the specified dimensions:<br>
   * out = sqrt(sum_i x[i]^2)<br>
   *
   * Note that if keepDims = true, the output variable has the same rank as the input variable,<br>
   * with the reduced dimensions having size 1. This can be useful for later broadcast operations (such as subtracting<br>
   * the mean along a dimension).<br>
   * Example: if input has shape [a,b,c] and dimensions=[1] then output has shape:<br>
   * keepDims = true: [a,1,c]<br>
   * keepDims = false: [a,c]<br>
   *
   * @param x Input variable (NUMERIC type)
   * @param keepDims If true: keep the dimensions that are reduced on (as size 1). False: remove the reduction dimensions
   * @param dimensions dimensions dimensions to reduce over (Size: AtLeast(min=0))
   * @return output Output variable (NUMERIC type)
   */
  public SDVariable norm2(SDVariable x, boolean keepDims, int... dimensions) {
    SDValidation.validateNumerical("norm2", "x", x);
    Preconditions.checkArgument(dimensions.length >= 0, "dimensions has incorrect size/length. Expected: dimensions.length >= 0, got %s", dimensions.length);
    return new org.nd4j.linalg.api.ops.impl.reduce.floating.Norm2(sd,x, keepDims, dimensions).outputVariable();
  }

  /**
   * Norm2 (L2 norm) reduction operation: The output contains the L2 norm for each tensor/subset along the specified dimensions:<br>
   * out = sqrt(sum_i x[i]^2)<br>
   *
   * Note that if keepDims = true, the output variable has the same rank as the input variable,<br>
   * with the reduced dimensions having size 1. This can be useful for later broadcast operations (such as subtracting<br>
   * the mean along a dimension).<br>
   * Example: if input has shape [a,b,c] and dimensions=[1] then output has shape:<br>
   * keepDims = true: [a,1,c]<br>
   * keepDims = false: [a,c]<br>
   *
   * @param name name May be null. Name for the output variable
   * @param x Input variable (NUMERIC type)
   * @param keepDims If true: keep the dimensions that are reduced on (as size 1). False: remove the reduction dimensions
   * @param dimensions dimensions dimensions to reduce over (Size: AtLeast(min=0))
   * @return output Output variable (NUMERIC type)
   */
  public SDVariable norm2(String name, SDVariable x, boolean keepDims, int... dimensions) {
    SDValidation.validateNumerical("norm2", "x", x);
    Preconditions.checkArgument(dimensions.length >= 0, "dimensions has incorrect size/length. Expected: dimensions.length >= 0, got %s", dimensions.length);
    SDVariable out =  new org.nd4j.linalg.api.ops.impl.reduce.floating.Norm2(sd,x, keepDims, dimensions).outputVariable();
    return sd.updateVariableNameAndReference(out, name);
  }

  /**
   * Norm2 (L2 norm) reduction operation: The output contains the L2 norm for each tensor/subset along the specified dimensions:<br>
   * out = sqrt(sum_i x[i]^2)<br>
   *
   * Note that if keepDims = true, the output variable has the same rank as the input variable,<br>
   * with the reduced dimensions having size 1. This can be useful for later broadcast operations (such as subtracting<br>
   * the mean along a dimension).<br>
   * Example: if input has shape [a,b,c] and dimensions=[1] then output has shape:<br>
   * keepDims = true: [a,1,c]<br>
   * keepDims = false: [a,c]<br>
   *
   * @param x Input variable (NUMERIC type)
   * @param dimensions dimensions dimensions to reduce over (Size: AtLeast(min=0))
   * @return output Output variable (NUMERIC type)
   */
  public SDVariable norm2(SDVariable x, int... dimensions) {
    SDValidation.validateNumerical("norm2", "x", x);
    Preconditions.checkArgument(dimensions.length >= 0, "dimensions has incorrect size/length. Expected: dimensions.length >= 0, got %s", dimensions.length);
    return new org.nd4j.linalg.api.ops.impl.reduce.floating.Norm2(sd,x, false, dimensions).outputVariable();
  }

  /**
   * Norm2 (L2 norm) reduction operation: The output contains the L2 norm for each tensor/subset along the specified dimensions:<br>
   * out = sqrt(sum_i x[i]^2)<br>
   *
   * Note that if keepDims = true, the output variable has the same rank as the input variable,<br>
   * with the reduced dimensions having size 1. This can be useful for later broadcast operations (such as subtracting<br>
   * the mean along a dimension).<br>
   * Example: if input has shape [a,b,c] and dimensions=[1] then output has shape:<br>
   * keepDims = true: [a,1,c]<br>
   * keepDims = false: [a,c]<br>
   *
   * @param name name May be null. Name for the output variable
   * @param x Input variable (NUMERIC type)
   * @param dimensions dimensions dimensions to reduce over (Size: AtLeast(min=0))
   * @return output Output variable (NUMERIC type)
   */
  public SDVariable norm2(String name, SDVariable x, int... dimensions) {
    SDValidation.validateNumerical("norm2", "x", x);
    Preconditions.checkArgument(dimensions.length >= 0, "dimensions has incorrect size/length. Expected: dimensions.length >= 0, got %s", dimensions.length);
    SDVariable out =  new org.nd4j.linalg.api.ops.impl.reduce.floating.Norm2(sd,x, false, dimensions).outputVariable();
    return sd.updateVariableNameAndReference(out, name);
  }

  /**
   * Max norm (infinity norm) reduction operation: The output contains the max norm for each tensor/subset along the<br>
   * specified dimensions:<br>
   * out = max(abs(x[i]))<br>
   *
   * Note that if keepDims = true, the output variable has the same rank as the input variable,<br>
   * with the reduced dimensions having size 1. This can be useful for later broadcast operations (such as subtracting<br>
   * the mean along a dimension).<br>
   * Example: if input has shape [a,b,c] and dimensions=[1] then output has shape:<br>
   * keepDims = true: [a,1,c]<br>
   * keepDims = false: [a,c]<br>
   *
   * @param x Input variable (NUMERIC type)
   * @param keepDims If true: keep the dimensions that are reduced on (as size 1). False: remove the reduction dimensions
   * @param dimensions dimensions to reduce over (Size: AtLeast(min=0))
   * @return output Output variable (NUMERIC type)
   */
  public SDVariable normmax(SDVariable x, boolean keepDims, int... dimensions) {
    SDValidation.validateNumerical("normmax", "x", x);
    Preconditions.checkArgument(dimensions.length >= 0, "dimensions has incorrect size/length. Expected: dimensions.length >= 0, got %s", dimensions.length);
    return new org.nd4j.linalg.api.ops.impl.reduce.floating.NormMax(sd,x, keepDims, dimensions).outputVariable();
  }

  /**
   * Max norm (infinity norm) reduction operation: The output contains the max norm for each tensor/subset along the<br>
   * specified dimensions:<br>
   * out = max(abs(x[i]))<br>
   *
   * Note that if keepDims = true, the output variable has the same rank as the input variable,<br>
   * with the reduced dimensions having size 1. This can be useful for later broadcast operations (such as subtracting<br>
   * the mean along a dimension).<br>
   * Example: if input has shape [a,b,c] and dimensions=[1] then output has shape:<br>
   * keepDims = true: [a,1,c]<br>
   * keepDims = false: [a,c]<br>
   *
   * @param name name May be null. Name for the output variable
   * @param x Input variable (NUMERIC type)
   * @param keepDims If true: keep the dimensions that are reduced on (as size 1). False: remove the reduction dimensions
   * @param dimensions dimensions to reduce over (Size: AtLeast(min=0))
   * @return output Output variable (NUMERIC type)
   */
  public SDVariable normmax(String name, SDVariable x, boolean keepDims, int... dimensions) {
    SDValidation.validateNumerical("normmax", "x", x);
    Preconditions.checkArgument(dimensions.length >= 0, "dimensions has incorrect size/length. Expected: dimensions.length >= 0, got %s", dimensions.length);
    SDVariable out =  new org.nd4j.linalg.api.ops.impl.reduce.floating.NormMax(sd,x, keepDims, dimensions).outputVariable();
    return sd.updateVariableNameAndReference(out, name);
  }

  /**
   * Max norm (infinity norm) reduction operation: The output contains the max norm for each tensor/subset along the<br>
   * specified dimensions:<br>
   * out = max(abs(x[i]))<br>
   *
   * Note that if keepDims = true, the output variable has the same rank as the input variable,<br>
   * with the reduced dimensions having size 1. This can be useful for later broadcast operations (such as subtracting<br>
   * the mean along a dimension).<br>
   * Example: if input has shape [a,b,c] and dimensions=[1] then output has shape:<br>
   * keepDims = true: [a,1,c]<br>
   * keepDims = false: [a,c]<br>
   *
   * @param x Input variable (NUMERIC type)
   * @param dimensions dimensions to reduce over (Size: AtLeast(min=0))
   * @return output Output variable (NUMERIC type)
   */
  public SDVariable normmax(SDVariable x, int... dimensions) {
    SDValidation.validateNumerical("normmax", "x", x);
    Preconditions.checkArgument(dimensions.length >= 0, "dimensions has incorrect size/length. Expected: dimensions.length >= 0, got %s", dimensions.length);
    return new org.nd4j.linalg.api.ops.impl.reduce.floating.NormMax(sd,x, false, dimensions).outputVariable();
  }

  /**
   * Max norm (infinity norm) reduction operation: The output contains the max norm for each tensor/subset along the<br>
   * specified dimensions:<br>
   * out = max(abs(x[i]))<br>
   *
   * Note that if keepDims = true, the output variable has the same rank as the input variable,<br>
   * with the reduced dimensions having size 1. This can be useful for later broadcast operations (such as subtracting<br>
   * the mean along a dimension).<br>
   * Example: if input has shape [a,b,c] and dimensions=[1] then output has shape:<br>
   * keepDims = true: [a,1,c]<br>
   * keepDims = false: [a,c]<br>
   *
   * @param name name May be null. Name for the output variable
   * @param x Input variable (NUMERIC type)
   * @param dimensions dimensions to reduce over (Size: AtLeast(min=0))
   * @return output Output variable (NUMERIC type)
   */
  public SDVariable normmax(String name, SDVariable x, int... dimensions) {
    SDValidation.validateNumerical("normmax", "x", x);
    Preconditions.checkArgument(dimensions.length >= 0, "dimensions has incorrect size/length. Expected: dimensions.length >= 0, got %s", dimensions.length);
    SDVariable out =  new org.nd4j.linalg.api.ops.impl.reduce.floating.NormMax(sd,x, false, dimensions).outputVariable();
    return sd.updateVariableNameAndReference(out, name);
  }

  /**
   * Convert the array to a one-hot array with values and  for each entry<br>
   * If input has shape [ a, ..., n] then output has shape [ a, ..., n, depth],<br>
   * with {out[i, ..., j, in[i,...,j]]  with other values being set to<br>
   *
   * @param indices Indices - value 0 to depth-1 (NUMERIC type)
   * @param depth Number of classes
   * @param axis 
   * @param on 
   * @param off 
   * @param dataType Output data type
   * @return output Output variable (NUMERIC type)
   */
  public SDVariable oneHot(SDVariable indices, int depth, int axis, double on, double off,
      DataType dataType) {
    SDValidation.validateNumerical("oneHot", "indices", indices);
    return new org.nd4j.linalg.api.ops.impl.shape.OneHot(sd,indices, depth, axis, on, off, dataType).outputVariable();
  }

  /**
   * Convert the array to a one-hot array with values and  for each entry<br>
   * If input has shape [ a, ..., n] then output has shape [ a, ..., n, depth],<br>
   * with {out[i, ..., j, in[i,...,j]]  with other values being set to<br>
   *
   * @param name name May be null. Name for the output variable
   * @param indices Indices - value 0 to depth-1 (NUMERIC type)
   * @param depth Number of classes
   * @param axis 
   * @param on 
   * @param off 
   * @param dataType Output data type
   * @return output Output variable (NUMERIC type)
   */
  public SDVariable oneHot(String name, SDVariable indices, int depth, int axis, double on,
      double off, DataType dataType) {
    SDValidation.validateNumerical("oneHot", "indices", indices);
    SDVariable out =  new org.nd4j.linalg.api.ops.impl.shape.OneHot(sd,indices, depth, axis, on, off, dataType).outputVariable();
    return sd.updateVariableNameAndReference(out, name);
  }

  /**
   * Convert the array to a one-hot array with values and  for each entry<br>
   * If input has shape [ a, ..., n] then output has shape [ a, ..., n, depth],<br>
   * with {out[i, ..., j, in[i,...,j]]  with other values being set to<br>
   *
   * @param indices Indices - value 0 to depth-1 (NUMERIC type)
   * @param depth Number of classes
   * @param axis 
   * @param on 
   * @param off 
   * @return output Output variable (NUMERIC type)
   */
  public SDVariable oneHot(SDVariable indices, int depth, int axis, double on, double off) {
    SDValidation.validateNumerical("oneHot", "indices", indices);
    return new org.nd4j.linalg.api.ops.impl.shape.OneHot(sd,indices, depth, axis, on, off, DataType.FLOAT).outputVariable();
  }

  /**
   * Convert the array to a one-hot array with values and  for each entry<br>
   * If input has shape [ a, ..., n] then output has shape [ a, ..., n, depth],<br>
   * with {out[i, ..., j, in[i,...,j]]  with other values being set to<br>
   *
   * @param name name May be null. Name for the output variable
   * @param indices Indices - value 0 to depth-1 (NUMERIC type)
   * @param depth Number of classes
   * @param axis 
   * @param on 
   * @param off 
   * @return output Output variable (NUMERIC type)
   */
  public SDVariable oneHot(String name, SDVariable indices, int depth, int axis, double on,
      double off) {
    SDValidation.validateNumerical("oneHot", "indices", indices);
    SDVariable out =  new org.nd4j.linalg.api.ops.impl.shape.OneHot(sd,indices, depth, axis, on, off, DataType.FLOAT).outputVariable();
    return sd.updateVariableNameAndReference(out, name);
  }

  /**
   * Convert the array to a one-hot array with values 0 and 1 for each entry<br>
   * If input has shape [ a, ..., n] then output has shape [ a, ..., n, depth],<br>
   * with out[i, ..., j, in[i,...,j]] = 1 with other values being set to 0<br>
   * see oneHot(SDVariable, int, int, double, double)<br>
   *
   * @param indices Indices - value 0 to depth-1 (NUMERIC type)
   * @param depth Number of classes
   * @return output Output variable (NUMERIC type)
   */
  public SDVariable oneHot(SDVariable indices, int depth) {
    SDValidation.validateNumerical("oneHot", "indices", indices);
    return new org.nd4j.linalg.api.ops.impl.shape.OneHot(sd,indices, depth).outputVariable();
  }

  /**
   * Convert the array to a one-hot array with values 0 and 1 for each entry<br>
   * If input has shape [ a, ..., n] then output has shape [ a, ..., n, depth],<br>
   * with out[i, ..., j, in[i,...,j]] = 1 with other values being set to 0<br>
   * see oneHot(SDVariable, int, int, double, double)<br>
   *
   * @param name name May be null. Name for the output variable
   * @param indices Indices - value 0 to depth-1 (NUMERIC type)
   * @param depth Number of classes
   * @return output Output variable (NUMERIC type)
   */
  public SDVariable oneHot(String name, SDVariable indices, int depth) {
    SDValidation.validateNumerical("oneHot", "indices", indices);
    SDVariable out =  new org.nd4j.linalg.api.ops.impl.shape.OneHot(sd,indices, depth).outputVariable();
    return sd.updateVariableNameAndReference(out, name);
  }

  /**
   * Return a variable of all 1s, with the same shape as the input variable. Note that this is dynamic:<br>
   * if the input shape changes in later execution, the returned variable's shape will also be updated<br>
   *
   * @param input Input INDArray  (NDARRAY type)
   * @return output A new INDArray  with the same (dynamic) shape as the input (NUMERIC type)
   */
  public SDVariable onesLike(SDVariable input) {
    return new org.nd4j.linalg.api.ops.impl.shape.OnesLike(sd,input).outputVariable();
  }

  /**
   * Return a variable of all 1s, with the same shape as the input variable. Note that this is dynamic:<br>
   * if the input shape changes in later execution, the returned variable's shape will also be updated<br>
   *
   * @param name name May be null. Name for the output variable
   * @param input Input INDArray  (NDARRAY type)
   * @return output A new INDArray  with the same (dynamic) shape as the input (NUMERIC type)
   */
  public SDVariable onesLike(String name, SDVariable input) {
    SDVariable out =  new org.nd4j.linalg.api.ops.impl.shape.OnesLike(sd,input).outputVariable();
    return sd.updateVariableNameAndReference(out, name);
  }

  /**
   * As per onesLike(String, SDVariable) but the output datatype may be specified<br>
   *
   * @param input  (NDARRAY type)
   * @param dataType 
   * @return output  (NUMERIC type)
   */
  public SDVariable onesLike(SDVariable input, DataType dataType) {
    return new org.nd4j.linalg.api.ops.impl.shape.OnesLike(sd,input, dataType).outputVariable();
  }

  /**
   * As per onesLike(String, SDVariable) but the output datatype may be specified<br>
   *
   * @param name name May be null. Name for the output variable
   * @param input  (NDARRAY type)
   * @param dataType 
   * @return output  (NUMERIC type)
   */
  public SDVariable onesLike(String name, SDVariable input, DataType dataType) {
    SDVariable out =  new org.nd4j.linalg.api.ops.impl.shape.OnesLike(sd,input, dataType).outputVariable();
    return sd.updateVariableNameAndReference(out, name);
  }

  /**
   * Array permutation operation: permute the dimensions according to the specified permutation indices.<br>
   * Example: if input has shape [a,b,c] and dimensions = [2,0,1] the output has shape [c,a,b]<br>
   *
   * @param x Input variable (NDARRAY type)
   * @param dimensions Permute dimensions (INT type)
   * @return output Output variable (permuted input) (NUMERIC type)
   */
  public SDVariable permute(SDVariable x, SDVariable dimensions) {
    SDValidation.validateInteger("permute", "dimensions", dimensions);
    return new org.nd4j.linalg.api.ops.impl.shape.Permute(sd,x, dimensions).outputVariable();
  }

  /**
   * Array permutation operation: permute the dimensions according to the specified permutation indices.<br>
   * Example: if input has shape [a,b,c] and dimensions = [2,0,1] the output has shape [c,a,b]<br>
   *
   * @param name name May be null. Name for the output variable
   * @param x Input variable (NDARRAY type)
   * @param dimensions Permute dimensions (INT type)
   * @return output Output variable (permuted input) (NUMERIC type)
   */
  public SDVariable permute(String name, SDVariable x, SDVariable dimensions) {
    SDValidation.validateInteger("permute", "dimensions", dimensions);
    SDVariable out =  new org.nd4j.linalg.api.ops.impl.shape.Permute(sd,x, dimensions).outputVariable();
    return sd.updateVariableNameAndReference(out, name);
  }

  /**
   * Array permutation operation: permute the dimensions according to the specified permutation indices.<br>
   * Example: if input has shape [a,b,c] and dimensions = [2,0,1] the output has shape [c,a,b]<br>
   *
   * @param x Input variable (NDARRAY type)
   * @param dimensions  (Size: AtLeast(min=0))
   * @return output Output variable (permuted input) (NUMERIC type)
   */
  public SDVariable permute(SDVariable x, int... dimensions) {
    Preconditions.checkArgument(dimensions.length >= 0, "dimensions has incorrect size/length. Expected: dimensions.length >= 0, got %s", dimensions.length);
    return new org.nd4j.linalg.api.ops.impl.shape.Permute(sd,x, dimensions).outputVariable();
  }

  /**
   * Array permutation operation: permute the dimensions according to the specified permutation indices.<br>
   * Example: if input has shape [a,b,c] and dimensions = [2,0,1] the output has shape [c,a,b]<br>
   *
   * @param name name May be null. Name for the output variable
   * @param x Input variable (NDARRAY type)
   * @param dimensions  (Size: AtLeast(min=0))
   * @return output Output variable (permuted input) (NUMERIC type)
   */
  public SDVariable permute(String name, SDVariable x, int... dimensions) {
    Preconditions.checkArgument(dimensions.length >= 0, "dimensions has incorrect size/length. Expected: dimensions.length >= 0, got %s", dimensions.length);
    SDVariable out =  new org.nd4j.linalg.api.ops.impl.shape.Permute(sd,x, dimensions).outputVariable();
    return sd.updateVariableNameAndReference(out, name);
  }

  /**
   * Product array reduction operation, optionally along specified dimensions<br>
   *
   * Note that if keepDims = true, the output variable has the same rank as the input variable,<br>
   * with the reduced dimensions having size 1. This can be useful for later broadcast operations (such as subtracting<br>
   * the mean along a dimension).<br>
   * Example: if input has shape [a,b,c] and dimensions=[1] then output has shape:<br>
   * keepDims = true: [a,1,c]<br>
   * keepDims = false: [a,c]<br>
   *
   * @param x Input variable (NUMERIC type)
   * @param keepDims If true: keep the dimensions that are reduced on (as size 1). False: remove the reduction dimensions
   * @param dimensions Dimensions to reduce over. If dimensions are not specified, full array reduction is performed (Size: AtLeast(min=0))
   * @return output  (NUMERIC type)
   */
  public SDVariable prod(SDVariable x, boolean keepDims, int... dimensions) {
    SDValidation.validateNumerical("prod", "x", x);
    Preconditions.checkArgument(dimensions.length >= 0, "dimensions has incorrect size/length. Expected: dimensions.length >= 0, got %s", dimensions.length);
    return new org.nd4j.linalg.api.ops.impl.reduce.same.Prod(sd,x, keepDims, dimensions).outputVariable();
  }

  /**
   * Product array reduction operation, optionally along specified dimensions<br>
   *
   * Note that if keepDims = true, the output variable has the same rank as the input variable,<br>
   * with the reduced dimensions having size 1. This can be useful for later broadcast operations (such as subtracting<br>
   * the mean along a dimension).<br>
   * Example: if input has shape [a,b,c] and dimensions=[1] then output has shape:<br>
   * keepDims = true: [a,1,c]<br>
   * keepDims = false: [a,c]<br>
   *
   * @param name name May be null. Name for the output variable
   * @param x Input variable (NUMERIC type)
   * @param keepDims If true: keep the dimensions that are reduced on (as size 1). False: remove the reduction dimensions
   * @param dimensions Dimensions to reduce over. If dimensions are not specified, full array reduction is performed (Size: AtLeast(min=0))
   * @return output  (NUMERIC type)
   */
  public SDVariable prod(String name, SDVariable x, boolean keepDims, int... dimensions) {
    SDValidation.validateNumerical("prod", "x", x);
    Preconditions.checkArgument(dimensions.length >= 0, "dimensions has incorrect size/length. Expected: dimensions.length >= 0, got %s", dimensions.length);
    SDVariable out =  new org.nd4j.linalg.api.ops.impl.reduce.same.Prod(sd,x, keepDims, dimensions).outputVariable();
    return sd.updateVariableNameAndReference(out, name);
  }

  /**
   * Product array reduction operation, optionally along specified dimensions<br>
   *
   * Note that if keepDims = true, the output variable has the same rank as the input variable,<br>
   * with the reduced dimensions having size 1. This can be useful for later broadcast operations (such as subtracting<br>
   * the mean along a dimension).<br>
   * Example: if input has shape [a,b,c] and dimensions=[1] then output has shape:<br>
   * keepDims = true: [a,1,c]<br>
   * keepDims = false: [a,c]<br>
   *
   * @param x Input variable (NUMERIC type)
   * @param dimensions Dimensions to reduce over. If dimensions are not specified, full array reduction is performed (Size: AtLeast(min=0))
   * @return output  (NUMERIC type)
   */
  public SDVariable prod(SDVariable x, int... dimensions) {
    SDValidation.validateNumerical("prod", "x", x);
    Preconditions.checkArgument(dimensions.length >= 0, "dimensions has incorrect size/length. Expected: dimensions.length >= 0, got %s", dimensions.length);
    return new org.nd4j.linalg.api.ops.impl.reduce.same.Prod(sd,x, false, dimensions).outputVariable();
  }

  /**
   * Product array reduction operation, optionally along specified dimensions<br>
   *
   * Note that if keepDims = true, the output variable has the same rank as the input variable,<br>
   * with the reduced dimensions having size 1. This can be useful for later broadcast operations (such as subtracting<br>
   * the mean along a dimension).<br>
   * Example: if input has shape [a,b,c] and dimensions=[1] then output has shape:<br>
   * keepDims = true: [a,1,c]<br>
   * keepDims = false: [a,c]<br>
   *
   * @param name name May be null. Name for the output variable
   * @param x Input variable (NUMERIC type)
   * @param dimensions Dimensions to reduce over. If dimensions are not specified, full array reduction is performed (Size: AtLeast(min=0))
   * @return output  (NUMERIC type)
   */
  public SDVariable prod(String name, SDVariable x, int... dimensions) {
    SDValidation.validateNumerical("prod", "x", x);
    Preconditions.checkArgument(dimensions.length >= 0, "dimensions has incorrect size/length. Expected: dimensions.length >= 0, got %s", dimensions.length);
    SDVariable out =  new org.nd4j.linalg.api.ops.impl.reduce.same.Prod(sd,x, false, dimensions).outputVariable();
    return sd.updateVariableNameAndReference(out, name);
  }

  /**
   * Product array reduction operation, optionally along specified dimensions<br>
   *
   * Note that if keepDims = true, the output variable has the same rank as the input variable,<br>
   * with the reduced dimensions having size 1. This can be useful for later broadcast operations (such as subtracting<br>
   * the mean along a dimension).<br>
   * Example: if input has shape [a,b,c] and dimensions=[1] then output has shape:<br>
   * keepDims = true: [a,1,c]<br>
   * keepDims = false: [a,c]<br>
   *
   * @param x Input variable (NUMERIC type)
   * @param dimensions Dimensions to reduce over. If dimensions are not specified, full array reduction is performed (INT type)
   * @param keepDims If true: keep the dimensions that are reduced on (as size 1). False: remove the reduction dimensions
   * @return output  (NUMERIC type)
   */
  public SDVariable prod(SDVariable x, SDVariable dimensions, boolean keepDims) {
    SDValidation.validateNumerical("prod", "x", x);
    SDValidation.validateInteger("prod", "dimensions", dimensions);
    return new org.nd4j.linalg.api.ops.impl.reduce.same.Prod(sd,x, dimensions, keepDims).outputVariable();
  }

  /**
   * Product array reduction operation, optionally along specified dimensions<br>
   *
   * Note that if keepDims = true, the output variable has the same rank as the input variable,<br>
   * with the reduced dimensions having size 1. This can be useful for later broadcast operations (such as subtracting<br>
   * the mean along a dimension).<br>
   * Example: if input has shape [a,b,c] and dimensions=[1] then output has shape:<br>
   * keepDims = true: [a,1,c]<br>
   * keepDims = false: [a,c]<br>
   *
   * @param name name May be null. Name for the output variable
   * @param x Input variable (NUMERIC type)
   * @param dimensions Dimensions to reduce over. If dimensions are not specified, full array reduction is performed (INT type)
   * @param keepDims If true: keep the dimensions that are reduced on (as size 1). False: remove the reduction dimensions
   * @return output  (NUMERIC type)
   */
  public SDVariable prod(String name, SDVariable x, SDVariable dimensions, boolean keepDims) {
    SDValidation.validateNumerical("prod", "x", x);
    SDValidation.validateInteger("prod", "dimensions", dimensions);
    SDVariable out =  new org.nd4j.linalg.api.ops.impl.reduce.same.Prod(sd,x, dimensions, keepDims).outputVariable();
    return sd.updateVariableNameAndReference(out, name);
  }

  /**
   * Product array reduction operation, optionally along specified dimensions<br>
   *
   * Note that if keepDims = true, the output variable has the same rank as the input variable,<br>
   * with the reduced dimensions having size 1. This can be useful for later broadcast operations (such as subtracting<br>
   * the mean along a dimension).<br>
   * Example: if input has shape [a,b,c] and dimensions=[1] then output has shape:<br>
   * keepDims = true: [a,1,c]<br>
   * keepDims = false: [a,c]<br>
   *
   * @param x Input variable (NUMERIC type)
   * @param dimensions Dimensions to reduce over. If dimensions are not specified, full array reduction is performed (INT type)
   * @return output  (NUMERIC type)
   */
  public SDVariable prod(SDVariable x, SDVariable dimensions) {
    SDValidation.validateNumerical("prod", "x", x);
    SDValidation.validateInteger("prod", "dimensions", dimensions);
    return new org.nd4j.linalg.api.ops.impl.reduce.same.Prod(sd,x, dimensions, false).outputVariable();
  }

  /**
   * Product array reduction operation, optionally along specified dimensions<br>
   *
   * Note that if keepDims = true, the output variable has the same rank as the input variable,<br>
   * with the reduced dimensions having size 1. This can be useful for later broadcast operations (such as subtracting<br>
   * the mean along a dimension).<br>
   * Example: if input has shape [a,b,c] and dimensions=[1] then output has shape:<br>
   * keepDims = true: [a,1,c]<br>
   * keepDims = false: [a,c]<br>
   *
   * @param name name May be null. Name for the output variable
   * @param x Input variable (NUMERIC type)
   * @param dimensions Dimensions to reduce over. If dimensions are not specified, full array reduction is performed (INT type)
   * @return output  (NUMERIC type)
   */
  public SDVariable prod(String name, SDVariable x, SDVariable dimensions) {
    SDValidation.validateNumerical("prod", "x", x);
    SDValidation.validateInteger("prod", "dimensions", dimensions);
    SDVariable out =  new org.nd4j.linalg.api.ops.impl.reduce.same.Prod(sd,x, dimensions, false).outputVariable();
    return sd.updateVariableNameAndReference(out, name);
  }

  /**
   * Create a new variable with a 1d array, where the values start at from and increment by step<br>
   * up to (but not including) limit.<br>
   * For example, range(1.0, 3.0, 0.5) will return [1.0, 1.5, 2.0, 2.5]<br>
   *
   * @param from Initial/smallest value
   * @param to Largest value (exclusive)
   * @param step Step size
   * @param dataType 
   * @return output INDArray  with the specified values (NUMERIC type)
   */
  public SDVariable range(double from, double to, double step, DataType dataType) {
    return new org.nd4j.linalg.api.ops.random.impl.Range(sd,from, to, step, dataType).outputVariable();
  }

  /**
   * Create a new variable with a 1d array, where the values start at from and increment by step<br>
   * up to (but not including) limit.<br>
   * For example, range(1.0, 3.0, 0.5) will return [1.0, 1.5, 2.0, 2.5]<br>
   *
   * @param name name May be null. Name for the output variable
   * @param from Initial/smallest value
   * @param to Largest value (exclusive)
   * @param step Step size
   * @param dataType 
   * @return output INDArray  with the specified values (NUMERIC type)
   */
  public SDVariable range(String name, double from, double to, double step, DataType dataType) {
    SDVariable out =  new org.nd4j.linalg.api.ops.random.impl.Range(sd,from, to, step, dataType).outputVariable();
    return sd.updateVariableNameAndReference(out, name);
  }

  /**
   * Create a new variable with a 1d array, where the values start at from and increment by step<br>
   * up to (but not including) limit.<br>
   * For example, range(1.0, 3.0, 0.5) will return [1.0, 1.5, 2.0, 2.5]<br>
   *
   * @param from Initial/smallest value (NUMERIC type)
   * @param to Largest value (exclusive) (NUMERIC type)
   * @param step Step size (NUMERIC type)
   * @param dataType 
   * @return output INDArray  with the specified values (NUMERIC type)
   */
  public SDVariable range(SDVariable from, SDVariable to, SDVariable step, DataType dataType) {
    SDValidation.validateNumerical("range", "from", from);
    SDValidation.validateNumerical("range", "to", to);
    SDValidation.validateNumerical("range", "step", step);
    return new org.nd4j.linalg.api.ops.random.impl.Range(sd,from, to, step, dataType).outputVariable();
  }

  /**
   * Create a new variable with a 1d array, where the values start at from and increment by step<br>
   * up to (but not including) limit.<br>
   * For example, range(1.0, 3.0, 0.5) will return [1.0, 1.5, 2.0, 2.5]<br>
   *
   * @param name name May be null. Name for the output variable
   * @param from Initial/smallest value (NUMERIC type)
   * @param to Largest value (exclusive) (NUMERIC type)
   * @param step Step size (NUMERIC type)
   * @param dataType 
   * @return output INDArray  with the specified values (NUMERIC type)
   */
  public SDVariable range(String name, SDVariable from, SDVariable to, SDVariable step,
      DataType dataType) {
    SDValidation.validateNumerical("range", "from", from);
    SDValidation.validateNumerical("range", "to", to);
    SDValidation.validateNumerical("range", "step", step);
    SDVariable out =  new org.nd4j.linalg.api.ops.random.impl.Range(sd,from, to, step, dataType).outputVariable();
    return sd.updateVariableNameAndReference(out, name);
  }

  /**
   * Returns the rank (number of dimensions, i.e., length(shape)) of the specified INDArray  as a 0D scalar variable<br>
   *
   * @param in Input variable (NDARRAY type)
   * @return output (scalar) output variable with value equal to the rank of the input variable (NUMERIC type)
   */
  public SDVariable rank(SDVariable in) {
    return new org.nd4j.linalg.api.ops.impl.shape.Rank(sd,in).outputVariable();
  }

  /**
   * Returns the rank (number of dimensions, i.e., length(shape)) of the specified INDArray  as a 0D scalar variable<br>
   *
   * @param name name May be null. Name for the output variable
   * @param in Input variable (NDARRAY type)
   * @return output (scalar) output variable with value equal to the rank of the input variable (NUMERIC type)
   */
  public SDVariable rank(String name, SDVariable in) {
    SDVariable out =  new org.nd4j.linalg.api.ops.impl.shape.Rank(sd,in).outputVariable();
    return sd.updateVariableNameAndReference(out, name);
  }

  /**
   * A tensor with the shape of input minus the specified axis with elements repeated along the specified axis.<br>
   *
   * @param input Input value to repeat (NUMERIC type)
   * @param repeats A 1d input representing the number of inputs of repeats for each element. (NUMERIC type)
   * @param axis Data type of the output array
   * @return output A tensor with the shape of input minus the specified axis (NUMERIC type)
   */
  public SDVariable repeat(SDVariable input, SDVariable repeats, int axis) {
    SDValidation.validateNumerical("repeat", "input", input);
    SDValidation.validateNumerical("repeat", "repeats", repeats);
    return new org.nd4j.linalg.api.ops.impl.shape.Repeat(sd,input, repeats, axis).outputVariable();
  }

  /**
   * A tensor with the shape of input minus the specified axis with elements repeated along the specified axis.<br>
   *
   * @param name name May be null. Name for the output variable
   * @param input Input value to repeat (NUMERIC type)
   * @param repeats A 1d input representing the number of inputs of repeats for each element. (NUMERIC type)
   * @param axis Data type of the output array
   * @return output A tensor with the shape of input minus the specified axis (NUMERIC type)
   */
  public SDVariable repeat(String name, SDVariable input, SDVariable repeats, int axis) {
    SDValidation.validateNumerical("repeat", "input", input);
    SDValidation.validateNumerical("repeat", "repeats", repeats);
    SDVariable out =  new org.nd4j.linalg.api.ops.impl.shape.Repeat(sd,input, repeats, axis).outputVariable();
    return sd.updateVariableNameAndReference(out, name);
  }

  /**
   * Element-wise replace where condition:<br>
   * out[i] = from[i] if condition(update[i]) is satisfied, or<br>
   * out[i] = update[i] if condition(update[i]) is NOT satisfied<br>
   *
   * @param update Source array (NUMERIC type)
   * @param from Replacement values array (used conditionally). Must be same shape as 'update' array (NUMERIC type)
   * @param condition Condition to check on update array elements
   * @return output New array with values replaced where condition is satisfied (NUMERIC type)
   */
  public SDVariable replaceWhere(SDVariable update, SDVariable from, Condition condition) {
    SDValidation.validateNumerical("replaceWhere", "update", update);
    SDValidation.validateNumerical("replaceWhere", "from", from);
    return new org.nd4j.linalg.api.ops.impl.transforms.comparison.CompareAndReplace(sd,update, from, condition).outputVariable();
  }

  /**
   * Element-wise replace where condition:<br>
   * out[i] = from[i] if condition(update[i]) is satisfied, or<br>
   * out[i] = update[i] if condition(update[i]) is NOT satisfied<br>
   *
   * @param name name May be null. Name for the output variable
   * @param update Source array (NUMERIC type)
   * @param from Replacement values array (used conditionally). Must be same shape as 'update' array (NUMERIC type)
   * @param condition Condition to check on update array elements
   * @return output New array with values replaced where condition is satisfied (NUMERIC type)
   */
  public SDVariable replaceWhere(String name, SDVariable update, SDVariable from,
      Condition condition) {
    SDValidation.validateNumerical("replaceWhere", "update", update);
    SDValidation.validateNumerical("replaceWhere", "from", from);
    SDVariable out =  new org.nd4j.linalg.api.ops.impl.transforms.comparison.CompareAndReplace(sd,update, from, condition).outputVariable();
    return sd.updateVariableNameAndReference(out, name);
  }

  /**
   * Element-wise replace where condition:<br>
   * out[i] = value if condition(update[i]) is satisfied, or<br>
   * out[i] = update[i] if condition(update[i]) is NOT satisfied<br>
   *
   * @param update Source array (NUMERIC type)
   * @param value Value to set at the output, if the condition is satisfied
   * @param condition Condition to check on update array elements
   * @return output New array with values replaced where condition is satisfied (NUMERIC type)
   */
  public SDVariable replaceWhere(SDVariable update, double value, Condition condition) {
    SDValidation.validateNumerical("replaceWhere", "update", update);
    return new org.nd4j.linalg.api.ops.impl.transforms.comparison.CompareAndSet(sd,update, value, condition).outputVariable();
  }

  /**
   * Element-wise replace where condition:<br>
   * out[i] = value if condition(update[i]) is satisfied, or<br>
   * out[i] = update[i] if condition(update[i]) is NOT satisfied<br>
   *
   * @param name name May be null. Name for the output variable
   * @param update Source array (NUMERIC type)
   * @param value Value to set at the output, if the condition is satisfied
   * @param condition Condition to check on update array elements
   * @return output New array with values replaced where condition is satisfied (NUMERIC type)
   */
  public SDVariable replaceWhere(String name, SDVariable update, double value,
      Condition condition) {
    SDValidation.validateNumerical("replaceWhere", "update", update);
    SDVariable out =  new org.nd4j.linalg.api.ops.impl.transforms.comparison.CompareAndSet(sd,update, value, condition).outputVariable();
    return sd.updateVariableNameAndReference(out, name);
  }

  /**
   * Reshape the input variable to the specified (fixed) shape. The output variable will have the same values as the<br>
   * input, but with the specified shape.<br>
   * Note that prod(shape) must match length(input) == prod(input.shape)<br>
   *
   * @param x Input variable (NDARRAY type)
   * @param shape New shape for variable (NUMERIC type)
   * @return output Output variable (NUMERIC type)
   */
  public SDVariable reshape(SDVariable x, SDVariable shape) {
    SDValidation.validateNumerical("reshape", "shape", shape);
    return new org.nd4j.linalg.api.ops.impl.shape.Reshape(sd,x, shape).outputVariable();
  }

  /**
   * Reshape the input variable to the specified (fixed) shape. The output variable will have the same values as the<br>
   * input, but with the specified shape.<br>
   * Note that prod(shape) must match length(input) == prod(input.shape)<br>
   *
   * @param name name May be null. Name for the output variable
   * @param x Input variable (NDARRAY type)
   * @param shape New shape for variable (NUMERIC type)
   * @return output Output variable (NUMERIC type)
   */
  public SDVariable reshape(String name, SDVariable x, SDVariable shape) {
    SDValidation.validateNumerical("reshape", "shape", shape);
    SDVariable out =  new org.nd4j.linalg.api.ops.impl.shape.Reshape(sd,x, shape).outputVariable();
    return sd.updateVariableNameAndReference(out, name);
  }

  /**
   * Reshape the input variable to the specified (fixed) shape. The output variable will have the same values as the<br>
   * input, but with the specified shape.<br>
   * Note that prod(shape) must match length(input) == prod(input.shape)<br>
   *
   * @param x Input variable (NDARRAY type)
   * @param shape New shape for variable (Size: AtLeast(min=0))
   * @return output Output variable (NUMERIC type)
   */
  public SDVariable reshape(SDVariable x, long... shape) {
    Preconditions.checkArgument(shape.length >= 0, "shape has incorrect size/length. Expected: shape.length >= 0, got %s", shape.length);
    return new org.nd4j.linalg.api.ops.impl.shape.Reshape(sd,x, shape).outputVariable();
  }

  /**
   * Reshape the input variable to the specified (fixed) shape. The output variable will have the same values as the<br>
   * input, but with the specified shape.<br>
   * Note that prod(shape) must match length(input) == prod(input.shape)<br>
   *
   * @param name name May be null. Name for the output variable
   * @param x Input variable (NDARRAY type)
   * @param shape New shape for variable (Size: AtLeast(min=0))
   * @return output Output variable (NUMERIC type)
   */
  public SDVariable reshape(String name, SDVariable x, long... shape) {
    Preconditions.checkArgument(shape.length >= 0, "shape has incorrect size/length. Expected: shape.length >= 0, got %s", shape.length);
    SDVariable out =  new org.nd4j.linalg.api.ops.impl.shape.Reshape(sd,x, shape).outputVariable();
    return sd.updateVariableNameAndReference(out, name);
  }

  /**
   * Reverse the values of an array for the specified dimensions<br>
   * If input is:<br>
   * [ 1, 2, 3]<br>
   * [ 4, 5, 6]<br>
   * then<br>
   * reverse(in, 0):<br>
   * [3, 2, 1]<br>
   * [6, 5, 4]<br>
   * reverse(in, 1):<br>
   * [4, 5, 6]<br>
   * [1, 2 3]<br>
   *
   * @param x Input variable (NDARRAY type)
   * @param dimensions Input variable (Size: AtLeast(min=0))
   * @return output Output variable (NUMERIC type)
   */
  public SDVariable reverse(SDVariable x, int... dimensions) {
    Preconditions.checkArgument(dimensions.length >= 0, "dimensions has incorrect size/length. Expected: dimensions.length >= 0, got %s", dimensions.length);
    return new org.nd4j.linalg.api.ops.impl.transforms.custom.Reverse(sd,x, dimensions).outputVariable();
  }

  /**
   * Reverse the values of an array for the specified dimensions<br>
   * If input is:<br>
   * [ 1, 2, 3]<br>
   * [ 4, 5, 6]<br>
   * then<br>
   * reverse(in, 0):<br>
   * [3, 2, 1]<br>
   * [6, 5, 4]<br>
   * reverse(in, 1):<br>
   * [4, 5, 6]<br>
   * [1, 2 3]<br>
   *
   * @param name name May be null. Name for the output variable
   * @param x Input variable (NDARRAY type)
   * @param dimensions Input variable (Size: AtLeast(min=0))
   * @return output Output variable (NUMERIC type)
   */
  public SDVariable reverse(String name, SDVariable x, int... dimensions) {
    Preconditions.checkArgument(dimensions.length >= 0, "dimensions has incorrect size/length. Expected: dimensions.length >= 0, got %s", dimensions.length);
    SDVariable out =  new org.nd4j.linalg.api.ops.impl.transforms.custom.Reverse(sd,x, dimensions).outputVariable();
    return sd.updateVariableNameAndReference(out, name);
  }

  /**
   * Reverse sequence op: for each slice along dimension seqDimension, the first seqLength values are reversed<br>
   *
   * @param x Input variable (NDARRAY type)
   * @param seq_lengths Length of the sequences (INT type)
   * @param seqDim Sequence dimension
   * @param batchDim Batch dimension
   * @return output Reversed sequences (NUMERIC type)
   */
  public SDVariable reverseSequence(SDVariable x, SDVariable seq_lengths, int seqDim,
      int batchDim) {
    SDValidation.validateInteger("reverseSequence", "seq_lengths", seq_lengths);
    return new org.nd4j.linalg.api.ops.impl.transforms.custom.ReverseSequence(sd,x, seq_lengths, seqDim, batchDim).outputVariable();
  }

  /**
   * Reverse sequence op: for each slice along dimension seqDimension, the first seqLength values are reversed<br>
   *
   * @param name name May be null. Name for the output variable
   * @param x Input variable (NDARRAY type)
   * @param seq_lengths Length of the sequences (INT type)
   * @param seqDim Sequence dimension
   * @param batchDim Batch dimension
   * @return output Reversed sequences (NUMERIC type)
   */
  public SDVariable reverseSequence(String name, SDVariable x, SDVariable seq_lengths, int seqDim,
      int batchDim) {
    SDValidation.validateInteger("reverseSequence", "seq_lengths", seq_lengths);
    SDVariable out =  new org.nd4j.linalg.api.ops.impl.transforms.custom.ReverseSequence(sd,x, seq_lengths, seqDim, batchDim).outputVariable();
    return sd.updateVariableNameAndReference(out, name);
  }

  /**
   * Reverse sequence op: for each slice along dimension seqDimension, the first seqLength values are reversed<br>
   *
   * @param x Input variable (NDARRAY type)
   * @param seq_lengths Length of the sequences (INT type)
   * @return output Reversed sequences (NUMERIC type)
   */
  public SDVariable reverseSequence(SDVariable x, SDVariable seq_lengths) {
    SDValidation.validateInteger("reverseSequence", "seq_lengths", seq_lengths);
    return new org.nd4j.linalg.api.ops.impl.transforms.custom.ReverseSequence(sd,x, seq_lengths, -1, 0).outputVariable();
  }

  /**
   * Reverse sequence op: for each slice along dimension seqDimension, the first seqLength values are reversed<br>
   *
   * @param name name May be null. Name for the output variable
   * @param x Input variable (NDARRAY type)
   * @param seq_lengths Length of the sequences (INT type)
   * @return output Reversed sequences (NUMERIC type)
   */
  public SDVariable reverseSequence(String name, SDVariable x, SDVariable seq_lengths) {
    SDValidation.validateInteger("reverseSequence", "seq_lengths", seq_lengths);
    SDVariable out =  new org.nd4j.linalg.api.ops.impl.transforms.custom.ReverseSequence(sd,x, seq_lengths, -1, 0).outputVariable();
    return sd.updateVariableNameAndReference(out, name);
  }

  /**
   * Element-wise scalar floor modulus operation: out = floorMod(in, value).<br>
   * i.e., returns the remainder after division by 'value'<br>
   *
   * @param in Input variable (NUMERIC type)
   * @param value Scalar value to compare
   * @return output Output variable (NUMERIC type)
   */
  public SDVariable scalarFloorMod(SDVariable in, double value) {
    SDValidation.validateNumerical("scalarFloorMod", "in", in);
    return new org.nd4j.linalg.api.ops.impl.scalar.ScalarFMod(sd,in, value).outputVariable();
  }

  /**
   * Element-wise scalar floor modulus operation: out = floorMod(in, value).<br>
   * i.e., returns the remainder after division by 'value'<br>
   *
   * @param name name May be null. Name for the output variable
   * @param in Input variable (NUMERIC type)
   * @param value Scalar value to compare
   * @return output Output variable (NUMERIC type)
   */
  public SDVariable scalarFloorMod(String name, SDVariable in, double value) {
    SDValidation.validateNumerical("scalarFloorMod", "in", in);
    SDVariable out =  new org.nd4j.linalg.api.ops.impl.scalar.ScalarFMod(sd,in, value).outputVariable();
    return sd.updateVariableNameAndReference(out, name);
  }

  /**
   * Element-wise scalar maximum operation: out = max(in, value)<br>
   *
   * @param in Input variable (NUMERIC type)
   * @param value Scalar value to compare
   * @return output Scalar value to compare (NUMERIC type)
   */
  public SDVariable scalarMax(SDVariable in, double value) {
    SDValidation.validateNumerical("scalarMax", "in", in);
    return new org.nd4j.linalg.api.ops.impl.scalar.ScalarMax(sd,in, value).outputVariable();
  }

  /**
   * Element-wise scalar maximum operation: out = max(in, value)<br>
   *
   * @param name name May be null. Name for the output variable
   * @param in Input variable (NUMERIC type)
   * @param value Scalar value to compare
   * @return output Scalar value to compare (NUMERIC type)
   */
  public SDVariable scalarMax(String name, SDVariable in, double value) {
    SDValidation.validateNumerical("scalarMax", "in", in);
    SDVariable out =  new org.nd4j.linalg.api.ops.impl.scalar.ScalarMax(sd,in, value).outputVariable();
    return sd.updateVariableNameAndReference(out, name);
  }

  /**
   * Element-wise scalar minimum operation: out = min(in, value)<br>
   *
   * @param in Input variable (NUMERIC type)
   * @param value Scalar value to compare
   * @return output Output variable (NUMERIC type)
   */
  public SDVariable scalarMin(SDVariable in, double value) {
    SDValidation.validateNumerical("scalarMin", "in", in);
    return new org.nd4j.linalg.api.ops.impl.scalar.ScalarMin(sd,in, value).outputVariable();
  }

  /**
   * Element-wise scalar minimum operation: out = min(in, value)<br>
   *
   * @param name name May be null. Name for the output variable
   * @param in Input variable (NUMERIC type)
   * @param value Scalar value to compare
   * @return output Output variable (NUMERIC type)
   */
  public SDVariable scalarMin(String name, SDVariable in, double value) {
    SDValidation.validateNumerical("scalarMin", "in", in);
    SDVariable out =  new org.nd4j.linalg.api.ops.impl.scalar.ScalarMin(sd,in, value).outputVariable();
    return sd.updateVariableNameAndReference(out, name);
  }

  /**
   * Return a variable with equal shape to the input, but all elements set to value 'set'<br>
   *
   * @param in Input variable (NUMERIC type)
   * @param set Value to set
   * @return output Output variable (NUMERIC type)
   */
  public SDVariable scalarSet(SDVariable in, double set) {
    SDValidation.validateNumerical("scalarSet", "in", in);
    return new org.nd4j.linalg.api.ops.impl.scalar.ScalarSet(sd,in, set).outputVariable();
  }

  /**
   * Return a variable with equal shape to the input, but all elements set to value 'set'<br>
   *
   * @param name name May be null. Name for the output variable
   * @param in Input variable (NUMERIC type)
   * @param set Value to set
   * @return output Output variable (NUMERIC type)
   */
  public SDVariable scalarSet(String name, SDVariable in, double set) {
    SDValidation.validateNumerical("scalarSet", "in", in);
    SDVariable out =  new org.nd4j.linalg.api.ops.impl.scalar.ScalarSet(sd,in, set).outputVariable();
    return sd.updateVariableNameAndReference(out, name);
  }

  /**
   * Scatter addition operation.<br>
   *
   * If indices is rank 0 (a scalar), then out[index, ...] = out[index, ...] + op(updates[...])<br>
   * If indices is rank 1 (a vector), then for each position i, out[indices[i], ...] = out[indices[i], ...] + op(updates[i, ...])<br>
   * If indices is rank 2+, then for each position (i,...,k), out[indices[i], ..., indices[k], ...] = out[indices[i], ..., indices[k], ...]  + op(updates[i, ..., k, ...]) <br>
   * Note that if multiple indices refer to the same location, the contributions from each is handled correctly. <br>
   *
   * @param ref Initial/source variable (NUMERIC type)
   * @param indices Indices array (NUMERIC type)
   * @param updates Updates to add to the initial/source array (NUMERIC type)
   * @return output The updated variable (NUMERIC type)
   */
  public SDVariable scatterAdd(SDVariable ref, SDVariable indices, SDVariable updates) {
    SDValidation.validateNumerical("scatterAdd", "ref", ref);
    SDValidation.validateNumerical("scatterAdd", "indices", indices);
    SDValidation.validateNumerical("scatterAdd", "updates", updates);
    return new org.nd4j.linalg.api.ops.impl.scatter.ScatterAdd(sd,ref, indices, updates).outputVariable();
  }

  /**
   * Scatter addition operation.<br>
   *
   * If indices is rank 0 (a scalar), then out[index, ...] = out[index, ...] + op(updates[...])<br>
   * If indices is rank 1 (a vector), then for each position i, out[indices[i], ...] = out[indices[i], ...] + op(updates[i, ...])<br>
   * If indices is rank 2+, then for each position (i,...,k), out[indices[i], ..., indices[k], ...] = out[indices[i], ..., indices[k], ...]  + op(updates[i, ..., k, ...]) <br>
   * Note that if multiple indices refer to the same location, the contributions from each is handled correctly. <br>
   *
   * @param name name May be null. Name for the output variable
   * @param ref Initial/source variable (NUMERIC type)
   * @param indices Indices array (NUMERIC type)
   * @param updates Updates to add to the initial/source array (NUMERIC type)
   * @return output The updated variable (NUMERIC type)
   */
  public SDVariable scatterAdd(String name, SDVariable ref, SDVariable indices,
      SDVariable updates) {
    SDValidation.validateNumerical("scatterAdd", "ref", ref);
    SDValidation.validateNumerical("scatterAdd", "indices", indices);
    SDValidation.validateNumerical("scatterAdd", "updates", updates);
    SDVariable out =  new org.nd4j.linalg.api.ops.impl.scatter.ScatterAdd(sd,ref, indices, updates).outputVariable();
    return sd.updateVariableNameAndReference(out, name);
  }

  /**
   * Scatter division operation.<br>
   *
   * If indices is rank 0 (a scalar), then out[index, ...] = out[index, ...] + op(updates[...])<br>
   * If indices is rank 1 (a vector), then for each position i, out[indices[i], ...] = out[indices[i], ...] + op(updates[i, ...])<br>
   * If indices is rank 2+, then for each position (i,...,k), out[indices[i], ..., indices[k], ...] = out[indices[i], ..., indices[k], ...]  + op(updates[i, ..., k, ...]) <br>
   * Note that if multiple indices refer to the same location, the contributions from each is handled correctly. <br>
   *
   * @param ref Initial/source variable (NUMERIC type)
   * @param indices Indices array (NUMERIC type)
   * @param updates Updates to add to the initial/source array (NUMERIC type)
   * @return output The updated variable (NUMERIC type)
   */
  public SDVariable scatterDiv(SDVariable ref, SDVariable indices, SDVariable updates) {
    SDValidation.validateNumerical("scatterDiv", "ref", ref);
    SDValidation.validateNumerical("scatterDiv", "indices", indices);
    SDValidation.validateNumerical("scatterDiv", "updates", updates);
    return new org.nd4j.linalg.api.ops.impl.scatter.ScatterDiv(sd,ref, indices, updates).outputVariable();
  }

  /**
   * Scatter division operation.<br>
   *
   * If indices is rank 0 (a scalar), then out[index, ...] = out[index, ...] + op(updates[...])<br>
   * If indices is rank 1 (a vector), then for each position i, out[indices[i], ...] = out[indices[i], ...] + op(updates[i, ...])<br>
   * If indices is rank 2+, then for each position (i,...,k), out[indices[i], ..., indices[k], ...] = out[indices[i], ..., indices[k], ...]  + op(updates[i, ..., k, ...]) <br>
   * Note that if multiple indices refer to the same location, the contributions from each is handled correctly. <br>
   *
   * @param name name May be null. Name for the output variable
   * @param ref Initial/source variable (NUMERIC type)
   * @param indices Indices array (NUMERIC type)
   * @param updates Updates to add to the initial/source array (NUMERIC type)
   * @return output The updated variable (NUMERIC type)
   */
  public SDVariable scatterDiv(String name, SDVariable ref, SDVariable indices,
      SDVariable updates) {
    SDValidation.validateNumerical("scatterDiv", "ref", ref);
    SDValidation.validateNumerical("scatterDiv", "indices", indices);
    SDValidation.validateNumerical("scatterDiv", "updates", updates);
    SDVariable out =  new org.nd4j.linalg.api.ops.impl.scatter.ScatterDiv(sd,ref, indices, updates).outputVariable();
    return sd.updateVariableNameAndReference(out, name);
  }

  /**
   * Scatter max operation.<br>
   *
   * If indices is rank 0 (a scalar), then out[index, ...] = out[index, ...] + op(updates[...])<br>
   * If indices is rank 1 (a vector), then for each position i, out[indices[i], ...] = out[indices[i], ...] + op(updates[i, ...])<br>
   * If indices is rank 2+, then for each position (i,...,k), out[indices[i], ..., indices[k], ...] = out[indices[i], ..., indices[k], ...]  + op(updates[i, ..., k, ...]) <br>
   * Note that if multiple indices refer to the same location, the contributions from each is handled correctly. <br>
   *
   * @param ref Initial/source variable (NUMERIC type)
   * @param indices Indices array (NUMERIC type)
   * @param updates Updates to add to the initial/source array (NUMERIC type)
   * @return output The updated variable (NUMERIC type)
   */
  public SDVariable scatterMax(SDVariable ref, SDVariable indices, SDVariable updates) {
    SDValidation.validateNumerical("scatterMax", "ref", ref);
    SDValidation.validateNumerical("scatterMax", "indices", indices);
    SDValidation.validateNumerical("scatterMax", "updates", updates);
    return new org.nd4j.linalg.api.ops.impl.scatter.ScatterMax(sd,ref, indices, updates).outputVariable();
  }

  /**
   * Scatter max operation.<br>
   *
   * If indices is rank 0 (a scalar), then out[index, ...] = out[index, ...] + op(updates[...])<br>
   * If indices is rank 1 (a vector), then for each position i, out[indices[i], ...] = out[indices[i], ...] + op(updates[i, ...])<br>
   * If indices is rank 2+, then for each position (i,...,k), out[indices[i], ..., indices[k], ...] = out[indices[i], ..., indices[k], ...]  + op(updates[i, ..., k, ...]) <br>
   * Note that if multiple indices refer to the same location, the contributions from each is handled correctly. <br>
   *
   * @param name name May be null. Name for the output variable
   * @param ref Initial/source variable (NUMERIC type)
   * @param indices Indices array (NUMERIC type)
   * @param updates Updates to add to the initial/source array (NUMERIC type)
   * @return output The updated variable (NUMERIC type)
   */
  public SDVariable scatterMax(String name, SDVariable ref, SDVariable indices,
      SDVariable updates) {
    SDValidation.validateNumerical("scatterMax", "ref", ref);
    SDValidation.validateNumerical("scatterMax", "indices", indices);
    SDValidation.validateNumerical("scatterMax", "updates", updates);
    SDVariable out =  new org.nd4j.linalg.api.ops.impl.scatter.ScatterMax(sd,ref, indices, updates).outputVariable();
    return sd.updateVariableNameAndReference(out, name);
  }

  /**
   * Scatter min operation.<br>
   *
   * If indices is rank 0 (a scalar), then out[index, ...] = out[index, ...] + op(updates[...])<br>
   * If indices is rank 1 (a vector), then for each position i, out[indices[i], ...] = out[indices[i], ...] + op(updates[i, ...])<br>
   * If indices is rank 2+, then for each position (i,...,k), out[indices[i], ..., indices[k], ...] = out[indices[i], ..., indices[k], ...]  + op(updates[i, ..., k, ...]) <br>
   * Note that if multiple indices refer to the same location, the contributions from each is handled correctly. <br>
   *
   * @param ref Initial/source variable (NUMERIC type)
   * @param indices Indices array (NUMERIC type)
   * @param updates Updates to add to the initial/source array (NUMERIC type)
   * @return output The updated variable (NUMERIC type)
   */
  public SDVariable scatterMin(SDVariable ref, SDVariable indices, SDVariable updates) {
    SDValidation.validateNumerical("scatterMin", "ref", ref);
    SDValidation.validateNumerical("scatterMin", "indices", indices);
    SDValidation.validateNumerical("scatterMin", "updates", updates);
    return new org.nd4j.linalg.api.ops.impl.scatter.ScatterMin(sd,ref, indices, updates).outputVariable();
  }

  /**
   * Scatter min operation.<br>
   *
   * If indices is rank 0 (a scalar), then out[index, ...] = out[index, ...] + op(updates[...])<br>
   * If indices is rank 1 (a vector), then for each position i, out[indices[i], ...] = out[indices[i], ...] + op(updates[i, ...])<br>
   * If indices is rank 2+, then for each position (i,...,k), out[indices[i], ..., indices[k], ...] = out[indices[i], ..., indices[k], ...]  + op(updates[i, ..., k, ...]) <br>
   * Note that if multiple indices refer to the same location, the contributions from each is handled correctly. <br>
   *
   * @param name name May be null. Name for the output variable
   * @param ref Initial/source variable (NUMERIC type)
   * @param indices Indices array (NUMERIC type)
   * @param updates Updates to add to the initial/source array (NUMERIC type)
   * @return output The updated variable (NUMERIC type)
   */
  public SDVariable scatterMin(String name, SDVariable ref, SDVariable indices,
      SDVariable updates) {
    SDValidation.validateNumerical("scatterMin", "ref", ref);
    SDValidation.validateNumerical("scatterMin", "indices", indices);
    SDValidation.validateNumerical("scatterMin", "updates", updates);
    SDVariable out =  new org.nd4j.linalg.api.ops.impl.scatter.ScatterMin(sd,ref, indices, updates).outputVariable();
    return sd.updateVariableNameAndReference(out, name);
  }

  /**
   * Scatter multiplication operation.<br>
   *
   * If indices is rank 0 (a scalar), then out[index, ...] = out[index, ...] + op(updates[...])<br>
   * If indices is rank 1 (a vector), then for each position i, out[indices[i], ...] = out[indices[i], ...] + op(updates[i, ...])<br>
   * If indices is rank 2+, then for each position (i,...,k), out[indices[i], ..., indices[k], ...] = out[indices[i], ..., indices[k], ...]  + op(updates[i, ..., k, ...]) <br>
   * Note that if multiple indices refer to the same location, the contributions from each is handled correctly. <br>
   *
   * @param ref Initial/source variable (NUMERIC type)
   * @param indices Indices array (NUMERIC type)
   * @param updates Updates to add to the initial/source array (NUMERIC type)
   * @return output The updated variable (NUMERIC type)
   */
  public SDVariable scatterMul(SDVariable ref, SDVariable indices, SDVariable updates) {
    SDValidation.validateNumerical("scatterMul", "ref", ref);
    SDValidation.validateNumerical("scatterMul", "indices", indices);
    SDValidation.validateNumerical("scatterMul", "updates", updates);
    return new org.nd4j.linalg.api.ops.impl.scatter.ScatterMul(sd,ref, indices, updates).outputVariable();
  }

  /**
   * Scatter multiplication operation.<br>
   *
   * If indices is rank 0 (a scalar), then out[index, ...] = out[index, ...] + op(updates[...])<br>
   * If indices is rank 1 (a vector), then for each position i, out[indices[i], ...] = out[indices[i], ...] + op(updates[i, ...])<br>
   * If indices is rank 2+, then for each position (i,...,k), out[indices[i], ..., indices[k], ...] = out[indices[i], ..., indices[k], ...]  + op(updates[i, ..., k, ...]) <br>
   * Note that if multiple indices refer to the same location, the contributions from each is handled correctly. <br>
   *
   * @param name name May be null. Name for the output variable
   * @param ref Initial/source variable (NUMERIC type)
   * @param indices Indices array (NUMERIC type)
   * @param updates Updates to add to the initial/source array (NUMERIC type)
   * @return output The updated variable (NUMERIC type)
   */
  public SDVariable scatterMul(String name, SDVariable ref, SDVariable indices,
      SDVariable updates) {
    SDValidation.validateNumerical("scatterMul", "ref", ref);
    SDValidation.validateNumerical("scatterMul", "indices", indices);
    SDValidation.validateNumerical("scatterMul", "updates", updates);
    SDVariable out =  new org.nd4j.linalg.api.ops.impl.scatter.ScatterMul(sd,ref, indices, updates).outputVariable();
    return sd.updateVariableNameAndReference(out, name);
  }

  /**
   * Scatter subtraction operation.<br>
   *
   * If indices is rank 0 (a scalar), then out[index, ...] = out[index, ...] + op(updates[...])<br>
   * If indices is rank 1 (a vector), then for each position i, out[indices[i], ...] = out[indices[i], ...] + op(updates[i, ...])<br>
   * If indices is rank 2+, then for each position (i,...,k), out[indices[i], ..., indices[k], ...] = out[indices[i], ..., indices[k], ...]  + op(updates[i, ..., k, ...]) <br>
   * Note that if multiple indices refer to the same location, the contributions from each is handled correctly. <br>
   *
   * @param ref Initial/source variable (NUMERIC type)
   * @param indices Indices array (NUMERIC type)
   * @param updates Updates to add to the initial/source array (NUMERIC type)
   * @return output The updated variable (NUMERIC type)
   */
  public SDVariable scatterSub(SDVariable ref, SDVariable indices, SDVariable updates) {
    SDValidation.validateNumerical("scatterSub", "ref", ref);
    SDValidation.validateNumerical("scatterSub", "indices", indices);
    SDValidation.validateNumerical("scatterSub", "updates", updates);
    return new org.nd4j.linalg.api.ops.impl.scatter.ScatterSub(sd,ref, indices, updates).outputVariable();
  }

  /**
   * Scatter subtraction operation.<br>
   *
   * If indices is rank 0 (a scalar), then out[index, ...] = out[index, ...] + op(updates[...])<br>
   * If indices is rank 1 (a vector), then for each position i, out[indices[i], ...] = out[indices[i], ...] + op(updates[i, ...])<br>
   * If indices is rank 2+, then for each position (i,...,k), out[indices[i], ..., indices[k], ...] = out[indices[i], ..., indices[k], ...]  + op(updates[i, ..., k, ...]) <br>
   * Note that if multiple indices refer to the same location, the contributions from each is handled correctly. <br>
   *
   * @param name name May be null. Name for the output variable
   * @param ref Initial/source variable (NUMERIC type)
   * @param indices Indices array (NUMERIC type)
   * @param updates Updates to add to the initial/source array (NUMERIC type)
   * @return output The updated variable (NUMERIC type)
   */
  public SDVariable scatterSub(String name, SDVariable ref, SDVariable indices,
      SDVariable updates) {
    SDValidation.validateNumerical("scatterSub", "ref", ref);
    SDValidation.validateNumerical("scatterSub", "indices", indices);
    SDValidation.validateNumerical("scatterSub", "updates", updates);
    SDVariable out =  new org.nd4j.linalg.api.ops.impl.scatter.ScatterSub(sd,ref, indices, updates).outputVariable();
    return sd.updateVariableNameAndReference(out, name);
  }

  /**
   * Scatter update operation.<br>
   *
   * If indices is rank 0 (a scalar), then out[index, ...] = out[index, ...] + op(updates[...])<br>
   * If indices is rank 1 (a vector), then for each position i, out[indices[i], ...] = out[indices[i], ...] + op(updates[i, ...])<br>
   * If indices is rank 2+, then for each position (i,...,k), out[indices[i], ..., indices[k], ...] = out[indices[i], ..., indices[k], ...]  + op(updates[i, ..., k, ...]) <br>
   * Note that if multiple indices refer to the same location, the contributions from each is handled correctly. <br>
   *
   * @param ref Initial/source variable (NUMERIC type)
   * @param indices Indices array (NUMERIC type)
   * @param updates Updates to add to the initial/source array (NUMERIC type)
   * @return output The updated variable (NUMERIC type)
   */
  public SDVariable scatterUpdate(SDVariable ref, SDVariable indices, SDVariable updates) {
    SDValidation.validateNumerical("scatterUpdate", "ref", ref);
    SDValidation.validateNumerical("scatterUpdate", "indices", indices);
    SDValidation.validateNumerical("scatterUpdate", "updates", updates);
    return new org.nd4j.linalg.api.ops.impl.scatter.ScatterUpdate(sd,ref, indices, updates).outputVariable();
  }

  /**
   * Scatter update operation.<br>
   *
   * If indices is rank 0 (a scalar), then out[index, ...] = out[index, ...] + op(updates[...])<br>
   * If indices is rank 1 (a vector), then for each position i, out[indices[i], ...] = out[indices[i], ...] + op(updates[i, ...])<br>
   * If indices is rank 2+, then for each position (i,...,k), out[indices[i], ..., indices[k], ...] = out[indices[i], ..., indices[k], ...]  + op(updates[i, ..., k, ...]) <br>
   * Note that if multiple indices refer to the same location, the contributions from each is handled correctly. <br>
   *
   * @param name name May be null. Name for the output variable
   * @param ref Initial/source variable (NUMERIC type)
   * @param indices Indices array (NUMERIC type)
   * @param updates Updates to add to the initial/source array (NUMERIC type)
   * @return output The updated variable (NUMERIC type)
   */
  public SDVariable scatterUpdate(String name, SDVariable ref, SDVariable indices,
      SDVariable updates) {
    SDValidation.validateNumerical("scatterUpdate", "ref", ref);
    SDValidation.validateNumerical("scatterUpdate", "indices", indices);
    SDValidation.validateNumerical("scatterUpdate", "updates", updates);
    SDVariable out =  new org.nd4j.linalg.api.ops.impl.scatter.ScatterUpdate(sd,ref, indices, updates).outputVariable();
    return sd.updateVariableNameAndReference(out, name);
  }

  /**
   * Segment max operation.<br>
   *
   * If data =     [3, 6, 1, 4, 9, 2, 8]<br>
   * segmentIds =  [0, 0, 1, 1, 1, 2, 2]<br>
   * then output = [6, 9, 8] = [op(3,6), op(1,4,9), op(2,8)]<br>
   * Note that the segment IDs must be sorted from smallest to largest segment.<br>
   * See {unsortedSegment (String, SDVariable, SDVariable, int) ops<br>
   * for the same op without this sorted requirement<br>
   *
   * @param data Data to perform segment max on (NDARRAY type)
   * @param segmentIds Variable for the segment IDs (NUMERIC type)
   * @return output Segment output (NUMERIC type)
   */
  public SDVariable segmentMax(SDVariable data, SDVariable segmentIds) {
    SDValidation.validateNumerical("segmentMax", "segmentIds", segmentIds);
    return new org.nd4j.linalg.api.ops.impl.transforms.custom.segment.SegmentMax(sd,data, segmentIds).outputVariable();
  }

  /**
   * Segment max operation.<br>
   *
   * If data =     [3, 6, 1, 4, 9, 2, 8]<br>
   * segmentIds =  [0, 0, 1, 1, 1, 2, 2]<br>
   * then output = [6, 9, 8] = [op(3,6), op(1,4,9), op(2,8)]<br>
   * Note that the segment IDs must be sorted from smallest to largest segment.<br>
   * See {unsortedSegment (String, SDVariable, SDVariable, int) ops<br>
   * for the same op without this sorted requirement<br>
   *
   * @param name name May be null. Name for the output variable
   * @param data Data to perform segment max on (NDARRAY type)
   * @param segmentIds Variable for the segment IDs (NUMERIC type)
   * @return output Segment output (NUMERIC type)
   */
  public SDVariable segmentMax(String name, SDVariable data, SDVariable segmentIds) {
    SDValidation.validateNumerical("segmentMax", "segmentIds", segmentIds);
    SDVariable out =  new org.nd4j.linalg.api.ops.impl.transforms.custom.segment.SegmentMax(sd,data, segmentIds).outputVariable();
    return sd.updateVariableNameAndReference(out, name);
  }

  /**
   * Segment mean operation.<br>
   *
   * If data =     [3, 6, 1, 4, 9, 2, 8]<br>
   * segmentIds =  [0, 0, 1, 1, 1, 2, 2]<br>
   * then output = [6, 9, 8] = [op(3,6), op(1,4,9), op(2,8)]<br>
   * Note that the segment IDs must be sorted from smallest to largest segment.<br>
   * See {unsortedSegment (String, SDVariable, SDVariable, int) ops<br>
   * for the same op without this sorted requirement<br>
   *
   * @param data Data to perform segment max on (NDARRAY type)
   * @param segmentIds Variable for the segment IDs (NUMERIC type)
   * @return output Segment output (NUMERIC type)
   */
  public SDVariable segmentMean(SDVariable data, SDVariable segmentIds) {
    SDValidation.validateNumerical("segmentMean", "segmentIds", segmentIds);
    return new org.nd4j.linalg.api.ops.impl.transforms.custom.segment.SegmentMean(sd,data, segmentIds).outputVariable();
  }

  /**
   * Segment mean operation.<br>
   *
   * If data =     [3, 6, 1, 4, 9, 2, 8]<br>
   * segmentIds =  [0, 0, 1, 1, 1, 2, 2]<br>
   * then output = [6, 9, 8] = [op(3,6), op(1,4,9), op(2,8)]<br>
   * Note that the segment IDs must be sorted from smallest to largest segment.<br>
   * See {unsortedSegment (String, SDVariable, SDVariable, int) ops<br>
   * for the same op without this sorted requirement<br>
   *
   * @param name name May be null. Name for the output variable
   * @param data Data to perform segment max on (NDARRAY type)
   * @param segmentIds Variable for the segment IDs (NUMERIC type)
   * @return output Segment output (NUMERIC type)
   */
  public SDVariable segmentMean(String name, SDVariable data, SDVariable segmentIds) {
    SDValidation.validateNumerical("segmentMean", "segmentIds", segmentIds);
    SDVariable out =  new org.nd4j.linalg.api.ops.impl.transforms.custom.segment.SegmentMean(sd,data, segmentIds).outputVariable();
    return sd.updateVariableNameAndReference(out, name);
  }

  /**
   * Segment min operation.<br>
   *
   * If data =     [3, 6, 1, 4, 9, 2, 8]<br>
   * segmentIds =  [0, 0, 1, 1, 1, 2, 2]<br>
   * then output = [6, 9, 8] = [op(3,6), op(1,4,9), op(2,8)]<br>
   * Note that the segment IDs must be sorted from smallest to largest segment.<br>
   * See {unsortedSegment (String, SDVariable, SDVariable, int) ops<br>
   * for the same op without this sorted requirement<br>
   *
   * @param data Data to perform segment max on (NDARRAY type)
   * @param segmentIds Variable for the segment IDs (NUMERIC type)
   * @return output Segment output (NUMERIC type)
   */
  public SDVariable segmentMin(SDVariable data, SDVariable segmentIds) {
    SDValidation.validateNumerical("segmentMin", "segmentIds", segmentIds);
    return new org.nd4j.linalg.api.ops.impl.transforms.custom.segment.SegmentMin(sd,data, segmentIds).outputVariable();
  }

  /**
   * Segment min operation.<br>
   *
   * If data =     [3, 6, 1, 4, 9, 2, 8]<br>
   * segmentIds =  [0, 0, 1, 1, 1, 2, 2]<br>
   * then output = [6, 9, 8] = [op(3,6), op(1,4,9), op(2,8)]<br>
   * Note that the segment IDs must be sorted from smallest to largest segment.<br>
   * See {unsortedSegment (String, SDVariable, SDVariable, int) ops<br>
   * for the same op without this sorted requirement<br>
   *
   * @param name name May be null. Name for the output variable
   * @param data Data to perform segment max on (NDARRAY type)
   * @param segmentIds Variable for the segment IDs (NUMERIC type)
   * @return output Segment output (NUMERIC type)
   */
  public SDVariable segmentMin(String name, SDVariable data, SDVariable segmentIds) {
    SDValidation.validateNumerical("segmentMin", "segmentIds", segmentIds);
    SDVariable out =  new org.nd4j.linalg.api.ops.impl.transforms.custom.segment.SegmentMin(sd,data, segmentIds).outputVariable();
    return sd.updateVariableNameAndReference(out, name);
  }

  /**
   * Segment product operation.<br>
   *
   * If data =     [3, 6, 1, 4, 9, 2, 8]<br>
   * segmentIds =  [0, 0, 1, 1, 1, 2, 2]<br>
   * then output = [6, 9, 8] = [op(3,6), op(1,4,9), op(2,8)]<br>
   * Note that the segment IDs must be sorted from smallest to largest segment.<br>
   * See {unsortedSegment (String, SDVariable, SDVariable, int) ops<br>
   * for the same op without this sorted requirement<br>
   *
   * @param data Data to perform segment max on (NDARRAY type)
   * @param segmentIds Variable for the segment IDs (NUMERIC type)
   * @return output Segment output (NUMERIC type)
   */
  public SDVariable segmentProd(SDVariable data, SDVariable segmentIds) {
    SDValidation.validateNumerical("segmentProd", "segmentIds", segmentIds);
    return new org.nd4j.linalg.api.ops.impl.transforms.custom.segment.SegmentProd(sd,data, segmentIds).outputVariable();
  }

  /**
   * Segment product operation.<br>
   *
   * If data =     [3, 6, 1, 4, 9, 2, 8]<br>
   * segmentIds =  [0, 0, 1, 1, 1, 2, 2]<br>
   * then output = [6, 9, 8] = [op(3,6), op(1,4,9), op(2,8)]<br>
   * Note that the segment IDs must be sorted from smallest to largest segment.<br>
   * See {unsortedSegment (String, SDVariable, SDVariable, int) ops<br>
   * for the same op without this sorted requirement<br>
   *
   * @param name name May be null. Name for the output variable
   * @param data Data to perform segment max on (NDARRAY type)
   * @param segmentIds Variable for the segment IDs (NUMERIC type)
   * @return output Segment output (NUMERIC type)
   */
  public SDVariable segmentProd(String name, SDVariable data, SDVariable segmentIds) {
    SDValidation.validateNumerical("segmentProd", "segmentIds", segmentIds);
    SDVariable out =  new org.nd4j.linalg.api.ops.impl.transforms.custom.segment.SegmentProd(sd,data, segmentIds).outputVariable();
    return sd.updateVariableNameAndReference(out, name);
  }

  /**
   * Segment sum operation.<br>
   *
   * If data =     [3, 6, 1, 4, 9, 2, 8]<br>
   * segmentIds =  [0, 0, 1, 1, 1, 2, 2]<br>
   * then output = [6, 9, 8] = [op(3,6), op(1,4,9), op(2,8)]<br>
   * Note that the segment IDs must be sorted from smallest to largest segment.<br>
   * See {unsortedSegment (String, SDVariable, SDVariable, int) ops<br>
   * for the same op without this sorted requirement<br>
   *
   * @param data Data to perform segment max on (NDARRAY type)
   * @param segmentIds Variable for the segment IDs (NUMERIC type)
   * @return output Segment output (NUMERIC type)
   */
  public SDVariable segmentSum(SDVariable data, SDVariable segmentIds) {
    SDValidation.validateNumerical("segmentSum", "segmentIds", segmentIds);
    return new org.nd4j.linalg.api.ops.impl.transforms.custom.segment.SegmentSum(sd,data, segmentIds).outputVariable();
  }

  /**
   * Segment sum operation.<br>
   *
   * If data =     [3, 6, 1, 4, 9, 2, 8]<br>
   * segmentIds =  [0, 0, 1, 1, 1, 2, 2]<br>
   * then output = [6, 9, 8] = [op(3,6), op(1,4,9), op(2,8)]<br>
   * Note that the segment IDs must be sorted from smallest to largest segment.<br>
   * See {unsortedSegment (String, SDVariable, SDVariable, int) ops<br>
   * for the same op without this sorted requirement<br>
   *
   * @param name name May be null. Name for the output variable
   * @param data Data to perform segment max on (NDARRAY type)
   * @param segmentIds Variable for the segment IDs (NUMERIC type)
   * @return output Segment output (NUMERIC type)
   */
  public SDVariable segmentSum(String name, SDVariable data, SDVariable segmentIds) {
    SDValidation.validateNumerical("segmentSum", "segmentIds", segmentIds);
    SDVariable out =  new org.nd4j.linalg.api.ops.impl.transforms.custom.segment.SegmentSum(sd,data, segmentIds).outputVariable();
    return sd.updateVariableNameAndReference(out, name);
  }

  /**
   * Generate a sequence mask (with values 0 or 1) based on the specified lengths <br>
   * Specifically, out[i, ..., k, j] = (j < lengths[i, ..., k] ? 1.0 : 0.0)<br>
   *
   * @param lengths Lengths of the sequences (NUMERIC type)
   * @param maxLen Maximum sequence length
   * @param dataType 
   * @return output Output variable (NUMERIC type)
   */
  public SDVariable sequenceMask(SDVariable lengths, int maxLen, DataType dataType) {
    SDValidation.validateNumerical("sequenceMask", "lengths", lengths);
    return new org.nd4j.linalg.api.ops.impl.shape.SequenceMask(sd,lengths, maxLen, dataType).outputVariable();
  }

  /**
   * Generate a sequence mask (with values 0 or 1) based on the specified lengths <br>
   * Specifically, out[i, ..., k, j] = (j < lengths[i, ..., k] ? 1.0 : 0.0)<br>
   *
   * @param name name May be null. Name for the output variable
   * @param lengths Lengths of the sequences (NUMERIC type)
   * @param maxLen Maximum sequence length
   * @param dataType 
   * @return output Output variable (NUMERIC type)
   */
  public SDVariable sequenceMask(String name, SDVariable lengths, int maxLen, DataType dataType) {
    SDValidation.validateNumerical("sequenceMask", "lengths", lengths);
    SDVariable out =  new org.nd4j.linalg.api.ops.impl.shape.SequenceMask(sd,lengths, maxLen, dataType).outputVariable();
    return sd.updateVariableNameAndReference(out, name);
  }

  /**
   * Generate a sequence mask (with values 0 or 1) based on the specified lengths <br>
   * Specifically, out[i, ..., k, j] = (j < lengths[i, ..., k] ? 1.0 : 0.0)<br>
   *
   * @param lengths Lengths of the sequences (NUMERIC type)
   * @param maxLen Maximum sequence length (INT type)
   * @param dataType 
   * @return output Output variable (NUMERIC type)
   */
  public SDVariable sequenceMask(SDVariable lengths, SDVariable maxLen, DataType dataType) {
    SDValidation.validateNumerical("sequenceMask", "lengths", lengths);
    SDValidation.validateInteger("sequenceMask", "maxLen", maxLen);
    return new org.nd4j.linalg.api.ops.impl.shape.SequenceMask(sd,lengths, maxLen, dataType).outputVariable();
  }

  /**
   * Generate a sequence mask (with values 0 or 1) based on the specified lengths <br>
   * Specifically, out[i, ..., k, j] = (j < lengths[i, ..., k] ? 1.0 : 0.0)<br>
   *
   * @param name name May be null. Name for the output variable
   * @param lengths Lengths of the sequences (NUMERIC type)
   * @param maxLen Maximum sequence length (INT type)
   * @param dataType 
   * @return output Output variable (NUMERIC type)
   */
  public SDVariable sequenceMask(String name, SDVariable lengths, SDVariable maxLen,
      DataType dataType) {
    SDValidation.validateNumerical("sequenceMask", "lengths", lengths);
    SDValidation.validateInteger("sequenceMask", "maxLen", maxLen);
    SDVariable out =  new org.nd4j.linalg.api.ops.impl.shape.SequenceMask(sd,lengths, maxLen, dataType).outputVariable();
    return sd.updateVariableNameAndReference(out, name);
  }

  /**
   * see sequenceMask(String, SDVariable, SDVariable, DataType)<br>
   *
   * @param lengths  (NUMERIC type)
   * @param dataType 
   * @return output  (NUMERIC type)
   */
  public SDVariable sequenceMask(SDVariable lengths, DataType dataType) {
    SDValidation.validateNumerical("sequenceMask", "lengths", lengths);
    return new org.nd4j.linalg.api.ops.impl.shape.SequenceMask(sd,lengths, dataType).outputVariable();
  }

  /**
   * see sequenceMask(String, SDVariable, SDVariable, DataType)<br>
   *
   * @param name name May be null. Name for the output variable
   * @param lengths  (NUMERIC type)
   * @param dataType 
   * @return output  (NUMERIC type)
   */
  public SDVariable sequenceMask(String name, SDVariable lengths, DataType dataType) {
    SDValidation.validateNumerical("sequenceMask", "lengths", lengths);
    SDVariable out =  new org.nd4j.linalg.api.ops.impl.shape.SequenceMask(sd,lengths, dataType).outputVariable();
    return sd.updateVariableNameAndReference(out, name);
  }

  /**
   * Sets an inplace shape on the passed in input.<br>
   *
   * @param input The input to set the shape of (NUMERIC type)
   * @param shape The shape to set the input to (NUMERIC type)
   */
  public SDVariable[] setShape(SDVariable input, SDVariable shape) {
    SDValidation.validateNumerical("setShape", "input", input);
    SDValidation.validateNumerical("setShape", "shape", shape);
    return new org.nd4j.linalg.api.ops.impl.shape.SetShape(sd,input, shape).outputVariables();
  }

  /**
   * Sets an inplace shape on the passed in input.<br>
   *
   * @param names names May be null. Arrays of names for the output variables.
   * @param input The input to set the shape of (NUMERIC type)
   * @param shape The shape to set the input to (NUMERIC type)
   */
  public SDVariable[] setShape(String[] names, SDVariable input, SDVariable shape) {
    SDValidation.validateNumerical("setShape", "input", input);
    SDValidation.validateNumerical("setShape", "shape", shape);
    SDVariable[] out =  new org.nd4j.linalg.api.ops.impl.shape.SetShape(sd,input, shape).outputVariables();
    return sd.updateVariableNamesAndReferences(out, names);
  }

  /**
   * Returns the shape of the specified INDArray  as a 1D INDArray <br>
   *
   * @param input Input variable (NUMERIC type)
   * @return output 1D output variable with contents equal to the shape of the input (NUMERIC type)
   */
  public SDVariable shape(SDVariable input) {
    SDValidation.validateNumerical("shape", "input", input);
    return new org.nd4j.linalg.api.ops.impl.shape.Shape(sd,input).outputVariable();
  }

  /**
   * Returns the shape of the specified INDArray  as a 1D INDArray <br>
   *
   * @param name name May be null. Name for the output variable
   * @param input Input variable (NUMERIC type)
   * @return output 1D output variable with contents equal to the shape of the input (NUMERIC type)
   */
  public SDVariable shape(String name, SDVariable input) {
    SDValidation.validateNumerical("shape", "input", input);
    SDVariable out =  new org.nd4j.linalg.api.ops.impl.shape.Shape(sd,input).outputVariable();
    return sd.updateVariableNameAndReference(out, name);
  }

  /**
   * Returns the size (number of elements, i.e., prod(shape)) of the specified INDArray  as a 0D scalar variable<br>
   *
   * @param in Input variable (NUMERIC type)
   * @return output 0D (scalar) output variable with value equal to the number of elements in the specified array (NUMERIC type)
   */
  public SDVariable size(SDVariable in) {
    SDValidation.validateNumerical("size", "in", in);
    return new org.nd4j.linalg.api.ops.impl.shape.Size(sd,in).outputVariable();
  }

  /**
   * Returns the size (number of elements, i.e., prod(shape)) of the specified INDArray  as a 0D scalar variable<br>
   *
   * @param name name May be null. Name for the output variable
   * @param in Input variable (NUMERIC type)
   * @return output 0D (scalar) output variable with value equal to the number of elements in the specified array (NUMERIC type)
   */
  public SDVariable size(String name, SDVariable in) {
    SDValidation.validateNumerical("size", "in", in);
    SDVariable out =  new org.nd4j.linalg.api.ops.impl.shape.Size(sd,in).outputVariable();
    return sd.updateVariableNameAndReference(out, name);
  }

  /**
   * Returns a rank 0 (scalar) variable for the size of the specified dimension.<br>
   * For example, if X has shape [10,20,30] then sizeAt(X,1)=20. Similarly, sizeAt(X,-1)=30<br>
   *
   * @param in Input variable (NUMERIC type)
   * @param dimension Dimension to get size of
   * @return output Scalar INDArray  for size at specified variable (NUMERIC type)
   */
  public SDVariable sizeAt(SDVariable in, int dimension) {
    SDValidation.validateNumerical("sizeAt", "in", in);
    return new org.nd4j.linalg.api.ops.impl.shape.SizeAt(sd,in, dimension).outputVariable();
  }

  /**
   * Returns a rank 0 (scalar) variable for the size of the specified dimension.<br>
   * For example, if X has shape [10,20,30] then sizeAt(X,1)=20. Similarly, sizeAt(X,-1)=30<br>
   *
   * @param name name May be null. Name for the output variable
   * @param in Input variable (NUMERIC type)
   * @param dimension Dimension to get size of
   * @return output Scalar INDArray  for size at specified variable (NUMERIC type)
   */
  public SDVariable sizeAt(String name, SDVariable in, int dimension) {
    SDValidation.validateNumerical("sizeAt", "in", in);
    SDVariable out =  new org.nd4j.linalg.api.ops.impl.shape.SizeAt(sd,in, dimension).outputVariable();
    return sd.updateVariableNameAndReference(out, name);
  }

  /**
   * Get a subset of the specified input, by specifying the first element and the size of the array.<br>
   * For example, if input is:<br>
   * [a, b, c]<br>
   * [d, e, f]<br>
   * then slice(input, begin=[0,1], size=[2,1] will return:<br>
   * [b]<br>
   * [e]<br>
   * Note that for each dimension i, begin[i] + size[i] <= input.size(i)<br>
   *
   * @param input input Variable to get subset of (NDARRAY type)
   * @param begin Beginning index. Must be same length as rank of input array (Size: AtLeast(min=1))
   * @param size Size of the output array. Must be same length as rank of input array (Size: AtLeast(min=1))
   * @return output Subset of the input (NUMERIC type)
   */
  public SDVariable slice(SDVariable input, int[] begin, int... size) {
    Preconditions.checkArgument(begin.length >= 1, "begin has incorrect size/length. Expected: begin.length >= 1, got %s", begin.length);
    Preconditions.checkArgument(size.length >= 1, "size has incorrect size/length. Expected: size.length >= 1, got %s", size.length);
    return new org.nd4j.linalg.api.ops.impl.shape.Slice(sd,input, begin, size).outputVariable();
  }

  /**
   * Get a subset of the specified input, by specifying the first element and the size of the array.<br>
   * For example, if input is:<br>
   * [a, b, c]<br>
   * [d, e, f]<br>
   * then slice(input, begin=[0,1], size=[2,1] will return:<br>
   * [b]<br>
   * [e]<br>
   * Note that for each dimension i, begin[i] + size[i] <= input.size(i)<br>
   *
   * @param name name May be null. Name for the output variable
   * @param input input Variable to get subset of (NDARRAY type)
   * @param begin Beginning index. Must be same length as rank of input array (Size: AtLeast(min=1))
   * @param size Size of the output array. Must be same length as rank of input array (Size: AtLeast(min=1))
   * @return output Subset of the input (NUMERIC type)
   */
  public SDVariable slice(String name, SDVariable input, int[] begin, int... size) {
    Preconditions.checkArgument(begin.length >= 1, "begin has incorrect size/length. Expected: begin.length >= 1, got %s", begin.length);
    Preconditions.checkArgument(size.length >= 1, "size has incorrect size/length. Expected: size.length >= 1, got %s", size.length);
    SDVariable out =  new org.nd4j.linalg.api.ops.impl.shape.Slice(sd,input, begin, size).outputVariable();
    return sd.updateVariableNameAndReference(out, name);
  }

  /**
   * Get a subset of the specified input, by specifying the first element and the size of the array.<br>
   * For example, if input is:<br>
   * [a, b, c]<br>
   * [d, e, f]<br>
   * then slice(input, begin=[0,1], size=[2,1] will return:<br>
   * [b]<br>
   * [e]<br>
   * Note that for each dimension i, begin[i] + size[i] <= input.size(i)<br>
   *
   * @param input input Variable to get subset of (NDARRAY type)
   * @param begin Beginning index. Must be same length as rank of input array (INT type)
   * @param size Size of the output array. Must be same length as rank of input array (INT type)
   * @return output Subset of the input (NUMERIC type)
   */
  public SDVariable slice(SDVariable input, SDVariable begin, SDVariable size) {
    SDValidation.validateInteger("slice", "begin", begin);
    SDValidation.validateInteger("slice", "size", size);
    return new org.nd4j.linalg.api.ops.impl.shape.Slice(sd,input, begin, size).outputVariable();
  }

  /**
   * Get a subset of the specified input, by specifying the first element and the size of the array.<br>
   * For example, if input is:<br>
   * [a, b, c]<br>
   * [d, e, f]<br>
   * then slice(input, begin=[0,1], size=[2,1] will return:<br>
   * [b]<br>
   * [e]<br>
   * Note that for each dimension i, begin[i] + size[i] <= input.size(i)<br>
   *
   * @param name name May be null. Name for the output variable
   * @param input input Variable to get subset of (NDARRAY type)
   * @param begin Beginning index. Must be same length as rank of input array (INT type)
   * @param size Size of the output array. Must be same length as rank of input array (INT type)
   * @return output Subset of the input (NUMERIC type)
   */
  public SDVariable slice(String name, SDVariable input, SDVariable begin, SDVariable size) {
    SDValidation.validateInteger("slice", "begin", begin);
    SDValidation.validateInteger("slice", "size", size);
    SDVariable out =  new org.nd4j.linalg.api.ops.impl.shape.Slice(sd,input, begin, size).outputVariable();
    return sd.updateVariableNameAndReference(out, name);
  }

  /**
   * Create a dense matrix equivalent of a sparse matrix based on the given input.<br>
   *
   * @param indices The indices of the sparse matrix (NUMERIC type)
   * @param shape The output shape (NUMERIC type)
   * @param values The values for the array (NUMERIC type)
   * @return output Populated dense INDArray with given values and indices (NUMERIC type)
   */
  public SDVariable sparseToDense(SDVariable indices, SDVariable shape, SDVariable values) {
    SDValidation.validateNumerical("sparseToDense", "indices", indices);
    SDValidation.validateNumerical("sparseToDense", "shape", shape);
    SDValidation.validateNumerical("sparseToDense", "values", values);
    return new org.nd4j.linalg.api.ops.compat.CompatSparseToDense(sd,indices, shape, values).outputVariable();
  }

  /**
   * Create a dense matrix equivalent of a sparse matrix based on the given input.<br>
   *
   * @param name name May be null. Name for the output variable
   * @param indices The indices of the sparse matrix (NUMERIC type)
   * @param shape The output shape (NUMERIC type)
   * @param values The values for the array (NUMERIC type)
   * @return output Populated dense INDArray with given values and indices (NUMERIC type)
   */
  public SDVariable sparseToDense(String name, SDVariable indices, SDVariable shape,
      SDVariable values) {
    SDValidation.validateNumerical("sparseToDense", "indices", indices);
    SDValidation.validateNumerical("sparseToDense", "shape", shape);
    SDValidation.validateNumerical("sparseToDense", "values", values);
    SDVariable out =  new org.nd4j.linalg.api.ops.compat.CompatSparseToDense(sd,indices, shape, values).outputVariable();
    return sd.updateVariableNameAndReference(out, name);
  }

  /**
   * Create a dense matrix equivalent of a sparse matrix based on the given input.<br>
   *
   * @param indices The indices of the sparse matrix (NUMERIC type)
   * @param shape The output shape (NUMERIC type)
   * @param values The values for the array (NUMERIC type)
   * @param defaultValue Default value (NUMERIC type)
   * @return output Populated dense INDArray with given values and indices (NUMERIC type)
   */
  public SDVariable sparseToDense(SDVariable indices, SDVariable shape, SDVariable values,
      SDVariable defaultValue) {
    SDValidation.validateNumerical("sparseToDense", "indices", indices);
    SDValidation.validateNumerical("sparseToDense", "shape", shape);
    SDValidation.validateNumerical("sparseToDense", "values", values);
    SDValidation.validateNumerical("sparseToDense", "defaultValue", defaultValue);
    return new org.nd4j.linalg.api.ops.compat.CompatSparseToDense(sd,indices, shape, values, defaultValue).outputVariable();
  }

  /**
   * Create a dense matrix equivalent of a sparse matrix based on the given input.<br>
   *
   * @param name name May be null. Name for the output variable
   * @param indices The indices of the sparse matrix (NUMERIC type)
   * @param shape The output shape (NUMERIC type)
   * @param values The values for the array (NUMERIC type)
   * @param defaultValue Default value (NUMERIC type)
   * @return output Populated dense INDArray with given values and indices (NUMERIC type)
   */
  public SDVariable sparseToDense(String name, SDVariable indices, SDVariable shape,
      SDVariable values, SDVariable defaultValue) {
    SDValidation.validateNumerical("sparseToDense", "indices", indices);
    SDValidation.validateNumerical("sparseToDense", "shape", shape);
    SDValidation.validateNumerical("sparseToDense", "values", values);
    SDValidation.validateNumerical("sparseToDense", "defaultValue", defaultValue);
    SDVariable out =  new org.nd4j.linalg.api.ops.compat.CompatSparseToDense(sd,indices, shape, values, defaultValue).outputVariable();
    return sd.updateVariableNameAndReference(out, name);
  }

  /**
   * Split a value in to a list of ndarrays.<br>
   *
   * @param input Input to split (NDARRAY type)
   * @param numSplit Number of splits
   * @param splitDim The dimension to split on
   */
  public SDVariable[] split(SDVariable input, int numSplit, int splitDim) {
    return new org.nd4j.linalg.api.ops.impl.shape.Split(sd,input, numSplit, splitDim).outputVariables();
  }

  /**
   * Split a value in to a list of ndarrays.<br>
   *
   * @param names names May be null. Arrays of names for the output variables.
   * @param input Input to split (NDARRAY type)
   * @param numSplit Number of splits
   * @param splitDim The dimension to split on
   */
  public SDVariable[] split(String[] names, SDVariable input, int numSplit, int splitDim) {
    SDVariable[] out =  new org.nd4j.linalg.api.ops.impl.shape.Split(sd,input, numSplit, splitDim).outputVariables();
    return sd.updateVariableNamesAndReferences(out, names);
  }

  /**
   * Split a value in to a list of ndarrays.<br>
   *
   * @param input Input to split (NUMERIC type)
   * @param numSplit Number of splits (NUMERIC type)
   * @param splitDim The dimension to split on
   */
  public SDVariable[] split(SDVariable input, SDVariable numSplit, int splitDim) {
    SDValidation.validateNumerical("split", "input", input);
    SDValidation.validateNumerical("split", "numSplit", numSplit);
    return new org.nd4j.linalg.api.ops.impl.shape.Split(sd,input, numSplit, splitDim).outputVariables();
  }

  /**
   * Split a value in to a list of ndarrays.<br>
   *
   * @param names names May be null. Arrays of names for the output variables.
   * @param input Input to split (NUMERIC type)
   * @param numSplit Number of splits (NUMERIC type)
   * @param splitDim The dimension to split on
   */
  public SDVariable[] split(String[] names, SDVariable input, SDVariable numSplit, int splitDim) {
    SDValidation.validateNumerical("split", "input", input);
    SDValidation.validateNumerical("split", "numSplit", numSplit);
    SDVariable[] out =  new org.nd4j.linalg.api.ops.impl.shape.Split(sd,input, numSplit, splitDim).outputVariables();
    return sd.updateVariableNamesAndReferences(out, names);
  }

  /**
   * Split a value in to a list of ndarrays with varying sizes <br>
   * according to the sizes parameter.<br>
   *
   * @param input Input to split (NDARRAY type)
   * @param sizes The sizes to split by (NDARRAY type)
   * @param numSplit Number of splits
   * @param splitDim The dimension to split on
   */
  public SDVariable[] splitV(SDVariable input, SDVariable sizes, int numSplit, int splitDim) {
    return new org.nd4j.linalg.api.ops.impl.shape.SplitV(sd,input, sizes, numSplit, splitDim).outputVariables();
  }

  /**
   * Split a value in to a list of ndarrays with varying sizes <br>
   * according to the sizes parameter.<br>
   *
   * @param names names May be null. Arrays of names for the output variables.
   * @param input Input to split (NDARRAY type)
   * @param sizes The sizes to split by (NDARRAY type)
   * @param numSplit Number of splits
   * @param splitDim The dimension to split on
   */
  public SDVariable[] splitV(String[] names, SDVariable input, SDVariable sizes, int numSplit,
      int splitDim) {
    SDVariable[] out =  new org.nd4j.linalg.api.ops.impl.shape.SplitV(sd,input, sizes, numSplit, splitDim).outputVariables();
    return sd.updateVariableNamesAndReferences(out, names);
  }

  /**
   * Squared L2 norm: see norm2(String, SDVariable, boolean, int...)<br>
   *
   * Note that if keepDims = true, the output variable has the same rank as the input variable,<br>
   * with the reduced dimensions having size 1. This can be useful for later broadcast operations (such as subtracting<br>
   * the mean along a dimension).<br>
   * Example: if input has shape [a,b,c] and dimensions=[1] then output has shape:<br>
   * keepDims = true: [a,1,c]<br>
   * keepDims = false: [a,c]<br>
   *
   * @param x  (NUMERIC type)
   * @param keepDims 
   * @param dimensions  (Size: AtLeast(min=0))
   * @return output  (NUMERIC type)
   */
  public SDVariable squaredNorm(SDVariable x, boolean keepDims, int... dimensions) {
    SDValidation.validateNumerical("squaredNorm", "x", x);
    Preconditions.checkArgument(dimensions.length >= 0, "dimensions has incorrect size/length. Expected: dimensions.length >= 0, got %s", dimensions.length);
    return new org.nd4j.linalg.api.ops.impl.reduce.floating.SquaredNorm(sd,x, keepDims, dimensions).outputVariable();
  }

  /**
   * Squared L2 norm: see norm2(String, SDVariable, boolean, int...)<br>
   *
   * Note that if keepDims = true, the output variable has the same rank as the input variable,<br>
   * with the reduced dimensions having size 1. This can be useful for later broadcast operations (such as subtracting<br>
   * the mean along a dimension).<br>
   * Example: if input has shape [a,b,c] and dimensions=[1] then output has shape:<br>
   * keepDims = true: [a,1,c]<br>
   * keepDims = false: [a,c]<br>
   *
   * @param name name May be null. Name for the output variable
   * @param x  (NUMERIC type)
   * @param keepDims 
   * @param dimensions  (Size: AtLeast(min=0))
   * @return output  (NUMERIC type)
   */
  public SDVariable squaredNorm(String name, SDVariable x, boolean keepDims, int... dimensions) {
    SDValidation.validateNumerical("squaredNorm", "x", x);
    Preconditions.checkArgument(dimensions.length >= 0, "dimensions has incorrect size/length. Expected: dimensions.length >= 0, got %s", dimensions.length);
    SDVariable out =  new org.nd4j.linalg.api.ops.impl.reduce.floating.SquaredNorm(sd,x, keepDims, dimensions).outputVariable();
    return sd.updateVariableNameAndReference(out, name);
  }

  /**
   * Squared L2 norm: see norm2(String, SDVariable, boolean, int...)<br>
   *
   * Note that if keepDims = true, the output variable has the same rank as the input variable,<br>
   * with the reduced dimensions having size 1. This can be useful for later broadcast operations (such as subtracting<br>
   * the mean along a dimension).<br>
   * Example: if input has shape [a,b,c] and dimensions=[1] then output has shape:<br>
   * keepDims = true: [a,1,c]<br>
   * keepDims = false: [a,c]<br>
   *
   * @param x  (NUMERIC type)
   * @param dimensions  (Size: AtLeast(min=0))
   * @return output  (NUMERIC type)
   */
  public SDVariable squaredNorm(SDVariable x, int... dimensions) {
    SDValidation.validateNumerical("squaredNorm", "x", x);
    Preconditions.checkArgument(dimensions.length >= 0, "dimensions has incorrect size/length. Expected: dimensions.length >= 0, got %s", dimensions.length);
    return new org.nd4j.linalg.api.ops.impl.reduce.floating.SquaredNorm(sd,x, false, dimensions).outputVariable();
  }

  /**
   * Squared L2 norm: see norm2(String, SDVariable, boolean, int...)<br>
   *
   * Note that if keepDims = true, the output variable has the same rank as the input variable,<br>
   * with the reduced dimensions having size 1. This can be useful for later broadcast operations (such as subtracting<br>
   * the mean along a dimension).<br>
   * Example: if input has shape [a,b,c] and dimensions=[1] then output has shape:<br>
   * keepDims = true: [a,1,c]<br>
   * keepDims = false: [a,c]<br>
   *
   * @param name name May be null. Name for the output variable
   * @param x  (NUMERIC type)
   * @param dimensions  (Size: AtLeast(min=0))
   * @return output  (NUMERIC type)
   */
  public SDVariable squaredNorm(String name, SDVariable x, int... dimensions) {
    SDValidation.validateNumerical("squaredNorm", "x", x);
    Preconditions.checkArgument(dimensions.length >= 0, "dimensions has incorrect size/length. Expected: dimensions.length >= 0, got %s", dimensions.length);
    SDVariable out =  new org.nd4j.linalg.api.ops.impl.reduce.floating.SquaredNorm(sd,x, false, dimensions).outputVariable();
    return sd.updateVariableNameAndReference(out, name);
  }

  /**
   * Remove a single dimension of size 1.<br>
   * For example, if input has shape [a,b,1,c] then squeeze(input, 2) returns an array of shape [a,b,c]<br>
   *
   * @param x Input variable (NUMERIC type)
   * @param axis Size 1 dimension to remove
   * @return output Output variable (NUMERIC type)
   */
  public SDVariable squeeze(SDVariable x, int axis) {
    SDValidation.validateNumerical("squeeze", "x", x);
    return new org.nd4j.linalg.api.ops.impl.shape.Squeeze(sd,x, axis).outputVariable();
  }

  /**
   * Remove a single dimension of size 1.<br>
   * For example, if input has shape [a,b,1,c] then squeeze(input, 2) returns an array of shape [a,b,c]<br>
   *
   * @param name name May be null. Name for the output variable
   * @param x Input variable (NUMERIC type)
   * @param axis Size 1 dimension to remove
   * @return output Output variable (NUMERIC type)
   */
  public SDVariable squeeze(String name, SDVariable x, int axis) {
    SDValidation.validateNumerical("squeeze", "x", x);
    SDVariable out =  new org.nd4j.linalg.api.ops.impl.shape.Squeeze(sd,x, axis).outputVariable();
    return sd.updateVariableNameAndReference(out, name);
  }

  /**
   * Stack a set of N INDArray of rank X into one rank X+1 variable.<br>
   * If inputs have shape [a,b,c] then output has shape:<br>
   * axis = 0: [N,a,b,c]<br>
   * axis = 1: [a,N,b,c]<br>
   * axis = 2: [a,b,N,c]<br>
   * axis = 3: [a,b,c,N]<br>
   * see unstack(String[], SDVariable, int, int)<br>
   *
   * @param values Input variables to stack. Must have the same shape for all inputs (NDARRAY type)
   * @param axis Axis to stack on
   * @return output Output variable (NDARRAY type)
   */
  public SDVariable stack(int axis, SDVariable... values) {
    Preconditions.checkArgument(values.length >= 1, "values has incorrect size/length. Expected: values.length >= 1, got %s", values.length);
    return new org.nd4j.linalg.api.ops.impl.shape.Stack(sd,values, axis).outputVariable();
  }

  /**
   * Stack a set of N INDArray of rank X into one rank X+1 variable.<br>
   * If inputs have shape [a,b,c] then output has shape:<br>
   * axis = 0: [N,a,b,c]<br>
   * axis = 1: [a,N,b,c]<br>
   * axis = 2: [a,b,N,c]<br>
   * axis = 3: [a,b,c,N]<br>
   * see unstack(String[], SDVariable, int, int)<br>
   *
   * @param name name May be null. Name for the output variable
   * @param axis Axis to stack on
   * @param values Input variables to stack. Must have the same shape for all inputs (NDARRAY type)
   * @return output Output variable (NDARRAY type)
   */
  public SDVariable stack(String name, int axis, SDVariable... values) {
    Preconditions.checkArgument(values.length >= 1, "values has incorrect size/length. Expected: values.length >= 1, got %s", values.length);
    SDVariable out =  new org.nd4j.linalg.api.ops.impl.shape.Stack(sd,values, axis).outputVariable();
    return sd.updateVariableNameAndReference(out, name);
  }

  /**
   * Standard deviation array reduction operation, optionally along specified dimensions<br>
   *
   * Note that if keepDims = true, the output variable has the same rank as the input variable,<br>
   * with the reduced dimensions having size 1. This can be useful for later broadcast operations (such as subtracting<br>
   * the mean along a dimension).<br>
   * Example: if input has shape [a,b,c] and dimensions=[1] then output has shape:<br>
   * keepDims = true: [a,1,c]<br>
   * keepDims = false: [a,c]<br>
   *
   * @param x Input variable (NUMERIC type)
   * @param biasCorrected If true: divide by (N-1) (i.e., sample stdev). If false: divide by N (population stdev)
   * @param keepDims If true: keep the dimensions that are reduced on (as size 1). False: remove the reduction dimensions
   * @param dimensions Dimensions to reduce over. If dimensions are not specified, full array reduction is performed (Size: AtLeast(min=0))
   * @return output reduced array of rank (input rank - num dimensions) (NUMERIC type)
   */
  public SDVariable standardDeviation(SDVariable x, boolean biasCorrected, boolean keepDims,
      int... dimensions) {
    SDValidation.validateNumerical("standardDeviation", "x", x);
    Preconditions.checkArgument(dimensions.length >= 0, "dimensions has incorrect size/length. Expected: dimensions.length >= 0, got %s", dimensions.length);
    return new org.nd4j.linalg.api.ops.impl.summarystats.StandardDeviation(sd,x, biasCorrected, keepDims, dimensions).outputVariable();
  }

  /**
   * Standard deviation array reduction operation, optionally along specified dimensions<br>
   *
   * Note that if keepDims = true, the output variable has the same rank as the input variable,<br>
   * with the reduced dimensions having size 1. This can be useful for later broadcast operations (such as subtracting<br>
   * the mean along a dimension).<br>
   * Example: if input has shape [a,b,c] and dimensions=[1] then output has shape:<br>
   * keepDims = true: [a,1,c]<br>
   * keepDims = false: [a,c]<br>
   *
   * @param name name May be null. Name for the output variable
   * @param x Input variable (NUMERIC type)
   * @param biasCorrected If true: divide by (N-1) (i.e., sample stdev). If false: divide by N (population stdev)
   * @param keepDims If true: keep the dimensions that are reduced on (as size 1). False: remove the reduction dimensions
   * @param dimensions Dimensions to reduce over. If dimensions are not specified, full array reduction is performed (Size: AtLeast(min=0))
   * @return output reduced array of rank (input rank - num dimensions) (NUMERIC type)
   */
  public SDVariable standardDeviation(String name, SDVariable x, boolean biasCorrected,
      boolean keepDims, int... dimensions) {
    SDValidation.validateNumerical("standardDeviation", "x", x);
    Preconditions.checkArgument(dimensions.length >= 0, "dimensions has incorrect size/length. Expected: dimensions.length >= 0, got %s", dimensions.length);
    SDVariable out =  new org.nd4j.linalg.api.ops.impl.summarystats.StandardDeviation(sd,x, biasCorrected, keepDims, dimensions).outputVariable();
    return sd.updateVariableNameAndReference(out, name);
  }

  /**
   * Standard deviation array reduction operation, optionally along specified dimensions<br>
   *
   * Note that if keepDims = true, the output variable has the same rank as the input variable,<br>
   * with the reduced dimensions having size 1. This can be useful for later broadcast operations (such as subtracting<br>
   * the mean along a dimension).<br>
   * Example: if input has shape [a,b,c] and dimensions=[1] then output has shape:<br>
   * keepDims = true: [a,1,c]<br>
   * keepDims = false: [a,c]<br>
   *
   * @param x Input variable (NUMERIC type)
   * @param biasCorrected If true: divide by (N-1) (i.e., sample stdev). If false: divide by N (population stdev)
   * @param dimensions Dimensions to reduce over. If dimensions are not specified, full array reduction is performed (Size: AtLeast(min=0))
   * @return output reduced array of rank (input rank - num dimensions) (NUMERIC type)
   */
  public SDVariable standardDeviation(SDVariable x, boolean biasCorrected, int... dimensions) {
    SDValidation.validateNumerical("standardDeviation", "x", x);
    Preconditions.checkArgument(dimensions.length >= 0, "dimensions has incorrect size/length. Expected: dimensions.length >= 0, got %s", dimensions.length);
    return new org.nd4j.linalg.api.ops.impl.summarystats.StandardDeviation(sd,x, biasCorrected, false, dimensions).outputVariable();
  }

  /**
   * Standard deviation array reduction operation, optionally along specified dimensions<br>
   *
   * Note that if keepDims = true, the output variable has the same rank as the input variable,<br>
   * with the reduced dimensions having size 1. This can be useful for later broadcast operations (such as subtracting<br>
   * the mean along a dimension).<br>
   * Example: if input has shape [a,b,c] and dimensions=[1] then output has shape:<br>
   * keepDims = true: [a,1,c]<br>
   * keepDims = false: [a,c]<br>
   *
   * @param name name May be null. Name for the output variable
   * @param x Input variable (NUMERIC type)
   * @param biasCorrected If true: divide by (N-1) (i.e., sample stdev). If false: divide by N (population stdev)
   * @param dimensions Dimensions to reduce over. If dimensions are not specified, full array reduction is performed (Size: AtLeast(min=0))
   * @return output reduced array of rank (input rank - num dimensions) (NUMERIC type)
   */
  public SDVariable standardDeviation(String name, SDVariable x, boolean biasCorrected,
      int... dimensions) {
    SDValidation.validateNumerical("standardDeviation", "x", x);
    Preconditions.checkArgument(dimensions.length >= 0, "dimensions has incorrect size/length. Expected: dimensions.length >= 0, got %s", dimensions.length);
    SDVariable out =  new org.nd4j.linalg.api.ops.impl.summarystats.StandardDeviation(sd,x, biasCorrected, false, dimensions).outputVariable();
    return sd.updateVariableNameAndReference(out, name);
  }

  /**
   * Get a subset of the specified input, by specifying the first element, last element, and the strides.<br>
   * For example, if input is:<br>
   * [a, b, c]<br>
   * [d, e, f]<br>
   * [g, h, i]<br>
   * then stridedSlice(input, begin=[0,1], end=[2,2], strides=[2,1], all masks = 0) will return:<br>
   * [b, c]<br>
   * [h, i]<br>
   *
   * @param in Variable to get subset of (NDARRAY type)
   * @param begin Beginning index (Size: AtLeast(min=1))
   * @param end End index (Size: AtLeast(min=1))
   * @param strides Stride ("step size") for each dimension. For example, stride of 2 means take every second element. (Size: AtLeast(min=1))
   * @param beginMask Bit mask: If the ith bit is set to 1, then the value in the begin long[] is ignored, and a value of 0 is used instead for the beginning index for that dimension
   * @param endMask Bit mask: If the ith bit is set to 1, then the value in the end long[] is ignored, and a value of size(i)-1 is used instead for the end index for that dimension
   * @param ellipsisMask Bit mask: only one non-zero value is allowed here. If a non-zero value is set, then other dimensions are inserted as required at the specified position
   * @param newAxisMask Bit mask: if the ith bit is set to 1, then the begin/end/stride values are ignored, and a size 1 dimension is inserted at this point
   * @param shrinkAxisMask Bit mask: if the ith bit is set to 1, then the begin/end/stride values are ignored, and a size 1 dimension is removed at this point. Note that begin/end/stride values must result in a size 1 output for these dimensions
   * @return output A subset of the input array (NUMERIC type)
   */
  public SDVariable stridedSlice(SDVariable in, long[] begin, long[] end, long[] strides,
      int beginMask, int endMask, int ellipsisMask, int newAxisMask, int shrinkAxisMask) {
    Preconditions.checkArgument(begin.length >= 1, "begin has incorrect size/length. Expected: begin.length >= 1, got %s", begin.length);
    Preconditions.checkArgument(end.length >= 1, "end has incorrect size/length. Expected: end.length >= 1, got %s", end.length);
    Preconditions.checkArgument(strides.length >= 1, "strides has incorrect size/length. Expected: strides.length >= 1, got %s", strides.length);
    return new org.nd4j.linalg.api.ops.impl.shape.StridedSlice(sd,in, begin, end, strides, beginMask, endMask, ellipsisMask, newAxisMask, shrinkAxisMask).outputVariable();
  }

  /**
   * Get a subset of the specified input, by specifying the first element, last element, and the strides.<br>
   * For example, if input is:<br>
   * [a, b, c]<br>
   * [d, e, f]<br>
   * [g, h, i]<br>
   * then stridedSlice(input, begin=[0,1], end=[2,2], strides=[2,1], all masks = 0) will return:<br>
   * [b, c]<br>
   * [h, i]<br>
   *
   * @param name name May be null. Name for the output variable
   * @param in Variable to get subset of (NDARRAY type)
   * @param begin Beginning index (Size: AtLeast(min=1))
   * @param end End index (Size: AtLeast(min=1))
   * @param strides Stride ("step size") for each dimension. For example, stride of 2 means take every second element. (Size: AtLeast(min=1))
   * @param beginMask Bit mask: If the ith bit is set to 1, then the value in the begin long[] is ignored, and a value of 0 is used instead for the beginning index for that dimension
   * @param endMask Bit mask: If the ith bit is set to 1, then the value in the end long[] is ignored, and a value of size(i)-1 is used instead for the end index for that dimension
   * @param ellipsisMask Bit mask: only one non-zero value is allowed here. If a non-zero value is set, then other dimensions are inserted as required at the specified position
   * @param newAxisMask Bit mask: if the ith bit is set to 1, then the begin/end/stride values are ignored, and a size 1 dimension is inserted at this point
   * @param shrinkAxisMask Bit mask: if the ith bit is set to 1, then the begin/end/stride values are ignored, and a size 1 dimension is removed at this point. Note that begin/end/stride values must result in a size 1 output for these dimensions
   * @return output A subset of the input array (NUMERIC type)
   */
  public SDVariable stridedSlice(String name, SDVariable in, long[] begin, long[] end,
      long[] strides, int beginMask, int endMask, int ellipsisMask, int newAxisMask,
      int shrinkAxisMask) {
    Preconditions.checkArgument(begin.length >= 1, "begin has incorrect size/length. Expected: begin.length >= 1, got %s", begin.length);
    Preconditions.checkArgument(end.length >= 1, "end has incorrect size/length. Expected: end.length >= 1, got %s", end.length);
    Preconditions.checkArgument(strides.length >= 1, "strides has incorrect size/length. Expected: strides.length >= 1, got %s", strides.length);
    SDVariable out =  new org.nd4j.linalg.api.ops.impl.shape.StridedSlice(sd,in, begin, end, strides, beginMask, endMask, ellipsisMask, newAxisMask, shrinkAxisMask).outputVariable();
    return sd.updateVariableNameAndReference(out, name);
  }

  /**
   * Get a subset of the specified input, by specifying the first element, last element, and the strides.<br>
   * For example, if input is:<br>
   * [a, b, c]<br>
   * [d, e, f]<br>
   * [g, h, i]<br>
   * then stridedSlice(input, begin=[0,1], end=[2,2], strides=[2,1], all masks = 0) will return:<br>
   * [b, c]<br>
   * [h, i]<br>
   *
   * @param in Variable to get subset of (NDARRAY type)
   * @param begin Beginning index (Size: AtLeast(min=1))
   * @param end End index (Size: AtLeast(min=1))
   * @param strides Stride ("step size") for each dimension. For example, stride of 2 means take every second element. (Size: AtLeast(min=1))
   * @return output A subset of the input array (NUMERIC type)
   */
  public SDVariable stridedSlice(SDVariable in, long[] begin, long[] end, long... strides) {
    Preconditions.checkArgument(begin.length >= 1, "begin has incorrect size/length. Expected: begin.length >= 1, got %s", begin.length);
    Preconditions.checkArgument(end.length >= 1, "end has incorrect size/length. Expected: end.length >= 1, got %s", end.length);
    Preconditions.checkArgument(strides.length >= 1, "strides has incorrect size/length. Expected: strides.length >= 1, got %s", strides.length);
    return new org.nd4j.linalg.api.ops.impl.shape.StridedSlice(sd,in, begin, end, strides, 0, 0, 0, 0, 0).outputVariable();
  }

  /**
   * Get a subset of the specified input, by specifying the first element, last element, and the strides.<br>
   * For example, if input is:<br>
   * [a, b, c]<br>
   * [d, e, f]<br>
   * [g, h, i]<br>
   * then stridedSlice(input, begin=[0,1], end=[2,2], strides=[2,1], all masks = 0) will return:<br>
   * [b, c]<br>
   * [h, i]<br>
   *
   * @param name name May be null. Name for the output variable
   * @param in Variable to get subset of (NDARRAY type)
   * @param begin Beginning index (Size: AtLeast(min=1))
   * @param end End index (Size: AtLeast(min=1))
   * @param strides Stride ("step size") for each dimension. For example, stride of 2 means take every second element. (Size: AtLeast(min=1))
   * @return output A subset of the input array (NUMERIC type)
   */
  public SDVariable stridedSlice(String name, SDVariable in, long[] begin, long[] end,
      long... strides) {
    Preconditions.checkArgument(begin.length >= 1, "begin has incorrect size/length. Expected: begin.length >= 1, got %s", begin.length);
    Preconditions.checkArgument(end.length >= 1, "end has incorrect size/length. Expected: end.length >= 1, got %s", end.length);
    Preconditions.checkArgument(strides.length >= 1, "strides has incorrect size/length. Expected: strides.length >= 1, got %s", strides.length);
    SDVariable out =  new org.nd4j.linalg.api.ops.impl.shape.StridedSlice(sd,in, begin, end, strides, 0, 0, 0, 0, 0).outputVariable();
    return sd.updateVariableNameAndReference(out, name);
  }

  /**
   * Get a subset of the specified input, by specifying the first element, last element, and the strides.<br>
   * For example, if input is:<br>
   * [a, b, c]<br>
   * [d, e, f]<br>
   * [g, h, i]<br>
   * then stridedSlice(input, begin=[0,1], end=[2,2], strides=[2,1], all masks = 0) will return:<br>
   * [b, c]<br>
   * [h, i]<br>
   *
   * @param in Variable to get subset of (NDARRAY type)
   * @param begin The beginning indices for the slice (NUMERIC type)
   * @param end The ending indicesof the slice (NUMERIC type)
   * @param strides The strides for each dimension (NUMERIC type)
   * @param beginMask Bit mask: If the ith bit is set to 1, then the value in the begin long[] is ignored, and a value of 0 is used instead for the beginning index for that dimension
   * @param endMask Bit mask: If the ith bit is set to 1, then the value in the end long[] is ignored, and a value of size(i)-1 is used instead for the end index for that dimension
   * @param ellipsisMask Bit mask: only one non-zero value is allowed here. If a non-zero value is set, then other dimensions are inserted as required at the specified position
   * @param newAxisMask Bit mask: if the ith bit is set to 1, then the begin/end/stride values are ignored, and a size 1 dimension is inserted at this point
   * @param shrinkAxisMask Bit mask: if the ith bit is set to 1, then the begin/end/stride values are ignored, and a size 1 dimension is removed at this point. Note that begin/end/stride values must result in a size 1 output for these dimensions
   * @return output A subset of the input array (NUMERIC type)
   */
  public SDVariable stridedSlice(SDVariable in, SDVariable begin, SDVariable end,
      SDVariable strides, int beginMask, int endMask, int ellipsisMask, int newAxisMask,
      int shrinkAxisMask) {
    SDValidation.validateNumerical("stridedSlice", "begin", begin);
    SDValidation.validateNumerical("stridedSlice", "end", end);
    SDValidation.validateNumerical("stridedSlice", "strides", strides);
    return new org.nd4j.linalg.api.ops.impl.shape.StridedSlice(sd,in, begin, end, strides, beginMask, endMask, ellipsisMask, newAxisMask, shrinkAxisMask).outputVariable();
  }

  /**
   * Get a subset of the specified input, by specifying the first element, last element, and the strides.<br>
   * For example, if input is:<br>
   * [a, b, c]<br>
   * [d, e, f]<br>
   * [g, h, i]<br>
   * then stridedSlice(input, begin=[0,1], end=[2,2], strides=[2,1], all masks = 0) will return:<br>
   * [b, c]<br>
   * [h, i]<br>
   *
   * @param name name May be null. Name for the output variable
   * @param in Variable to get subset of (NDARRAY type)
   * @param begin The beginning indices for the slice (NUMERIC type)
   * @param end The ending indicesof the slice (NUMERIC type)
   * @param strides The strides for each dimension (NUMERIC type)
   * @param beginMask Bit mask: If the ith bit is set to 1, then the value in the begin long[] is ignored, and a value of 0 is used instead for the beginning index for that dimension
   * @param endMask Bit mask: If the ith bit is set to 1, then the value in the end long[] is ignored, and a value of size(i)-1 is used instead for the end index for that dimension
   * @param ellipsisMask Bit mask: only one non-zero value is allowed here. If a non-zero value is set, then other dimensions are inserted as required at the specified position
   * @param newAxisMask Bit mask: if the ith bit is set to 1, then the begin/end/stride values are ignored, and a size 1 dimension is inserted at this point
   * @param shrinkAxisMask Bit mask: if the ith bit is set to 1, then the begin/end/stride values are ignored, and a size 1 dimension is removed at this point. Note that begin/end/stride values must result in a size 1 output for these dimensions
   * @return output A subset of the input array (NUMERIC type)
   */
  public SDVariable stridedSlice(String name, SDVariable in, SDVariable begin, SDVariable end,
      SDVariable strides, int beginMask, int endMask, int ellipsisMask, int newAxisMask,
      int shrinkAxisMask) {
    SDValidation.validateNumerical("stridedSlice", "begin", begin);
    SDValidation.validateNumerical("stridedSlice", "end", end);
    SDValidation.validateNumerical("stridedSlice", "strides", strides);
    SDVariable out =  new org.nd4j.linalg.api.ops.impl.shape.StridedSlice(sd,in, begin, end, strides, beginMask, endMask, ellipsisMask, newAxisMask, shrinkAxisMask).outputVariable();
    return sd.updateVariableNameAndReference(out, name);
  }

  /**
   * Get a subset of the specified input, by specifying the first element, last element, and the strides.<br>
   * For example, if input is:<br>
   * [a, b, c]<br>
   * [d, e, f]<br>
   * [g, h, i]<br>
   * then stridedSlice(input, begin=[0,1], end=[2,2], strides=[2,1], all masks = 0) will return:<br>
   * [b, c]<br>
   * [h, i]<br>
   *
   * @param in Variable to get subset of (NDARRAY type)
   * @param begin The beginning indices for the slice (NUMERIC type)
   * @param end The ending indicesof the slice (NUMERIC type)
   * @param strides The strides for each dimension (NUMERIC type)
   * @return output A subset of the input array (NUMERIC type)
   */
  public SDVariable stridedSlice(SDVariable in, SDVariable begin, SDVariable end,
      SDVariable strides) {
    SDValidation.validateNumerical("stridedSlice", "begin", begin);
    SDValidation.validateNumerical("stridedSlice", "end", end);
    SDValidation.validateNumerical("stridedSlice", "strides", strides);
    return new org.nd4j.linalg.api.ops.impl.shape.StridedSlice(sd,in, begin, end, strides, 0, 0, 0, 0, 0).outputVariable();
  }

  /**
   * Get a subset of the specified input, by specifying the first element, last element, and the strides.<br>
   * For example, if input is:<br>
   * [a, b, c]<br>
   * [d, e, f]<br>
   * [g, h, i]<br>
   * then stridedSlice(input, begin=[0,1], end=[2,2], strides=[2,1], all masks = 0) will return:<br>
   * [b, c]<br>
   * [h, i]<br>
   *
   * @param name name May be null. Name for the output variable
   * @param in Variable to get subset of (NDARRAY type)
   * @param begin The beginning indices for the slice (NUMERIC type)
   * @param end The ending indicesof the slice (NUMERIC type)
   * @param strides The strides for each dimension (NUMERIC type)
   * @return output A subset of the input array (NUMERIC type)
   */
  public SDVariable stridedSlice(String name, SDVariable in, SDVariable begin, SDVariable end,
      SDVariable strides) {
    SDValidation.validateNumerical("stridedSlice", "begin", begin);
    SDValidation.validateNumerical("stridedSlice", "end", end);
    SDValidation.validateNumerical("stridedSlice", "strides", strides);
    SDVariable out =  new org.nd4j.linalg.api.ops.impl.shape.StridedSlice(sd,in, begin, end, strides, 0, 0, 0, 0, 0).outputVariable();
    return sd.updateVariableNameAndReference(out, name);
  }

  /**
   * Sum array reduction operation, optionally along specified dimensions.<br>
   *
   * Note that if keepDims = true, the output variable has the same rank as the input variable,<br>
   * with the reduced dimensions having size 1. This can be useful for later broadcast operations (such as subtracting<br>
   * the mean along a dimension).<br>
   * Example: if input has shape [a,b,c] and dimensions=[1] then output has shape:<br>
   * keepDims = true: [a,1,c]<br>
   * keepDims = false: [a,c]<br>
   *
   * @param x Input variable (NUMERIC type)
   * @param keepDims If true: keep the dimensions that are reduced on (as length 1). False: remove the reduction dimensions
   * @param dimensions Dimensions to reduce over. If dimensions are not specified, full array reduction is performed (Size: AtLeast(min=0))
   * @return output reduced array of rank (input rank - num dimensions) if keepDims = false, or of rank (input rank) if keepdims = true (NUMERIC type)
   */
  public SDVariable sum(SDVariable x, boolean keepDims, int... dimensions) {
    SDValidation.validateNumerical("sum", "x", x);
    Preconditions.checkArgument(dimensions.length >= 0, "dimensions has incorrect size/length. Expected: dimensions.length >= 0, got %s", dimensions.length);
    return new org.nd4j.linalg.api.ops.impl.reduce.same.Sum(sd,x, keepDims, dimensions).outputVariable();
  }

  /**
   * Sum array reduction operation, optionally along specified dimensions.<br>
   *
   * Note that if keepDims = true, the output variable has the same rank as the input variable,<br>
   * with the reduced dimensions having size 1. This can be useful for later broadcast operations (such as subtracting<br>
   * the mean along a dimension).<br>
   * Example: if input has shape [a,b,c] and dimensions=[1] then output has shape:<br>
   * keepDims = true: [a,1,c]<br>
   * keepDims = false: [a,c]<br>
   *
   * @param name name May be null. Name for the output variable
   * @param x Input variable (NUMERIC type)
   * @param keepDims If true: keep the dimensions that are reduced on (as length 1). False: remove the reduction dimensions
   * @param dimensions Dimensions to reduce over. If dimensions are not specified, full array reduction is performed (Size: AtLeast(min=0))
   * @return output reduced array of rank (input rank - num dimensions) if keepDims = false, or of rank (input rank) if keepdims = true (NUMERIC type)
   */
  public SDVariable sum(String name, SDVariable x, boolean keepDims, int... dimensions) {
    SDValidation.validateNumerical("sum", "x", x);
    Preconditions.checkArgument(dimensions.length >= 0, "dimensions has incorrect size/length. Expected: dimensions.length >= 0, got %s", dimensions.length);
    SDVariable out =  new org.nd4j.linalg.api.ops.impl.reduce.same.Sum(sd,x, keepDims, dimensions).outputVariable();
    return sd.updateVariableNameAndReference(out, name);
  }

  /**
   * Sum array reduction operation, optionally along specified dimensions.<br>
   *
   * Note that if keepDims = true, the output variable has the same rank as the input variable,<br>
   * with the reduced dimensions having size 1. This can be useful for later broadcast operations (such as subtracting<br>
   * the mean along a dimension).<br>
   * Example: if input has shape [a,b,c] and dimensions=[1] then output has shape:<br>
   * keepDims = true: [a,1,c]<br>
   * keepDims = false: [a,c]<br>
   *
   * @param x Input variable (NUMERIC type)
   * @param dimensions Dimensions to reduce over. If dimensions are not specified, full array reduction is performed (Size: AtLeast(min=0))
   * @return output reduced array of rank (input rank - num dimensions) if keepDims = false, or of rank (input rank) if keepdims = true (NUMERIC type)
   */
  public SDVariable sum(SDVariable x, int... dimensions) {
    SDValidation.validateNumerical("sum", "x", x);
    Preconditions.checkArgument(dimensions.length >= 0, "dimensions has incorrect size/length. Expected: dimensions.length >= 0, got %s", dimensions.length);
    return new org.nd4j.linalg.api.ops.impl.reduce.same.Sum(sd,x, false, dimensions).outputVariable();
  }

  /**
   * Sum array reduction operation, optionally along specified dimensions.<br>
   *
   * Note that if keepDims = true, the output variable has the same rank as the input variable,<br>
   * with the reduced dimensions having size 1. This can be useful for later broadcast operations (such as subtracting<br>
   * the mean along a dimension).<br>
   * Example: if input has shape [a,b,c] and dimensions=[1] then output has shape:<br>
   * keepDims = true: [a,1,c]<br>
   * keepDims = false: [a,c]<br>
   *
   * @param name name May be null. Name for the output variable
   * @param x Input variable (NUMERIC type)
   * @param dimensions Dimensions to reduce over. If dimensions are not specified, full array reduction is performed (Size: AtLeast(min=0))
   * @return output reduced array of rank (input rank - num dimensions) if keepDims = false, or of rank (input rank) if keepdims = true (NUMERIC type)
   */
  public SDVariable sum(String name, SDVariable x, int... dimensions) {
    SDValidation.validateNumerical("sum", "x", x);
    Preconditions.checkArgument(dimensions.length >= 0, "dimensions has incorrect size/length. Expected: dimensions.length >= 0, got %s", dimensions.length);
    SDVariable out =  new org.nd4j.linalg.api.ops.impl.reduce.same.Sum(sd,x, false, dimensions).outputVariable();
    return sd.updateVariableNameAndReference(out, name);
  }

  /**
   * Switch operation<br>
   * Predicate - if false, values are output to left (first) branch/output; if true, to right (second) branch/output<br>
   *
   * @param x Input variable (NDARRAY type)
   * @param predicate Predictate - if false, values are output to left (first) branch/output; if true, to right (second) branch/output (BOOL type)
   */
  public SDVariable[] switchOp(SDVariable x, SDVariable predicate) {
    SDValidation.validateBool("switchOp", "predicate", predicate);
    return new org.nd4j.linalg.api.ops.impl.controlflow.compat.Switch(sd,x, predicate).outputVariables();
  }

  /**
   * Switch operation<br>
   * Predicate - if false, values are output to left (first) branch/output; if true, to right (second) branch/output<br>
   *
   * @param names names May be null. Arrays of names for the output variables.
   * @param x Input variable (NDARRAY type)
   * @param predicate Predictate - if false, values are output to left (first) branch/output; if true, to right (second) branch/output (BOOL type)
   */
  public SDVariable[] switchOp(String[] names, SDVariable x, SDVariable predicate) {
    SDValidation.validateBool("switchOp", "predicate", predicate);
    SDVariable[] out =  new org.nd4j.linalg.api.ops.impl.controlflow.compat.Switch(sd,x, predicate).outputVariables();
    return sd.updateVariableNamesAndReferences(out, names);
  }

  /**
   * //TODO: Ops must be documented.<br>
   *
   * @param x Input variable x (NUMERIC type)
   * @param y Input variable y (NUMERIC type)
   * @param dimensionsX dimensions for first input array (x) (Size: AtLeast(min=1))
   * @param dimensionsY dimensions for second input array (y) (Size: AtLeast(min=1))
   * @param transposeX Transpose x (first argument)
   * @param transposeY Transpose y (second argument)
   * @param transposeZ Transpose result array
   * @return output Output variable (NUMERIC type)
   */
  public SDVariable tensorMmul(SDVariable x, SDVariable y, int[] dimensionsX, int[] dimensionsY,
      boolean transposeX, boolean transposeY, boolean transposeZ) {
    SDValidation.validateNumerical("tensorMmul", "x", x);
    SDValidation.validateNumerical("tensorMmul", "y", y);
    Preconditions.checkArgument(dimensionsX.length >= 1, "dimensionsX has incorrect size/length. Expected: dimensionsX.length >= 1, got %s", dimensionsX.length);
    Preconditions.checkArgument(dimensionsY.length >= 1, "dimensionsY has incorrect size/length. Expected: dimensionsY.length >= 1, got %s", dimensionsY.length);
    return new org.nd4j.linalg.api.ops.impl.reduce.TensorMmul(sd,x, y, dimensionsX, dimensionsY, transposeX, transposeY, transposeZ).outputVariable();
  }

  /**
   * //TODO: Ops must be documented.<br>
   *
   * @param name name May be null. Name for the output variable
   * @param x Input variable x (NUMERIC type)
   * @param y Input variable y (NUMERIC type)
   * @param dimensionsX dimensions for first input array (x) (Size: AtLeast(min=1))
   * @param dimensionsY dimensions for second input array (y) (Size: AtLeast(min=1))
   * @param transposeX Transpose x (first argument)
   * @param transposeY Transpose y (second argument)
   * @param transposeZ Transpose result array
   * @return output Output variable (NUMERIC type)
   */
  public SDVariable tensorMmul(String name, SDVariable x, SDVariable y, int[] dimensionsX,
      int[] dimensionsY, boolean transposeX, boolean transposeY, boolean transposeZ) {
    SDValidation.validateNumerical("tensorMmul", "x", x);
    SDValidation.validateNumerical("tensorMmul", "y", y);
    Preconditions.checkArgument(dimensionsX.length >= 1, "dimensionsX has incorrect size/length. Expected: dimensionsX.length >= 1, got %s", dimensionsX.length);
    Preconditions.checkArgument(dimensionsY.length >= 1, "dimensionsY has incorrect size/length. Expected: dimensionsY.length >= 1, got %s", dimensionsY.length);
    SDVariable out =  new org.nd4j.linalg.api.ops.impl.reduce.TensorMmul(sd,x, y, dimensionsX, dimensionsY, transposeX, transposeY, transposeZ).outputVariable();
    return sd.updateVariableNameAndReference(out, name);
  }

  /**
   * //TODO: Ops must be documented.<br>
   *
   * @param x Input variable x (NUMERIC type)
   * @param y Input variable y (NUMERIC type)
   * @param dimensionsX dimensions for first input array (x) (Size: AtLeast(min=1))
   * @param dimensionsY dimensions for second input array (y) (Size: AtLeast(min=1))
   * @return output Output variable (NUMERIC type)
   */
  public SDVariable tensorMmul(SDVariable x, SDVariable y, int[] dimensionsX, int... dimensionsY) {
    SDValidation.validateNumerical("tensorMmul", "x", x);
    SDValidation.validateNumerical("tensorMmul", "y", y);
    Preconditions.checkArgument(dimensionsX.length >= 1, "dimensionsX has incorrect size/length. Expected: dimensionsX.length >= 1, got %s", dimensionsX.length);
    Preconditions.checkArgument(dimensionsY.length >= 1, "dimensionsY has incorrect size/length. Expected: dimensionsY.length >= 1, got %s", dimensionsY.length);
    return new org.nd4j.linalg.api.ops.impl.reduce.TensorMmul(sd,x, y, dimensionsX, dimensionsY, false, false, false).outputVariable();
  }

  /**
   * //TODO: Ops must be documented.<br>
   *
   * @param name name May be null. Name for the output variable
   * @param x Input variable x (NUMERIC type)
   * @param y Input variable y (NUMERIC type)
   * @param dimensionsX dimensions for first input array (x) (Size: AtLeast(min=1))
   * @param dimensionsY dimensions for second input array (y) (Size: AtLeast(min=1))
   * @return output Output variable (NUMERIC type)
   */
  public SDVariable tensorMmul(String name, SDVariable x, SDVariable y, int[] dimensionsX,
      int... dimensionsY) {
    SDValidation.validateNumerical("tensorMmul", "x", x);
    SDValidation.validateNumerical("tensorMmul", "y", y);
    Preconditions.checkArgument(dimensionsX.length >= 1, "dimensionsX has incorrect size/length. Expected: dimensionsX.length >= 1, got %s", dimensionsX.length);
    Preconditions.checkArgument(dimensionsY.length >= 1, "dimensionsY has incorrect size/length. Expected: dimensionsY.length >= 1, got %s", dimensionsY.length);
    SDVariable out =  new org.nd4j.linalg.api.ops.impl.reduce.TensorMmul(sd,x, y, dimensionsX, dimensionsY, false, false, false).outputVariable();
    return sd.updateVariableNameAndReference(out, name);
  }

  /**
   * Repeat (tile) the input tensor the specified number of times.<br>
   * For example, if input is<br>
   * [1, 2]<br>
   * [3, 4]<br>
   * and repeat is [2, 3]<br>
   * then output is<br>
   * [1, 2, 1, 2, 1, 2]<br>
   * [3, 4, 3, 4, 3, 4]<br>
   * [1, 2, 1, 2, 1, 2]<br>
   * [3, 4, 3, 4, 3, 4]<br>
   *
   * @param x Input variable (NDARRAY type)
   * @param repeat Number of times to repeat in each axis. Must have length equal to the rank of the input array (INT type)
   * @return output Output variable (NDARRAY type)
   */
  public SDVariable tile(SDVariable x, SDVariable repeat) {
    SDValidation.validateInteger("tile", "repeat", repeat);
    return new org.nd4j.linalg.api.ops.impl.shape.Tile(sd,x, repeat).outputVariable();
  }

  /**
   * Repeat (tile) the input tensor the specified number of times.<br>
   * For example, if input is<br>
   * [1, 2]<br>
   * [3, 4]<br>
   * and repeat is [2, 3]<br>
   * then output is<br>
   * [1, 2, 1, 2, 1, 2]<br>
   * [3, 4, 3, 4, 3, 4]<br>
   * [1, 2, 1, 2, 1, 2]<br>
   * [3, 4, 3, 4, 3, 4]<br>
   *
   * @param name name May be null. Name for the output variable
   * @param x Input variable (NDARRAY type)
   * @param repeat Number of times to repeat in each axis. Must have length equal to the rank of the input array (INT type)
   * @return output Output variable (NDARRAY type)
   */
  public SDVariable tile(String name, SDVariable x, SDVariable repeat) {
    SDValidation.validateInteger("tile", "repeat", repeat);
    SDVariable out =  new org.nd4j.linalg.api.ops.impl.shape.Tile(sd,x, repeat).outputVariable();
    return sd.updateVariableNameAndReference(out, name);
  }

  /**
   * see tile(String, SDVariable, int...)<br>
   *
   * @param x  (NDARRAY type)
   * @param repeat  (Size: AtLeast(min=1))
   * @return output  (NDARRAY type)
   */
  public SDVariable tile(SDVariable x, int... repeat) {
    Preconditions.checkArgument(repeat.length >= 1, "repeat has incorrect size/length. Expected: repeat.length >= 1, got %s", repeat.length);
    return new org.nd4j.linalg.api.ops.impl.shape.Tile(sd,x, repeat).outputVariable();
  }

  /**
   * see tile(String, SDVariable, int...)<br>
   *
   * @param name name May be null. Name for the output variable
   * @param x  (NDARRAY type)
   * @param repeat  (Size: AtLeast(min=1))
   * @return output  (NDARRAY type)
   */
  public SDVariable tile(String name, SDVariable x, int... repeat) {
    Preconditions.checkArgument(repeat.length >= 1, "repeat has incorrect size/length. Expected: repeat.length >= 1, got %s", repeat.length);
    SDVariable out =  new org.nd4j.linalg.api.ops.impl.shape.Tile(sd,x, repeat).outputVariable();
    return sd.updateVariableNameAndReference(out, name);
  }

  /**
   * Matrix transpose operation: If input has shape [a,b] output has shape [b,a]<br>
   *
   * @param x Input variable (NDARRAY type)
   * @return output transposed input (NDARRAY type)
   */
  public SDVariable transpose(SDVariable x) {
    return new org.nd4j.linalg.api.ops.impl.shape.Transpose(sd,x).outputVariable();
  }

  /**
   * Matrix transpose operation: If input has shape [a,b] output has shape [b,a]<br>
   *
   * @param name name May be null. Name for the output variable
   * @param x Input variable (NDARRAY type)
   * @return output transposed input (NDARRAY type)
   */
  public SDVariable transpose(String name, SDVariable x) {
    SDVariable out =  new org.nd4j.linalg.api.ops.impl.shape.Transpose(sd,x).outputVariable();
    return sd.updateVariableNameAndReference(out, name);
  }

  /**
   * Unsorted segment max operation. As per segmentMax(String, SDVariable, SDVariable) but without<br>
   * the requirement for the indices to be sorted.<br>
   * If data =     [1, 3, 2, 6, 4, 9, 8]<br>
   * segmentIds =  [1, 0, 2, 0, 1, 1, 2]<br>
   * then output = [6, 9, 8] = [max(3,6), max(1,4,9), max(2,8)]<br>
   *
   * @param data Data (variable) to perform unsorted segment max on (NUMERIC type)
   * @param segmentIds Variable for the segment IDs (NUMERIC type)
   * @param numSegments Number of segments
   * @return output Unsorted segment output (NUMERIC type)
   */
  public SDVariable unsortedSegmentMax(SDVariable data, SDVariable segmentIds, int numSegments) {
    SDValidation.validateNumerical("unsortedSegmentMax", "data", data);
    SDValidation.validateNumerical("unsortedSegmentMax", "segmentIds", segmentIds);
    return new org.nd4j.linalg.api.ops.impl.transforms.segment.UnsortedSegmentMax(sd,data, segmentIds, numSegments).outputVariable();
  }

  /**
   * Unsorted segment max operation. As per segmentMax(String, SDVariable, SDVariable) but without<br>
   * the requirement for the indices to be sorted.<br>
   * If data =     [1, 3, 2, 6, 4, 9, 8]<br>
   * segmentIds =  [1, 0, 2, 0, 1, 1, 2]<br>
   * then output = [6, 9, 8] = [max(3,6), max(1,4,9), max(2,8)]<br>
   *
   * @param name name May be null. Name for the output variable
   * @param data Data (variable) to perform unsorted segment max on (NUMERIC type)
   * @param segmentIds Variable for the segment IDs (NUMERIC type)
   * @param numSegments Number of segments
   * @return output Unsorted segment output (NUMERIC type)
   */
  public SDVariable unsortedSegmentMax(String name, SDVariable data, SDVariable segmentIds,
      int numSegments) {
    SDValidation.validateNumerical("unsortedSegmentMax", "data", data);
    SDValidation.validateNumerical("unsortedSegmentMax", "segmentIds", segmentIds);
    SDVariable out =  new org.nd4j.linalg.api.ops.impl.transforms.segment.UnsortedSegmentMax(sd,data, segmentIds, numSegments).outputVariable();
    return sd.updateVariableNameAndReference(out, name);
  }

  /**
   * Unsorted segment max operation. As per segmentMax(String, SDVariable, SDVariable) but without<br>
   * the requirement for the indices to be sorted.<br>
   * If data =     [1, 3, 2, 6, 4, 9, 8]<br>
   * segmentIds =  [1, 0, 2, 0, 1, 1, 2]<br>
   * then output = [6, 9, 8] = [max(3,6), max(1,4,9), max(2,8)]<br>
   *
   * @param data Data (variable) to perform unsorted segment max on (NUMERIC type)
   * @param segmentIds Variable for the segment IDs (NUMERIC type)
   * @param numSegments Number of segments (INT type)
   * @return output Unsorted segment output (NUMERIC type)
   */
  public SDVariable unsortedSegmentMax(SDVariable data, SDVariable segmentIds,
      SDVariable numSegments) {
    SDValidation.validateNumerical("unsortedSegmentMax", "data", data);
    SDValidation.validateNumerical("unsortedSegmentMax", "segmentIds", segmentIds);
    SDValidation.validateInteger("unsortedSegmentMax", "numSegments", numSegments);
    return new org.nd4j.linalg.api.ops.impl.transforms.segment.UnsortedSegmentMax(sd,data, segmentIds, numSegments).outputVariable();
  }

  /**
   * Unsorted segment max operation. As per segmentMax(String, SDVariable, SDVariable) but without<br>
   * the requirement for the indices to be sorted.<br>
   * If data =     [1, 3, 2, 6, 4, 9, 8]<br>
   * segmentIds =  [1, 0, 2, 0, 1, 1, 2]<br>
   * then output = [6, 9, 8] = [max(3,6), max(1,4,9), max(2,8)]<br>
   *
   * @param name name May be null. Name for the output variable
   * @param data Data (variable) to perform unsorted segment max on (NUMERIC type)
   * @param segmentIds Variable for the segment IDs (NUMERIC type)
   * @param numSegments Number of segments (INT type)
   * @return output Unsorted segment output (NUMERIC type)
   */
  public SDVariable unsortedSegmentMax(String name, SDVariable data, SDVariable segmentIds,
      SDVariable numSegments) {
    SDValidation.validateNumerical("unsortedSegmentMax", "data", data);
    SDValidation.validateNumerical("unsortedSegmentMax", "segmentIds", segmentIds);
    SDValidation.validateInteger("unsortedSegmentMax", "numSegments", numSegments);
    SDVariable out =  new org.nd4j.linalg.api.ops.impl.transforms.segment.UnsortedSegmentMax(sd,data, segmentIds, numSegments).outputVariable();
    return sd.updateVariableNameAndReference(out, name);
  }

  /**
   * Unsorted segment mean operation. As per segmentMean(String, SDVariable, SDVariable) but without<br>
   * the requirement for the indices to be sorted.<br>
   * If data =     [1, 3, 2, 6, 4, 9, 8]<br>
   * segmentIds =  [1, 0, 2, 0, 1, 1, 2]<br>
   * then output = [4.5, 4.666, 5] = [mean(3,6), mean(1,4,9), mean(2,8)]<br>
   *
   * @param data Data (variable) to perform unsorted segment max on (NUMERIC type)
   * @param segmentIds Variable for the segment IDs (NUMERIC type)
   * @param numSegments Number of segments
   * @return output Unsorted segment output (NUMERIC type)
   */
  public SDVariable unsortedSegmentMean(SDVariable data, SDVariable segmentIds, int numSegments) {
    SDValidation.validateNumerical("unsortedSegmentMean", "data", data);
    SDValidation.validateNumerical("unsortedSegmentMean", "segmentIds", segmentIds);
    return new org.nd4j.linalg.api.ops.impl.transforms.segment.UnsortedSegmentMean(sd,data, segmentIds, numSegments).outputVariable();
  }

  /**
   * Unsorted segment mean operation. As per segmentMean(String, SDVariable, SDVariable) but without<br>
   * the requirement for the indices to be sorted.<br>
   * If data =     [1, 3, 2, 6, 4, 9, 8]<br>
   * segmentIds =  [1, 0, 2, 0, 1, 1, 2]<br>
   * then output = [4.5, 4.666, 5] = [mean(3,6), mean(1,4,9), mean(2,8)]<br>
   *
   * @param name name May be null. Name for the output variable
   * @param data Data (variable) to perform unsorted segment max on (NUMERIC type)
   * @param segmentIds Variable for the segment IDs (NUMERIC type)
   * @param numSegments Number of segments
   * @return output Unsorted segment output (NUMERIC type)
   */
  public SDVariable unsortedSegmentMean(String name, SDVariable data, SDVariable segmentIds,
      int numSegments) {
    SDValidation.validateNumerical("unsortedSegmentMean", "data", data);
    SDValidation.validateNumerical("unsortedSegmentMean", "segmentIds", segmentIds);
    SDVariable out =  new org.nd4j.linalg.api.ops.impl.transforms.segment.UnsortedSegmentMean(sd,data, segmentIds, numSegments).outputVariable();
    return sd.updateVariableNameAndReference(out, name);
  }

  /**
   * Unsorted segment mean operation. As per segmentMean(String, SDVariable, SDVariable) but without<br>
   * the requirement for the indices to be sorted.<br>
   * If data =     [1, 3, 2, 6, 4, 9, 8]<br>
   * segmentIds =  [1, 0, 2, 0, 1, 1, 2]<br>
   * then output = [4.5, 4.666, 5] = [mean(3,6), mean(1,4,9), mean(2,8)]<br>
   *
   * @param data Data (variable) to perform unsorted segment max on (NUMERIC type)
   * @param segmentIds Variable for the segment IDs (NUMERIC type)
   * @param numSegments Number of segments (INT type)
   * @return output Unsorted segment output (NUMERIC type)
   */
  public SDVariable unsortedSegmentMean(SDVariable data, SDVariable segmentIds,
      SDVariable numSegments) {
    SDValidation.validateNumerical("unsortedSegmentMean", "data", data);
    SDValidation.validateNumerical("unsortedSegmentMean", "segmentIds", segmentIds);
    SDValidation.validateInteger("unsortedSegmentMean", "numSegments", numSegments);
    return new org.nd4j.linalg.api.ops.impl.transforms.segment.UnsortedSegmentMean(sd,data, segmentIds, numSegments).outputVariable();
  }

  /**
   * Unsorted segment mean operation. As per segmentMean(String, SDVariable, SDVariable) but without<br>
   * the requirement for the indices to be sorted.<br>
   * If data =     [1, 3, 2, 6, 4, 9, 8]<br>
   * segmentIds =  [1, 0, 2, 0, 1, 1, 2]<br>
   * then output = [4.5, 4.666, 5] = [mean(3,6), mean(1,4,9), mean(2,8)]<br>
   *
   * @param name name May be null. Name for the output variable
   * @param data Data (variable) to perform unsorted segment max on (NUMERIC type)
   * @param segmentIds Variable for the segment IDs (NUMERIC type)
   * @param numSegments Number of segments (INT type)
   * @return output Unsorted segment output (NUMERIC type)
   */
  public SDVariable unsortedSegmentMean(String name, SDVariable data, SDVariable segmentIds,
      SDVariable numSegments) {
    SDValidation.validateNumerical("unsortedSegmentMean", "data", data);
    SDValidation.validateNumerical("unsortedSegmentMean", "segmentIds", segmentIds);
    SDValidation.validateInteger("unsortedSegmentMean", "numSegments", numSegments);
    SDVariable out =  new org.nd4j.linalg.api.ops.impl.transforms.segment.UnsortedSegmentMean(sd,data, segmentIds, numSegments).outputVariable();
    return sd.updateVariableNameAndReference(out, name);
  }

  /**
   * Unsorted segment min operation. As per segmentMin(String, SDVariable, SDVariable) but without<br>
   * the requirement for the indices to be sorted.<br>
   * If data =     [1, 3, 2, 6, 4, 9, 8]<br>
   * segmentIds =  [1, 0, 2, 0, 1, 1, 2]<br>
   * then output = [3, 1, 2] = [min(3,6), min(1,4,9), min(2,8)]<br>
   *
   * @param data Data (variable) to perform unsorted segment max on (NUMERIC type)
   * @param segmentIds Variable for the segment IDs (NUMERIC type)
   * @param numSegments Number of segments
   * @return output Unsorted segment output (NUMERIC type)
   */
  public SDVariable unsortedSegmentMin(SDVariable data, SDVariable segmentIds, int numSegments) {
    SDValidation.validateNumerical("unsortedSegmentMin", "data", data);
    SDValidation.validateNumerical("unsortedSegmentMin", "segmentIds", segmentIds);
    return new org.nd4j.linalg.api.ops.impl.transforms.segment.UnsortedSegmentMin(sd,data, segmentIds, numSegments).outputVariable();
  }

  /**
   * Unsorted segment min operation. As per segmentMin(String, SDVariable, SDVariable) but without<br>
   * the requirement for the indices to be sorted.<br>
   * If data =     [1, 3, 2, 6, 4, 9, 8]<br>
   * segmentIds =  [1, 0, 2, 0, 1, 1, 2]<br>
   * then output = [3, 1, 2] = [min(3,6), min(1,4,9), min(2,8)]<br>
   *
   * @param name name May be null. Name for the output variable
   * @param data Data (variable) to perform unsorted segment max on (NUMERIC type)
   * @param segmentIds Variable for the segment IDs (NUMERIC type)
   * @param numSegments Number of segments
   * @return output Unsorted segment output (NUMERIC type)
   */
  public SDVariable unsortedSegmentMin(String name, SDVariable data, SDVariable segmentIds,
      int numSegments) {
    SDValidation.validateNumerical("unsortedSegmentMin", "data", data);
    SDValidation.validateNumerical("unsortedSegmentMin", "segmentIds", segmentIds);
    SDVariable out =  new org.nd4j.linalg.api.ops.impl.transforms.segment.UnsortedSegmentMin(sd,data, segmentIds, numSegments).outputVariable();
    return sd.updateVariableNameAndReference(out, name);
  }

  /**
   * Unsorted segment min operation. As per segmentMin(String, SDVariable, SDVariable) but without<br>
   * the requirement for the indices to be sorted.<br>
   * If data =     [1, 3, 2, 6, 4, 9, 8]<br>
   * segmentIds =  [1, 0, 2, 0, 1, 1, 2]<br>
   * then output = [3, 1, 2] = [min(3,6), min(1,4,9), min(2,8)]<br>
   *
   * @param data Data (variable) to perform unsorted segment max on (NUMERIC type)
   * @param segmentIds Variable for the segment IDs (NUMERIC type)
   * @param numSegments Number of segments (INT type)
   * @return output Unsorted segment output (NUMERIC type)
   */
  public SDVariable unsortedSegmentMin(SDVariable data, SDVariable segmentIds,
      SDVariable numSegments) {
    SDValidation.validateNumerical("unsortedSegmentMin", "data", data);
    SDValidation.validateNumerical("unsortedSegmentMin", "segmentIds", segmentIds);
    SDValidation.validateInteger("unsortedSegmentMin", "numSegments", numSegments);
    return new org.nd4j.linalg.api.ops.impl.transforms.segment.UnsortedSegmentMin(sd,data, segmentIds, numSegments).outputVariable();
  }

  /**
   * Unsorted segment min operation. As per segmentMin(String, SDVariable, SDVariable) but without<br>
   * the requirement for the indices to be sorted.<br>
   * If data =     [1, 3, 2, 6, 4, 9, 8]<br>
   * segmentIds =  [1, 0, 2, 0, 1, 1, 2]<br>
   * then output = [3, 1, 2] = [min(3,6), min(1,4,9), min(2,8)]<br>
   *
   * @param name name May be null. Name for the output variable
   * @param data Data (variable) to perform unsorted segment max on (NUMERIC type)
   * @param segmentIds Variable for the segment IDs (NUMERIC type)
   * @param numSegments Number of segments (INT type)
   * @return output Unsorted segment output (NUMERIC type)
   */
  public SDVariable unsortedSegmentMin(String name, SDVariable data, SDVariable segmentIds,
      SDVariable numSegments) {
    SDValidation.validateNumerical("unsortedSegmentMin", "data", data);
    SDValidation.validateNumerical("unsortedSegmentMin", "segmentIds", segmentIds);
    SDValidation.validateInteger("unsortedSegmentMin", "numSegments", numSegments);
    SDVariable out =  new org.nd4j.linalg.api.ops.impl.transforms.segment.UnsortedSegmentMin(sd,data, segmentIds, numSegments).outputVariable();
    return sd.updateVariableNameAndReference(out, name);
  }

  /**
   * Unsorted segment product operation. As per segmentProd(String, SDVariable, SDVariable) but without<br>
   * the requirement for the indices to be sorted.<br>
   * If data =     [1, 3, 2, 6, 4, 9, 8]<br>
   * segmentIds =  [1, 0, 2, 0, 1, 1, 2]<br>
   * then output = [4.5, 4.666, 5] = [mean(3,6), mean(1,4,9), mean(2,8)]<br>
   *
   * @param data Data (variable) to perform unsorted segment max on (NUMERIC type)
   * @param segmentIds Variable for the segment IDs (NUMERIC type)
   * @param numSegments Number of segments
   * @return output Unsorted segment output (NUMERIC type)
   */
  public SDVariable unsortedSegmentProd(SDVariable data, SDVariable segmentIds, int numSegments) {
    SDValidation.validateNumerical("unsortedSegmentProd", "data", data);
    SDValidation.validateNumerical("unsortedSegmentProd", "segmentIds", segmentIds);
    return new org.nd4j.linalg.api.ops.impl.transforms.segment.UnsortedSegmentProd(sd,data, segmentIds, numSegments).outputVariable();
  }

  /**
   * Unsorted segment product operation. As per segmentProd(String, SDVariable, SDVariable) but without<br>
   * the requirement for the indices to be sorted.<br>
   * If data =     [1, 3, 2, 6, 4, 9, 8]<br>
   * segmentIds =  [1, 0, 2, 0, 1, 1, 2]<br>
   * then output = [4.5, 4.666, 5] = [mean(3,6), mean(1,4,9), mean(2,8)]<br>
   *
   * @param name name May be null. Name for the output variable
   * @param data Data (variable) to perform unsorted segment max on (NUMERIC type)
   * @param segmentIds Variable for the segment IDs (NUMERIC type)
   * @param numSegments Number of segments
   * @return output Unsorted segment output (NUMERIC type)
   */
  public SDVariable unsortedSegmentProd(String name, SDVariable data, SDVariable segmentIds,
      int numSegments) {
    SDValidation.validateNumerical("unsortedSegmentProd", "data", data);
    SDValidation.validateNumerical("unsortedSegmentProd", "segmentIds", segmentIds);
    SDVariable out =  new org.nd4j.linalg.api.ops.impl.transforms.segment.UnsortedSegmentProd(sd,data, segmentIds, numSegments).outputVariable();
    return sd.updateVariableNameAndReference(out, name);
  }

  /**
   * Unsorted segment product operation. As per segmentProd(String, SDVariable, SDVariable) but without<br>
   * the requirement for the indices to be sorted.<br>
   * If data =     [1, 3, 2, 6, 4, 9, 8]<br>
   * segmentIds =  [1, 0, 2, 0, 1, 1, 2]<br>
   * then output = [4.5, 4.666, 5] = [mean(3,6), mean(1,4,9), mean(2,8)]<br>
   *
   * @param data Data (variable) to perform unsorted segment max on (NUMERIC type)
   * @param segmentIds Variable for the segment IDs (NUMERIC type)
   * @param numSegments Number of segments (INT type)
   * @return output Unsorted segment output (NUMERIC type)
   */
  public SDVariable unsortedSegmentProd(SDVariable data, SDVariable segmentIds,
      SDVariable numSegments) {
    SDValidation.validateNumerical("unsortedSegmentProd", "data", data);
    SDValidation.validateNumerical("unsortedSegmentProd", "segmentIds", segmentIds);
    SDValidation.validateInteger("unsortedSegmentProd", "numSegments", numSegments);
    return new org.nd4j.linalg.api.ops.impl.transforms.segment.UnsortedSegmentProd(sd,data, segmentIds, numSegments).outputVariable();
  }

  /**
   * Unsorted segment product operation. As per segmentProd(String, SDVariable, SDVariable) but without<br>
   * the requirement for the indices to be sorted.<br>
   * If data =     [1, 3, 2, 6, 4, 9, 8]<br>
   * segmentIds =  [1, 0, 2, 0, 1, 1, 2]<br>
   * then output = [4.5, 4.666, 5] = [mean(3,6), mean(1,4,9), mean(2,8)]<br>
   *
   * @param name name May be null. Name for the output variable
   * @param data Data (variable) to perform unsorted segment max on (NUMERIC type)
   * @param segmentIds Variable for the segment IDs (NUMERIC type)
   * @param numSegments Number of segments (INT type)
   * @return output Unsorted segment output (NUMERIC type)
   */
  public SDVariable unsortedSegmentProd(String name, SDVariable data, SDVariable segmentIds,
      SDVariable numSegments) {
    SDValidation.validateNumerical("unsortedSegmentProd", "data", data);
    SDValidation.validateNumerical("unsortedSegmentProd", "segmentIds", segmentIds);
    SDValidation.validateInteger("unsortedSegmentProd", "numSegments", numSegments);
    SDVariable out =  new org.nd4j.linalg.api.ops.impl.transforms.segment.UnsortedSegmentProd(sd,data, segmentIds, numSegments).outputVariable();
    return sd.updateVariableNameAndReference(out, name);
  }

  /**
   * Unsorted segment sqrtN operation. Simply returns the sqrt of the count of the number of values in each segment<br>
   * If data =     [1, 3, 2, 6, 4, 9, 8]<br>
   * segmentIds =  [1, 0, 2, 0, 1, 1, 2]<br>
   * then output = [1.414, 1.732, 1.414] = [sqrt(2), sqrtN(3), sqrtN(2)]<br>
   *
   * @param data Data (variable) to perform unsorted segment max on (NUMERIC type)
   * @param segmentIds Variable for the segment IDs (NUMERIC type)
   * @param numSegments Number of segments
   * @return output Unsorted segment output (NUMERIC type)
   */
  public SDVariable unsortedSegmentSqrtN(SDVariable data, SDVariable segmentIds, int numSegments) {
    SDValidation.validateNumerical("unsortedSegmentSqrtN", "data", data);
    SDValidation.validateNumerical("unsortedSegmentSqrtN", "segmentIds", segmentIds);
    return new org.nd4j.linalg.api.ops.impl.transforms.segment.UnsortedSegmentSqrtN(sd,data, segmentIds, numSegments).outputVariable();
  }

  /**
   * Unsorted segment sqrtN operation. Simply returns the sqrt of the count of the number of values in each segment<br>
   * If data =     [1, 3, 2, 6, 4, 9, 8]<br>
   * segmentIds =  [1, 0, 2, 0, 1, 1, 2]<br>
   * then output = [1.414, 1.732, 1.414] = [sqrt(2), sqrtN(3), sqrtN(2)]<br>
   *
   * @param name name May be null. Name for the output variable
   * @param data Data (variable) to perform unsorted segment max on (NUMERIC type)
   * @param segmentIds Variable for the segment IDs (NUMERIC type)
   * @param numSegments Number of segments
   * @return output Unsorted segment output (NUMERIC type)
   */
  public SDVariable unsortedSegmentSqrtN(String name, SDVariable data, SDVariable segmentIds,
      int numSegments) {
    SDValidation.validateNumerical("unsortedSegmentSqrtN", "data", data);
    SDValidation.validateNumerical("unsortedSegmentSqrtN", "segmentIds", segmentIds);
    SDVariable out =  new org.nd4j.linalg.api.ops.impl.transforms.segment.UnsortedSegmentSqrtN(sd,data, segmentIds, numSegments).outputVariable();
    return sd.updateVariableNameAndReference(out, name);
  }

  /**
   * Unsorted segment sqrtN operation. Simply returns the sqrt of the count of the number of values in each segment<br>
   * If data =     [1, 3, 2, 6, 4, 9, 8]<br>
   * segmentIds =  [1, 0, 2, 0, 1, 1, 2]<br>
   * then output = [1.414, 1.732, 1.414] = [sqrt(2), sqrtN(3), sqrtN(2)]<br>
   *
   * @param data Data (variable) to perform unsorted segment max on (NUMERIC type)
   * @param segmentIds Variable for the segment IDs (NUMERIC type)
   * @param numSegments Number of segments (INT type)
   * @return output Unsorted segment output (NUMERIC type)
   */
  public SDVariable unsortedSegmentSqrtN(SDVariable data, SDVariable segmentIds,
      SDVariable numSegments) {
    SDValidation.validateNumerical("unsortedSegmentSqrtN", "data", data);
    SDValidation.validateNumerical("unsortedSegmentSqrtN", "segmentIds", segmentIds);
    SDValidation.validateInteger("unsortedSegmentSqrtN", "numSegments", numSegments);
    return new org.nd4j.linalg.api.ops.impl.transforms.segment.UnsortedSegmentSqrtN(sd,data, segmentIds, numSegments).outputVariable();
  }

  /**
   * Unsorted segment sqrtN operation. Simply returns the sqrt of the count of the number of values in each segment<br>
   * If data =     [1, 3, 2, 6, 4, 9, 8]<br>
   * segmentIds =  [1, 0, 2, 0, 1, 1, 2]<br>
   * then output = [1.414, 1.732, 1.414] = [sqrt(2), sqrtN(3), sqrtN(2)]<br>
   *
   * @param name name May be null. Name for the output variable
   * @param data Data (variable) to perform unsorted segment max on (NUMERIC type)
   * @param segmentIds Variable for the segment IDs (NUMERIC type)
   * @param numSegments Number of segments (INT type)
   * @return output Unsorted segment output (NUMERIC type)
   */
  public SDVariable unsortedSegmentSqrtN(String name, SDVariable data, SDVariable segmentIds,
      SDVariable numSegments) {
    SDValidation.validateNumerical("unsortedSegmentSqrtN", "data", data);
    SDValidation.validateNumerical("unsortedSegmentSqrtN", "segmentIds", segmentIds);
    SDValidation.validateInteger("unsortedSegmentSqrtN", "numSegments", numSegments);
    SDVariable out =  new org.nd4j.linalg.api.ops.impl.transforms.segment.UnsortedSegmentSqrtN(sd,data, segmentIds, numSegments).outputVariable();
    return sd.updateVariableNameAndReference(out, name);
  }

  /**
   * Unsorted segment sum operation. As per segmentSum(String, SDVariable, SDVariable) but without<br>
   * the requirement for the indices to be sorted.<br>
   * If data =     [1, 3, 2, 6, 4, 9, 8]<br>
   * segmentIds =  [1, 0, 2, 0, 1, 1, 2]<br>
   * then output = [9, 14, 10] = [sum(3,6), sum(1,4,9), sum(2,8)]<br>
   *
   * @param data Data (variable) to perform unsorted segment max on (NUMERIC type)
   * @param segmentIds Variable for the segment IDs (NUMERIC type)
   * @param numSegments Number of segments
   * @return output Unsorted segment output (NUMERIC type)
   */
  public SDVariable unsortedSegmentSum(SDVariable data, SDVariable segmentIds, int numSegments) {
    SDValidation.validateNumerical("unsortedSegmentSum", "data", data);
    SDValidation.validateNumerical("unsortedSegmentSum", "segmentIds", segmentIds);
    return new org.nd4j.linalg.api.ops.impl.transforms.segment.UnsortedSegmentSum(sd,data, segmentIds, numSegments).outputVariable();
  }

  /**
   * Unsorted segment sum operation. As per segmentSum(String, SDVariable, SDVariable) but without<br>
   * the requirement for the indices to be sorted.<br>
   * If data =     [1, 3, 2, 6, 4, 9, 8]<br>
   * segmentIds =  [1, 0, 2, 0, 1, 1, 2]<br>
   * then output = [9, 14, 10] = [sum(3,6), sum(1,4,9), sum(2,8)]<br>
   *
   * @param name name May be null. Name for the output variable
   * @param data Data (variable) to perform unsorted segment max on (NUMERIC type)
   * @param segmentIds Variable for the segment IDs (NUMERIC type)
   * @param numSegments Number of segments
   * @return output Unsorted segment output (NUMERIC type)
   */
  public SDVariable unsortedSegmentSum(String name, SDVariable data, SDVariable segmentIds,
      int numSegments) {
    SDValidation.validateNumerical("unsortedSegmentSum", "data", data);
    SDValidation.validateNumerical("unsortedSegmentSum", "segmentIds", segmentIds);
    SDVariable out =  new org.nd4j.linalg.api.ops.impl.transforms.segment.UnsortedSegmentSum(sd,data, segmentIds, numSegments).outputVariable();
    return sd.updateVariableNameAndReference(out, name);
  }

  /**
   * Unsorted segment sum operation. As per segmentSum(String, SDVariable, SDVariable) but without<br>
   * the requirement for the indices to be sorted.<br>
   * If data =     [1, 3, 2, 6, 4, 9, 8]<br>
   * segmentIds =  [1, 0, 2, 0, 1, 1, 2]<br>
   * then output = [9, 14, 10] = [sum(3,6), sum(1,4,9), sum(2,8)]<br>
   *
   * @param data Data (variable) to perform unsorted segment max on (NUMERIC type)
   * @param segmentIds Variable for the segment IDs (NUMERIC type)
   * @param numSegments Number of segments (INT type)
   * @return output Unsorted segment output (NUMERIC type)
   */
  public SDVariable unsortedSegmentSum(SDVariable data, SDVariable segmentIds,
      SDVariable numSegments) {
    SDValidation.validateNumerical("unsortedSegmentSum", "data", data);
    SDValidation.validateNumerical("unsortedSegmentSum", "segmentIds", segmentIds);
    SDValidation.validateInteger("unsortedSegmentSum", "numSegments", numSegments);
    return new org.nd4j.linalg.api.ops.impl.transforms.segment.UnsortedSegmentSum(sd,data, segmentIds, numSegments).outputVariable();
  }

  /**
   * Unsorted segment sum operation. As per segmentSum(String, SDVariable, SDVariable) but without<br>
   * the requirement for the indices to be sorted.<br>
   * If data =     [1, 3, 2, 6, 4, 9, 8]<br>
   * segmentIds =  [1, 0, 2, 0, 1, 1, 2]<br>
   * then output = [9, 14, 10] = [sum(3,6), sum(1,4,9), sum(2,8)]<br>
   *
   * @param name name May be null. Name for the output variable
   * @param data Data (variable) to perform unsorted segment max on (NUMERIC type)
   * @param segmentIds Variable for the segment IDs (NUMERIC type)
   * @param numSegments Number of segments (INT type)
   * @return output Unsorted segment output (NUMERIC type)
   */
  public SDVariable unsortedSegmentSum(String name, SDVariable data, SDVariable segmentIds,
      SDVariable numSegments) {
    SDValidation.validateNumerical("unsortedSegmentSum", "data", data);
    SDValidation.validateNumerical("unsortedSegmentSum", "segmentIds", segmentIds);
    SDValidation.validateInteger("unsortedSegmentSum", "numSegments", numSegments);
    SDVariable out =  new org.nd4j.linalg.api.ops.impl.transforms.segment.UnsortedSegmentSum(sd,data, segmentIds, numSegments).outputVariable();
    return sd.updateVariableNameAndReference(out, name);
  }

  /**
   * Unstack a variable of rank X into N rank X-1 variables by taking slices along the specified axis.<br>
   * If input has shape [a,b,c] then output has shape:<br>
   * axis = 0: [b,c]<br>
   * axis = 1: [a,c]<br>
   * axis = 2: [a,b]<br>
   *
   * @param value Input variable to unstack (NDARRAY type)
   * @param axis Axis to unstack on
   * @param num Number of output variables
   */
  public SDVariable[] unstack(SDVariable value, int axis, int num) {
    return new org.nd4j.linalg.api.ops.impl.shape.Unstack(sd,value, axis, num).outputVariables();
  }

  /**
   * Unstack a variable of rank X into N rank X-1 variables by taking slices along the specified axis.<br>
   * If input has shape [a,b,c] then output has shape:<br>
   * axis = 0: [b,c]<br>
   * axis = 1: [a,c]<br>
   * axis = 2: [a,b]<br>
   *
   * @param names names May be null. Arrays of names for the output variables.
   * @param value Input variable to unstack (NDARRAY type)
   * @param axis Axis to unstack on
   * @param num Number of output variables
   */
  public SDVariable[] unstack(String[] names, SDVariable value, int axis, int num) {
    SDVariable[] out =  new org.nd4j.linalg.api.ops.impl.shape.Unstack(sd,value, axis, num).outputVariables();
    return sd.updateVariableNamesAndReferences(out, names);
  }

  /**
   * Variance array reduction operation, optionally along specified dimensions<br>
   *
   * Note that if keepDims = true, the output variable has the same rank as the input variable,<br>
   * with the reduced dimensions having size 1. This can be useful for later broadcast operations (such as subtracting<br>
   * the mean along a dimension).<br>
   * Example: if input has shape [a,b,c] and dimensions=[1] then output has shape:<br>
   * keepDims = true: [a,1,c]<br>
   * keepDims = false: [a,c]<br>
   *
   * @param x Input variable (NUMERIC type)
   * @param biasCorrected If true: divide by (N-1) (i.e., sample variable). If false: divide by N (population variance)
   * @param keepDims If true: keep the dimensions that are reduced on (as size 1). False: remove the reduction dimensions
   * @param dimensions Dimensions to reduce over. If dimensions are not specified, full array reduction is performed (Size: AtLeast(min=0))
   * @return output reduced array of rank (input rank - num dimensions) (NUMERIC type)
   */
  public SDVariable variance(SDVariable x, boolean biasCorrected, boolean keepDims,
      int... dimensions) {
    SDValidation.validateNumerical("variance", "x", x);
    Preconditions.checkArgument(dimensions.length >= 0, "dimensions has incorrect size/length. Expected: dimensions.length >= 0, got %s", dimensions.length);
    return new org.nd4j.linalg.api.ops.impl.summarystats.Variance(sd,x, biasCorrected, keepDims, dimensions).outputVariable();
  }

  /**
   * Variance array reduction operation, optionally along specified dimensions<br>
   *
   * Note that if keepDims = true, the output variable has the same rank as the input variable,<br>
   * with the reduced dimensions having size 1. This can be useful for later broadcast operations (such as subtracting<br>
   * the mean along a dimension).<br>
   * Example: if input has shape [a,b,c] and dimensions=[1] then output has shape:<br>
   * keepDims = true: [a,1,c]<br>
   * keepDims = false: [a,c]<br>
   *
   * @param name name May be null. Name for the output variable
   * @param x Input variable (NUMERIC type)
   * @param biasCorrected If true: divide by (N-1) (i.e., sample variable). If false: divide by N (population variance)
   * @param keepDims If true: keep the dimensions that are reduced on (as size 1). False: remove the reduction dimensions
   * @param dimensions Dimensions to reduce over. If dimensions are not specified, full array reduction is performed (Size: AtLeast(min=0))
   * @return output reduced array of rank (input rank - num dimensions) (NUMERIC type)
   */
  public SDVariable variance(String name, SDVariable x, boolean biasCorrected, boolean keepDims,
      int... dimensions) {
    SDValidation.validateNumerical("variance", "x", x);
    Preconditions.checkArgument(dimensions.length >= 0, "dimensions has incorrect size/length. Expected: dimensions.length >= 0, got %s", dimensions.length);
    SDVariable out =  new org.nd4j.linalg.api.ops.impl.summarystats.Variance(sd,x, biasCorrected, keepDims, dimensions).outputVariable();
    return sd.updateVariableNameAndReference(out, name);
  }

  /**
   * Variance array reduction operation, optionally along specified dimensions<br>
   *
   * Note that if keepDims = true, the output variable has the same rank as the input variable,<br>
   * with the reduced dimensions having size 1. This can be useful for later broadcast operations (such as subtracting<br>
   * the mean along a dimension).<br>
   * Example: if input has shape [a,b,c] and dimensions=[1] then output has shape:<br>
   * keepDims = true: [a,1,c]<br>
   * keepDims = false: [a,c]<br>
   *
   * @param x Input variable (NUMERIC type)
   * @param biasCorrected If true: divide by (N-1) (i.e., sample variable). If false: divide by N (population variance)
   * @param dimensions Dimensions to reduce over. If dimensions are not specified, full array reduction is performed (Size: AtLeast(min=0))
   * @return output reduced array of rank (input rank - num dimensions) (NUMERIC type)
   */
  public SDVariable variance(SDVariable x, boolean biasCorrected, int... dimensions) {
    SDValidation.validateNumerical("variance", "x", x);
    Preconditions.checkArgument(dimensions.length >= 0, "dimensions has incorrect size/length. Expected: dimensions.length >= 0, got %s", dimensions.length);
    return new org.nd4j.linalg.api.ops.impl.summarystats.Variance(sd,x, biasCorrected, false, dimensions).outputVariable();
  }

  /**
   * Variance array reduction operation, optionally along specified dimensions<br>
   *
   * Note that if keepDims = true, the output variable has the same rank as the input variable,<br>
   * with the reduced dimensions having size 1. This can be useful for later broadcast operations (such as subtracting<br>
   * the mean along a dimension).<br>
   * Example: if input has shape [a,b,c] and dimensions=[1] then output has shape:<br>
   * keepDims = true: [a,1,c]<br>
   * keepDims = false: [a,c]<br>
   *
   * @param name name May be null. Name for the output variable
   * @param x Input variable (NUMERIC type)
   * @param biasCorrected If true: divide by (N-1) (i.e., sample variable). If false: divide by N (population variance)
   * @param dimensions Dimensions to reduce over. If dimensions are not specified, full array reduction is performed (Size: AtLeast(min=0))
   * @return output reduced array of rank (input rank - num dimensions) (NUMERIC type)
   */
  public SDVariable variance(String name, SDVariable x, boolean biasCorrected, int... dimensions) {
    SDValidation.validateNumerical("variance", "x", x);
    Preconditions.checkArgument(dimensions.length >= 0, "dimensions has incorrect size/length. Expected: dimensions.length >= 0, got %s", dimensions.length);
    SDVariable out =  new org.nd4j.linalg.api.ops.impl.summarystats.Variance(sd,x, biasCorrected, false, dimensions).outputVariable();
    return sd.updateVariableNameAndReference(out, name);
  }

  /**
   * Similar to numpy where, takes elements from x or y depending on whether the condition at a given element is true or false<br>
   *
   * Note that if keepDims = true, the output variable has the same rank as the input variable,<br>
   * with the reduced dimensions having size 1. This can be useful for later broadcast operations (such as subtracting<br>
   * the mean along a dimension).<br>
   * Example: if input has shape [a,b,c] and dimensions=[1] then output has shape:<br>
   * keepDims = true: [a,1,c]<br>
   * keepDims = false: [a,c]<br>
   *
   * @param x The first array (NDARRAY type)
   * @param y The second array (NDARRAY type)
   * @param condition Condition array determining which elements at which indices should  be picked from. If true, picks from x, other wise y (BOOL type)
   * @return output Number of elements that the condition is satisfied for (NUMERIC type)
   */
  public SDVariable where(SDVariable x, SDVariable y, SDVariable condition) {
    SDValidation.validateBool("where", "condition", condition);
    return new org.nd4j.linalg.api.ops.impl.controlflow.Where(sd,x, y, condition).outputVariable();
  }

  /**
   * Similar to numpy where, takes elements from x or y depending on whether the condition at a given element is true or false<br>
   *
   * Note that if keepDims = true, the output variable has the same rank as the input variable,<br>
   * with the reduced dimensions having size 1. This can be useful for later broadcast operations (such as subtracting<br>
   * the mean along a dimension).<br>
   * Example: if input has shape [a,b,c] and dimensions=[1] then output has shape:<br>
   * keepDims = true: [a,1,c]<br>
   * keepDims = false: [a,c]<br>
   *
   * @param name name May be null. Name for the output variable
   * @param x The first array (NDARRAY type)
   * @param y The second array (NDARRAY type)
   * @param condition Condition array determining which elements at which indices should  be picked from. If true, picks from x, other wise y (BOOL type)
   * @return output Number of elements that the condition is satisfied for (NUMERIC type)
   */
  public SDVariable where(String name, SDVariable x, SDVariable y, SDVariable condition) {
    SDValidation.validateBool("where", "condition", condition);
    SDVariable out =  new org.nd4j.linalg.api.ops.impl.controlflow.Where(sd,x, y, condition).outputVariable();
    return sd.updateVariableNameAndReference(out, name);
  }

  /**
   * Similar to numpy where, takes elements from x or y depending on whether the condition at a given element is true or false<br>
   *
   * Note that if keepDims = true, the output variable has the same rank as the input variable,<br>
   * with the reduced dimensions having size 1. This can be useful for later broadcast operations (such as subtracting<br>
   * the mean along a dimension).<br>
   * Example: if input has shape [a,b,c] and dimensions=[1] then output has shape:<br>
   * keepDims = true: [a,1,c]<br>
   * keepDims = false: [a,c]<br>
   *
   * @param x The first array (NUMERIC type)
   * @param condition Condition array determining which elements at which indices should  be picked from. If true, picks from x, other wise y (BOOL type)
   * @return output Number of elements that the condition is satisfied for (NUMERIC type)
   */
  public SDVariable where(SDVariable x, SDVariable condition) {
    SDValidation.validateNumerical("where", "x", x);
    SDValidation.validateBool("where", "condition", condition);
    return new org.nd4j.linalg.api.ops.impl.controlflow.Where(sd,x, condition).outputVariable();
  }

  /**
   * Similar to numpy where, takes elements from x or y depending on whether the condition at a given element is true or false<br>
   *
   * Note that if keepDims = true, the output variable has the same rank as the input variable,<br>
   * with the reduced dimensions having size 1. This can be useful for later broadcast operations (such as subtracting<br>
   * the mean along a dimension).<br>
   * Example: if input has shape [a,b,c] and dimensions=[1] then output has shape:<br>
   * keepDims = true: [a,1,c]<br>
   * keepDims = false: [a,c]<br>
   *
   * @param name name May be null. Name for the output variable
   * @param x The first array (NUMERIC type)
   * @param condition Condition array determining which elements at which indices should  be picked from. If true, picks from x, other wise y (BOOL type)
   * @return output Number of elements that the condition is satisfied for (NUMERIC type)
   */
  public SDVariable where(String name, SDVariable x, SDVariable condition) {
    SDValidation.validateNumerical("where", "x", x);
    SDValidation.validateBool("where", "condition", condition);
    SDVariable out =  new org.nd4j.linalg.api.ops.impl.controlflow.Where(sd,x, condition).outputVariable();
    return sd.updateVariableNameAndReference(out, name);
  }

  /**
   * Returns elements that are true from the given condition array<br>
   *
   * Note that if keepDims = true, the output variable has the same rank as the input variable,<br>
   * with the reduced dimensions having size 1. This can be useful for later broadcast operations (such as subtracting<br>
   * the mean along a dimension).<br>
   * Example: if input has shape [a,b,c] and dimensions=[1] then output has shape:<br>
   * keepDims = true: [a,1,c]<br>
   * keepDims = false: [a,c]<br>
   *
   * @param condition Condition array determining which elements at which indices should  be picked from. If true, picks from x, other wise y (BOOL type)
   * @return output Number of elements that the condition is satisfied for (NUMERIC type)
   */
  public SDVariable where(SDVariable condition) {
    SDValidation.validateBool("where", "condition", condition);
    return new org.nd4j.linalg.api.ops.impl.controlflow.Where(sd,condition).outputVariable();
  }

  /**
   * Returns elements that are true from the given condition array<br>
   *
   * Note that if keepDims = true, the output variable has the same rank as the input variable,<br>
   * with the reduced dimensions having size 1. This can be useful for later broadcast operations (such as subtracting<br>
   * the mean along a dimension).<br>
   * Example: if input has shape [a,b,c] and dimensions=[1] then output has shape:<br>
   * keepDims = true: [a,1,c]<br>
   * keepDims = false: [a,c]<br>
   *
   * @param name name May be null. Name for the output variable
   * @param condition Condition array determining which elements at which indices should  be picked from. If true, picks from x, other wise y (BOOL type)
   * @return output Number of elements that the condition is satisfied for (NUMERIC type)
   */
  public SDVariable where(String name, SDVariable condition) {
    SDValidation.validateBool("where", "condition", condition);
    SDVariable out =  new org.nd4j.linalg.api.ops.impl.controlflow.Where(sd,condition).outputVariable();
    return sd.updateVariableNameAndReference(out, name);
  }

  /**
   * As implemented in numpy, Return elements chosen from x or y depending on condition.<br>
   *
   * Note that if keepDims = true, the output variable has the same rank as the input variable,<br>
   * with the reduced dimensions having size 1. This can be useful for later broadcast operations (such as subtracting<br>
   * the mean along a dimension).<br>
   * Example: if input has shape [a,b,c] and dimensions=[1] then output has shape:<br>
   * keepDims = true: [a,1,c]<br>
   * keepDims = false: [a,c]<br>
   *
   * @param x The first array (NDARRAY type)
   * @param y The second array (NDARRAY type)
   * @param condition Condition array determining which elements at which indices should  be picked from. If true, picks from x, other wise y (NUMERIC type)
   * @return output Number of elements that the condition is satisfied for (NUMERIC type)
   */
  public SDVariable whereNumpy(SDVariable x, SDVariable y, SDVariable condition) {
    SDValidation.validateNumerical("whereNumpy", "condition", condition);
    return new org.nd4j.linalg.api.ops.impl.controlflow.WhereNumpy(sd,x, y, condition).outputVariable();
  }

  /**
   * As implemented in numpy, Return elements chosen from x or y depending on condition.<br>
   *
   * Note that if keepDims = true, the output variable has the same rank as the input variable,<br>
   * with the reduced dimensions having size 1. This can be useful for later broadcast operations (such as subtracting<br>
   * the mean along a dimension).<br>
   * Example: if input has shape [a,b,c] and dimensions=[1] then output has shape:<br>
   * keepDims = true: [a,1,c]<br>
   * keepDims = false: [a,c]<br>
   *
   * @param name name May be null. Name for the output variable
   * @param x The first array (NDARRAY type)
   * @param y The second array (NDARRAY type)
   * @param condition Condition array determining which elements at which indices should  be picked from. If true, picks from x, other wise y (NUMERIC type)
   * @return output Number of elements that the condition is satisfied for (NUMERIC type)
   */
  public SDVariable whereNumpy(String name, SDVariable x, SDVariable y, SDVariable condition) {
    SDValidation.validateNumerical("whereNumpy", "condition", condition);
    SDVariable out =  new org.nd4j.linalg.api.ops.impl.controlflow.WhereNumpy(sd,x, y, condition).outputVariable();
    return sd.updateVariableNameAndReference(out, name);
  }

  /**
   * Return a variable of all 0s, with the same shape as the input variable. Note that this is dynamic:<br>
   * if the input shape changes in later execution, the returned variable's shape will also be updated<br>
   *
   * @param input Input  (NDARRAY type)
   * @return output A new Variable with the same (dynamic) shape as the input (NUMERIC type)
   */
  public SDVariable zerosLike(SDVariable input) {
    return new org.nd4j.linalg.api.ops.impl.shape.ZerosLike(sd,input).outputVariable();
  }

  /**
   * Return a variable of all 0s, with the same shape as the input variable. Note that this is dynamic:<br>
   * if the input shape changes in later execution, the returned variable's shape will also be updated<br>
   *
   * @param name name May be null. Name for the output variable
   * @param input Input  (NDARRAY type)
   * @return output A new Variable with the same (dynamic) shape as the input (NUMERIC type)
   */
  public SDVariable zerosLike(String name, SDVariable input) {
    SDVariable out =  new org.nd4j.linalg.api.ops.impl.shape.ZerosLike(sd,input).outputVariable();
    return sd.updateVariableNameAndReference(out, name);
  }
}<|MERGE_RESOLUTION|>--- conflicted
+++ resolved
@@ -1098,7 +1098,6 @@
    * @param inputs Input variables (NDARRAY type)
    * @param order ordering for the variable
    * @return output Output variable (NUMERIC type)
-<<<<<<< HEAD
    */
   public SDVariable flatten(String name, SDVariable[] inputs, String order) {
     Preconditions.checkArgument(inputs.length >= 1, "inputs has incorrect size/length. Expected: inputs.length >= 1, got %s", inputs.length);
@@ -1124,33 +1123,6 @@
    * @param inputs Input variables (NDARRAY type)
    * @return output Output variable (NUMERIC type)
    */
-=======
-   */
-  public SDVariable flatten(String name, SDVariable[] inputs, String order) {
-    Preconditions.checkArgument(inputs.length >= 1, "inputs has incorrect size/length. Expected: inputs.length >= 1, got %s", inputs.length);
-    SDVariable out =  new org.nd4j.linalg.api.ops.custom.Flatten(sd,inputs, order).outputVariable();
-    return sd.updateVariableNameAndReference(out, name);
-  }
-
-  /**
-   * Return a flattened variable with the specified ordering<br>
-   *
-   * @param inputs Input variables (NDARRAY type)
-   * @return output Output variable (NUMERIC type)
-   */
-  public SDVariable flatten(SDVariable... inputs) {
-    Preconditions.checkArgument(inputs.length >= 1, "inputs has incorrect size/length. Expected: inputs.length >= 1, got %s", inputs.length);
-    return new org.nd4j.linalg.api.ops.custom.Flatten(sd,inputs, "c").outputVariable();
-  }
-
-  /**
-   * Return a flattened variable with the specified ordering<br>
-   *
-   * @param name name May be null. Name for the output variable
-   * @param inputs Input variables (NDARRAY type)
-   * @return output Output variable (NUMERIC type)
-   */
->>>>>>> aba47926
   public SDVariable flatten(String name, SDVariable... inputs) {
     Preconditions.checkArgument(inputs.length >= 1, "inputs has incorrect size/length. Expected: inputs.length >= 1, got %s", inputs.length);
     SDVariable out =  new org.nd4j.linalg.api.ops.custom.Flatten(sd,inputs, "c").outputVariable();
@@ -4140,11 +4112,10 @@
   /**
    * Returns the shape of the specified INDArray  as a 1D INDArray <br>
    *
-   * @param input Input variable (NUMERIC type)
+   * @param input Input variable (NDARRAY type)
    * @return output 1D output variable with contents equal to the shape of the input (NUMERIC type)
    */
   public SDVariable shape(SDVariable input) {
-    SDValidation.validateNumerical("shape", "input", input);
     return new org.nd4j.linalg.api.ops.impl.shape.Shape(sd,input).outputVariable();
   }
 
@@ -4152,11 +4123,10 @@
    * Returns the shape of the specified INDArray  as a 1D INDArray <br>
    *
    * @param name name May be null. Name for the output variable
-   * @param input Input variable (NUMERIC type)
+   * @param input Input variable (NDARRAY type)
    * @return output 1D output variable with contents equal to the shape of the input (NUMERIC type)
    */
   public SDVariable shape(String name, SDVariable input) {
-    SDValidation.validateNumerical("shape", "input", input);
     SDVariable out =  new org.nd4j.linalg.api.ops.impl.shape.Shape(sd,input).outputVariable();
     return sd.updateVariableNameAndReference(out, name);
   }
@@ -4164,11 +4134,10 @@
   /**
    * Returns the size (number of elements, i.e., prod(shape)) of the specified INDArray  as a 0D scalar variable<br>
    *
-   * @param in Input variable (NUMERIC type)
+   * @param in Input variable (NDARRAY type)
    * @return output 0D (scalar) output variable with value equal to the number of elements in the specified array (NUMERIC type)
    */
   public SDVariable size(SDVariable in) {
-    SDValidation.validateNumerical("size", "in", in);
     return new org.nd4j.linalg.api.ops.impl.shape.Size(sd,in).outputVariable();
   }
 
@@ -4176,11 +4145,10 @@
    * Returns the size (number of elements, i.e., prod(shape)) of the specified INDArray  as a 0D scalar variable<br>
    *
    * @param name name May be null. Name for the output variable
-   * @param in Input variable (NUMERIC type)
+   * @param in Input variable (NDARRAY type)
    * @return output 0D (scalar) output variable with value equal to the number of elements in the specified array (NUMERIC type)
    */
   public SDVariable size(String name, SDVariable in) {
-    SDValidation.validateNumerical("size", "in", in);
     SDVariable out =  new org.nd4j.linalg.api.ops.impl.shape.Size(sd,in).outputVariable();
     return sd.updateVariableNameAndReference(out, name);
   }
@@ -4189,12 +4157,11 @@
    * Returns a rank 0 (scalar) variable for the size of the specified dimension.<br>
    * For example, if X has shape [10,20,30] then sizeAt(X,1)=20. Similarly, sizeAt(X,-1)=30<br>
    *
-   * @param in Input variable (NUMERIC type)
+   * @param in Input variable (NDARRAY type)
    * @param dimension Dimension to get size of
    * @return output Scalar INDArray  for size at specified variable (NUMERIC type)
    */
   public SDVariable sizeAt(SDVariable in, int dimension) {
-    SDValidation.validateNumerical("sizeAt", "in", in);
     return new org.nd4j.linalg.api.ops.impl.shape.SizeAt(sd,in, dimension).outputVariable();
   }
 
@@ -4203,12 +4170,11 @@
    * For example, if X has shape [10,20,30] then sizeAt(X,1)=20. Similarly, sizeAt(X,-1)=30<br>
    *
    * @param name name May be null. Name for the output variable
-   * @param in Input variable (NUMERIC type)
+   * @param in Input variable (NDARRAY type)
    * @param dimension Dimension to get size of
    * @return output Scalar INDArray  for size at specified variable (NUMERIC type)
    */
   public SDVariable sizeAt(String name, SDVariable in, int dimension) {
-    SDValidation.validateNumerical("sizeAt", "in", in);
     SDVariable out =  new org.nd4j.linalg.api.ops.impl.shape.SizeAt(sd,in, dimension).outputVariable();
     return sd.updateVariableNameAndReference(out, name);
   }
