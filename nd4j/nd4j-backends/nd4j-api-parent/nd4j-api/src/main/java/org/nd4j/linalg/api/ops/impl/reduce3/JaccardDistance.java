/*******************************************************************************
 * Copyright (c) 2015-2018 Skymind, Inc.
 *
 * This program and the accompanying materials are made available under the
 * terms of the Apache License, Version 2.0 which is available at
 * https://www.apache.org/licenses/LICENSE-2.0.
 *
 * Unless required by applicable law or agreed to in writing, software
 * distributed under the License is distributed on an "AS IS" BASIS, WITHOUT
 * WARRANTIES OR CONDITIONS OF ANY KIND, either express or implied. See the
 * License for the specific language governing permissions and limitations
 * under the License.
 *
 * SPDX-License-Identifier: Apache-2.0
 ******************************************************************************/

package org.nd4j.linalg.api.ops.impl.reduce3;

import org.nd4j.autodiff.samediff.SDVariable;
import org.nd4j.autodiff.samediff.SameDiff;
import org.nd4j.imports.NoOpNameFoundException;
import org.nd4j.linalg.api.buffer.DataType;
import org.nd4j.linalg.api.ndarray.INDArray;
import org.nd4j.linalg.api.ops.BaseReduceFloatOp;
import org.nd4j.linalg.api.ops.executioner.OpExecutioner;
import org.nd4j.linalg.factory.Nd4j;

import java.util.Arrays;
import java.util.List;

/**
 * Jaccard distance (dissimilarity)
 *
 * @author raver119@gmail.com
 */
public class JaccardDistance extends BaseReduceFloatOp {

    public JaccardDistance(SameDiff sameDiff, SDVariable i_v, SDVariable i_v2, int... dimensions) {
        super(sameDiff, i_v, i_v2, dimensions);
        extraArgs = new Object[]{0.0f, 0.0f};
    }

    public JaccardDistance() {
        passThrough = false;
    }

    public JaccardDistance(INDArray x, INDArray y, INDArray z, long n) {
        super(x, y, z, n);
        passThrough = Nd4j.getExecutioner().executionMode() == OpExecutioner.ExecutionMode.JAVA;
        extraArgs = new Object[]{0.0f, 0.0f};
    }

    public JaccardDistance(INDArray x, INDArray y, long n) {
        super(x, y, null);
        passThrough = Nd4j.getExecutioner().executionMode() == OpExecutioner.ExecutionMode.JAVA;
        extraArgs = new Object[]{0.0f, 0.0f};
    }

    public JaccardDistance(INDArray x) {
        super(x);
        passThrough = Nd4j.getExecutioner().executionMode() == OpExecutioner.ExecutionMode.JAVA;
        extraArgs = new Object[]{0.0f, 0.0f};
    }

    public JaccardDistance(INDArray x, INDArray y) {
        super(x, y, null);
        passThrough = Nd4j.getExecutioner().executionMode() == OpExecutioner.ExecutionMode.JAVA;
        extraArgs = new Object[]{0.0f, 0.0f};
    }

    public JaccardDistance(INDArray x, INDArray y, INDArray z, boolean allDistances) {
        this(x, y, z, x.lengthLong());
        this.isComplex = allDistances;
    }

    public JaccardDistance(INDArray x, INDArray y, boolean allDistances) {
        this(x, y);
        this.isComplex = allDistances;
    }

    public JaccardDistance(INDArray x, INDArray y, INDArray z, boolean newFormat, boolean keepDims, int... dimensions){
        super(x, y, z, newFormat, keepDims, dimensions);
        extraArgs = new Object[]{0.0f, 0.0f};
    }

    @Override
    public Type opType() {
        return Type.REDUCE3;
    }

    @Override
    public Type getOpType() {
        return opType();
    }

    @Override
    public int opNum() {
        return 6;
    }

    @Override
    public String opName() {
        return "jaccarddistance";
    }

    @Override
    public List<SDVariable> doDiff(List<SDVariable> f1) {
        //Jaccard distance: https://en.wikipedia.org/wiki/Jaccard_index#Generalized_Jaccard_similarity_and_distance
        //J(x,y) = 1 - sum_i min(x_i, y_i) / sum_i max(x_i, y_i)

        SDVariable min = f().min(larg(), rarg());
        SDVariable max = f().max(larg(), rarg());
        SDVariable sumMax = max.sum(true, dimensions);
        SDVariable sumMin = min.sum(true, dimensions);

        SDVariable xIsMin = f().eq(min, larg());
        SDVariable xIsMax = f().eq(max, larg());
        SDVariable yIsMin = f().eq(min, rarg());
        SDVariable yIsMax = f().eq(max, rarg());

        SDVariable sqSumMax = f().square(sumMax);
        SDVariable dldx = xIsMax.mul(sumMin).sub(xIsMin.mul(sumMax)).div(sqSumMax);
        SDVariable dldy = yIsMax.mul(sumMin).sub(yIsMin.mul(sumMax)).div(sqSumMax);

        SDVariable bcGradOut;
        if(dimensions == null){
            bcGradOut = f1.get(0);
        } else {
            int inRank = arg().getArr().rank();
            bcGradOut = f().reductionBroadcastableWithOrigShape(inRank, dimensions, f1.get(0));
        }
        return Arrays.asList(dldx.mul(bcGradOut), dldy.mul(bcGradOut));
    }

    @Override
    public String onnxName() {
        throw new NoOpNameFoundException("No onnx op opName found for " +  opName());

    }

    @Override
    public String tensorflowName() {
        throw new NoOpNameFoundException("No tensorflow op opName found for " +  opName());
    }
<<<<<<< HEAD


    @Override
    public DataType resultType() {
        return Nd4j.defaultFloatingPointType();
    }
=======
>>>>>>> 7a9ffeb4
}<|MERGE_RESOLUTION|>--- conflicted
+++ resolved
@@ -142,13 +142,9 @@
     public String tensorflowName() {
         throw new NoOpNameFoundException("No tensorflow op opName found for " +  opName());
     }
-<<<<<<< HEAD
-
 
     @Override
     public DataType resultType() {
         return Nd4j.defaultFloatingPointType();
     }
-=======
->>>>>>> 7a9ffeb4
 }