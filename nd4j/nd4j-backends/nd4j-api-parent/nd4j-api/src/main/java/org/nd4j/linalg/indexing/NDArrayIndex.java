--- conflicted
+++ resolved
@@ -439,13 +439,8 @@
     }
 
     protected static INDArrayIndex validate(long size, INDArrayIndex index) {
-<<<<<<< HEAD
-        if ((index instanceof IntervalIndex || index instanceof PointIndex) && size <= index.current())
-            throw new IllegalArgumentException("NDArrayIndex is out of range. Beginning index: " + index.current()
-=======
         if ((index instanceof IntervalIndex || index instanceof PointIndex) && size <= index.offset())
             throw new IllegalArgumentException("NDArrayIndex is out of range. Beginning index: " + index.offset()
->>>>>>> 902ef7f0
                             + " must be less than its size: " + size);
         if (index instanceof IntervalIndex && index.end() > size)
             throw new IllegalArgumentException("NDArrayIndex is out of range. End index: " + index.end()
