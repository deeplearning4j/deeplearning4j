<<<<<<< HEAD
/*******************************************************************************
 * Copyright (c) 2015-2018 Skymind, Inc.
 *
 * This program and the accompanying materials are made available under the
 * terms of the Apache License, Version 2.0 which is available at
 * https://www.apache.org/licenses/LICENSE-2.0.
 *
 * Unless required by applicable law or agreed to in writing, software
 * distributed under the License is distributed on an "AS IS" BASIS, WITHOUT
 * WARRANTIES OR CONDITIONS OF ANY KIND, either express or implied. See the
 * License for the specific language governing permissions and limitations
 * under the License.
 *
 * SPDX-License-Identifier: Apache-2.0
 ******************************************************************************/

package org.nd4j.linalg.api.ops.impl.transforms;

import org.nd4j.autodiff.samediff.SDVariable;
import org.nd4j.autodiff.samediff.SameDiff;
import org.nd4j.imports.NoOpNameFoundException;
import org.nd4j.linalg.api.ndarray.INDArray;
import org.nd4j.linalg.api.ops.BaseTransformOp;
import org.nd4j.linalg.factory.Nd4j;

import java.util.Arrays;
import java.util.Collections;
import java.util.List;

/**
 * Soft max function
 * row_maxes is a row vector (max for each row)
 * row_maxes = rowmaxes(input)
 * diff = exp(input - max) / diff.rowSums()
 * Outputs a probability distribution.
 * Note that this is a parameterized model and requires
 * the sum and max for the vector being calculated
 *
 * @author Adam Gibson
 */

public class OldSoftMax extends BaseTransformOp {
    public OldSoftMax(SameDiff sameDiff, SDVariable i_v1, SDVariable i_v2) {
        super(sameDiff, i_v1, i_v2);
    }

    public OldSoftMax(SameDiff sameDiff, SDVariable i_v1, SDVariable i_v2, boolean inPlace) {
        super(sameDiff, i_v1, i_v2, inPlace);
    }

    public OldSoftMax(SameDiff sameDiff, SDVariable i_v, boolean inPlace) {
        super(sameDiff, i_v, inPlace);
    }

    public OldSoftMax(SameDiff sameDiff, SDVariable i_v, long[] shape, boolean inPlace, Object[] extraArgs) {
        super(sameDiff, i_v, shape, inPlace, extraArgs);
    }

    public OldSoftMax(SameDiff sameDiff, SDVariable i_v, Object[] extraArgs) {
        super(sameDiff, i_v, extraArgs);
    }

    public OldSoftMax() {
    }

    public OldSoftMax(INDArray x, INDArray z) {
        this(x, null, z);

    }

    public OldSoftMax(INDArray x, INDArray z, long n) {
        this(x, null, z, n);
    }

    public OldSoftMax(INDArray x, INDArray y, INDArray z, long n) {
        super(x, y, z, n);
    }

    public OldSoftMax(INDArray x, INDArray y, INDArray z) {
        this(x, y, z, x.lengthLong());
    }

    public OldSoftMax(INDArray x) {
        super(x);

    }

    @Override
    public int opNum() {
        return 38;
    }

    @Override
    public boolean isExecSpecial() {
        return true;
    }

    @Override
    public String opName() {
        return "old_softmax";
    }


    @Override
    public String onnxName() {
        return "Softmax";
    }

    @Override
    public String tensorflowName() {
        throw new NoOpNameFoundException("No tensorflow op opName found for " +  opName());
    }


    @Override
    public void exec() {
        exec(1);
    }

    @Override
    public void init(INDArray x, INDArray y, INDArray z, long n) {
        super.init(x, y, z, n);
        passThrough = true;
    }


    @Override
    public void exec(int... dimensions) {
        if (dimensions[0] != 1)
            throw new IllegalArgumentException("Only supports row wise calculations");
        if (x.isMatrix()) {
            INDArray maxAlongDimension = x.max(dimensions);
            if (!maxAlongDimension.isVector() && !maxAlongDimension.isScalar())
                throw new IllegalStateException("Max along dimension for input must either be a row vector or scalar");

            INDArray xMinusMax = x.subColumnVector(maxAlongDimension);

            INDArray exp;
            if (z != null) {
                exp = Nd4j.getExecutioner().execAndReturn(new Exp(xMinusMax, z));
            } else {
                exp = Nd4j.getExecutioner().execAndReturn(new Exp(xMinusMax));
            }

            INDArray sum = exp.sum(dimensions);
            exp.diviColumnVector(sum);

            if (z == null)
                z = exp;
        } else if (x.isVector()) {
            double max = x.maxNumber().doubleValue();
            INDArray exp;
            if (z != null) {
                exp = Nd4j.getExecutioner().execAndReturn(new Exp(x.sub(max), z));
            } else {
                exp = Nd4j.getExecutioner().execAndReturn(new Exp(x.sub(max)));
            }
            exp.divi(exp.sumNumber().doubleValue());
            this.z = exp;
        }
    }


    @Override
    public List<SDVariable> doDiff(List<SDVariable> i_v) {
        SDVariable ret = f().softmaxDerivative(arg(), i_v.get(0), 1);
        return Collections.singletonList(ret);
    }
}
=======
/*******************************************************************************
 * Copyright (c) 2015-2018 Skymind, Inc.
 *
 * This program and the accompanying materials are made available under the
 * terms of the Apache License, Version 2.0 which is available at
 * https://www.apache.org/licenses/LICENSE-2.0.
 *
 * Unless required by applicable law or agreed to in writing, software
 * distributed under the License is distributed on an "AS IS" BASIS, WITHOUT
 * WARRANTIES OR CONDITIONS OF ANY KIND, either express or implied. See the
 * License for the specific language governing permissions and limitations
 * under the License.
 *
 * SPDX-License-Identifier: Apache-2.0
 ******************************************************************************/

package org.nd4j.linalg.api.ops.impl.transforms;

import org.nd4j.autodiff.samediff.SDVariable;
import org.nd4j.autodiff.samediff.SameDiff;
import org.nd4j.base.Preconditions;
import org.nd4j.imports.NoOpNameFoundException;
import org.nd4j.linalg.api.ndarray.INDArray;
import org.nd4j.linalg.api.ops.BaseTransformOp;
import org.nd4j.linalg.factory.Nd4j;

import java.util.Arrays;
import java.util.Collections;
import java.util.List;

/**
 * Soft max function
 * row_maxes is a row vector (max for each row)
 * row_maxes = rowmaxes(input)
 * diff = exp(input - max) / diff.rowSums()
 * Outputs a probability distribution.
 * Note that this is a parameterized model and requires
 * the sum and max for the vector being calculated
 *
 * @author Adam Gibson
 */

public class OldSoftMax extends BaseTransformOp {
    public OldSoftMax(SameDiff sameDiff, SDVariable i_v1, SDVariable i_v2) {
        super(sameDiff, i_v1, i_v2);
    }

    public OldSoftMax(SameDiff sameDiff, SDVariable i_v1, SDVariable i_v2, boolean inPlace) {
        super(sameDiff, i_v1, i_v2, inPlace);
    }

    public OldSoftMax(SameDiff sameDiff, SDVariable i_v, boolean inPlace) {
        super(sameDiff, i_v, inPlace);
    }

    public OldSoftMax(SameDiff sameDiff, SDVariable i_v, long[] shape, boolean inPlace, Object[] extraArgs) {
        super(sameDiff, i_v, shape, inPlace, extraArgs);
    }

    public OldSoftMax(SameDiff sameDiff, SDVariable i_v, Object[] extraArgs) {
        super(sameDiff, i_v, extraArgs);
    }

    public OldSoftMax() {
    }

    public OldSoftMax(INDArray x, INDArray z) {
        this(x, null, z);

    }

    public OldSoftMax(INDArray x, INDArray z, long n) {
        this(x, null, z, n);
    }

    public OldSoftMax(INDArray x, INDArray y, INDArray z, long n) {
        super(x, y, z, n);
        Preconditions.checkArgument(x != null && x.rank() == 2, "OldSoftMax op supports rank 2 (2d) arrays only. Got x (source) array with shape: %ndShape", x);
        Preconditions.checkArgument(z != null && z.rank() == 2, "OldSoftMax op supports rank 2 (2d) arrays only. Got z (result) array with shape: %ndShape", z);
    }

    public OldSoftMax(INDArray x, INDArray y, INDArray z) {
        this(x, y, z, x.lengthLong());
    }

    public OldSoftMax(INDArray x) {
        super(x);
        Preconditions.checkArgument(x != null && x.rank() == 2, "OldSoftMax op supports rank 2 (2d) arrays only");
    }

    @Override
    public int opNum() {
        return 38;
    }

    @Override
    public boolean isExecSpecial() {
        return true;
    }

    @Override
    public String opName() {
        return "old_softmax";
    }


    @Override
    public String onnxName() {
        return "Softmax";
    }

    @Override
    public String tensorflowName() {
        throw new NoOpNameFoundException("No tensorflow op opName found for " +  opName());
    }


    @Override
    public void exec() {
        exec(1);
    }

    @Override
    public void init(INDArray x, INDArray y, INDArray z, long n) {
        super.init(x, y, z, n);
        passThrough = true;
    }


    @Override
    public void exec(int... dimensions) {
        if (dimensions[0] != 1)
            throw new IllegalArgumentException("Only supports row wise calculations");
        if (x.isMatrix()) {
            INDArray maxAlongDimension = x.max(dimensions);
            if (!maxAlongDimension.isVector() && !maxAlongDimension.isScalar())
                throw new IllegalStateException("Max along dimension for input must either be a row vector or scalar");

            INDArray xMinusMax = x.subColumnVector(maxAlongDimension);

            INDArray exp;
            if (z != null) {
                exp = Nd4j.getExecutioner().execAndReturn(new Exp(xMinusMax, z));
            } else {
                exp = Nd4j.getExecutioner().execAndReturn(new Exp(xMinusMax));
            }

            INDArray sum = exp.sum(dimensions);
            exp.diviColumnVector(sum);

            if (z == null)
                z = exp;
        } else if (x.isVector()) {
            double max = x.maxNumber().doubleValue();
            INDArray exp;
            if (z != null) {
                exp = Nd4j.getExecutioner().execAndReturn(new Exp(x.sub(max), z));
            } else {
                exp = Nd4j.getExecutioner().execAndReturn(new Exp(x.sub(max)));
            }
            exp.divi(exp.sumNumber().doubleValue());
            this.z = exp;
        }
    }


    @Override
    public List<SDVariable> doDiff(List<SDVariable> i_v) {
        SDVariable ret = f().softmaxDerivative(arg(), i_v.get(0), 1);
        return Collections.singletonList(ret);
    }
}
>>>>>>> 2e1db55c
<|MERGE_RESOLUTION|>--- conflicted
+++ resolved
@@ -1,174 +1,3 @@
-<<<<<<< HEAD
-/*******************************************************************************
- * Copyright (c) 2015-2018 Skymind, Inc.
- *
- * This program and the accompanying materials are made available under the
- * terms of the Apache License, Version 2.0 which is available at
- * https://www.apache.org/licenses/LICENSE-2.0.
- *
- * Unless required by applicable law or agreed to in writing, software
- * distributed under the License is distributed on an "AS IS" BASIS, WITHOUT
- * WARRANTIES OR CONDITIONS OF ANY KIND, either express or implied. See the
- * License for the specific language governing permissions and limitations
- * under the License.
- *
- * SPDX-License-Identifier: Apache-2.0
- ******************************************************************************/
-
-package org.nd4j.linalg.api.ops.impl.transforms;
-
-import org.nd4j.autodiff.samediff.SDVariable;
-import org.nd4j.autodiff.samediff.SameDiff;
-import org.nd4j.imports.NoOpNameFoundException;
-import org.nd4j.linalg.api.ndarray.INDArray;
-import org.nd4j.linalg.api.ops.BaseTransformOp;
-import org.nd4j.linalg.factory.Nd4j;
-
-import java.util.Arrays;
-import java.util.Collections;
-import java.util.List;
-
-/**
- * Soft max function
- * row_maxes is a row vector (max for each row)
- * row_maxes = rowmaxes(input)
- * diff = exp(input - max) / diff.rowSums()
- * Outputs a probability distribution.
- * Note that this is a parameterized model and requires
- * the sum and max for the vector being calculated
- *
- * @author Adam Gibson
- */
-
-public class OldSoftMax extends BaseTransformOp {
-    public OldSoftMax(SameDiff sameDiff, SDVariable i_v1, SDVariable i_v2) {
-        super(sameDiff, i_v1, i_v2);
-    }
-
-    public OldSoftMax(SameDiff sameDiff, SDVariable i_v1, SDVariable i_v2, boolean inPlace) {
-        super(sameDiff, i_v1, i_v2, inPlace);
-    }
-
-    public OldSoftMax(SameDiff sameDiff, SDVariable i_v, boolean inPlace) {
-        super(sameDiff, i_v, inPlace);
-    }
-
-    public OldSoftMax(SameDiff sameDiff, SDVariable i_v, long[] shape, boolean inPlace, Object[] extraArgs) {
-        super(sameDiff, i_v, shape, inPlace, extraArgs);
-    }
-
-    public OldSoftMax(SameDiff sameDiff, SDVariable i_v, Object[] extraArgs) {
-        super(sameDiff, i_v, extraArgs);
-    }
-
-    public OldSoftMax() {
-    }
-
-    public OldSoftMax(INDArray x, INDArray z) {
-        this(x, null, z);
-
-    }
-
-    public OldSoftMax(INDArray x, INDArray z, long n) {
-        this(x, null, z, n);
-    }
-
-    public OldSoftMax(INDArray x, INDArray y, INDArray z, long n) {
-        super(x, y, z, n);
-    }
-
-    public OldSoftMax(INDArray x, INDArray y, INDArray z) {
-        this(x, y, z, x.lengthLong());
-    }
-
-    public OldSoftMax(INDArray x) {
-        super(x);
-
-    }
-
-    @Override
-    public int opNum() {
-        return 38;
-    }
-
-    @Override
-    public boolean isExecSpecial() {
-        return true;
-    }
-
-    @Override
-    public String opName() {
-        return "old_softmax";
-    }
-
-
-    @Override
-    public String onnxName() {
-        return "Softmax";
-    }
-
-    @Override
-    public String tensorflowName() {
-        throw new NoOpNameFoundException("No tensorflow op opName found for " +  opName());
-    }
-
-
-    @Override
-    public void exec() {
-        exec(1);
-    }
-
-    @Override
-    public void init(INDArray x, INDArray y, INDArray z, long n) {
-        super.init(x, y, z, n);
-        passThrough = true;
-    }
-
-
-    @Override
-    public void exec(int... dimensions) {
-        if (dimensions[0] != 1)
-            throw new IllegalArgumentException("Only supports row wise calculations");
-        if (x.isMatrix()) {
-            INDArray maxAlongDimension = x.max(dimensions);
-            if (!maxAlongDimension.isVector() && !maxAlongDimension.isScalar())
-                throw new IllegalStateException("Max along dimension for input must either be a row vector or scalar");
-
-            INDArray xMinusMax = x.subColumnVector(maxAlongDimension);
-
-            INDArray exp;
-            if (z != null) {
-                exp = Nd4j.getExecutioner().execAndReturn(new Exp(xMinusMax, z));
-            } else {
-                exp = Nd4j.getExecutioner().execAndReturn(new Exp(xMinusMax));
-            }
-
-            INDArray sum = exp.sum(dimensions);
-            exp.diviColumnVector(sum);
-
-            if (z == null)
-                z = exp;
-        } else if (x.isVector()) {
-            double max = x.maxNumber().doubleValue();
-            INDArray exp;
-            if (z != null) {
-                exp = Nd4j.getExecutioner().execAndReturn(new Exp(x.sub(max), z));
-            } else {
-                exp = Nd4j.getExecutioner().execAndReturn(new Exp(x.sub(max)));
-            }
-            exp.divi(exp.sumNumber().doubleValue());
-            this.z = exp;
-        }
-    }
-
-
-    @Override
-    public List<SDVariable> doDiff(List<SDVariable> i_v) {
-        SDVariable ret = f().softmaxDerivative(arg(), i_v.get(0), 1);
-        return Collections.singletonList(ret);
-    }
-}
-=======
 /*******************************************************************************
  * Copyright (c) 2015-2018 Skymind, Inc.
  *
@@ -340,5 +169,4 @@
         SDVariable ret = f().softmaxDerivative(arg(), i_v.get(0), 1);
         return Collections.singletonList(ret);
     }
-}
->>>>>>> 2e1db55c
+}