--- conflicted
+++ resolved
@@ -170,11 +170,7 @@
         return new ZerosLike(name, sameDiff(), input).outputVariable();
     }
 
-<<<<<<< HEAD
-    public SDVariable onesLike(String name, SDVariable input) {
-=======
     public SDVariable onesLike(String name, SDVariable input, DataType dataType) {
->>>>>>> 9236412b
         validateDifferentialFunctionsameDiff(input);
         return new OnesLike(name, sameDiff(), input, dataType).outputVariable();
     }
@@ -191,17 +187,12 @@
         return new org.nd4j.linalg.api.ops.impl.shape.Linspace(sameDiff(), lower, upper, count, dt).outputVariable();
     }
 
-<<<<<<< HEAD
-    public SDVariable range(double from, double to, double step) {
-        return new Range(sameDiff(), from, to, step).outputVariable();
-=======
     public SDVariable range(double from, double to, double step, DataType dataType) {
         return new Range(sameDiff(), from, to, step, dataType).outputVariable();
     }
 
     public SDVariable cast(SDVariable toCast, DataType toType){
         return new Cast(sameDiff(), toCast, toType).outputVariable();
->>>>>>> 9236412b
     }
 
     public SDVariable cast(SDVariable toCast, DataType toType){
@@ -1297,13 +1288,8 @@
         return new SequenceMask(sameDiff(), lengths, maxLen, dataType).outputVariable();
     }
 
-<<<<<<< HEAD
-    public SDVariable sequenceMask(SDVariable lengths) {
-        return new SequenceMask(sameDiff(), lengths).outputVariable();
-=======
     public SDVariable sequenceMask(SDVariable lengths, DataType dataType) {
         return new SequenceMask(sameDiff(), lengths, dataType).outputVariable();
->>>>>>> 9236412b
     }
 
     public SDVariable concat(int dimension, SDVariable... inputs) {
